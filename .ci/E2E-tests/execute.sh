--- conflicted
+++ resolved
@@ -19,22 +19,6 @@
       echo "Invalid configuration. Please choose among mysql, postgres or mysql-localci."
       exit 1
   fi
-<<<<<<< HEAD
-elif [ "$TEST_FRAMEWORK" = "cypress" ]; then
-  if [ "$CONFIGURATION" = "mysql" ]; then
-    COMPOSE_FILE="cypress-E2E-tests-mysql.yml"
-  elif [ "$CONFIGURATION" = "postgres" ]; then
-    COMPOSE_FILE="cypress-E2E-tests-postgres.yml"
-  elif [ "$CONFIGURATION" = "local" ]; then
-    COMPOSE_FILE="cypress-E2E-tests-local.yml"
-  else
-    echo "Invalid configuration. Please choose among mysql, postgres or local."
-    exit 1
-  fi
-else
-    echo "Invalid test framework. Please choose either cypress or playwright."
-    exit 1
-=======
 else
   if [ "$CONFIGURATION" = "mysql" ]; then
     COMPOSE_FILE="cypress-E2E-tests-mysql.yml"
@@ -46,7 +30,6 @@
     echo "Invalid configuration. Please choose among mysql, postgres or local."
     exit 1
   fi
->>>>>>> 957fe782
 fi
 
 echo "Compose file:"
