buildscript {
    repositories {
        mavenLocal()
        mavenCentral()
        maven { url "https://repo.spring.io/plugins-release" }
    }
    dependencies {
        classpath "io.spring.gradle:propdeps-plugin:0.0.10.RELEASE"
    }
}

plugins {
    id "checkstyle"
    id "java"
    id "maven-publish"
    id "idea"
    id "jacoco"
    id "org.springframework.boot"
    id "com.google.cloud.tools.jib"
    id "com.github.node-gradle.node"
    id "com.diffplug.spotless"
    // this allows us to find outdated dependencies via ./gradlew dependencyUpdates
    id "com.github.ben-manes.versions"
    id "com.github.andygoossens.gradle-modernizer-plugin"
    id "org.openapi.generator" version "5.1.1" // version is included since the plugin is not used by Artemis
    id "io.spring.nohttp" version "0.0.8" // version is included since the plugin is not used by Artemis
    //jhipster-needle-gradle-plugins - JHipster will add additional gradle plugins here
}

group = "de.tum.in.www1.artemis"

sourceCompatibility=16
targetCompatibility=16

apply from: "gradle/docker.gradle"
apply from: "../gradle/liquibase.gradle"
//jhipster-needle-gradle-apply-from - JHipster will add additional gradle scripts to be applied here

if (project.hasProperty("prod")) {
    apply from: "gradle/profile_prod.gradle"
} else {
    apply from: "gradle/profile_dev.gradle"
}

if (project.hasProperty("war")) {
    apply from: "gradle/war.gradle"
}

if (project.hasProperty("zipkin")) {
    apply from: "gradle/zipkin.gradle"
}


apply from: "../gradle/tasks.gradle"

private includedClassFilesForReport(classDirectories) {
    classDirectories.setFrom(files(classDirectories.files.collect {
        fileTree(dir: it,
            includes: ['**/de/tum/in/www1/artemis/usermanagement/**'],
        )
    }))
}

jacocoTestReport.configure {
    // we want to ignore files different from the current project
    afterEvaluate { includedClassFilesForReport(classDirectories) }
}
jacocoTestCoverageVerification.configure {
    // we want to ignore files different from the current project
    afterEvaluate { includedClassFilesForReport(classDirectories) }
}

sourceSets {
    external {
        java {
            srcDir file("../src/main/java")

<<<<<<< HEAD
=======
            // de.tum.in.www1.artemis.security
>>>>>>> 469ae5a1
            include 'de/tum/in/www1/artemis/security/DomainUserDetailsService.*'
            include 'de/tum/in/www1/artemis/security/PBEPasswordEncoder.*'
            include 'de/tum/in/www1/artemis/security/Role.*'
            include 'de/tum/in/www1/artemis/security/SecurityUtils.*'
            include 'de/tum/in/www1/artemis/security/UserNotActivatedException.*'
            include 'de/tum/in/www1/artemis/security/SpringSecurityAuditorAware.*'

            // de.tum.in.www1.artemis.config
            include 'de/tum/in/www1/artemis/config/audit/AuditEventConverter.*'
            include 'de/tum/in/www1/artemis/config/Constants.*'
            include 'de/tum/in/www1/artemis/config/AsyncConfiguration.*'
            include 'de/tum/in/www1/artemis/config/LiquibaseConfiguration.*'
            include 'de/tum/in/www1/artemis/config/DatabaseConfiguration.*'
            include 'de/tum/in/www1/artemis/config/DateTimeFormatConfiguration.*'
            include 'de/tum/in/www1/artemis/config/JacksonConfiguration.*'
            include 'de/tum/in/www1/artemis/config/LocaleConfiguration.*'
            include 'de/tum/in/www1/artemis/config/RestTemplateConfiguration.*'
            include 'de/tum/in/www1/artemis/config/auth/AtheneAuthorizationInterceptor.*' // needed from RestTemplateConfiguration
            include 'de/tum/in/www1/artemis/config/auth/JiraAuthorizationInterceptor.*' // needed from RestTemplateConfiguration

            // de.tum.in.www1.artemis.service
            include 'de/tum/in/www1/artemis/service/FilePathService.*'
            include 'de/tum/in/www1/artemis/service/FileService.*'
            include 'de/tum/in/www1/artemis/service/ScoreService.*'
            include 'de/tum/in/www1/artemis/service/notifications/NotificationTargetService.*'
            include 'de/tum/in/www1/artemis/service/compass/umlmodel/UMLElement.*'
            include 'de/tum/in/www1/artemis/service/compass/umlmodel/Similarity.*'
            include 'de/tum/in/www1/artemis/service/compass/assessment/Context.*'
            include 'de/tum/in/www1/artemis/service/dto/**'
            include 'de/tum/in/www1/artemis/service/util/**'
            include 'de/tum/in/www1/artemis/service/listeners/**'
            include 'de/tum/in/www1/artemis/service/ldap/**'
            include 'de/tum/in/www1/artemis/service/user/PasswordService.*'

            include 'de/tum/in/www1/artemis/service/connectors/bamboo/BambooAuthorizationInterceptor.*' // needed from RestTemplateConfiguration
            include 'de/tum/in/www1/artemis/service/connectors/bitbucket/BitbucketAuthorizationInterceptor.*' // needed from RestTemplateConfiguration
            include 'de/tum/in/www1/artemis/service/connectors/gitlab/GitLabAuthorizationInterceptor.*' // needed from RestTemplateConfiguration
            include 'de/tum/in/www1/artemis/service/connectors/jenkins/JenkinsAuthorizationInterceptor.*' // needed from RestTemplateConfiguration
            include 'de/tum/in/www1/artemis/service/connectors/ConnectorHealth.*'

            // VcsUserManagementService related dependencies
            include 'de/tum/in/www1/artemis/service/connectors/VcsUserManagementService.*'
            include 'de/tum/in/www1/artemis/service/connectors/gitlab/GitLabUserManagementService.*'
            include 'de/tum/in/www1/artemis/service/connectors/gitlab/GitLabUserDoesNotExistException.*'
            include 'de/tum/in/www1/artemis/service/connectors/gitlab/GitLabException.*'
            include 'de/tum/in/www1/artemis/service/connectors/gitlab/GitlabInfoContributor.*'

            // CIUserManagementService related dependencies
            include 'de/tum/in/www1/artemis/service/connectors/CIUserManagementService.*'
            include 'de/tum/in/www1/artemis/service/connectors/jenkins/JenkinsUserManagementService.*'
            include 'de/tum/in/www1/artemis/service/connectors/jenkins/dto/JenkinsUserDTO.*'
            include 'de/tum/in/www1/artemis/service/connectors/jenkins/jobs/JenkinsJobPermissionsService.*'
            include 'de/tum/in/www1/artemis/service/connectors/jenkins/jobs/JenkinsJobPermissionsUtils.*'
            include 'de/tum/in/www1/artemis/service/connectors/jenkins/jobs/JenkinsJobPermission.*'
            include 'de/tum/in/www1/artemis/service/connectors/jenkins/jobs/JenkinsJobService.*'
            include 'de/tum/in/www1/artemis/exception/JenkinsException.*'
            include 'de/tum/in/www1/artemis/service/xml/XmlFileUtils.*'

            // JiraAuthenticationProvider
            include 'de/tum/in/www1/artemis/service/connectors/jira/dto/JiraUserDTO.*'

            // Include all DB entities. repositories and exceptions
            include 'de/tum/in/www1/artemis/domain/**'
            include 'de/tum/in/www1/artemis/exception/**'
            include 'de/tum/in/www1/artemis/repository/**'
            include 'de/tum/in/www1/artemis/validation/**'

            // de.tum.in.www1.artemis.web.rest
            include 'de/tum/in/www1/artemis/web/rest/dto/**'
            include 'de/tum/in/www1/artemis/web/rest/errors/EntityNotFoundException.*'
            include 'de/tum/in/www1/artemis/web/rest/errors/BadRequestAlertException.*'
            include 'de/tum/in/www1/artemis/web/rest/errors/FieldErrorVM.*'
            include 'de/tum/in/www1/artemis/web/rest/errors/StudentsAlreadyAssignedException.*'
            include 'de/tum/in/www1/artemis/web/rest/errors/InternalServerErrorException.*'
            include 'de/tum/in/www1/artemis/web/rest/errors/AccessForbiddenException.*'
            include 'de/tum/in/www1/artemis/web/rest/errors/ErrorConstants.*'
            include 'de/tum/in/www1/artemis/web/rest/errors/CaptchaRequiredException.*'
            include 'de/tum/in/www1/artemis/web/rest/util/HeaderUtil.*'
            include 'de/tum/in/www1/artemis/web/rest/vm/ManagedUserVM.*'
        }
        resources {
            srcDir '../src/main/resources'
            include 'config/liquibase/**'
            include 'config/application-artemis.yml'
            include 'config/application-gitlab.yml'
            include 'config/application-jenkins.yml'
        }
    }
    externalTest {
        java {
            srcDir file("../src/test")
            include "java/de/tum/in/www1/artemis/util/RequestUtilService.*"
        }
    }
    main {
        compileClasspath += external.java
        java {
            srcDir external.java
        }
        resources {
            srcDir external.resources
        }
    }
    test {
        compileClasspath += external.java
        compileClasspath += externalTest.java

        java {
            srcDir external.java
            srcDir externalTest.java
        }
    }
}

idea {
    module {
        excludeDirs += files("node_modules")
    }
}

spotless {
    // allows to execute the code formatting commands ./gradlew :gateway:spotlessApply and ./gradlew :gateway:spotlessCheck
    java {
        target project.fileTree(project.rootDir) {
            include "gateway/**/*.java"
            exclude "**/src/main/java/de/tum/in/www1/artemis/usermanagement/config/SecurityConfiguration.java", "**/node_modules/**",
                "**/out/**", "**/repos/**", "**/build/**", "**/src/main/generated/**", "**/src/main/resources/templates/**",
                "**/exports/**", "src/main/java/de/tum/in/www1/artemis/**"
        }
        importOrderFile "../artemis-spotless.importorder"
        eclipse().configFile "../artemis-spotless-style.xml"

        removeUnusedImports()
    }
}

defaultTasks "bootRun"

springBoot {
    mainClass = "de.tum.in.www1.artemis.usermanagement.UserManagementApp"
}

bootRun {
    jvmArgs = ["--illegal-access=warn"]
}

modernizer {
    failOnViolations = true
    includeTestClasses = true
}

configurations {
    providedRuntime
}

apply from: "../gradle/dependencies.gradle"

dependencies {
    implementation "com.offbytwo.jenkins:jenkins-client:${offbytwo_jenkins_client_version}"
    implementation "org.gitlab4j:gitlab4j-api:${gitlab4j_api_version}"
    implementation files("../libs/jplag-${jplag_version}.jar")

    // https://mvnrepository.com/artifact/net.sourceforge.plantuml/plantuml
    implementation "net.sourceforge.plantuml:plantuml:${sourceforge_plantuml_version}"
    implementation "org.imsglobal:basiclti-util:${imsglobal_basiclti_util_version}"
    implementation "me.xdrop:fuzzywuzzy:${xdrop_fuzzywuzzy_version}"
    implementation "com.atlassian.bamboo:bamboo-specs:${atlassian_bamboo_specs_version}"
    implementation "com.thoughtworks.qdox:qdox:${thoughtworks_qdox_version}"

    implementation "org.springdoc:springdoc-openapi-ui:${springdoc_openapi_ui_version}"

    implementation "com.hazelcast:hazelcast:${hazelcast_version}"
    implementation "com.hazelcast:hazelcast-spring:${hazelcast_version}"
    implementation "com.hazelcast:hazelcast-hibernate53:${hazelcast_hibernate53_version}"
    implementation "org.hibernate:hibernate-core:${hibernate_version}"
    implementation "com.zaxxer:HikariCP:${zaxxer_HikariCP_version}"
    implementation "org.apache.commons:commons-text:${apache_commons_text_version}"
    implementation "org.apache.commons:commons-math3:${apache_commons_math3_version}"
    implementation "org.apache.commons:commons-lang3"
    implementation "org.hibernate:hibernate-jcache:${hibernate_version}"
    implementation "org.hibernate:hibernate-entitymanager:${hibernate_version}"
    implementation "org.liquibase:liquibase-core:${liquibase_core_version}"
    implementation "org.springframework.boot:spring-boot-starter-data-jpa:${spring_boot_version}"
    implementation ("org.springframework.boot:spring-boot-starter-web:${spring_boot_version}") {
        exclude module: "spring-boot-starter-undertow"
    }
    implementation "org.springframework.boot:spring-boot-starter-tomcat:${spring_boot_version}"
    implementation "org.springframework.boot:spring-boot-starter-websocket:${spring_boot_version}"
    implementation "org.springframework.boot:spring-boot-starter-undertow:${spring_boot_version}"

    implementation "org.springframework.ldap:spring-ldap-core:${spring_ldap_core_version}"
    implementation "org.springframework.data:spring-data-ldap:${spring_data_ldap_version}"

    implementation "com.fasterxml.jackson.module:jackson-module-jaxb-annotations"
    implementation "javax.annotation:javax.annotation-api"
    implementation "io.dropwizard.metrics:metrics-core"

    implementation "org.springframework.cloud:spring-cloud-starter"
    implementation "org.springframework.cloud:spring-cloud-starter-netflix-hystrix"
    implementation "org.springframework.retry:spring-retry"
    implementation "org.springframework.cloud:spring-cloud-starter-bootstrap"
    implementation "org.springframework.cloud:spring-cloud-starter-openfeign"
    implementation "org.springframework.security:spring-security-data:${spring_security_version}"
    implementation "org.xmlbeam:xmlprojector:${xmlbeam_xmlprojector_version}"
    implementation "mysql:mysql-connector-java:${mysql_connector_java_version}"

    implementation "org.zalando:problem-spring-web:${zalando_problem_version}"
    implementation "com.ibm.icu:icu4j:${ibm_icu4j_version}"
    implementation "com.github.seancfoley:ipaddress:${github_seancfoley_ipaddress_version}"
    implementation "org.apache.maven:maven-model:${apache_model_version}"
    implementation "org.apache.pdfbox:pdfbox:${apache_pdfbox_version}"

    implementation "org.springframework.boot:spring-boot-starter-artemis:${spring_boot_version}"

    annotationProcessor "org.hibernate:hibernate-jpamodelgen:${hibernate_version}"
    annotationProcessor ("org.glassfish.jaxb:jaxb-runtime:${jaxb_runtime_version}") {
        exclude group: "javax.ws.rs", module: "jsr311-api"
    }

    developmentOnly "org.springframework.boot:spring-boot-devtools:${spring_boot_version}"
    testImplementation "com.h2database:h2:${h2_database_version}"

}

task executeTests (type: Exec) {
    commandLine "./gradlew", "test"
}

// Command to execute the JavaDoc checkstyle verification ./gradlew checkstyleMain
checkstyle {
    toolVersion "${checkstyle_version}"
    configFile file("../checkstyle.xml")
    checkstyleTest.enabled = false
    maxErrors = 0
}

nohttp {
    source.include "build.gradle", "README.md"
}

task executeCheckstyle (type: Exec) {
    commandLine "./gradlew", "checkstyleMain"
}

task buildJarForDocker (type: Exec) {
    commandLine "./gradlew", ":user-management:build", "-x", "test", "-x", "jacocoTestCoverageVerification"
}

compileJava.dependsOn processResources
processResources.dependsOn bootBuildInfo

// Available commands:
//
// 1) Build production:                             ./gradlew -Pprod -Pwar clean bootWar
// 2) Execute tests with coverage report:           ./gradlew executeTests jacocoTestReport
// 2a) Execute tests without coverage report:       ./gradlew executeTests
// 2b) Run a single test:                           ./gradlew test --tests ExamIntegrationTest or ./gradlew test --tests ExamIntegrationTest.testGetExamScore
// 3) Check Java code format:                       ./gradlew spotlessCheck
// 4) Apply Java code formatter:                    ./gradlew spotlessApply
// 5) Find dependency updates:                      ./gradlew dependencyUpdates -Drevision=release
// 6) Check JavaDoc:                                ./gradlew checkstyleMain
// 7) Verify code coverage (after tests):           ./gradlew jacocoTestCoverageVerification<|MERGE_RESOLUTION|>--- conflicted
+++ resolved
@@ -75,10 +75,7 @@
         java {
             srcDir file("../src/main/java")
 
-<<<<<<< HEAD
-=======
             // de.tum.in.www1.artemis.security
->>>>>>> 469ae5a1
             include 'de/tum/in/www1/artemis/security/DomainUserDetailsService.*'
             include 'de/tum/in/www1/artemis/security/PBEPasswordEncoder.*'
             include 'de/tum/in/www1/artemis/security/Role.*'
