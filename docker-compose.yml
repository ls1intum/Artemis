version: '3'

# NOTE: this docker compose file starts the artemis-server (as jar file) and the artemis-client in separate containers. This setup is aimed for development.
# If you want to start the whole Artemis application (server and client) in the same container, you need to specify a different service and
# you have to execute the command './gradlew -Pprod -Pwar clean bootWar && java -jar build/libs/*.war --spring.profiles.active=dev,artemis,bamboo,bitbucket,jira'

services:
  artemis-server:
    command: sh -c "./gradlew buildJarForDocker && java -jar build/libs/Artemis-*.jar"
    depends_on:
      - artemis-mysql
    image: openjdk:15-jdk-alpine
    environment:
      - SPRING_DATASOURCE_URL=jdbc:mysql://artemis-mysql:3306/Artemis?createDatabaseIfNotExist=true&allowPublicKeyRetrieval=true&useUnicode=true&characterEncoding=utf8&useSSL=false&useLegacyDatetimeCode=false&serverTimezone=UTC
      - SPRING_PROFILES_ACTIVE=dev,bamboo,bitbucket,jira,artemis,scheduling
    networks:
      - artemis
    ports:
      - 8080:8080
    volumes:
      - ./:/server/
    working_dir: /server

  artemis-client:
    command: sh -c "yarn install && yarn start-docker"
    depends_on:
      - artemis-server
<<<<<<< HEAD
    image: node:15.0.1-alpine3.12
=======
    image: node:14.15.0-alpine
>>>>>>> 989bfeb6
    networks:
      - artemis
    ports:
      - 9000:9000
    volumes:
      - ./:/client/
    working_dir: /client

  artemis-mysql:
    command: mysqld --lower_case_table_names=1 --skip-ssl --character_set_server=utf8mb4 --explicit_defaults_for_timestamp
    environment:
      - MYSQL_USER=root
      - MYSQL_ALLOW_EMPTY_PASSWORD=yes
      - MYSQL_DATABASE=Artemis
    image: mysql:8.0.22
    networks:
      - artemis
    ports:
      - 3306:3306
    volumes:
      - ./data/.db:/var/lib/mysql

networks:
  artemis:
    driver: bridge<|MERGE_RESOLUTION|>--- conflicted
+++ resolved
@@ -25,11 +25,7 @@
     command: sh -c "yarn install && yarn start-docker"
     depends_on:
       - artemis-server
-<<<<<<< HEAD
-    image: node:15.0.1-alpine3.12
-=======
     image: node:14.15.0-alpine
->>>>>>> 989bfeb6
     networks:
       - artemis
     ports:
