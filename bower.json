{
  "version": "1.3.2",
  "name": "artemis",
  "appPath": "src/main/webapp/",
  "testPath": "src/test/javascript/spec",
  "dependencies": {
    "angular": "1.5.8",
    "angular-aria": "1.5.8",
    "angular-bootstrap": "1.3.3",
    "angular-cache-buster": "0.4.3",
    "angular-cookies": "1.5.8",
    "angular-dynamic-locale": "0.1.32",
    "angular-i18n": "1.5.8",
    "ngstorage": "0.3.10",
    "angular-loading-bar": "0.9.0",
    "angular-resource": "1.5.8",
    "angular-sanitize": "1.5.8",
    "angular-translate": "2.11.1",
    "angular-translate-interpolation-messageformat": "2.11.1",
    "angular-translate-loader-partial": "2.11.1",
    "angular-translate-storage-cookie": "2.11.1",
    "angular-ui-router": "0.3.1",
    "bootstrap-sass": "3.3.7",
    "bootstrap-ui-datetime-picker": "2.4.3",
    "jquery": "3.1.0",
    "json3": "3.3.2",
    "messageformat": "0.3.1",
    "modernizr": "3.3.1",
    "ng-file-upload": "12.0.4",
    "ngInfiniteScroll": "1.3.0",
    "sockjs-client": "1.1.1",
    "stomp-websocket": "2.3.4",
    "swagger-ui": "2.1.5",
    "angular-moment": "^0.10.3",
    "font-awesome": "fontawesome#^4.6.3",
    "font-awesome-animation": "^0.0.9",
    "lodash": "^4.13.1",
    "bootstrap-treeview": "^1.2.0",
    "ace-builds": "1.2.9",
    "angular-ui-ace": "bower",
    "angular-file-saver": "1.1.3",
    "remarkable": "^1.7.1",
    "angular-resizable": "https://github.com/Reklino/angular-resizable.git#bd77750c910f0cc85a774fba4f6df433a97fc53d",
    "showdown": "^1.7.6",
    "chart.js": "^2.7.0",
    "angular-chart.js": "^1.1.1",
<<<<<<< HEAD
    "angular-ui-sortable": "^0.17.0"
=======
    "angular-native-dragdrop": "^1.2.2"
>>>>>>> 88107870
  },
  "devDependencies": {
    "angular-mocks": "1.5.8"
  },
  "overrides": {
    "angular": {
      "dependencies": {
        "jquery": "3.1.0"
      }
    },
    "angular-cache-buster": {
      "dependencies": {
        "angular": "1.5.8"
      }
    },
    "angular-dynamic-locale": {
      "dependencies": {
        "angular": "1.5.8"
      }
    },
    "bootstrap-sass": {
      "main": [
        "assets/stylesheets/_bootstrap.scss"
      ]
    },
    "ace-builds": {
      "main": [
        "src-min-noconflict/ace.js",
        "src-min-noconflict/mode-java.js",
        "src-min-noconflict/mode-html.js",
        "src-min-noconflict/mode-json.js",
        "src-min-noconflict/mode-xml.js",
        "src-min-noconflict/mode-python.js",
        "src-min-noconflict/mode-sql.js",
        "src-min-noconflict/mode-javascript.js",
        "src-min-noconflict/mode-markdown.js",
        "src-min-noconflict/mode-jsp.js",
        "src-min-noconflict/mode-jade.js",
        "src-min-noconflict/mode-swift.js",
        "src-min-noconflict/ext-modelist.js"
      ]
    }
  },
  "resolutions": {
    "angular": "1.5.8",
    "angular-bootstrap": "2.0.0",
    "jquery": "3.1.0"
  }
}<|MERGE_RESOLUTION|>--- conflicted
+++ resolved
@@ -44,11 +44,8 @@
     "showdown": "^1.7.6",
     "chart.js": "^2.7.0",
     "angular-chart.js": "^1.1.1",
-<<<<<<< HEAD
-    "angular-ui-sortable": "^0.17.0"
-=======
+    "angular-ui-sortable": "^0.17.0",
     "angular-native-dragdrop": "^1.2.2"
->>>>>>> 88107870
   },
   "devDependencies": {
     "angular-mocks": "1.5.8"
