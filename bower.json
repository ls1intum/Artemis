{
  "version": "1.3.2",
  "name": "artemis",
  "appPath": "src/main/webapp/",
  "testPath": "src/test/javascript/spec",
  "dependencies": {
    "angular": "1.5.8",
    "angular-aria": "1.5.8",
    "angular-bootstrap": "1.3.3",
    "angular-cache-buster": "0.4.3",
    "angular-cookies": "1.5.8",
    "angular-dynamic-locale": "0.1.32",
    "angular-i18n": "1.5.8",
    "ngstorage": "0.3.10",
    "angular-loading-bar": "0.9.0",
    "angular-resource": "1.5.8",
    "angular-sanitize": "1.5.8",
    "angular-translate": "2.11.1",
    "angular-translate-interpolation-messageformat": "2.11.1",
    "angular-translate-loader-partial": "2.11.1",
    "angular-translate-storage-cookie": "2.11.1",
    "angular-ui-router": "0.3.1",
    "bootstrap-sass": "3.3.7",
    "bootstrap-ui-datetime-picker": "2.4.3",
    "jquery": "3.1.0",
    "json3": "3.3.2",
    "messageformat": "0.3.1",
    "modernizr": "3.3.1",
    "ng-file-upload": "12.0.4",
    "ngInfiniteScroll": "1.3.0",
    "sockjs-client": "1.1.1",
    "stomp-websocket": "2.3.4",
    "swagger-ui": "2.1.5",
    "angular-moment": "^0.10.3",
    "font-awesome": "fontawesome#^4.6.3",
    "font-awesome-animation": "^0.0.9",
    "lodash": "^4.13.1",
    "bootstrap-treeview": "^1.2.0",
    "ace-builds": "1.2.9",
    "angular-ui-ace": "bower",
    "angular-file-saver": "1.1.3",
    "remarkable": "^1.7.1",
    "angular-resizable": "https://github.com/Reklino/angular-resizable.git#bd77750c910f0cc85a774fba4f6df433a97fc53d",
    "showdown": "^1.7.6",
    "chart.js": "^2.7.0",
    "angular-chart.js": "^1.1.1",
<<<<<<< HEAD
    "angular-ui-sortable": "^0.17.0",
    "angular-native-dragdrop": "^1.2.2"
=======
    "angular-native-dragdrop": "^1.2.2",
    "jquery-textfill": "^0.6.0"
>>>>>>> 76b04b68
  },
  "devDependencies": {
    "angular-mocks": "1.5.8"
  },
  "overrides": {
    "angular": {
      "dependencies": {
        "jquery": "3.1.0"
      }
    },
    "angular-cache-buster": {
      "dependencies": {
        "angular": "1.5.8"
      }
    },
    "angular-dynamic-locale": {
      "dependencies": {
        "angular": "1.5.8"
      }
    },
    "bootstrap-sass": {
      "main": [
        "assets/stylesheets/_bootstrap.scss"
      ]
    },
    "ace-builds": {
      "main": [
        "src-min-noconflict/ace.js",
        "src-min-noconflict/mode-java.js",
        "src-min-noconflict/mode-html.js",
        "src-min-noconflict/mode-json.js",
        "src-min-noconflict/mode-xml.js",
        "src-min-noconflict/mode-python.js",
        "src-min-noconflict/mode-sql.js",
        "src-min-noconflict/mode-javascript.js",
        "src-min-noconflict/mode-markdown.js",
        "src-min-noconflict/mode-jsp.js",
        "src-min-noconflict/mode-jade.js",
        "src-min-noconflict/mode-swift.js",
        "src-min-noconflict/ext-modelist.js"
      ]
    }
  },
  "resolutions": {
    "angular": "1.5.8",
    "angular-bootstrap": "2.0.0",
    "jquery": "3.1.0"
  }
}<|MERGE_RESOLUTION|>--- conflicted
+++ resolved
@@ -44,13 +44,9 @@
     "showdown": "^1.7.6",
     "chart.js": "^2.7.0",
     "angular-chart.js": "^1.1.1",
-<<<<<<< HEAD
     "angular-ui-sortable": "^0.17.0",
-    "angular-native-dragdrop": "^1.2.2"
-=======
     "angular-native-dragdrop": "^1.2.2",
     "jquery-textfill": "^0.6.0"
->>>>>>> 76b04b68
   },
   "devDependencies": {
     "angular-mocks": "1.5.8"
