<?xml version="1.0"?>

<ruleset name="Custom Rules"
         xmlns="http://pmd.sourceforge.net/ruleset/2.0.0"
         xmlns:xsi="http://www.w3.org/2001/XMLSchema-instance"
         xsi:schemaLocation="http://pmd.sourceforge.net/ruleset/2.0.0 https://pmd.sourceforge.io/ruleset_2_0_0.xsd
http://pmd.sourceforge.net/ruleset/2.0.0 ">

    <rule ref="category/java/codestyle.xml/MethodNamingConventions">
        <description>
            Allows underscores in JUnit 4 and 5 test methods
            Template from https://pmd.github.io/pmd-6.40.0/pmd_userdocs_making_rulesets.html#creating-a-ruleset
        </description>
        <properties>
            <property name="methodPattern" value="[a-z][a-zA-Z0-9]*"/>
            <property name="staticPattern" value="[a-z][a-zA-Z0-9]*"/>
            <property name="nativePattern" value="[a-z][a-zA-Z0-9]*"/>
            <property name="junit3TestPattern" value="test[A-Z0-9][a-zA-Z0-9]*"/>
            <property name="junit4TestPattern" value="[a-z][a-zA-Z0-9_]*"/>
            <property name="junit5TestPattern" value="[a-z][a-zA-Z0-9_]*"/>
        </properties>
    </rule>
    // Allows testing methods to be named like getters or setters
    <rule ref="category/java/codestyle.xml/LinguisticNaming">
        <properties>
            <property name="ignoredAnnotations" value="java.lang.Override|org.junit.jupiter.api.Test"/>
            <property name="checkBooleanMethod" value="true"/>
            <property name="checkGetters" value="true"/>
            <property name="checkSetters" value="true"/>
            <property name="checkPrefixedTransformMethods" value="true"/>
            <property name="checkTransformMethods" value="false"/>
            <property name="booleanMethodPrefixes" value="is|has|can|have|will|should"/>
            <property name="transformMethodNames" value="to|as"/>
            <property name="checkFields" value="true"/>
            <property name="checkVariables" value="true"/>
            <property name="booleanFieldPrefixes" value="is|has|can|have|will|should"/>
        </properties>
    </rule>

    // Java
    <rule ref="category/java/bestpractices.xml/AbstractClassWithoutAbstractMethod"/>
    <rule ref="category/java/performance.xml/AddEmptyString"/>
    <rule ref="category/java/errorprone.xml/AssignmentToNonFinalStatic"/>
    <rule ref="category/java/errorprone.xml/AvoidAccessibilityAlteration"/>
    <rule ref="category/java/performance.xml/AvoidArrayLoops"/>
    <rule ref="category/java/errorprone.xml/AvoidBranchingStatementAsLastInLoop"/>
    <rule ref="category/java/errorprone.xml/AvoidCallingFinalize"/>
    <rule ref="category/java/design.xml/AvoidCatchingGenericException"/>
    <rule ref="category/java/errorprone.xml/AvoidCatchingNPE"/>
    <rule ref="category/java/errorprone.xml/AvoidCatchingThrowable"/>
    <rule ref="category/java/errorprone.xml/AvoidDecimalLiteralsInBigDecimalConstructor"/>
    <rule ref="category/java/errorprone.xml/AvoidInstanceofChecksInCatchClause"/>
    <rule ref="category/java/errorprone.xml/AvoidMultipleUnaryOperators"/>
    <rule ref="category/java/bestpractices.xml/AvoidPrintStackTrace"/>
    <rule ref="category/java/bestpractices.xml/AvoidReassigningParameters"/>
    <rule ref="category/java/multithreading.xml/AvoidThreadGroup"/>
    <rule ref="category/java/design.xml/AvoidThrowingNewInstanceOfSameException"/>
    <rule ref="category/java/design.xml/AvoidThrowingNullPointerException"/>
    <rule ref="category/java/design.xml/AvoidThrowingRawExceptionTypes"/>
    <rule ref="category/java/performance.xml/BooleanInstantiation"/>
    <rule ref="category/java/errorprone.xml/BrokenNullCheck"/>
    <rule ref="category/java/bestpractices.xml/CheckResultSet"/>
    <rule ref="category/java/errorprone.xml/CheckSkipResult"/>
    <rule ref="category/java/codestyle.xml/ClassNamingConventions"/>
    <rule ref="category/java/design.xml/CollapsibleIfStatements"/>
    <rule ref="category/java/errorprone.xml/CompareObjectsWithEquals"/>
    <rule ref="category/java/codestyle.xml/ControlStatementBraces"/>
    <rule ref="category/java/bestpractices.xml/DefaultLabelNotLastInSwitchStmt"/>
    <rule ref="category/java/errorprone.xml/DetachedTestCase"/>
    <rule ref="category/java/errorprone.xml/DoNotCallGarbageCollectionExplicitly"/>
    <rule ref="category/java/errorprone.xml/DoNotHardCodeSDCard"/>
    <rule ref="category/java/multithreading.xml/DontCallThreadRun"/>
    <rule ref="category/java/codestyle.xml/DontImportJavaLang"/>
    <rule ref="category/java/errorprone.xml/DontUseFloatTypeForLoopIndices"/>
    <rule ref="category/java/bestpractices.xml/DoubleBraceInitialization"/>
    <rule ref="category/java/multithreading.xml/DoubleCheckedLocking"/>
    <rule ref="category/java/codestyle.xml/DuplicateImports"/>
    <rule ref="category/java/errorprone.xml/EmptyCatchBlock"/>
    <rule ref="category/java/errorprone.xml/EmptyFinalizer"/>
    <rule ref="category/java/errorprone.xml/EmptyFinallyBlock"/>
    <rule ref="category/java/errorprone.xml/EmptyIfStmt"/>
    <rule ref="category/java/codestyle.xml/EmptyMethodInAbstractClassShouldBeAbstract"/>
    <rule ref="category/java/errorprone.xml/EmptyInitializer"/>
    <rule ref="category/java/errorprone.xml/EmptyStatementBlock"/>
    <rule ref="category/java/errorprone.xml/EmptyStatementNotInLoop"/>
    <rule ref="category/java/errorprone.xml/EmptySwitchStatements"/>
    <rule ref="category/java/errorprone.xml/EmptySynchronizedBlock"/>
    <rule ref="category/java/errorprone.xml/EmptyTryBlock"/>
    <rule ref="category/java/errorprone.xml/EmptyWhileStmt"/>
    <rule ref="category/java/errorprone.xml/EqualsNull"/>
    <rule ref="category/java/design.xml/ExceptionAsFlowControl"/>
    <rule ref="category/java/design.xml/ExcessiveClassLength"/>
    <rule ref="category/java/design.xml/ExcessiveMethodLength"/>
    <rule ref="category/java/design.xml/ExcessiveParameterList"/>
    <rule ref="category/java/codestyle.xml/ExtendsObject"/>
    <rule ref="category/java/codestyle.xml/FieldDeclarationsShouldBeAtStartOfClass"/>
    <rule ref="category/java/codestyle.xml/FieldNamingConventions"/>
    <rule ref="category/java/design.xml/FinalFieldCouldBeStatic"/>
    <rule ref="category/java/codestyle.xml/ForLoopShouldBeWhileLoop"/>
    <rule ref="category/java/bestpractices.xml/ForLoopCanBeForeach"/>
    <rule ref="category/java/codestyle.xml/FormalParameterNamingConventions"/>
    <rule ref="category/java/codestyle.xml/GenericsNaming"/>
    <rule ref="category/java/design.xml/GodClass"/>
    <rule ref="category/java/security.xml/HardCodedCryptoKey"/>
    <rule ref="category/java/security.xml/InsecureCryptoIv"/>
    <rule ref="category/java/errorprone.xml/IdempotentOperations"/>
    <rule ref="category/java/codestyle.xml/IdenticalCatchBranches"/>
    <rule ref="category/java/errorprone.xml/ImportFromSamePackage"/>
    <rule ref="category/java/performance.xml/InefficientEmptyStringCheck"/>
    <rule ref="category/java/errorprone.xml/InstantiationToGetClass"/>
    <rule ref="category/java/errorprone.xml/InvalidLogMessageFormat"/>
    <rule ref="category/java/errorprone.xml/JUnitSpelling"/>
    <rule ref="category/java/errorprone.xml/JUnitStaticSuite"/>
    <rule ref="category/java/errorprone.xml/JumbledIncrementer"/>
    <rule ref="category/java/bestpractices.xml/LiteralsFirstInComparisons"/>
    <rule ref="category/java/codestyle.xml/LocalVariableNamingConventions"/>
    <rule ref="category/java/design.xml/LogicInversion"/>
    <rule ref="category/java/bestpractices.xml/LooseCoupling"/>
    <rule ref="category/java/errorprone.xml/MethodWithSameNameAsEnclosingClass"/>
    <rule ref="category/java/errorprone.xml/MisplacedNullCheck"/>
    <rule ref="category/java/errorprone.xml/MissingBreakInSwitch"/>
    <rule ref="category/java/errorprone.xml/MissingStaticMethodInNonInstantiatableClass"/>
    <rule ref="category/java/errorprone.xml/MoreThanOneLogger"/>
    <rule ref="category/java/design.xml/NPathComplexity"/>
    <rule ref="category/java/codestyle.xml/NoPackage"/>
    <rule ref="category/java/errorprone.xml/NonCaseLabelInSwitchStatement"/>
    <rule ref="category/java/errorprone.xml/NonStaticInitializer"/>
    <rule ref="category/java/errorprone.xml/NullAssignment"/>
    <rule ref="category/java/bestpractices.xml/OneDeclarationPerLine"/>
    <rule ref="category/java/codestyle.xml/PackageCase"/>
    <rule ref="category/java/errorprone.xml/ProperLogger"/>
    <rule ref="category/java/errorprone.xml/ReturnFromFinallyBlock"/>
    <rule ref="category/java/codestyle.xml/ShortMethodName"/>
    <rule ref="category/java/codestyle.xml/ShortVariable"/>
    <rule ref="category/java/design.xml/SimplifiedTernary"/>
    <rule ref="category/java/design.xml/SimplifyBooleanAssertion"/>
    <rule ref="category/java/design.xml/SimplifyBooleanExpressions"/>
    <rule ref="category/java/design.xml/SimplifyBooleanReturns"/>
    <rule ref="category/java/design.xml/SimplifyConditional"/>
    <rule ref="category/java/design.xml/SingularField"/>
    <rule ref="category/java/performance.xml/StringInstantiation"/>
    <rule ref="category/java/performance.xml/StringToString"/>
    <rule ref="category/java/design.xml/SwitchDensity"/>
    <rule ref="category/java/bestpractices.xml/SystemPrintln"/>
    <rule ref="category/java/errorprone.xml/TestClassWithoutTestCases"/>
    <rule ref="category/java/documentation.xml/UncommentedEmptyConstructor"/>
    <rule ref="category/java/documentation.xml/UncommentedEmptyMethodBody"/>
    <rule ref="category/java/errorprone.xml/UnconditionalIfStatement"/>
    <rule ref="category/java/codestyle.xml/UnnecessaryAnnotationValueElement"/>
    <rule ref="category/java/codestyle.xml/UnnecessaryCast"/>
    <rule ref="category/java/codestyle.xml/UnnecessaryConstructor"/>
    <rule ref="category/java/codestyle.xml/UnnecessaryFullyQualifiedName"/>
    <rule ref="category/java/codestyle.xml/UnnecessaryLocalBeforeReturn"/>
    <rule ref="category/java/codestyle.xml/UnnecessaryModifier"/>
    <rule ref="category/java/codestyle.xml/UnnecessaryReturn"/>
    <rule ref="category/java/bestpractices.xml/UnusedFormalParameter"/>
    <rule ref="category/java/bestpractices.xml/UnusedLocalVariable"/>
    <rule ref="category/java/bestpractices.xml/UnusedPrivateField"/>
    <rule ref="category/java/bestpractices.xml/UnusedPrivateMethod"/>
    <rule ref="category/java/performance.xml/UseArrayListInsteadOfVector"/>
    <rule ref="category/java/performance.xml/UseArraysAsList"/>
    <rule ref="category/java/bestpractices.xml/UseCollectionIsEmpty"/>
    <rule ref="category/java/codestyle.xml/UseDiamondOperator"/>
    <rule ref="category/java/errorprone.xml/UseEqualsToCompareStrings"/>
    <rule ref="category/java/codestyle.xml/UseShortArrayInitializer"/>
    <rule ref="category/java/performance.xml/UseStringBufferLength"/>
    <rule ref="category/java/errorprone.xml/UselessOperationOnImmutable"/>
    <rule ref="category/java/codestyle.xml/UselessQualifiedThis"/>
<<<<<<< HEAD
    <rule ref="category/java/bestpractices.xml/JUnit5TestShouldBePackagePrivate" />
=======
    <rule name="DontUseCollectorsToList"
          language="java"
          message="Don't use Collectors.toList()"
          class="net.sourceforge.pmd.lang.rule.XPathRule">
        <description>
            <![CDATA[
                Collectors.toList() should not be used.
                Use the .toList() for an unmodifiable list or .collect(Collectors.toCollection(ArrayList::new)) for a modifiable list.
            ]]>
        </description>
        <priority>3</priority>
        <properties>
            <property name="version" value="2.0"/>
            <property name="xpath">
                <value>
                    <![CDATA[
                        //PrimaryPrefix[Name[@Image = "Collectors.toList" or @Image = "toList"]]
                    ]]>
                </value>
            </property>
        </properties>
    </rule>
>>>>>>> 4869ee5c

    // all JSP rules
    <rule ref="category/jsp/bestpractices.xml"/>
    <rule ref="category/jsp/codestyle.xml"/>
    <rule ref="category/jsp/design.xml"/>
    <rule ref="category/jsp/errorprone.xml"/>
    <rule ref="category/jsp/security.xml"/>

    // some JavaScript rules
    <rule ref="category/ecmascript/codestyle.xml/AssignmentInOperand"/>
    <rule ref="category/ecmascript/codestyle.xml/UnnecessaryParentheses"/>
    <rule ref="category/ecmascript/bestpractices.xml/ConsistentReturn"/>
    <rule ref="category/ecmascript/errorprone.xml/EqualComparison"/>
    <rule ref="category/ecmascript/errorprone.xml/InnaccurateNumericLiteral"/>
    <rule ref="category/ecmascript/bestpractices.xml/UseBaseWithParseInt"/>
    <rule ref="category/ecmascript/bestpractices.xml/AvoidWithStatement"/>

    <rule ref="category/vm/bestpractices.xml"/>
    <rule ref="category/vm/design.xml"/>
    <rule ref="category/vm/errorprone.xml"/>

    // PLSQL
    <rule ref="category/plsql/bestpractices.xml/TomKytesDespair"/>
    <rule ref="category/plsql/codestyle.xml/AvoidTabCharacter"/>
    <rule ref="category/plsql/codestyle.xml/MisplacedPragma"/>
    <rule ref="category/plsql/design.xml">
        <exclude name="CyclomaticComplexity"/>
        <exclude name="NcssMethodCount"/>
        <exclude name="NcssObjectCount"/>
        <exclude name="NPathComplexity"/>
        <exclude name="TooManyFields"/>
    </rule>
    <rule ref="category/plsql/errorprone.xml"/>

    // Visual Force
    <rule ref="category/vf/security.xml"/>

    // XML
    <rule ref="category/xsl/performance.xml/AvoidAxisNavigation"/>
    <rule ref="category/xsl/codestyle.xml/UseConcatOnce"/>
    <rule ref="category/xml/errorprone.xml/MistypedCDATASection"/>
    <rule ref="category/pom/errorprone.xml"/>
</ruleset><|MERGE_RESOLUTION|>--- conflicted
+++ resolved
@@ -166,9 +166,7 @@
     <rule ref="category/java/performance.xml/UseStringBufferLength"/>
     <rule ref="category/java/errorprone.xml/UselessOperationOnImmutable"/>
     <rule ref="category/java/codestyle.xml/UselessQualifiedThis"/>
-<<<<<<< HEAD
     <rule ref="category/java/bestpractices.xml/JUnit5TestShouldBePackagePrivate" />
-=======
     <rule name="DontUseCollectorsToList"
           language="java"
           message="Don't use Collectors.toList()"
@@ -191,7 +189,6 @@
             </property>
         </properties>
     </rule>
->>>>>>> 4869ee5c
 
     // all JSP rules
     <rule ref="category/jsp/bestpractices.xml"/>
