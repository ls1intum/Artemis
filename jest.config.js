--- conflicted
+++ resolved
@@ -79,10 +79,7 @@
         '<rootDir>/src/test/javascript/spec/service/**/*.spec.ts',
         '<rootDir>/src/test/javascript/spec/util/**/*.spec.ts',
         '<rootDir>/src/test/javascript/spec/interceptor/**/*.spec.ts',
-<<<<<<< HEAD
-=======
         '<rootDir>/src/test/javascript/spec/config/**/*.spec.ts',
->>>>>>> 27e76bc9
     ],
     moduleNameMapper: {
         '^app/(.*)': '<rootDir>/src/main/webapp/app/$1',
