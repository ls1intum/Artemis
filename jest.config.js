const esModules = [
    '@angular/animations',
    '@angular/cdk',
    '@angular/common',
    '@angular/compiler',
    '@angular/core',
    '@angular/forms',
    '@angular/localize',
    '@angular/material',
    '@angular/platform-browser-dynamic',
    '@angular/platform-browser',
    '@angular/router',
    '@angular/service-worker',
    '@ctrl/ngx-emoji-mart',
    '@danielmoncada/angular-datetime-picker',
    '@fortawesome/angular-fontawesome',
    '@ls1intum/apollon',
    '@ng-bootstrap/ng-bootstrap',
    '@ngx-translate/core',
    '@ngx-translate/http-loader',
    '@primeuix',
    '@sentry/angular',
    '@siemens/ngx-datatable',
    '@swimlane/ngx-charts',
    '@swimlane/ngx-graph',
    'collapse-white-space',
    'd3-array',
    'd3-brush',
    'd3-color',
    'd3-dispatch',
    'd3-drag',
    'd3-ease',
    'd3-force',
    'd3-format',
    'd3-hierarchy',
    'd3-interpolate',
    'd3-path',
    'd3-quadtree',
    'd3-scale',
    'd3-selection',
    'd3-shape',
    'd3-time',
    'd3-transition',
    'dayjs/esm',
    'export-to-csv',
    'franc-min',
    'internmap',
    'lodash-es',
    'markdown-it-github-alerts',
    'monaco-editor',
    'n-gram',
    'ngx-device-detector',
    'ngx-infinite-scroll',
    'primeng',
    'rxjs/operators',
    'trigram-utils',
].join('|');

const {
    compilerOptions: { baseUrl = './' },
} = require('./tsconfig.json');

module.exports = {
    testEnvironmentOptions: {
        url: 'https://artemis.fake/test',
    },
    roots: ['<rootDir>', `<rootDir>/${baseUrl}`],
    modulePaths: [`<rootDir>/${baseUrl}`],
    setupFiles: ['jest-date-mock'],
    cacheDirectory: '<rootDir>/build/jest-cache',
    coverageDirectory: '<rootDir>/build/test-results/',
    reporters: [
        'default',
        [
            'jest-junit',
            {
                outputDirectory: '<rootDir>/build/test-results/',
                outputName: 'TESTS-results-jest.xml',
            },
        ],
    ],
    collectCoverageFrom: [
        '<rootDir>/src/main/webapp/**/*.ts',
        '!<rootDir>/src/main/webapp/**/*.module.ts',  // ignore modules files because they cannot be properly tested
        '!<rootDir>/src/main/webapp/**/*.routes.ts',   // ignore routes files because they cannot be properly tested
        '!<rootDir>/src/main/webapp/**/*.route.ts',   // ignore route files because they cannot be properly tested
        '!<rootDir>/**/node_modules/**',
        '!<rootDir>/src/main/webapp/app/openapi/**', // ignore openapi files because they are generated
    ],
    coveragePathIgnorePatterns: [
        '<rootDir>/src/main/webapp/app/core/config/prod.config.ts',
        '<rootDir>/src/main/webapp/app/openapi/',
    ],
    coverageThreshold: {
        global: {
            // TODO: in the future, the following values should increase to at least 90%
            statements: 89.66,
            branches: 75.85,
            functions: 83.68,
            lines: 89.73,
        },
    },
    // 'json-summary' reporter is used by supporting_scripts/code-coverage/module-coverage-client/check-client-module-coverage.mjs
    coverageReporters: ['clover', 'json', 'lcov', 'text-summary','json-summary'],
    setupFilesAfterEnv: ['<rootDir>/src/test/javascript/spec/jest-test-setup.ts', 'jest-extended/all'],
    moduleFileExtensions: ['ts', 'html', 'js', 'json', 'mjs'],
    transformIgnorePatterns: [`/node_modules/(?!${esModules})`],
    transform: {
        '^.+\\.(ts|js|mjs|html|svg)$': [
            'jest-preset-angular',
            {
                tsconfig: '<rootDir>/tsconfig.spec.json',
                stringifyContentPathRegex: '\\.html$',
                diagnostics: {
                    ignoreCodes: [151001],
                },
            },
        ],
    },
    modulePathIgnorePatterns: ['<rootDir>/src/main/resources/templates/', '<rootDir>/build/'],
    testTimeout: 3000,
    testMatch: ['<rootDir>/src/main/webapp/app/**/*.spec.ts',
        '<rootDir>/src/test/javascript/spec/**/*.integration.spec.ts'
    ],
    moduleNameMapper: {
        '^app/(.*)': '<rootDir>/src/main/webapp/app/$1',
        '^test/(.*)': '<rootDir>/src/test/javascript/spec/$1',
        '@assets/(.*)': '<rootDir>/src/main/webapp/assets/$1',
        '@core/(.*)': '<rootDir>/src/main/webapp/app/core/$1',
        '@env': '<rootDir>/src/main/webapp/environments/environment',
        '@src/(.*)': '<rootDir>/src/src/$1',
        '@state/(.*)': '<rootDir>/src/app/state/$1',
        '^lodash-es$': 'lodash',
        '\\.css$': '<rootDir>/src/test/javascript/spec/stub.js',
        '^monaco-editor$': '<rootDir>/node_modules/monaco-editor/esm/vs/editor/editor.api.js',
<<<<<<< HEAD
        '^video\\.js$': '<rootDir>/src/test/javascript/spec/helpers/mocks/video.js.ts',
=======
        '^@ls1intum/apollon$': '<rootDir>/node_modules/@ls1intum/apollon/lib/es6/index.js', // adjust if the package.json "exports" points elsewhere
>>>>>>> faefae3c
    },
};<|MERGE_RESOLUTION|>--- conflicted
+++ resolved
@@ -133,10 +133,8 @@
         '^lodash-es$': 'lodash',
         '\\.css$': '<rootDir>/src/test/javascript/spec/stub.js',
         '^monaco-editor$': '<rootDir>/node_modules/monaco-editor/esm/vs/editor/editor.api.js',
-<<<<<<< HEAD
         '^video\\.js$': '<rootDir>/src/test/javascript/spec/helpers/mocks/video.js.ts',
-=======
         '^@ls1intum/apollon$': '<rootDir>/node_modules/@ls1intum/apollon/lib/es6/index.js', // adjust if the package.json "exports" points elsewhere
->>>>>>> faefae3c
+
     },
 };