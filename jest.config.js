--- conflicted
+++ resolved
@@ -94,17 +94,10 @@
     coverageThreshold: {
         global: {
             // TODO: in the future, the following values should increase to at least 90%
-<<<<<<< HEAD
-            statements: 89.72,
-            branches: 75.99,
-            functions: 83.71,
-            lines: 89.80,
-=======
             statements: 89.74,
             branches: 76.07,
-            functions: 83.75,
+            functions: 83.71,
             lines: 89.81,
->>>>>>> 98463141
         },
     },
     // 'json-summary' reporter is used by supporting_scripts/code-coverage/module-coverage-client/check-client-module-coverage.mjs
