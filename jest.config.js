const esModules = [
    '@angular/animations',
    '@angular/cdk',
    '@angular/common',
    '@angular/compiler',
    '@angular/core',
    '@angular/forms',
    '@angular/localize',
    '@angular/material',
    '@angular/platform-browser-dynamic',
    '@angular/platform-browser',
    '@angular/router',
    '@angular/service-worker',
    '@ctrl/ngx-emoji-mart',
    '@danielmoncada/angular-datetime-picker',
    '@fortawesome/angular-fontawesome',
    '@ls1intum/apollon',
    '@ng-bootstrap/ng-bootstrap',
    '@ngx-translate/core',
    '@ngx-translate/http-loader',
    '@primeuix',
    '@sentry/angular',
    '@siemens/ngx-datatable',
    '@swimlane/ngx-charts',
    '@swimlane/ngx-graph',
    'collapse-white-space',
    'd3-array',
    'd3-brush',
    'd3-color',
    'd3-dispatch',
    'd3-drag',
    'd3-ease',
    'd3-force',
    'd3-format',
    'd3-hierarchy',
    'd3-interpolate',
    'd3-path',
    'd3-quadtree',
    'd3-scale',
    'd3-selection',
    'd3-shape',
    'd3-time',
    'd3-transition',
    'dayjs/esm',
    'export-to-csv',
    'franc-min',
    'internmap',
    'lodash-es',
    'markdown-it-github-alerts',
    'monaco-editor',
    'n-gram',
    'ngx-device-detector',
    'ngx-infinite-scroll',
    'primeng',
    'rxjs/operators',
    'trigram-utils',
].join('|');

const {
    compilerOptions: { baseUrl = './' },
} = require('./tsconfig.json');

module.exports = {
    testEnvironmentOptions: {
        url: 'https://artemis.fake/test',
    },
    roots: ['<rootDir>', `<rootDir>/${baseUrl}`],
    modulePaths: [`<rootDir>/${baseUrl}`],
    setupFiles: ['jest-date-mock'],
    cacheDirectory: '<rootDir>/build/jest-cache',
    coverageDirectory: '<rootDir>/build/test-results/',
    reporters: [
        'default',
        [
            'jest-junit',
            {
                outputDirectory: '<rootDir>/build/test-results/',
                outputName: 'TESTS-results-jest.xml',
            },
        ],
    ],
    collectCoverageFrom: [
        '<rootDir>/src/main/webapp/**/*.ts',
        '!<rootDir>/src/main/webapp/**/*.module.ts',  // ignore modules files because they cannot be properly tested
        '!<rootDir>/src/main/webapp/**/*.routes.ts',   // ignore routes files because they cannot be properly tested
        '!<rootDir>/src/main/webapp/**/*.route.ts',   // ignore route files because they cannot be properly tested
        '!<rootDir>/**/node_modules/**',
        '!<rootDir>/src/main/webapp/app/openapi/**', // ignore openapi files because they are generated
    ],
    coveragePathIgnorePatterns: [
        '<rootDir>/src/main/webapp/app/core/config/prod.config.ts',
        '<rootDir>/src/main/webapp/app/openapi/',
    ],
    coverageThreshold: {
        global: {
            // TODO: in the future, the following values should increase to at least 90%
<<<<<<< HEAD
            statements: 89.67,
            branches: 75.93,
            functions: 83.68,
            lines: 89.75,
=======
            statements: 89.66,
            branches: 75.86,
            functions: 83.69,
            lines: 89.73,
>>>>>>> f2cc1651
        },
    },
    // 'json-summary' reporter is used by supporting_scripts/code-coverage/module-coverage-client/check-client-module-coverage.mjs
    coverageReporters: ['clover', 'json', 'lcov', 'text-summary','json-summary'],
    setupFilesAfterEnv: ['<rootDir>/src/test/javascript/spec/jest-test-setup.ts', 'jest-extended/all'],
    moduleFileExtensions: ['ts', 'html', 'js', 'json', 'mjs'],
    transformIgnorePatterns: [`/node_modules/(?!${esModules})`],
    transform: {
        '^.+\\.(ts|js|mjs|html|svg)$': [
            'jest-preset-angular',
            {
                tsconfig: '<rootDir>/tsconfig.spec.json',
                stringifyContentPathRegex: '\\.html$',
                diagnostics: {
                    ignoreCodes: [151001],
                },
            },
        ],
    },
    modulePathIgnorePatterns: ['<rootDir>/src/main/resources/templates/', '<rootDir>/build/'],
    testTimeout: 3000,
    testMatch: ['<rootDir>/src/main/webapp/app/**/*.spec.ts',
        '<rootDir>/src/test/javascript/spec/**/*.integration.spec.ts'
    ],
    moduleNameMapper: {
        '^app/(.*)': '<rootDir>/src/main/webapp/app/$1',
        '^test/(.*)': '<rootDir>/src/test/javascript/spec/$1',
        '@assets/(.*)': '<rootDir>/src/main/webapp/assets/$1',
        '@core/(.*)': '<rootDir>/src/main/webapp/app/core/$1',
        '@env': '<rootDir>/src/main/webapp/environments/environment',
        '@src/(.*)': '<rootDir>/src/src/$1',
        '@state/(.*)': '<rootDir>/src/app/state/$1',
        '^lodash-es$': 'lodash',
        '\\.css$': '<rootDir>/src/test/javascript/spec/stub.js',
        '^monaco-editor$': '<rootDir>/node_modules/monaco-editor/esm/vs/editor/editor.api.js',
        '^@ls1intum/apollon$': '<rootDir>/node_modules/@ls1intum/apollon/lib/es6/index.js', // adjust if the package.json "exports" points elsewhere
    },
};<|MERGE_RESOLUTION|>--- conflicted
+++ resolved
@@ -94,17 +94,10 @@
     coverageThreshold: {
         global: {
             // TODO: in the future, the following values should increase to at least 90%
-<<<<<<< HEAD
-            statements: 89.67,
-            branches: 75.93,
-            functions: 83.68,
-            lines: 89.75,
-=======
             statements: 89.66,
             branches: 75.86,
             functions: 83.69,
             lines: 89.73,
->>>>>>> f2cc1651
         },
     },
     // 'json-summary' reporter is used by supporting_scripts/code-coverage/module-coverage-client/check-client-module-coverage.mjs
