--- conflicted
+++ resolved
@@ -51,17 +51,10 @@
     coverageThreshold: {
         global: {
             // TODO: in the future, the following values should be increase to at least 80%
-<<<<<<< HEAD
-            statements: 78.1,
-            branches: 65.7,
-            functions: 69.6,
-            lines: 77.7,
-=======
             statements: 78.3,
             branches: 65.8,
             functions: 70.0,
             lines: 78.0,
->>>>>>> 58fd153a
         },
     },
     setupFilesAfterEnv: ['<rootDir>/src/test/javascript/spec/jest-test-setup.ts', 'jest-extended/all'],
