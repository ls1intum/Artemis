const esModules = ['lodash-es', 'franc-min', 'trigram-utils', 'n-gram', 'collapse-white-space', '@angular/animations', '@angular/common', '@ls1intum/apollon',
    '@angular/compiler', '@angular/core', '@angular/forms', '@angular/localize', '@angular/platform-browser', '@angular/platform-browser-dynamic', '@angular/router',
    '@ngx-translate/core', '@ngx-translate/http-loader', '@fortawesome/angular-fontawesome', '@angular/cdk', '@angular/material', '@angular/cdk', 'dayjs/esm',
    'rxjs/operators', '@ng-bootstrap/ng-bootstrap', 'ngx-webstorage', '@ctrl/ngx-emoji-mart', 'ngx-device-detector', '@swimlane/ngx-charts',
    '@angular/service-worker', '@danielmoncada/angular-datetime-picker', '@flaviosantoro92/ngx-datatable', 'd3-color', 'd3-interpolate', 'd3-transition', 'd3-brush',
    'd3-drag', 'd3-selection', 'ngx-infinite-scroll'].join('|');

const {
    compilerOptions: { baseUrl = './' },
} = require('./tsconfig.json');
const environment = require('./webpack/environment');

module.exports = {
    globalSetup: 'jest-preset-angular/global-setup',
    globals: {
        ...environment,
        'ts-jest': {
            tsconfig: '<rootDir>/tsconfig.spec.json',
            stringifyContentPathRegex: '\\.html$',
            isolatedModules: true,
            diagnostics: {
                ignoreCodes: [151001],
            },
        },
    },
    testEnvironmentOptions: {
        url: 'https://artemis.fake/test'
    },
    roots: ['<rootDir>', `<rootDir>/${baseUrl}`],
    modulePaths: [`<rootDir>/${baseUrl}`],
    setupFiles: ['jest-date-mock'],
    cacheDirectory: '<rootDir>/build/jest-cache',
    coverageDirectory: '<rootDir>/build/test-results/',
    reporters: ['default', ['jest-junit', { outputDirectory: '<rootDir>/build/test-results/', outputName: 'TESTS-results-jest.xml' }]],
    collectCoverageFrom: ['src/main/webapp/**/*.{js,jsx,ts,tsx}', '!src/main/webapp/**/*.module.{js,jsx,ts,tsx}'],
    coveragePathIgnorePatterns: [
        '/node_modules/',
        'src/main/webapp/app/account/account.route.ts',
        'src/main/webapp/app/admin/admin.route.ts',
        'src/main/webapp/app/exercises/quiz/manage/apollon-diagrams/apollon-diagram.route.ts',
        'src/main/webapp/app/lecture/lecture-unit/lecture-unit-management/lecture-unit-management.route.ts',
        'src/main/webapp/app/exercises/quiz/manage/quiz-management.route.ts',
        'src/main/webapp/app/admin/organization-management/organization-management.route.ts',
        'src/main/webapp/app/admin/system-notification-management/system-notification-management.route.ts',
        'src/main/webapp/app/admin/upcoming-exams-and-exercises/upcoming-exams-and-exercises.route.ts',
        'src/main/webapp/app/admin/user-management/user-management.route.ts',
        'src/main/webapp/app/assessment/assessment-locks/assessment-locks.route.ts',
        'src/main/webapp/app/complaints/list-of-complaints/list-of-complaints.route.ts',
        'src/main/webapp/app/course/dashboards/assessment-dashboard/assessment-dashboard.route.ts',
        'src/main/webapp/app/course/manage/course-management.route.ts',
        'src/main/webapp/app/exam/exam-scores/exam-scores.route.ts',
        'src/main/webapp/app/exam/participate/exam-participation.route.ts',
        'src/main/webapp/app/exercises/file-upload/manage/file-upload-exercise-management.route.ts',
        'src/main/webapp/app/exercises/modeling/manage/modeling-exercise.route.ts',
        'src/main/webapp/app/exam/manage/exam-management.route.ts',
        'src/main/webapp/app/exercises/shared/exercise-hint/manage/exercise-hint.route.ts',
        'src/main/webapp/app/core/config/prod.config.ts'
    ],
    coverageThreshold: {
        global: {
            // TODO: in the future, the following values should increase to at least 90%
<<<<<<< HEAD
            statements: 84.9,
            branches: 72.2,
            functions: 77.9,
            lines: 84.8,
=======
            statements: 85.0,
            branches: 72.2,
            functions: 78.2,
            lines: 85.0,
>>>>>>> f089f06a
        },
    },
    setupFilesAfterEnv: ['<rootDir>/src/test/javascript/spec/jest-test-setup.ts', 'jest-extended/all'],
    moduleFileExtensions: ['ts', 'html', 'js', 'json', 'mjs'],
    resolver: '<rootDir>/jest.resolver.js',
    transformIgnorePatterns: [`/node_modules/(?!${esModules})`],
    transform: {
        '^.+\\.(ts|js|mjs|html|svg)$': 'jest-preset-angular',
    },
    modulePathIgnorePatterns: [],
    testTimeout: 3000,
    testMatch: [
        '<rootDir>/src/test/javascript/spec/component/**/*.spec.ts',
        '<rootDir>/src/test/javascript/spec/directive/**/*.spec.ts',
        '<rootDir>/src/test/javascript/spec/entities/**/*.spec.ts',
        '<rootDir>/src/test/javascript/spec/integration/**/*.spec.ts',
        '<rootDir>/src/test/javascript/spec/pipe/**/*.spec.ts',
        '<rootDir>/src/test/javascript/spec/service/**/*.spec.ts',
        '<rootDir>/src/test/javascript/spec/util/**/*.spec.ts',
        '<rootDir>/src/test/javascript/spec/interceptor/**/*.spec.ts',
        '<rootDir>/src/test/javascript/spec/config/**/*.spec.ts',
        '<rootDir>/src/test/javascript/spec/core/**/*.spec.ts'
    ],
    moduleNameMapper: {
        '^app/(.*)': '<rootDir>/src/main/webapp/app/$1',
        'test/(.*)': '<rootDir>/src/test/javascript/spec/$1',
        '@assets/(.*)': '<rootDir>/src/main/webapp/assets/$1',
        '@core/(.*)': '<rootDir>/src/main/webapp/app/core/$1',
        '@env': '<rootDir>/src/main/webapp/environments/environment',
        '@src/(.*)': '<rootDir>/src/src/$1',
        '@state/(.*)': '<rootDir>/src/app/state/$1',
        "^lodash-es$": "lodash"
    },
};<|MERGE_RESOLUTION|>--- conflicted
+++ resolved
@@ -59,17 +59,10 @@
     coverageThreshold: {
         global: {
             // TODO: in the future, the following values should increase to at least 90%
-<<<<<<< HEAD
-            statements: 84.9,
-            branches: 72.2,
-            functions: 77.9,
-            lines: 84.8,
-=======
             statements: 85.0,
             branches: 72.2,
             functions: 78.2,
             lines: 85.0,
->>>>>>> f089f06a
         },
     },
     setupFilesAfterEnv: ['<rootDir>/src/test/javascript/spec/jest-test-setup.ts', 'jest-extended/all'],
