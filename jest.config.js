const esModules = [
    '@angular/animations',
    '@angular/cdk',
    '@angular/cdk',
    '@angular/common',
    '@angular/compiler',
    '@angular/core',
    '@angular/forms',
    '@angular/localize',
    '@angular/material',
    '@angular/platform-browser-dynamic',
    '@angular/platform-browser',
    '@angular/router',
    '@angular/service-worker',
    '@ctrl/ngx-emoji-mart',
    '@danielmoncada/angular-datetime-picker',
    '@flaviosantoro92/ngx-datatable',
    '@fortawesome/angular-fontawesome',
    '@ls1intum/apollon',
    '@ng-bootstrap/ng-bootstrap',
    '@ngx-translate/core',
    '@ngx-translate/http-loader',
    '@swimlane/ngx-charts',
    '@swimlane/ngx-graph',
    'collapse-white-space',
    'd3-array',
    'd3-brush',
    'd3-color',
    'd3-drag',
    'd3-ease',
    'd3-format',
    'd3-hierarchy',
    'd3-interpolate',
    'd3-path',
    'd3-scale',
    'd3-selection',
    'd3-shape',
    'd3-time',
    'd3-transition',
    'dayjs/esm',
    'export-to-csv',
    'franc-min',
    'internmap',
    'lodash-es',
    'monaco-editor',
    'n-gram',
    'ngx-device-detector',
    'ngx-infinite-scroll',
    'ngx-webstorage',
    'rxjs/operators',
    'trigram-utils',
].join('|');

const {
    compilerOptions: { baseUrl = './' },
} = require('./tsconfig.json');

module.exports = {
    testEnvironmentOptions: {
        url: 'https://artemis.fake/test',
    },
    roots: ['<rootDir>', `<rootDir>/${baseUrl}`],
    modulePaths: [`<rootDir>/${baseUrl}`],
    setupFiles: ['jest-date-mock'],
    cacheDirectory: '<rootDir>/build/jest-cache',
    coverageDirectory: '<rootDir>/build/test-results/',
    reporters: [
        'default',
        [
            'jest-junit',
            {
                outputDirectory: '<rootDir>/build/test-results/',
                outputName: 'TESTS-results-jest.xml',
            },
        ],
    ],
    collectCoverageFrom: ['src/main/webapp/**/*.{js,jsx,ts,tsx}', '!src/main/webapp/**/*.module.{js,jsx,ts,tsx}'],
    coveragePathIgnorePatterns: [
        '/node_modules/',
        'src/main/webapp/app/account/account.route.ts',
        'src/main/webapp/app/admin/admin.route.ts',
        'src/main/webapp/app/exercises/quiz/manage/apollon-diagrams/apollon-diagram.route.ts',
        'src/main/webapp/app/lecture/lecture-unit/lecture-unit-management/lecture-unit-management.route.ts',
        'src/main/webapp/app/exercises/quiz/manage/quiz-management.route.ts',
        'src/main/webapp/app/admin/organization-management/organization-management.route.ts',
        'src/main/webapp/app/admin/system-notification-management/system-notification-management.route.ts',
        'src/main/webapp/app/admin/upcoming-exams-and-exercises/upcoming-exams-and-exercises.route.ts',
        'src/main/webapp/app/admin/user-management/user-management.route.ts',
        'src/main/webapp/app/assessment/assessment-locks/assessment-locks.route.ts',
        'src/main/webapp/app/complaints/list-of-complaints/list-of-complaints.route.ts',
        'src/main/webapp/app/course/dashboards/assessment-dashboard/assessment-dashboard.route.ts',
        'src/main/webapp/app/course/manage/course-management.route.ts',
        'src/main/webapp/app/exam/exam-scores/exam-scores.route.ts',
        'src/main/webapp/app/exam/participate/exam-participation.route.ts',
        'src/main/webapp/app/exercises/file-upload/manage/file-upload-exercise-management.route.ts',
        'src/main/webapp/app/exercises/modeling/manage/modeling-exercise.route.ts',
        'src/main/webapp/app/exam/manage/exam-management.route.ts',
        'src/main/webapp/app/exercises/shared/exercise-hint/manage/exercise-hint.route.ts',
        'src/main/webapp/app/core/config/prod.config.ts',
    ],
    coverageThreshold: {
        global: {
            // TODO: in the future, the following values should increase to at least 90%
<<<<<<< HEAD
            statements: 87.3,
            branches: 73.9,
            functions: 81.79,
            lines: 87.4,
=======
            statements: 87.38,
            branches: 73.88,
            functions: 81.80,
            lines: 87.46,
>>>>>>> af373477
        },
    },
    coverageReporters: ['clover', 'json', 'lcov', 'text-summary'],
    setupFilesAfterEnv: ['<rootDir>/src/test/javascript/spec/jest-test-setup.ts', 'jest-extended/all'],
    moduleFileExtensions: ['ts', 'html', 'js', 'json', 'mjs'],
    resolver: '<rootDir>/jest.resolver.js',
    transformIgnorePatterns: [`/node_modules/(?!${esModules})`],
    transform: {
        '^.+\\.(ts|js|mjs|html|svg)$': [
            'jest-preset-angular',
            {
                tsconfig: '<rootDir>/tsconfig.spec.json',
                stringifyContentPathRegex: '\\.html$',
                isolatedModules: true,
                diagnostics: {
                    ignoreCodes: [151001],
                },
            },
        ],
    },
    modulePathIgnorePatterns: [],
    testTimeout: 3000,
    testMatch: [
        '<rootDir>/src/test/javascript/spec/component/**/*.spec.ts',
        '<rootDir>/src/test/javascript/spec/directive/**/*.spec.ts',
        '<rootDir>/src/test/javascript/spec/entities/**/*.spec.ts',
        '<rootDir>/src/test/javascript/spec/integration/**/*.spec.ts',
        '<rootDir>/src/test/javascript/spec/pipe/**/*.spec.ts',
        '<rootDir>/src/test/javascript/spec/service/**/*.spec.ts',
        '<rootDir>/src/test/javascript/spec/util/**/*.spec.ts',
        '<rootDir>/src/test/javascript/spec/interceptor/**/*.spec.ts',
        '<rootDir>/src/test/javascript/spec/config/**/*.spec.ts',
        '<rootDir>/src/test/javascript/spec/core/**/*.spec.ts',
    ],
    moduleNameMapper: {
        '^app/(.*)': '<rootDir>/src/main/webapp/app/$1',
        'test/(.*)': '<rootDir>/src/test/javascript/spec/$1',
        '@assets/(.*)': '<rootDir>/src/main/webapp/assets/$1',
        '@core/(.*)': '<rootDir>/src/main/webapp/app/core/$1',
        '@env': '<rootDir>/src/main/webapp/environments/environment',
        '@src/(.*)': '<rootDir>/src/src/$1',
        '@state/(.*)': '<rootDir>/src/app/state/$1',
        '^lodash-es$': 'lodash',
        '@sentry/angular-ivy': '<rootDir>/node_modules/@sentry/angular-ivy/bundles/sentry-angular-ivy.umd.js',
        '\\.css$': '<rootDir>/stub.js',
        '^monaco-editor$': '<rootDir>/node_modules/monaco-editor/esm/vs/editor/editor.api.js',
    },
};<|MERGE_RESOLUTION|>--- conflicted
+++ resolved
@@ -101,17 +101,10 @@
     coverageThreshold: {
         global: {
             // TODO: in the future, the following values should increase to at least 90%
-<<<<<<< HEAD
-            statements: 87.3,
-            branches: 73.9,
-            functions: 81.79,
-            lines: 87.4,
-=======
             statements: 87.38,
             branches: 73.88,
             functions: 81.80,
             lines: 87.46,
->>>>>>> af373477
         },
     },
     coverageReporters: ['clover', 'json', 'lcov', 'text-summary'],
