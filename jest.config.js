const esModules = [
    '@angular/animations',
    '@angular/cdk',
    '@angular/cdk',
    '@angular/common',
    '@angular/compiler',
    '@angular/core',
    '@angular/forms',
    '@angular/localize',
    '@angular/material',
    '@angular/platform-browser-dynamic',
    '@angular/platform-browser',
    '@angular/router',
    '@angular/service-worker',
    '@ctrl/ngx-emoji-mart',
    '@danielmoncada/angular-datetime-picker',
    '@siemens/ngx-datatable',
    '@fortawesome/angular-fontawesome',
    '@ls1intum/apollon',
    '@ng-bootstrap/ng-bootstrap',
    '@ngx-translate/core',
    '@ngx-translate/http-loader',
    '@sentry/angular',
    '@swimlane/ngx-charts',
    '@swimlane/ngx-graph',
    'collapse-white-space',
    'd3-array',
    'd3-brush',
    'd3-color',
    'd3-dispatch',
    'd3-drag',
    'd3-ease',
    'd3-force',
    'd3-format',
    'd3-hierarchy',
    'd3-interpolate',
    'd3-path',
    'd3-quadtree',
    'd3-scale',
    'd3-selection',
    'd3-shape',
    'd3-time',
    'd3-transition',
    'dayjs/esm',
    'export-to-csv',
    'franc-min',
    'internmap',
    'lodash-es',
    'monaco-editor',
    'n-gram',
    'ngx-device-detector',
    'ngx-infinite-scroll',
    'ngx-webstorage',
    'rxjs/operators',
    'trigram-utils',
    'primeng',
    '@primeuix'
].join('|');

const {
    compilerOptions: { baseUrl = './' },
} = require('./tsconfig.json');

module.exports = {
    testEnvironmentOptions: {
        url: 'https://artemis.fake/test',
    },
    roots: ['<rootDir>', `<rootDir>/${baseUrl}`],
    modulePaths: [`<rootDir>/${baseUrl}`],
    setupFiles: ['jest-date-mock'],
    cacheDirectory: '<rootDir>/build/jest-cache',
    coverageDirectory: '<rootDir>/build/test-results/',
    reporters: [
        'default',
        [
            'jest-junit',
            {
                outputDirectory: '<rootDir>/build/test-results/',
                outputName: 'TESTS-results-jest.xml',
            },
        ],
    ],
    collectCoverageFrom: [
        'src/main/webapp/**/*.ts',
        '!src/main/webapp/**/*.module.ts',  // ignore modules files because they cannot be properly tested
        '!src/main/webapp/**/*.routes.ts',   // ignore routes files because they cannot be properly tested
        '!src/main/webapp/**/*.route.ts',   // ignore route files because they cannot be properly tested
        '!**/node_modules/**',
    ],
    coveragePathIgnorePatterns: [
        'src/main/webapp/app/core/config/prod.config.ts',
    ],
    coverageThreshold: {
        global: {
            // TODO: in the future, the following values should increase to at least 90%
<<<<<<< HEAD
            statements: 89.15,
            branches: 75.22,
            functions: 83.00,
            lines: 89.22,
=======
            statements: 89.17,
            branches: 75.25,
            functions: 83.04,
            lines: 89.25,
>>>>>>> 4c845b4f
        },
    },
    coverageReporters: ['clover', 'json', 'lcov', 'text-summary'],
    setupFilesAfterEnv: ['<rootDir>/src/test/javascript/spec/jest-test-setup.ts', 'jest-extended/all'],
    moduleFileExtensions: ['ts', 'html', 'js', 'json', 'mjs'],
    transformIgnorePatterns: [`/node_modules/(?!${esModules})`],
    transform: {
        '^.+\\.(ts|js|mjs|html|svg)$': [
            'jest-preset-angular',
            {
                tsconfig: '<rootDir>/tsconfig.spec.json',
                stringifyContentPathRegex: '\\.html$',
                diagnostics: {
                    ignoreCodes: [151001],
                },
            },
        ],
    },
    modulePathIgnorePatterns: ['<rootDir>/src/main/resources/templates/', '<rootDir>/build/'],
    testTimeout: 3000,
    testMatch: ['<rootDir>/src/main/webapp/app/**/*.spec.ts',
        '<rootDir>/src/test/javascript/spec/**/*.integration.spec.ts'
    ],
    moduleNameMapper: {
        '^app/(.*)': '<rootDir>/src/main/webapp/app/$1',
        '^test/(.*)': '<rootDir>/src/test/javascript/spec/$1',
        '@assets/(.*)': '<rootDir>/src/main/webapp/assets/$1',
        '@core/(.*)': '<rootDir>/src/main/webapp/app/core/$1',
        '@env': '<rootDir>/src/main/webapp/environments/environment',
        '@src/(.*)': '<rootDir>/src/src/$1',
        '@state/(.*)': '<rootDir>/src/app/state/$1',
        '^lodash-es$': 'lodash',
        '\\.css$': '<rootDir>/src/test/javascript/spec/stub.js',
        '^monaco-editor$': '<rootDir>/node_modules/monaco-editor/esm/vs/editor/editor.api.js',
    },
};<|MERGE_RESOLUTION|>--- conflicted
+++ resolved
@@ -93,17 +93,10 @@
     coverageThreshold: {
         global: {
             // TODO: in the future, the following values should increase to at least 90%
-<<<<<<< HEAD
-            statements: 89.15,
-            branches: 75.22,
-            functions: 83.00,
-            lines: 89.22,
-=======
             statements: 89.17,
             branches: 75.25,
             functions: 83.04,
             lines: 89.25,
->>>>>>> 4c845b4f
         },
     },
     coverageReporters: ['clover', 'json', 'lcov', 'text-summary'],
