const esModules = [
    '@angular/animations',
    '@angular/cdk',
    '@angular/common',
    '@angular/compiler',
    '@angular/core',
    '@angular/forms',
    '@angular/localize',
    '@angular/material',
    '@angular/platform-browser-dynamic',
    '@angular/platform-browser',
    '@angular/router',
    '@angular/service-worker',
    '@ctrl/ngx-emoji-mart',
    '@danielmoncada/angular-datetime-picker',
    '@fortawesome/angular-fontawesome',
    '@ls1intum/apollon',
    '@ng-bootstrap/ng-bootstrap',
    '@ngx-translate/core',
    '@ngx-translate/http-loader',
    '@primeuix',
    '@sentry/angular',
    '@siemens/ngx-datatable',
    '@swimlane/ngx-charts',
    '@swimlane/ngx-graph',
    'collapse-white-space',
    'd3-array',
    'd3-brush',
    'd3-color',
    'd3-dispatch',
    'd3-drag',
    'd3-ease',
    'd3-force',
    'd3-format',
    'd3-hierarchy',
    'd3-interpolate',
    'd3-path',
    'd3-quadtree',
    'd3-scale',
    'd3-selection',
    'd3-shape',
    'd3-time',
    'd3-transition',
    'dayjs/esm',
    'export-to-csv',
    'franc-min',
    'internmap',
    'lodash-es',
    'markdown-it-github-alerts',
    'monaco-editor',
    'n-gram',
    'ngx-device-detector',
    'ngx-infinite-scroll',
    'primeng',
    'rxjs/operators',
    'trigram-utils',
].join('|');

const {
    compilerOptions: { baseUrl = './' },
} = require('./tsconfig.json');

module.exports = {
    testEnvironmentOptions: {
        url: 'https://artemis.fake/test',
    },
    roots: ['<rootDir>', `<rootDir>/${baseUrl}`],
    modulePaths: [`<rootDir>/${baseUrl}`],
    setupFiles: ['jest-date-mock'],
    cacheDirectory: '<rootDir>/build/jest-cache',
    coverageDirectory: '<rootDir>/build/test-results/',
    reporters: [
        'default',
        [
            'jest-junit',
            {
                outputDirectory: '<rootDir>/build/test-results/',
                outputName: 'TESTS-results-jest.xml',
            },
        ],
    ],
    collectCoverageFrom: [
        '<rootDir>/src/main/webapp/**/*.ts',
        '!<rootDir>/src/main/webapp/**/*.module.ts',  // ignore modules files because they cannot be properly tested
        '!<rootDir>/src/main/webapp/**/*.routes.ts',   // ignore routes files because they cannot be properly tested
        '!<rootDir>/src/main/webapp/**/*.route.ts',   // ignore route files because they cannot be properly tested
        '!<rootDir>/**/node_modules/**',
        '!<rootDir>/src/main/webapp/app/openapi/**', // ignore openapi files because they are generated
    ],
    coveragePathIgnorePatterns: [
        '<rootDir>/src/main/webapp/app/core/config/prod.config.ts',
        '<rootDir>/src/main/webapp/app/openapi/',
    ],
    coverageThreshold: {
        global: {
            // TODO: in the future, the following values should increase to at least 90%
<<<<<<< HEAD
            statements: 89.68,
            branches: 75.87,
            functions: 83.60,
            lines: 89.75,
=======
            statements: 89.72,
            branches: 75.99,
            functions: 83.74,
            lines: 89.80,
>>>>>>> 6b53b178
        },
    },
    // 'json-summary' reporter is used by supporting_scripts/code-coverage/module-coverage-client/check-client-module-coverage.mjs
    coverageReporters: ['clover', 'json', 'lcov', 'text-summary','json-summary'],
    setupFilesAfterEnv: ['<rootDir>/src/test/javascript/spec/jest-test-setup.ts', 'jest-extended/all'],
    moduleFileExtensions: ['ts', 'html', 'js', 'json', 'mjs'],
    transformIgnorePatterns: [`/node_modules/(?!${esModules})`],
    transform: {
        '^.+\\.(ts|js|mjs|html|svg)$': [
            'jest-preset-angular',
            {
                tsconfig: '<rootDir>/tsconfig.spec.json',
                stringifyContentPathRegex: '\\.html$',
                diagnostics: {
                    ignoreCodes: [151001],
                },
            },
        ],
    },
    modulePathIgnorePatterns: ['<rootDir>/src/main/resources/templates/', '<rootDir>/build/'],
    testTimeout: 3000,
    testMatch: ['<rootDir>/src/main/webapp/app/**/*.spec.ts',
        '<rootDir>/src/test/javascript/spec/**/*.integration.spec.ts'
    ],
    moduleNameMapper: {
        '^app/(.*)': '<rootDir>/src/main/webapp/app/$1',
        '^test/(.*)': '<rootDir>/src/test/javascript/spec/$1',
        '@assets/(.*)': '<rootDir>/src/main/webapp/assets/$1',
        '@core/(.*)': '<rootDir>/src/main/webapp/app/core/$1',
        '@env': '<rootDir>/src/main/webapp/environments/environment',
        '@src/(.*)': '<rootDir>/src/src/$1',
        '@state/(.*)': '<rootDir>/src/app/state/$1',
        '^lodash-es$': 'lodash',
        '\\.css$': '<rootDir>/src/test/javascript/spec/stub.js',
        '^monaco-editor$': '<rootDir>/node_modules/monaco-editor/esm/vs/editor/editor.api.js',
    },
};<|MERGE_RESOLUTION|>--- conflicted
+++ resolved
@@ -94,17 +94,10 @@
     coverageThreshold: {
         global: {
             // TODO: in the future, the following values should increase to at least 90%
-<<<<<<< HEAD
-            statements: 89.68,
-            branches: 75.87,
-            functions: 83.60,
-            lines: 89.75,
-=======
             statements: 89.72,
             branches: 75.99,
             functions: 83.74,
             lines: 89.80,
->>>>>>> 6b53b178
         },
     },
     // 'json-summary' reporter is used by supporting_scripts/code-coverage/module-coverage-client/check-client-module-coverage.mjs
