--- conflicted
+++ resolved
@@ -95,13 +95,8 @@
         global: {
             // TODO: in the future, the following values should increase to at least 90%
             statements: 89.68,
-<<<<<<< HEAD
-            branches: 75.88,
-            functions: 83.64,
-=======
-            branches: 75.90,
+            branches: 75.87,
             functions: 83.60,
->>>>>>> 1fecb862
             lines: 89.75,
         },
     },
