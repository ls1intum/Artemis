const esModules = ['lodash-es', 'franc-min', 'trigram-utils', 'n-gram', 'collapse-white-space', '@angular/animations', '@angular/common', '@ls1intum/apollon',
    '@angular/compiler', '@angular/core', '@angular/forms', '@angular/localize', '@angular/platform-browser', '@angular/platform-browser-dynamic', '@angular/router',
    '@ngx-translate/core', '@ngx-translate/http-loader', '@fortawesome/angular-fontawesome', '@angular/cdk', '@angular/material', '@angular/cdk', 'dayjs/esm',
    'rxjs/operators', '@ng-bootstrap/ng-bootstrap', 'ngx-webstorage', '@ctrl/ngx-emoji-mart', 'ngx-device-detector', '@swimlane/ngx-charts',
    '@angular/service-worker', '@danielmoncada/angular-datetime-picker', '@flaviosantoro92/ngx-datatable'].join('|');

const {
    compilerOptions: { baseUrl = './' },
} = require('./tsconfig.json');
const environment = require('./webpack/environment');

module.exports = {
    globalSetup: 'jest-preset-angular/global-setup',
    globals: {
        ...environment,
        'ts-jest': {
            tsconfig: '<rootDir>/tsconfig.spec.json',
            stringifyContentPathRegex: '\\.html$',
            isolatedModules: true,
            diagnostics: {
                ignoreCodes: [151001],
            },
        },
    },
    testEnvironmentOptions: {
        url: 'https://artemis.fake/test'
    },
    roots: ['<rootDir>', `<rootDir>/${baseUrl}`],
    modulePaths: [`<rootDir>/${baseUrl}`],
    setupFiles: ['jest-date-mock'],
    cacheDirectory: '<rootDir>/build/jest-cache',
    coverageDirectory: '<rootDir>/build/test-results/',
    reporters: ['default', ['jest-junit', { outputDirectory: '<rootDir>/build/test-results/', outputName: 'TESTS-results-jest.xml' }]],
    collectCoverageFrom: ['src/main/webapp/**/*.{js,jsx,ts,tsx}', '!src/main/webapp/**/*.module.{js,jsx,ts,tsx}'],
    coveragePathIgnorePatterns: [
        '/node_modules/',
        'src/main/webapp/app/account/account.route.ts',
        'src/main/webapp/app/admin/admin.route.ts',
        'src/main/webapp/app/exercises/quiz/manage/apollon-diagrams/apollon-diagram.route.ts',
        'src/main/webapp/app/lecture/lecture-unit/lecture-unit-management/lecture-unit-management.route.ts',
        'src/main/webapp/app/exercises/quiz/manage/quiz-management.route.ts',
        'src/main/webapp/app/admin/organization-management/organization-management.route.ts',
        'src/main/webapp/app/admin/system-notification-management/system-notification-management.route.ts',
        'src/main/webapp/app/admin/upcoming-exams-and-exercises/upcoming-exams-and-exercises.route.ts',
        'src/main/webapp/app/admin/user-management/user-management.route.ts',
        'src/main/webapp/app/assessment/assessment-locks/assessment-locks.route.ts',
        'src/main/webapp/app/complaints/list-of-complaints/list-of-complaints.route.ts',
        'src/main/webapp/app/course/dashboards/assessment-dashboard/assessment-dashboard.route.ts',
        'src/main/webapp/app/course/manage/course-management.route.ts',
        'src/main/webapp/app/exam/exam-scores/exam-scores.route.ts',
        'src/main/webapp/app/exam/participate/exam-participation.route.ts',
        'src/main/webapp/app/exercises/file-upload/manage/file-upload-exercise-management.route.ts',
        'src/main/webapp/app/exercises/modeling/manage/modeling-exercise.route.ts',
        'src/main/webapp/app/exam/manage/exam-management.route.ts',
        'src/main/webapp/app/exercises/shared/exercise-hint/manage/exercise-hint.route.ts',
        'src/main/webapp/app/core/config/prod.config.ts'
    ],
    coverageThreshold: {
        global: {
            // TODO: in the future, the following values should be increase to at least 85%
<<<<<<< HEAD
            statements: 84.4,
            branches: 71.7,
            functions: 77.3,
            lines: 84.4,
=======
            statements: 84.6,
            branches: 71.7,
            functions: 77.5,
            lines: 84.5,
>>>>>>> 6edbff8a
        },
    },
    setupFilesAfterEnv: ['<rootDir>/src/test/javascript/spec/jest-test-setup.ts', 'jest-extended/all'],
    moduleFileExtensions: ['ts', 'html', 'js', 'json', 'mjs'],
    resolver: '<rootDir>/jest.resolver.js',
    transformIgnorePatterns: [`/node_modules/(?!${esModules})`],
    transform: {
        '^.+\\.(ts|js|mjs|html|svg)$': 'jest-preset-angular',
    },
    modulePathIgnorePatterns: [],
    testTimeout: 3000,
    testMatch: [
        '<rootDir>/src/test/javascript/spec/component/**/*.spec.ts',
        '<rootDir>/src/test/javascript/spec/directive/**/*.spec.ts',
        '<rootDir>/src/test/javascript/spec/entities/**/*.spec.ts',
        '<rootDir>/src/test/javascript/spec/integration/**/*.spec.ts',
        '<rootDir>/src/test/javascript/spec/pipe/**/*.spec.ts',
        '<rootDir>/src/test/javascript/spec/service/**/*.spec.ts',
        '<rootDir>/src/test/javascript/spec/util/**/*.spec.ts',
        '<rootDir>/src/test/javascript/spec/interceptor/**/*.spec.ts',
        '<rootDir>/src/test/javascript/spec/config/**/*.spec.ts',
        '<rootDir>/src/test/javascript/spec/core/**/*.spec.ts'
    ],
    moduleNameMapper: {
        '^app/(.*)': '<rootDir>/src/main/webapp/app/$1',
        'test/(.*)': '<rootDir>/src/test/javascript/spec/$1',
        '@assets/(.*)': '<rootDir>/src/main/webapp/assets/$1',
        '@core/(.*)': '<rootDir>/src/main/webapp/app/core/$1',
        '@env': '<rootDir>/src/main/webapp/environments/environment',
        '@src/(.*)': '<rootDir>/src/src/$1',
        '@state/(.*)': '<rootDir>/src/app/state/$1',
        "^lodash-es$": "lodash"
    },
};<|MERGE_RESOLUTION|>--- conflicted
+++ resolved
@@ -58,17 +58,10 @@
     coverageThreshold: {
         global: {
             // TODO: in the future, the following values should be increase to at least 85%
-<<<<<<< HEAD
-            statements: 84.4,
-            branches: 71.7,
-            functions: 77.3,
-            lines: 84.4,
-=======
             statements: 84.6,
             branches: 71.7,
             functions: 77.5,
             lines: 84.5,
->>>>>>> 6edbff8a
         },
     },
     setupFilesAfterEnv: ['<rootDir>/src/test/javascript/spec/jest-test-setup.ts', 'jest-extended/all'],
