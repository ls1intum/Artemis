import _root_.io.gatling.core.scenario.Simulation
import ch.qos.logback.classic.{Level, LoggerContext}
import io.gatling.core.Predef._
import io.gatling.http.Predef._
import org.slf4j.LoggerFactory

import scala.concurrent.duration._

/**
 * Performance test for the QuizSubmission entity.
 */
class QuizSubmissionGatlingTest extends Simulation {

    val context: LoggerContext = LoggerFactory.getILoggerFactory.asInstanceOf[LoggerContext]
    // Log all HTTP requests
    //context.getLogger("io.gatling.http").setLevel(Level.valueOf("TRACE"))
    // Log failed HTTP requests
    //context.getLogger("io.gatling.http").setLevel(Level.valueOf("DEBUG"))

    val baseURL = Option(System.getProperty("baseURL")) getOrElse """http://localhost:8080"""

    val httpConf = http
        .baseURL(baseURL)
        .inferHtmlResources()
        .acceptHeader("*/*")
        .acceptEncodingHeader("gzip, deflate")
        .acceptLanguageHeader("fr,fr-fr;q=0.8,en-us;q=0.5,en;q=0.3")
        .connectionHeader("keep-alive")
        .userAgentHeader("Mozilla/5.0 (Macintosh; Intel Mac OS X 10.10; rv:33.0) Gecko/20100101 Firefox/33.0")
        .silentResources // Silence all resources like css or css so they don't clutter the results

    val headers_http = Map(
        "Accept" -> """application/json"""
    )

    val headers_http_authentication = Map(
        "Content-Type" -> """application/json""",
        "Accept" -> """application/json"""
    )

    val headers_http_authenticated = Map(
        "Accept" -> """application/json""",
        "Authorization" -> "${access_token}"
    )

    val scn = scenario("Test the QuizSubmission entity")
        .exec(http("First unauthenticated request")
        .get("/api/account")
        .headers(headers_http)
        .check(status.is(401))
        ).exitHereIfFailed
        .pause(10)
        .exec(http("Authentication")
        .post("/api/authenticate")
        .headers(headers_http_authentication)
        .body(StringBody("""{"username":"admin", "password":"admin"}""")).asJSON
        .check(header.get("Authorization").saveAs("access_token"))).exitHereIfFailed
        .pause(2)
        .exec(http("Authenticated request")
        .get("/api/account")
        .headers(headers_http_authenticated)
        .check(status.is(200)))
        .pause(10)
        .repeat(2) {
            exec(http("Get all quizSubmissions")
            .get("/api/quiz-submissions")
            .headers(headers_http_authenticated)
            .check(status.is(200)))
            .pause(10 seconds, 20 seconds)
            .exec(http("Create new quizSubmission")
            .post("/api/quiz-submissions")
            .headers(headers_http_authenticated)
<<<<<<< HEAD
            .body(StringBody("""{"id":null, "scoreInPoints":null}""")).asJSON
=======
            .body(StringBody("""{
                "id":null
                , "scoreInPoints":null
                }""")).asJSON
>>>>>>> f1525555
            .check(status.is(201))
            .check(headerRegex("Location", "(.*)").saveAs("new_quizSubmission_url"))).exitHereIfFailed
            .pause(10)
            .repeat(5) {
                exec(http("Get created quizSubmission")
                .get("${new_quizSubmission_url}")
                .headers(headers_http_authenticated))
                .pause(10)
            }
            .exec(http("Delete created quizSubmission")
            .delete("${new_quizSubmission_url}")
            .headers(headers_http_authenticated))
            .pause(10)
        }

    val users = scenario("Users").exec(scn)

    setUp(
        users.inject(rampUsers(Integer.getInteger("users", 100)) over (Integer.getInteger("ramp", 1) minutes))
    ).protocols(httpConf)
}<|MERGE_RESOLUTION|>--- conflicted
+++ resolved
@@ -70,14 +70,10 @@
             .exec(http("Create new quizSubmission")
             .post("/api/quiz-submissions")
             .headers(headers_http_authenticated)
-<<<<<<< HEAD
-            .body(StringBody("""{"id":null, "scoreInPoints":null}""")).asJSON
-=======
             .body(StringBody("""{
                 "id":null
                 , "scoreInPoints":null
                 }""")).asJSON
->>>>>>> f1525555
             .check(status.is(201))
             .check(headerRegex("Location", "(.*)").saveAs("new_quizSubmission_url"))).exitHereIfFailed
             .pause(10)
