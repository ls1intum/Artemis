--- conflicted
+++ resolved
@@ -70,9 +70,6 @@
             .exec(http("Create new feedback")
             .post("/api/feedbacks")
             .headers(headers_http_authenticated)
-<<<<<<< HEAD
-            .body(StringBody("""{"id":null, "text":"SAMPLE_TEXT", "detailText":"SAMPLE_TEXT", "type":null}""")).asJSON
-=======
             .body(StringBody("""{
                 "id":null
                 , "text":"SAMPLE_TEXT"
@@ -80,7 +77,6 @@
                 , "positive":null
                 , "type":"AUTOMATIC"
                 }""")).asJSON
->>>>>>> c985f41c
             .check(status.is(201))
             .check(headerRegex("Location", "(.*)").saveAs("new_feedback_url"))).exitHereIfFailed
             .pause(10)
