import _root_.io.gatling.core.scenario.Simulation
import ch.qos.logback.classic.{Level, LoggerContext}
import io.gatling.core.Predef._
import io.gatling.http.Predef._
import org.slf4j.LoggerFactory

import scala.concurrent.duration._

/**
 * Performance test for the Course entity.
 */
class CourseGatlingTest extends Simulation {

    val context: LoggerContext = LoggerFactory.getILoggerFactory.asInstanceOf[LoggerContext]
    // Log all HTTP requests
    //context.getLogger("io.gatling.http").setLevel(Level.valueOf("TRACE"))
    // Log failed HTTP requests
    //context.getLogger("io.gatling.http").setLevel(Level.valueOf("DEBUG"))

    val baseURL = Option(System.getProperty("baseURL")) getOrElse """http://localhost:8080"""

    val httpConf = http
        .baseURL(baseURL)
        .inferHtmlResources()
        .acceptHeader("*/*")
        .acceptEncodingHeader("gzip, deflate")
        .acceptLanguageHeader("fr,fr-fr;q=0.8,en-us;q=0.5,en;q=0.3")
        .connectionHeader("keep-alive")
        .userAgentHeader("Mozilla/5.0 (Macintosh; Intel Mac OS X 10.10; rv:33.0) Gecko/20100101 Firefox/33.0")
        .silentResources // Silence all resources like css or css so they don't clutter the results

    val headers_http = Map(
        "Accept" -> """application/json"""
    )

    val headers_http_authentication = Map(
        "Content-Type" -> """application/json""",
        "Accept" -> """application/json"""
    )

    val headers_http_authenticated = Map(
        "Accept" -> """application/json""",
        "Authorization" -> "${access_token}"
    )

    val scn = scenario("Test the Course entity")
        .exec(http("First unauthenticated request")
        .get("/api/account")
        .headers(headers_http)
        .check(status.is(401))
        ).exitHereIfFailed
        .pause(10)
        .exec(http("Authentication")
        .post("/api/authenticate")
        .headers(headers_http_authentication)
        .body(StringBody("""{"username":"admin", "password":"admin"}""")).asJSON
        .check(header.get("Authorization").saveAs("access_token"))).exitHereIfFailed
        .pause(2)
        .exec(http("Authenticated request")
        .get("/api/account")
        .headers(headers_http_authenticated)
        .check(status.is(200)))
        .pause(10)
        .repeat(2) {
            exec(http("Get all courses")
            .get("/api/courses")
            .headers(headers_http_authenticated)
            .check(status.is(200)))
            .pause(10 seconds, 20 seconds)
            .exec(http("Create new course")
            .post("/api/courses")
            .headers(headers_http_authenticated)
<<<<<<< HEAD
            .body(StringBody("""{"id":null, "title":"SAMPLE_TEXT", "studentGroupName":"SAMPLE_TEXT", "teachingAssistantGroupName":"SAMPLE_TEXT", "instructorGroupName":"SAMPLE_TEXT", "startDate":"2020-01-01T00:00:00.000Z", "endDate":"2020-01-01T00:00:00.000Z", "onlineCourse":null}""")).asJSON
=======
            .body(StringBody("""{
                "id":null
                , "title":"SAMPLE_TEXT"
                , "studentGroupName":"SAMPLE_TEXT"
                , "teachingAssistantGroupName":"SAMPLE_TEXT"
                , "instructorGroupName":"SAMPLE_TEXT"
                , "startDate":"2020-01-01T00:00:00.000Z"
                , "endDate":"2020-01-01T00:00:00.000Z"
                , "onlineCourse":null
                }""")).asJSON
>>>>>>> f1525555
            .check(status.is(201))
            .check(headerRegex("Location", "(.*)").saveAs("new_course_url"))).exitHereIfFailed
            .pause(10)
            .repeat(5) {
                exec(http("Get created course")
                .get("${new_course_url}")
                .headers(headers_http_authenticated))
                .pause(10)
            }
            .exec(http("Delete created course")
            .delete("${new_course_url}")
            .headers(headers_http_authenticated))
            .pause(10)
        }

    val users = scenario("Users").exec(scn)

    setUp(
        users.inject(rampUsers(Integer.getInteger("users", 100)) over (Integer.getInteger("ramp", 1) minutes))
    ).protocols(httpConf)
}<|MERGE_RESOLUTION|>--- conflicted
+++ resolved
@@ -70,9 +70,6 @@
             .exec(http("Create new course")
             .post("/api/courses")
             .headers(headers_http_authenticated)
-<<<<<<< HEAD
-            .body(StringBody("""{"id":null, "title":"SAMPLE_TEXT", "studentGroupName":"SAMPLE_TEXT", "teachingAssistantGroupName":"SAMPLE_TEXT", "instructorGroupName":"SAMPLE_TEXT", "startDate":"2020-01-01T00:00:00.000Z", "endDate":"2020-01-01T00:00:00.000Z", "onlineCourse":null}""")).asJSON
-=======
             .body(StringBody("""{
                 "id":null
                 , "title":"SAMPLE_TEXT"
@@ -83,7 +80,6 @@
                 , "endDate":"2020-01-01T00:00:00.000Z"
                 , "onlineCourse":null
                 }""")).asJSON
->>>>>>> f1525555
             .check(status.is(201))
             .check(headerRegex("Location", "(.*)").saveAs("new_course_url"))).exitHereIfFailed
             .pause(10)
