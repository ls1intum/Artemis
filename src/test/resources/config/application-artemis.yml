# ===================================================================
# Artemis test specific properties
# ===================================================================

artemis:
    course-archives-path: ./local/server-integration-test/exports/courses
    legal-path: ./local/server-integration-test/legal
    repo-clone-path: ./local/server-integration-test/repos
    repo-download-clone-path: ./local/server-integration-test/repos-download
    data-export-path: ./local/server-integration-test/data-exports
    build-logs-path: ./local/server-integration-test/build-logs
    file-upload-path: ./local/server-integration-test/uploads
    submission-export-path: ./local/server-integration-test/exports
    checked-out-repos-path: ./local/server-integration-test/checked-out-repos
    temp-path: ./local/server-integration-test/temp
    bcrypt-salt-rounds: 4  # We don't need secure passwords for testing. Lower rounds will speed up tests. 4 ist the lowest allowed round count.
    user-management:
        use-external: true
        external:
            url: https://user-management.fake.fake
            user: fake-username-um
            password: fake-password
            admin-group-name: admins
        ldap:
            url: https://ldap.fake.fake
            user-dn: fake-username-ldap
            password: fake-password
            base: ou=users,ou=data,ou=prod,ou=iauth,dc=tum,dc=de
        internal-admin:
            username: artemis_admin
            password: artemis_admin
            email: "admin@localhost"
        registration:
            enabled: true
            allowed-email-pattern: '[a-zA-Z0-9_\-\.\+]+@[a-zA-Z0-9_\-\.]+\.[a-zA-Z]{2,5}'
            cleanup-time-minutes: 1
        course-registration:
            allowed-username-pattern: .*
        password-reset:
            credential-provider: <provider>
            links:
                en: '<link>'
                de: '<link>'
    version-control:
        user: fake-username-vc # The git user. This is required for build agents
        password: fake-password # The git password. This is required for build agents
        build-agent-git-username: buildjob_user # Required for https access to localvc
        build-agent-git-password: buildjob_password # Required for https access to localvc. You can otherwise use a token, or ssh key
        url: https://version-control.fake.fake
        token: fake-token
        health-api-token: fake-token
        ssh-template-clone-url: ssh://git@version-control.fake.fake:1111/
        default-branch: main
        local-vcs-repo-path: ./local/server-integration-test/local-vcs-repos
    continuous-integration:
        user: fake-username-ci
        password: fake-password
        token: fake-token
        url: https://continuous-integration.fake.fake
        concurrent-build-size: 1
        vcs-credentials: fake-key
        artemis-authentication-token-key: fake-key
        artemis-authentication-token-value: fake-token
    git:
        name: Artemis
        email: artemis@in.tum.de
    athena:
        url: http://localhost:5100
        secret: abcdef12345
        restricted-modules: module_text_test_restricted,module_programming_test_restricted
    apollon:
        conversion-service-url: http://localhost:8080
    telemetry:
        enabled: false
        sendAdminDetails: true
        destination: http://localhost:8081
    plagiarism-checks:
        plagiarism-results-limit: 100
<<<<<<< HEAD
=======
    nebula:
        url: http://mockenabula:8000
        secret: "mocke-secret"
    tum-live:
        api-base-url: http://mocketumlive.api


>>>>>>> 3ed16168
info:
    operatorName: Some Artemis Operator # Must be set before starting the application in production. Shown in the about us page, and sent to the telemetry service
    operatorAdminName: Some Universities Admin # Can be set to be shown in the about us page, and to be sent to the telemetry service
    contact: admin@uni.de # The admins contact email address, shown in the about us page, and sent to the telemetry service
<|MERGE_RESOLUTION|>--- conflicted
+++ resolved
@@ -76,8 +76,6 @@
         destination: http://localhost:8081
     plagiarism-checks:
         plagiarism-results-limit: 100
-<<<<<<< HEAD
-=======
     nebula:
         url: http://mockenabula:8000
         secret: "mocke-secret"
@@ -85,7 +83,6 @@
         api-base-url: http://mocketumlive.api
 
 
->>>>>>> 3ed16168
 info:
     operatorName: Some Artemis Operator # Must be set before starting the application in production. Shown in the about us page, and sent to the telemetry service
     operatorAdminName: Some Universities Admin # Can be set to be shown in the about us page, and to be sent to the telemetry service
