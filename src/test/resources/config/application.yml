--- conflicted
+++ resolved
@@ -13,13 +13,6 @@
 # http://docs.spring.io/spring-boot/docs/current/reference/html/common-application-properties.html
 # ===================================================================
 
-<<<<<<< HEAD
-spring:
-    application:
-        name: ArTEMiS
-    jackson:
-        serialization.write_dates_as_timestamps: false
-=======
 eureka:
     client:
         enabled: false
@@ -30,16 +23,11 @@
 spring:
     application:
         name: ArTEMiS
->>>>>>> 34501fa6
     cache:
         type: simple
     datasource:
         type: com.zaxxer.hikari.HikariDataSource
-<<<<<<< HEAD
-        url: jdbc:h2:mem:ArTEMiS;DB_CLOSE_DELAY=-1
-=======
         url: jdbc:h2:mem:ArTEMiS;DB_CLOSE_DELAY=-1;DB_CLOSE_ON_EXIT=FALSE
->>>>>>> 34501fa6
         name:
         username:
         password:
@@ -107,12 +95,8 @@
     security:
         authentication:
             jwt:
-<<<<<<< HEAD
-                secret: ec6a94b26152dfa3450c291e774f82060362ca03
-=======
                 # This token must be encoded using Base64 (you can type `echo 'secret-key'|base64` on your command line)
                 base64-secret: ec6a94b26152dfa3450c291e774f82060362ca03
->>>>>>> 34501fa6
                 # Token is valid 24 hours
                 token-validity-in-seconds: 86400
     metrics: # DropWizard Metrics configuration, used by MetricsConfiguration
