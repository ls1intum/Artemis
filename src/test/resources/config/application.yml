--- conflicted
+++ resolved
@@ -82,11 +82,9 @@
                     default: "~~invalid~~"
                 go:
                     default: "~~invalid~~"
-<<<<<<< HEAD
+                matlab:
+                    default: "~~invalid~~"
                 ruby:
-=======
-                matlab:
->>>>>>> 623907b1
                     default: "~~invalid~~"
         build-agent:
             short-name: "artemis-build-agent-test"
