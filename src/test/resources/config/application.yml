# ===================================================================
# Spring Boot configuration.
#
# This configuration is used for unit/integration tests.
# ===================================================================

# ===================================================================
# Standard Spring Boot properties.
# Full reference is available at:
# http://docs.spring.io/spring-boot/docs/current/reference/html/common-application-properties.html
# ===================================================================

logging:
    level:
        ROOT: INFO
        de.tum.cit.aet.artemis: DEBUG
        tech.jhipster: INFO

artemis:
    version: 1.3.3-beta7
    file-upload-path: uploads
    submission-export-path: exports
    external-system-request:
        batch-size: 1  # wait the time below after 1 requests (make it easier to test the corresponding code)
        batch-waiting-time: 5   # 5ms (make the tests faster)
    iosAppId: "2J3C6P6X3N.de.tum.cit.artemis"
    androidAppPackage: "de.tum.informatics.www1.artemis.native_app.android"
    androidSha256CertFingerprints: "D4:5C:58:77:B2:4E:2F:15:60:59:BB:C0:9C:1C:B0:A9:FD:3D:D8:F3:88:A8:B3:EA:DB:05:06:3B:7E:AF:0C:4F"

    push-notification-relay: https://hermes-sandbox.artemis.cit.tum.de

    continuous-integration:
    # Defines the used docker images for certain programming languages
        build:
            default-docker-flags:
                - flag: --cpus
                  value: 2
                # Set `memory-swap` and `memory` to the same value to turn off SWAP.
                # See -> https://docs.docker.com/config/containers/resource_constraints/#--memory-swap-details
                - flag: --memory
                  value: 2g
                - flag: --memory-swap
                  value: 2g
                - flag: --pids-limit
                  value: 1000
            images:
                # java intentionally uppercase to make sure both variants are
                # accepted
                JAVA:
                    default: "~~invalid~~"
                kotlin:
                    default: "~~invalid~~"
                empty:
                    default: "~~invalid~~"
                python:
                    default: "~~invalid~~"
                c:
                    default: "~~invalid~~"
                haskell:
                    default: "~~invalid~~"
                vhdl:
                    default: "~~invalid~~"
                assembler:
                    default: "~~invalid~~"
                swift:
                    default: "~~invalid~~"
                ocaml:
                    default: "~~invalid~~"
                rust:
                    default: "~~invalid~~"
                javascript:
                    default: "~~invalid~~"
                r:
                    default: "~~invalid~~"
                c_plus_plus:
                    default: "~~invalid~~"
<<<<<<< HEAD
    telemetry:
        enabled: false  # setting this to false will disable sending any information to the telemetry service
=======
                typescript:
                    default: "~~invalid~~"
>>>>>>> dd96df50

spring:
    application:
        name: Artemis
    datasource:
        url: jdbc:mysql://artemis-mysql:3306/
        type: com.zaxxer.hikari.HikariDataSource
        name:
        username:
        password:
        hikari:
            auto-commit: false
            pool-name: Hikari
    h2:
        console:
            enabled: false
    data:
        jpa:
            repositories:
                bootstrap-mode: deferred
    jackson:
        serialization:
            indent-output: true
    jmx:
        enabled: false
    jpa:
        database-platform: org.hibernate.dialect.H2Dialect # Alternatives org.hibernate.dialect.H2Dialect / org.hibernate.dialect.PostgreSQLDialect / org.hibernate.dialect.MySQLDialect
        database: h2        # Alternatives h2 / POSTGRESQL / MYSQL
        open-in-view: false
        show-sql: false
        hibernate:
            ddl-auto: none
            naming:
                physical-strategy: org.hibernate.boot.model.naming.CamelCaseToUnderscoresNamingStrategy
                implicit-strategy: org.springframework.boot.orm.jpa.hibernate.SpringImplicitNamingStrategy
        properties:
            hibernate.format_sql: false
            hibernate.use_sql_comments: false
            hibernate.id.new_generator_mappings: true
            hibernate.connection.provider_disables_autocommit: false
            hibernate.connection.autocommit: false
            hibernate.generate_statistics: false
            hibernate.order_inserts: true
            hibernate.order_updates: true
            hibernate.query.fail_on_pagination_over_collection_fetch: true  # prevents issues, see https://vladmihalcea.com/hibernate-query-fail-on-pagination-over-collection-fetch
            hibernate.query.in_clause_parameter_padding: true
            hibernate.cache.use_second_level_cache: true
            hibernate.cache.use_query_cache: false
            hibernate.cache.region.factory_class: com.hazelcast.hibernate.HazelcastLocalCacheRegionFactory
            hibernate.cache.use_minimal_puts: true
            hibernate.cache.hazelcast.instance_name: Artemis
            hibernate.cache.hazelcast.use_lite_member: true
            # modify batch size as necessary
            hibernate.jdbc.batch_size: 25
            hibernate.jdbc.time_zone: UTC
            hibernate.jdbc.lob.non_contextual_creation: true
            # limit fetch depth to prevent queries from getting too large because of eager fetching
            hibernate.max_fetch_depth: 2
    liquibase:
        contexts: tests
        enabled: true
    mail:
        host: localhost
    main:
        allow-bean-definition-overriding: true # TODO: we should deactivate this in the future
        allow-circular-references: true # TODO: we should deactivate this in the future
    messages:
        basename: i18n/messages
        cache-duration: PT1S # 1 second, see the ISO 8601 standard
    task:
        execution:
            thread-name-prefix: artemis-task-
            pool:
                core-size: 1
                max-size: 50
                queue-capacity: 10000
        scheduling:
            thread-name-prefix: artemis-scheduling-
            pool:
                size: 1
    thymeleaf:
        mode: HTML
    sleuth:
        sampler:
            probability: 1 # report 100% of traces
    cloud:
        discovery:
            enabled: false
        config:
            discovery:
                enabled: false
            enabled: false
            import-check:
                enabled: false
    websocket:
        broker:
            username: guest
            password: guest
            addresses: ""
    hazelcast:
        interface: "127.0.0.1"

zonky:
    test:
        database:
            prefetching:
                concurrency: 1
            type: H2  # Alternatives: H2 / MYSQL / POSTGRES
            postgres:
                docker:
                    image: "postgres:17.0-alpine"
                    tmpfs:
                        enabled: true
                server:
                    properties:
                        max_connections: 100
                        shared_buffers: 2GB
                        effective_cache_size: 4GB
                        maintenance_work_mem: 256MB
                        checkpoint_completion_target: 0.9
                        wal_buffers: 16MB
                        default_statistics_target: 100
                        random_page_cost: 1.1
                        effective_io_concurrency: 200
                        work_mem: 16MB
                        min_wal_size: 1GB
                        max_wal_size: 4GB
                        max_worker_processes: 8
                        max_parallel_workers_per_gather: 4
                        max_parallel_workers: 8
                        max_parallel_maintenance_workers: 4
            mysql:
                docker:
                    image: "mysql:9.0.1"
                    tmpfs:
                        enabled: true

server:
    port: 8080
    url: https://artemislocal.ase.in.tum.de
    forward-headers-strategy: native

management:
    endpoints:
        web:
            base-path: /management
            exposure:
                include: ["jhimetrics"]
    endpoint:
        jhimetrics:
            enabled: true
    info:
        env:
            enabled: true

sentry:
    dsn: https://not-activated@sentry.io/0000000
    send-default-pii: true
    logging:
        enabled: false

# Properties to be exposed on the /info management endpoint
info:
    # Comma separated list of profiles that will trigger the ribbon to show
    display-ribbon-on-profiles: "dev"
    sentry:
        dsn: https://8c6b41ec2d4245e8bd3ec9541d53f625@sentry.io/1440029
    guided-tour:
        courseShortName: 'artemistutorial'
        tours:
            -   cancel_tour: ''
            -   code_editor_tour: 'test'
            -   course_overview_tour: ''
            -   course_exercise_overview_tour: 'test'
            -   modeling_tour: 'UML Class Diagram'
            -   programming_exercise_fail_tour: 'test'
            -   programming_exercise_success_tour: 'test'
            -   tutor_assessment_tour: 'Patterns in Software Engineering'
    # Allowed Orion version range. Should only be changed on major version releases
    allowed-minimum-orion-version: 1.0.0
    # Specifies whether text assessment analytics service (TextAssessmentEventResource) is enabled/disabled
    # default value set to true for tests
    text-assessment-analytics-enabled: true
    student-exam-store-session-data: true
    contact: contactEmail@contact.de

jhipster:
    clientApp:
        name: 'artemisApp'
    # CORS is only enabled by default with the "dev" profile, so the client can access the API
    cors:
        allowed-origin-patterns: "*"
        allowed-methods: "*"
        allowed-headers: "*"
        exposed-headers: "Authorization,Link,X-Total-Count"
        allow-credentials: true
        max-age: 1800
    logging:
        # To test json console appender
        use-json-format: false
        logstash: # Forward logs to logstash over a socket, used by LoggingConfiguration
            enabled: false
            host: localhost
            port: 5000
            ring-buffer-size: 512
    mail: # specific JHipster mail property, for standard properties see MailProperties
        from: Artemis@localhost
        base-url: http://127.0.0.1:8080
    security:
        authentication:
            jwt:
                # This token must be encoded using Base64 (you can type `echo 'secret-key'|base64` on your command line)
                base64-secret: bXktc2VjcmV0LWtleS13aGljaC1zaG91bGQtYmUtY2hhbmdlZC1pbi1wcm9kdWN0aW9uLWFuZC1iZS1iYXNlNjQtZW5jb2RlZAo=
                # Token is valid 24 hours
                token-validity-in-seconds: 86400
                token-validity-in-seconds-for-remember-me: 2592000

aeolus:
    url: http://mock-aeolus-url:8090

# Eureka configuration
eureka:
    client:
        enabled: false
        service-url:
            defaultZone: http://admin:admin@localhost:8761/eureka/
<|MERGE_RESOLUTION|>--- conflicted
+++ resolved
@@ -74,13 +74,10 @@
                     default: "~~invalid~~"
                 c_plus_plus:
                     default: "~~invalid~~"
-<<<<<<< HEAD
+                typescript:
+                    default: "~~invalid~~"
     telemetry:
         enabled: false  # setting this to false will disable sending any information to the telemetry service
-=======
-                typescript:
-                    default: "~~invalid~~"
->>>>>>> dd96df50
 
 spring:
     application:
@@ -306,4 +303,4 @@
     client:
         enabled: false
         service-url:
-            defaultZone: http://admin:admin@localhost:8761/eureka/
+            defaultZone: http://admin:admin@localhost:8761/eureka/