// Constants which are used in the test specs

// Requests
export const DELETE = 'DELETE';
export const POST = 'POST';
export const GET = 'GET';
export const PUT = 'PUT';
export const PATCH = 'PATCH';
export const BASE_API = 'api/';
export const EXERCISE_BASE = BASE_API + 'exercises/';
<<<<<<< HEAD
=======

>>>>>>> 8c9a899b
// Authentication
export const authTokenKey = 'jhi-authenticationtoken';

// Constants
export const USER_ID_SELECTOR = 'USERID';

// Timeformat
export const TIME_FORMAT = 'YYYY-MM-DDTHH:mm:ss.SSS';

// Time until a programming exercise can be created for a new course
export const GROUP_SYNCHRONIZATION = 65000;<|MERGE_RESOLUTION|>--- conflicted
+++ resolved
@@ -8,10 +8,7 @@
 export const PATCH = 'PATCH';
 export const BASE_API = 'api/';
 export const EXERCISE_BASE = BASE_API + 'exercises/';
-<<<<<<< HEAD
-=======
 
->>>>>>> 8c9a899b
 // Authentication
 export const authTokenKey = 'jhi-authenticationtoken';
 
