import { CypressCredentials } from './users';
// ***********************************************
// This example commands.js shows you how to
// create various custom commands and overwrite
// existing commands.
//
// For more comprehensive examples of custom
// commands please read more here:
// https://on.cypress.io/custom-commands
// ***********************************************
//
//
// -- This is a parent command --
// Cypress.Commands.add('login', (email, password) => { ... })
//
//
// -- This is a child command --
// Cypress.Commands.add('drag', { prevSubject: 'element'}, (subject, options) => { ... })
//
//
// -- This is a dual command --
// Cypress.Commands.add('dismiss', { prevSubject: 'optional'}, (subject, options) => { ... })
//
//
// -- This will overwrite an existing command --
// Cypress.Commands.overwrite('visit', (originalFn, url, options) => { ... })

import { authTokenKey } from './constants';

export {};

declare global {
    namespace Cypress {
        interface Chainable {
            login(credentials: CypressCredentials, url?: String): any;
            logout(): any;
<<<<<<< HEAD
            loginWithGUI(credentials: CypressCredentials): any;
            createCourse(course: String): Chainable<Cypress.Response>;
            deleteCourse(courseID: number): Chainable<Cypress.Response>;
=======
            loginWithGUI(username: String, password: String): any;
            createCourse(course: String): Chainable<Cypress.Response<JSON>>;
            deleteCourse(courseID: number): Chainable<Cypress.Response<JSON>>;
            deleteModelingExercise(courseID: number): Chainable<Cypress.Response<JSON>>;
            createModelingExercise(modelingExercise: String): Chainable<Cypress.Response<JSON>>;
            getSettled(selector: String, options?: {}): Chainable<Cypress>;
>>>>>>> 5e6bd91f
        }
    }
}

/**
 * Overwrite the normal cypress request to always add the authorization token.
 */
Cypress.Commands.overwrite('request', (originalFn, options) => {
    const token = Cypress.env(authTokenKey);

    if (!!token) {
        const authHeader = 'Bearer ' + token;
        if (!!options.headers) {
            options.headers.Authorization = authHeader;
        } else {
            options.headers = { Authorization: authHeader };
        }
        return originalFn(options);
    }

    return originalFn(options);
});

/**
 * Logs in using API and sets authToken in Cypress.env
 * */
Cypress.Commands.add('login', (credentials: CypressCredentials, url) => {
    const username = credentials.username;
    const password = credentials.password;
    cy.request({
        url: '/api/authenticate',
        method: 'POST',
        followRedirect: true,
        body: {
            username,
            password,
            rememberMe: true,
        },
    })
        .its('body')
        .then((res) => {
            localStorage.setItem(authTokenKey, '"' + res.id_token + '"');
            Cypress.env(authTokenKey, res.id_token);
        });
    if (url) {
        cy.visit(url);
    }
});

/**
 * Log out and removes all references to authToken
 * */
Cypress.Commands.add('logout', () => {
    localStorage.removeItem(authTokenKey);
    // The 'jhi-previousurl' can cause issues when it is not cleared
    sessionStorage.clear();
    Cypress.env(authTokenKey, '');
    cy.visit('/');
    cy.location('pathname').should('eq', '/');
    cy.log('Logged out');
});

/**
 * Logs in using GUI and sets authToken in Cypress.env
 * */
Cypress.Commands.add('loginWithGUI', (credentials) => {
    cy.visit('/');
    cy.get('#username').type(credentials.username);
    cy.get('#password').type(credentials.password).type('{enter}');
    Cypress.env(authTokenKey, localStorage.getItem(authTokenKey));
});

/**
 * Creates a course with API request
 * @param course is a course object in json format
 * @return Chainable<Cypress.Response> the http response of the POST request
 * */
Cypress.Commands.add('createCourse', (course: string) => {
    cy.request({
        url: '/api/courses',
        method: 'POST',
        body: course,
        headers: {
            Authorization: 'Bearer ' + Cypress.env(authTokenKey),
        },
    }).then((response) => {
        return response;
    });
});

/**
 * Deletes course with courseID
 * @param courseID id of the course that is to be deleted
 * @return Chainable<Cypress.Response> the http response of the DELETE request
 * */
Cypress.Commands.add('deleteCourse', (courseID: number) => {
    cy.request({
        url: `/api/courses/${courseID}`,
        method: 'DELETE',
        headers: { Authorization: `Bearer ${Cypress.env(authTokenKey)}` },
    }).then((response) => {
        return response;
    });
});

/**
 * Creates a modelingExercise with API request
 * @param modelingExercise is a modeling exercise object in json format
 * @return Chainable<Cypress.Response> the http response of the POST request
 * */
Cypress.Commands.add('createModelingExercise', (modelingExercise: string) => {
    cy.request({
        url: '/api/modeling-exercises',
        method: 'POST',
        body: modelingExercise,
        headers: {
            Authorization: 'Bearer ' + Cypress.env(authTokenKey),
        },
    }).then((response) => {
        return response;
    });
});

/**
 * Deletes modeling exercise with exerciseID
 * @param exerciseID id of the exercise that is to be deleted
 * @return Chainable<Cypress.Response> the http response of the DELETE request
 * */
Cypress.Commands.add('deleteModelingExercise', (exerciseID: number) => {
    cy.request({
        url: `/api/modeling-exercises/${exerciseID}`,
        method: 'DELETE',
        headers: { Authorization: `Bearer ${Cypress.env(authTokenKey)}` },
    }).then((response) => {
        return response;
    });
});

/** recursively gets an element, returning only after it's determined to be attached to the DOM for good
 *  this prevents the "Element is detached from DOM" issue in some cases
 */
Cypress.Commands.add('getSettled', (selector, opts = {}) => {
    const retries = opts.retries || 3;
    const delay = opts.delay || 100;

    const isAttached = (resolve: any, count = 0) => {
        const el = Cypress.$(selector);

        // is element attached to the DOM?
        count = Cypress.dom.isAttached(el) ? count + 1 : 0;

        // hit our base case, return the element
        if (count >= retries) {
            return resolve(el);
        }

        // retry after a bit of a delay
        setTimeout(() => isAttached(resolve, count), delay);
    };

    // wrap, so we can chain cypress commands off the result
    return cy.wrap(null).then(() => {
        return new Cypress.Promise((resolve) => {
            return isAttached(resolve, 0);
        }).then((el) => {
            return cy.wrap(el);
        });
    });
});<|MERGE_RESOLUTION|>--- conflicted
+++ resolved
@@ -34,18 +34,12 @@
         interface Chainable {
             login(credentials: CypressCredentials, url?: String): any;
             logout(): any;
-<<<<<<< HEAD
             loginWithGUI(credentials: CypressCredentials): any;
-            createCourse(course: String): Chainable<Cypress.Response>;
-            deleteCourse(courseID: number): Chainable<Cypress.Response>;
-=======
-            loginWithGUI(username: String, password: String): any;
             createCourse(course: String): Chainable<Cypress.Response<JSON>>;
             deleteCourse(courseID: number): Chainable<Cypress.Response<JSON>>;
             deleteModelingExercise(courseID: number): Chainable<Cypress.Response<JSON>>;
             createModelingExercise(modelingExercise: String): Chainable<Cypress.Response<JSON>>;
             getSettled(selector: String, options?: {}): Chainable<Cypress>;
->>>>>>> 5e6bd91f
         }
     }
 }
