import { BASE_API, DELETE, POST } from '../constants';
import courseTemplate from '../../fixtures/requests/course.json';
import programmingExerciseTemplate from '../../fixtures/requests/programming_exercise_template.json';
import { dayjsToString, generateUUID } from '../utils';
import examTemplate from '../../fixtures/requests/exam_template.json';
import day from 'dayjs';
import { CypressCredentials } from '../users';
import textExerciseTemplate from '../../fixtures/requests/textExercise_template.json';
import exerciseGroup from '../../fixtures/requests/exerciseGroup_template.json';

const COURSE_BASE = BASE_API + 'courses/';
const PROGRAMMING_EXERCISE_BASE = BASE_API + 'programming-exercises/';
const oneDay = 24 * 60 * 60 * 1000;

/**
 * A class which encapsulates all cypress requests related to course management.
 */
export class CourseManagementRequests {
    /**
     * Deletes the course with the specified id.
     * @param id the course id
     * @returns <Chainable> request response
     */
    deleteCourse(id: number) {
        return cy.request({ method: DELETE, url: COURSE_BASE + id });
    }

    /**
     * Creates a course with the specified title and short name.
     * @param courseName the title of the course
     * @param courseShortName the short name
     * @returns <Chainable> request response
     */
    createCourse(courseName: string, courseShortName: string) {
        const course = courseTemplate;
        course.title = courseName;
        course.shortName = courseShortName;
        return cy.request({
            url: BASE_API + 'courses',
            method: 'POST',
            body: course,
        });
    }

    /**
     * Deletes the programming exercise with the specified id.
     * @param id the exercise id
     * @returns <Chainable> request response
     */
    deleteProgrammingExercise(id: number) {
        return cy.request({ method: DELETE, url: PROGRAMMING_EXERCISE_BASE + id + '?deleteStudentReposBuildPlans=true&deleteBaseReposBuildPlans=true' });
    }

    /**
     * Creates a course with the specified title and short name.
     * @param title the title of the programming exercise
     * @param programmingShortName the short name of the programming exercise
     * @param packageName the package name of the programming exercise
     * @param releaseDate when the programming exercise should be available (default is now)
     * @param dueDate when the programming exercise should be due (default is now + 1 day)
     * @param body an object containing either the course or exercise group the exercise will be added to
     * @returns <Chainable> request response
     */
    createProgrammingExercise(
        title: string,
        programmingShortName: string,
        packageName: string,
        body: { course: any } | { exerciseGroup: any },
        releaseDate = new Date(),
        dueDate = new Date(Date.now() + oneDay),
    ) {
        const isExamExercise = body.hasOwnProperty('exerciseGroup');
        const programmingTemplate: any = this.getCourseOrExamExercise(programmingExerciseTemplate, body);
        programmingTemplate.title = title;
        programmingTemplate.shortName = programmingShortName;
        programmingTemplate.packageName = packageName;
        if (!isExamExercise) {
            programmingTemplate.releaseDate = releaseDate.toISOString();
            programmingTemplate.dueDate = dueDate.toISOString();
        } else {
            programmingTemplate.allowComplaintsForAutomaticAssessments = true;
        }

        const runsOnBamboo: boolean = Cypress.env('isBamboo');
        if (runsOnBamboo) {
            cy.waitForGroupSynchronization();
        }

        return cy.request({
            url: PROGRAMMING_EXERCISE_BASE + 'setup',
            method: POST,
            body: programmingTemplate,
        });
    }

    /**
     * Adds the specified student to the course.
     * @param courseId the course id
     * @param studentName the student name
     * @returns <Chainable> request response
     */
    addStudentToCourse(courseId: number, studentName: string) {
        return cy.request({ url: COURSE_BASE + courseId + '/students/' + studentName, method: POST });
    }

    /**
     * Adds the specified user to the tutor group in the course
     */
    addTutorToCourse(course: any, user: CypressCredentials) {
        return cy.request({ method: POST, url: COURSE_BASE + course.id + '/tutors/' + user.username });
    }

    /**
     * Creates an exam with the provided settings.
     * @param exam the exam object created by a {@link CypressExamBuilder}
     * @returns <Chainable> request response
     */
    createExam(exam: any) {
        return cy.request({ url: COURSE_BASE + exam.course.id + '/exams', method: POST, body: exam });
    }

    /**
     * Deletes the exam with the given parameters
     * @returns <Chainable> request response
     */
    deleteExam(course: any, exam: any) {
        return cy.request({ method: DELETE, url: COURSE_BASE + course.id + '/exams/' + exam.id });
    }

    /**
     * register the student for the exam
     * @returns <Chainable> request response
     */
    registerStudentForExam(course: any, exam: any, student: CypressCredentials) {
        return cy.request({ method: POST, url: COURSE_BASE + course.id + '/exams/' + exam.id + '/students/' + student.username });
    }

    /**
     * add exercise group to exam
     * @returns <Chainable> request response
     */
    addExerciseGroupForExam(course: any, exam: any, title: string, mandatory: boolean) {
        exerciseGroup.exam = exam;
        exerciseGroup.title = title;
        exerciseGroup.isMandatory = mandatory;
        return cy.request({ method: POST, url: COURSE_BASE + course.id + '/exams/' + exam.id + '/exerciseGroups', body: exerciseGroup });
    }

    /**
     * add text exercise to an exercise group in exam or to a course
     * @returns <Chainable> request response
     */
    createTextExercise(title: string, body: { course: any } | { exerciseGroup: any }) {
        const textExercise: any = this.getCourseOrExamExercise(textExerciseTemplate, body);
        textExercise.title = title;
        return cy.request({ method: POST, url: BASE_API + 'text-exercises', body: textExercise });
    }

    /**
     * generate all missing individual exams
     * @returns <Chainable> request response
     */
    generateMissingIndividualExams(course: any, exam: any) {
        return cy.request({ method: POST, url: COURSE_BASE + course.id + '/exams/' + exam.id + '/generate-missing-student-exams' });
    }

    /**
     * Prepares individual exercises for exam start
     * @returns <Chainable> request response
     */
    prepareExerciseStartForExam(course: any, exam: any) {
        return cy.request({ method: POST, url: COURSE_BASE + course.id + '/exams/' + exam.id + '/student-exams/start-exercises' });
    }

    createModelingExercise(modelingExercise: any, body: { course: any } | { exerciseGroup: any }) {
        const newModelingExercise = this.getCourseOrExamExercise(modelingExercise, body);
        return cy.request({
            url: '/api/modeling-exercises',
            method: 'POST',
            body: newModelingExercise,
        });
    }

    deleteModelingExercise(exerciseID: number) {
        return cy.request({
            url: `/api/modeling-exercises/${exerciseID}`,
            method: 'DELETE',
        });
    }

<<<<<<< HEAD
    deleteQuizExercise(exerciseId: number) {
        return cy.request({
            url: `/api/quiz-exercises/${exerciseId}`,
            method: DELETE
        });
=======
    /**
     * Because the only difference between course exercises and exam exercises is the "course" or "exerciseGroup" field
     * This function takes an exercise template and adds one of the fields to it
     * @param exercise the exercise template
     * @param body the exercise group or course the exercise will be added to
     */
    private getCourseOrExamExercise(exercise: object, body: { course: any } | { exerciseGroup: any }) {
        return Object.assign({}, exercise, body);
>>>>>>> 5af5f403
    }
}

/**
 * Helper class to construct exam objects for the {@link CourseManagementRequests.createExam} method.
 */
export class CypressExamBuilder {
    readonly template: any = examTemplate;

    /**
     * Initializes the exam builder.
     * @param course the course dto of a previous createCourse request
     */
    constructor(course: any) {
        this.template.course = course;
        this.template.title = 'exam' + generateUUID();
        this.template.visibleDate = dayjsToString(day());
        this.template.startDate = dayjsToString(day().add(1, 'day'));
        this.template.endDate = dayjsToString(day().add(2, 'day'));
    }

    /**
     * @param title the title of the exam
     */
    title(title: string) {
        this.template.title = title;
        return this;
    }

    /**
     * @param randomize if the exercise order should be randomized
     */
    randomizeOrder(randomize: boolean) {
        this.template.randomizeExerciseOrder = randomize;
        return this;
    }

    /**
     * @param rounds how many correction rounds there are for this exam (default is 1)
     */
    correctionRounds(rounds: number) {
        this.template.numberOfCorrectionRoundsInExam = rounds;
        return this;
    }

    /**
     * @param points the maximum amount of points achieved in the exam (default is 10)
     */
    maxPoints(points: number) {
        this.template.maxPoints = points;
        return this;
    }

    /**
     * @param period the grace period in seconds for this exam (default is 30)
     */
    gracePeriod(period: number) {
        this.template.gracePeriod = period;
        return this;
    }

    /**
     * @param amount the amount of exercises in this exam
     */
    numberOfExercises(amount: number) {
        this.template.numberOfExercisesInExam = amount;
        return this;
    }

    /**
     * @param date the date when the exam should be visible
     */
    visibleDate(date: day.Dayjs) {
        this.template.visibleDate = dayjsToString(date);
        return this;
    }

    /**
     *
     * @param date the date when the exam should start
     */
    startDate(date: day.Dayjs) {
        this.template.startDate = dayjsToString(date);
        return this;
    }

    /**
     *
     * @param date the date when the exam should end
     */
    endDate(date: day.Dayjs) {
        this.template.endDate = dayjsToString(date);
        return this;
    }

    publishResultsDate(date: day.Dayjs) {
        this.template.publishResultsDate = dayjsToString(date);
        return this;
    }

    examStudentReviewStart(date: day.Dayjs) {
        this.template.examStudentReviewStart = dayjsToString(date);
        return this;
    }

    examStudentReviewEnd(date: day.Dayjs) {
        this.template.examStudentReviewEnd = dayjsToString(date);
        return this;
    }

    /**
     * @returns the exam object
     */
    build() {
        return this.template;
    }
}<|MERGE_RESOLUTION|>--- conflicted
+++ resolved
@@ -188,13 +188,13 @@
         });
     }
 
-<<<<<<< HEAD
     deleteQuizExercise(exerciseId: number) {
         return cy.request({
             url: `/api/quiz-exercises/${exerciseId}`,
             method: DELETE
         });
-=======
+    }
+  
     /**
      * Because the only difference between course exercises and exam exercises is the "course" or "exerciseGroup" field
      * This function takes an exercise template and adds one of the fields to it
@@ -203,7 +203,6 @@
      */
     private getCourseOrExamExercise(exercise: object, body: { course: any } | { exerciseGroup: any }) {
         return Object.assign({}, exercise, body);
->>>>>>> 5af5f403
     }
 }
 
