--- conflicted
+++ resolved
@@ -11,12 +11,8 @@
 
 export const COURSE_BASE = BASE_API + 'courses/';
 export const PROGRAMMING_EXERCISE_BASE = BASE_API + 'programming-exercises/';
-<<<<<<< HEAD
-export const MODELING_EXERCISE_BASE = BASE_API + 'modeling-exercises/';
 export const TEXT_EXERCISE_BASE = BASE_API + 'text-exercises/';
-=======
 export const MODELING_EXERCISE_BASE = BASE_API + 'modeling-exercises';
->>>>>>> a0d91940
 
 /**
  * A class which encapsulates all cypress requests related to course management.
