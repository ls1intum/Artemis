--- conflicted
+++ resolved
@@ -6,19 +6,12 @@
 import day from 'dayjs';
 import { CypressCredentials } from '../users';
 import textExerciseTemplate from '../../fixtures/requests/textExercise_template.json';
-<<<<<<< HEAD
-
-export const COURSE_BASE = BASE_API + 'courses/';
-export const PROGRAMMING_EXERCISE_BASE = BASE_API + 'programming-exercises/';
-const oneDay = 24 * 60 * 60 * 1000;
-=======
 import modelingExerciseTemplate from '../../fixtures/requests/modelingExercise_template.json';
 import exerciseGroup from '../../fixtures/requests/exerciseGroup_template.json';
 
 export const COURSE_BASE = BASE_API + 'courses/';
 export const PROGRAMMING_EXERCISE_BASE = BASE_API + 'programming-exercises/';
 export const MODELING_EXERCISE_BASE = BASE_API + 'modeling-exercises';
->>>>>>> a0d91940
 
 /**
  * A class which encapsulates all cypress requests related to course management.
@@ -146,8 +139,6 @@
     }
 
     /**
-<<<<<<< HEAD
-=======
      * add exercise group to exam
      * @returns <Chainable> request response
      * */
@@ -159,7 +150,6 @@
     }
 
     /**
->>>>>>> a0d91940
      * add text exercise to an exercise group in exam or to a course
      * @returns <Chainable> request response
      * */
@@ -170,10 +160,6 @@
         return cy.request({ method: POST, url: BASE_API + 'text-exercises', body: textExercise });
     }
 
-<<<<<<< HEAD
-    createModelingExercise(modelingExercise: any, body: { course: any } | { exerciseGroup: any }) {
-        const newModelingExercise = this.getCourseOrExamExercise(modelingExercise, body);
-=======
     /**
      * generate all missing individual exams
      * @returns <Chainable> request response
@@ -205,7 +191,6 @@
             assessmentDueDate: dayjsToString(assessmentDueDate),
         };
         const newModelingExercise = Object.assign({}, templateCopy, body);
->>>>>>> a0d91940
         return cy.request({
             url: MODELING_EXERCISE_BASE,
             method: POST,
