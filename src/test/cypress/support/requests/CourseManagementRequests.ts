import { Participation } from 'app/entities/participation/participation.model';
import { TextExercise } from 'app/entities/text-exercise.model';
import { Exam } from 'app/entities/exam.model';
import { Exercise } from 'app/entities/exercise.model';
import { Exercise as CypressExercise } from 'src/test/cypress/support/pageobjects/exam/ExamParticipation';
import { ExerciseGroup } from 'app/entities/exercise-group.model';
import { ProgrammingExercise } from 'app/entities/programming-exercise.model';
import { Course, CourseInformationSharingConfiguration } from 'app/entities/course.model';
import { BASE_API, CourseWideContext, DELETE, EXERCISE_TYPE, GET, POST, PUT } from '../constants';
import programmingExerciseTemplate from '../../fixtures/exercise/programming/template.json';
import { dayjsToString, generateUUID, parseArrayBufferAsJsonObject } from '../utils';
import examTemplate from '../../fixtures/exam/template.json';
import day from 'dayjs/esm';
import { CypressCredentials } from '../users';
import textExerciseTemplate from '../../fixtures/exercise/text/template.json';
import modelingExerciseTemplate from '../../fixtures/exercise/modeling/template.json';
import assessment_submission from '../../fixtures/exercise/programming/assessment/submission.json';
import quizTemplate from '../../fixtures/exercise/quiz/template.json';
import multipleChoiceSubmissionTemplate from '../../fixtures/exercise/quiz/multiple_choice/submission.json';
import shortAnswerSubmissionTemplate from '../../fixtures/exercise/quiz/short_answer/submission.json';
import modelingExerciseSubmissionTemplate from '../../fixtures/exercise/modeling/submission.json';
import lectureTemplate from '../../fixtures/lecture/template.json';
import { ModelingExercise } from 'app/entities/modeling-exercise.model';
import { Channel } from 'app/entities/metis/conversation/channel.model';
import { Post } from 'app/entities/metis/post.model';
<<<<<<< HEAD
import { Lecture } from 'app/entities/lecture.model';
=======
import { GroupChat } from 'app/entities/metis/conversation/group-chat.model';
>>>>>>> 73245c05

export const COURSE_BASE = BASE_API + 'courses/';
export const COURSE_ADMIN_BASE = BASE_API + 'admin/courses';
export const EXERCISE_BASE = BASE_API + 'exercises/';
export const PROGRAMMING_EXERCISE_BASE = BASE_API + 'programming-exercises/';
export const QUIZ_EXERCISE_BASE = BASE_API + 'quiz-exercises/';
export const TEXT_EXERCISE_BASE = BASE_API + 'text-exercises/';
export const MODELING_EXERCISE_BASE = BASE_API + 'modeling-exercises';

/**
 * A class which encapsulates all cypress requests related to course management.
 */
export class CourseManagementRequests {
    /**
     * Deletes the course with the specified id.
     * @param courseId the course id
     * @returns <Chainable> request response
     */
    deleteCourse(courseId: number) {
        // Sometimes the server fails with a ConstraintViolationError if we delete the course immediately after a login
        cy.wait(100);
        return cy.request({ method: DELETE, url: `${COURSE_ADMIN_BASE}/${courseId}` });
    }

    /**
     * Creates a course with the specified title and short name.
     * @param customizeGroups whether the predefined groups should be used (so we don't have to wait more than a minute between course and programming exercise creation)
     * @param courseName the title of the course (will generate default name if not provided)
     * @param courseShortName the short name (will generate default name if not provided)
     * @param start the start date of the course (default: now() - 2 hours)
     * @param end the end date of the course (default: now() + 2 hours)
     * @param fileName the course icon file name (default: undefined)
     * @param file the course icon file blob (default: undefined)
     * @returns <Chainable> request response
     */
    createCourse(
        customizeGroups = false,
        courseName = 'Cypress course' + generateUUID(),
        courseShortName = 'cypress' + generateUUID(),
        start = day().subtract(2, 'hours'),
        end = day().add(2, 'hours'),
        fileName?: string,
        file?: Blob,
        allowCommunication = true,
        allowMessaging = true,
    ): Cypress.Chainable<Cypress.Response<Course>> {
        const course = new Course();
        course.title = courseName;
        course.shortName = courseShortName;
        course.testCourse = true;
        course.startDate = start;
        course.endDate = end;

        if (allowCommunication && allowMessaging) {
            course.courseInformationSharingConfiguration = CourseInformationSharingConfiguration.COMMUNICATION_AND_MESSAGING;
        } else if (allowCommunication) {
            course.courseInformationSharingConfiguration = CourseInformationSharingConfiguration.COMMUNICATION_ONLY;
        } else if (allowMessaging) {
            course.courseInformationSharingConfiguration = CourseInformationSharingConfiguration.MESSAGING_ONLY;
        } else {
            course.courseInformationSharingConfiguration = CourseInformationSharingConfiguration.DISABLED;
        }

        const allowGroupCustomization: boolean = Cypress.env('allowGroupCustomization');
        if (customizeGroups && allowGroupCustomization) {
            course.studentGroupName = Cypress.env('studentGroupName');
            course.teachingAssistantGroupName = Cypress.env('tutorGroupName');
            course.editorGroupName = Cypress.env('editorGroupName');
            course.instructorGroupName = Cypress.env('instructorGroupName');
        }
        const formData = new FormData();
        formData.append('course', new File([JSON.stringify(course)], 'course', { type: 'application/json' }));
        if (file) {
            formData.append('file', file, fileName);
        }
        return cy.request({
            url: COURSE_ADMIN_BASE,
            method: POST,
            body: formData,
        });
    }

    /**
     * Creates a programming exercise with the specified title and other data.
     * @param body an object containing either the course or exercise group the exercise will be added to
     * @param scaMaxPenalty? the max percentage (0-100) static code analysis can reduce from the points (if sca should be disabled pass null)
     * @param recordTestwiseCoverage enable testwise coverage analysis for this exercise (default is false)
     * @param releaseDate when the programming exercise should be available (default is now)
     * @param dueDate when the programming exercise should be due (default is now + 1 day)
     * @param title the title of the programming exercise
     * @param programmingShortName the short name of the programming exercise
     * @param packageName the package name of the programming exercise
     * @param assessmentDate the due date of the assessment
     * @param assessmentType the assessment type of the exercise (default is AUTOMATIC)
     * @returns <Chainable> request response
     */
    createProgrammingExercise(
        body: { course: Course } | { exerciseGroup: ExerciseGroup },
        scaMaxPenalty?: number,
        recordTestwiseCoverage = false,
        releaseDate = day(),
        dueDate = day().add(1, 'day'),
        title = 'Cypress programming exercise ' + generateUUID(),
        programmingShortName = 'cypress' + generateUUID(),
        packageName = 'de.test',
        assessmentDate = day().add(2, 'days'),
        assessmentType = ProgrammingExerciseAssessmentType.AUTOMATIC,
    ): Cypress.Chainable<Cypress.Response<ProgrammingExercise>> {
        const template = {
            ...programmingExerciseTemplate,
            title,
            shortName: programmingShortName,
            packageName,
            assessmentType: ProgrammingExerciseAssessmentType[assessmentType],
        };
        const exercise: ProgrammingExercise = Object.assign({}, template, body) as ProgrammingExercise;
        // eslint-disable-next-line no-prototype-builtins
        const isExamExercise = body.hasOwnProperty('exerciseGroup');
        if (!isExamExercise) {
            exercise.releaseDate = releaseDate;
            exercise.dueDate = dueDate;
            exercise.assessmentDueDate = assessmentDate;
        }

        if (scaMaxPenalty) {
            exercise.staticCodeAnalysisEnabled = true;
            exercise.maxStaticCodeAnalysisPenalty = scaMaxPenalty;
        }

        exercise.testwiseCoverageEnabled = recordTestwiseCoverage;

        return cy.request({
            url: PROGRAMMING_EXERCISE_BASE + 'setup',
            method: POST,
            body: exercise,
        });
    }

    /**
     * Submits the example submission to the specified repository.
     * @param repositoryId the repository id. The repository id is equal to the participation id.
     * @returns <Chainable> request
     */
    makeProgrammingExerciseSubmission(repositoryId: number) {
        // TODO: For now it is enough to submit the one prepared json file, but in the future this method should support different package names and submissions.
        return cy.request({
            url: `${BASE_API}repository/${repositoryId}/files?commit=yes`,
            method: PUT,
            body: assessment_submission,
        });
    }

    updateModelingExerciseDueDate(exercise: ModelingExercise, due = day()) {
        exercise.dueDate = due;
        return this.updateExercise(exercise, EXERCISE_TYPE.Modeling);
    }

    private updateExercise(exercise: Exercise, type: EXERCISE_TYPE) {
        let url: string;
        switch (type) {
            case EXERCISE_TYPE.Programming:
                url = PROGRAMMING_EXERCISE_BASE;
                break;
            case EXERCISE_TYPE.Text:
                url = TEXT_EXERCISE_BASE;
                break;
            case EXERCISE_TYPE.Modeling:
                url = MODELING_EXERCISE_BASE;
                break;
            case EXERCISE_TYPE.Quiz:
            default:
                throw new Error(`Exercise type '${type}' is not supported yet!`);
        }
        return cy.request({
            url,
            method: PUT,
            body: exercise,
        });
    }

    /**
     * Adds the specified student to the course.
     * @param course the course
     * @param user the user
     * @returns <Chainable> request response
     */
    addStudentToCourse(course: Course, user: CypressCredentials) {
        return this.addUserToCourse(course.id!, user.username, 'students');
    }

    /**
     * Adds the specified user to the tutor group in the course
     */
    addTutorToCourse(course: Course, user: CypressCredentials) {
        return this.addUserToCourse(course.id!, user.username, 'tutors');
    }

    /**
     * Adds the specified user to the instructor group in the course
     */
    addInstructorToCourse(course: Course, user: CypressCredentials) {
        return this.addUserToCourse(course.id!, user.username, 'instructors');
    }

    private addUserToCourse(courseId: number, username: string, roleIdentifier: string) {
        return cy.request({ method: POST, url: `${COURSE_BASE}${courseId}/${roleIdentifier}/${username}` });
    }

    createCoursePost(course: Course, title: string, content: string, context: CourseWideContext) {
        const body = {
            content,
            course: {
                id: course.id,
                title: course.title,
            },
            courseWideContext: context,
            displayPriority: 'NONE',
            title,
            tags: [],
            visibleForStudents: true,
        };
        return cy.request({ method: POST, url: `${COURSE_BASE}${course.id}/posts`, body });
    }

    createCourseMessageChannel(course: Course, name: string, description: string, isAnnouncementChannel: boolean, isPublic: boolean) {
        const body = {
            description,
            isAnnouncementChannel,
            isPublic,
            name,
            type: 'channel',
        };
        return cy.request({ method: POST, url: `${COURSE_BASE}${course.id}/channels`, body });
    }

    createCourseMessageGroupChat(course: Course, users: Array<string>) {
        const body = users;
        return cy.request({ method: POST, url: `${COURSE_BASE}${course.id}/group-chats`, body });
    }

    createCourseMessage(course: Course, targetId: number, type: string, message: string) {
        const body = {
            content: message,
            conversation: {
                id: targetId,
                type,
            },
            displayPriority: 'NONE',
            visibleForStudents: true,
        };
        return cy.request({ method: POST, url: `${COURSE_BASE}${course.id}/messages`, body });
    }

    updateCourseMessageGroupChatName(course: Course, groupChat: GroupChat, name: string) {
        const body = {
            name,
            type: 'groupChat',
        };
        return cy.request({ method: PUT, url: `${COURSE_BASE}${course.id}/group-chats/${groupChat.id}`, body });
    }

    joinUserIntoChannel(course: Course, channel: Channel, user: CypressCredentials) {
        const body = [`${user.username}`];
        return cy.request({ method: POST, url: `${COURSE_BASE}${course.id}/channels/${channel.id}/register`, body });
    }

    createCoursePostReply(course: Course, post: Post, content: string) {
        const body = {
            content,
            post,
            resolvesPost: true,
        };
        return cy.request({ method: POST, url: `${COURSE_BASE}${course.id}/answer-posts`, body });
    }

    createCourseExercisePost(course: Course, exercise: Exercise, title: string, content: string) {
        const body = {
            content,
            displayPriority: 'NONE',
            exercise: {
                id: exercise.id,
                title: exercise.title,
                type: exercise.type,
            },
            tags: [],
            title,
            visibleForStudents: true,
        };
        return cy.request({ method: POST, url: `${COURSE_BASE}${course.id}/posts`, body });
    }

    createCourseLecturePost(course: Course, lecture: Lecture, title: string, content: string) {
        const body = {
            content,
            displayPriority: 'NONE',
            lecture: {
                id: lecture.id,
                title: lecture.title,
            },
            tags: [],
            title,
            visibleForStudents: true,
        };
        return cy.request({ method: POST, url: `${COURSE_BASE}${course.id}/posts`, body });
    }

    /**
     * Creates an exam with the provided settings.
     * @param exam the exam object created by a {@link ExamBuilder}
     * @returns <Chainable> request response
     */
    createExam(exam: Exam) {
        return cy.request({ url: COURSE_BASE + exam.course!.id + '/exams', method: POST, body: exam });
    }

    /**
     * Deletes the exam with the given parameters
     * @returns <Chainable> request response
     * */
    deleteExam(exam: Exam) {
        return cy.request({ method: DELETE, url: COURSE_BASE + exam.course!.id + '/exams/' + exam.id });
    }

    /**
     * register the student for the exam
     * @returns <Chainable> request response
     */
    registerStudentForExam(exam: Exam, student: CypressCredentials) {
        return cy.request({ method: POST, url: COURSE_BASE + exam.course!.id + '/exams/' + exam.id + '/students/' + student.username });
    }

    /**
     * Creates an exam with the provided settings.
     * @param exam the exam object created by a {@link ExamBuilder}
     * @param exerciseArray an array of exercises
     * @param workingTime the working time in seconds
     * @returns <Chainable> request response
     */
    createExamTestRun(exam: Exam, exerciseArray: Array<CypressExercise>, workingTime = 1080) {
        const courseId = exam.course!.id;
        const examId = exam.id!;
        const body = {
            exam,
            exerciseArray,
            workingTime,
        };
        return cy.request({ url: COURSE_BASE + courseId + '/exams/' + examId + '/test-run', method: POST, body });
    }

    /**
     * add exercise group to exam
     * @returns <Chainable> request response
     * */
    addExerciseGroupForExam(exam: Exam, title = 'group' + generateUUID(), mandatory = true) {
        const exerciseGroup = new ExerciseGroup();
        exerciseGroup.exam = exam;
        exerciseGroup.title = title;
        exerciseGroup.isMandatory = mandatory;
        return cy.request({ method: POST, url: COURSE_BASE + exam.course!.id + '/exams/' + exam.id + '/exerciseGroups', body: exerciseGroup });
    }

    /**
     * add text exercise to an exercise group in exam or to a course
     * @returns <Chainable> request response
     */
    createTextExercise(body: { course: Course } | { exerciseGroup: ExerciseGroup }, title = 'Text exercise ' + generateUUID()) {
        const template = { ...textExerciseTemplate, title };
        const textExercise = Object.assign({}, template, body);
        return cy.request({ method: POST, url: TEXT_EXERCISE_BASE, body: textExercise });
    }

    /**
     * generate all missing individual exams
     * @returns <Chainable> request response
     */
    generateMissingIndividualExams(exam: Exam) {
        return cy.request({ method: POST, url: COURSE_BASE + exam.course!.id + '/exams/' + exam.id + '/generate-missing-student-exams' });
    }

    /**
     * Prepares individual exercises for exam start
     * @returns <Chainable> request response
     */
    prepareExerciseStartForExam(exam: Exam) {
        return cy.request({ method: POST, url: COURSE_BASE + exam.course!.id + '/exams/' + exam.id + '/student-exams/start-exercises' });
    }

    createModelingExercise(
        body: { course: Course } | { exerciseGroup: ExerciseGroup },
        title = 'Cypress modeling exercise ' + generateUUID(),
        releaseDate = day(),
        dueDate = day().add(1, 'days'),
        assessmentDueDate = day().add(2, 'days'),
    ): Cypress.Chainable<Cypress.Response<ModelingExercise>> {
        const templateCopy = {
            ...modelingExerciseTemplate,
            title,
        };
        const dates = {
            releaseDate: dayjsToString(releaseDate),
            dueDate: dayjsToString(dueDate),
            assessmentDueDate: dayjsToString(assessmentDueDate),
        };
        let newModelingExercise;
        // eslint-disable-next-line no-prototype-builtins
        if (body.hasOwnProperty('course')) {
            newModelingExercise = Object.assign({}, templateCopy, dates, body);
        } else {
            newModelingExercise = Object.assign({}, templateCopy, body);
        }
        return cy.request({
            url: MODELING_EXERCISE_BASE,
            method: POST,
            body: newModelingExercise,
        });
    }

    updateModelingExerciseAssessmentDueDate(exercise: ModelingExercise, due = day()) {
        exercise.assessmentDueDate = due;
        return this.updateExercise(exercise, EXERCISE_TYPE.Modeling);
    }

    deleteModelingExercise(exerciseID: number) {
        return cy.request({
            url: `${MODELING_EXERCISE_BASE}/${exerciseID}`,
            method: DELETE,
        });
    }

    makeModelingExerciseSubmission(exerciseID: number, participation: Participation) {
        return cy.request({
            url: `${EXERCISE_BASE}${exerciseID}/modeling-submissions`,
            method: PUT,
            body: {
                ...modelingExerciseSubmissionTemplate,
                id: participation.submissions![0].id,
                participation,
            },
        });
    }

    deleteQuizExercise(exerciseId: number) {
        return cy.request({
            url: QUIZ_EXERCISE_BASE + exerciseId,
            method: DELETE,
        });
    }

    /**
     * Creates a quiz exercise
     * @param body an object containing either the course or exercise group the exercise will be added to
     * @param quizQuestions list of quizQuestion objects that make up the Quiz. Can be multiple choice, short answer or drag and drop quizzes.
     * @param title the title for the Quiz
     * @param releaseDate time of release for the quiz
     * @param duration the duration in seconds that the student gets to complete the quiz
     * @returns <Chainable> request response
     */
    createQuizExercise(
        body: { course: Course } | { exerciseGroup: ExerciseGroup },
        quizQuestions: [any],
        title = 'Cypress quiz exercise' + generateUUID(),
        releaseDate = day().add(1, 'year'),
        duration = 600,
    ) {
        const quizExercise: any = {
            ...quizTemplate,
            title,
            quizQuestions,
            duration,
        };
        let newQuizExercise;
        const dates = {
            releaseDate: dayjsToString(releaseDate),
        };
        // eslint-disable-next-line no-prototype-builtins
        if (body.hasOwnProperty('course')) {
            newQuizExercise = Object.assign({}, quizExercise, dates, body);
        } else {
            newQuizExercise = Object.assign({}, quizExercise, body);
        }
        return cy.request({
            url: QUIZ_EXERCISE_BASE,
            method: POST,
            body: newQuizExercise,
        });
    }

    setQuizVisible(quizId: number) {
        return cy.request({
            url: `${QUIZ_EXERCISE_BASE}${quizId}/set-visible`,
            method: PUT,
        });
    }

    startQuizNow(quizId: number) {
        return cy.request({
            url: `${QUIZ_EXERCISE_BASE}${quizId}/start-now`,
            method: PUT,
        });
    }

    evaluateExamQuizzes(exam: Exam) {
        return cy.request({
            url: `${COURSE_BASE}${exam.course!.id}/exams/${exam.id}/student-exams/evaluate-quiz-exercises`,
            method: POST,
        });
    }

    makeTextExerciseSubmission(exerciseId: number, text: string) {
        return cy.request({
            url: `${EXERCISE_BASE}${exerciseId}/text-submissions`,
            method: PUT,
            body: { submissionExerciseType: 'text', text, id: null },
        });
    }

    /**
     * Creates a submission for a Quiz with only one multiple-choice quiz question
     * @param quizExercise the response body of a quiz exercise
     * @param tickOptions a list describing which of the 0..n boxes are to be ticked in the submission
     */
    createMultipleChoiceSubmission(quizExercise: any, tickOptions: number[]) {
        const submittedAnswers = [
            {
                ...multipleChoiceSubmissionTemplate.submittedAnswers[0],
                quizQuestion: quizExercise.quizQuestions![0],
                selectedOptions: tickOptions.map((option) => quizExercise.quizQuestions[0].answerOptions[option]),
            },
        ];
        const multipleChoiceSubmission = {
            ...multipleChoiceSubmissionTemplate,
            submittedAnswers,
        };
        return cy.request({
            url: EXERCISE_BASE + quizExercise.id + '/submissions/live',
            method: POST,
            body: multipleChoiceSubmission,
        });
    }

    /**
     * Creates a submission for a Quiz with only one short-answer quiz question
     * @param quizExercise the response body of the quiz exercise
     * @param textAnswers a list containing the answers to be filled into the gaps. In numerical order.
     */
    createShortAnswerSubmission(quizExercise: any, textAnswers: string[]) {
        const submittedTexts = textAnswers.map((answer, index) => {
            return {
                text: answer,
                spot: {
                    id: quizExercise.quizQuestions[0].spots[index].id,
                    spotNr: quizExercise.quizQuestions[0].spots[index].spotNr,
                    width: quizExercise.quizQuestions[0].spots[index].width,
                    invalid: quizExercise.quizQuestions[0].spots[index].invalid,
                },
            };
        });
        const submittedAnswers = [
            {
                ...shortAnswerSubmissionTemplate.submittedAnswers[0],
                quizQuestion: quizExercise.quizQuestions[0],
                submittedTexts,
            },
        ];
        const shortAnswerSubmission = {
            ...shortAnswerSubmissionTemplate,
            submittedAnswers,
        };
        return cy.request({
            url: EXERCISE_BASE + quizExercise.id + '/submissions/live',
            method: POST,
            body: shortAnswerSubmission,
        });
    }

    getExerciseParticipation(exerciseId: number) {
        return cy.request({
            url: EXERCISE_BASE + exerciseId + '/participation',
            method: GET,
        });
    }

    startExerciseParticipation(exerciseId: number) {
        return cy.request({
            url: EXERCISE_BASE + exerciseId + '/participations',
            method: POST,
        });
    }

    updateTextExerciseDueDate(exercise: TextExercise, due = day()) {
        exercise.dueDate = due;
        return this.updateExercise(exercise, EXERCISE_TYPE.Text);
    }

    updateTextExerciseAssessmentDueDate(exercise: TextExercise, due = day()) {
        exercise.assessmentDueDate = due;
        return this.updateExercise(exercise, EXERCISE_TYPE.Text);
    }

    deleteLecture(lectureId: number) {
        return cy.request({
            url: `${BASE_API}lectures/${lectureId}`,
            method: DELETE,
        });
    }

    createLecture(course: Course, title = 'Cypress lecture' + generateUUID(), startDate = day(), endDate = day().add(10, 'minutes')) {
        const lecture = {
            ...lectureTemplate,
            course,
            title,
            startDate,
            endDate,
        };
        return cy.request({
            url: `${BASE_API}lectures`,
            method: POST,
            body: lecture,
        });
    }
}

/**
 * Helper class to construct exam objects for the {@link CourseManagementRequests.createExam} method.
 */
export class ExamBuilder {
    readonly template: any = examTemplate;

    /**
     * Initializes the exam builder.
     * @param course the course dto of a previous createCourse request
     */
    constructor(course: any) {
        this.template.course = course;
        this.template.title = 'exam' + generateUUID();
        this.template.visibleDate = dayjsToString(day());
        this.template.startDate = dayjsToString(day().add(1, 'day'));
        this.template.endDate = dayjsToString(day().add(2, 'day'));
        this.template.workingTime = 86400;
    }

    /**
     * @param title the title of the exam
     */
    title(title: string) {
        this.template.title = title;
        return this;
    }

    testExam() {
        this.template.testExam = true;
        this.template.numberOfCorrectionRoundsInExam = 0;
        return this;
    }

    workingTime(workingTime: number) {
        this.template.workingTime = workingTime;
        return this;
    }

    /**
     * @param randomize if the exercise order should be randomized
     */
    randomizeOrder(randomize: boolean) {
        this.template.randomizeExerciseOrder = randomize;
        return this;
    }

    /**
     * @param rounds how many correction rounds there are for this exam (default is 1)
     */
    correctionRounds(rounds: number) {
        this.template.numberOfCorrectionRoundsInExam = rounds;
        return this;
    }

    /**
     * @param points the maximum amount of points achieved in the exam (default is 10)
     */
    examMaxPoints(points: number) {
        this.template.examMaxPoints = points;
        return this;
    }

    /**
     * @param period the grace period in seconds for this exam (default is 30)
     */
    gracePeriod(period: number) {
        this.template.gracePeriod = period;
        return this;
    }

    /**
     * @param amount the amount of exercises in this exam
     */
    numberOfExercises(amount: number) {
        this.template.numberOfExercisesInExam = amount;
        return this;
    }

    /**
     * @param date the date when the exam should be visible
     */
    visibleDate(date: day.Dayjs) {
        this.template.visibleDate = dayjsToString(date);
        return this;
    }

    /**
     *
     * @param date the date when the exam should start
     */
    startDate(date: day.Dayjs) {
        this.template.startDate = dayjsToString(date);
        return this;
    }

    /**
     *
     * @param date the date when the exam should end
     */
    endDate(date: day.Dayjs) {
        this.template.endDate = dayjsToString(date);
        return this;
    }

    publishResultsDate(date: day.Dayjs) {
        this.template.publishResultsDate = dayjsToString(date);
        return this;
    }

    examStudentReviewStart(date: day.Dayjs) {
        this.template.examStudentReviewStart = dayjsToString(date);
        return this;
    }

    examStudentReviewEnd(date: day.Dayjs) {
        this.template.examStudentReviewEnd = dayjsToString(date);
        return this;
    }

    /**
     * @returns the exam object
     */
    build() {
        return this.template;
    }
}

export enum ProgrammingExerciseAssessmentType {
    AUTOMATIC,
    SEMI_AUTOMATIC,
    MANUAL,
}

export function convertCourseAfterMultiPart(response: Cypress.Response<Course>): Course {
    // Cypress currently has some issues with our multipart request, parsing this not as an object but as an ArrayBuffer
    // Once this is fixed (and hence the expect statements below fail), we can remove the additional parsing
    expect(response.body).not.to.be.an('object');
    expect(response.body).to.be.an('ArrayBuffer');

    return parseArrayBufferAsJsonObject(response.body as ArrayBuffer);
}<|MERGE_RESOLUTION|>--- conflicted
+++ resolved
@@ -23,11 +23,8 @@
 import { ModelingExercise } from 'app/entities/modeling-exercise.model';
 import { Channel } from 'app/entities/metis/conversation/channel.model';
 import { Post } from 'app/entities/metis/post.model';
-<<<<<<< HEAD
 import { Lecture } from 'app/entities/lecture.model';
-=======
 import { GroupChat } from 'app/entities/metis/conversation/group-chat.model';
->>>>>>> 73245c05
 
 export const COURSE_BASE = BASE_API + 'courses/';
 export const COURSE_ADMIN_BASE = BASE_API + 'admin/courses';
