import { BASE_API, DELETE, POST } from '../constants';
import courseTemplate from '../../fixtures/requests/course.json';
import programmingExerciseTemplate from '../../fixtures/requests/programming_exercise_template.json';
import { dayjsToString, generateUUID } from '../utils';
import examTemplate from '../../fixtures/requests/exam_template.json';
import day from 'dayjs';
<<<<<<< HEAD
=======
import { CypressCredentials } from '../users';
import textExerciseTemplate from '../../fixtures/requests/textExercise_template.json';
import exerciseGroup from '../../fixtures/requests/exerciseGroup_template.json';
>>>>>>> a14d0e16

export const COURSE_BASE = BASE_API + 'courses/';
export const PROGRAMMING_EXERCISE_BASE = BASE_API + 'programming-exercises/';
const oneDay = 24 * 60 * 60 * 1000;

/**
 * A class which encapsulates all cypress requests related to course management.
 */
export class CourseManagementRequests {
    /**
     * Deletes the course with the specified id.
     * @param id the course id
     * @returns <Chainable> request response
     */
    deleteCourse(id: number) {
        return cy.request({ method: DELETE, url: COURSE_BASE + id });
    }

    /**
     * Creates a course with the specified title and short name.
     * @param courseName the title of the course
     * @param courseShortName the short name
     * @returns <Chainable> request response
     */
    createCourse(courseName: string, courseShortName: string) {
        const course = courseTemplate;
        course.title = courseName;
        course.shortName = courseShortName;
        return cy.request({
            url: BASE_API + 'courses',
            method: 'POST',
            body: course,
        });
    }

    /**
     * Deletes the programming exercise with the specified id.
     * @param id the exercise id
     * @returns <Chainable> request response
     */
    deleteProgrammingExercise(id: number) {
        return cy.request({ method: DELETE, url: PROGRAMMING_EXERCISE_BASE + id + '?deleteStudentReposBuildPlans=true&deleteBaseReposBuildPlans=true' });
    }

    /**
     * Creates a course with the specified title and short name.
     * @param title the title of the programming exercise
     * @param programmingShortName the short name of the programming exercise
     * @param packageName the package name of the programming exercise
     * @param releaseDate when the programming exercise should be available (default is now)
     * @param dueDate when the programming exercise should be due (default is now + 1 day)
     * @param body an object containing either the course or exercise group the exercise will be added to
     * @returns <Chainable> request response
     */
    createProgrammingExercise(
        title: string,
        programmingShortName: string,
        packageName: string,
        body: { course: any } | { exerciseGroup: any },
        releaseDate = new Date(),
        dueDate = new Date(Date.now() + oneDay),
    ) {
        const isExamExercise = body.hasOwnProperty('exerciseGroup');
        const programmingTemplate: any = this.getCourseOrExamExercise(programmingExerciseTemplate, body);
        programmingTemplate.title = title;
        programmingTemplate.shortName = programmingShortName;
        programmingTemplate.packageName = packageName;
        if (!isExamExercise) {
            programmingTemplate.releaseDate = releaseDate.toISOString();
            programmingTemplate.dueDate = dueDate.toISOString();
        } else {
            programmingTemplate.allowComplaintsForAutomaticAssessments = true;
        }

        const runsOnBamboo: boolean = Cypress.env('isBamboo');
        if (runsOnBamboo) {
            cy.waitForGroupSynchronization();
        }

        return cy.request({
            url: PROGRAMMING_EXERCISE_BASE + 'setup',
            method: POST,
            body: programmingTemplate,
        });
    }

    /**
     * Adds the specified student to the course.
     * @param courseId the course id
     * @param studentName the student name
     * @returns <Chainable> request response
     */
    addStudentToCourse(courseId: number, studentName: string) {
        return cy.request({ url: COURSE_BASE + courseId + '/students/' + studentName, method: POST });
    }

    /**
     * Adds the specified user to the tutor group in the course
     */
    addTutorToCourse(course: any, user: CypressCredentials) {
        return cy.request({ method: POST, url: COURSE_BASE + course.id + '/tutors/' + user.username });
    }

    /**
     * Creates an exam with the provided settings.
     * @param exam the exam object created by a {@link CypressExamBuilder}
     * @returns <Chainable> request response
     */
    createExam(exam: any) {
        return cy.request({ url: COURSE_BASE + exam.course.id + '/exams', method: POST, body: exam });
    }

    /**
     * Deletes the exam with the given parameters
     * @returns <Chainable> request response
     */
    deleteExam(course: any, exam: any) {
        return cy.request({ method: DELETE, url: COURSE_BASE + course.id + '/exams/' + exam.id });
    }

<<<<<<< HEAD
    createModelingExercise(modelingExercise: string) {
=======
    /**
     * register the student for the exam
     * @returns <Chainable> request response
     */
    registerStudentForExam(course: any, exam: any, student: CypressCredentials) {
        return cy.request({ method: POST, url: COURSE_BASE + course.id + '/exams/' + exam.id + '/students/' + student.username });
    }

    /**
     * add exercise group to exam
     * @returns <Chainable> request response
     */
    addExerciseGroupForExam(course: any, exam: any, title: string, mandatory: boolean) {
        exerciseGroup.exam = exam;
        exerciseGroup.title = title;
        exerciseGroup.isMandatory = mandatory;
        return cy.request({ method: POST, url: COURSE_BASE + course.id + '/exams/' + exam.id + '/exerciseGroups', body: exerciseGroup });
    }

    /**
     * add text exercise to an exercise group in exam or to a course
     * @returns <Chainable> request response
     */
    createTextExercise(title: string, body: { course: any } | { exerciseGroup: any }) {
        const textExercise: any = this.getCourseOrExamExercise(textExerciseTemplate, body);
        textExercise.title = title;
        return cy.request({ method: POST, url: BASE_API + 'text-exercises', body: textExercise });
    }

    /**
     * generate all missing individual exams
     * @returns <Chainable> request response
     */
    generateMissingIndividualExams(course: any, exam: any) {
        return cy.request({ method: POST, url: COURSE_BASE + course.id + '/exams/' + exam.id + '/generate-missing-student-exams' });
    }

    /**
     * Prepares individual exercises for exam start
     * @returns <Chainable> request response
     */
    prepareExerciseStartForExam(course: any, exam: any) {
        return cy.request({ method: POST, url: COURSE_BASE + course.id + '/exams/' + exam.id + '/student-exams/start-exercises' });
    }

    createModelingExercise(modelingExercise: any, body: { course: any } | { exerciseGroup: any }) {
        const newModelingExercise = this.getCourseOrExamExercise(modelingExercise, body);
>>>>>>> a14d0e16
        return cy.request({
            url: '/api/modeling-exercises',
            method: 'POST',
            body: newModelingExercise,
        });
    }

    deleteModelingExercise(exerciseID: number) {
        return cy.request({
            url: `/api/modeling-exercises/${exerciseID}`,
            method: 'DELETE',
        });
    }

    /**
     * Because the only difference between course exercises and exam exercises is the "course" or "exerciseGroup" field
     * This function takes an exercise template and adds one of the fields to it
     * @param exercise the exercise template
     * @param body the exercise group or course the exercise will be added to
     */
    private getCourseOrExamExercise(exercise: object, body: { course: any } | { exerciseGroup: any }) {
        return Object.assign({}, exercise, body);
    }
}

/**
 * Helper class to construct exam objects for the {@link CourseManagementRequests.createExam} method.
 */
export class CypressExamBuilder {
    readonly template: any = examTemplate;

    /**
     * Initializes the exam builder.
     * @param course the course dto of a previous createCourse request
     */
    constructor(course: any) {
        this.template.course = course;
        this.template.title = 'exam' + generateUUID();
        this.template.visibleDate = dayjsToString(day());
        this.template.startDate = dayjsToString(day().add(1, 'day'));
        this.template.endDate = dayjsToString(day().add(2, 'day'));
    }

    /**
     * @param title the title of the exam
     */
    title(title: string) {
        this.template.title = title;
        return this;
    }

    /**
     * @param randomize if the exercise order should be randomized
     */
    randomizeOrder(randomize: boolean) {
        this.template.randomizeExerciseOrder = randomize;
        return this;
    }

    /**
     * @param rounds how many correction rounds there are for this exam (default is 1)
     */
    correctionRounds(rounds: number) {
        this.template.numberOfCorrectionRoundsInExam = rounds;
        return this;
    }

    /**
     * @param points the maximum amount of points achieved in the exam (default is 10)
     */
    maxPoints(points: number) {
        this.template.maxPoints = points;
        return this;
    }

    /**
     * @param period the grace period in seconds for this exam (default is 30)
     */
    gracePeriod(period: number) {
        this.template.gracePeriod = period;
        return this;
    }

    /**
     * @param amount the amount of exercises in this exam
     */
    numberOfExercises(amount: number) {
        this.template.numberOfExercisesInExam = amount;
        return this;
    }

    /**
     * @param date the date when the exam should be visible
     */
    visibleDate(date: day.Dayjs) {
        this.template.visibleDate = dayjsToString(date);
        return this;
    }

    /**
     *
     * @param date the date when the exam should start
     */
    startDate(date: day.Dayjs) {
        this.template.startDate = dayjsToString(date);
        return this;
    }

    /**
     *
     * @param date the date when the exam should end
     */
    endDate(date: day.Dayjs) {
        this.template.endDate = dayjsToString(date);
        return this;
    }

    publishResultsDate(date: day.Dayjs) {
        this.template.publishResultsDate = dayjsToString(date);
        return this;
    }

    examStudentReviewStart(date: day.Dayjs) {
        this.template.examStudentReviewStart = dayjsToString(date);
        return this;
    }

    examStudentReviewEnd(date: day.Dayjs) {
        this.template.examStudentReviewEnd = dayjsToString(date);
        return this;
    }

    /**
     * @returns the exam object
     */
    build() {
        return this.template;
    }
}<|MERGE_RESOLUTION|>--- conflicted
+++ resolved
@@ -4,12 +4,9 @@
 import { dayjsToString, generateUUID } from '../utils';
 import examTemplate from '../../fixtures/requests/exam_template.json';
 import day from 'dayjs';
-<<<<<<< HEAD
-=======
 import { CypressCredentials } from '../users';
 import textExerciseTemplate from '../../fixtures/requests/textExercise_template.json';
 import exerciseGroup from '../../fixtures/requests/exerciseGroup_template.json';
->>>>>>> a14d0e16
 
 export const COURSE_BASE = BASE_API + 'courses/';
 export const PROGRAMMING_EXERCISE_BASE = BASE_API + 'programming-exercises/';
@@ -130,26 +127,12 @@
         return cy.request({ method: DELETE, url: COURSE_BASE + course.id + '/exams/' + exam.id });
     }
 
-<<<<<<< HEAD
-    createModelingExercise(modelingExercise: string) {
-=======
     /**
      * register the student for the exam
      * @returns <Chainable> request response
      */
     registerStudentForExam(course: any, exam: any, student: CypressCredentials) {
         return cy.request({ method: POST, url: COURSE_BASE + course.id + '/exams/' + exam.id + '/students/' + student.username });
-    }
-
-    /**
-     * add exercise group to exam
-     * @returns <Chainable> request response
-     */
-    addExerciseGroupForExam(course: any, exam: any, title: string, mandatory: boolean) {
-        exerciseGroup.exam = exam;
-        exerciseGroup.title = title;
-        exerciseGroup.isMandatory = mandatory;
-        return cy.request({ method: POST, url: COURSE_BASE + course.id + '/exams/' + exam.id + '/exerciseGroups', body: exerciseGroup });
     }
 
     /**
@@ -162,25 +145,8 @@
         return cy.request({ method: POST, url: BASE_API + 'text-exercises', body: textExercise });
     }
 
-    /**
-     * generate all missing individual exams
-     * @returns <Chainable> request response
-     */
-    generateMissingIndividualExams(course: any, exam: any) {
-        return cy.request({ method: POST, url: COURSE_BASE + course.id + '/exams/' + exam.id + '/generate-missing-student-exams' });
-    }
-
-    /**
-     * Prepares individual exercises for exam start
-     * @returns <Chainable> request response
-     */
-    prepareExerciseStartForExam(course: any, exam: any) {
-        return cy.request({ method: POST, url: COURSE_BASE + course.id + '/exams/' + exam.id + '/student-exams/start-exercises' });
-    }
-
     createModelingExercise(modelingExercise: any, body: { course: any } | { exerciseGroup: any }) {
         const newModelingExercise = this.getCourseOrExamExercise(modelingExercise, body);
->>>>>>> a14d0e16
         return cy.request({
             url: '/api/modeling-exercises',
             method: 'POST',
