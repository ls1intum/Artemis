import { BASE_API, DELETE, POST } from '../constants';
import courseTemplate from '../../fixtures/requests/course.json';
import programmingExerciseTemplate from '../../fixtures/requests/programming_exercise_template.json';
import { dayjsToString, generateUUID } from '../utils';
import examTemplate from '../../fixtures/requests/exam_template.json';
import day from 'dayjs';
import { CypressCredentials } from '../users';
import textExerciseTemplate from '../../fixtures/requests/textExercise_template.json';
import exerciseGroup from '../../fixtures/requests/exerciseGroup_template.json';

<<<<<<< HEAD
export const COURSE_BASE = BASE_API + 'courses/';
export const PROGRAMMING_EXERCISE_BASE = BASE_API + 'programming-exercises/';
export const TEXT_EXERCISE_BASE = BASE_API + 'text-exercises/';
const oneDay = 24 * 60 * 60 * 1000;
=======
const COURSE_BASE = BASE_API + 'courses/';
const PROGRAMMING_EXERCISE_BASE = BASE_API + 'programming-exercises/';
const MODELING_EXERCISE_BASE = BASE_API + 'modeling-exercises/';
>>>>>>> fad3370d

/**
 * A class which encapsulates all cypress requests related to course management.
 */
export class CourseManagementRequests {
    /**
     * Deletes the course with the specified id.
     * @param id the course id
     * @returns <Chainable> request response
     */
    deleteCourse(id: number) {
        return cy.request({ method: DELETE, url: COURSE_BASE + id });
    }

    /**
     * Creates a course with the specified title and short name.
     * @param courseName the title of the course (will generate default name if not provided)
     * @param courseShortName the short name (will generate default name if not provided)
     * @returns <Chainable> request response
     */
    createCourse(courseName = 'Cypress course' + generateUUID(), courseShortName = 'cypress' + generateUUID()) {
        const course = courseTemplate;
        course.title = courseName;
        course.shortName = courseShortName;
        return cy.request({
            url: BASE_API + 'courses',
            method: POST,
            body: course,
        });
    }

    /**
     * Deletes the programming exercise with the specified id.
     * @param id the exercise id
     * @returns <Chainable> request response
     */
    deleteProgrammingExercise(id: number) {
        return cy.request({ method: DELETE, url: PROGRAMMING_EXERCISE_BASE + id + '?deleteStudentReposBuildPlans=true&deleteBaseReposBuildPlans=true' });
    }

    /**
     * Creates a course with the specified title and short name.
     * @param body an object containing either the course or exercise group the exercise will be added to
     * @param title the title of the programming exercise
     * @param programmingShortName the short name of the programming exercise
     * @param packageName the package name of the programming exercise
     * @param releaseDate when the programming exercise should be available (default is now)
     * @param dueDate when the programming exercise should be due (default is now + 1 day)
     * @returns <Chainable> request response
     */
    createProgrammingExercise(
        body: { course: any } | { exerciseGroup: any },
        title = 'Cypress programming exercise ' + generateUUID(),
        programmingShortName = 'cypress' + generateUUID(),
        packageName = 'de.test',
        releaseDate = day(),
        dueDate = day().add(1, 'days'),
    ) {
        const isExamExercise = body.hasOwnProperty('exerciseGroup');
        const programmingTemplate: any = this.getCourseOrExamExercise(programmingExerciseTemplate, body);
        programmingTemplate.title = title;
        programmingTemplate.shortName = programmingShortName;
        programmingTemplate.packageName = packageName;
        if (!isExamExercise) {
            programmingTemplate.releaseDate = releaseDate.toISOString();
            programmingTemplate.dueDate = dueDate.toISOString();
        } else {
            programmingTemplate.allowComplaintsForAutomaticAssessments = true;
        }

        const runsOnBamboo: boolean = Cypress.env('isBamboo');
        if (runsOnBamboo) {
            cy.waitForGroupSynchronization();
        }

        return cy.request({
            url: PROGRAMMING_EXERCISE_BASE + 'setup',
            method: POST,
            body: programmingTemplate,
        });
    }

    /**
     * Adds the specified student to the course.
     * @param courseId the course id
     * @param studentName the student name
     * @returns <Chainable> request response
     */
    addStudentToCourse(courseId: number, studentName: string) {
        return cy.request({ url: COURSE_BASE + courseId + '/students/' + studentName, method: POST });
    }

    /**
     * Adds the specified user to the tutor group in the course
     */
    addTutorToCourse(course: any, user: CypressCredentials) {
        return cy.request({ method: POST, url: COURSE_BASE + course.id + '/tutors/' + user.username });
    }

    /**
     * Creates an exam with the provided settings.
     * @param exam the exam object created by a {@link CypressExamBuilder}
     * @returns <Chainable> request response
     */
    createExam(exam: any) {
        return cy.request({ url: COURSE_BASE + exam.course.id + '/exams', method: POST, body: exam });
    }

    /**
     * Deletes the exam with the given parameters
     * @returns <Chainable> request response
     * */
    deleteExam(exam: any) {
        return cy.request({ method: DELETE, url: COURSE_BASE + exam.course.id + '/exams/' + exam.id });
    }

    /**
     * register the student for the exam
     * @returns <Chainable> request response
     */
    registerStudentForExam(exam: any, student: CypressCredentials) {
        return cy.request({ method: POST, url: COURSE_BASE + exam.course.id + '/exams/' + exam.id + '/students/' + student.username });
    }

    /**
     * add exercise group to exam
     * @returns <Chainable> request response
     * */
    addExerciseGroupForExam(exam: any, title = 'group' + generateUUID(), mandatory = true) {
        exerciseGroup.exam = exam;
        exerciseGroup.title = title;
        exerciseGroup.isMandatory = mandatory;
        return cy.request({ method: POST, url: COURSE_BASE + exam.course.id + '/exams/' + exam.id + '/exerciseGroups', body: exerciseGroup });
    }

    /**
     * add text exercise to an exercise group in exam or to a course
     * @returns <Chainable> request response
<<<<<<< HEAD
     */
    createTextExercise(body: { course: any } | { exerciseGroup: any }, title = 'Text exercise ' + generateUUID()) {
        const textExercise: any = this.getCourseOrExamExercise(textExerciseTemplate, body);
=======
     * */
    createAndAddTextExerciseToExam(group: any, title = 'Text exercise ' + generateUUID()) {
        const textExercise: any = { ...textExerciseTemplate, exerciseGroup: group };
        textExercise.exerciseGroup = group;
>>>>>>> fad3370d
        textExercise.title = title;
        return cy.request({ method: POST, url: TEXT_EXERCISE_BASE, body: textExercise });
    }

    /**
     * generate all missing individual exams
     * @returns <Chainable> request response
     */
    generateMissingIndividualExams(exam: any) {
        return cy.request({ method: POST, url: COURSE_BASE + exam.course.id + '/exams/' + exam.id + '/generate-missing-student-exams' });
    }

    /**
     * Prepares individual exercises for exam start
     * @returns <Chainable> request response
     */
    prepareExerciseStartForExam(exam: any) {
        return cy.request({ method: POST, url: COURSE_BASE + exam.course.id + '/exams/' + exam.id + '/student-exams/start-exercises' });
    }

    createModelingExercise(modelingExercise: any, body: { course: any } | { exerciseGroup: any }) {
        const newModelingExercise = this.getCourseOrExamExercise(modelingExercise, body);
        return cy.request({
            url: MODELING_EXERCISE_BASE,
            method: POST,
            body: newModelingExercise,
        });
    }

    deleteModelingExercise(exerciseID: number) {
        return cy.request({
            url: MODELING_EXERCISE_BASE + exerciseID,
            method: DELETE,
        });
    }

    /**
     * Because the only difference between course exercises and exam exercises is the "course" or "exerciseGroup" field
     * This function takes an exercise template and adds one of the fields to it
     * @param exercise the exercise template
     * @param body the exercise group or course the exercise will be added to
     */
    private getCourseOrExamExercise(exercise: object, body: { course: any } | { exerciseGroup: any }) {
        return Object.assign({}, exercise, body);
    }
}

/**
 * Helper class to construct exam objects for the {@link CourseManagementRequests.createExam} method.
 */
export class CypressExamBuilder {
    readonly template: any = examTemplate;

    /**
     * Initializes the exam builder.
     * @param course the course dto of a previous createCourse request
     */
    constructor(course: any) {
        this.template.course = course;
        this.template.title = 'exam' + generateUUID();
        this.template.visibleDate = dayjsToString(day());
        this.template.startDate = dayjsToString(day().add(1, 'day'));
        this.template.endDate = dayjsToString(day().add(2, 'day'));
    }

    /**
     * @param title the title of the exam
     */
    title(title: string) {
        this.template.title = title;
        return this;
    }

    /**
     * @param randomize if the exercise order should be randomized
     */
    randomizeOrder(randomize: boolean) {
        this.template.randomizeExerciseOrder = randomize;
        return this;
    }

    /**
     * @param rounds how many correction rounds there are for this exam (default is 1)
     */
    correctionRounds(rounds: number) {
        this.template.numberOfCorrectionRoundsInExam = rounds;
        return this;
    }

    /**
     * @param points the maximum amount of points achieved in the exam (default is 10)
     */
    maxPoints(points: number) {
        this.template.maxPoints = points;
        return this;
    }

    /**
     * @param period the grace period in seconds for this exam (default is 30)
     */
    gracePeriod(period: number) {
        this.template.gracePeriod = period;
        return this;
    }

    /**
     * @param amount the amount of exercises in this exam
     */
    numberOfExercises(amount: number) {
        this.template.numberOfExercisesInExam = amount;
        return this;
    }

    /**
     * @param date the date when the exam should be visible
     */
    visibleDate(date: day.Dayjs) {
        this.template.visibleDate = dayjsToString(date);
        return this;
    }

    /**
     *
     * @param date the date when the exam should start
     */
    startDate(date: day.Dayjs) {
        this.template.startDate = dayjsToString(date);
        return this;
    }

    /**
     *
     * @param date the date when the exam should end
     */
    endDate(date: day.Dayjs) {
        this.template.endDate = dayjsToString(date);
        return this;
    }

    publishResultsDate(date: day.Dayjs) {
        this.template.publishResultsDate = dayjsToString(date);
        return this;
    }

    examStudentReviewStart(date: day.Dayjs) {
        this.template.examStudentReviewStart = dayjsToString(date);
        return this;
    }

    examStudentReviewEnd(date: day.Dayjs) {
        this.template.examStudentReviewEnd = dayjsToString(date);
        return this;
    }

    /**
     * @returns the exam object
     */
    build() {
        return this.template;
    }
}<|MERGE_RESOLUTION|>--- conflicted
+++ resolved
@@ -8,16 +8,10 @@
 import textExerciseTemplate from '../../fixtures/requests/textExercise_template.json';
 import exerciseGroup from '../../fixtures/requests/exerciseGroup_template.json';
 
-<<<<<<< HEAD
 export const COURSE_BASE = BASE_API + 'courses/';
 export const PROGRAMMING_EXERCISE_BASE = BASE_API + 'programming-exercises/';
+export const MODELING_EXERCISE_BASE = BASE_API + 'modeling-exercises/';
 export const TEXT_EXERCISE_BASE = BASE_API + 'text-exercises/';
-const oneDay = 24 * 60 * 60 * 1000;
-=======
-const COURSE_BASE = BASE_API + 'courses/';
-const PROGRAMMING_EXERCISE_BASE = BASE_API + 'programming-exercises/';
-const MODELING_EXERCISE_BASE = BASE_API + 'modeling-exercises/';
->>>>>>> fad3370d
 
 /**
  * A class which encapsulates all cypress requests related to course management.
@@ -156,16 +150,10 @@
     /**
      * add text exercise to an exercise group in exam or to a course
      * @returns <Chainable> request response
-<<<<<<< HEAD
-     */
-    createTextExercise(body: { course: any } | { exerciseGroup: any }, title = 'Text exercise ' + generateUUID()) {
-        const textExercise: any = this.getCourseOrExamExercise(textExerciseTemplate, body);
-=======
      * */
     createAndAddTextExerciseToExam(group: any, title = 'Text exercise ' + generateUUID()) {
         const textExercise: any = { ...textExerciseTemplate, exerciseGroup: group };
         textExercise.exerciseGroup = group;
->>>>>>> fad3370d
         textExercise.title = title;
         return cy.request({ method: POST, url: TEXT_EXERCISE_BASE, body: textExercise });
     }
