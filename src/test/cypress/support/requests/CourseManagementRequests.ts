import { BASE_API, DELETE, POST, PUT, GET } from '../constants';
import courseTemplate from '../../fixtures/requests/course.json';
import programmingExerciseTemplate from '../../fixtures/requests/programming_exercise_template.json';
import { dayjsToString, generateUUID } from '../utils';
import examTemplate from '../../fixtures/requests/exam_template.json';
import day from 'dayjs';
import { CypressCredentials } from '../users';
import textExerciseTemplate from '../../fixtures/requests/textExercise_template.json';
import modelingExerciseTemplate from '../../fixtures/requests/modelingExercise_template.json';
import exerciseGroup from '../../fixtures/requests/exerciseGroup_template.json';
import quizTemplate from '../../fixtures/quiz_exercise_fixtures/quizExercise_template.json';
import multipleChoiceSubmissionTemplate from '../../fixtures/quiz_exercise_fixtures/multipleChoiceSubmission_template.json';
import shortAnswerSubmissionTemplate from '../../fixtures/quiz_exercise_fixtures/shortAnswerSubmission_template.json';

export const COURSE_BASE = BASE_API + 'courses/';
export const COURSE_MANAGEMENT_BASE = BASE_API + 'course-management/';
export const EXERCISE_BASE = BASE_API + 'exercises/';
export const PROGRAMMING_EXERCISE_BASE = BASE_API + 'programming-exercises/';
export const QUIZ_EXERCISE_BASE = BASE_API + 'quiz-exercises/';
export const TEXT_EXERCISE_BASE = BASE_API + 'text-exercises/';
export const MODELING_EXERCISE_BASE = BASE_API + 'modeling-exercises';

/**
 * A class which encapsulates all cypress requests related to course management.
 */
export class CourseManagementRequests {
    /**
     * Deletes the course with the specified id.
     * @param id the course id
     * @returns <Chainable> request response
     */
    deleteCourse(id: number) {
        // Sometimes the backend fails with a ConstraintViolationError if we delete the course immediately after a login
        cy.wait(100);
        return cy.request({ method: DELETE, url: COURSE_BASE + id });
    }

    /**
     * Creates a course with the specified title and short name.
     * @param customizeGroups whether the predefined groups should be used (so we dont have to wait more than a minute between course and programming exercise creation)
     * @param courseName the title of the course (will generate default name if not provided)
     * @param courseShortName the short name (will generate default name if not provided)
     * @returns <Chainable> request response
     */
    createCourse(customizeGroups = false, courseName = 'Cypress course' + generateUUID(), courseShortName = 'cypress' + generateUUID()) {
        let course = { ...courseTemplate, title: courseName, shortName: courseShortName };
        const allowGroupCustomization: boolean = Cypress.env('allowGroupCustomization');
        if (customizeGroups && allowGroupCustomization) {
            course = {
                ...course,
                customizeGroupNames: true,
                studentGroupName: Cypress.env('studentGroupName'),
                teachingAssistantGroupName: Cypress.env('tutorGroupName'),
                editorGroupName: Cypress.env('editorGroupName'),
                instructorGroupName: Cypress.env('instructorGroupName'),
            };
        }
        return cy.request({
            url: BASE_API + 'courses',
            method: POST,
            body: course,
        });
    }

    /**
     * Deletes the programming exercise with the specified id.
     * @param id the exercise id
     * @returns <Chainable> request response
     */
    deleteProgrammingExercise(id: number) {
        return cy.request({ method: DELETE, url: PROGRAMMING_EXERCISE_BASE + id + '?deleteStudentReposBuildPlans=true&deleteBaseReposBuildPlans=true' });
    }

    /**
     * Creates a course with the specified title and short name.
     * @param body an object containing either the course or exercise group the exercise will be added to
     * @param title the title of the programming exercise
     * @param programmingShortName the short name of the programming exercise
     * @param packageName the package name of the programming exercise
     * @param body an object containing either the course or exercise group the exercise will be added to
     * @param scaMaxPenalty the max percentage (0-100) static code analysis can reduce from the points (if sca should be disabled pass null)
     * @param releaseDate when the programming exercise should be available (default is now)
     * @param dueDate when the programming exercise should be due (default is now + 1 day)
     * @param assessmentType the assessment type of the exercise (default is AUTOMATIC)
     * @returns <Chainable> request response
     */
    createProgrammingExercise(
        body: { course: any } | { exerciseGroup: any },
        scaMaxPenalty?: number,
        releaseDate = day(),
        dueDate = day().add(1, 'day'),
        title = 'Cypress programming exercise ' + generateUUID(),
        programmingShortName = 'cypress' + generateUUID(),
        packageName = 'de.test',
        assessmentType = CypressAssessmentType.AUTOMATIC,
    ) {
        const isExamExercise = body.hasOwnProperty('exerciseGroup');
        const programmingTemplate: any = this.getCourseOrExamExercise(programmingExerciseTemplate, body);
        programmingTemplate.title = title;
        programmingTemplate.shortName = programmingShortName;
        programmingTemplate.packageName = packageName;
        programmingTemplate.assessmentType = CypressAssessmentType[assessmentType];
        if (!isExamExercise) {
            programmingTemplate.releaseDate = dayjsToString(releaseDate);
            programmingTemplate.dueDate = dayjsToString(dueDate);
        }

        if (scaMaxPenalty) {
            programmingTemplate.staticCodeAnalysisEnabled = true;
            programmingTemplate.maxStaticCodeAnalysisPenalty = scaMaxPenalty;
        }

        return cy.request({
            url: PROGRAMMING_EXERCISE_BASE + 'setup',
            method: POST,
            body: programmingTemplate,
        });
    }

    /**
     * Adds the specified student to the course.
     * @param courseId the course id
     * @param studentName the student name
     * @returns <Chainable> request response
     */
    addStudentToCourse(courseId: number, studentName: string) {
        return this.addUserToCourse(courseId, studentName, 'students');
    }

    /**
     * Adds the specified user to the tutor group in the course
     */
    addTutorToCourse(course: any, user: CypressCredentials) {
        return this.addUserToCourse(course.id, user.username, 'tutors');
    }

    /**
     * Adds the specified user to the instructor group in the course
     */
    addInstructorToCourse(courseId: number, user: CypressCredentials) {
        return this.addUserToCourse(courseId, user.username, 'instructors');
    }

    private addUserToCourse(courseId: number, username: string, roleIdentifier: string) {
        return cy.request({ method: POST, url: `${COURSE_BASE}${courseId}/${roleIdentifier}/${username}` });
    }

    /**
     * Creates an exam with the provided settings.
     * @param exam the exam object created by a {@link CypressExamBuilder}
     * @returns <Chainable> request response
     */
    createExam(exam: any) {
        return cy.request({ url: COURSE_BASE + exam.course.id + '/exams', method: POST, body: exam });
    }

    /**
     * Deletes the exam with the given parameters
     * @returns <Chainable> request response
     * */
    deleteExam(exam: any) {
        return cy.request({ method: DELETE, url: COURSE_BASE + exam.course.id + '/exams/' + exam.id });
    }

    /**
     * register the student for the exam
     * @returns <Chainable> request response
     */
    registerStudentForExam(exam: any, student: CypressCredentials) {
        return cy.request({ method: POST, url: COURSE_BASE + exam.course.id + '/exams/' + exam.id + '/students/' + student.username });
    }

    /**
     * add exercise group to exam
     * @returns <Chainable> request response
     * */
    addExerciseGroupForExam(exam: any, title = 'group' + generateUUID(), mandatory = true) {
        exerciseGroup.exam = exam;
        exerciseGroup.title = title;
        exerciseGroup.isMandatory = mandatory;
        return cy.request({ method: POST, url: COURSE_BASE + exam.course.id + '/exams/' + exam.id + '/exerciseGroups', body: exerciseGroup });
    }

    /**
     * add text exercise to an exercise group in exam or to a course
     * @returns <Chainable> request response
     */
    createTextExercise(
        body: { course: any } | { exerciseGroup: any },
        title = 'Text exercise ' + generateUUID(),
        releaseDate = day().subtract(1, 'days'),
        dueDate = day().add(1, 'days'),
        assessmentDueDate = day().add(2, 'days'),
    ) {
        const template: any = { ...textExerciseTemplate, title };
        const textExercise: any = Object.assign({}, template, body);
        if (body.hasOwnProperty('course')) {
            textExercise.releaseDate = dayjsToString(releaseDate);
            textExercise.dueDate = dayjsToString(dueDate);
            textExercise.assessmentDueDate = dayjsToString(assessmentDueDate);
        }
        return cy.request({ method: POST, url: TEXT_EXERCISE_BASE, body: textExercise });
    }

    /**
     * generate all missing individual exams
     * @returns <Chainable> request response
     */
    generateMissingIndividualExams(exam: any) {
        return cy.request({ method: POST, url: COURSE_BASE + exam.course.id + '/exams/' + exam.id + '/generate-missing-student-exams' });
    }

    /**
     * Prepares individual exercises for exam start
     * @returns <Chainable> request response
     */
    prepareExerciseStartForExam(exam: any) {
        return cy.request({ method: POST, url: COURSE_BASE + exam.course.id + '/exams/' + exam.id + '/student-exams/start-exercises' });
    }

    createModelingExercise(
        body: { course: any } | { exerciseGroup: any },
        title = 'Cypress modeling exercise ' + generateUUID(),
        releaseDate = day(),
        dueDate = day().add(1, 'days'),
        assessmentDueDate = day().add(2, 'days'),
    ) {
        const templateCopy = {
            ...modelingExerciseTemplate,
            title,
        };
        const dates = {
            releaseDate: dayjsToString(releaseDate),
            dueDate: dayjsToString(dueDate),
            assessmentDueDate: dayjsToString(assessmentDueDate),
        };
        let newModelingExercise;
        if (body.hasOwnProperty('course')) {
            newModelingExercise = Object.assign({}, templateCopy, dates, body);
        } else {
            newModelingExercise = Object.assign({}, templateCopy, body);
        }
        return cy.request({
            url: MODELING_EXERCISE_BASE,
            method: POST,
            body: newModelingExercise,
        });
    }

    deleteModelingExercise(exerciseID: number) {
        return cy.request({
            url: `${MODELING_EXERCISE_BASE}/${exerciseID}`,
            method: DELETE,
        });
    }

    deleteQuizExercise(exerciseId: number) {
        return cy.request({
            url: QUIZ_EXERCISE_BASE + exerciseId,
            method: DELETE,
        });
    }

    /**
     * Creates a quiz exercise
     * @param body an object containing either the course or exercise group the exercise will be added to
     * @param quizQuestions list of quizQuestion objects that make up the Quiz. Can be multiple choice, short answer or drag and drop quizzes.
     * @param title the title for the Quiz
     * @param releaseDate time of release for the quiz
     * @param duration the duration in seconds that the student gets to complete the quiz
     * @returns <Chainable> request response
     */
    createQuizExercise(
        body: { course: any } | { exerciseGroup: any },
        quizQuestions: [any],
        title = 'Cypress quiz exercise' + generateUUID(),
        releaseDate = day(),
        duration = 600,
    ) {
        const quizExercise: any = {
            ...quizTemplate,
            title,
            releaseDate: dayjsToString(releaseDate),
            quizQuestions,
            duration,
        };
        const newQuizExercise = this.getCourseOrExamExercise(quizExercise, body);
        return cy.request({
            url: QUIZ_EXERCISE_BASE,
            method: POST,
            body: newQuizExercise,
        });
    }

    setQuizVisible(quizId: number) {
        return cy.request({
            url: `${QUIZ_EXERCISE_BASE}${quizId}/set-visible`,
            method: PUT,
        });
    }

    startQuizNow(quizId: number) {
        return cy.request({
            url: `${QUIZ_EXERCISE_BASE}${quizId}/start-now`,
            method: PUT,
        });
    }

<<<<<<< HEAD
    createQuizExercise(
        body: { course: any } | { exerciseGroup: any },
        title = 'Cypress Quiz',
        releaseDate = dayjs(),
        duration = 600,
        quizQuestions: any = [multipleChoiceTemplate]
    ) {
    const quizExercise = {
        ...quizTemplate,
        title,
        releaseDate: dayjsToString(releaseDate),
        duration,
        quizQuestions,
    };
    const newQuizExercise = this.getCourseOrExamExercise(quizExercise, body);
    return cy.request({
                          url: QUIZ_EXERCISE_BASE,
                          method: POST,
                          body: newQuizExercise,
                      });
    }

    createMultipleChoiceSubmission(quizExercise: any, tickOptions: number[]) {
        const multipleChoiceSubmission = {
            ...multipleChoiceSubmissionTemplate,
            submittedAnswers: [{
                ...multipleChoiceSubmissionTemplate.submittedAnswers[0],
                quizQuestion: quizExercise.quizQuestions[0],
                selectedOptions: tickOptions.map((option) => quizExercise.quizQuestions[0].answerOptions[option])
            }]
        };
        return cy.request({
            url: EXERCISE_BASE + quizExercise.id + '/submissions/live',
            method: POST,
            body: multipleChoiceSubmission
=======
    makeTextExerciseSubmission(exerciseId: number, text: string) {
        return cy.request({
            url: `${EXERCISE_BASE}${exerciseId}/text-submissions`,
            method: PUT,
            body: { submissionExerciseType: 'text', text, id: null },
        });
    }

    updateTextExerciseDueDate(exercise: any, due = day()) {
        exercise.dueDate = dayjsToString(due);
        return this.updateTextExercise(exercise);
    }

    updateTextExerciseAssessmentDueDate(exercise: any, due = day()) {
        exercise.assessmentDueDate = dayjsToString(due);
        return this.updateTextExercise(exercise);
    }

    private updateTextExercise(exercise: any) {
        return cy.request({
            url: TEXT_EXERCISE_BASE,
            method: PUT,
            body: exercise,
>>>>>>> 21948486
        });
    }

    /**
     * Creates a submission for a Quiz with only one multiple-choice quiz question
     * @param quizExercise the response body of a quiz exercise
     * @param tickOptions a list describing which of the 0..n boxes are to be ticked in the submission
     */
    createMultipleChoiceSubmission(quizExercise: any, tickOptions: number[]) {
        const submittedAnswers = [
            {
                ...multipleChoiceSubmissionTemplate.submittedAnswers[0],
                quizQuestion: quizExercise.quizQuestions[0],
                selectedOptions: tickOptions.map((option) => quizExercise.quizQuestions[0].answerOptions[option]),
            },
        ];
        const multipleChoiceSubmission = {
            ...multipleChoiceSubmissionTemplate,
            submittedAnswers,
        };
        return cy.request({
            url: EXERCISE_BASE + quizExercise.id + '/submissions/live',
            method: POST,
            body: multipleChoiceSubmission,
        });
    }

    /**
     * Creates a submission for a Quiz with only one short-answer quiz question
     * @param quizExercise the response body of the quiz exercise
     * @param textAnswers a list containing the answers to be filled into the gaps. In numerical order.
     */
    createShortAnswerSubmission(quizExercise: any, textAnswers: string[]) {
        const submittedTexts = textAnswers.map((answer, index) => {
            return {
                text: answer,
                spot: quizExercise.quizQuestions[0].spots[index],
            };
        });
        const submittedAnswers = [
            {
                ...shortAnswerSubmissionTemplate.submittedAnswers[0],
                quizQuestion: quizExercise.quizQuestions[0],
                submittedTexts,
            },
        ];
        const shortAnswerSubmission = {
            ...shortAnswerSubmissionTemplate,
            submittedAnswers,
        };
        return cy.request({
            url: EXERCISE_BASE + quizExercise.id + '/submissions/live',
            method: POST,
            body: shortAnswerSubmission,
        });
    }

    getExerciseParticipation(exerciseId: number) {
        return cy.request({
            url: EXERCISE_BASE + exerciseId + '/participation',
            method: GET,
        });
    }

    startExerciseParticipation(courseId: number, exerciseId: number) {
        return cy.request({
            url: `${COURSE_BASE}${courseId}/exercises/${exerciseId}/participations`,
            method: POST,
        });
    }

    /**
     * Because the only difference between course exercises and exam exercises is the "course" or "exerciseGroup" field
     * This function takes an exercise template and adds one of the fields to it
     * @param exercise the exercise template
     * @param body the exercise group or course the exercise will be added to
     */
    private getCourseOrExamExercise(exercise: object, body: { course: any } | { exerciseGroup: any }) {
        return Object.assign({}, exercise, body);
    }
}

/**
 * Helper class to construct exam objects for the {@link CourseManagementRequests.createExam} method.
 */
export class CypressExamBuilder {
    readonly template: any = examTemplate;

    /**
     * Initializes the exam builder.
     * @param course the course dto of a previous createCourse request
     */
    constructor(course: any) {
        this.template.course = course;
        this.template.title = 'exam' + generateUUID();
        this.template.visibleDate = dayjsToString(day());
        this.template.startDate = dayjsToString(day().add(1, 'day'));
        this.template.endDate = dayjsToString(day().add(2, 'day'));
    }

    /**
     * @param title the title of the exam
     */
    title(title: string) {
        this.template.title = title;
        return this;
    }

    /**
     * @param randomize if the exercise order should be randomized
     */
    randomizeOrder(randomize: boolean) {
        this.template.randomizeExerciseOrder = randomize;
        return this;
    }

    /**
     * @param rounds how many correction rounds there are for this exam (default is 1)
     */
    correctionRounds(rounds: number) {
        this.template.numberOfCorrectionRoundsInExam = rounds;
        return this;
    }

    /**
     * @param points the maximum amount of points achieved in the exam (default is 10)
     */
    maxPoints(points: number) {
        this.template.maxPoints = points;
        return this;
    }

    /**
     * @param period the grace period in seconds for this exam (default is 30)
     */
    gracePeriod(period: number) {
        this.template.gracePeriod = period;
        return this;
    }

    /**
     * @param amount the amount of exercises in this exam
     */
    numberOfExercises(amount: number) {
        this.template.numberOfExercisesInExam = amount;
        return this;
    }

    /**
     * @param date the date when the exam should be visible
     */
    visibleDate(date: day.Dayjs) {
        this.template.visibleDate = dayjsToString(date);
        return this;
    }

    /**
     *
     * @param date the date when the exam should start
     */
    startDate(date: day.Dayjs) {
        this.template.startDate = dayjsToString(date);
        return this;
    }

    /**
     *
     * @param date the date when the exam should end
     */
    endDate(date: day.Dayjs) {
        this.template.endDate = dayjsToString(date);
        return this;
    }

    publishResultsDate(date: day.Dayjs) {
        this.template.publishResultsDate = dayjsToString(date);
        return this;
    }

    examStudentReviewStart(date: day.Dayjs) {
        this.template.examStudentReviewStart = dayjsToString(date);
        return this;
    }

    examStudentReviewEnd(date: day.Dayjs) {
        this.template.examStudentReviewEnd = dayjsToString(date);
        return this;
    }

    /**
     * @returns the exam object
     */
    build() {
        return this.template;
    }
}

export enum CypressAssessmentType {
    AUTOMATIC,
    SEMI_AUTOMATIC,
    MANUAL,
}<|MERGE_RESOLUTION|>--- conflicted
+++ resolved
@@ -306,7 +306,6 @@
         });
     }
 
-<<<<<<< HEAD
     createQuizExercise(
         body: { course: any } | { exerciseGroup: any },
         title = 'Cypress Quiz',
@@ -342,7 +341,9 @@
             url: EXERCISE_BASE + quizExercise.id + '/submissions/live',
             method: POST,
             body: multipleChoiceSubmission
-=======
+          });
+    }
+
     makeTextExerciseSubmission(exerciseId: number, text: string) {
         return cy.request({
             url: `${EXERCISE_BASE}${exerciseId}/text-submissions`,
@@ -366,7 +367,6 @@
             url: TEXT_EXERCISE_BASE,
             method: PUT,
             body: exercise,
->>>>>>> 21948486
         });
     }
 
