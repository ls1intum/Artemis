--- conflicted
+++ resolved
@@ -857,11 +857,7 @@
     MANUAL,
 }
 
-<<<<<<< HEAD
 export function convertModelAfterMultiPart<T>(response: Cypress.Response<T>): T {
-=======
-export function convertModelAfterMultiPart(response: Cypress.Response<Course>): Course {
->>>>>>> 83f04ae5
     // Cypress currently has some issues with our multipart request, parsing this not as an object but as an ArrayBuffer
     // Once this is fixed (and hence the expect statements below fail), we can remove the additional parsing
     expect(response.body).not.to.be.an('object');
