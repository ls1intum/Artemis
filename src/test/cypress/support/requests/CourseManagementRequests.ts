<<<<<<< HEAD
import { BASE_API, DELETE, GET, POST, PUT, EXERCISE_BASE } from '../constants';
=======
import { BASE_API, DELETE, POST, PUT } from '../constants';
>>>>>>> 94b49a97
import courseTemplate from '../../fixtures/requests/course.json';
import programmingExerciseTemplate from '../../fixtures/requests/programming_exercise_template.json';
import { dayjsToString, generateUUID } from '../utils';
import examTemplate from '../../fixtures/requests/exam_template.json';
import day from 'dayjs';
import { CypressCredentials } from '../users';
import textExerciseTemplate from '../../fixtures/requests/textExercise_template.json';
import modelingExerciseTemplate from '../../fixtures/requests/modelingExercise_template.json';
import exerciseGroup from '../../fixtures/requests/exerciseGroup_template.json';
import quizTemplate from '../../fixtures/quiz_exercise_fixtures/quizExercise_template.json';
<<<<<<< HEAD
import multipleChoiceTemplate from '../../fixtures/quiz_exercise_fixtures/multipleChoiceQuiz_template.json';
import multipleChoiceSubmissionTemplate from '../../fixtures/quiz_exercise_fixtures/multipleChoiceSubmission_template.json';
import shortAnswerSubmissionTemplate from '../../fixtures/quiz_exercise_fixtures/shortAnswerSubmission_template.json';
import dayjs from 'dayjs';

const COURSE_BASE = BASE_API + 'courses/';
const PROGRAMMING_EXERCISE_BASE = BASE_API + 'programming-exercises/';
const QUIZ_EXERCISE_BASE = BASE_API + 'quiz-exercises/';
const oneDay = 24 * 60 * 60 * 1000;
=======

export const COURSE_BASE = BASE_API + 'courses/';
export const COURSE_MANAGEMENT_BASE = BASE_API + 'course-management/';
export const PROGRAMMING_EXERCISE_BASE = BASE_API + 'programming-exercises/';
export const QUIZ_EXERCISE_BASE = BASE_API + 'quiz-exercises/';
export const TEXT_EXERCISE_BASE = BASE_API + 'text-exercises/';
export const MODELING_EXERCISE_BASE = BASE_API + 'modeling-exercises';
>>>>>>> 94b49a97

/**
 * A class which encapsulates all cypress requests related to course management.
 */
export class CourseManagementRequests {
    /**
     * Deletes the course with the specified id.
     * @param id the course id
     * @returns <Chainable> request response
     */
    deleteCourse(id: number) {
        // Sometimes the backend fails with a ConstraintViolationError if we delete the course immediately after a login
        cy.wait(100);
        return cy.request({ method: DELETE, url: COURSE_BASE + id });
    }

    /**
     * Creates a course with the specified title and short name.
     * @param courseName the title of the course (will generate default name if not provided)
     * @param courseShortName the short name (will generate default name if not provided)
     * @returns <Chainable> request response
     */
    createCourse(courseName = 'Cypress course' + generateUUID(), courseShortName = 'cypress' + generateUUID()) {
        const course = courseTemplate;
        course.title = courseName;
        course.shortName = courseShortName;
        return cy.request({
            url: BASE_API + 'courses',
            method: POST,
            body: course,
        });
    }

    /**
     * Deletes the programming exercise with the specified id.
     * @param id the exercise id
     * @returns <Chainable> request response
     */
    deleteProgrammingExercise(id: number) {
        return cy.request({ method: DELETE, url: PROGRAMMING_EXERCISE_BASE + id + '?deleteStudentReposBuildPlans=true&deleteBaseReposBuildPlans=true' });
    }

    /**
     * Creates a course with the specified title and short name.
     * @param body an object containing either the course or exercise group the exercise will be added to
     * @param title the title of the programming exercise
     * @param programmingShortName the short name of the programming exercise
     * @param packageName the package name of the programming exercise
     * @param body an object containing either the course or exercise group the exercise will be added to
     * @param scaMaxPenalty the max percentage (0-100) static code analysis can reduce from the points (if sca should be disabled pass null)
     * @param releaseDate when the programming exercise should be available (default is now)
     * @param dueDate when the programming exercise should be due (default is now + 1 day)
     * @returns <Chainable> request response
     */
    createProgrammingExercise(
        body: { course: any } | { exerciseGroup: any },
        scaMaxPenalty?: number,
        releaseDate = day(),
        dueDate = day().add(1, 'day'),
        title = 'Cypress programming exercise ' + generateUUID(),
        programmingShortName = 'cypress' + generateUUID(),
        packageName = 'de.test',
    ) {
        const isExamExercise = body.hasOwnProperty('exerciseGroup');
        const programmingTemplate: any = this.getCourseOrExamExercise(programmingExerciseTemplate, body);
        programmingTemplate.title = title;
        programmingTemplate.shortName = programmingShortName;
        programmingTemplate.packageName = packageName;
        if (!isExamExercise) {
            programmingTemplate.releaseDate = dayjsToString(releaseDate);
            programmingTemplate.dueDate = dayjsToString(dueDate);
        } else {
            programmingTemplate.allowComplaintsForAutomaticAssessments = true;
        }

        if (scaMaxPenalty) {
            programmingTemplate.staticCodeAnalysisEnabled = true;
            programmingTemplate.maxStaticCodeAnalysisPenalty = scaMaxPenalty;
        }
        const runsOnBamboo: boolean = Cypress.env('isBamboo');
        if (runsOnBamboo) {
            cy.waitForGroupSynchronization();
        }

        return cy.request({
            url: PROGRAMMING_EXERCISE_BASE + 'setup',
            method: POST,
            body: programmingTemplate,
        });
    }

    /**
     * Adds the specified student to the course.
     * @param courseId the course id
     * @param studentName the student name
     * @returns <Chainable> request response
     */
    addStudentToCourse(courseId: number, studentName: string) {
        return cy.request({ url: COURSE_BASE + courseId + '/students/' + studentName, method: POST });
    }

    /**
     * Adds the specified user to the tutor group in the course
     */
    addTutorToCourse(course: any, user: CypressCredentials) {
        return cy.request({ method: POST, url: COURSE_BASE + course.id + '/tutors/' + user.username });
    }

    /**
     * Creates an exam with the provided settings.
     * @param exam the exam object created by a {@link CypressExamBuilder}
     * @returns <Chainable> request response
     */
    createExam(exam: any) {
        return cy.request({ url: COURSE_BASE + exam.course.id + '/exams', method: POST, body: exam });
    }

    /**
     * Deletes the exam with the given parameters
     * @returns <Chainable> request response
     * */
    deleteExam(exam: any) {
        return cy.request({ method: DELETE, url: COURSE_BASE + exam.course.id + '/exams/' + exam.id });
    }

    /**
     * register the student for the exam
     * @returns <Chainable> request response
     */
    registerStudentForExam(exam: any, student: CypressCredentials) {
        return cy.request({ method: POST, url: COURSE_BASE + exam.course.id + '/exams/' + exam.id + '/students/' + student.username });
    }

    /**
     * add exercise group to exam
     * @returns <Chainable> request response
     * */
    addExerciseGroupForExam(exam: any, title = 'group' + generateUUID(), mandatory = true) {
        exerciseGroup.exam = exam;
        exerciseGroup.title = title;
        exerciseGroup.isMandatory = mandatory;
        return cy.request({ method: POST, url: COURSE_BASE + exam.course.id + '/exams/' + exam.id + '/exerciseGroups', body: exerciseGroup });
    }

    /**
     * add text exercise to an exercise group in exam or to a course
     * @returns <Chainable> request response
     * */
    createTextExercise(body: { course: any } | { exerciseGroup: any }, title = 'Text exercise ' + generateUUID()) {
        const template: any = { ...textExerciseTemplate, title };
        const templateWithBody = Object.assign({}, template, body);
        return cy.request({ method: POST, url: TEXT_EXERCISE_BASE, body: templateWithBody });
    }

    /**
     * generate all missing individual exams
     * @returns <Chainable> request response
     */
    generateMissingIndividualExams(exam: any) {
        return cy.request({ method: POST, url: COURSE_BASE + exam.course.id + '/exams/' + exam.id + '/generate-missing-student-exams' });
    }

    /**
     * Prepares individual exercises for exam start
     * @returns <Chainable> request response
     */
    prepareExerciseStartForExam(exam: any) {
        return cy.request({ method: POST, url: COURSE_BASE + exam.course.id + '/exams/' + exam.id + '/student-exams/start-exercises' });
    }

    createModelingExercise(
        body: { course: any } | { exerciseGroup: any },
        title = 'Cypress modeling exercise ' + generateUUID(),
        releaseDate = day(),
        dueDate = day().add(1, 'days'),
        assessmentDueDate = day().add(2, 'days'),
    ) {
        const templateCopy = {
            ...modelingExerciseTemplate,
            title,
            releaseDate: dayjsToString(releaseDate),
            dueDate: dayjsToString(dueDate),
            assessmentDueDate: dayjsToString(assessmentDueDate),
        };
        const newModelingExercise = Object.assign({}, templateCopy, body);
        return cy.request({
<<<<<<< HEAD
            url: '/api/modeling-exercises',
=======
            url: MODELING_EXERCISE_BASE,
>>>>>>> 94b49a97
            method: POST,
            body: newModelingExercise,
        });
    }

    deleteModelingExercise(exerciseID: number) {
        return cy.request({
<<<<<<< HEAD
            url: `/api/modeling-exercises/${exerciseID}`,
=======
            url: `${MODELING_EXERCISE_BASE}/${exerciseID}`,
>>>>>>> 94b49a97
            method: DELETE,
        });
    }

<<<<<<< HEAD
    deleteQuizExercise(quizId: number) {
        return cy.request({
            url: QUIZ_EXERCISE_BASE + `${quizId}`,
=======
    deleteQuizExercise(exerciseId: number) {
        return cy.request({
            url: QUIZ_EXERCISE_BASE + exerciseId,
>>>>>>> 94b49a97
            method: DELETE,
        });
    }

<<<<<<< HEAD
    createQuizExercise(
        body: { course: any } | { exerciseGroup: any },
        title = 'Cypress Quiz',
        releaseDate = dayjs(),
        duration = 600,
        quizQuestions: any = [multipleChoiceTemplate]
    ) {
        const quizExercise = {
            ...quizTemplate,
            title,
            releaseDate: dayjsToString(releaseDate),
            duration,
=======
    createQuizExercise(body: { course: any } | { exerciseGroup: any }, quizQuestions: [any], title = 'Cypress quiz exercise' + generateUUID(), releaseDate = day()) {
        const quizExercise: any = {
            ...quizTemplate,
            title,
            releaseDate: dayjsToString(releaseDate),
>>>>>>> 94b49a97
            quizQuestions,
        };
        const newQuizExercise = this.getCourseOrExamExercise(quizExercise, body);
        return cy.request({
            url: QUIZ_EXERCISE_BASE,
            method: POST,
            body: newQuizExercise,
        });
    }

    setQuizVisible(quizId: number) {
        return cy.request({
<<<<<<< HEAD
            url: QUIZ_EXERCISE_BASE + `${quizId}` + '/set-visible',
=======
            url: `${QUIZ_EXERCISE_BASE}${quizId}/set-visible`,
>>>>>>> 94b49a97
            method: PUT,
        });
    }

    startQuizNow(quizId: number) {
        return cy.request({
<<<<<<< HEAD
            url: QUIZ_EXERCISE_BASE + `${quizId}` + '/start-now',
            method: PUT,
        });
    }

    /**
     * Creates a submission for a Quiz with only one multiple-choice quiz question
     * @param quizExercise the response body of a quiz exercise
     * @param tickOptions a list describing which of the 0..n boxes are to be ticked in the submission
     */
    createMultipleChoiceSubmission(quizExercise: any, tickOptions: number[]) {
        const multipleChoiceSubmission = {
            ...multipleChoiceSubmissionTemplate,
            submittedAnswers: [{
                ...multipleChoiceSubmissionTemplate.submittedAnswers[0],
                quizQuestion: quizExercise.quizQuestions[0],
                selectedOptions: tickOptions.map((option) => quizExercise.quizQuestions[0].answerOptions[option])
            }]
        };
        return cy.request({
            url: EXERCISE_BASE + quizExercise.id + '/submissions/live',
            method: POST,
            body: multipleChoiceSubmission
        });
    }

    createShortAnswerSubmission(quizExercise: any, textAnswers: string[]) {
        const shortAnswerSubmission = {
            ...shortAnswerSubmissionTemplate,
            submittedAnswers: [{
                ...shortAnswerSubmissionTemplate.submittedAnswers[0],
                quizQuestion: quizExercise.quizQuestions[0],
                submittedTexts: textAnswers.map((answer, index) => {
                    return {
                        text: answer,
                        spot: quizExercise.quizQuestions[0].spots[index]
                    };
                })
            }]
        };
        return cy.request({
            url: EXERCISE_BASE + quizExercise.id + '/submissions/live',
            method: POST,
            body: shortAnswerSubmission
        });
    }

    getExerciseParticipation(exerciseId: number) {
        return cy.request({
            url: EXERCISE_BASE + exerciseId + '/participation',
            method: GET
        });
    }

    startExerciseParticipation(courseId: number, exerciseId: number) {
        return cy.request({
            url: `${COURSE_BASE}${courseId}/exercises/${exerciseId}/participations`,
            method: POST,
=======
            url: `${QUIZ_EXERCISE_BASE}${quizId}/start-now`,
            method: PUT,
>>>>>>> 94b49a97
        });
    }

    /**
     * Because the only difference between course exercises and exam exercises is the "course" or "exerciseGroup" field
     * This function takes an exercise template and adds one of the fields to it
     * @param exercise the exercise template
     * @param body the exercise group or course the exercise will be added to
     */
    private getCourseOrExamExercise(exercise: object, body: { course: any } | { exerciseGroup: any }) {
        return Object.assign({}, exercise, body);
    }
}

/**
 * Helper class to construct exam objects for the {@link CourseManagementRequests.createExam} method.
 */
export class CypressExamBuilder {
    readonly template: any = examTemplate;

    /**
     * Initializes the exam builder.
     * @param course the course dto of a previous createCourse request
     */
    constructor(course: any) {
        this.template.course = course;
        this.template.title = 'exam' + generateUUID();
        this.template.visibleDate = dayjsToString(day());
        this.template.startDate = dayjsToString(day().add(1, 'day'));
        this.template.endDate = dayjsToString(day().add(2, 'day'));
    }

    /**
     * @param title the title of the exam
     */
    title(title: string) {
        this.template.title = title;
        return this;
    }

    /**
     * @param randomize if the exercise order should be randomized
     */
    randomizeOrder(randomize: boolean) {
        this.template.randomizeExerciseOrder = randomize;
        return this;
    }

    /**
     * @param rounds how many correction rounds there are for this exam (default is 1)
     */
    correctionRounds(rounds: number) {
        this.template.numberOfCorrectionRoundsInExam = rounds;
        return this;
    }

    /**
     * @param points the maximum amount of points achieved in the exam (default is 10)
     */
    maxPoints(points: number) {
        this.template.maxPoints = points;
        return this;
    }

    /**
     * @param period the grace period in seconds for this exam (default is 30)
     */
    gracePeriod(period: number) {
        this.template.gracePeriod = period;
        return this;
    }

    /**
     * @param amount the amount of exercises in this exam
     */
    numberOfExercises(amount: number) {
        this.template.numberOfExercisesInExam = amount;
        return this;
    }

    /**
     * @param date the date when the exam should be visible
     */
    visibleDate(date: day.Dayjs) {
        this.template.visibleDate = dayjsToString(date);
        return this;
    }

    /**
     *
     * @param date the date when the exam should start
     */
    startDate(date: day.Dayjs) {
        this.template.startDate = dayjsToString(date);
        return this;
    }

    /**
     *
     * @param date the date when the exam should end
     */
    endDate(date: day.Dayjs) {
        this.template.endDate = dayjsToString(date);
        return this;
    }

    publishResultsDate(date: day.Dayjs) {
        this.template.publishResultsDate = dayjsToString(date);
        return this;
    }

    examStudentReviewStart(date: day.Dayjs) {
        this.template.examStudentReviewStart = dayjsToString(date);
        return this;
    }

    examStudentReviewEnd(date: day.Dayjs) {
        this.template.examStudentReviewEnd = dayjsToString(date);
        return this;
    }

    /**
     * @returns the exam object
     */
    build() {
        return this.template;
    }
}<|MERGE_RESOLUTION|>--- conflicted
+++ resolved
@@ -1,8 +1,4 @@
-<<<<<<< HEAD
-import { BASE_API, DELETE, GET, POST, PUT, EXERCISE_BASE } from '../constants';
-=======
 import { BASE_API, DELETE, POST, PUT } from '../constants';
->>>>>>> 94b49a97
 import courseTemplate from '../../fixtures/requests/course.json';
 import programmingExerciseTemplate from '../../fixtures/requests/programming_exercise_template.json';
 import { dayjsToString, generateUUID } from '../utils';
@@ -12,26 +8,15 @@
 import textExerciseTemplate from '../../fixtures/requests/textExercise_template.json';
 import modelingExerciseTemplate from '../../fixtures/requests/modelingExercise_template.json';
 import exerciseGroup from '../../fixtures/requests/exerciseGroup_template.json';
-import quizTemplate from '../../fixtures/quiz_exercise_fixtures/quizExercise_template.json';
-<<<<<<< HEAD
-import multipleChoiceTemplate from '../../fixtures/quiz_exercise_fixtures/multipleChoiceQuiz_template.json';
+import quizTemplate from '../../fixtures/quiz_exercise_fixtures/quizExercise_template.json
 import multipleChoiceSubmissionTemplate from '../../fixtures/quiz_exercise_fixtures/multipleChoiceSubmission_template.json';
 import shortAnswerSubmissionTemplate from '../../fixtures/quiz_exercise_fixtures/shortAnswerSubmission_template.json';
-import dayjs from 'dayjs';
-
-const COURSE_BASE = BASE_API + 'courses/';
-const PROGRAMMING_EXERCISE_BASE = BASE_API + 'programming-exercises/';
-const QUIZ_EXERCISE_BASE = BASE_API + 'quiz-exercises/';
-const oneDay = 24 * 60 * 60 * 1000;
-=======
-
 export const COURSE_BASE = BASE_API + 'courses/';
 export const COURSE_MANAGEMENT_BASE = BASE_API + 'course-management/';
 export const PROGRAMMING_EXERCISE_BASE = BASE_API + 'programming-exercises/';
 export const QUIZ_EXERCISE_BASE = BASE_API + 'quiz-exercises/';
 export const TEXT_EXERCISE_BASE = BASE_API + 'text-exercises/';
 export const MODELING_EXERCISE_BASE = BASE_API + 'modeling-exercises';
->>>>>>> 94b49a97
 
 /**
  * A class which encapsulates all cypress requests related to course management.
@@ -218,11 +203,7 @@
         };
         const newModelingExercise = Object.assign({}, templateCopy, body);
         return cy.request({
-<<<<<<< HEAD
-            url: '/api/modeling-exercises',
-=======
             url: MODELING_EXERCISE_BASE,
->>>>>>> 94b49a97
             method: POST,
             body: newModelingExercise,
         });
@@ -230,48 +211,23 @@
 
     deleteModelingExercise(exerciseID: number) {
         return cy.request({
-<<<<<<< HEAD
-            url: `/api/modeling-exercises/${exerciseID}`,
-=======
             url: `${MODELING_EXERCISE_BASE}/${exerciseID}`,
->>>>>>> 94b49a97
             method: DELETE,
         });
     }
 
-<<<<<<< HEAD
-    deleteQuizExercise(quizId: number) {
-        return cy.request({
-            url: QUIZ_EXERCISE_BASE + `${quizId}`,
-=======
     deleteQuizExercise(exerciseId: number) {
         return cy.request({
             url: QUIZ_EXERCISE_BASE + exerciseId,
->>>>>>> 94b49a97
             method: DELETE,
         });
     }
 
-<<<<<<< HEAD
-    createQuizExercise(
-        body: { course: any } | { exerciseGroup: any },
-        title = 'Cypress Quiz',
-        releaseDate = dayjs(),
-        duration = 600,
-        quizQuestions: any = [multipleChoiceTemplate]
-    ) {
-        const quizExercise = {
-            ...quizTemplate,
-            title,
-            releaseDate: dayjsToString(releaseDate),
-            duration,
-=======
     createQuizExercise(body: { course: any } | { exerciseGroup: any }, quizQuestions: [any], title = 'Cypress quiz exercise' + generateUUID(), releaseDate = day()) {
         const quizExercise: any = {
             ...quizTemplate,
             title,
             releaseDate: dayjsToString(releaseDate),
->>>>>>> 94b49a97
             quizQuestions,
         };
         const newQuizExercise = this.getCourseOrExamExercise(quizExercise, body);
@@ -284,19 +240,14 @@
 
     setQuizVisible(quizId: number) {
         return cy.request({
-<<<<<<< HEAD
-            url: QUIZ_EXERCISE_BASE + `${quizId}` + '/set-visible',
-=======
             url: `${QUIZ_EXERCISE_BASE}${quizId}/set-visible`,
->>>>>>> 94b49a97
             method: PUT,
         });
     }
 
     startQuizNow(quizId: number) {
         return cy.request({
-<<<<<<< HEAD
-            url: QUIZ_EXERCISE_BASE + `${quizId}` + '/start-now',
+            url: `${QUIZ_EXERCISE_BASE}${quizId}/start-now`,
             method: PUT,
         });
     }
@@ -354,10 +305,6 @@
         return cy.request({
             url: `${COURSE_BASE}${courseId}/exercises/${exerciseId}/participations`,
             method: POST,
-=======
-            url: `${QUIZ_EXERCISE_BASE}${quizId}/start-now`,
-            method: PUT,
->>>>>>> 94b49a97
         });
     }
 
