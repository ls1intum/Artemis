--- conflicted
+++ resolved
@@ -74,24 +74,18 @@
         programmingTemplate.title = title;
         programmingTemplate.shortName = programmingShortName;
         programmingTemplate.packageName = packageName;
-<<<<<<< HEAD
         if (isExamExercise) {
             programmingTemplate.releaseDate = releaseDate.toISOString();
             programmingTemplate.dueDate = dueDate.toISOString();
         } else {
             programmingTemplate.allowComplaintsForAutomaticAssessments = true;
         }
-=======
-        programmingTemplate.releaseDate = releaseDate.toISOString();
-        programmingTemplate.dueDate = dueDate.toISOString();
-        programmingTemplate.course = course;
 
         const runsOnBamboo: boolean = Cypress.env('isBamboo');
         if (runsOnBamboo) {
             cy.waitForGroupSynchronization();
         }
 
->>>>>>> a7881f2c
         return cy.request({
             url: PROGRAMMING_EXERCISE_BASE + 'setup',
             method: POST,
