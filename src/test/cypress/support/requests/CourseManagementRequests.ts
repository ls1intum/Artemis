--- conflicted
+++ resolved
@@ -1,4 +1,4 @@
-import { authTokenKey, BASE_API, DELETE, POST } from '../constants';
+import { BASE_API, DELETE, POST } from '../constants';
 import courseTemplate from '../../fixtures/requests/course.json';
 import programmingExerciseTemplate from '../../fixtures/requests/programming_exercise_template.json';
 import { dayjsToString, generateUUID } from '../utils';
@@ -84,21 +84,21 @@
         return cy.request({ url: COURSE_BASE + courseId + '/students/' + studentName, method: POST });
     }
 
-<<<<<<< HEAD
     createModelingExercise(modelingExercise: string) {
         return cy.request({
             url: '/api/modeling-exercises',
             method: 'POST',
-            body: modelingExercise
+            body: modelingExercise,
         });
     }
 
     deleteModelingExercise(exerciseID: number) {
         return cy.request({
             url: `/api/modeling-exercises/${exerciseID}`,
-            method: 'DELETE'
-        });
-=======
+            method: 'DELETE',
+        });
+    }
+
     /**
      * Creates an exam with the provided settings.
      * @param exam the exam object created by a {@link CypressExamBuilder}
@@ -206,6 +206,5 @@
      */
     build() {
         return this.template;
->>>>>>> 7649a701
     }
 }