import { TextEditorPage } from './exercises/text/TextEditorPage';
<<<<<<< HEAD
import { ExamNavigationBar } from './exam/ExamNavigationBar';
import { CourseOverviewPage } from './course/CourseOverviewPage';
import { CoursesPage } from './course/CoursesPage';
=======
import { CourseManagementExercisesPage } from './CourseManagementExercisesPage';
>>>>>>> 26d2de6f
import { ProgrammingExerciseCreationPage } from './ProgrammingExerciseCreationPage';
import { ExamManagementPage } from './exam/ExamManagementPage';
import { ExamCreationPage } from './exam/ExamCreationPage';
import { CourseManagementPage } from './course/CourseManagementPage';
import { NavigationBar } from './NavigationBar';
import { OnlineEditorPage } from './OnlineEditorPage';
import { CreateModelingExercisePage } from './CreateModelingExercisePage';
import { ModelingExerciseAssessmentEditor } from './ModelingExerciseAssessmentEditor';
import { ModelingEditor } from './ModelingEditor';
<<<<<<< HEAD
import { ExamStartEndPage } from './exam/ExamStartEndPage';
=======
import { ExamStartEndPage } from './ExamStartEndPage';
import { TextExerciseCreationPage } from './exercises/text/TextExerciseCreationPage';
import { TextExerciseExampleSubmissionsPage } from './exercises/text/TextExerciseExampleSubmissionsPage';
import { TextExerciseExampleSubmissionCreationPage } from './exercises/text/TextExerciseExampleSubmissionCreationPage';
>>>>>>> 26d2de6f

/**
 * A class which encapsulates all pageobjects, which can be used to automate the Artemis UI.
 */
export class ArtemisPageobjects {
    courseManagement = new CourseManagementPage();
<<<<<<< HEAD
    courses = new CoursesPage();
    courseOverview = new CourseOverviewPage();
=======
    courseManagementExercises = new CourseManagementExercisesPage();
>>>>>>> 26d2de6f
    navigationBar = new NavigationBar();
    onlineEditor = new OnlineEditorPage();
    examCreation = new ExamCreationPage();
    examManagement = new ExamManagementPage();
    examStartEnd = new ExamStartEndPage();
    examNavigationBar = new ExamNavigationBar();
    programmingExerciseCreation = new ProgrammingExerciseCreationPage();
    createModelingExercise = new CreateModelingExercisePage();
    modelingExerciseAssessmentEditor = new ModelingExerciseAssessmentEditor();
    modelingEditor = new ModelingEditor();
<<<<<<< HEAD
    textEditor = new TextEditorPage();
=======
    examStartEnd = new ExamStartEndPage();
    textExercise = {
        creation: new TextExerciseCreationPage(),
        exampleSubmissions: new TextExerciseExampleSubmissionsPage(),
        exampleSubmissionCreation: new TextExerciseExampleSubmissionCreationPage(),
        editor: new TextEditorPage(),
    };
>>>>>>> 26d2de6f
}<|MERGE_RESOLUTION|>--- conflicted
+++ resolved
@@ -1,11 +1,8 @@
 import { TextEditorPage } from './exercises/text/TextEditorPage';
-<<<<<<< HEAD
 import { ExamNavigationBar } from './exam/ExamNavigationBar';
 import { CourseOverviewPage } from './course/CourseOverviewPage';
 import { CoursesPage } from './course/CoursesPage';
-=======
 import { CourseManagementExercisesPage } from './CourseManagementExercisesPage';
->>>>>>> 26d2de6f
 import { ProgrammingExerciseCreationPage } from './ProgrammingExerciseCreationPage';
 import { ExamManagementPage } from './exam/ExamManagementPage';
 import { ExamCreationPage } from './exam/ExamCreationPage';
@@ -15,26 +12,19 @@
 import { CreateModelingExercisePage } from './CreateModelingExercisePage';
 import { ModelingExerciseAssessmentEditor } from './ModelingExerciseAssessmentEditor';
 import { ModelingEditor } from './ModelingEditor';
-<<<<<<< HEAD
 import { ExamStartEndPage } from './exam/ExamStartEndPage';
-=======
-import { ExamStartEndPage } from './ExamStartEndPage';
 import { TextExerciseCreationPage } from './exercises/text/TextExerciseCreationPage';
 import { TextExerciseExampleSubmissionsPage } from './exercises/text/TextExerciseExampleSubmissionsPage';
 import { TextExerciseExampleSubmissionCreationPage } from './exercises/text/TextExerciseExampleSubmissionCreationPage';
->>>>>>> 26d2de6f
 
 /**
  * A class which encapsulates all pageobjects, which can be used to automate the Artemis UI.
  */
 export class ArtemisPageobjects {
     courseManagement = new CourseManagementPage();
-<<<<<<< HEAD
     courses = new CoursesPage();
     courseOverview = new CourseOverviewPage();
-=======
     courseManagementExercises = new CourseManagementExercisesPage();
->>>>>>> 26d2de6f
     navigationBar = new NavigationBar();
     onlineEditor = new OnlineEditorPage();
     examCreation = new ExamCreationPage();
@@ -45,9 +35,6 @@
     createModelingExercise = new CreateModelingExercisePage();
     modelingExerciseAssessmentEditor = new ModelingExerciseAssessmentEditor();
     modelingEditor = new ModelingEditor();
-<<<<<<< HEAD
-    textEditor = new TextEditorPage();
-=======
     examStartEnd = new ExamStartEndPage();
     textExercise = {
         creation: new TextExerciseCreationPage(),
@@ -55,5 +42,4 @@
         exampleSubmissionCreation: new TextExerciseExampleSubmissionCreationPage(),
         editor: new TextEditorPage(),
     };
->>>>>>> 26d2de6f
 }