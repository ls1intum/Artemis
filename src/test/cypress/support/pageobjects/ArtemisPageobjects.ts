import { TextEditorPage } from './exercises/text/TextEditorPage';
import { ExamNavigationBar } from './exam/ExamNavigationBar';
import { CourseOverviewPage } from './course/CourseOverviewPage';
import { CoursesPage } from './course/CoursesPage';
<<<<<<< HEAD
=======
import { CourseManagementExercisesPage } from './CourseManagementExercisesPage';
>>>>>>> a9be1855
import { ProgrammingExerciseCreationPage } from './ProgrammingExerciseCreationPage';
import { ExamManagementPage } from './exam/ExamManagementPage';
import { ExamCreationPage } from './exam/ExamCreationPage';
import { CourseManagementPage } from './course/CourseManagementPage';
import { NavigationBar } from './NavigationBar';
import { OnlineEditorPage } from './OnlineEditorPage';
import { CreateModelingExercisePage } from './CreateModelingExercisePage';
import { ModelingExerciseAssessmentEditor } from './ModelingExerciseAssessmentEditor';
import { ModelingEditor } from './ModelingEditor';
import { ExamStartEndPage } from './exam/ExamStartEndPage';
<<<<<<< HEAD
import { MultipleChoiceQuiz } from './multipleChoiceQuiz';
=======
import { QuizExerciseCreationPage } from './QuizExerciseCreationPage';
import { TextExerciseCreationPage } from './exercises/text/TextExerciseCreationPage';
import { TextExerciseExampleSubmissionsPage } from './exercises/text/TextExerciseExampleSubmissionsPage';
import { TextExerciseExampleSubmissionCreationPage } from './exercises/text/TextExerciseExampleSubmissionCreationPage';
>>>>>>> a9be1855

/**
 * A class which encapsulates all pageobjects, which can be used to automate the Artemis UI.
 */
export class ArtemisPageobjects {
    courseManagement = new CourseManagementPage();
    courses = new CoursesPage();
    courseOverview = new CourseOverviewPage();
<<<<<<< HEAD
=======
    courseManagementExercises = new CourseManagementExercisesPage();
>>>>>>> a9be1855
    navigationBar = new NavigationBar();
    onlineEditor = new OnlineEditorPage();
    examCreation = new ExamCreationPage();
    examManagement = new ExamManagementPage();
    examStartEnd = new ExamStartEndPage();
    examNavigationBar = new ExamNavigationBar();
    programmingExerciseCreation = new ProgrammingExerciseCreationPage();
    createModelingExercise = new CreateModelingExercisePage();
    modelingExerciseAssessmentEditor = new ModelingExerciseAssessmentEditor();
    modelingEditor = new ModelingEditor();
<<<<<<< HEAD
    textEditor = new TextEditorPage();
    multipleChoiceQuiz = new MultipleChoiceQuiz();
=======
    quizExerciseCreation = new QuizExerciseCreationPage();
    textExercise = {
        creation: new TextExerciseCreationPage(),
        exampleSubmissions: new TextExerciseExampleSubmissionsPage(),
        exampleSubmissionCreation: new TextExerciseExampleSubmissionCreationPage(),
        editor: new TextEditorPage(),
    };
>>>>>>> a9be1855
}<|MERGE_RESOLUTION|>--- conflicted
+++ resolved
@@ -2,10 +2,7 @@
 import { ExamNavigationBar } from './exam/ExamNavigationBar';
 import { CourseOverviewPage } from './course/CourseOverviewPage';
 import { CoursesPage } from './course/CoursesPage';
-<<<<<<< HEAD
-=======
 import { CourseManagementExercisesPage } from './CourseManagementExercisesPage';
->>>>>>> a9be1855
 import { ProgrammingExerciseCreationPage } from './ProgrammingExerciseCreationPage';
 import { ExamManagementPage } from './exam/ExamManagementPage';
 import { ExamCreationPage } from './exam/ExamCreationPage';
@@ -16,14 +13,11 @@
 import { ModelingExerciseAssessmentEditor } from './ModelingExerciseAssessmentEditor';
 import { ModelingEditor } from './ModelingEditor';
 import { ExamStartEndPage } from './exam/ExamStartEndPage';
-<<<<<<< HEAD
 import { MultipleChoiceQuiz } from './multipleChoiceQuiz';
-=======
 import { QuizExerciseCreationPage } from './QuizExerciseCreationPage';
 import { TextExerciseCreationPage } from './exercises/text/TextExerciseCreationPage';
 import { TextExerciseExampleSubmissionsPage } from './exercises/text/TextExerciseExampleSubmissionsPage';
 import { TextExerciseExampleSubmissionCreationPage } from './exercises/text/TextExerciseExampleSubmissionCreationPage';
->>>>>>> a9be1855
 
 /**
  * A class which encapsulates all pageobjects, which can be used to automate the Artemis UI.
@@ -32,10 +26,7 @@
     courseManagement = new CourseManagementPage();
     courses = new CoursesPage();
     courseOverview = new CourseOverviewPage();
-<<<<<<< HEAD
-=======
     courseManagementExercises = new CourseManagementExercisesPage();
->>>>>>> a9be1855
     navigationBar = new NavigationBar();
     onlineEditor = new OnlineEditorPage();
     examCreation = new ExamCreationPage();
@@ -46,10 +37,7 @@
     createModelingExercise = new CreateModelingExercisePage();
     modelingExerciseAssessmentEditor = new ModelingExerciseAssessmentEditor();
     modelingEditor = new ModelingEditor();
-<<<<<<< HEAD
-    textEditor = new TextEditorPage();
     multipleChoiceQuiz = new MultipleChoiceQuiz();
-=======
     quizExerciseCreation = new QuizExerciseCreationPage();
     textExercise = {
         creation: new TextExerciseCreationPage(),
@@ -57,5 +45,4 @@
         exampleSubmissionCreation: new TextExerciseExampleSubmissionCreationPage(),
         editor: new TextEditorPage(),
     };
->>>>>>> a9be1855
 }