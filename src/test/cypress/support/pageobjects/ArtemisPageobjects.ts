import { ScaFeedbackModal } from './exercises/programming/ScaFeedbackModal';
import { CodeAnalysisGradingPage } from './exercises/programming/CodeAnalysisGradingPage';
import { TextEditorPage } from './exercises/text/TextEditorPage';
import { ExamNavigationBar } from './exam/ExamNavigationBar';
import { CourseOverviewPage } from './course/CourseOverviewPage';
import { CoursesPage } from './course/CoursesPage';
import { CourseManagementExercisesPage } from './CourseManagementExercisesPage';
import { ProgrammingExerciseCreationPage } from './ProgrammingExerciseCreationPage';
import { ExamManagementPage } from './exam/ExamManagementPage';
import { ExamCreationPage } from './exam/ExamCreationPage';
import { CourseManagementPage } from './course/CourseManagementPage';
import { NavigationBar } from './NavigationBar';
import { OnlineEditorPage } from './OnlineEditorPage';
import { CreateModelingExercisePage } from './CreateModelingExercisePage';
import { ModelingExerciseAssessmentEditor } from './ModelingExerciseAssessmentEditor';
import { ModelingEditor } from './ModelingEditor';
import { ExamStartEndPage } from './exam/ExamStartEndPage';
import { MultipleChoiceQuiz } from './multipleChoiceQuiz';
import { QuizExerciseCreationPage } from './QuizExerciseCreationPage';
import { TextExerciseCreationPage } from './exercises/text/TextExerciseCreationPage';
import { TextExerciseExampleSubmissionsPage } from './exercises/text/TextExerciseExampleSubmissionsPage';
import { TextExerciseExampleSubmissionCreationPage } from './exercises/text/TextExerciseExampleSubmissionCreationPage';

/**
 * A class which encapsulates all pageobjects, which can be used to automate the Artemis UI.
 */
export class ArtemisPageobjects {
    courseManagement = new CourseManagementPage();
    courses = new CoursesPage();
    courseOverview = new CourseOverviewPage();
    courseManagementExercises = new CourseManagementExercisesPage();
    navigationBar = new NavigationBar();
    examCreation = new ExamCreationPage();
    examManagement = new ExamManagementPage();
    examStartEnd = new ExamStartEndPage();
    examNavigationBar = new ExamNavigationBar();
<<<<<<< HEAD
    programmingExerciseCreation = new ProgrammingExerciseCreationPage();
=======
    createModelingExercise = new CreateModelingExercisePage();
    modelingExerciseAssessmentEditor = new ModelingExerciseAssessmentEditor();
    modelingEditor = new ModelingEditor();
    programmingExercise = {
        editor: new OnlineEditorPage(),
        creation: new ProgrammingExerciseCreationPage(),
        scaConfiguration: new CodeAnalysisGradingPage(),
        scaFeedback: new ScaFeedbackModal(),
    };
    quizExerciseCreation = new QuizExerciseCreationPage();
>>>>>>> dea9b770
    textExercise = {
        creation: new TextExerciseCreationPage(),
        exampleSubmissions: new TextExerciseExampleSubmissionsPage(),
        exampleSubmissionCreation: new TextExerciseExampleSubmissionCreationPage(),
        editor: new TextEditorPage(),
    };
    modelingExercise = {
        creation: new CreateModelingExercisePage(),
        assessmentEditor: new ModelingExerciseAssessmentEditor(),
        editor: new ModelingEditor(),
    };
    quizExercise = {
        creation: new QuizExerciseCreationPage(),
        multipleChoice: new MultipleChoiceQuiz(),
    };
}<|MERGE_RESOLUTION|>--- conflicted
+++ resolved
@@ -34,12 +34,6 @@
     examManagement = new ExamManagementPage();
     examStartEnd = new ExamStartEndPage();
     examNavigationBar = new ExamNavigationBar();
-<<<<<<< HEAD
-    programmingExerciseCreation = new ProgrammingExerciseCreationPage();
-=======
-    createModelingExercise = new CreateModelingExercisePage();
-    modelingExerciseAssessmentEditor = new ModelingExerciseAssessmentEditor();
-    modelingEditor = new ModelingEditor();
     programmingExercise = {
         editor: new OnlineEditorPage(),
         creation: new ProgrammingExerciseCreationPage(),
@@ -47,7 +41,6 @@
         scaFeedback: new ScaFeedbackModal(),
     };
     quizExerciseCreation = new QuizExerciseCreationPage();
->>>>>>> dea9b770
     textExercise = {
         creation: new TextExerciseCreationPage(),
         exampleSubmissions: new TextExerciseExampleSubmissionsPage(),
