import { TextEditorPage } from './exercises/text/TextEditorPage';
import { ExamNavigationBar } from './exam/ExamNavigationBar';
import { CourseOverviewPage } from './course/CourseOverviewPage';
import { CoursesPage } from './course/CoursesPage';
import { CourseManagementExercisesPage } from './CourseManagementExercisesPage';
import { ProgrammingExerciseCreationPage } from './ProgrammingExerciseCreationPage';
import { ExamManagementPage } from './exam/ExamManagementPage';
import { ExamCreationPage } from './exam/ExamCreationPage';
import { CourseManagementPage } from './course/CourseManagementPage';
import { NavigationBar } from './NavigationBar';
import { OnlineEditorPage } from './OnlineEditorPage';
import { CreateModelingExercisePage } from './CreateModelingExercisePage';
import { ModelingExerciseAssessmentEditor } from './ModelingExerciseAssessmentEditor';
import { ModelingEditor } from './ModelingEditor';
import { AssessmentDashboard } from './AssessmentDashboard';
import { ExamStartEndPage } from './exam/ExamStartEndPage';
import { QuizExerciseCreationPage } from './QuizExerciseCreationPage';
import { TextExerciseCreationPage } from './exercises/text/TextExerciseCreationPage';
import { TextExerciseExampleSubmissionsPage } from './exercises/text/TextExerciseExampleSubmissionsPage';
import { TextExerciseExampleSubmissionCreationPage } from './exercises/text/TextExerciseExampleSubmissionCreationPage';

/**
 * A class which encapsulates all pageobjects, which can be used to automate the Artemis UI.
 */
export class ArtemisPageobjects {
    courseManagement = new CourseManagementPage();
    courses = new CoursesPage();
    courseOverview = new CourseOverviewPage();
    courseManagementExercises = new CourseManagementExercisesPage();
    navigationBar = new NavigationBar();
    onlineEditor = new OnlineEditorPage();
    examCreation = new ExamCreationPage();
    examManagement = new ExamManagementPage();
    examStartEnd = new ExamStartEndPage();
    examNavigationBar = new ExamNavigationBar();
    programmingExerciseCreation = new ProgrammingExerciseCreationPage();
    createModelingExercise = new CreateModelingExercisePage();
    modelingExerciseAssessmentEditor = new ModelingExerciseAssessmentEditor();
    modelingEditor = new ModelingEditor();
<<<<<<< HEAD
    examStartEnd = new ExamStartEndPage();
    assessmentDashboard = new AssessmentDashboard();
=======
    quizExerciseCreation = new QuizExerciseCreationPage();
>>>>>>> a9be1855
    textExercise = {
        creation: new TextExerciseCreationPage(),
        exampleSubmissions: new TextExerciseExampleSubmissionsPage(),
        exampleSubmissionCreation: new TextExerciseExampleSubmissionCreationPage(),
        editor: new TextEditorPage(),
    };
}<|MERGE_RESOLUTION|>--- conflicted
+++ resolved
@@ -37,12 +37,9 @@
     createModelingExercise = new CreateModelingExercisePage();
     modelingExerciseAssessmentEditor = new ModelingExerciseAssessmentEditor();
     modelingEditor = new ModelingEditor();
-<<<<<<< HEAD
     examStartEnd = new ExamStartEndPage();
     assessmentDashboard = new AssessmentDashboard();
-=======
     quizExerciseCreation = new QuizExerciseCreationPage();
->>>>>>> a9be1855
     textExercise = {
         creation: new TextExerciseCreationPage(),
         exampleSubmissions: new TextExerciseExampleSubmissionsPage(),
