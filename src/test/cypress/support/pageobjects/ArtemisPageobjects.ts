<<<<<<< HEAD
import { ExerciseResultPage } from './exercises/ExerciseResultPage';
import { ExerciseAssessmentDashboardPage } from './assessment/ExerciseAssessmentDashboardPage';
import { CourseAssessmentDashboardPage } from './assessment/CourseAssessmentDashboardPage';
import { TextEditorPage } from './exercises/text/TextEditorPage';
=======
import { ScaFeedbackModal } from './exercises/programming/ScaFeedbackModal';
import { CodeAnalysisGradingPage } from './exercises/programming/CodeAnalysisGradingPage';
import { TextEditorPage } from './exercises/text/TextEditorPage';
import { ExamNavigationBar } from './exam/ExamNavigationBar';
import { CourseOverviewPage } from './course/CourseOverviewPage';
import { CoursesPage } from './course/CoursesPage';
>>>>>>> bef1f040
import { CourseManagementExercisesPage } from './CourseManagementExercisesPage';
import { ProgrammingExerciseCreationPage } from './ProgrammingExerciseCreationPage';
import { ExamManagementPage } from './exam/ExamManagementPage';
import { ExamCreationPage } from './exam/ExamCreationPage';
import { CourseManagementPage } from './course/CourseManagementPage';
import { NavigationBar } from './NavigationBar';
import { OnlineEditorPage } from './OnlineEditorPage';
import { CreateModelingExercisePage } from './CreateModelingExercisePage';
import { ModelingExerciseAssessmentEditor } from './ModelingExerciseAssessmentEditor';
import { MultipleChoiceQuiz } from './MultipleChoiceQuiz';
import { ModelingEditor } from './ModelingEditor';
<<<<<<< HEAD
import { ExamStartEndPage } from './ExamStartEndPage';
import { TextExerciseCreationPage } from './exercises/text/TextExerciseCreationPage';
import { TextExerciseExampleSubmissionsPage } from './exercises/text/TextExerciseExampleSubmissionsPage';
import { TextExerciseExampleSubmissionCreationPage } from './exercises/text/TextExerciseExampleSubmissionCreationPage';
import { TextExerciseAssessmentPage } from './assessment/TextExerciseAssessmentPage';
import { TextExerciseFeedbackPage } from './exercises/text/TextExerciseFeedbackPage';
=======
import { AssessmentDashboard } from './AssessmentDashboard';
import { ExamStartEndPage } from './exam/ExamStartEndPage';
import { QuizExerciseCreationPage } from './QuizExerciseCreationPage';
import { TextExerciseCreationPage } from './exercises/text/TextExerciseCreationPage';
import { TextExerciseExampleSubmissionsPage } from './exercises/text/TextExerciseExampleSubmissionsPage';
import { TextExerciseExampleSubmissionCreationPage } from './exercises/text/TextExerciseExampleSubmissionCreationPage';
>>>>>>> bef1f040

/**
 * A class which encapsulates all pageobjects, which can be used to automate the Artemis UI.
 */
export class ArtemisPageobjects {
    courseManagement = new CourseManagementPage();
<<<<<<< HEAD
=======
    courses = new CoursesPage();
    courseOverview = new CourseOverviewPage();
>>>>>>> bef1f040
    courseManagementExercises = new CourseManagementExercisesPage();
    navigationBar = new NavigationBar();
    examCreation = new ExamCreationPage();
    examManagement = new ExamManagementPage();
    examStartEnd = new ExamStartEndPage();
<<<<<<< HEAD
=======
    examNavigationBar = new ExamNavigationBar();
    assessmentDashboard = new AssessmentDashboard();
    programmingExercise = {
        editor: new OnlineEditorPage(),
        creation: new ProgrammingExerciseCreationPage(),
        scaConfiguration: new CodeAnalysisGradingPage(),
        scaFeedback: new ScaFeedbackModal(),
    };
>>>>>>> bef1f040
    textExercise = {
        creation: new TextExerciseCreationPage(),
        exampleSubmissions: new TextExerciseExampleSubmissionsPage(),
        exampleSubmissionCreation: new TextExerciseExampleSubmissionCreationPage(),
        editor: new TextEditorPage(),
<<<<<<< HEAD
        feedback: new TextExerciseFeedbackPage(),
    };
    assessment = {
        course: new CourseAssessmentDashboardPage(),
        exercise: new ExerciseAssessmentDashboardPage(),
        text: new TextExerciseAssessmentPage(),
    };
    exerciseResult = new ExerciseResultPage();
=======
    };
    modelingExercise = {
        creation: new CreateModelingExercisePage(),
        assessmentEditor: new ModelingExerciseAssessmentEditor(),
        editor: new ModelingEditor(),
    };
    quizExercise = {
        creation: new QuizExerciseCreationPage(),
        multipleChoice: new MultipleChoiceQuiz(),
    };
>>>>>>> bef1f040
}<|MERGE_RESOLUTION|>--- conflicted
+++ resolved
@@ -1,16 +1,12 @@
-<<<<<<< HEAD
 import { ExerciseResultPage } from './exercises/ExerciseResultPage';
 import { ExerciseAssessmentDashboardPage } from './assessment/ExerciseAssessmentDashboardPage';
 import { CourseAssessmentDashboardPage } from './assessment/CourseAssessmentDashboardPage';
-import { TextEditorPage } from './exercises/text/TextEditorPage';
-=======
 import { ScaFeedbackModal } from './exercises/programming/ScaFeedbackModal';
 import { CodeAnalysisGradingPage } from './exercises/programming/CodeAnalysisGradingPage';
 import { TextEditorPage } from './exercises/text/TextEditorPage';
 import { ExamNavigationBar } from './exam/ExamNavigationBar';
 import { CourseOverviewPage } from './course/CourseOverviewPage';
 import { CoursesPage } from './course/CoursesPage';
->>>>>>> bef1f040
 import { CourseManagementExercisesPage } from './CourseManagementExercisesPage';
 import { ProgrammingExerciseCreationPage } from './ProgrammingExerciseCreationPage';
 import { ExamManagementPage } from './exam/ExamManagementPage';
@@ -22,63 +18,47 @@
 import { ModelingExerciseAssessmentEditor } from './ModelingExerciseAssessmentEditor';
 import { MultipleChoiceQuiz } from './MultipleChoiceQuiz';
 import { ModelingEditor } from './ModelingEditor';
-<<<<<<< HEAD
-import { ExamStartEndPage } from './ExamStartEndPage';
-import { TextExerciseCreationPage } from './exercises/text/TextExerciseCreationPage';
-import { TextExerciseExampleSubmissionsPage } from './exercises/text/TextExerciseExampleSubmissionsPage';
-import { TextExerciseExampleSubmissionCreationPage } from './exercises/text/TextExerciseExampleSubmissionCreationPage';
 import { TextExerciseAssessmentPage } from './assessment/TextExerciseAssessmentPage';
 import { TextExerciseFeedbackPage } from './exercises/text/TextExerciseFeedbackPage';
-=======
 import { AssessmentDashboard } from './AssessmentDashboard';
 import { ExamStartEndPage } from './exam/ExamStartEndPage';
 import { QuizExerciseCreationPage } from './QuizExerciseCreationPage';
 import { TextExerciseCreationPage } from './exercises/text/TextExerciseCreationPage';
 import { TextExerciseExampleSubmissionsPage } from './exercises/text/TextExerciseExampleSubmissionsPage';
 import { TextExerciseExampleSubmissionCreationPage } from './exercises/text/TextExerciseExampleSubmissionCreationPage';
->>>>>>> bef1f040
 
 /**
  * A class which encapsulates all pageobjects, which can be used to automate the Artemis UI.
  */
 export class ArtemisPageobjects {
     courseManagement = new CourseManagementPage();
-<<<<<<< HEAD
-=======
     courses = new CoursesPage();
     courseOverview = new CourseOverviewPage();
->>>>>>> bef1f040
     courseManagementExercises = new CourseManagementExercisesPage();
     navigationBar = new NavigationBar();
     examCreation = new ExamCreationPage();
     examManagement = new ExamManagementPage();
     examStartEnd = new ExamStartEndPage();
-<<<<<<< HEAD
-=======
     examNavigationBar = new ExamNavigationBar();
-    assessmentDashboard = new AssessmentDashboard();
+    exerciseResult = new ExerciseResultPage();
     programmingExercise = {
         editor: new OnlineEditorPage(),
         creation: new ProgrammingExerciseCreationPage(),
         scaConfiguration: new CodeAnalysisGradingPage(),
         scaFeedback: new ScaFeedbackModal(),
     };
->>>>>>> bef1f040
     textExercise = {
         creation: new TextExerciseCreationPage(),
         exampleSubmissions: new TextExerciseExampleSubmissionsPage(),
         exampleSubmissionCreation: new TextExerciseExampleSubmissionCreationPage(),
         editor: new TextEditorPage(),
-<<<<<<< HEAD
         feedback: new TextExerciseFeedbackPage(),
     };
     assessment = {
+        dashboard: new AssessmentDashboard(),
         course: new CourseAssessmentDashboardPage(),
         exercise: new ExerciseAssessmentDashboardPage(),
         text: new TextExerciseAssessmentPage(),
-    };
-    exerciseResult = new ExerciseResultPage();
-=======
     };
     modelingExercise = {
         creation: new CreateModelingExercisePage(),
@@ -89,5 +69,4 @@
         creation: new QuizExerciseCreationPage(),
         multipleChoice: new MultipleChoiceQuiz(),
     };
->>>>>>> bef1f040
 }