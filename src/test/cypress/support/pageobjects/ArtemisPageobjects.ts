import { ScaFeedbackModal } from './exercises/programming/ScaFeedbackModal';
import { CodeAnalysisGradingPage } from './exercises/programming/CodeAnalysisGradingPage';
import { TextEditorPage } from './exercises/text/TextEditorPage';
import { ExamNavigationBar } from './exam/ExamNavigationBar';
import { CourseOverviewPage } from './course/CourseOverviewPage';
import { CoursesPage } from './course/CoursesPage';
import { CourseManagementExercisesPage } from './CourseManagementExercisesPage';
import { ProgrammingExerciseCreationPage } from './ProgrammingExerciseCreationPage';
import { ExamManagementPage } from './exam/ExamManagementPage';
import { ExamCreationPage } from './exam/ExamCreationPage';
import { CourseManagementPage } from './course/CourseManagementPage';
import { NavigationBar } from './NavigationBar';
import { OnlineEditorPage } from './OnlineEditorPage';
import { CreateModelingExercisePage } from './CreateModelingExercisePage';
import { ModelingExerciseAssessmentEditor } from './ModelingExerciseAssessmentEditor';
import { MultipleChoiceQuiz } from './MultipleChoiceQuiz';
import { ModelingEditor } from './ModelingEditor';
import { AssessmentDashboard } from './AssessmentDashboard';
import { ExamStartEndPage } from './exam/ExamStartEndPage';
import { QuizExerciseCreationPage } from './QuizExerciseCreationPage';
import { TextExerciseCreationPage } from './exercises/text/TextExerciseCreationPage';
import { TextExerciseExampleSubmissionsPage } from './exercises/text/TextExerciseExampleSubmissionsPage';
import { TextExerciseExampleSubmissionCreationPage } from './exercises/text/TextExerciseExampleSubmissionCreationPage';

/**
 * A class which encapsulates all pageobjects, which can be used to automate the Artemis UI.
 */
export class ArtemisPageobjects {
    courseManagement = new CourseManagementPage();
    courses = new CoursesPage();
    courseOverview = new CourseOverviewPage();
    courseManagementExercises = new CourseManagementExercisesPage();
    navigationBar = new NavigationBar();
    examCreation = new ExamCreationPage();
    examManagement = new ExamManagementPage();
    examStartEnd = new ExamStartEndPage();
    examNavigationBar = new ExamNavigationBar();
<<<<<<< HEAD
    createModelingExercise = new CreateModelingExercisePage();
    modelingExerciseAssessmentEditor = new ModelingExerciseAssessmentEditor();
    modelingEditor = new ModelingEditor();
    assessmentDashboard = new AssessmentDashboard();
=======
>>>>>>> 02f8654c
    programmingExercise = {
        editor: new OnlineEditorPage(),
        creation: new ProgrammingExerciseCreationPage(),
        scaConfiguration: new CodeAnalysisGradingPage(),
        scaFeedback: new ScaFeedbackModal(),
    };
    quizExerciseCreation = new QuizExerciseCreationPage();
    multipleChoiceQuiz = new MultipleChoiceQuiz();
    textExercise = {
        creation: new TextExerciseCreationPage(),
        exampleSubmissions: new TextExerciseExampleSubmissionsPage(),
        exampleSubmissionCreation: new TextExerciseExampleSubmissionCreationPage(),
        editor: new TextEditorPage(),
    };
    modelingExercise = {
        creation: new CreateModelingExercisePage(),
        assessmentEditor: new ModelingExerciseAssessmentEditor(),
        editor: new ModelingEditor(),
    };
    quizExercise = {
        creation: new QuizExerciseCreationPage(),
        multipleChoice: new MultipleChoiceQuiz(),
    };
}<|MERGE_RESOLUTION|>--- conflicted
+++ resolved
@@ -35,21 +35,13 @@
     examManagement = new ExamManagementPage();
     examStartEnd = new ExamStartEndPage();
     examNavigationBar = new ExamNavigationBar();
-<<<<<<< HEAD
-    createModelingExercise = new CreateModelingExercisePage();
-    modelingExerciseAssessmentEditor = new ModelingExerciseAssessmentEditor();
-    modelingEditor = new ModelingEditor();
     assessmentDashboard = new AssessmentDashboard();
-=======
->>>>>>> 02f8654c
     programmingExercise = {
         editor: new OnlineEditorPage(),
         creation: new ProgrammingExerciseCreationPage(),
         scaConfiguration: new CodeAnalysisGradingPage(),
         scaFeedback: new ScaFeedbackModal(),
     };
-    quizExerciseCreation = new QuizExerciseCreationPage();
-    multipleChoiceQuiz = new MultipleChoiceQuiz();
     textExercise = {
         creation: new TextExerciseCreationPage(),
         exampleSubmissions: new TextExerciseExampleSubmissionsPage(),
