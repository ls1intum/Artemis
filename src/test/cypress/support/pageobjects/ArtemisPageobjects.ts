--- conflicted
+++ resolved
@@ -12,17 +12,11 @@
 import { CreateModelingExercisePage } from './CreateModelingExercisePage';
 import { ModelingExerciseAssessmentEditor } from './ModelingExerciseAssessmentEditor';
 import { ModelingEditor } from './ModelingEditor';
-<<<<<<< HEAD
-import { ExamStartEndPage } from './ExamStartEndPage';
-import { QuizExerciseCreationPage } from './QuizExerciseCreationPage';
-import { MultipleChoiceQuiz } from './MultipleChoiceQuiz';
-=======
 import { ExamStartEndPage } from './exam/ExamStartEndPage';
 import { QuizExerciseCreationPage } from './QuizExerciseCreationPage';
 import { TextExerciseCreationPage } from './exercises/text/TextExerciseCreationPage';
 import { TextExerciseExampleSubmissionsPage } from './exercises/text/TextExerciseExampleSubmissionsPage';
 import { TextExerciseExampleSubmissionCreationPage } from './exercises/text/TextExerciseExampleSubmissionCreationPage';
->>>>>>> a9be1855
 
 /**
  * A class which encapsulates all pageobjects, which can be used to automate the Artemis UI.
@@ -42,17 +36,12 @@
     createModelingExercise = new CreateModelingExercisePage();
     modelingExerciseAssessmentEditor = new ModelingExerciseAssessmentEditor();
     modelingEditor = new ModelingEditor();
-<<<<<<< HEAD
-    examStartEnd = new ExamStartEndPage();
     quizExerciseCreation = new QuizExerciseCreationPage();
     multipleChoiceQuiz = new MultipleChoiceQuiz();
-=======
-    quizExerciseCreation = new QuizExerciseCreationPage();
     textExercise = {
         creation: new TextExerciseCreationPage(),
         exampleSubmissions: new TextExerciseExampleSubmissionsPage(),
         exampleSubmissionCreation: new TextExerciseExampleSubmissionCreationPage(),
         editor: new TextEditorPage(),
     };
->>>>>>> a9be1855
 }