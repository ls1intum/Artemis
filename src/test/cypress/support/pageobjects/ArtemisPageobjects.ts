--- conflicted
+++ resolved
@@ -15,17 +15,11 @@
 import { ModelingExerciseAssessmentEditor } from './ModelingExerciseAssessmentEditor';
 import { MultipleChoiceQuiz } from './MultipleChoiceQuiz';
 import { ModelingEditor } from './ModelingEditor';
-<<<<<<< HEAD
-import { ExamStartEndPage } from './ExamStartEndPage';
-import { QuizExerciseCreationPage } from './QuizExerciseCreationPage';
-import { MultipleChoiceQuiz } from './MultipleChoiceQuiz';
-=======
 import { ExamStartEndPage } from './exam/ExamStartEndPage';
 import { QuizExerciseCreationPage } from './QuizExerciseCreationPage';
 import { TextExerciseCreationPage } from './exercises/text/TextExerciseCreationPage';
 import { TextExerciseExampleSubmissionsPage } from './exercises/text/TextExerciseExampleSubmissionsPage';
 import { TextExerciseExampleSubmissionCreationPage } from './exercises/text/TextExerciseExampleSubmissionCreationPage';
->>>>>>> 94b49a97
 
 /**
  * A class which encapsulates all pageobjects, which can be used to automate the Artemis UI.
@@ -39,10 +33,6 @@
     examCreation = new ExamCreationPage();
     examManagement = new ExamManagementPage();
     examStartEnd = new ExamStartEndPage();
-<<<<<<< HEAD
-    quizExerciseCreation = new QuizExerciseCreationPage();
-    multipleChoiceQuiz = new MultipleChoiceQuiz();
-=======
     examNavigationBar = new ExamNavigationBar();
     programmingExercise = {
         editor: new OnlineEditorPage(),
@@ -67,5 +57,4 @@
         creation: new QuizExerciseCreationPage(),
         multipleChoice: new MultipleChoiceQuiz(),
     };
->>>>>>> 94b49a97
 }