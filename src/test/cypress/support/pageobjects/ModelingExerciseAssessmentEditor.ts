--- conflicted
+++ resolved
@@ -1,11 +1,8 @@
 import { AbstractExerciseAssessmentPage } from './assessment/AbstractExerciseAssessmentPage';
-<<<<<<< HEAD
-=======
 import { MODELING_SPACE } from './ModelingEditor';
 
 // TODO: find or create better selectors for this
 const FEEDBACK_CONTAINER = '.sc-lcuiOb';
->>>>>>> 6489376b
 
 /**
  * A class which encapsulates UI selectors and actions for the Modeling Exercise Assessment editor
@@ -16,12 +13,7 @@
     }
 
     assessComponent(points: number, feedback: string) {
-<<<<<<< HEAD
-        cy.get('.sc-nVjpj > :nth-child(1) > :nth-child(2) > :nth-child(1) > :nth-child(2)').type(`${points}`);
-        cy.get('.sc-nVjpj > :nth-child(1) > :nth-child(3)').type(`${feedback}`);
-=======
         cy.get(`${FEEDBACK_CONTAINER} > :nth-child(1) > :nth-child(2) > :nth-child(1) > :nth-child(2)`).type(`${points}`);
         cy.get(`${FEEDBACK_CONTAINER} > :nth-child(1) > :nth-child(3)`).type(`${feedback}`);
->>>>>>> 6489376b
     }
 }