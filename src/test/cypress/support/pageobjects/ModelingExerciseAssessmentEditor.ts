--- conflicted
+++ resolved
@@ -1,11 +1,8 @@
-<<<<<<< HEAD
 import { AbstractExerciseAssessmentPage } from './assessment/AbstractExerciseAssessmentPage';
-=======
 import { MODELING_SPACE } from './ModelingEditor';
 
 // TODO: find or create better selectors for this
 const FEEDBACK_CONTAINER = '.sc-lcuiOb';
->>>>>>> bef1f040
 
 /**
  * A class which encapsulates UI selectors and actions for the Modeling Exercise Assessment editor
