--- conflicted
+++ resolved
@@ -35,21 +35,10 @@
     }
 
     openExamsTab() {
-<<<<<<< HEAD
-        this.getTabBar().find('#exams-tab').click();
-=======
         cy.get('#exam-tab').click();
->>>>>>> 1bd24ed1
     }
 
     openExam(examId: string) {
         cy.get('#exam-' + examId).click();
-<<<<<<< HEAD
-    }
-
-    private getTabBar() {
-        return cy.get('#tab-bar');
-=======
->>>>>>> 1bd24ed1
     }
 }