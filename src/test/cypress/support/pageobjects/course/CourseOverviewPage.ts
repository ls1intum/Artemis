import { BASE_API, GET } from '../../constants';

/**
 * A class which encapsulates UI selectors and actions for the course overview page (/courses/*).
 */
export class CourseOverviewPage {
<<<<<<< HEAD
    startExercise(exerciseId: string) {
=======
    readonly participationRequestId = 'participateInExerciseQuery';

    startExercise(exerciseId: number) {
>>>>>>> 8c56cd7d
        cy.get('#start-exercise-' + exerciseId).click();
    }

    openRunningExercise(exerciseId: number) {
        cy.get('#open-exercise-' + exerciseId).click();
    }

    openRunningProgrammingExercise(exerciseId: number) {
        cy.intercept(GET, BASE_API + 'programming-exercise-participations/*/student-participation-with-latest-result-and-feedbacks').as('initialQuery');
        this.openRunningExercise(exerciseId);
        cy.wait('@initialQuery');
    }

    openExamsTab() {
        cy.get('#exam-tab').click();
    }

    openExam(examId: number) {
        cy.get('#exam-' + examId).click();
    }
}<|MERGE_RESOLUTION|>--- conflicted
+++ resolved
@@ -4,13 +4,9 @@
  * A class which encapsulates UI selectors and actions for the course overview page (/courses/*).
  */
 export class CourseOverviewPage {
-<<<<<<< HEAD
-    startExercise(exerciseId: string) {
-=======
     readonly participationRequestId = 'participateInExerciseQuery';
 
     startExercise(exerciseId: number) {
->>>>>>> 8c56cd7d
         cy.get('#start-exercise-' + exerciseId).click();
     }
 
