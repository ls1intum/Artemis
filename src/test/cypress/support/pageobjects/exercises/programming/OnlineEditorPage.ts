import { DELETE } from './../../../constants';
import { artemis } from './../../../ArtemisTesting';
import { CypressExerciseType } from '../../../requests/CourseManagementRequests';
import { GET, BASE_API, POST } from '../../../constants';
import { CypressCredentials } from '../../../users';

const buildingAndTesting = 'Building and testing...';

/**
 * A class which encapsulates UI selectors and actions for the Online Editor Page.
 */
export class OnlineEditorPage {
    /**
     * @returns the root element of the file browser. Useful for further querying.
     */
    findFileBrowser() {
        return cy.get('#cardFiles');
    }

    /**
     * Focuses the code editor content to allow typing into it.
     */
    focusCodeEditor() {
        // The ace editor is an external element, so we can't freely add ids here
        return cy.get('#ace-code-editor').find('.ace_content').click();
    }

    /**
     * Writes all the content in the corresponding files in the online editor. NOTE: This does not create non existing files.
     * It only opens existing files and writes the content there!
     * @param submission object which contains the information about which files need to be edited with what content
     * @param packageName the package name of the project to overwrite it in the submission templates
     */
    typeSubmission(submission: ProgrammingExerciseSubmission, packageName: string) {
        for (const newFile of submission.files) {
            this.createFileInRootPackage(newFile.name, packageName);
            cy.fixture(newFile.path).then(($fileContent) => {
                const sanitizedContent = this.sanitizeInput($fileContent, packageName);
                this.focusCodeEditor().type(sanitizedContent, { delay: 3 });
                // Delete the remaining content which has been automatically added by the code editor.
                // We simply send as many {del} keystrokes as the file has characters. This shouldn't increase the test runtime by too long since we set the delay to 0.
                const deleteRemainingContent = '{del}'.repeat(sanitizedContent.length);
                cy.focused().type(deleteRemainingContent, { delay: 0 });
            });
        }
        cy.wait(1000);
    }

    /**
     * Makes sure that the input does not contain any characters, which might be recognized by cypress as special characters,
     * and replaces all newlines with the cypress '{enter}' command.
     * Apparently this causes issues in the ace code editor if there is no space before a newline, so we add a space there as well.
     */
    private sanitizeInput(input: string, packageName: string) {
        return input.replace(/\${packageName}/g, packageName).replace(/{/g, '{{}');
    }

    /**
     * Deletes a file in the filebrowser.
     * @param name the file name
     */
    deleteFile(name: string) {
        cy.intercept(DELETE, BASE_API + 'repository/*/**').as('deleteFile');
        this.findFile(name).find('#file-browser-file-delete').click();
        cy.get('#delete-file').click();
        cy.wait('@deleteFile').its('response.statusCode').should('eq', 200);
        this.findFileBrowser().contains(name).should('not.exist');
    }

    /**
     * @param name the file name
     * @returns the root element of a file in the filebrowser
     */
    private findFile(name: string) {
        return this.findFileBrowser().contains(name).parents('#file-browser-file');
    }

    /**
     * Opens a file in the file browser by clicking on it.
     */
    openFileWithName(name: string) {
        this.findFile(name).click().wait(2000);
    }

    /**
     * Submits the currently saved files by clicking on the submit button.
     */
    submit() {
        cy.get('#submit_button').click();
        this.getResultPanel().contains(buildingAndTesting, { timeout: 15000 }).should('be.visible');
        this.getBuildOutput().contains(buildingAndTesting).should('be.visible');
        this.getResultPanel().contains('GRADED', { timeout: 140000 }).should('be.visible');
    }

    /**
     * Creates a file at root level (in the main package) in the file browser.
     * @param fileName the name of the new file (e.g. "Policy.java")
     * @param packageName the name of the package (e.g. "de.test")
     */
    createFileInRootPackage(fileName: string, packageName: string) {
        const packagePath = packageName.replace(/\./g, '/');
        const filePath = `src/${packagePath}/${fileName}`;
        const postRequestId = 'createFile' + fileName;
        const getRequestId = 'getFile' + fileName;
        const requestPath = BASE_API + 'repository/*/file?file=' + filePath;
        cy.get('#file-browser-folder-create-file').click().wait(500);
        cy.intercept(POST, requestPath).as(postRequestId);
        cy.intercept(GET, requestPath).as(getRequestId);
        cy.get('#file-browser-create-node').type(fileName).wait(500).type('{enter}');
        cy.wait('@' + postRequestId)
            .its('response.statusCode')
            .should('eq', 200);
        cy.wait('@' + getRequestId)
            .its('response.statusCode')
            .should('eq', 200);
        this.findFileBrowser().contains(fileName).should('be.visible').wait(500);
    }

    /**
     * @returns the root element of the result panel. This can be used for further querying inside this panel
     */
    getResultPanel() {
        return cy.get('#result');
    }

    /**
     * @returns the root element of the panel, which shows the CI build output.
     */
    getBuildOutput() {
        return cy.get('#cardBuildOutput');
    }
}

/**
 * General method for entering, submitting and verifying something in the online editor.
 */
export function makeSubmissionAndVerifyResults(editorPage: OnlineEditorPage, packageName: string, submission: ProgrammingExerciseSubmission, verifyOutput: () => void) {
    // We create an empty file so that the file browser does not create an extra subfolder when all files are deleted
    editorPage.createFileInRootPackage('placeholderFile', packageName);
    // We delete all existing files, so we can create new files and don't have to delete their already existing content
    editorPage.deleteFile('Client.java');
    editorPage.deleteFile('BubbleSort.java');
    editorPage.deleteFile('MergeSort.java');
    editorPage.typeSubmission(submission, packageName);
    editorPage.submit();
    verifyOutput();
}

/**
 * Starts the participation in the test programming exercise.
 */
<<<<<<< HEAD
export function startParticipationInProgrammingExercise(courseName: string, programmingExerciseName: string, credentials: CypressCredentials) {
    const courseOverview = artemis.pageobjects.course.overview;
=======
export function startParticipationInProgrammingExercise(courseId: string, exerciseId: string, credentials: CypressCredentials) {
    const courseOverview = artemis.pageobjects.courseOverview;
    const courses = artemis.pageobjects.courses;
>>>>>>> 1bd24ed1
    cy.login(credentials, '/');
    cy.url().should('include', '/courses');
    cy.log('Participating in the programming exercise as a student...');
    courses.openCourse(courseId);
    cy.url().should('include', '/exercises');
    courseOverview.startExercise(exerciseId, CypressExerciseType.PROGRAMMING);
    courseOverview.openRunningProgrammingExercise(exerciseId);
}

/**
 * A class which encapsulates a programming exercise submission taken from the k6 resources.
 *
 * @param files An array of containers, which contain the file path of the changed file as well as its name.
 */
export class ProgrammingExerciseSubmission {
    files: ProgrammingExerciseFile[];
}

class ProgrammingExerciseFile {
    name: string;
    path: string;
}<|MERGE_RESOLUTION|>--- conflicted
+++ resolved
@@ -149,14 +149,9 @@
 /**
  * Starts the participation in the test programming exercise.
  */
-<<<<<<< HEAD
-export function startParticipationInProgrammingExercise(courseName: string, programmingExerciseName: string, credentials: CypressCredentials) {
+export function startParticipationInProgrammingExercise(courseId: string, exerciseId: string, credentials: CypressCredentials) {
     const courseOverview = artemis.pageobjects.course.overview;
-=======
-export function startParticipationInProgrammingExercise(courseId: string, exerciseId: string, credentials: CypressCredentials) {
-    const courseOverview = artemis.pageobjects.courseOverview;
-    const courses = artemis.pageobjects.courses;
->>>>>>> 1bd24ed1
+    const courses = artemis.pageobjects.course.list;
     cy.login(credentials, '/');
     cy.url().should('include', '/courses');
     cy.log('Participating in the programming exercise as a student...');
