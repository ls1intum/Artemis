import { DELETE } from './../../../constants';
import { artemis } from './../../../ArtemisTesting';
import { GET, BASE_API, POST } from '../../../constants';
import { CypressCredentials } from '../../../users';

const buildingAndTesting = 'Building and testing...';

/**
 * A class which encapsulates UI selectors and actions for the Online Editor Page.
 */
export class OnlineEditorPage {
    /**
     * @returns the root element of the file browser. Useful for further querying.
     */
    findFileBrowser() {
        return cy.get('#cardFiles');
    }

    /**
     * Focuses the code editor content to allow typing into it.
     */
    focusCodeEditor() {
        // The ace editor is an external element, so we can't freely add ids here
        return cy.get('#ace-code-editor').find('.ace_content').click();
    }

    /**
     * Writes all the content in the corresponding files in the online editor. NOTE: This does not create non existing files.
     * It only opens existing files and writes the content there!
     * @param submission object which contains the information about which files need to be edited with what content
     * @param packageName the package name of the project to overwrite it in the submission templates
     */
    typeSubmission(submission: ProgrammingExerciseSubmission, packageName: string) {
        for (const newFile of submission.files) {
            this.createFileInRootPackage(newFile.name, packageName);
            cy.fixture(newFile.path).then(($fileContent) => {
                const sanitizedContent = this.sanitizeInput($fileContent, packageName);
                this.focusCodeEditor().type(sanitizedContent, { delay: 3 });
                // Delete the remaining content which has been automatically added by the code editor.
                // We simply send as many {del} keystrokes as the file has characters. This shouldn't increase the test runtime by too long since we set the delay to 0.
                const deleteRemainingContent = '{del}'.repeat(sanitizedContent.length);
                cy.focused().type(deleteRemainingContent, { delay: 0 });
            });
        }
        cy.wait(1000);
    }

    /**
     * Makes sure that the input does not contain any characters, which might be recognized by cypress as special characters,
     * and replaces all newlines with the cypress '{enter}' command.
     * Apparently this causes issues in the ace code editor if there is no space before a newline, so we add a space there as well.
     */
    private sanitizeInput(input: string, packageName: string) {
        return input.replace(/\${packageName}/g, packageName).replace(/{/g, '{{}');
    }

    /**
     * Deletes a file in the filebrowser.
     * @param name the file name
     */
    deleteFile(name: string) {
        cy.intercept(DELETE, BASE_API + 'repository/*/**').as('deleteFile');
        this.findFile(name).find('#file-browser-file-delete').click();
        cy.get('#delete-file').click();
        cy.wait('@deleteFile').its('response.statusCode').should('eq', 200);
        this.findFileBrowser().contains(name).should('not.exist');
    }

    /**
     * @param name the file name
     * @returns the root element of a file in the filebrowser
     */
    private findFile(name: string) {
        return this.findFileBrowser().contains(name).parents('#file-browser-file');
    }

    /**
     * Opens a file in the file browser by clicking on it.
     */
    openFileWithName(name: string) {
        this.findFile(name).click().wait(2000);
    }

    /**
     * Submits the currently saved files by clicking on the submit button.
     */
    submit() {
        cy.get('#submit_button').click();
        this.getResultPanel().contains(buildingAndTesting, { timeout: 15000 }).should('be.visible');
        this.getBuildOutput().contains(buildingAndTesting).should('be.visible');
        this.getResultPanel().contains('GRADED', { timeout: 140000 }).should('be.visible');
    }

    /**
     * Creates a file at root level (in the main package) in the file browser.
     * @param fileName the name of the new file (e.g. "Policy.java")
     * @param packageName the name of the package (e.g. "de.test")
     */
    createFileInRootPackage(fileName: string, packageName: string) {
        const packagePath = packageName.replace(/\./g, '/');
        const filePath = `src/${packagePath}/${fileName}`;
        const postRequestId = 'createFile' + fileName;
        const getRequestId = 'getFile' + fileName;
        const requestPath = BASE_API + 'repository/*/file?file=' + filePath;
        cy.get('#file-browser-folder-create-file').click().wait(500);
        cy.intercept(POST, requestPath).as(postRequestId);
        cy.intercept(GET, requestPath).as(getRequestId);
        cy.get('#file-browser-create-node').type(fileName).wait(500).type('{enter}');
        cy.wait('@' + postRequestId)
            .its('response.statusCode')
            .should('eq', 200);
        cy.wait('@' + getRequestId)
            .its('response.statusCode')
            .should('eq', 200);
        this.findFileBrowser().contains(fileName).should('be.visible').wait(500);
    }

    /**
     * @returns the root element of the result panel. This can be used for further querying inside this panel
     */
    getResultPanel() {
        return cy.get('#result');
    }

    /**
     * @returns the root element of the panel, which shows the CI build output.
     */
    getBuildOutput() {
        return cy.get('#cardBuildOutput');
    }
}

/**
 * General method for entering, submitting and verifying something in the online editor.
 */
export function makeSubmissionAndVerifyResults(editorPage: OnlineEditorPage, packageName: string, submission: ProgrammingExerciseSubmission, verifyOutput: () => void) {
    // We create an empty file so that the file browser does not create an extra subfolder when all files are deleted
    editorPage.createFileInRootPackage('placeholderFile', packageName);
    // We delete all existing files, so we can create new files and don't have to delete their already existing content
    editorPage.deleteFile('Client.java');
    editorPage.deleteFile('BubbleSort.java');
    editorPage.deleteFile('MergeSort.java');
    editorPage.typeSubmission(submission, packageName);
    editorPage.submit();
    verifyOutput();
}

/**
 * Starts the participation in the test programming exercise.
 */
<<<<<<< HEAD
export function startParticipationInProgrammingExercise(courseId: number, exerciseId: number, credentials: CypressCredentials) {
    const courseOverview = artemis.pageobjects.courseOverview;
    const courses = artemis.pageobjects.courses;
=======
export function startParticipationInProgrammingExercise(courseId: string, exerciseId: string, credentials: CypressCredentials) {
    const courseOverview = artemis.pageobjects.course.overview;
    const courses = artemis.pageobjects.course.list;
>>>>>>> 7aee30f7
    cy.login(credentials, '/');
    cy.url().should('include', '/courses');
    cy.log('Participating in the programming exercise as a student...');
    courses.openCourse(courseId!);
    cy.url().should('include', '/exercises');
    courseOverview.startExercise(exerciseId);
    courseOverview.openRunningProgrammingExercise(exerciseId);
}

/**
 * A class which encapsulates a programming exercise submission taken from the k6 resources.
 *
 * @param files An array of containers, which contain the file path of the changed file as well as its name.
 */
export class ProgrammingExerciseSubmission {
    files: ProgrammingExerciseFile[];
}

class ProgrammingExerciseFile {
    name: string;
    path: string;
}<|MERGE_RESOLUTION|>--- conflicted
+++ resolved
@@ -148,15 +148,9 @@
 /**
  * Starts the participation in the test programming exercise.
  */
-<<<<<<< HEAD
 export function startParticipationInProgrammingExercise(courseId: number, exerciseId: number, credentials: CypressCredentials) {
-    const courseOverview = artemis.pageobjects.courseOverview;
-    const courses = artemis.pageobjects.courses;
-=======
-export function startParticipationInProgrammingExercise(courseId: string, exerciseId: string, credentials: CypressCredentials) {
     const courseOverview = artemis.pageobjects.course.overview;
     const courses = artemis.pageobjects.course.list;
->>>>>>> 7aee30f7
     cy.login(credentials, '/');
     cy.url().should('include', '/courses');
     cy.log('Participating in the programming exercise as a student...');
