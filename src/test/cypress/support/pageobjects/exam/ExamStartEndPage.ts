import { COURSE_BASE, POST } from '../../constants';
import { users } from '../../users';
<<<<<<< HEAD
import { GET, POST } from '../../constants';
=======
>>>>>>> 2588dbda

export class ExamStartEndPage {
    enterFirstnameLastname() {
        users.getAccountInfo((account: any) => cy.get('#fullname').type((account.firstName ?? '') + ' ' + (account.lastName ?? '')));
    }

    setConfirmCheckmark(timeout?: number) {
        cy.get('#confirmBox', { timeout }).check();
    }

    pressStart() {
        cy.get('#start-exam').click();
    }

    clickContinue() {
        cy.get('#continue').click();
    }

    pressFinish() {
        cy.intercept(POST, COURSE_BASE + '*/exams/*/student-exams/submit').as('finishExam');
        cy.get('#end-exam').click();
        return cy.wait('@finishExam');
    }

    startExam() {
        this.setConfirmCheckmark();
        this.enterFirstnameLastname();
        this.pressStart();
    }

    finishExam(timeout?: number) {
        this.setConfirmCheckmark(timeout ? timeout : Cypress.config('defaultCommandTimeout'));
        this.enterFirstnameLastname();
        return this.pressFinish();
    }

    pressShowSummary() {
        cy.intercept(GET, COURSE_BASE + '*/exams/*/student-exams/*/summary').as('examSummaryDownload');
        cy.get('#showExamSummaryButton').should('be.visible').should('not.have.attr', 'disabled', { timeout: 15000 }).click();
        cy.wait('@examSummaryDownload');
    }
}<|MERGE_RESOLUTION|>--- conflicted
+++ resolved
@@ -1,9 +1,5 @@
-import { COURSE_BASE, POST } from '../../constants';
+import { COURSE_BASE, GET, POST } from '../../constants';
 import { users } from '../../users';
-<<<<<<< HEAD
-import { GET, POST } from '../../constants';
-=======
->>>>>>> 2588dbda
 
 export class ExamStartEndPage {
     enterFirstnameLastname() {
