--- conflicted
+++ resolved
@@ -8,13 +8,8 @@
     ],
     "devDependencies": {
         "@4tw/cypress-drag-drop": "2.2.3",
-<<<<<<< HEAD
         "@heddendorp/coverage-git-compare": "1.8.6",
         "@heddendorp/cypress-plugin-multilanguage-coverage": "1.7.3",
-=======
-        "@heddendorp/coverage-git-compare": "1.8.5",
-        "@heddendorp/cypress-plugin-multilanguage-coverage": "1.7.1",
->>>>>>> b65c21f9
         "@types/node": "18.11.18",
         "cypress": "12.4.1",
         "cypress-file-upload": "5.0.8",
