{
    "name": "artemis_cypress",
    "description": "Cypress tests for Artemis",
    "private": true,
    "license": "MIT",
    "cacheDirectories": [
        "node_modules"
    ],
    "devDependencies": {
<<<<<<< HEAD
        "@4tw/cypress-drag-drop": "2.1.0",
        "@heddendorp/coverage-git-compare": "1.3.1",
        "@types/node": "18.7.16",
        "cypress": "9.5.4",
=======
        "@4tw/cypress-drag-drop": "2.2.3",
        "@types/node": "18.11.18",
        "cypress": "12.2.0",
>>>>>>> 6a7bfe2c
        "cypress-file-upload": "5.0.8",
        "cypress-wait-until": "1.7.2",
        "typescript": "4.9.4",
        "uuid": "9.0.0",
        "wait-on": "7.0.1"
    },
    "scripts": {
        "cypress:open": "cypress open",
        "cypress:run": "cypress run --browser=chrome",
        "detect:flakies": "coverage-git-compare bamboo $BAMBOO_PLAN_KEY $BAMBOO_TOKEN",
        "update": "npm-upgrade"
    },
    "dependencies": {
        "@heddendorp/cypress-plugin-multilanguage-coverage": "1.2.1"
    }
}<|MERGE_RESOLUTION|>--- conflicted
+++ resolved
@@ -7,16 +7,10 @@
         "node_modules"
     ],
     "devDependencies": {
-<<<<<<< HEAD
-        "@4tw/cypress-drag-drop": "2.1.0",
         "@heddendorp/coverage-git-compare": "1.3.1",
-        "@types/node": "18.7.16",
-        "cypress": "9.5.4",
-=======
         "@4tw/cypress-drag-drop": "2.2.3",
         "@types/node": "18.11.18",
         "cypress": "12.2.0",
->>>>>>> 6a7bfe2c
         "cypress-file-upload": "5.0.8",
         "cypress-wait-until": "1.7.2",
         "typescript": "4.9.4",
