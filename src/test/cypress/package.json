--- conflicted
+++ resolved
@@ -26,14 +26,9 @@
     "scripts": {
         "cypress:open": "cypress open",
         "cypress:run": "cypress run --browser=chrome",
-<<<<<<< HEAD
-        "cypress:record:mysql": "npx cypress-cloud run --record --ci-build-id \"${SORRY_CYPRESS_BRANCH_NAME} #${SORRY_CYPRESS_BUILD_ID} ${SORRY_CYPRESS_RERUN_COUNT} (MySQL)\"",
-        "cypress:record:postgres": "npx cypress-cloud run --record --ci-build-id \"${SORRY_CYPRESS_BRANCH_NAME} #${SORRY_CYPRESS_BUILD_ID} ${SORRY_CYPRESS_RERUN_COUNT} (Postgres)\"",
-=======
         "cypress:setup": "cypress install && cypress run --quiet --spec init/ImportUsers.cy.ts",
-        "cypress:record:mysql": "npx cypress-cloud run --parallel --record --ci-build-id \"${SORRY_CYPRESS_BRANCH_NAME} #${SORRY_CYPRESS_BUILD_ID} (MySQL)\"",
-        "cypress:record:postgres": "npx cypress-cloud run --parallel --record --ci-build-id \"${SORRY_CYPRESS_BRANCH_NAME} #${SORRY_CYPRESS_BUILD_ID} (Postgres)\"",
->>>>>>> bf85a5db
+        "cypress:record:mysql": "npx cypress-cloud run --parallel --record --ci-build-id \"${SORRY_CYPRESS_BRANCH_NAME} #${SORRY_CYPRESS_BUILD_ID} ${SORRY_CYPRESS_RERUN_COUNT} (MySQL)\"",
+        "cypress:record:postgres": "npx cypress-cloud run --parallel --record --ci-build-id \"${SORRY_CYPRESS_BRANCH_NAME} #${SORRY_CYPRESS_BUILD_ID} ${SORRY_CYPRESS_RERUN_COUNT} (Postgres)\"",
         "update": "npm-upgrade"
     }
 }