--- conflicted
+++ resolved
@@ -15,17 +15,11 @@
         "uuid": "8.3.2"
     },
     "scripts": {
-<<<<<<< HEAD
-        "cypress:open": "yarn run cypress open ",
-        "cypress:run": "yarn run cypress run --browser=chrome",
-        "update": "yarn upgrade-interactive --latest"
+        "cypress:open": "cypress open",
+        "cypress:run": "cypress run --browser=chrome",
+        "update": "npm-upgrade"
     },
     "dependencies": {
         "cypress-file-upload": "5.0.8"
-=======
-        "cypress:open": "cypress open",
-        "cypress:run": "cypress run --browser=chrome",
-        "update": "npm-upgrade"
->>>>>>> e106619e
     }
 }