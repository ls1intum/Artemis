import { Interception } from 'cypress/types/net-stubbing';
import { convertModelAfterMultiPart } from '../../support/requests/CourseManagementRequests';
<<<<<<< HEAD
import { BASE_API, PUT } from '../../support/constants';
=======
>>>>>>> 83f04ae5
import { courseCreation, courseManagement, courseManagementRequest, navigationBar } from '../../support/artemis';
import { convertBooleanToYesNo, dayjsToString, generateUUID, trimDate } from '../../support/utils';
import { Course } from 'app/entities/course.model';
import day from 'dayjs/esm';
import { admin, studentOne } from '../../support/users';

// Common primitives
const courseData = {
    title: '',
    shortName: '',
    description: 'Lore Impsum',
    startDate: day(),
    endDate: day().add(1, 'day'),
    testCourse: true,
    semester: 'SS23',
    maxPoints: 40,
    programmingLanguage: 'JAVA',
    customizeGroupNames: false,
    studentGroupName: Cypress.env('studentGroupName'),
    tutorGroupName: Cypress.env('tutorGroupName'),
    editorGroupName: Cypress.env('editorGroupName'),
    instructorGroupName: Cypress.env('instructorGroupName'),
    enableComplaints: true,
    maxComplaints: 5,
    maxTeamComplaints: 3,
    maxComplaintTimeDays: 6,
    enableMoreFeedback: true,
    maxRequestMoreFeedbackTimeDays: 4,
    onlineCourse: true,
    presentationScoreEnabled: true,
    presentationScore: 10,
};

const editedCourseData = {
    title: '',
    testCourse: false,
};

const allowGroupCustomization: boolean = Cypress.env('allowGroupCustomization');
const dateFormat = 'MMM D, YYYY HH:mm';

describe('Course management', () => {
    describe('Manual student selection', () => {
        let course: Course;

        before('Create course', () => {
            cy.login(admin, '/');
            const uid = generateUUID();
            courseData.title = 'Course ' + uid;
            courseData.shortName = 'cypress' + uid;
            courseManagementRequest.createCourse(false, courseData.title, courseData.shortName).then((response) => {
                course = convertModelAfterMultiPart(response);
            });
        });

        it('Manually adds and removes a student', () => {
            const username = studentOne.username;
            navigationBar.openCourseManagement();
            courseManagement.openCourse(course.id!);
            courseManagement.addStudentToCourse(studentOne);
            courseManagement.getRegisteredStudents().contains(username).should('be.visible');
            navigationBar.openCourseManagement();
            courseManagement.openCourse(course.id!);
            courseManagement.getCourseStudentGroupName().contains(`artemis-${course.shortName}-students (1)`);

            navigationBar.openCourseManagement();
            courseManagement.openStudentOverviewOfCourse(course.id!);
            courseManagement.removeFirstUser();
            courseManagement.getRegisteredStudents().contains(username).should('not.exist');
            navigationBar.openCourseManagement();
            courseManagement.openCourse(course.id!);
            courseManagement.getCourseStudentGroupName().contains(`artemis-${course.shortName}-students (0)`);
        });

        after('Delete course', () => {
            courseManagementRequest.deleteCourse(course, admin);
        });
    });

    describe('Course creation', () => {
        let course: Course;
        let course2: Course;

        beforeEach('Set course title and shortname', () => {
            cy.login(admin, '/');
            const uid = generateUUID();
            courseData.title = 'Course ' + uid;
            courseData.shortName = 'cypress' + uid;
        });

        it('Creates a new course', () => {
            navigationBar.openCourseManagement();
            courseManagement.openCourseCreation();
            courseCreation.setTitle(courseData.title);
            courseCreation.setShortName(courseData.shortName);
            courseCreation.setDescription(courseData.description);
            courseCreation.setTestCourse(courseData.testCourse);
            courseCreation.setStartDate(courseData.startDate);
            courseCreation.setEndDate(courseData.endDate);
            courseCreation.setSemester(courseData.semester);
            courseCreation.setCourseMaxPoints(courseData.maxPoints);
            courseCreation.setProgrammingLanguage(courseData.programmingLanguage);
            courseCreation.setEnableComplaints(courseData.enableComplaints);
            courseCreation.setMaxComplaints(courseData.maxComplaints);
            courseCreation.setMaxTeamComplaints(courseData.maxTeamComplaints);
            courseCreation.setMaxComplaintsTimeDays(courseData.maxComplaintTimeDays);
            courseCreation.setEnableMoreFeedback(courseData.enableMoreFeedback);
            courseCreation.setMaxRequestMoreFeedbackTimeDays(courseData.maxRequestMoreFeedbackTimeDays);
            courseCreation.setOnlineCourse(courseData.onlineCourse);
            courseCreation.setCustomizeGroupNames(courseData.customizeGroupNames);
            courseCreation.submit().then((request: Interception) => {
                const courseBody = request.response!.body;
                course = courseBody;
                expect(courseBody.title).to.eq(courseData.title);
                expect(courseBody.shortName).to.eq(courseData.shortName);
                expect(courseBody.description).to.eq(courseData.description);
                expect(courseBody.testCourse).to.eq(courseData.testCourse);
                expect(trimDate(courseBody.startDate)).to.eq(trimDate(dayjsToString(courseData.startDate)));
                expect(trimDate(courseBody.endDate)).to.eq(trimDate(dayjsToString(courseData.endDate)));
                expect(courseBody.semester).to.eq(courseData.semester);
                expect(courseBody.maxPoints).to.eq(courseData.maxPoints);
                expect(courseBody.defaultProgrammingLanguage).to.eq(courseData.programmingLanguage);
                expect(courseBody.complaintsEnabled).to.eq(courseData.enableComplaints);
                expect(courseBody.maxComplaints).to.eq(courseData.maxComplaints);
                expect(courseBody.maxTeamComplaints).to.eq(courseData.maxTeamComplaints);
                expect(courseBody.maxComplaintTimeDays).to.eq(courseData.maxComplaintTimeDays);
                expect(courseBody.requestMoreFeedbackEnabled).to.eq(courseData.enableMoreFeedback);
                expect(courseBody.onlineCourse).to.eq(courseData.onlineCourse);
                expect(courseBody.studentGroupName).to.eq(`artemis-${courseData.shortName}-students`);
                expect(courseBody.editorGroupName).to.eq(`artemis-${courseData.shortName}-editors`);
                expect(courseBody.instructorGroupName).to.eq(`artemis-${courseData.shortName}-instructors`);
                expect(courseBody.teachingAssistantGroupName).to.eq(`artemis-${courseData.shortName}-tutors`);
            });
            courseManagement.getCourseHeaderTitle().contains(courseData.title).should('be.visible');
            courseManagement.getCourseHeaderDescription().contains(courseData.description);
            courseManagement.getCourseTitle().contains(courseData.title);
            courseManagement.getCourseShortName().contains(courseData.shortName);
            courseManagement.getCourseStudentGroupName().contains(`artemis-${courseData.shortName}-students (0)`);
            courseManagement.getCourseTutorGroupName().contains(`artemis-${courseData.shortName}-tutors (0)`);
            courseManagement.getCourseEditorGroupName().contains(`artemis-${courseData.shortName}-editors (0)`);
            courseManagement.getCourseInstructorGroupName().contains(`artemis-${courseData.shortName}-instructors (0)`);
            courseManagement.getCourseStartDate().contains(courseData.startDate.format(dateFormat));
            courseManagement.getCourseEndDate().contains(courseData.endDate.format(dateFormat));
            courseManagement.getCourseSemester().contains(courseData.semester);
            courseManagement.getCourseProgrammingLanguage().contains(courseData.programmingLanguage);
            courseManagement.getCourseTestCourse().contains(convertBooleanToYesNo(courseData.testCourse));
            courseManagement.getCourseOnlineCourse().contains(convertBooleanToYesNo(courseData.onlineCourse));
            courseManagement.getCourseMaxComplaints().contains(courseData.maxComplaints);
            courseManagement.getCourseMaxTeamComplaints().contains(courseData.maxTeamComplaints);
            courseManagement.getMaxComplaintTimeDays().contains(courseData.maxComplaintTimeDays);
            courseManagement.getMaxRequestMoreFeedbackTimeDays().contains(courseData.maxRequestMoreFeedbackTimeDays);
        });

        if (allowGroupCustomization) {
            it('Creates a new course with custom groups', () => {
                navigationBar.openCourseManagement();
                courseManagement.openCourseCreation();
                courseCreation.setTitle(courseData.title);
                courseCreation.setShortName(courseData.shortName);
                courseCreation.setTestCourse(courseData.testCourse);
                courseCreation.setCustomizeGroupNames(true);
                courseCreation.setStudentGroup(courseData.studentGroupName);
                courseCreation.setTutorGroup(courseData.tutorGroupName);
                courseCreation.setEditorGroup(courseData.editorGroupName);
                courseCreation.setInstructorGroup(courseData.instructorGroupName);
                courseCreation.submit().then((request: Interception) => {
                    const courseBody = request.response!.body;
                    course2 = courseBody;
                    expect(courseBody.title).to.eq(courseData.title);
                    expect(courseBody.shortName).to.eq(courseData.shortName);
                    expect(courseBody.testCourse).to.eq(courseData.testCourse);
                    expect(courseBody.studentGroupName).to.eq(courseData.studentGroupName);
                    expect(courseBody.teachingAssistantGroupName).to.eq(courseData.tutorGroupName);
                    expect(courseBody.editorGroupName).to.eq(courseData.editorGroupName);
                    expect(courseBody.instructorGroupName).to.eq(courseData.instructorGroupName);
                });
                courseManagement.getCourseHeaderTitle().contains(courseData.title).should('be.visible');
                courseManagement.getCourseTitle().contains(courseData.title);
                courseManagement.getCourseShortName().contains(courseData.shortName);
                courseManagement.getCourseTestCourse().contains(convertBooleanToYesNo(courseData.testCourse));
                courseManagement.getCourseStudentGroupName().contains(courseData.studentGroupName);
                courseManagement.getCourseTutorGroupName().contains(courseData.tutorGroupName);
                courseManagement.getCourseEditorGroupName().contains(courseData.editorGroupName);
                courseManagement.getCourseInstructorGroupName().contains(courseData.instructorGroupName);
            });
        }

        after('Delete courses', () => {
            courseManagementRequest.deleteCourse(course, admin);
            courseManagementRequest.deleteCourse(course2, admin);
        });
    });

    describe('Course edit', () => {
        let course: Course;

        before('Create course', () => {
            cy.login(admin, '/');
            const uid = generateUUID();
            courseData.title = 'Course ' + uid;
            courseData.shortName = 'cypress' + uid;
            courseManagementRequest.createCourse(false, courseData.title, courseData.shortName).then((response) => {
                course = convertModelAfterMultiPart(response);
            });
        });

        it('Edits a existing course', () => {
            const uid = generateUUID();
            editedCourseData.title = 'Course ' + uid;

            navigationBar.openCourseManagement();
            courseManagement.openCourse(course.id!);
            courseManagement.openCourseEdit();

            courseCreation.setTitle(editedCourseData.title);
            courseCreation.setTestCourse(editedCourseData.testCourse);

            courseCreation.update().then((request: Interception) => {
                course = request.response!.body;
                expect(course.title).to.eq(editedCourseData.title);
                expect(course.shortName).to.eq(courseData.shortName);
                expect(course.testCourse).to.eq(editedCourseData.testCourse);
            });
            courseManagement.getCourseHeaderTitle().contains(editedCourseData.title).should('be.visible');
            courseManagement.getCourseTitle().contains(editedCourseData.title);
            courseManagement.getCourseShortName().contains(courseData.shortName);
            courseManagement.getCourseTestCourse().contains(convertBooleanToYesNo(editedCourseData.testCourse));
        });

        after('Delete course', () => {
            courseManagementRequest.deleteCourse(course, admin);
        });
    });

    describe('Course deletion', () => {
        let course: Course;

        before('Create course', () => {
            cy.login(admin, '/');
            courseManagementRequest.createCourse().then((response) => {
                course = convertModelAfterMultiPart(response);
            });
        });

        it('Deletes an existing course', () => {
            navigationBar.openCourseManagement();
            courseManagement.openCourse(course.id!);
            courseManagement.deleteCourse(course);
            courseManagement.getCourse(course.id!).should('not.exist');
        });
    });

    describe('Course icon deletion', () => {
        describe('Course within icon', () => {
            let course: Course;

<<<<<<< HEAD
        it('Deletes an existing course icon', () => {
            cy.fixture('course/icon.png', 'base64')
                .then(Cypress.Blob.base64StringToBlob)
                .then((blob) => {
                    courseManagementRequest
                        .createCourse(false, courseData.title, courseData.shortName, day().subtract(2, 'hours'), day().add(2, 'hours'), 'icon.png', blob)
                        .then((response) => {
                            course = convertModelAfterMultiPart(response);
                            courseId = course.id!;
                            cy.intercept(PUT, BASE_API + 'courses/' + courseId).as('updateCourseQuery');
=======
            before('Creates course with icon', () => {
                cy.login(admin, '/');
                cy.fixture('course/icon.png', 'base64')
                    .then(Cypress.Blob.base64StringToBlob)
                    .then((blob) => {
                        courseManagementRequest.createCourse(false, undefined, undefined, day().subtract(2, 'hours'), day().add(2, 'hours'), 'icon.png', blob).then((response) => {
                            course = convertModelAfterMultiPart(response);
>>>>>>> 83f04ae5
                        });
                    });
            });

            it('Deletes an existing course icon', () => {
                navigationBar.openCourseManagement();
                courseManagement.openCourse(course.id!);
                courseManagement.clickEditCourse();
                courseManagement.removeIconFromCourse();
                courseManagement.updateCourse(course).then(() => {
                    courseManagement.clickEditCourse();
                    courseManagement.checkCourseHasNoIcon();
                });
            });

<<<<<<< HEAD
        it('Deletes not existing course icon', () => {
            courseManagementRequest.createCourse(false, courseData.title, courseData.shortName, day().subtract(2, 'hours'), day().add(2, 'hours')).then((response) => {
                course = convertModelAfterMultiPart(response);
                courseId = course.id!;
=======
            after('Delete course', () => {
                courseManagementRequest.deleteCourse(course, admin);
>>>>>>> 83f04ae5
            });
        });

        describe('Course without icon', () => {
            let course: Course;

            before('Creates course without icon', () => {
                cy.login(admin, '/');
                courseManagementRequest.createCourse().then((response) => {
                    course = convertModelAfterMultiPart(response);
                });
            });

            it('Deletes not existing course icon', () => {
                navigationBar.openCourseManagement();
                courseManagement.openCourse(course.id!);
                courseManagement.clickEditCourse();
                courseManagement.checkCourseHasNoIcon();
            });

            after('Delete courses', () => {
                courseManagementRequest.deleteCourse(course, admin);
            });
        });
    });
});<|MERGE_RESOLUTION|>--- conflicted
+++ resolved
@@ -1,9 +1,5 @@
 import { Interception } from 'cypress/types/net-stubbing';
 import { convertModelAfterMultiPart } from '../../support/requests/CourseManagementRequests';
-<<<<<<< HEAD
-import { BASE_API, PUT } from '../../support/constants';
-=======
->>>>>>> 83f04ae5
 import { courseCreation, courseManagement, courseManagementRequest, navigationBar } from '../../support/artemis';
 import { convertBooleanToYesNo, dayjsToString, generateUUID, trimDate } from '../../support/utils';
 import { Course } from 'app/entities/course.model';
@@ -260,18 +256,6 @@
         describe('Course within icon', () => {
             let course: Course;
 
-<<<<<<< HEAD
-        it('Deletes an existing course icon', () => {
-            cy.fixture('course/icon.png', 'base64')
-                .then(Cypress.Blob.base64StringToBlob)
-                .then((blob) => {
-                    courseManagementRequest
-                        .createCourse(false, courseData.title, courseData.shortName, day().subtract(2, 'hours'), day().add(2, 'hours'), 'icon.png', blob)
-                        .then((response) => {
-                            course = convertModelAfterMultiPart(response);
-                            courseId = course.id!;
-                            cy.intercept(PUT, BASE_API + 'courses/' + courseId).as('updateCourseQuery');
-=======
             before('Creates course with icon', () => {
                 cy.login(admin, '/');
                 cy.fixture('course/icon.png', 'base64')
@@ -279,7 +263,6 @@
                     .then((blob) => {
                         courseManagementRequest.createCourse(false, undefined, undefined, day().subtract(2, 'hours'), day().add(2, 'hours'), 'icon.png', blob).then((response) => {
                             course = convertModelAfterMultiPart(response);
->>>>>>> 83f04ae5
                         });
                     });
             });
@@ -295,15 +278,8 @@
                 });
             });
 
-<<<<<<< HEAD
-        it('Deletes not existing course icon', () => {
-            courseManagementRequest.createCourse(false, courseData.title, courseData.shortName, day().subtract(2, 'hours'), day().add(2, 'hours')).then((response) => {
-                course = convertModelAfterMultiPart(response);
-                courseId = course.id!;
-=======
             after('Delete course', () => {
                 courseManagementRequest.deleteCourse(course, admin);
->>>>>>> 83f04ae5
             });
         });
 
