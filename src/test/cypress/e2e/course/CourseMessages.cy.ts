import { Channel } from 'app/entities/metis/conversation/channel.model';
import { Course } from 'app/entities/course.model';
import { GroupChat } from 'app/entities/metis/conversation/group-chat.model';
import { courseManagementRequest, courseMessages } from '../../support/artemis';
<<<<<<< HEAD
import { convertModelAfterMultiPart } from '../../support/requests/CourseManagementRequests';
import { ExamBuilder } from '../../support/requests/CourseManagementRequests';
=======
import { ExamBuilder, convertModelAfterMultiPart } from '../../support/requests/CourseManagementRequests';
>>>>>>> 83f04ae5
import { admin, instructor, studentOne, studentTwo, tutor, users } from '../../support/users';
import { titleLowercase } from '../../support/utils';

describe('Course messages', () => {
    let course: Course;

    before('Create course', () => {
        cy.login(admin);
<<<<<<< HEAD
        const uid = generateUUID();
        courseName = 'Cypress course' + uid;
        courseShortName = 'cypress' + uid;
        courseManagementRequest.createCourse(false, courseName, courseShortName).then((response) => {
            course = convertModelAfterMultiPart(response);
            courseId = course.id!;
=======
        courseManagementRequest.createCourse().then((response) => {
            course = convertModelAfterMultiPart(response);
>>>>>>> 83f04ae5
            courseManagementRequest.addInstructorToCourse(course, instructor);
            courseManagementRequest.addTutorToCourse(course, tutor);
            courseManagementRequest.addStudentToCourse(course, studentOne);
            courseManagementRequest.addStudentToCourse(course, studentTwo);
        });
    });

    describe('Channel messages', () => {
        describe('Create channel', () => {
            it('check for pre-created channels', () => {
                cy.login(instructor, `/courses/${course.id}/messages`);
                courseMessages.browseChannelsButton();
                courseMessages.checkChannelsExists('tech-support');
                courseMessages.checkChannelsExists('organization');
                courseMessages.checkChannelsExists('random');
                courseMessages.checkChannelsExists('announcement');
            });

            it('instructors should be able to create public announcement channel', () => {
                cy.login(instructor, `/courses/${course.id}/messages`);
                const name = 'public-ancmnt-ch';
                courseMessages.createChannelButton();
                courseMessages.setName(name);
                courseMessages.setDescription('A public announcement channel');
                courseMessages.setPublic();
                courseMessages.setAnnouncementChannel();
                courseMessages.createChannel(true, true);
                courseMessages.getName().contains(name);
            });

            it('instructors should be able to create private announcement channel', () => {
                cy.login(instructor, `/courses/${course.id}/messages`);
                const name = 'private-ancmnt-ch';
                courseMessages.createChannelButton();
                courseMessages.setName(name);
                courseMessages.setDescription('A private announcement channel');
                courseMessages.setPrivate();
                courseMessages.setAnnouncementChannel();
                courseMessages.createChannel(true, false);
                courseMessages.getName().contains(name);
            });

            it('instructors should be able to create public unrestricted channel', () => {
                cy.login(instructor, `/courses/${course.id}/messages`);
                const name = 'public-unrstct-ch';
                courseMessages.createChannelButton();
                courseMessages.setName(name);
                courseMessages.setDescription('A public unrestricted channel');
                courseMessages.setPublic();
                courseMessages.setUnrestrictedChannel();
                courseMessages.createChannel(false, true);
                courseMessages.getName().contains(name);
            });

            it('instructors should be able to create private unrestricted channel', () => {
                cy.login(instructor, `/courses/${course.id}/messages`);
                const name = 'private-unrstct-ch';
                courseMessages.createChannelButton();
                courseMessages.setName(name);
                courseMessages.setDescription('A public unrestricted channel');
                courseMessages.setPrivate();
                courseMessages.setUnrestrictedChannel();
                courseMessages.createChannel(false, false);
                courseMessages.getName().contains(name);
            });

            it('instructors should not be able to create channel with uppercase name', () => {
                cy.login(instructor, `/courses/${course.id}/messages`);
                const name = 'Forbidden Name';
                courseMessages.createChannelButton();
                courseMessages.setName(name);
                courseMessages.getError().contains('Names can only contain lowercase letters');
            });

            it('instructors should not be able to create channel with name longer than 30 chars', () => {
                cy.login(instructor, `/courses/${course.id}/messages`);
                const name = 'way-way-way-too-long-channel-title';
                courseMessages.createChannelButton();
                courseMessages.setName(name);
                courseMessages.getError().contains('Name can be max 30 characters long!');
            });

            it('check that channel is created, when a lecture is created', () => {
                cy.login(admin);
                courseManagementRequest.createLecture(course, 'Test Lecture');
                cy.login(instructor, `/courses/${course.id}/messages`);
                courseMessages.browseLectureChannelsButton();
                courseMessages.checkChannelsExists('lecture-test-lecture');
            });

            it('check that channel is created, when an exercise is created', () => {
                cy.login(admin);
                courseManagementRequest.createTextExercise({ course }, 'Test Exercise');
                cy.login(instructor, `/courses/${course.id}/messages`);
                courseMessages.browseExerciseChannelsButton();
                courseMessages.checkChannelsExists('exercise-test-exercise');
            });

            it('check that channel is created, when an exam is created', () => {
                cy.login(admin);
                const examContent = new ExamBuilder(course).build();
                courseManagementRequest.createExam(examContent);
                cy.login(instructor, `/courses/${course.id}/messages`);
                courseMessages.browseExamChannelsButton();
                courseMessages.checkChannelsExists(titleLowercase(examContent.title));
            });
        });

        describe('Edit channel', () => {
            let channel: Channel;
            before('create channel', () => {
                cy.login(admin);
                courseManagementRequest.createCourseMessageChannel(course, 'test-channel', 'Test Channel', true, true).then((response) => {
                    channel = response.body;
                    courseManagementRequest.joinUserIntoChannel(course, channel, instructor);
                });
            });

            it('instructors should be able to edit a channel', () => {
                cy.login(instructor, `/courses/${course.id}/messages?conversationId=${channel.id}`);
                const newName = 'new-test-name';
                const topic = 'test-topic';
                courseMessages.getName().click();
                courseMessages.editName(newName);
                courseMessages.editTopic(topic);
                courseMessages.editDescription('New Description');
                courseMessages.closeEditPanel();
                courseMessages.getName().contains(newName);
                courseMessages.getTopic().contains(topic);
            });
        });

        describe('Join channel', () => {
            let channel: Channel;
            before('create channel', () => {
                cy.login(admin);
                courseManagementRequest.createCourseMessageChannel(course, 'join-test-channel', 'Join Test Channel', true, true).then((response) => {
                    channel = response.body;
                });
            });

            it('student should be joined into pre-created channels automatically', () => {
                cy.login(studentOne, `/courses/${course.id}/messages`);
                courseMessages.browseChannelsButton();
                courseMessages.getChannelIdByName('tech-support').then((response) => {
                    const techSupportChannelId = Number(response!);
                    courseMessages.checkBadgeJoined(techSupportChannelId).should('exist').contains('Joined');
                });
                courseMessages.getChannelIdByName('random').then((response) => {
                    const techSupportChannelId = Number(response!);
                    courseMessages.checkBadgeJoined(techSupportChannelId).should('exist').contains('Joined');
                });
                courseMessages.getChannelIdByName('announcement').then((response) => {
                    const techSupportChannelId = Number(response!);
                    courseMessages.checkBadgeJoined(techSupportChannelId).should('exist').contains('Joined');
                });
                courseMessages.getChannelIdByName('organization').then((response) => {
                    const techSupportChannelId = Number(response!);
                    courseMessages.checkBadgeJoined(techSupportChannelId).should('exist').contains('Joined');
                });
            });

            it('student should be able to join a public channel', () => {
                cy.login(studentOne, `/courses/${course.id}/messages`);
                courseMessages.browseChannelsButton();
                courseMessages.joinChannel(channel.id!);
                courseMessages.checkBadgeJoined(channel.id!).should('exist').contains('Joined');
            });

            it('student should be able to leave a public channel', () => {
                cy.login(studentOne, `/courses/${course.id}/messages`);
                courseMessages.browseChannelsButton();
                courseMessages.leaveChannel(channel.id!);
                courseMessages.checkBadgeJoined(channel.id!).should('not.exist');
            });
        });

        describe('Write/edit/delete message in channel', () => {
            let channel: Channel;
            before('create channel', () => {
                cy.login(admin);
                courseManagementRequest.createCourseMessageChannel(course, 'write-test-channel', 'Write Test Channel', false, true).then((response) => {
                    channel = response.body;
                    courseManagementRequest.joinUserIntoChannel(course, channel, studentOne);
                });
            });

            it('student should be able to write message in channel', () => {
                cy.login(studentOne, `/courses/${course.id}/messages?conversationId=${channel.id}`);
                const messageText = 'Student Test Message';
                courseMessages.writeMessage(messageText);
                courseMessages.save().then((interception) => {
                    const message = interception.response!.body;
                    courseMessages.checkMessage(message.id, messageText);
                });
            });

            it('student should be able to edit message in channel', () => {
                cy.login(studentOne, `/courses/${course.id}/messages?conversationId=${channel.id}`);
                const messageText = 'Student Edit Test Message';
                courseManagementRequest.createCourseMessage(course, channel.id!, 'channel', messageText).then((response) => {
                    const message = response.body;
                    const newMessage = 'Edited Text';
                    courseMessages.editMessage(message.id, newMessage);
                    courseMessages.checkMessage(message.id, newMessage);
                    courseMessages.getSinglePost(message.id).find('.edited-text').should('exist');
                });
            });

            it('student should be able to delete his message in channel', () => {
                cy.login(studentOne, `/courses/${course.id}/messages?conversationId=${channel.id}`);
                const messageText = 'Student Edit Test Message';
                courseManagementRequest.createCourseMessage(course, channel.id!, 'channel', messageText).then((response) => {
                    const message = response.body;
                    courseMessages.checkMessage(message.id, messageText);
                    courseMessages.deleteMessage(message.id);
                    courseMessages.getSinglePost(message.id).should('not.exist');
                });
            });
        });
    });

    describe('Group chats', () => {
        let instructorName: string;
        let tutorName: string;
        let studentOneName: string;
        let studentTwoName: string;

        before('Get usernames', () => {
            cy.login(admin);
            users.getUserInfo(instructor.username, (userInfo) => {
                instructorName = userInfo.name;
            });
            users.getUserInfo(tutor.username, (userInfo) => {
                tutorName = userInfo.name;
            });
            users.getUserInfo(studentOne.username, (userInfo) => {
                studentOneName = userInfo.name;
            });
            users.getUserInfo(studentTwo.username, (userInfo) => {
                studentTwoName = userInfo.name;
            });
        });

        describe('Create group chat', () => {
            it('instructors should be able to create group chat', () => {
                cy.login(instructor, `/courses/${course.id}/messages`);
                courseMessages.createGroupChatButton();
                courseMessages.addUserToGroupChat(studentOne.username);
                courseMessages.addUserToGroupChat(studentTwo.username);
                courseMessages.createGroupChat().then((interception) => {
                    const group = interception.response!.body;
                    courseMessages.listMembersButton(course.id!, group.id);
                    courseMessages.checkMemberList(studentOneName);
                    courseMessages.checkMemberList(studentTwoName);
                    courseMessages.closeEditPanel();
                });
            });

            it('tutor should be able to create group chat', () => {
                cy.login(tutor, `/courses/${course.id}/messages`);
                courseMessages.createGroupChatButton();
                courseMessages.addUserToGroupChat(studentOne.username);
                courseMessages.addUserToGroupChat(instructor.username);
                courseMessages.createGroupChat().then((interception) => {
                    const group = interception.response!.body;
                    courseMessages.listMembersButton(course.id!, group.id);
                    courseMessages.checkMemberList(studentOneName);
                    courseMessages.checkMemberList(instructorName);
                    courseMessages.closeEditPanel();
                });
            });

            it('student should be able to create group chat', () => {
                cy.login(studentOne, `/courses/${course.id}/messages`);
                courseMessages.createGroupChatButton();
                courseMessages.addUserToGroupChat(studentTwo.username);
                courseMessages.addUserToGroupChat(tutor.username);
                courseMessages.createGroupChat().then((interception) => {
                    const group = interception.response!.body;
                    courseMessages.listMembersButton(course.id!, group.id);
                    courseMessages.checkMemberList(studentTwoName);
                    courseMessages.checkMemberList(tutorName);
                    courseMessages.closeEditPanel();
                });
            });
        });

        describe('Add to group chat', () => {
            let groupChat: GroupChat;
            before('create group chat', () => {
                cy.login(admin);
                courseManagementRequest.createCourseMessageGroupChat(course, [studentOne.username, tutor.username]).then((response) => {
                    groupChat = response.body;
                });
            });

            it('tutor should be able to add user to group chat', () => {
                cy.login(tutor, `/courses/${course.id}/messages?conversationId=${groupChat.id}`);
                courseMessages.addUserToGroupChatButton();
                courseMessages.addUserToGroupChat(instructor.username);
                courseMessages.updateGroupChat();

                courseMessages.listMembersButton(course.id!, groupChat.id!);
                courseMessages.checkMemberList(instructorName);
                courseMessages.closeEditPanel();
            });

            it('student should be able to add user to group chat', () => {
                cy.login(studentOne, `/courses/${course.id}/messages?conversationId=${groupChat.id}`);
                courseMessages.addUserToGroupChatButton();
                courseMessages.addUserToGroupChat(studentTwo.username);
                courseMessages.updateGroupChat();

                courseMessages.listMembersButton(course.id!, groupChat.id!);
                courseMessages.checkMemberList(studentTwoName);
                courseMessages.closeEditPanel();
            });
        });

        describe('Leave group chat', () => {
            let groupChat: GroupChat;
            const groupChatName = 'leave-test';

            before('create group chat', () => {
                cy.login(admin);
                courseManagementRequest.createCourseMessageGroupChat(course, [studentOne.username, tutor.username]).then((response) => {
                    groupChat = response.body;
                    courseManagementRequest.updateCourseMessageGroupChatName(course, groupChat, groupChatName);
                });
            });

            it('tutor should be able to leave group chat', () => {
                cy.login(tutor, `/courses/${course.id}/messages?conversationId=${groupChat.id}`);
                courseMessages.checkGroupChatExists(groupChatName, true);
                courseMessages.listMembersButton(course.id!, groupChat.id!);
                courseMessages.openSettingsTab();
                courseMessages.leaveGroupChat();
                cy.visit(`/courses/${course.id}/messages`);
                courseMessages.checkGroupChatExists(groupChatName, false);
            });

            it('student should be able to leave group chat', () => {
                cy.login(studentOne, `/courses/${course.id}/messages?conversationId=${groupChat.id}`);
                courseMessages.checkGroupChatExists(groupChatName, true);
                courseMessages.listMembersButton(course.id!, groupChat.id!);
                courseMessages.openSettingsTab();
                courseMessages.leaveGroupChat();
                cy.visit(`/courses/${course.id}/messages`);
                courseMessages.checkGroupChatExists(groupChatName, false);
            });
        });

        describe('Write/edit/delete message in group chat', () => {
            let groupChat: GroupChat;
            before('create group chat', () => {
                cy.login(admin);
                courseManagementRequest.createCourseMessageGroupChat(course, [studentOne.username, tutor.username]).then((response) => {
                    groupChat = response.body;
                });
            });

            it('student should be able to write message in group chat', () => {
                cy.login(studentOne, `/courses/${course.id}/messages?conversationId=${groupChat.id}`);
                const messageText = 'Student Test Message';
                courseMessages.writeMessage(messageText);
                courseMessages.save().then((interception) => {
                    const message = interception.response!.body;
                    courseMessages.checkMessage(message.id, messageText);
                });
            });

            it('student should be able to edit message in group chat', () => {
                cy.login(studentOne, `/courses/${course.id}/messages?conversationId=${groupChat.id}`);
                const messageText = 'Student Edit Test Message';
                courseManagementRequest.createCourseMessage(course, groupChat.id!, 'groupChat', messageText).then((response) => {
                    const message = response.body;
                    const newMessage = 'Edited Text';
                    courseMessages.editMessage(message.id, newMessage);
                    courseMessages.checkMessage(message.id, newMessage);
                    courseMessages.getSinglePost(message.id).find('.edited-text').should('exist');
                });
            });

            it('student should be able to delete his message in group chat', () => {
                cy.login(studentOne, `/courses/${course.id}/messages?conversationId=${groupChat.id}`);
                const messageText = 'Student Edit Test Message';
                courseManagementRequest.createCourseMessage(course, groupChat.id!, 'groupChat', messageText).then((response) => {
                    const message = response.body;
                    courseMessages.checkMessage(message.id, messageText);
                    courseMessages.deleteMessage(message.id);
                    courseMessages.getSinglePost(message.id).should('not.exist');
                });
            });
        });
    });

    after('Delete course', () => {
        courseManagementRequest.deleteCourse(course, admin);
    });
});<|MERGE_RESOLUTION|>--- conflicted
+++ resolved
@@ -2,12 +2,7 @@
 import { Course } from 'app/entities/course.model';
 import { GroupChat } from 'app/entities/metis/conversation/group-chat.model';
 import { courseManagementRequest, courseMessages } from '../../support/artemis';
-<<<<<<< HEAD
-import { convertModelAfterMultiPart } from '../../support/requests/CourseManagementRequests';
-import { ExamBuilder } from '../../support/requests/CourseManagementRequests';
-=======
 import { ExamBuilder, convertModelAfterMultiPart } from '../../support/requests/CourseManagementRequests';
->>>>>>> 83f04ae5
 import { admin, instructor, studentOne, studentTwo, tutor, users } from '../../support/users';
 import { titleLowercase } from '../../support/utils';
 
@@ -16,17 +11,8 @@
 
     before('Create course', () => {
         cy.login(admin);
-<<<<<<< HEAD
-        const uid = generateUUID();
-        courseName = 'Cypress course' + uid;
-        courseShortName = 'cypress' + uid;
-        courseManagementRequest.createCourse(false, courseName, courseShortName).then((response) => {
-            course = convertModelAfterMultiPart(response);
-            courseId = course.id!;
-=======
         courseManagementRequest.createCourse().then((response) => {
             course = convertModelAfterMultiPart(response);
->>>>>>> 83f04ae5
             courseManagementRequest.addInstructorToCourse(course, instructor);
             courseManagementRequest.addTutorToCourse(course, tutor);
             courseManagementRequest.addStudentToCourse(course, studentOne);
