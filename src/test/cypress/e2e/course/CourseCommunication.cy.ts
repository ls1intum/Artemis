import { TextExercise } from 'app/entities/text-exercise.model';
import { Course } from '../../../../main/webapp/app/entities/course.model';
import { courseCommunication, courseManagementRequest, navigationBar } from '../../support/artemis';
import { CourseWideContext } from '../../support/constants';
import { convertModelAfterMultiPart } from '../../support/requests/CourseManagementRequests';
import { admin, instructor, studentOne, studentThree, studentTwo } from '../../support/users';
import { generateUUID, titleCaseWord, titleLowercase } from '../../support/utils';
import { Lecture } from 'app/entities/lecture.model';
import day from 'dayjs/esm';
import { Channel } from '../../../../main/webapp/app/entities/metis/conversation/channel.model';

describe('Course communication', () => {
    let course: Course;
    let courseWithMessaging: Course;

    before('Create course', () => {
        cy.login(admin);

        let uid = generateUUID();
        const courseName = 'Course ' + uid;
        const courseShortName = 'course' + uid;
        courseManagementRequest
            .createCourse(false, courseName, courseShortName, day().subtract(2, 'hours'), day().add(2, 'hours'), undefined, undefined, true, false)
            .then((response) => {
                course = convertModelAfterMultiPart(response);
                courseManagementRequest.addInstructorToCourse(course, instructor);
                courseManagementRequest.addStudentToCourse(course, studentOne);
                courseManagementRequest.addStudentToCourse(course, studentTwo);
                courseManagementRequest.addStudentToCourse(course, studentThree);
            });

        uid = generateUUID();
        const courseWithMessagingName = 'Course ' + uid;
        const courseWithMessagingShortName = 'course' + uid;
        courseManagementRequest
            .createCourse(false, courseWithMessagingName, courseWithMessagingShortName, day().subtract(2, 'hours'), day().add(2, 'hours'), undefined, undefined, true, true)
            .then((response) => {
                courseWithMessaging = convertModelAfterMultiPart(response);
                courseManagementRequest.addInstructorToCourse(courseWithMessaging, instructor);
                courseManagementRequest.addStudentToCourse(courseWithMessaging, studentOne);
                courseManagementRequest.addStudentToCourse(courseWithMessaging, studentTwo);
                courseManagementRequest.addStudentToCourse(courseWithMessaging, studentThree);
            });
    });

    describe('Course overview communication', () => {
        it('student should be able to create post', () => {
            cy.login(studentOne, `/courses/${course.id}/discussion`);
            courseCommunication.newPost();
            courseCommunication.selectContextInModal(CourseWideContext.ORGANIZATION);
<<<<<<< HEAD
            courseCommunication.setTitleInModal('Cypress Test Post');
            cy.fixture('loremIpsum-short.txt').then((text) => {
=======
            courseCommunication.setTitleInModal('Test Post');
            cy.fixture('loremIpsum.txt').then((text) => {
>>>>>>> 2432525c
                courseCommunication.setContentInModal(text);
            });
            courseCommunication.save();
        });

        it('instructor should be able pin a post', () => {
            const title = 'Pin Test Post';
            const content = 'Pin Post Content';
            const context = CourseWideContext.RANDOM;
            cy.login(studentOne, `/courses/${course.id}/discussion`);
            courseManagementRequest.createCoursePost(course, title, content, context).then((response) => {
                const post = response.body;
                cy.login(instructor, `/courses/${course.id}/discussion`);
                courseCommunication.pinPost(post.id);
                cy.reload();
                courseCommunication.checkSinglePostByPosition(0, title, content, context);
            });
        });

        it('student should not be able to create announcement post', () => {
            cy.login(studentOne, `/courses/${course.id}/discussion`);
            courseCommunication.newPost();
            courseCommunication.getContextSelectorInModal().eq(0).should('not.contain', CourseWideContext.ANNOUNCEMENT);
        });

        it('instructor should be able to create announcement post', () => {
            const title = 'Announcement Test Post';
            const content = 'Announcement Post Content';
            cy.login(instructor, `/courses/${course.id}/discussion`);
            courseCommunication.newPost();
            courseCommunication.selectContextInModal(CourseWideContext.ANNOUNCEMENT);
            courseCommunication.setTitleInModal(title);
            courseCommunication.setContentInModal(content);
            courseCommunication.save();
            cy.login(studentTwo, `/courses/${course.id}/discussion`);
            navigationBar.openNotificationPanel();
            navigationBar.getNotifications().first().find('.notification-title').contains('New announcement');
            navigationBar
                .getNotifications()
                .first()
                .find('.notification-text')
                .contains((`The course "` + course.title + `" got a new announcement: "` + content + `"`).substring(0, 300 - 1));
        });

        it('instructor should be able to archive a post', () => {
            const title = 'Archive Test Post';
            const content = 'Archive Post Content';
            const context = CourseWideContext.RANDOM;
            cy.login(studentOne, `/courses/${course.id}/discussion`);
            courseManagementRequest.createCoursePost(course, title, content, context).then((response) => {
                const post = response.body;
                cy.login(instructor, `/courses/${course.id}/discussion`);
                courseCommunication.archivePost(post.id);
                cy.reload();
                courseCommunication.getSinglePost(post.id).should('not.exist');
            });
        });

        it('instructor should be able to select answer', () => {
            const title = 'Answer Test Post';
            const content = 'Answer Post Content';
            const context = CourseWideContext.TECH_SUPPORT;
            cy.login(studentOne, `/courses/${course.id}/discussion`);
            courseManagementRequest.createCoursePost(course, title, content, context).then((response) => {
                const post = response.body;
                cy.login(studentTwo, `/courses/${course.id}/discussion`);
                courseManagementRequest.createCoursePostReply(course, post, 'Answer Reply').then((response) => {
                    const answerPost = response.body;
                    cy.login(instructor, `/courses/${course.id}/discussion`);
                    cy.reload();
                    courseCommunication.showReplies(post.id);
                    courseCommunication.markAsAnswer(answerPost.id);
                    cy.reload();
                    courseCommunication.checkResolved(post.id);
                });
            });
        });

        it('other students should be able to see post', () => {
            const title = 'My Test Post';
            const content = 'Test Post Content';
            const context = CourseWideContext.TECH_SUPPORT;
            cy.login(studentOne, `/courses/${course.id}/discussion`);
            courseManagementRequest.createCoursePost(course, title, content, context).then((response) => {
                const post = response.body;
                cy.login(studentTwo, `/courses/${course.id}/discussion`);
                cy.reload();
                courseCommunication.checkSinglePost(post.id, title, content, context);
            });
        });

        it('other students should be able to search for post', () => {
            const title = 'My Search Test Post';
            const content = 'Test Search Post Content';
            const context = CourseWideContext.TECH_SUPPORT;
            cy.login(studentOne, `/courses/${course.id}/discussion`);
            courseManagementRequest.createCoursePost(course, title, content, context).then((response) => {
                const post = response.body;
                cy.login(studentTwo, `/courses/${course.id}/discussion`);
                cy.reload();
                courseCommunication.searchForPost(title);
                courseCommunication.checkSinglePost(post.id, title, content, context);
            });
        });

        it('other students should be able to filter for post by context', () => {
            const title = 'My Context Filter Test Post';
            const content = 'Test Context Filter Post Content';
            const context = CourseWideContext.RANDOM;
            cy.login(studentOne, `/courses/${course.id}/discussion`);
            courseManagementRequest.createCoursePost(course, title, content, context).then((response) => {
                const post = response.body;
                cy.login(studentTwo, `/courses/${course.id}/discussion`);
                cy.reload();
                courseCommunication.filterByContext(titleCaseWord(context));
                courseCommunication.checkSinglePost(post.id, title, content, context);
            });
        });

        it('students should be able to filter for post by own', () => {
            const title = 'My Own Filter Test Post';
            const content = 'Test Own Filter Post Content';
            const context = CourseWideContext.RANDOM;
            cy.login(studentThree, `/courses/${course.id}/discussion`);
            courseManagementRequest.createCoursePost(course, title, content, context).then((response) => {
                const post = response.body;
                courseCommunication.filterByOwn();
                courseCommunication.checkSinglePost(post.id, title, content, context);
            });
        });

        it('other students should be able to reply to post', () => {
            const title = 'My Reply Test Post';
            const content = 'Test Reply Post Content';
            const context = CourseWideContext.RANDOM;
            cy.login(studentOne, `/courses/${course.id}/discussion`);
            courseManagementRequest.createCoursePost(course, title, content, context).then((response) => {
                const post = response.body;
                cy.login(studentTwo, `/courses/${course.id}/discussion`);
                cy.reload();
                const replyText = 'My Test reply';
                courseCommunication.openReply(post.id);
                courseCommunication.reply(post.id, replyText).then((intercept) => {
                    const reply = intercept.response?.body;
                    cy.login(studentOne, `/courses/${course.id}/discussion`);
                    courseCommunication.showReplies(post.id);
                    courseCommunication.checkReply(reply.id, replyText);
                });
            });
        });

        it('other students should be able to react to post', () => {
            const title = 'My React Test Post';
            const content = 'Test React Post Content';
            const context = CourseWideContext.RANDOM;
            cy.login(studentOne, `/courses/${course.id}/discussion`);
            courseManagementRequest.createCoursePost(course, title, content, context).then((response) => {
                const post = response.body;
                cy.login(studentTwo, `/courses/${course.id}/discussion`);
                const emoji = 'tada';
                courseCommunication.react(post.id, emoji);
                cy.reload();
                courseCommunication.checkReaction(post.id, emoji);
            });
        });

        it('students should be able to edit their post', () => {
            const title = 'My Edit Test Post';
            const content = 'Test Edit Post Content';
            const context = CourseWideContext.RANDOM;
            const newTitle = 'My Edited Test Post';
            const newContent = 'Test Edited Post Content';
            cy.login(studentOne, `/courses/${course.id}/discussion`);
            courseManagementRequest.createCoursePost(course, title, content, context).then((response) => {
                const post = response.body;
                cy.reload();
                courseCommunication.editPost(post.id, newTitle, newContent);
                courseCommunication.checkSinglePost(post.id, newTitle, newContent, context);
            });
        });

        it('students should be able to delete their post', () => {
            const title = 'My Delete Test Post';
            const content = 'Test Delete Post Content';
            const context = CourseWideContext.RANDOM;
            cy.login(studentOne, `/courses/${course.id}/discussion`);
            courseManagementRequest.createCoursePost(course, title, content, context).then((response) => {
                const post = response.body;
                cy.reload();
                courseCommunication.deletePost(post.id);
            });
        });
    });

    describe('Exercise communication via posts', () => {
        let textExercise: TextExercise;

        before('Create exercise', () => {
            cy.login(admin);
            courseManagementRequest.createTextExercise({ course }).then((response) => {
                textExercise = response.body;
            });
        });

        it('students should be able to create posts within exercises', () => {
            cy.login(studentOne, `/courses/${course.id}/exercises/${textExercise.id}`);
            courseCommunication.newPost();
            cy.fixture('loremIpsum-short.txt').then((text) => {
                courseCommunication.setContentInline(text);
            });
            courseCommunication.save();
        });

        it('instructor should be able pin a post within exercises', () => {
            const title = 'Pin Test Exercise Post';
            const content = 'Pin Exercise Post Content';
            cy.login(studentOne, `/courses/${course.id}/exercises/${textExercise.id}`);
            courseManagementRequest.createCourseExercisePost(course, textExercise, title, content).then((response) => {
                const post = response.body;
                cy.login(instructor, `/courses/${course.id}/exercises/${textExercise.id}`);
                courseCommunication.pinPost(post.id);
                cy.reload();
                courseCommunication.checkSinglePostByPosition(0, undefined, content);
            });
        });

        it('instructor should be able to archive a post within exercises', () => {
            const title = 'Archive Test Exercise Post';
            const content = 'Archive Exercise Post Content';
            cy.login(studentOne, `/courses/${course.id}/exercises/${textExercise.id}`);
            courseManagementRequest.createCourseExercisePost(course, textExercise, title, content).then((response) => {
                const post = response.body;
                cy.login(instructor, `/courses/${course.id}/exercises/${textExercise.id}`);
                courseCommunication.archivePost(post.id);
                cy.reload();
                courseCommunication.getSinglePost(post.id).should('not.exist');
            });
        });

        it('students should be able to search for exercise posts', () => {
            const title = 'Exercise Search Test Post';
            const content = 'Exercise Search Test Post Content';
            cy.login(studentOne, `/courses/${course.id}/exercises/${textExercise.id}`);
            courseManagementRequest.createCourseExercisePost(course, textExercise, title, content).then((response) => {
                const post = response.body;
                cy.login(studentTwo, `/courses/${course.id}/exercises/${textExercise.id}`);
                cy.reload();
                courseCommunication.searchForPost(title);
                courseCommunication.checkSingleExercisePost(post.id, content);
            });
        });

        it('other students should be able to filter for exercise post by context', () => {
            const title = 'My Context Filter Test Exercise Post';
            const content = 'Test Context Filter Exercise Post Content';
            cy.login(studentOne, `/courses/${course.id}/exercises/${textExercise.id}`);
            courseManagementRequest.createCourseExercisePost(course, textExercise, title, content).then((response) => {
                const post = response.body;
                cy.login(studentTwo, `/courses/${course.id}/discussion`);
                cy.reload();
                courseCommunication.filterByContext(textExercise.title!);
                courseCommunication.checkSinglePost(post.id, title, content);
            });
        });

        it('students should be able to filter for exercise post by own', () => {
            const title = 'My Own Filter Test Exercise Post';
            const content = 'Test Own Filter Exercise Post Content';
            cy.login(studentThree, `/courses/${course.id}/discussion`);
            courseManagementRequest.createCourseExercisePost(course, textExercise, title, content).then((response) => {
                const post = response.body;
                courseCommunication.filterByOwn();
                courseCommunication.checkSinglePost(post.id, title, content);
            });
        });

        it('other students should be able to reply to an exercise post', () => {
            const title = 'My Reply Test Post';
            const content = 'Test Reply Post Content';
            cy.login(studentOne, `/courses/${course.id}/exercises/${textExercise.id}`);
            courseManagementRequest.createCourseExercisePost(course, textExercise, title, content).then((response) => {
                const post = response.body;
                cy.login(studentTwo, `/courses/${course.id}/exercises/${textExercise.id}`);
                cy.reload();
                const replyText = 'My Test reply';
                courseCommunication.openReply(post.id);
                courseCommunication.reply(post.id, replyText).then((intercept) => {
                    const reply = intercept.response?.body;
                    cy.login(studentOne, `/courses/${course.id}/exercises/${textExercise.id}`);
                    courseCommunication.showReplies(post.id);
                    courseCommunication.checkReply(reply.id, replyText);
                });
            });
        });

        it('other students should be able to react to an exercise post', () => {
            const title = 'My React Test Post';
            const content = 'Test React Post Content';
            cy.login(studentOne, `/courses/${course.id}/discussion`);
            courseManagementRequest.createCourseExercisePost(course, textExercise, title, content).then((response) => {
                const post = response.body;
                cy.login(studentTwo, `/courses/${course.id}/exercises/${textExercise.id}`);
                const emoji = 'tada';
                courseCommunication.react(post.id, emoji);
                cy.reload();
                courseCommunication.checkReaction(post.id, emoji);
            });
        });
    });

    describe('Lecture communication via posts', () => {
        let lecture: Lecture;

        before('Create lecture', () => {
            cy.login(admin);
            courseManagementRequest.createLecture(course).then((response) => {
                lecture = response.body;
            });
        });

        it('students should be able to create posts within lectures', () => {
            cy.login(studentOne, `/courses/${course.id}/lectures/${lecture.id}`);
            courseCommunication.newPost();
            cy.fixture('loremIpsum-short.txt').then((text) => {
                courseCommunication.setContentInline(text);
            });
            courseCommunication.save();
        });

        it('instructor should be able pin a post within lectures', () => {
            const title = 'Pin Test Lecture Post';
            const content = 'Pin Lecture Post Content';
            cy.login(studentOne, `/courses/${course.id}/lectures/${lecture.id}`);
            courseManagementRequest.createCourseLecturePost(course, lecture, title, content).then((response) => {
                const post = response.body;
                cy.login(instructor, `/courses/${course.id}/lectures/${lecture.id}`);
                courseCommunication.pinPost(post.id);
                cy.reload();
                courseCommunication.checkSinglePostByPosition(0, undefined, content);
            });
        });

        it('instructor should be able to archive a post within lectures', () => {
            const title = 'Archive Test Lecture Post';
            const content = 'Archive Lecture Post Content';
            cy.login(studentOne, `/courses/${course.id}/lectures/${lecture.id}`);
            courseManagementRequest.createCourseLecturePost(course, lecture, title, content).then((response) => {
                const post = response.body;
                cy.login(instructor, `/courses/${course.id}/lectures/${lecture.id}`);
                courseCommunication.archivePost(post.id);
                cy.reload();
                courseCommunication.getSinglePost(post.id).should('not.exist');
            });
        });

        it('students should be able to search for lecture posts', () => {
            const title = 'Exercise Search Test Post';
            const content = 'Exercise Search Test Post Content';
            cy.login(studentOne, `/courses/${course.id}/lectures/${lecture.id}`);
            courseManagementRequest.createCourseLecturePost(course, lecture, title, content).then((response) => {
                const post = response.body;
                cy.login(studentTwo, `/courses/${course.id}/lectures/${lecture.id}`);
                cy.reload();
                courseCommunication.searchForPost(title);
                courseCommunication.checkSingleExercisePost(post.id, content);
            });
        });

        it('other students should be able to filter for lecture post by context', () => {
            const title = 'My Context Filter Test Lecture Post';
            const content = 'Test Context Filter Lecture Post Content';
            cy.login(studentOne, `/courses/${course.id}/lectures/${lecture.id}`);
            courseManagementRequest.createCourseLecturePost(course, lecture, title, content).then((response) => {
                const post = response.body;
                cy.login(studentTwo, `/courses/${course.id}/discussion`);
                cy.reload();
                courseCommunication.filterByContext(lecture.title!);
                courseCommunication.checkSinglePost(post.id, title, content);
            });
        });

        it('students should be able to filter for lecture post by own', () => {
            const title = 'My Own Filter Test Lecture Post';
            const content = 'Test Own Filter Lecture Post Content';
            cy.login(studentThree, `/courses/${course.id}/discussion`);
            courseManagementRequest.createCourseLecturePost(course, lecture, title, content).then((response) => {
                const post = response.body;
                courseCommunication.filterByOwn();
                courseCommunication.checkSinglePost(post.id, title, content);
            });
        });

        it('other students should be able to reply to a lecture post', () => {
            const title = 'My Reply Test Post';
            const content = 'Test Reply Post Content';
            cy.login(studentOne, `/courses/${course.id}/lectures/${lecture.id}`);
            courseManagementRequest.createCourseLecturePost(course, lecture, title, content).then((response) => {
                const post = response.body;
                cy.login(studentTwo, `/courses/${course.id}/lectures/${lecture.id}`);
                cy.reload();
                const replyText = 'My Test reply';
                courseCommunication.openReply(post.id);
                courseCommunication.reply(post.id, replyText).then((intercept) => {
                    const reply = intercept.response?.body;
                    cy.login(studentOne, `/courses/${course.id}/lectures/${lecture.id}`);
                    courseCommunication.showReplies(post.id);
                    courseCommunication.checkReply(reply.id, replyText);
                });
            });
        });

        it('other students should be able to react to a lecture post', () => {
            const title = 'My React Test Post';
            const content = 'Test React Post Content';
            cy.login(studentOne, `/courses/${course.id}/discussion`);
            courseManagementRequest.createCourseLecturePost(course, lecture, title, content).then((response) => {
                const post = response.body;
                cy.login(studentTwo, `/courses/${course.id}/lectures/${lecture.id}`);
                const emoji = 'tada';
                courseCommunication.react(post.id, emoji);
                cy.reload();
                courseCommunication.checkReaction(post.id, emoji);
            });
        });
    });

    describe('Exercise communication via channel', () => {
        let textExercise: TextExercise;
        let channel: Channel;

        before('Create exercise', () => {
            cy.login(admin);
            courseManagementRequest.createTextExercise({ course: courseWithMessaging }).then((response) => {
                textExercise = response.body;
                textExercise.channelName = 'exercise-' + titleLowercase(textExercise.title!);
                courseManagementRequest.getExerciseChannel(textExercise.course!.id!, textExercise.id!).then((response) => {
                    channel = response.body;
                });
            });
        });

        it('students should be able to create messages within exercises', () => {
            cy.login(studentOne, `/courses/${courseWithMessaging.id}/exercises/${textExercise.id}`);
            courseCommunication.newPost();
            cy.fixture('loremIpsum-short.txt').then((text) => {
                courseCommunication.setContentInline(text);
            });
            courseCommunication.saveMessage();
        });

        it('students should be able to search for exercise posts', () => {
            const title = 'Exercise Search Test Post';
            const content = 'Exercise Search Test Post Content';
            cy.login(studentOne, `/courses/${courseWithMessaging.id}/exercises/${textExercise.id}`);
            courseManagementRequest.createCourseMessage(courseWithMessaging, channel.id!, 'channel', title + content).then((response) => {
                const post = response.body;
                cy.login(studentTwo, `/courses/${courseWithMessaging.id}/exercises/${textExercise.id}`);
                cy.reload();
                courseCommunication.searchForPost(title);
                courseCommunication.checkSingleExercisePost(post.id, content);
            });
        });

        it('other students should be able to reply to an exercise post', () => {
            const title = 'My Reply Test Post';
            const content = 'Test Reply Post Content';
            cy.login(studentOne, `/courses/${courseWithMessaging.id}/exercises/${textExercise.id}`);
            courseManagementRequest.createCourseMessage(courseWithMessaging, channel.id!, 'channel', title + content).then((response) => {
                const post = response.body;
                cy.login(studentTwo, `/courses/${courseWithMessaging.id}/exercises/${textExercise.id}`);
                cy.reload();
                const replyText = 'My Test reply';
                courseCommunication.openReply(post.id);
                courseCommunication.replyWithMessage(post.id, replyText).then((intercept) => {
                    const reply = intercept.response?.body;
                    cy.login(studentOne, `/courses/${courseWithMessaging.id}/exercises/${textExercise.id}`);
                    courseCommunication.showReplies(post.id);
                    courseCommunication.checkReply(reply.id, replyText);
                });
            });
        });

        it('other students should be able to react to an exercise post', () => {
            const title = 'My React Test Post';
            const content = 'Test React Post Content';
            cy.login(studentOne, `/courses/${course.id}/discussion`);
            courseManagementRequest.createCourseMessage(courseWithMessaging, channel.id!, 'channel', title + content).then((response) => {
                const post = response.body;
                cy.login(studentTwo, `/courses/${courseWithMessaging.id}/exercises/${textExercise.id}`);
                const emoji = 'tada';
                courseCommunication.react(post.id, emoji);
                cy.reload();
                courseCommunication.checkReaction(post.id, emoji);
            });
        });
    });

    describe('Lecture communication via channel', () => {
        let lecture: Lecture;
        let channel: Channel;

        before('Create lecture', () => {
            cy.login(admin);
            courseManagementRequest.createLecture(courseWithMessaging).then((response) => {
                lecture = response.body;
                lecture.channelName = 'lecture-' + titleLowercase(lecture.title!);
                courseManagementRequest.getLectureChannel(lecture.course!.id!, lecture.id!).then((response) => {
                    channel = response.body;
                });
            });
        });

        it('students should be able to create messages within lecture', () => {
            cy.login(studentOne, `/courses/${courseWithMessaging.id}/lectures/${lecture.id}`);
            courseCommunication.newPost();
            cy.fixture('loremIpsum-short.txt').then((text) => {
                courseCommunication.setContentInline(text);
            });
            courseCommunication.saveMessage();
        });

        it('students should be able to search for lecture posts', () => {
            const title = 'Lecture Search Test Post';
            const content = 'Lecture Search Test Post Content';
            cy.login(studentOne, `/courses/${courseWithMessaging.id}/lectures/${lecture.id}`);
            courseManagementRequest.createCourseMessage(courseWithMessaging, channel.id!, 'channel', title + content).then((response) => {
                const post = response.body;
                cy.login(studentTwo, `/courses/${courseWithMessaging.id}/lectures/${lecture.id}`);
                cy.reload();
                courseCommunication.searchForPost(title);
                courseCommunication.checkSingleExercisePost(post.id, content);
            });
        });

        it('other students should be able to reply to a lecture post', () => {
            const title = 'My Reply Test Post';
            const content = 'Test Reply Post Content';
            cy.login(studentOne, `/courses/${courseWithMessaging.id}/lectures/${lecture.id}`);
            courseManagementRequest.createCourseMessage(courseWithMessaging, channel.id!, 'channel', title + content).then((response) => {
                const post = response.body;
                cy.login(studentTwo, `/courses/${courseWithMessaging.id}/lectures/${lecture.id}`);
                cy.reload();
                const replyText = 'My Test reply';
                courseCommunication.openReply(post.id);
                courseCommunication.replyWithMessage(post.id, replyText).then((intercept) => {
                    const reply = intercept.response?.body;
                    cy.login(studentOne, `/courses/${courseWithMessaging.id}/lectures/${lecture.id}`);
                    courseCommunication.showReplies(post.id);
                    courseCommunication.checkReply(reply.id, replyText);
                });
            });
        });

        it('other students should be able to react to a lecture post', () => {
            const title = 'My React Test Post';
            const content = 'Test React Post Content';
            cy.login(studentOne, `/courses/${course.id}/discussion`);
            courseManagementRequest.createCourseMessage(courseWithMessaging, channel.id!, 'channel', title + content).then((response) => {
                const post = response.body;
                cy.login(studentTwo, `/courses/${courseWithMessaging.id}/lectures/${lecture.id}`);
                const emoji = 'tada';
                courseCommunication.react(post.id, emoji);
                cy.reload();
                courseCommunication.checkReaction(post.id, emoji);
            });
        });
    });

    after('Delete Courses', () => {
        courseManagementRequest.deleteCourse(course, admin);
        courseManagementRequest.deleteCourse(courseWithMessaging, admin);
    });
});<|MERGE_RESOLUTION|>--- conflicted
+++ resolved
@@ -48,13 +48,8 @@
             cy.login(studentOne, `/courses/${course.id}/discussion`);
             courseCommunication.newPost();
             courseCommunication.selectContextInModal(CourseWideContext.ORGANIZATION);
-<<<<<<< HEAD
-            courseCommunication.setTitleInModal('Cypress Test Post');
+            courseCommunication.setTitleInModal('Test Post');
             cy.fixture('loremIpsum-short.txt').then((text) => {
-=======
-            courseCommunication.setTitleInModal('Test Post');
-            cy.fixture('loremIpsum.txt').then((text) => {
->>>>>>> 2432525c
                 courseCommunication.setContentInModal(text);
             });
             courseCommunication.save();
