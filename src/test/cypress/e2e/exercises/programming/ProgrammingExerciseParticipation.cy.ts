--- conflicted
+++ resolved
@@ -3,10 +3,6 @@
 import allSuccessful from '../../../fixtures/exercise/programming/all_successful/submission.json';
 import partiallySuccessful from '../../../fixtures/exercise/programming/partially_successful/submission.json';
 import buildError from '../../../fixtures/exercise/programming/build_error/submission.json';
-<<<<<<< HEAD
-import { ProgrammingExerciseSubmission } from '../../../support/pageobjects/exercises/programming/OnlineEditorPage';
-=======
->>>>>>> 83f04ae5
 import { convertModelAfterMultiPart } from '../../../support/requests/CourseManagementRequests';
 import { courseManagementRequest, programmingExerciseEditor } from '../../../support/artemis';
 import { admin, studentOne, studentThree, studentTwo } from '../../../support/users';
@@ -55,32 +51,4 @@
     after('Delete course', () => {
         courseManagementRequest.deleteCourse(course, admin);
     });
-<<<<<<< HEAD
-
-    /**
-     * Creates a course and a programming exercise inside that course.
-     */
-    function setupCourseAndProgrammingExercise() {
-        cy.login(admin, '/');
-        courseManagementRequest.createCourse(true).then((response) => {
-            course = convertModelAfterMultiPart(response);
-            courseManagementRequest.addStudentToCourse(course, studentOne);
-            courseManagementRequest.addStudentToCourse(course, studentTwo);
-            courseManagementRequest.addStudentToCourse(course, studentThree);
-            courseManagementRequest.createProgrammingExercise({ course }).then((exerciseResponse) => {
-                exercise = exerciseResponse.body;
-            });
-        });
-    }
-
-    /**
-     * Makes a submission, which fails the CI build and asserts that this is highlighted in the UI.
-     */
-    function makeSubmission(exercise: ProgrammingExercise, submission: ProgrammingExerciseSubmission) {
-        programmingExerciseEditor.makeSubmissionAndVerifyResults(exercise.id!, exercise.packageName!, submission, () => {
-            programmingExerciseEditor.getResultScore().contains(submission.expectedResult).and('be.visible');
-        });
-    }
-=======
->>>>>>> 83f04ae5
 });