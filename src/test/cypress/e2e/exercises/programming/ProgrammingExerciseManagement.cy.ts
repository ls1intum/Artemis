import { Interception } from 'cypress/types/net-stubbing';
import { ProgrammingExercise } from 'app/entities/programming-exercise.model';
import { Course } from 'app/entities/course.model';
import { courseManagement, courseManagementExercises, courseManagementRequest, navigationBar, programmingExerciseCreation } from '../../../support/artemis';
import { generateUUID } from '../../../support/utils';
<<<<<<< HEAD
import { PROGRAMMING_EXERCISE_BASE, convertModelAfterMultiPart } from '../../../support/requests/CourseManagementRequests';
=======
import { convertModelAfterMultiPart } from '../../../support/requests/CourseManagementRequests';
>>>>>>> 83f04ae5
import { admin } from '../../../support/users';

describe('Programming Exercise Management', () => {
    let course: Course;

    before('Create course', () => {
        cy.login(admin);
        courseManagementRequest.createCourse(true).then((response) => {
            course = convertModelAfterMultiPart(response);
<<<<<<< HEAD
            expect(course).property('id').to.be.a('number');
        });
    });

    describe('Programming exercise deletion', () => {
        let programmingExercise: ProgrammingExercise;

        beforeEach(() => {
            courseManagementRequest
                .createProgrammingExercise({ course })
                .its('body')
                .then((exercise) => {
                    expect(exercise).to.not.be.null;
                    programmingExercise = exercise;
                });
        });

        it('Deletes an existing programming exercise', () => {
            cy.login(admin, '/').wait(500);
            navigationBar.openCourseManagement();
            courseManagement.openExercisesOfCourse(course.shortName!);
            cy.get('#delete-exercise').click();
            // Check all checkboxes to get rid of the git repositories and build plans
            cy.get('#additional-check-0').check();
            cy.get('#additional-check-1').check();
            cy.get('#confirm-exercise-name').type(programmingExercise.title!);
            cy.intercept(DELETE, PROGRAMMING_EXERCISE_BASE + '*').as('deleteProgrammingExerciseQuery');
            // For some reason the deletion sometimes fails if we do it immediately
            cy.get('#delete').click();
            cy.wait('@deleteProgrammingExerciseQuery').then((request: any) => {
                expect(request.response.statusCode).to.equal(200);
            });
            cy.contains(programmingExercise.title!).should('not.exist');
=======
>>>>>>> 83f04ae5
        });
    });

    describe('Programming exercise creation', () => {
        it('Creates a new programming exercise', () => {
            cy.login(admin, '/');
            navigationBar.openCourseManagement();
            courseManagement.openExercisesOfCourse(course.id!);
            courseManagementExercises.createProgrammingExercise();
            cy.url().should('include', '/programming-exercises/new');
            cy.log('Filling out programming exercise info...');
            const exerciseTitle = 'Programming exercise ' + generateUUID();
            programmingExerciseCreation.setTitle(exerciseTitle);
            programmingExerciseCreation.setShortName('programming' + generateUUID());
            programmingExerciseCreation.setPackageName('de.test');
            programmingExerciseCreation.setPoints(100);
            programmingExerciseCreation.checkAllowOnlineEditor();
            programmingExerciseCreation.generate().then((request: Interception) => {
                const exercise = request.response!.body;
                courseManagementExercises.getExerciseTitle().should('contain.text', exerciseTitle);
                cy.url().should('include', `/programming-exercises/${exercise.id}`);
            });
        });
    });

    describe('Programming exercise deletion', () => {
        let exercise: ProgrammingExercise;

        before(() => {
            cy.login(admin, '/');
            courseManagementRequest.createProgrammingExercise({ course }).then((response) => {
                exercise = response.body;
            });
        });

        it('Deletes an existing programming exercise', () => {
            cy.login(admin, '/');
            navigationBar.openCourseManagement();
            courseManagement.openExercisesOfCourse(course.id!);
            courseManagementExercises.deleteProgrammingExercise(exercise);
            courseManagementExercises.getExercise(exercise.id!).should('not.exist');
        });
    });

    after('Delete course', () => {
        courseManagementRequest.deleteCourse(course, admin);
    });
});<|MERGE_RESOLUTION|>--- conflicted
+++ resolved
@@ -3,11 +3,7 @@
 import { Course } from 'app/entities/course.model';
 import { courseManagement, courseManagementExercises, courseManagementRequest, navigationBar, programmingExerciseCreation } from '../../../support/artemis';
 import { generateUUID } from '../../../support/utils';
-<<<<<<< HEAD
-import { PROGRAMMING_EXERCISE_BASE, convertModelAfterMultiPart } from '../../../support/requests/CourseManagementRequests';
-=======
 import { convertModelAfterMultiPart } from '../../../support/requests/CourseManagementRequests';
->>>>>>> 83f04ae5
 import { admin } from '../../../support/users';
 
 describe('Programming Exercise Management', () => {
@@ -17,42 +13,6 @@
         cy.login(admin);
         courseManagementRequest.createCourse(true).then((response) => {
             course = convertModelAfterMultiPart(response);
-<<<<<<< HEAD
-            expect(course).property('id').to.be.a('number');
-        });
-    });
-
-    describe('Programming exercise deletion', () => {
-        let programmingExercise: ProgrammingExercise;
-
-        beforeEach(() => {
-            courseManagementRequest
-                .createProgrammingExercise({ course })
-                .its('body')
-                .then((exercise) => {
-                    expect(exercise).to.not.be.null;
-                    programmingExercise = exercise;
-                });
-        });
-
-        it('Deletes an existing programming exercise', () => {
-            cy.login(admin, '/').wait(500);
-            navigationBar.openCourseManagement();
-            courseManagement.openExercisesOfCourse(course.shortName!);
-            cy.get('#delete-exercise').click();
-            // Check all checkboxes to get rid of the git repositories and build plans
-            cy.get('#additional-check-0').check();
-            cy.get('#additional-check-1').check();
-            cy.get('#confirm-exercise-name').type(programmingExercise.title!);
-            cy.intercept(DELETE, PROGRAMMING_EXERCISE_BASE + '*').as('deleteProgrammingExerciseQuery');
-            // For some reason the deletion sometimes fails if we do it immediately
-            cy.get('#delete').click();
-            cy.wait('@deleteProgrammingExerciseQuery').then((request: any) => {
-                expect(request.response.statusCode).to.equal(200);
-            });
-            cy.contains(programmingExercise.title!).should('not.exist');
-=======
->>>>>>> 83f04ae5
         });
     });
 
