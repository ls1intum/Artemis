import { Interception } from 'cypress/types/net-stubbing';
import { ProgrammingExercise } from 'app/entities/programming-exercise.model';
import { Course } from 'app/entities/course.model';
import { ProgrammingExerciseAssessmentType, convertModelAfterMultiPart } from '../../../support/requests/CourseManagementRequests';
import dayjs from 'dayjs/esm';
import {
    courseAssessment,
    courseManagement,
    courseManagementRequest,
    exerciseAssessment,
    exerciseResult,
    programmingExerciseAssessment,
    programmingExerciseEditor,
    programmingExerciseFeedback,
} from '../../../support/artemis';
import { admin, instructor, studentOne, tutor } from '../../../support/users';

// Common primitives
const tutorFeedback = 'You are missing some classes! The classes, which you implemented look good though.';
const tutorFeedbackPoints = 5;
const tutorCodeFeedback = 'The input parameter should be mentioned in javadoc!';
const tutorCodeFeedbackPoints = -2;
const complaint = "That feedback wasn't very useful!";

describe('Programming exercise assessment', () => {
    let course: Course;
    let exercise: ProgrammingExercise;
    let dueDate: dayjs.Dayjs;
    let assessmentDueDate: dayjs.Dayjs;

    before('Creates a programming exercise and makes a student submission', () => {
        cy.login(admin);
        courseManagementRequest.createCourse(true).then((response) => {
            course = convertModelAfterMultiPart(response);
            courseManagementRequest.addStudentToCourse(course, studentOne);
            courseManagementRequest.addTutorToCourse(course, tutor);
            courseManagementRequest.addInstructorToCourse(course, instructor);
            dueDate = dayjs().add(25, 'seconds');
            assessmentDueDate = dueDate.add(30, 'seconds');
            courseManagementRequest
                .createProgrammingExercise(
                    { course },
                    undefined,
                    false,
                    dayjs(),
                    dueDate,
                    undefined,
                    undefined,
                    undefined,
                    assessmentDueDate,
                    ProgrammingExerciseAssessmentType.SEMI_AUTOMATIC,
                )
                .then((programmingResponse) => {
                    exercise = programmingResponse.body;
                    cy.login(studentOne);
                    courseManagementRequest
                        .startExerciseParticipation(exercise.id!)
                        .its('body.id')
                        .then((participationId) => {
                            courseManagementRequest.makeProgrammingExerciseSubmission(participationId);
                            // Wait until the due date is in the past
                            const now = dayjs();
                            if (now.isBefore(dueDate)) {
                                cy.wait(dueDate.diff(now, 'ms'));
                            }
                        });
                });
        });
    });

    it('Assesses the programming exercise submission and verifies it', () => {
        // Asses submission
        cy.login(tutor, '/course-management');
        courseManagement.openAssessmentDashboardOfCourse(course.id!);
        courseAssessment.clickExerciseDashboardButton();
        exerciseAssessment.clickHaveReadInstructionsButton();
        exerciseAssessment.clickStartNewAssessment();
        programmingExerciseEditor.openFileWithName(exercise.id!, 'BubbleSort.java');
        programmingExerciseAssessment.provideFeedbackOnCodeLine(9, tutorCodeFeedbackPoints, tutorCodeFeedback);
        programmingExerciseAssessment.addNewFeedback(tutorFeedbackPoints, tutorFeedback);
        programmingExerciseAssessment.submit().then((request: Interception) => {
            expect(request.response!.statusCode).to.eq(200);
            // Wait until the assessment due date is over
            const now = dayjs();
            if (now.isBefore(assessmentDueDate)) {
                cy.wait(assessmentDueDate.diff(now, 'ms'));
            }
        });

        // Verify assessment as student
        cy.login(studentOne, `/courses/${course.id}/exercises/${exercise.id}`);
        const totalPoints = tutorFeedbackPoints + tutorCodeFeedbackPoints;
        const percentage = totalPoints * 10;
        exerciseResult.shouldShowExerciseTitle(exercise.title!);
        programmingExerciseFeedback.complain(complaint);
        exerciseResult.clickOpenCodeEditor(exercise.id!);
        programmingExerciseFeedback.shouldShowRepositoryLockedWarning();
        programmingExerciseFeedback.shouldShowAdditionalFeedback(tutorFeedbackPoints, tutorFeedback);
        programmingExerciseFeedback.shouldShowScore(percentage);
        programmingExerciseFeedback.shouldShowCodeFeedback(exercise.id!, 'BubbleSort.java', tutorCodeFeedback, '-2', programmingExerciseEditor);

        // Accept complaint
        cy.login(instructor, `/course-management/${course.id}/complaints`);
        programmingExerciseAssessment.acceptComplaint('Makes sense', false).then((request: Interception) => {
            expect(request.response!.statusCode).to.equal(200);
        });
<<<<<<< HEAD
    }

    function createCourseWithProgrammingExercise() {
        cy.login(admin);
        return courseManagementRequest.createCourse(true).then((response) => {
            course = convertModelAfterMultiPart(response);
            courseManagementRequest.addStudentToCourse(course, studentOne);
            courseManagementRequest.addTutorToCourse(course, tutor);
            courseManagementRequest.addInstructorToCourse(course, instructor);
            dueDate = dayjs().add(25, 'seconds');
            assessmentDueDate = dueDate.add(30, 'seconds');
            courseManagementRequest
                .createProgrammingExercise(
                    { course },
                    undefined,
                    false,
                    dayjs(),
                    dueDate,
                    undefined,
                    undefined,
                    undefined,
                    assessmentDueDate,
                    ProgrammingExerciseAssessmentType.SEMI_AUTOMATIC,
                )
                .then((programmingResponse) => {
                    exercise = programmingResponse.body;
                });
        });
    }
=======
    });
>>>>>>> 83f04ae5

    after('Delete course', () => {
        courseManagementRequest.deleteCourse(course, admin);
    });
});<|MERGE_RESOLUTION|>--- conflicted
+++ resolved
@@ -104,39 +104,7 @@
         programmingExerciseAssessment.acceptComplaint('Makes sense', false).then((request: Interception) => {
             expect(request.response!.statusCode).to.equal(200);
         });
-<<<<<<< HEAD
-    }
-
-    function createCourseWithProgrammingExercise() {
-        cy.login(admin);
-        return courseManagementRequest.createCourse(true).then((response) => {
-            course = convertModelAfterMultiPart(response);
-            courseManagementRequest.addStudentToCourse(course, studentOne);
-            courseManagementRequest.addTutorToCourse(course, tutor);
-            courseManagementRequest.addInstructorToCourse(course, instructor);
-            dueDate = dayjs().add(25, 'seconds');
-            assessmentDueDate = dueDate.add(30, 'seconds');
-            courseManagementRequest
-                .createProgrammingExercise(
-                    { course },
-                    undefined,
-                    false,
-                    dayjs(),
-                    dueDate,
-                    undefined,
-                    undefined,
-                    undefined,
-                    assessmentDueDate,
-                    ProgrammingExerciseAssessmentType.SEMI_AUTOMATIC,
-                )
-                .then((programmingResponse) => {
-                    exercise = programmingResponse.body;
-                });
-        });
-    }
-=======
     });
->>>>>>> 83f04ae5
 
     after('Delete course', () => {
         courseManagementRequest.deleteCourse(course, admin);
