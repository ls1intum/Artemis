import { ModelingExercise } from 'app/entities/modeling-exercise.model';
import { Course } from 'app/entities/course.model';
import day from 'dayjs/esm';
import { convertModelAfterMultiPart } from '../../../support/requests/CourseManagementRequests';
<<<<<<< HEAD
import { courseAssessment, courseManagementRequest, exerciseAssessment, exerciseResult, modelingExerciseAssessment, modelingExerciseFeedback } from '../../../support/artemis';
=======
import {
    courseAssessment,
    courseManagement,
    courseManagementRequest,
    exerciseAssessment,
    exerciseResult,
    modelingExerciseAssessment,
    modelingExerciseFeedback,
} from '../../../support/artemis';
>>>>>>> 83f04ae5
import { admin, instructor, studentOne, tutor } from '../../../support/users';

describe('Modeling Exercise Assessment', () => {
    let course: Course;
    let modelingExercise: ModelingExercise;

    before('Create course', () => {
        cy.login(admin);
        courseManagementRequest.createCourse(true).then((response) => {
            course = convertModelAfterMultiPart(response);
            courseManagementRequest.addStudentToCourse(course, studentOne);
            courseManagementRequest.addTutorToCourse(course, tutor);
            courseManagementRequest.addInstructorToCourse(course, instructor);
            courseManagementRequest.createModelingExercise({ course }).then((modelingResponse) => {
                modelingExercise = modelingResponse.body;
                cy.login(studentOne);
                cy.wait(500);
                courseManagementRequest.startExerciseParticipation(modelingExercise.id!).then((participation) => {
                    courseManagementRequest.makeModelingExerciseSubmission(modelingExercise.id!, participation.body);
                    cy.login(instructor);
                    courseManagementRequest.updateModelingExerciseDueDate(modelingExercise, day().add(5, 'seconds'));
                });
            });
        });
    });

    it('Tutor can assess a submission', () => {
        cy.login(tutor, '/course-management');
        courseManagement.openAssessmentDashboardOfCourse(course.id!);
        cy.wait(500);
        courseAssessment.clickExerciseDashboardButton();
        exerciseAssessment.clickHaveReadInstructionsButton();
        exerciseAssessment.clickStartNewAssessment();
        exerciseAssessment.getLockedMessage().should('be.visible');
        modelingExerciseAssessment.addNewFeedback(1, 'Thanks, good job.');
        modelingExerciseAssessment.openAssessmentForComponent(1);
        modelingExerciseAssessment.assessComponent(-1, 'False');
        modelingExerciseAssessment.clickNextAssessment();
        modelingExerciseAssessment.assessComponent(2, 'Good');
        modelingExerciseAssessment.clickNextAssessment();
        modelingExerciseAssessment.assessComponent(0, 'Unnecessary');
        modelingExerciseAssessment.submit();
    });

    describe('Handling complaints', () => {
        before(() => {
            cy.login(admin);
            courseManagementRequest
                .updateModelingExerciseAssessmentDueDate(modelingExercise, day())
                .its('body')
                .then((exercise) => {
                    modelingExercise = exercise;
                });
        });

        it('Student can view the assessment and complain', () => {
            cy.login(studentOne, `/courses/${course.id}/exercises/${modelingExercise.id}`);
            exerciseResult.shouldShowExerciseTitle(modelingExercise.title!);
            exerciseResult.shouldShowScore(20);
            exerciseResult.clickOpenExercise(modelingExercise.id!);
            modelingExerciseFeedback.shouldShowScore(20);
            modelingExerciseFeedback.shouldShowAdditionalFeedback(1, 'Thanks, good job.');
            modelingExerciseFeedback.shouldShowComponentFeedback(1, 2, 'Good');
            modelingExerciseFeedback.complain('I am not happy with your assessment.');
        });

        it('Instructor can see complaint and reject it', () => {
            cy.login(instructor, `/course-management/${course.id}/complaints`);
            courseAssessment.showTheComplaint();
            modelingExerciseAssessment.rejectComplaint('You are wrong.', false);
        });
    });

<<<<<<< HEAD
    function createCourseWithModelingExercise() {
        cy.login(admin);
        return courseManagementRequest.createCourse(true).then((response) => {
            course = convertModelAfterMultiPart(response);
            courseManagementRequest.addStudentToCourse(course, studentOne);
            courseManagementRequest.addTutorToCourse(course, tutor);
            courseManagementRequest.addInstructorToCourse(course, instructor);
            courseManagementRequest.createModelingExercise({ course }).then((modelingResponse) => {
                modelingExercise = modelingResponse.body;
            });
        });
    }

    function makeModelingSubmissionAsStudent() {
        cy.login(studentOne);
        courseManagementRequest.startExerciseParticipation(modelingExercise.id!).then((participation) => {
            courseManagementRequest.makeModelingExerciseSubmission(modelingExercise.id!, participation.body);
        });
    }

    function updateExerciseDueDate() {
        cy.login(admin);
        courseManagementRequest.updateModelingExerciseDueDate(modelingExercise, day().add(5, 'seconds'));
    }
=======
    after('Delete course', () => {
        courseManagementRequest.deleteCourse(course, admin);
    });
>>>>>>> 83f04ae5
});<|MERGE_RESOLUTION|>--- conflicted
+++ resolved
@@ -2,9 +2,6 @@
 import { Course } from 'app/entities/course.model';
 import day from 'dayjs/esm';
 import { convertModelAfterMultiPart } from '../../../support/requests/CourseManagementRequests';
-<<<<<<< HEAD
-import { courseAssessment, courseManagementRequest, exerciseAssessment, exerciseResult, modelingExerciseAssessment, modelingExerciseFeedback } from '../../../support/artemis';
-=======
 import {
     courseAssessment,
     courseManagement,
@@ -14,7 +11,6 @@
     modelingExerciseAssessment,
     modelingExerciseFeedback,
 } from '../../../support/artemis';
->>>>>>> 83f04ae5
 import { admin, instructor, studentOne, tutor } from '../../../support/users';
 
 describe('Modeling Exercise Assessment', () => {
@@ -88,34 +84,7 @@
         });
     });
 
-<<<<<<< HEAD
-    function createCourseWithModelingExercise() {
-        cy.login(admin);
-        return courseManagementRequest.createCourse(true).then((response) => {
-            course = convertModelAfterMultiPart(response);
-            courseManagementRequest.addStudentToCourse(course, studentOne);
-            courseManagementRequest.addTutorToCourse(course, tutor);
-            courseManagementRequest.addInstructorToCourse(course, instructor);
-            courseManagementRequest.createModelingExercise({ course }).then((modelingResponse) => {
-                modelingExercise = modelingResponse.body;
-            });
-        });
-    }
-
-    function makeModelingSubmissionAsStudent() {
-        cy.login(studentOne);
-        courseManagementRequest.startExerciseParticipation(modelingExercise.id!).then((participation) => {
-            courseManagementRequest.makeModelingExerciseSubmission(modelingExercise.id!, participation.body);
-        });
-    }
-
-    function updateExerciseDueDate() {
-        cy.login(admin);
-        courseManagementRequest.updateModelingExerciseDueDate(modelingExercise, day().add(5, 'seconds'));
-    }
-=======
     after('Delete course', () => {
         courseManagementRequest.deleteCourse(course, admin);
     });
->>>>>>> 83f04ae5
 });