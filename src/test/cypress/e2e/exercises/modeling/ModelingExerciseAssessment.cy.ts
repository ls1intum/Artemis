import { ModelingExercise } from 'app/entities/modeling-exercise.model';
import { Course } from 'app/entities/course.model';
import day from 'dayjs/esm';
import { convertModelAfterMultiPart } from '../../../support/requests/CourseManagementRequests';
import {
    courseAssessment,
    courseManagement,
    courseManagementRequest,
    exerciseAssessment,
    exerciseResult,
    modelingExerciseAssessment,
    modelingExerciseFeedback,
} from '../../../support/artemis';
import { admin, instructor, studentOne, tutor } from '../../../support/users';

describe('Modeling Exercise Assessment', () => {
    let course: Course;
    let modelingExercise: ModelingExercise;

    before('Create course', () => {
        cy.login(admin);
        courseManagementRequest.createCourse(true).then((response) => {
            course = convertModelAfterMultiPart(response);
            courseManagementRequest.addStudentToCourse(course, studentOne);
            courseManagementRequest.addTutorToCourse(course, tutor);
            courseManagementRequest.addInstructorToCourse(course, instructor);
            courseManagementRequest.createModelingExercise({ course }).then((modelingResponse) => {
                modelingExercise = modelingResponse.body;
                cy.login(studentOne);
                cy.wait(500);
                courseManagementRequest.startExerciseParticipation(modelingExercise.id!).then((participation) => {
                    courseManagementRequest.makeModelingExerciseSubmission(modelingExercise.id!, participation.body);
                    cy.login(instructor);
                    courseManagementRequest.updateModelingExerciseDueDate(modelingExercise, day().add(5, 'seconds'));
                });
            });
        });
    });

    it('Tutor can assess a submission', () => {
        cy.login(tutor, '/course-management');
<<<<<<< HEAD
        courseManagement.openCourse(course.id!);
=======
>>>>>>> fddd442c
        courseManagement.openAssessmentDashboardOfCourse(course.id!);
        cy.wait(500);
        courseAssessment.clickExerciseDashboardButton();
        exerciseAssessment.clickHaveReadInstructionsButton();
        exerciseAssessment.clickStartNewAssessment();
        exerciseAssessment.getLockedMessage().should('be.visible');
        modelingExerciseAssessment.addNewFeedback(1, 'Thanks, good job.');
        modelingExerciseAssessment.openAssessmentForComponent(1);
        modelingExerciseAssessment.assessComponent(-1, 'False');
        modelingExerciseAssessment.clickNextAssessment();
        modelingExerciseAssessment.assessComponent(2, 'Good');
        modelingExerciseAssessment.clickNextAssessment();
        modelingExerciseAssessment.assessComponent(0, 'Unnecessary');
        modelingExerciseAssessment.submit();
    });

    describe('Handling complaints', () => {
        before(() => {
            cy.login(admin);
            courseManagementRequest
                .updateModelingExerciseAssessmentDueDate(modelingExercise, day())
                .its('body')
                .then((exercise) => {
                    modelingExercise = exercise;
                });
        });

        it('Student can view the assessment and complain', () => {
            cy.login(studentOne, `/courses/${course.id}/exercises/${modelingExercise.id}`);
            exerciseResult.shouldShowExerciseTitle(modelingExercise.title!);
            exerciseResult.shouldShowScore(20);
            exerciseResult.clickOpenExercise(modelingExercise.id!);
            modelingExerciseFeedback.shouldShowScore(20);
            modelingExerciseFeedback.shouldShowAdditionalFeedback(1, 'Thanks, good job.');
            modelingExerciseFeedback.shouldShowComponentFeedback(1, 2, 'Good');
            modelingExerciseFeedback.complain('I am not happy with your assessment.');
        });

        it('Instructor can see complaint and reject it', () => {
            cy.login(instructor, `/course-management/${course.id}/complaints`);
            courseAssessment.showTheComplaint();
            modelingExerciseAssessment.rejectComplaint('You are wrong.', false);
        });
    });

    after('Delete course', () => {
        courseManagementRequest.deleteCourse(course, admin);
    });
});<|MERGE_RESOLUTION|>--- conflicted
+++ resolved
@@ -39,10 +39,6 @@
 
     it('Tutor can assess a submission', () => {
         cy.login(tutor, '/course-management');
-<<<<<<< HEAD
-        courseManagement.openCourse(course.id!);
-=======
->>>>>>> fddd442c
         courseManagement.openAssessmentDashboardOfCourse(course.id!);
         cy.wait(500);
         courseAssessment.clickExerciseDashboardButton();
