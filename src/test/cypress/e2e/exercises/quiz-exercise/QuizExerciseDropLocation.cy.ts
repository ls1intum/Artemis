import { Course } from 'app/entities/course.model';
import { admin } from '../../../support/users';
import { courseManagementRequest, quizExerciseDragAndDropQuiz } from '../../../support/artemis';
import { convertModelAfterMultiPart } from '../../../support/requests/CourseManagementRequests';

let course: Course;

<<<<<<< HEAD
// TODO: fix this test. Fails only on CI. Locally it works and manual testing also works.
=======
>>>>>>> 83f04ae5
describe.skip('Quiz Exercise Drop Location Spec', () => {
    before('Create course', () => {
        cy.login(admin);
        courseManagementRequest.createCourse().then((response) => {
            course = convertModelAfterMultiPart(response);
        });
    });

    describe('DnD Quiz drop locations', () => {
        before('Create DND quiz', () => {
            cy.login(admin, '/course-management/' + course.id + '/exercises');
            quizExerciseDragAndDropQuiz.createDnDQuiz('DnD Quiz Test');
        });

        it('Checks drop locations', () => {
            let containerBounds: DOMRect;

            quizExerciseDragAndDropQuiz.dragUsingCoordinates(310, 320);
            quizExerciseDragAndDropQuiz.dragUsingCoordinates(730, 500);
            quizExerciseDragAndDropQuiz.dragUsingCoordinates(1000, 100);

            quizExerciseDragAndDropQuiz.activateInteractiveMode();

            quizExerciseDragAndDropQuiz.markElementAsInteractive(0, 4);
            quizExerciseDragAndDropQuiz.markElementAsInteractive(1, 3);
            quizExerciseDragAndDropQuiz.markElementAsInteractive(2, 3);
            quizExerciseDragAndDropQuiz.markElementAsInteractive(2, 4);

            quizExerciseDragAndDropQuiz.generateQuizExercise();
            cy.wait(500);

            cy.visit(`/course-management/${course.id}/exercises`);
            quizExerciseDragAndDropQuiz.previewQuiz();
            cy.wait(1000);

            cy.get('.click-layer').then(($el) => {
                containerBounds = $el[0].getBoundingClientRect();
            });

            cy.get('.drop-location').then(($els) => {
                const { minX, maxX } = quizExerciseDragAndDropQuiz.getXAxis($els);
                expect(containerBounds.right - maxX)
                    .to.be.lessThan(17)
                    .and.to.be.greaterThan(15);
                expect(minX - containerBounds.left)
                    .to.be.lessThan(17)
                    .and.to.be.greaterThan(15);
            });
        });
    });

    after('Delete course', () => {
        courseManagementRequest.deleteCourse(course, admin);
    });
});<|MERGE_RESOLUTION|>--- conflicted
+++ resolved
@@ -5,10 +5,7 @@
 
 let course: Course;
 
-<<<<<<< HEAD
 // TODO: fix this test. Fails only on CI. Locally it works and manual testing also works.
-=======
->>>>>>> 83f04ae5
 describe.skip('Quiz Exercise Drop Location Spec', () => {
     before('Create course', () => {
         cy.login(admin);
