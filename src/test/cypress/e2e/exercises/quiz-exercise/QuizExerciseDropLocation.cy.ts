--- conflicted
+++ resolved
@@ -37,12 +37,8 @@
             quizExerciseDragAndDropQuiz.markElementAsInteractive(2, 4);
 
             quizExerciseDragAndDropQuiz.generateQuizExercise();
-<<<<<<< HEAD
-            cy.wait(500);
+            quizExerciseDragAndDropQuiz.waitForQuizExerciseToBeGenerated();
             quizExerciseCreation.saveQuiz();
-=======
-            quizExerciseDragAndDropQuiz.waitForQuizExerciseToBeGenerated();
->>>>>>> d62c4d87
 
             cy.visit(`/course-management/${course.id}/exercises`);
             quizExerciseDragAndDropQuiz.previewQuiz();
