import { QuizExercise } from 'app/entities/quiz/quiz-exercise.model';
import { Course } from 'app/entities/course.model';
import shortAnswerQuizTemplate from '../../../fixtures/exercise/quiz/short_answer/template.json';
import multipleChoiceQuizTemplate from '../../../fixtures/exercise/quiz/multiple_choice/template.json';
import { convertModelAfterMultiPart } from '../../../support/requests/CourseManagementRequests';
<<<<<<< HEAD
import { courseManagementRequest } from '../../../support/artemis';
=======
import { courseManagementRequest, exerciseResult } from '../../../support/artemis';
>>>>>>> 83f04ae5
import { admin, studentOne, tutor } from '../../../support/users';

describe('Quiz Exercise Assessment', () => {
    let course: Course;
    let quizExercise: QuizExercise;

    before('Create course', () => {
        cy.login(admin);
        courseManagementRequest.createCourse().then((response) => {
            course = convertModelAfterMultiPart(response);
            courseManagementRequest.addStudentToCourse(course, studentOne);
            courseManagementRequest.addTutorToCourse(course, tutor);
        });
    });

    describe('MC Quiz assessment', () => {
        before('Creates a quiz and a submission', () => {
            cy.login(admin);
            courseManagementRequest.createQuizExercise({ course }, [multipleChoiceQuizTemplate], undefined, undefined, 10).then((quizResponse) => {
                quizExercise = quizResponse.body;
                courseManagementRequest.setQuizVisible(quizExercise.id!);
                courseManagementRequest.startQuizNow(quizExercise.id!);
            });
        });

        it('Assesses a mc quiz submission automatically', () => {
            cy.login(studentOne);
            courseManagementRequest.startExerciseParticipation(quizExercise.id!);
            courseManagementRequest.createMultipleChoiceSubmission(quizExercise, [0, 2]);
            cy.visit('/courses/' + course.id + '/exercises/' + quizExercise.id);
            exerciseResult.shouldShowScore(50);
        });
    });

    describe('SA Quiz assessment', () => {
        before('Creates a quiz and a submission', () => {
            cy.login(admin);
            courseManagementRequest.createQuizExercise({ course }, [shortAnswerQuizTemplate], undefined, undefined, 10).then((quizResponse) => {
                quizExercise = quizResponse.body;
                courseManagementRequest.setQuizVisible(quizExercise.id!);
                courseManagementRequest.startQuizNow(quizExercise.id!);
            });
        });

        it('Assesses a sa quiz submission automatically', () => {
            cy.login(studentOne);
            courseManagementRequest.startExerciseParticipation(quizExercise.id!);
            courseManagementRequest.createShortAnswerSubmission(quizExercise, ['give', 'let', 'run', 'desert']);
            cy.visit('/courses/' + course.id + '/exercises/' + quizExercise.id);
            exerciseResult.shouldShowScore(66.7);
        });
    });

<<<<<<< HEAD
function createQuiz(quizQuestions: any = multipleChoiceQuizTemplate) {
    cy.login(admin);
    courseManagementRequest.createQuizExercise({ course }, [quizQuestions], undefined, undefined, 1).then((quizResponse) => {
        quizExercise = convertModelAfterMultiPart(quizResponse);
        courseManagementRequest.setQuizVisible(quizExercise.id!);
        courseManagementRequest.startQuizNow(quizExercise.id!);
=======
    after('Delete course', () => {
        courseManagementRequest.deleteCourse(course, admin);
>>>>>>> 83f04ae5
    });
});<|MERGE_RESOLUTION|>--- conflicted
+++ resolved
@@ -3,11 +3,7 @@
 import shortAnswerQuizTemplate from '../../../fixtures/exercise/quiz/short_answer/template.json';
 import multipleChoiceQuizTemplate from '../../../fixtures/exercise/quiz/multiple_choice/template.json';
 import { convertModelAfterMultiPart } from '../../../support/requests/CourseManagementRequests';
-<<<<<<< HEAD
-import { courseManagementRequest } from '../../../support/artemis';
-=======
 import { courseManagementRequest, exerciseResult } from '../../../support/artemis';
->>>>>>> 83f04ae5
 import { admin, studentOne, tutor } from '../../../support/users';
 
 describe('Quiz Exercise Assessment', () => {
@@ -27,7 +23,7 @@
         before('Creates a quiz and a submission', () => {
             cy.login(admin);
             courseManagementRequest.createQuizExercise({ course }, [multipleChoiceQuizTemplate], undefined, undefined, 10).then((quizResponse) => {
-                quizExercise = quizResponse.body;
+                quizExercise = convertModelAfterMultiPart(quizResponse);
                 courseManagementRequest.setQuizVisible(quizExercise.id!);
                 courseManagementRequest.startQuizNow(quizExercise.id!);
             });
@@ -46,7 +42,7 @@
         before('Creates a quiz and a submission', () => {
             cy.login(admin);
             courseManagementRequest.createQuizExercise({ course }, [shortAnswerQuizTemplate], undefined, undefined, 10).then((quizResponse) => {
-                quizExercise = quizResponse.body;
+                quizExercise = convertModelAfterMultiPart(quizResponse);
                 courseManagementRequest.setQuizVisible(quizExercise.id!);
                 courseManagementRequest.startQuizNow(quizExercise.id!);
             });
@@ -61,16 +57,7 @@
         });
     });
 
-<<<<<<< HEAD
-function createQuiz(quizQuestions: any = multipleChoiceQuizTemplate) {
-    cy.login(admin);
-    courseManagementRequest.createQuizExercise({ course }, [quizQuestions], undefined, undefined, 1).then((quizResponse) => {
-        quizExercise = convertModelAfterMultiPart(quizResponse);
-        courseManagementRequest.setQuizVisible(quizExercise.id!);
-        courseManagementRequest.startQuizNow(quizExercise.id!);
-=======
     after('Delete course', () => {
         courseManagementRequest.deleteCourse(course, admin);
->>>>>>> 83f04ae5
     });
 });