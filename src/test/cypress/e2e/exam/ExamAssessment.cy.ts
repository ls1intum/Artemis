import { Interception } from 'cypress/types/net-stubbing';
import { Course } from 'app/entities/course.model';
import { Exam } from 'app/entities/exam.model';
import { ExamBuilder, ProgrammingExerciseAssessmentType, convertModelAfterMultiPart } from '../../support/requests/CourseManagementRequests';
import partiallySuccessful from '../../fixtures/exercise/programming/partially_successful/submission.json';
import dayjs, { Dayjs } from 'dayjs/esm';
import {
    courseAssessment,
    courseManagementRequest,
    examAssessment,
    examExerciseGroupCreation,
    examManagement,
    examNavigation,
    examParticipation,
    examStartEnd,
    exerciseAssessment,
    modelingExerciseAssessment,
    studentAssessment,
} from '../../support/artemis';
import { admin, instructor, studentOne, tutor, users } from '../../support/users';
import { EXERCISE_TYPE } from '../../support/constants';
import { Exercise } from '../../support/pageobjects/exam/ExamParticipation';

<<<<<<< HEAD
let exam: Exam;
let course: Course;

// This is a workaround for uncaught athena errors. When opening a text submission athena throws an uncaught exception, which fails the test
=======
// This is a workaround for uncaught athene errors. When opening a text submission athene throws an uncaught exception, which fails the test
>>>>>>> da14e368
Cypress.on('uncaught:exception', () => {
    return false;
});

let exam: Exam;

describe('Exam assessment', () => {
    let course: Course;
    let examEnd: Dayjs;
    let programmingAssessmentSuccessful = false;
    let modelingAssessmentSuccessful = false;
    let textAssessmentSuccessful = false;
    let studentOneName: string;

    before('Create course', () => {
        cy.login(admin);
        courseManagementRequest.createCourse(true).then((response) => {
            course = convertModelAfterMultiPart(response);
            courseManagementRequest.addStudentToCourse(course, studentOne);
            courseManagementRequest.addTutorToCourse(course, tutor);
            courseManagementRequest.addInstructorToCourse(course, instructor);
        });
        users.getUserInfo(studentOne.username, (userInfo) => {
            studentOneName = userInfo.name;
        });
    });

    // For some reason the typing of cypress gets slower the longer the test runs, so we test the programming exercise first
    describe('Programming exercise assessment', () => {
        before('Prepare exam', () => {
            examEnd = dayjs().add(1, 'minutes');
            prepareExam(course, examEnd, EXERCISE_TYPE.Programming);
        });

        it('Assess a programming exercise submission (MANUAL)', () => {
            cy.login(instructor);
            examManagement.verifySubmitted(course.id!, exam.id!, studentOneName);
            cy.login(tutor);
            startAssessing(course.id!, exam.id!, 155000);
            examAssessment.addNewFeedback(2, 'Good job');
            examAssessment.submit();
            cy.login(studentOne, '/courses/' + course.id + '/exams/' + exam.id);
            examParticipation.getResultScore().should('contain.text', '66.2%').and('be.visible');
            programmingAssessmentSuccessful = true;
        });

        it('Complaints about programming exercises assessment', () => {
            if (programmingAssessmentSuccessful) {
                handleComplaint(course, exam, false, EXERCISE_TYPE.Programming);
            }
        });
    });

    describe('Modeling exercise assessment', () => {
        before('Prepare exam', () => {
            examEnd = dayjs().add(30, 'seconds');
            prepareExam(course, examEnd, EXERCISE_TYPE.Modeling);
        });

        it('Assess a modeling exercise submission', () => {
            cy.login(instructor);
            examManagement.verifySubmitted(course.id!, exam.id!, studentOneName);
            cy.login(tutor);
            startAssessing(course.id!, exam.id!, 60000);
            modelingExerciseAssessment.addNewFeedback(5, 'Good');
            modelingExerciseAssessment.openAssessmentForComponent(1);
            modelingExerciseAssessment.assessComponent(-1, 'Wrong');
            modelingExerciseAssessment.clickNextAssessment();
            modelingExerciseAssessment.assessComponent(0, 'Neutral');
            modelingExerciseAssessment.clickNextAssessment();
            examAssessment.submitModelingAssessment().then((assessmentResponse: Interception) => {
                expect(assessmentResponse.response?.statusCode).to.equal(200);
            });
            cy.login(studentOne, '/courses/' + course.id + '/exams/' + exam.id);
            examParticipation.getResultScore().should('contain.text', '40%').and('be.visible');
            modelingAssessmentSuccessful = true;
        });

        it('Complaints about modeling exercises assessment', () => {
            if (modelingAssessmentSuccessful) {
                handleComplaint(course, exam, true, EXERCISE_TYPE.Modeling);
            }
        });
    });

    describe('Text exercise assessment', () => {
        before('Prepare exam', () => {
            examEnd = dayjs().add(40, 'seconds');
            prepareExam(course, examEnd, EXERCISE_TYPE.Text);
        });

        it('Assess a text exercise submission', () => {
            cy.login(instructor);
            examManagement.verifySubmitted(course.id!, exam.id!, studentOneName);
            cy.login(tutor);
            startAssessing(course.id!, exam.id!, 60000);
            examAssessment.addNewFeedback(7, 'Good job');
            examAssessment.submitTextAssessment().then((assessmentResponse: Interception) => {
                expect(assessmentResponse.response!.statusCode).to.equal(200);
            });
            cy.login(studentOne, '/courses/' + course.id + '/exams/' + exam.id);
            examParticipation.getResultScore().should('contain.text', '70%').and('be.visible');
            textAssessmentSuccessful = true;
        });

        it('Complaints about text exercises assessment', () => {
            if (textAssessmentSuccessful) {
                handleComplaint(course, exam, false, EXERCISE_TYPE.Text);
            }
        });
    });

    describe('Quiz exercise assessment', () => {
        let resultDate: Dayjs;

        before('Prepare exam', () => {
            examEnd = dayjs().add(30, 'seconds');
            resultDate = examEnd.add(5, 'seconds');
            prepareExam(course, examEnd, EXERCISE_TYPE.Quiz);
        });

        it('Assesses quiz automatically', () => {
            cy.login(instructor);
            examManagement.verifySubmitted(course.id!, exam.id!, studentOneName);
            if (dayjs().isBefore(examEnd)) {
                cy.wait(examEnd.diff(dayjs(), 'ms') + 10000);
            }
            examManagement.openAssessmentDashboard(course.id!, exam.id!, 60000);
            cy.visit(`/course-management/${course.id}/exams/${exam.id}/assessment-dashboard`);
            courseAssessment.clickEvaluateQuizzes().its('response.statusCode').should('eq', 200);
            if (dayjs().isBefore(resultDate)) {
                cy.wait(resultDate.diff(dayjs(), 'ms') + 10000);
            }
            examManagement.checkQuizSubmission(course.id!, exam.id!, studentOneName, '50%');
            cy.login(studentOne, '/courses/' + course.id + '/exams/' + exam.id);
            examParticipation.getResultScore().should('contain.text', '50%').and('be.visible');
        });
    });

    after('Delete course', () => {
        courseManagementRequest.deleteCourse(course, admin);
    });
});

function prepareExam(course: Course, end: dayjs.Dayjs, exerciseType: EXERCISE_TYPE) {
    cy.login(admin);
    const resultDate = end.add(1, 'second');
    const examContent = new ExamBuilder(course)
        .visibleDate(dayjs().subtract(1, 'hour'))
        .startDate(dayjs())
        .endDate(end)
        .correctionRounds(1)
        .examStudentReviewStart(resultDate.add(10, 'seconds'))
        .examStudentReviewEnd(resultDate.add(1, 'minute'))
        .publishResultsDate(resultDate)
        .gracePeriod(10)
        .build();
    courseManagementRequest.createExam(examContent).then((examResponse) => {
        exam = examResponse.body;
        courseManagementRequest.registerStudentForExam(exam, studentOne);
        let additionalData = {};
        switch (exerciseType) {
            case EXERCISE_TYPE.Programming:
                additionalData = { submission: partiallySuccessful, progExerciseAssessmentType: ProgrammingExerciseAssessmentType.SEMI_AUTOMATIC };
                break;
            case EXERCISE_TYPE.Text:
                additionalData = { textFixture: 'loremIpsum-short.txt' };
                break;
            case EXERCISE_TYPE.Quiz:
                additionalData = { quizExerciseID: 0 };
                break;
        }

        examExerciseGroupCreation.addGroupWithExercise(exam, exerciseType, additionalData).then((response) => {
            courseManagementRequest.generateMissingIndividualExams(exam);
            courseManagementRequest.prepareExerciseStartForExam(exam);
            makeExamSubmission(course, exam, response);
        });
    });
}

function makeExamSubmission(course: Course, exam: Exam, exercise: Exercise) {
    examParticipation.startParticipation(studentOne, course, exam);
    examNavigation.openExerciseAtIndex(0);
    examParticipation.makeSubmission(exercise.id, exercise.type, exercise.additionalData);
    cy.wait(2000);
    examNavigation.handInEarly();
    examStartEnd.finishExam();
}

function startAssessing(courseID: number, examID: number, timeout: number) {
    examManagement.openAssessmentDashboard(courseID, examID, timeout);
    courseAssessment.clickExerciseDashboardButton();
    exerciseAssessment.clickHaveReadInstructionsButton();
    exerciseAssessment.clickStartNewAssessment();
    exerciseAssessment.getLockedMessage();
}

function handleComplaint(course: Course, exam: Exam, reject: boolean, exerciseType: EXERCISE_TYPE) {
    const complaintText = 'Lorem ipsum dolor sit amet';
    const complaintResponseText = ' consetetur sadipscing elitr';

    cy.login(studentOne, '/courses/' + course.id + '/exams/' + exam.id);
    studentAssessment.startComplaint();
    studentAssessment.enterComplaint(complaintText);
    studentAssessment.submitComplaint();
    cy.get('.message').should('contain.text', 'Your complaint has been submitted');

    cy.login(instructor, '/course-management/' + course.id + '/exams');
    examManagement.openAssessmentDashboard(course.id!, exam.id!);
    courseAssessment.clickExerciseDashboardButton();
    exerciseAssessment.clickHaveReadInstructionsButton();

    exerciseAssessment.clickEvaluateComplaint();
    exerciseAssessment.getComplaintText().should('have.value', complaintText);
    if (reject) {
        examAssessment.rejectComplaint(complaintResponseText, true, exerciseType);
    } else {
        examAssessment.acceptComplaint(complaintResponseText, true, exerciseType);
    }
    if (exerciseType == EXERCISE_TYPE.Modeling) {
        cy.get('.message').should('contain.text', 'Response to complaint has been submitted');
    } else {
        cy.get('.message').should('contain.text', 'The assessment was updated successfully.');
    }

    cy.login(studentOne, '/courses/' + course.id + '/exams/' + exam.id);
    if (reject) {
        studentAssessment.getComplaintBadge().should('contain.text', 'Complaint was rejected');
    } else {
        studentAssessment.getComplaintBadge().should('contain.text', 'Complaint was accepted');
    }
    studentAssessment.getComplaintResponse().should('have.value', complaintResponseText);
}<|MERGE_RESOLUTION|>--- conflicted
+++ resolved
@@ -21,14 +21,7 @@
 import { EXERCISE_TYPE } from '../../support/constants';
 import { Exercise } from '../../support/pageobjects/exam/ExamParticipation';
 
-<<<<<<< HEAD
-let exam: Exam;
-let course: Course;
-
-// This is a workaround for uncaught athena errors. When opening a text submission athena throws an uncaught exception, which fails the test
-=======
-// This is a workaround for uncaught athene errors. When opening a text submission athene throws an uncaught exception, which fails the test
->>>>>>> da14e368
+// This is a workaround for uncaught athena errors. When opening a text submission athene throws an uncaught exception, which fails the test
 Cypress.on('uncaught:exception', () => {
     return false;
 });
