import { Interception } from 'cypress/types/net-stubbing';
import { Course } from 'app/entities/course.model';
import { Exam } from 'app/entities/exam.model';
import { ExamBuilder, ProgrammingExerciseAssessmentType, convertModelAfterMultiPart } from '../../support/requests/CourseManagementRequests';
import partiallySuccessful from '../../fixtures/exercise/programming/partially_successful/submission.json';
import dayjs, { Dayjs } from 'dayjs/esm';
import {
    courseAssessment,
    courseManagementRequest,
    examAssessment,
    examExerciseGroupCreation,
    examManagement,
    examNavigation,
    examParticipation,
    examStartEnd,
    exerciseAssessment,
    modelingExerciseAssessment,
    studentAssessment,
} from '../../support/artemis';
import { admin, instructor, studentOne, tutor, users } from '../../support/users';
import { EXERCISE_TYPE } from '../../support/constants';
import { Exercise } from '../../support/pageobjects/exam/ExamParticipation';

<<<<<<< HEAD
let exam: Exam;
let course: Course;
=======
// This is a workaround for uncaught athene errors. When opening a text submission athene throws an uncaught exception, which fails the test
Cypress.on('uncaught:exception', () => {
    return false;
});

let exam: Exam;
>>>>>>> da14e368

describe('Exam assessment', () => {
    let course: Course;
    let examEnd: Dayjs;
    let programmingAssessmentSuccessful = false;
    let modelingAssessmentSuccessful = false;
    let textAssessmentSuccessful = false;
    let studentOneName: string;

    before('Create course', () => {
        cy.login(admin);
        courseManagementRequest.createCourse(true).then((response) => {
            course = convertModelAfterMultiPart(response);
            courseManagementRequest.addStudentToCourse(course, studentOne);
            courseManagementRequest.addTutorToCourse(course, tutor);
            courseManagementRequest.addInstructorToCourse(course, instructor);
        });
        users.getUserInfo(studentOne.username, (userInfo) => {
            studentOneName = userInfo.name;
        });
    });

    // For some reason the typing of cypress gets slower the longer the test runs, so we test the programming exercise first
    describe('Programming exercise assessment', () => {
        before('Prepare exam', () => {
            examEnd = dayjs().add(1, 'minutes');
            prepareExam(course, examEnd, EXERCISE_TYPE.Programming);
        });

        it('Assess a programming exercise submission (MANUAL)', () => {
            cy.login(instructor);
            examManagement.verifySubmitted(course.id!, exam.id!, studentOneName);
            cy.login(tutor);
            startAssessing(course.id!, exam.id!, 155000);
            examAssessment.addNewFeedback(2, 'Good job');
            examAssessment.submit();
            cy.login(studentOne, '/courses/' + course.id + '/exams/' + exam.id);
            examParticipation.getResultScore().should('contain.text', '66.2%').and('be.visible');
            programmingAssessmentSuccessful = true;
        });

        it('Complaints about programming exercises assessment', () => {
            if (programmingAssessmentSuccessful) {
                handleComplaint(course, exam, false, EXERCISE_TYPE.Programming);
            }
        });
    });

    describe('Modeling exercise assessment', () => {
        before('Prepare exam', () => {
            examEnd = dayjs().add(30, 'seconds');
            prepareExam(course, examEnd, EXERCISE_TYPE.Modeling);
        });

        it('Assess a modeling exercise submission', () => {
            cy.login(instructor);
            examManagement.verifySubmitted(course.id!, exam.id!, studentOneName);
            cy.login(tutor);
            startAssessing(course.id!, exam.id!, 60000);
            modelingExerciseAssessment.addNewFeedback(5, 'Good');
            modelingExerciseAssessment.openAssessmentForComponent(1);
            modelingExerciseAssessment.assessComponent(-1, 'Wrong');
            modelingExerciseAssessment.clickNextAssessment();
            modelingExerciseAssessment.assessComponent(0, 'Neutral');
            modelingExerciseAssessment.clickNextAssessment();
            examAssessment.submitModelingAssessment().then((assessmentResponse: Interception) => {
                expect(assessmentResponse.response?.statusCode).to.equal(200);
            });
            cy.login(studentOne, '/courses/' + course.id + '/exams/' + exam.id);
            examParticipation.getResultScore().should('contain.text', '40%').and('be.visible');
            modelingAssessmentSuccessful = true;
        });

        it('Complaints about modeling exercises assessment', () => {
            if (modelingAssessmentSuccessful) {
                handleComplaint(course, exam, true, EXERCISE_TYPE.Modeling);
            }
        });
    });

    describe('Text exercise assessment', () => {
        before('Prepare exam', () => {
            examEnd = dayjs().add(40, 'seconds');
            prepareExam(course, examEnd, EXERCISE_TYPE.Text);
        });

        it('Assess a text exercise submission', () => {
            cy.login(instructor);
            examManagement.verifySubmitted(course.id!, exam.id!, studentOneName);
            cy.login(tutor);
            startAssessing(course.id!, exam.id!, 60000);
            examAssessment.addNewFeedback(7, 'Good job');
            examAssessment.submitTextAssessment().then((assessmentResponse: Interception) => {
                expect(assessmentResponse.response!.statusCode).to.equal(200);
            });
            cy.login(studentOne, '/courses/' + course.id + '/exams/' + exam.id);
            examParticipation.getResultScore().should('contain.text', '70%').and('be.visible');
            textAssessmentSuccessful = true;
        });

        it('Complaints about text exercises assessment', () => {
            if (textAssessmentSuccessful) {
                handleComplaint(course, exam, false, EXERCISE_TYPE.Text);
            }
        });
    });

    describe('Quiz exercise assessment', () => {
        let resultDate: Dayjs;

        before('Prepare exam', () => {
            examEnd = dayjs().add(30, 'seconds');
            resultDate = examEnd.add(5, 'seconds');
            prepareExam(course, examEnd, EXERCISE_TYPE.Quiz);
        });

        it('Assesses quiz automatically', () => {
            cy.login(instructor);
            examManagement.verifySubmitted(course.id!, exam.id!, studentOneName);
            if (dayjs().isBefore(examEnd)) {
                cy.wait(examEnd.diff(dayjs(), 'ms') + 10000);
            }
            examManagement.openAssessmentDashboard(course.id!, exam.id!, 60000);
            cy.visit(`/course-management/${course.id}/exams/${exam.id}/assessment-dashboard`);
            courseAssessment.clickEvaluateQuizzes().its('response.statusCode').should('eq', 200);
            if (dayjs().isBefore(resultDate)) {
                cy.wait(resultDate.diff(dayjs(), 'ms') + 10000);
            }
            examManagement.checkQuizSubmission(course.id!, exam.id!, studentOneName, '50%');
            cy.login(studentOne, '/courses/' + course.id + '/exams/' + exam.id);
            examParticipation.getResultScore().should('contain.text', '50%').and('be.visible');
        });
    });

    after('Delete course', () => {
        courseManagementRequest.deleteCourse(course, admin);
    });
});

function prepareExam(course: Course, end: dayjs.Dayjs, exerciseType: EXERCISE_TYPE) {
    cy.login(admin);
    const resultDate = end.add(1, 'second');
    const examContent = new ExamBuilder(course)
        .visibleDate(dayjs().subtract(1, 'hour'))
        .startDate(dayjs())
        .endDate(end)
        .correctionRounds(1)
        .examStudentReviewStart(resultDate.add(10, 'seconds'))
        .examStudentReviewEnd(resultDate.add(1, 'minute'))
        .publishResultsDate(resultDate)
        .gracePeriod(10)
        .build();
    courseManagementRequest.createExam(examContent).then((examResponse) => {
        exam = examResponse.body;
        courseManagementRequest.registerStudentForExam(exam, studentOne);
        let additionalData = {};
        switch (exerciseType) {
            case EXERCISE_TYPE.Programming:
                additionalData = { submission: partiallySuccessful, progExerciseAssessmentType: ProgrammingExerciseAssessmentType.SEMI_AUTOMATIC };
                break;
            case EXERCISE_TYPE.Text:
                additionalData = { textFixture: 'loremIpsum-short.txt' };
                break;
            case EXERCISE_TYPE.Quiz:
                additionalData = { quizExerciseID: 0 };
                break;
        }

        examExerciseGroupCreation.addGroupWithExercise(exam, exerciseType, additionalData).then((response) => {
            courseManagementRequest.generateMissingIndividualExams(exam);
            courseManagementRequest.prepareExerciseStartForExam(exam);
            makeExamSubmission(course, exam, response);
        });
    });
}

function makeExamSubmission(course: Course, exam: Exam, exercise: Exercise) {
    examParticipation.startParticipation(studentOne, course, exam);
    examNavigation.openExerciseAtIndex(0);
    examParticipation.makeSubmission(exercise.id, exercise.type, exercise.additionalData);
    cy.wait(2000);
    examNavigation.handInEarly();
    examStartEnd.finishExam();
}

function startAssessing(courseID: number, examID: number, timeout: number) {
    examManagement.openAssessmentDashboard(courseID, examID, timeout);
    courseAssessment.clickExerciseDashboardButton();
    exerciseAssessment.clickHaveReadInstructionsButton();
    exerciseAssessment.clickStartNewAssessment();
    exerciseAssessment.getLockedMessage();
}

function handleComplaint(course: Course, exam: Exam, reject: boolean, exerciseType: EXERCISE_TYPE) {
    const complaintText = 'Lorem ipsum dolor sit amet';
    const complaintResponseText = ' consetetur sadipscing elitr';

    cy.login(studentOne, '/courses/' + course.id + '/exams/' + exam.id);
    studentAssessment.startComplaint();
    studentAssessment.enterComplaint(complaintText);
    studentAssessment.submitComplaint();
    cy.get('.message').should('contain.text', 'Your complaint has been submitted');

    cy.login(instructor, '/course-management/' + course.id + '/exams');
    examManagement.openAssessmentDashboard(course.id!, exam.id!);
    courseAssessment.clickExerciseDashboardButton();
    exerciseAssessment.clickHaveReadInstructionsButton();

    exerciseAssessment.clickEvaluateComplaint();
    exerciseAssessment.getComplaintText().should('have.value', complaintText);
    if (reject) {
        examAssessment.rejectComplaint(complaintResponseText, true, exerciseType);
    } else {
        examAssessment.acceptComplaint(complaintResponseText, true, exerciseType);
    }
    if (exerciseType == EXERCISE_TYPE.Modeling) {
        cy.get('.message').should('contain.text', 'Response to complaint has been submitted');
    } else {
        cy.get('.message').should('contain.text', 'The assessment was updated successfully.');
    }

    cy.login(studentOne, '/courses/' + course.id + '/exams/' + exam.id);
    if (reject) {
        studentAssessment.getComplaintBadge().should('contain.text', 'Complaint was rejected');
    } else {
        studentAssessment.getComplaintBadge().should('contain.text', 'Complaint was accepted');
    }
    studentAssessment.getComplaintResponse().should('have.value', complaintResponseText);
}<|MERGE_RESOLUTION|>--- conflicted
+++ resolved
@@ -21,17 +21,7 @@
 import { EXERCISE_TYPE } from '../../support/constants';
 import { Exercise } from '../../support/pageobjects/exam/ExamParticipation';
 
-<<<<<<< HEAD
 let exam: Exam;
-let course: Course;
-=======
-// This is a workaround for uncaught athene errors. When opening a text submission athene throws an uncaught exception, which fails the test
-Cypress.on('uncaught:exception', () => {
-    return false;
-});
-
-let exam: Exam;
->>>>>>> da14e368
 
 describe('Exam assessment', () => {
     let course: Course;
