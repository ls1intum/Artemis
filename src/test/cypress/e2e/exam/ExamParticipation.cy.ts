import { Exam } from 'app/entities/exam.model';
import { CypressExamBuilder, convertCourseAfterMultiPart } from '../../support/requests/CourseManagementRequests';
import dayjs from 'dayjs/esm';
import submission from '../../fixtures/exercise/programming/all_successful/submission.json';
import { Course } from 'app/entities/course.model';
import { generateUUID } from '../../support/utils';
import { EXERCISE_TYPE } from '../../support/constants';
<<<<<<< HEAD
import { courseManagementRequest, examExerciseGroupCreation, examNavigation, examParticipation, examStartEnd } from '../../support/artemis';
=======
import { courseManagementRequest, examExerciseGroupCreation, examNavigation, examParticipation } from '../../support/artemis';
>>>>>>> dbd4c1ba
import { AdditionalData, Exercise } from 'src/test/cypress/support/pageobjects/exam/ExamParticipation';
import { Interception } from 'cypress/types/net-stubbing';
import { admin, studentOne, studentThree, studentTwo } from '../../support/users';

// Common primitives
const textFixture = 'loremIpsum.txt';
let exerciseArray: Array<Exercise> = [];

describe('Exam participation', () => {
    let course: Course;

    before('Create course', () => {
        cy.login(admin);
        courseManagementRequest.createCourse(true).then((response) => {
            course = convertCourseAfterMultiPart(response);
        });
    });

    describe('Early Hand-in', () => {
        let exam: Exam;
        const examTitle = 'exam' + generateUUID();

        before('Create exam', () => {
            cy.login(admin);
            const examContent = new CypressExamBuilder(course)
                .title(examTitle)
                .visibleDate(dayjs().subtract(3, 'minutes'))
                .startDate(dayjs().subtract(2, 'minutes'))
                .endDate(dayjs().add(1, 'hour'))
                .examMaxPoints(40)
                .numberOfExercises(4)
                .build();
            courseManagementRequest.createExam(examContent).then((examResponse) => {
                exam = examResponse.body;
                addGroupWithExercise(exam, EXERCISE_TYPE.Text, { textFixture });

                addGroupWithExercise(exam, EXERCISE_TYPE.Programming, { submission });

                addGroupWithExercise(exam, EXERCISE_TYPE.Quiz, { quizExerciseID: 0 });

                addGroupWithExercise(exam, EXERCISE_TYPE.Modeling);

                courseManagementRequest.registerStudentForExam(exam, studentOne);
                courseManagementRequest.registerStudentForExam(exam, studentTwo);
                courseManagementRequest.registerStudentForExam(exam, studentThree);
                courseManagementRequest.generateMissingIndividualExams(exam);
                courseManagementRequest.prepareExerciseStartForExam(exam);
            });
        });

<<<<<<< HEAD
        it('Participates as a student in a registered exam', () => {
            examParticipation.startParticipation(studentOne, course, exam);
            for (let j = 0; j < exerciseArray.length; j++) {
                const exercise = exerciseArray[j];
                examNavigation.openExerciseAtIndex(j);
                examParticipation.makeSubmission(exercise.id, exercise.type, exercise.additionalData);
=======
    it('Participates as a student in a registered exam', () => {
        examParticipation.startParticipation(studentOne, course, exam);
        for (let j = 0; j < exerciseArray.length; j++) {
            const exercise = exerciseArray[j];
            examNavigation.openExerciseAtIndex(j);
            examParticipation.makeSubmission(exercise.id, exercise.type, exercise.additionalData);
        }
        examParticipation.handInEarly();
        for (let j = 0; j < exerciseArray.length; j++) {
            const exercise = exerciseArray[j];
            examParticipation.verifyExerciseTitleOnFinalPage(exercise.id, exercise.title);
            if (exercise.type === EXERCISE_TYPE.Text) {
                examParticipation.verifyTextExerciseOnFinalPage(exercise.additionalData!.textFixture!);
>>>>>>> dbd4c1ba
            }
            examParticipation.handInEarly();
            for (let j = 0; j < exerciseArray.length; j++) {
                const exercise = exerciseArray[j];
                examParticipation.verifyExerciseTitleOnFinalPage(exercise.id, exercise.title);
                if (exercise.type === EXERCISE_TYPE.Text) {
                    examParticipation.verifyTextExerciseOnFinalPage(exercise.additionalData!.textFixture!);
                }
            }
            examParticipation.checkExamTitle(examTitle);
        });

        it('Using save and continue to navigate within exam', () => {
            examParticipation.startParticipation(studentTwo, course, exam);
            examNavigation.openExerciseAtIndex(0);
            for (let j = 0; j < exerciseArray.length; j++) {
                const exercise = exerciseArray[j];
                // Skip programming exercise this time to save execution time
                // (we also need to use the navigation bar here, since programming  exercises do not have a "Save and continue" button)
                if (exercise.type == EXERCISE_TYPE.Programming) {
                    examNavigation.openExerciseAtIndex(j + 1);
                } else {
                    examParticipation.makeSubmission(exercise.id, exercise.type, exercise.additionalData);
                    examParticipation.clickSaveAndContinue();
                }
            }
            examParticipation.handInEarly();
        });

        it('Using exercise overview to navigate within exam', () => {
            examParticipation.startParticipation(studentThree, course, exam);
            for (let j = 0; j < exerciseArray.length; j++) {
                const exercise = exerciseArray[j];
                // Skip programming exercise this time to save execution time
                // (we also need to use the navigation bar here, since programming  exercises do not have a "Save and continue" button)
                if (exercise.type == EXERCISE_TYPE.Programming) {
                    continue;
                } else {
                    examNavigation.openExerciseOverview();
                    examParticipation.selectExerciseOnOverview(j + 1);
                    examParticipation.makeSubmission(exercise.id, exercise.type, exercise.additionalData);
                }
            }
            examParticipation.handInEarly();
        });
    });

    describe('Normal Hand-in', () => {
        let exam: Exam;
        const examTitle = 'exam' + generateUUID();

        before('Create exam', () => {
            exerciseArray = [];

            cy.login(admin);
            const examContent = new CypressExamBuilder(course)
                .title(examTitle)
                .visibleDate(dayjs().subtract(3, 'minutes'))
                .startDate(dayjs().subtract(2, 'minutes'))
                .endDate(dayjs().add(20, 'seconds'))
                .examMaxPoints(10)
                .numberOfExercises(1)
                .build();
            courseManagementRequest.createExam(examContent).then((examResponse) => {
                exam = examResponse.body;
                addGroupWithExercise(exam, EXERCISE_TYPE.Text, { textFixture });

                courseManagementRequest.registerStudentForExam(exam, studentOne);
                courseManagementRequest.generateMissingIndividualExams(exam);
                courseManagementRequest.prepareExerciseStartForExam(exam);
            });
        });

        it('Participates as a student in a registered exam', () => {
            examParticipation.startParticipation(studentOne, course, exam);
            const textExerciseIndex = 0;
            const textExercise = exerciseArray[textExerciseIndex];
            examNavigation.openExerciseAtIndex(textExerciseIndex);
            examParticipation.makeSubmission(textExercise.id, textExercise.type, textExercise.additionalData);
            examParticipation.clickSaveAndContinue();
            cy.get('#fullname', { timeout: 20000 }).should('be.visible');
            examStartEnd.finishExam().then((request: Interception) => {
                expect(request.response!.statusCode).to.eq(200);
            });
            examParticipation.verifyTextExerciseOnFinalPage(textExercise.additionalData!.textFixture!);
            examParticipation.checkExamTitle(examTitle);
        });
    });

    after('Delete course', () => {
        if (course) {
            cy.login(admin);
            courseManagementRequest.deleteCourse(course.id!);
        }
    });
});

function addGroupWithExercise(exam: Exam, exerciseType: EXERCISE_TYPE, additionalData?: AdditionalData) {
    examExerciseGroupCreation.addGroupWithExercise(exam, 'Exercise ' + generateUUID(), exerciseType, (response) => {
        if (exerciseType == EXERCISE_TYPE.Quiz) {
            additionalData!.quizExerciseID = response.body.quizQuestions![0].id;
        }
        addExerciseToArray(exerciseType, response, additionalData);
    });
}

function addExerciseToArray(type: EXERCISE_TYPE, response: any, additionalData?: AdditionalData) {
    exerciseArray.push({ title: response.body.title, type, id: response.body.id, additionalData });
}<|MERGE_RESOLUTION|>--- conflicted
+++ resolved
@@ -5,11 +5,7 @@
 import { Course } from 'app/entities/course.model';
 import { generateUUID } from '../../support/utils';
 import { EXERCISE_TYPE } from '../../support/constants';
-<<<<<<< HEAD
 import { courseManagementRequest, examExerciseGroupCreation, examNavigation, examParticipation, examStartEnd } from '../../support/artemis';
-=======
-import { courseManagementRequest, examExerciseGroupCreation, examNavigation, examParticipation } from '../../support/artemis';
->>>>>>> dbd4c1ba
 import { AdditionalData, Exercise } from 'src/test/cypress/support/pageobjects/exam/ExamParticipation';
 import { Interception } from 'cypress/types/net-stubbing';
 import { admin, studentOne, studentThree, studentTwo } from '../../support/users';
@@ -60,28 +56,12 @@
             });
         });
 
-<<<<<<< HEAD
         it('Participates as a student in a registered exam', () => {
             examParticipation.startParticipation(studentOne, course, exam);
             for (let j = 0; j < exerciseArray.length; j++) {
                 const exercise = exerciseArray[j];
                 examNavigation.openExerciseAtIndex(j);
                 examParticipation.makeSubmission(exercise.id, exercise.type, exercise.additionalData);
-=======
-    it('Participates as a student in a registered exam', () => {
-        examParticipation.startParticipation(studentOne, course, exam);
-        for (let j = 0; j < exerciseArray.length; j++) {
-            const exercise = exerciseArray[j];
-            examNavigation.openExerciseAtIndex(j);
-            examParticipation.makeSubmission(exercise.id, exercise.type, exercise.additionalData);
-        }
-        examParticipation.handInEarly();
-        for (let j = 0; j < exerciseArray.length; j++) {
-            const exercise = exerciseArray[j];
-            examParticipation.verifyExerciseTitleOnFinalPage(exercise.id, exercise.title);
-            if (exercise.type === EXERCISE_TYPE.Text) {
-                examParticipation.verifyTextExerciseOnFinalPage(exercise.additionalData!.textFixture!);
->>>>>>> dbd4c1ba
             }
             examParticipation.handInEarly();
             for (let j = 0; j < exerciseArray.length; j++) {
