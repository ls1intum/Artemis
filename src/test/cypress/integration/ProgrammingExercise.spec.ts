--- conflicted
+++ resolved
@@ -1,7 +1,3 @@
-<<<<<<< HEAD
-import { GROUP_SYNCHRONIZATION } from '../support/constants';
-=======
->>>>>>> 5af5f403
 import { artemis } from '../support/ArtemisTesting';
 import { generateUUID } from '../support/utils';
 
@@ -118,32 +114,6 @@
         });
     });
 
-<<<<<<< HEAD
-    describe('Programming exercise deletion', () => {
-        beforeEach(() => {
-            artemisRequests.courseManagement.createProgrammingExercise(programmingExerciseName, programmingExerciseShortName, packageName, course).its('status').should('eq', 201);
-        });
-
-        it('Deletes an existing programming exercise', function () {
-            cy.login(admin, '/');
-            navigationBar.openCourseManagement();
-            courseManagementPage.openExercisesOfCourse(courseName, courseShortName);
-            cy.get('[deletequestion="artemisApp.programmingExercise.delete.question"]').click();
-            // Check all checkboxes to get rid of the git repositories and build plans
-            cy.get('.modal-body')
-                .find('[type="checkbox"]')
-                .each(($el) => {
-                    cy.wrap($el).check();
-                });
-            cy.intercept('DELETE', '/api/programming-exercises/*').as('deleteProgrammingExerciseQuery');
-            cy.get('[type="text"], [name="confirmExerciseName"]').type(programmingExerciseName).type('{enter}');
-            cy.wait('@deleteProgrammingExerciseQuery');
-            cy.contains('No Programming Exercises').should('be.visible');
-        });
-    });
-
-=======
->>>>>>> 5af5f403
     after(() => {
         if (!!course) {
             artemisRequests.courseManagement.deleteCourse(course.id).its('status').should('eq', 200);
