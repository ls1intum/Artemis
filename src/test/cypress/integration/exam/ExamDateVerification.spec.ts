--- conflicted
+++ resolved
@@ -6,7 +6,6 @@
 
 // Requests
 const courseManagementRequests = artemis.requests.courseManagement;
-const examManagementRequests = artemis.requests.examManagement;
 
 // page objects
 const examStartEnd = artemis.pageobjects.examStartEnd;
@@ -56,11 +55,7 @@
                 .build();
             courseManagementRequests.createExam(examContent).then((response) => {
                 exam = response.body;
-<<<<<<< HEAD
-                examManagementRequests.registerStudent(course, exam, artemis.users.getStudentOne());
-=======
                 courseManagementRequests.registerStudentForExam(exam, artemis.users.getStudentOne());
->>>>>>> a0d91940
                 cy.login(artemis.users.getStudentOne(), `/courses/${course.id}`);
                 cy.url().should('contain', `${course.id}`);
                 cy.contains('Exams').click();
@@ -82,36 +77,21 @@
                 .build();
             courseManagementRequests.createExam(examContent).then((examResponse) => {
                 exam = examResponse.body;
-<<<<<<< HEAD
-                examManagementRequests.registerStudent(course, exam, student);
-                examManagementRequests.addExerciseGroup(course, exam, 'group 1', true).then((groupResponse) => {
-=======
                 courseManagementRequests.registerStudentForExam(exam, student);
                 courseManagementRequests.addExerciseGroupForExam(exam).then((groupResponse) => {
->>>>>>> a0d91940
                     exerciseGroup = groupResponse.body;
                     courseManagementRequests.createAndAddTextExerciseToExam(exerciseGroup).then((exerciseResponse) => {
                         textExercise = exerciseResponse.body;
-<<<<<<< HEAD
-                        examManagementRequests.generateMissingIndividualExams(course, exam);
-                        examManagementRequests.prepareExerciseStart(course, exam);
-=======
                         courseManagementRequests.generateMissingIndividualExams(exam);
                         courseManagementRequests.prepareExerciseStartForExam(exam);
->>>>>>> a0d91940
                         cy.login(student, `/courses/${course.id}/exams`);
                         cy.contains(exam.title).click();
                         cy.url().should('contain', `/exams/${exam.id}`);
                         cy.contains('Welcome to ' + exam.title).should('be.visible');
                         examStartEnd.startExam();
                         cy.contains('Exam Overview').should('exist');
-<<<<<<< HEAD
-                        cy.contains('Text exercise 1').should('be.visible').click();
+                        cy.contains(textExercise.title).should('be.visible').click();
                         artemis.pageobjects.textEditor.typeSubmission(
-=======
-                        cy.contains(textExercise.title).should('be.visible').click();
-                        cy.get('#text-editor-tab').type(
->>>>>>> a0d91940
                             'Lorem ipsum dolor sit amet, consectetur adipiscing elit, sed do eiusmod tempor incididunt ut labore et dolore magna aliqua.',
                         );
                         cy.intercept(PUT, `/api/exercises/${textExercise.id}/text-submissions`).as('savedSubmission');
@@ -133,28 +113,6 @@
                 .build();
             courseManagementRequests.createExam(examContent).then((examResponse) => {
                 exam = examResponse.body;
-<<<<<<< HEAD
-                examManagementRequests.registerStudent(course, exam, student);
-                examManagementRequests.addExerciseGroup(course, exam, 'group 1', true).then((groupResponse) => {
-                    exerciseGroup = groupResponse.body;
-                    courseManagementRequests.createTextExercise('Text exercise 1', { exerciseGroup });
-                    examManagementRequests.generateMissingIndividualExams(course, exam);
-                    examManagementRequests.prepareExerciseStart(course, exam);
-                    cy.login(student, `/courses/${course.id}/exams`);
-                    cy.contains(exam.title).click();
-                    cy.contains('Welcome to ' + exam.title).should('be.visible');
-                    examStartEnd.setConfirmCheckmark();
-                    examStartEnd.enterFirstnameLastname();
-                    examStartEnd.pressStart();
-                    cy.contains('Text exercise 1').should('be.visible').click();
-                    cy.get('#text-editor-tab').type('Lorem ipsum dolor sit amet, consectetur adipiscing elit, sed do eiusmod tempor incididunt ut labore et dolore magna aliqua.');
-                    cy.contains('Save').click();
-                    cy.contains('This is the end of ' + exam.title, { timeout: 20000 });
-                    examStartEnd.setConfirmCheckmark();
-                    examStartEnd.enterFirstnameLastname();
-                    examStartEnd.pressFinish();
-                    cy.get('.alert').contains('Your exam was submitted successfully.');
-=======
                 courseManagementRequests.registerStudentForExam(exam, student);
                 courseManagementRequests.addExerciseGroupForExam(exam).then((groupResponse) => {
                     exerciseGroup = groupResponse.body;
@@ -167,7 +125,7 @@
                         cy.contains('Welcome to ' + exam.title).should('be.visible');
                         examStartEnd.startExam();
                         cy.contains(textExercise.title).should('be.visible').click();
-                        cy.get('#text-editor-tab').type(
+                        artemis.pageobjects.textEditor.typeSubmission(
                             'Lorem ipsum dolor sit amet, consectetur adipiscing elit, sed do eiusmod tempor incididunt ut labore et dolore magna aliqua.',
                         );
                         cy.contains('Save').click();
@@ -177,7 +135,6 @@
                         examStartEnd.pressFinish();
                         cy.get('.alert').contains('Your exam was submitted successfully.');
                     });
->>>>>>> a0d91940
                 });
             });
         });
