--- conflicted
+++ resolved
@@ -1,17 +1,11 @@
 import { ExerciseGroup } from 'app/entities/exercise-group.model';
 import { TextExercise } from 'app/entities/text-exercise.model';
+import { Course } from 'app/entities/course.model';
 import { Exam } from 'app/entities/exam.model';
 import { CypressExamBuilder } from '../../support/requests/CourseManagementRequests';
 import dayjs from 'dayjs';
 import { artemis } from '../../support/ArtemisTesting';
 import { generateUUID } from '../../support/utils';
-<<<<<<< HEAD
-import { Course } from 'app/entities/course.model';
-=======
-import { Course } from '../../../../main/webapp/app/entities/course.model';
-import { ExerciseGroup } from '../../../../main/webapp/app/entities/exercise-group.model';
-import { Exam } from '../../../../main/webapp/app/entities/exam.model';
->>>>>>> 65e703ff
 
 // Requests
 const courseManagementRequests = artemis.requests.courseManagement;
@@ -41,10 +35,6 @@
 
     describe('Exam timing', () => {
         let exam: Exam;
-<<<<<<< HEAD
-        let textExercise: TextExercise;
-=======
->>>>>>> 65e703ff
         it('Does not show exam before visible date', () => {
             const examContent = new CypressExamBuilder(course)
                 .title(examTitle)
@@ -98,20 +88,11 @@
                         courseManagementRequests.generateMissingIndividualExams(exam);
                         courseManagementRequests.prepareExerciseStartForExam(exam);
                         cy.login(student, `/courses/${course.id}/exams`);
-<<<<<<< HEAD
-                        cy.contains(exam.title!).click();
-=======
                         courseOverview.openExam(exam.id!);
->>>>>>> 65e703ff
                         cy.url().should('contain', `/exams/${exam.id}`);
                         cy.contains(exam.title!).should('be.visible');
                         examStartEnd.startExam();
-<<<<<<< HEAD
-                        cy.contains('Exam Overview').should('exist');
-                        cy.contains(textExercise.title!).should('be.visible').click();
-=======
                         examNavigationBar.openExerciseAtIndex(0);
->>>>>>> 65e703ff
                         cy.fixture('loremIpsum.txt').then((submission) => {
                             textEditor.typeSubmission(submission);
                         });
@@ -123,10 +104,7 @@
 
         it('Exam ends after end time', () => {
             let exerciseGroup: ExerciseGroup;
-<<<<<<< HEAD
-=======
             const examEnd = dayjs().add(30, 'seconds');
->>>>>>> 65e703ff
             const student = artemis.users.getStudentOne();
             const examContent = new CypressExamBuilder(course)
                 .title(examTitle)
@@ -143,17 +121,10 @@
                         courseManagementRequests.generateMissingIndividualExams(exam);
                         courseManagementRequests.prepareExerciseStartForExam(exam);
                         cy.login(student, `/courses/${course.id}/exams`);
-<<<<<<< HEAD
-                        cy.contains(exam.title!).click();
-                        cy.contains('Welcome to ' + exam.title).should('be.visible');
-                        examStartEnd.startExam();
-                        cy.contains(textExercise.title!).should('be.visible').click();
-=======
                         courseOverview.openExam(exam.id!);
                         cy.contains(exam.title!).should('be.visible');
                         examStartEnd.startExam();
                         examNavigationBar.openExerciseAtIndex(0);
->>>>>>> 65e703ff
                         cy.fixture('loremIpsum.txt').then((submissionText) => {
                             textEditor.typeSubmission(submissionText);
                         });
