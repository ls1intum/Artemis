import { CypressExamBuilder } from '../../support/requests/CourseManagementRequests';
import dayjs from 'dayjs';
import { artemis } from '../../support/ArtemisTesting';
import { generateUUID } from '../../support/utils';

// Requests
const courseManagementRequests = artemis.requests.courseManagement;
const examManagementRequests = artemis.requests.examManagement;

// page objects
const examStartEnd = artemis.pageobjects.examStartEnd;
const textEditor = artemis.pageobjects.textExercise.editor;

describe('Exam management', () => {
    let course: any;
    let examTitle: string;

    before(() => {
        cy.login(artemis.users.getAdmin());
        courseManagementRequests.createCourse().then((response) => {
            course = response.body;
            courseManagementRequests.addStudentToCourse(course.id, artemis.users.getStudentOne().username);
        });
    });

    beforeEach(() => {
        examTitle = 'exam' + generateUUID();
        cy.login(artemis.users.getAdmin(), '/');
    });

    describe('Exam timing', () => {
        let exam: any;
        let textExercise: any;
        it('Does not show exam before visible date', () => {
            const examContent = new CypressExamBuilder(course)
                .title(examTitle)
                .visibleDate(dayjs().add(1, 'day'))
                .startDate(dayjs().add(2, 'days'))
                .endDate(dayjs().add(3, 'days'))
                .build();
            courseManagementRequests.createExam(examContent).then((response) => {
                exam = response.body;
            });
            cy.login(artemis.users.getStudentOne(), `/courses`);
            cy.contains(examTitle).should('not.exist');
            cy.visit(`/courses/${course.id}`);
            cy.url().should('contain', `${course.id}`);
            cy.contains(examTitle).should('not.exist');
        });

        it('Shows after visible date', () => {
            const examContent = new CypressExamBuilder(course)
                .title(examTitle)
                .visibleDate(dayjs().subtract(5, 'days'))
                .startDate(dayjs().add(2, 'days'))
                .endDate(dayjs().add(3, 'days'))
                .build();
            courseManagementRequests.createExam(examContent).then((response) => {
                exam = response.body;
<<<<<<< HEAD
                examManagementRequests.registerStudent(course, exam, artemis.users.getStudentOne());
=======
                courseManagementRequests.registerStudentForExam(exam, artemis.users.getStudentOne());
>>>>>>> a9be1855
                cy.login(artemis.users.getStudentOne(), `/courses/${course.id}`);
                cy.url().should('contain', `${course.id}`);
                cy.contains('Exams').click();
                cy.url().should('contain', '/exams');
                cy.contains(examTitle).should('exist').click();
                cy.url().should('contain', `/exams/${exam.id}`);
            });
        });

        it('Student can start after start Date', () => {
            let exerciseGroup: any;
            const student = artemis.users.getStudentOne();
            const examContent = new CypressExamBuilder(course)
                .title(examTitle)
                .visibleDate(dayjs().subtract(3, 'days'))
                .startDate(dayjs().subtract(2, 'days'))
                .endDate(dayjs().add(3, 'days'))
                .build();
            courseManagementRequests.createExam(examContent).then((examResponse) => {
                exam = examResponse.body;
<<<<<<< HEAD
                examManagementRequests.registerStudent(course, exam, student);
                examManagementRequests.addExerciseGroup(course, exam, 'group 1', true).then((groupResponse) => {
=======
                courseManagementRequests.registerStudentForExam(exam, student);
                courseManagementRequests.addExerciseGroupForExam(exam).then((groupResponse) => {
>>>>>>> a9be1855
                    exerciseGroup = groupResponse.body;
                    courseManagementRequests.createTextExercise({ exerciseGroup }).then((exerciseResponse) => {
                        textExercise = exerciseResponse.body;
<<<<<<< HEAD
                        examManagementRequests.generateMissingIndividualExams(course, exam);
                        examManagementRequests.prepareExerciseStart(course, exam);
=======
                        courseManagementRequests.generateMissingIndividualExams(exam);
                        courseManagementRequests.prepareExerciseStartForExam(exam);
>>>>>>> a9be1855
                        cy.login(student, `/courses/${course.id}/exams`);
                        cy.contains(exam.title).click();
                        cy.url().should('contain', `/exams/${exam.id}`);
                        cy.contains('Welcome to ' + exam.title).should('be.visible');
                        examStartEnd.startExam();
                        cy.contains('Exam Overview').should('exist');
<<<<<<< HEAD
                        cy.contains('Text exercise 1').should('be.visible').click();
                        artemis.pageobjects.textEditor.typeSubmission(
                            'Lorem ipsum dolor sit amet, consectetur adipiscing elit, sed do eiusmod tempor incididunt ut labore et dolore magna aliqua.',
                        );
                        cy.intercept('PUT', `/api/exercises/${textExercise.id}/text-submissions`).as('savedSubmission');
                        cy.contains('Save').click();
                        cy.wait('@savedSubmission');
=======
                        cy.contains(textExercise.title).should('be.visible').click();
                        cy.fixture('loremIpsum.txt').then((submission) => {
                            textEditor.typeSubmission(submission);
                        });
                        textEditor.submit();
>>>>>>> a9be1855
                    });
                });
            });
        });

        it('Exam ends after end time', () => {
            let exerciseGroup: any;
            const student = artemis.users.getStudentOne();
            const examContent = new CypressExamBuilder(course)
                .title(examTitle)
                .visibleDate(dayjs().subtract(3, 'days'))
                .startDate(dayjs().subtract(2, 'days'))
                .endDate(dayjs().add(15, 'seconds'))
                .build();
            courseManagementRequests.createExam(examContent).then((examResponse) => {
                exam = examResponse.body;
<<<<<<< HEAD
                examManagementRequests.registerStudent(course, exam, student);
                examManagementRequests.addExerciseGroup(course, exam, 'group 1', true).then((groupResponse) => {
                    exerciseGroup = groupResponse.body;
                    courseManagementRequests.createTextExercise('Text exercise 1', { exerciseGroup });
                    examManagementRequests.generateMissingIndividualExams(course, exam);
                    examManagementRequests.prepareExerciseStart(course, exam);
                    cy.login(student, `/courses/${course.id}/exams`);
                    cy.contains(exam.title).click();
                    cy.contains('Welcome to ' + exam.title).should('be.visible');
                    examStartEnd.setConfirmCheckmark();
                    examStartEnd.enterFirstnameLastname();
                    examStartEnd.pressStart();
                    cy.contains('Text exercise 1').should('be.visible').click();
                    cy.get('#text-editor-tab').type('Lorem ipsum dolor sit amet, consectetur adipiscing elit, sed do eiusmod tempor incididunt ut labore et dolore magna aliqua.');
                    cy.contains('Save').click();
                    cy.contains('This is the end of ' + exam.title, { timeout: 20000 });
                    examStartEnd.setConfirmCheckmark();
                    examStartEnd.enterFirstnameLastname();
                    examStartEnd.pressFinish();
                    cy.get('.alert').contains('Your exam was submitted successfully.');
=======
                courseManagementRequests.registerStudentForExam(exam, student);
                courseManagementRequests.addExerciseGroupForExam(exam).then((groupResponse) => {
                    exerciseGroup = groupResponse.body;
                    courseManagementRequests.createTextExercise({ exerciseGroup }).then((response) => {
                        textExercise = response.body;
                        courseManagementRequests.generateMissingIndividualExams(exam);
                        courseManagementRequests.prepareExerciseStartForExam(exam);
                        cy.login(student, `/courses/${course.id}/exams`);
                        cy.contains(exam.title).click();
                        cy.contains('Welcome to ' + exam.title).should('be.visible');
                        examStartEnd.startExam();
                        cy.contains(textExercise.title).should('be.visible').click();
                        cy.fixture('loremIpsum.txt').then((submissionText) => {
                            textEditor.typeSubmission(submissionText);
                        });
                        cy.contains('Save').click();
                        cy.contains('This is the end of ' + exam.title, { timeout: 20000 });
                        examStartEnd.finishExam();
                        cy.get('.alert').contains('Your exam was submitted successfully.');
                    });
>>>>>>> a9be1855
                });
            });
        });

        afterEach(() => {
            cy.login(artemis.users.getAdmin());
            courseManagementRequests.deleteExam(exam);
        });
    });

    after(() => {
        if (!!course) {
            cy.login(artemis.users.getAdmin());
            courseManagementRequests.deleteCourse(course.id);
        }
    });
});<|MERGE_RESOLUTION|>--- conflicted
+++ resolved
@@ -57,11 +57,7 @@
                 .build();
             courseManagementRequests.createExam(examContent).then((response) => {
                 exam = response.body;
-<<<<<<< HEAD
-                examManagementRequests.registerStudent(course, exam, artemis.users.getStudentOne());
-=======
                 courseManagementRequests.registerStudentForExam(exam, artemis.users.getStudentOne());
->>>>>>> a9be1855
                 cy.login(artemis.users.getStudentOne(), `/courses/${course.id}`);
                 cy.url().should('contain', `${course.id}`);
                 cy.contains('Exams').click();
@@ -82,44 +78,24 @@
                 .build();
             courseManagementRequests.createExam(examContent).then((examResponse) => {
                 exam = examResponse.body;
-<<<<<<< HEAD
-                examManagementRequests.registerStudent(course, exam, student);
-                examManagementRequests.addExerciseGroup(course, exam, 'group 1', true).then((groupResponse) => {
-=======
                 courseManagementRequests.registerStudentForExam(exam, student);
                 courseManagementRequests.addExerciseGroupForExam(exam).then((groupResponse) => {
->>>>>>> a9be1855
                     exerciseGroup = groupResponse.body;
                     courseManagementRequests.createTextExercise({ exerciseGroup }).then((exerciseResponse) => {
                         textExercise = exerciseResponse.body;
-<<<<<<< HEAD
-                        examManagementRequests.generateMissingIndividualExams(course, exam);
-                        examManagementRequests.prepareExerciseStart(course, exam);
-=======
                         courseManagementRequests.generateMissingIndividualExams(exam);
                         courseManagementRequests.prepareExerciseStartForExam(exam);
->>>>>>> a9be1855
                         cy.login(student, `/courses/${course.id}/exams`);
                         cy.contains(exam.title).click();
                         cy.url().should('contain', `/exams/${exam.id}`);
                         cy.contains('Welcome to ' + exam.title).should('be.visible');
                         examStartEnd.startExam();
                         cy.contains('Exam Overview').should('exist');
-<<<<<<< HEAD
-                        cy.contains('Text exercise 1').should('be.visible').click();
-                        artemis.pageobjects.textEditor.typeSubmission(
-                            'Lorem ipsum dolor sit amet, consectetur adipiscing elit, sed do eiusmod tempor incididunt ut labore et dolore magna aliqua.',
-                        );
-                        cy.intercept('PUT', `/api/exercises/${textExercise.id}/text-submissions`).as('savedSubmission');
-                        cy.contains('Save').click();
-                        cy.wait('@savedSubmission');
-=======
                         cy.contains(textExercise.title).should('be.visible').click();
                         cy.fixture('loremIpsum.txt').then((submission) => {
                             textEditor.typeSubmission(submission);
                         });
                         textEditor.submit();
->>>>>>> a9be1855
                     });
                 });
             });
@@ -136,28 +112,6 @@
                 .build();
             courseManagementRequests.createExam(examContent).then((examResponse) => {
                 exam = examResponse.body;
-<<<<<<< HEAD
-                examManagementRequests.registerStudent(course, exam, student);
-                examManagementRequests.addExerciseGroup(course, exam, 'group 1', true).then((groupResponse) => {
-                    exerciseGroup = groupResponse.body;
-                    courseManagementRequests.createTextExercise('Text exercise 1', { exerciseGroup });
-                    examManagementRequests.generateMissingIndividualExams(course, exam);
-                    examManagementRequests.prepareExerciseStart(course, exam);
-                    cy.login(student, `/courses/${course.id}/exams`);
-                    cy.contains(exam.title).click();
-                    cy.contains('Welcome to ' + exam.title).should('be.visible');
-                    examStartEnd.setConfirmCheckmark();
-                    examStartEnd.enterFirstnameLastname();
-                    examStartEnd.pressStart();
-                    cy.contains('Text exercise 1').should('be.visible').click();
-                    cy.get('#text-editor-tab').type('Lorem ipsum dolor sit amet, consectetur adipiscing elit, sed do eiusmod tempor incididunt ut labore et dolore magna aliqua.');
-                    cy.contains('Save').click();
-                    cy.contains('This is the end of ' + exam.title, { timeout: 20000 });
-                    examStartEnd.setConfirmCheckmark();
-                    examStartEnd.enterFirstnameLastname();
-                    examStartEnd.pressFinish();
-                    cy.get('.alert').contains('Your exam was submitted successfully.');
-=======
                 courseManagementRequests.registerStudentForExam(exam, student);
                 courseManagementRequests.addExerciseGroupForExam(exam).then((groupResponse) => {
                     exerciseGroup = groupResponse.body;
@@ -178,7 +132,6 @@
                         examStartEnd.finishExam();
                         cy.get('.alert').contains('Your exam was submitted successfully.');
                     });
->>>>>>> a9be1855
                 });
             });
         });
