import { CypressExamBuilder } from '../../support/requests/CourseManagementRequests';
import dayjs from 'dayjs';
import { artemis } from '../../support/ArtemisTesting';
import { generateUUID } from '../../support/utils';

// Requests
const courseManagementRequests = artemis.requests.courseManagement;

// page objects
const examStartEnd = artemis.pageobjects.examStartEnd;

// Common primitives
const uid = generateUUID();
const courseName = 'Cypress course' + uid;
const courseShortName = 'cypress' + uid;

describe('Exam management', () => {
    let course: any;
    let examTitle: string;

    before(() => {
        cy.login(artemis.users.getAdmin());
        courseManagementRequests.createCourse(courseName, courseShortName).then((response) => {
            course = response.body;
            courseManagementRequests.addStudentToCourse(course.id, artemis.users.getStudentOne().username);
        });
    });

    beforeEach(() => {
        examTitle = 'exam' + generateUUID();
        cy.login(artemis.users.getAdmin(), '/');
    });

    describe('Exam timing', () => {
        let exam: any;
        it('Does not show exam before visible date', () => {
            const examContent = new CypressExamBuilder(course)
                .title(examTitle)
                .visibleDate(dayjs().add(1, 'day'))
                .startDate(dayjs().add(2, 'days'))
                .endDate(dayjs().add(3, 'days'))
                .build();
            courseManagementRequests.createExam(examContent).then((response) => {
                exam = response.body;
            });
            cy.login(artemis.users.getStudentOne(), `/courses`);
            cy.contains(examTitle).should('not.exist');
            cy.visit(`/courses/${course.id}`);
            cy.url().should('contain', `${course.id}`);
            cy.contains(examTitle).should('not.exist');
        });

        it('Shows after visible date', () => {
            const examContent = new CypressExamBuilder(course)
                .title(examTitle)
                .visibleDate(dayjs().subtract(5, 'days'))
                .startDate(dayjs().add(2, 'days'))
                .endDate(dayjs().add(3, 'days'))
                .build();
            courseManagementRequests.createExam(examContent).then((response) => {
                exam = response.body;
                courseManagementRequests.registerStudentForExam(course, exam, artemis.users.getStudentOne());
                cy.login(artemis.users.getStudentOne(), `/courses/${course.id}`);
                cy.url().should('contain', `${course.id}`);
                cy.contains('Exams').click();
                cy.url().should('contain', '/exams');
                cy.contains(examTitle).should('exist').click();
                cy.url().should('contain', `/exams/${exam.id}`);
            });
        });

        it('Student can start after start Date', () => {
            let exerciseGroup: any;
            let textExercise: any;
            const student = artemis.users.getStudentOne();
            const examContent = new CypressExamBuilder(course)
                .title(examTitle)
                .visibleDate(dayjs().subtract(3, 'days'))
                .startDate(dayjs().subtract(2, 'days'))
                .endDate(dayjs().add(3, 'days'))
                .build();
            courseManagementRequests.createExam(examContent).then((examResponse) => {
                exam = examResponse.body;
                courseManagementRequests.registerStudentForExam(course, exam, student);
                courseManagementRequests.addExerciseGroupForExam(course, exam, 'group 1', true).then((groupResponse) => {
                    exerciseGroup = groupResponse.body;
<<<<<<< HEAD
                    courseManagementRequests.createTextExercise(exerciseGroup, 'Text exercise 1').then((exerciseResponse) => {
=======
                    courseManagementRequests.createTextExercise('Text exercise 1', { exerciseGroup }).then((exerciseResponse) => {
>>>>>>> 5af5f403
                        textExercise = exerciseResponse.body;
                        courseManagementRequests.generateMissingIndividualExams(course, exam);
                        courseManagementRequests.prepareExerciseStartForExam(course, exam);
                        cy.login(student, `/courses/${course.id}/exams`);
                        cy.contains(exam.title).click();
                        cy.url().should('contain', `/exams/${exam.id}`);
                        cy.contains('Welcome to ' + exam.title).should('be.visible');
                        examStartEnd.setConfirmCheckmark();
                        examStartEnd.enterFirstnameLastname();
                        examStartEnd.pressStart();
                        cy.contains('Exam Overview').should('exist');
                        cy.contains('Text exercise 1').should('be.visible').click();
                        cy.get('#text-editor-tab').type(
                            'Lorem ipsum dolor sit amet, consectetur adipiscing elit, sed do eiusmod tempor incididunt ut labore et dolore magna aliqua.',
                        );
                        cy.intercept('PUT', `/api/exercises/${textExercise.id}/text-submissions`).as('savedSubmission');
                        cy.contains('Save').click();
                        cy.wait('@savedSubmission');
                    });
                });
            });
        });

        it('Exam ends after end time', () => {
            let exerciseGroup: any;
            const student = artemis.users.getStudentOne();
            const examContent = new CypressExamBuilder(course)
                .title(examTitle)
                .visibleDate(dayjs().subtract(3, 'days'))
                .startDate(dayjs().subtract(2, 'days'))
                .endDate(dayjs().add(15, 'seconds'))
                .build();
            courseManagementRequests.createExam(examContent).then((examResponse) => {
                exam = examResponse.body;
                courseManagementRequests.registerStudentForExam(course, exam, student);
                courseManagementRequests.addExerciseGroupForExam(course, exam, 'group 1', true).then((groupResponse) => {
                    exerciseGroup = groupResponse.body;
<<<<<<< HEAD
                    courseManagementRequests.createTextExercise(exerciseGroup, 'Text exercise 1').then(() => {
=======
                    courseManagementRequests.createTextExercise('Text exercise 1', { exerciseGroup }).then(() => {
>>>>>>> 5af5f403
                        courseManagementRequests.generateMissingIndividualExams(course, exam);
                        courseManagementRequests.prepareExerciseStartForExam(course, exam);
                        cy.login(student, `/courses/${course.id}/exams`);
                        cy.contains(exam.title).click();
                        cy.contains('Welcome to ' + exam.title).should('be.visible');
                        examStartEnd.setConfirmCheckmark();
                        examStartEnd.enterFirstnameLastname();
                        examStartEnd.pressStart();
                        cy.contains('Text exercise 1').should('be.visible').click();
                        cy.get('#text-editor-tab').type(
                            'Lorem ipsum dolor sit amet, consectetur adipiscing elit, sed do eiusmod tempor incididunt ut labore et dolore magna aliqua.',
                        );
                        cy.contains('Save').click();
                        cy.contains('This is the end of ' + exam.title, { timeout: 20000 });
                        examStartEnd.setConfirmCheckmark();
                        examStartEnd.enterFirstnameLastname();
                        examStartEnd.pressFinish();
                        cy.get('.alert').contains('Your exam was submitted successfully.');
                    });
                });
            });
        });

        afterEach(() => {
            cy.login(artemis.users.getAdmin());
            courseManagementRequests.deleteExam(course, exam);
        });
    });

    after(() => {
        if (!!course) {
            cy.login(artemis.users.getAdmin());
            courseManagementRequests.deleteCourse(course.id);
        }
    });
});<|MERGE_RESOLUTION|>--- conflicted
+++ resolved
@@ -84,11 +84,7 @@
                 courseManagementRequests.registerStudentForExam(course, exam, student);
                 courseManagementRequests.addExerciseGroupForExam(course, exam, 'group 1', true).then((groupResponse) => {
                     exerciseGroup = groupResponse.body;
-<<<<<<< HEAD
-                    courseManagementRequests.createTextExercise(exerciseGroup, 'Text exercise 1').then((exerciseResponse) => {
-=======
                     courseManagementRequests.createTextExercise('Text exercise 1', { exerciseGroup }).then((exerciseResponse) => {
->>>>>>> 5af5f403
                         textExercise = exerciseResponse.body;
                         courseManagementRequests.generateMissingIndividualExams(course, exam);
                         courseManagementRequests.prepareExerciseStartForExam(course, exam);
@@ -126,11 +122,7 @@
                 courseManagementRequests.registerStudentForExam(course, exam, student);
                 courseManagementRequests.addExerciseGroupForExam(course, exam, 'group 1', true).then((groupResponse) => {
                     exerciseGroup = groupResponse.body;
-<<<<<<< HEAD
-                    courseManagementRequests.createTextExercise(exerciseGroup, 'Text exercise 1').then(() => {
-=======
                     courseManagementRequests.createTextExercise('Text exercise 1', { exerciseGroup }).then(() => {
->>>>>>> 5af5f403
                         courseManagementRequests.generateMissingIndividualExams(course, exam);
                         courseManagementRequests.prepareExerciseStartForExam(course, exam);
                         cy.login(student, `/courses/${course.id}/exams`);
