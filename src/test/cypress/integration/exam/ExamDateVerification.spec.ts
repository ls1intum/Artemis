--- conflicted
+++ resolved
@@ -8,11 +8,7 @@
 
 // page objects
 const examStartEnd = artemis.pageobjects.examStartEnd;
-<<<<<<< HEAD
-const textEditor = artemis.pageobjects.textEditor;
-=======
 const textEditor = artemis.pageobjects.textExercise.editor;
->>>>>>> 26d2de6f
 
 describe('Exam management', () => {
     let course: any;
@@ -95,19 +91,10 @@
                         examStartEnd.startExam();
                         cy.contains('Exam Overview').should('exist');
                         cy.contains(textExercise.title).should('be.visible').click();
-<<<<<<< HEAD
-                        cy.fixture('loremIpsum.txt').then((submissionText) => {
-                            textEditor.typeSubmission(submissionText);
-                        });
-                        cy.intercept(PUT, `/api/exercises/${textExercise.id}/text-submissions`).as('savedSubmission');
-                        cy.contains('Save').click();
-                        cy.wait('@savedSubmission');
-=======
                         cy.fixture('loremIpsum.txt').then((submission) => {
                             textEditor.typeSubmission(submission);
                         });
                         textEditor.submit();
->>>>>>> 26d2de6f
                     });
                 });
             });
@@ -136,16 +123,10 @@
                         cy.contains('Welcome to ' + exam.title).should('be.visible');
                         examStartEnd.startExam();
                         cy.contains(textExercise.title).should('be.visible').click();
-<<<<<<< HEAD
                         cy.fixture('loremIpsum.txt').then((submissionText) => {
                             textEditor.typeSubmission(submissionText);
                         });
                         cy.contains('Save').click();
-=======
-                        cy.fixture('loremIpsum.txt').then((submission) => {
-                            textEditor.typeSubmission(submission);
-                        });
->>>>>>> 26d2de6f
                         cy.contains('This is the end of ' + exam.title, { timeout: 20000 });
                         examStartEnd.finishExam();
                         cy.get('.alert').contains('Your exam was submitted successfully.');
