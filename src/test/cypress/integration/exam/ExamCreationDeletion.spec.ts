import { CypressExamBuilder } from '../../support/requests/CourseManagementRequests';
import dayjs from 'dayjs';
import { artemis } from '../../support/ArtemisTesting';
import { generateUUID } from '../../support/utils';

// Requests
const courseManagementRequests = artemis.requests.courseManagement;

// Pageobjects
const navigationBar = artemis.pageobjects.navigationBar;
<<<<<<< HEAD
const courseManagement = artemis.pageobjects.course.management;
const examManagement = artemis.pageobjects.exam.management;
=======
const courseManagement = artemis.pageobjects.courseManagement;
const examManagement = artemis.pageobjects.examManagement;
const creationPage = artemis.pageobjects.examCreation;
>>>>>>> 1d75391d

describe('Exam creation/deletion', () => {
    let course: any;
    let examTitle: string;
    let examId: string;

    before(() => {
        cy.login(artemis.users.getAdmin());
        courseManagementRequests.createCourse().then((response) => {
            course = response.body;
        });
    });

    beforeEach(() => {
        examTitle = 'exam' + generateUUID();
        cy.login(artemis.users.getAdmin(), '/');
    });

    it('Creates an exam', function () {
<<<<<<< HEAD
        const creationPage = artemis.pageobjects.exam.creation;
=======
>>>>>>> 1d75391d
        navigationBar.openCourseManagement();
        courseManagement.openExamsOfCourse(course.shortName);

        examManagement.createNewExam();
        creationPage.setTitle(examTitle);
        creationPage.setVisibleDate(dayjs());
        creationPage.setStartDate(dayjs().add(1, 'day'));
        creationPage.setEndDate(dayjs().add(2, 'day'));
        creationPage.setNumberOfExercises(4);
        creationPage.setMaxPoints(40);

        creationPage.setStartText('Cypress exam start text');
        creationPage.setEndText('Cypress exam end text');
        creationPage.setConfirmationStartText('Cypress exam confirmation start text');
        creationPage.setConfirmationEndText('Cypress exam confirmation end text');
        creationPage.submit().then((examResponse: any) => {
            examId = examResponse.response.body.id;
            expect(examResponse.response.statusCode).to.eq(201);
        });
        examManagement.getExamRowRoot(examTitle).should('be.visible');
    });

    describe('Exam deletion', () => {
        beforeEach(() => {
            const exam = new CypressExamBuilder(course).title(examTitle).build();
            courseManagementRequests.createExam(exam).then((examResponse) => {
                examId = examResponse.body.id;
            });
        });

        it('Deletes an existing exam', () => {
            navigationBar.openCourseManagement();
            courseManagement.openExamsOfCourse(course.shortName);
            examManagement.deleteExam(examId, examTitle);
            examManagement.getExamSelector(examTitle).should('not.exist');
        });
    });

    after(() => {
        if (!!course) {
            courseManagementRequests.deleteCourse(course.id);
        }
    });
});<|MERGE_RESOLUTION|>--- conflicted
+++ resolved
@@ -8,14 +8,9 @@
 
 // Pageobjects
 const navigationBar = artemis.pageobjects.navigationBar;
-<<<<<<< HEAD
 const courseManagement = artemis.pageobjects.course.management;
 const examManagement = artemis.pageobjects.exam.management;
-=======
-const courseManagement = artemis.pageobjects.courseManagement;
-const examManagement = artemis.pageobjects.examManagement;
-const creationPage = artemis.pageobjects.examCreation;
->>>>>>> 1d75391d
+const creationPage = artemis.pageobjects.exam.creation;
 
 describe('Exam creation/deletion', () => {
     let course: any;
@@ -35,10 +30,6 @@
     });
 
     it('Creates an exam', function () {
-<<<<<<< HEAD
-        const creationPage = artemis.pageobjects.exam.creation;
-=======
->>>>>>> 1d75391d
         navigationBar.openCourseManagement();
         courseManagement.openExamsOfCourse(course.shortName);
 
