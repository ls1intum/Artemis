--- conflicted
+++ resolved
@@ -69,16 +69,9 @@
     it('Registers the course students for the exam', () => {
         // We already verified in the previous test that we can navigate here
         cy.visit(`/course-management/${course.id}/exams`);
-<<<<<<< HEAD
         examManagement.openStudentRegistration(exam.id!);
-        cy.get('#registered-users').should('contain.text', '0');
         studentExamManagement.clickRegisterCourseStudents().then((request: Interception) => {
             expect(request.response!.statusCode).to.eq(200);
-=======
-        examManagement.openStudentRegistration(exam.id);
-        studentExamManagement.clickRegisterCourseStudents().then((request: any) => {
-            expect(request.response.statusCode).to.eq(200);
->>>>>>> 7aee30f7
         });
         cy.get('#registered-students').contains(users.getStudentOne().username).should('be.visible');
     });
