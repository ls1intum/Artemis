import { artemis } from '../../../support/ArtemisTesting';
import multipleChoiceQuizTemplate from '../../../fixtures/quiz_exercise_fixtures/multipleChoiceQuiz_template.json';
import shortAnswerQuizTemplate from '../../../fixtures/quiz_exercise_fixtures/shortAnswerQuiz_template.json';
import { CypressExerciseType } from 'src/test/cypress/support/requests/CourseManagementRequests';

// Accounts
const admin = artemis.users.getAdmin();
const student = artemis.users.getStudentOne();

// Requests
const courseManagementRequest = artemis.requests.courseManagement;

// Page objects
const multipleChoiceQuiz = artemis.pageobjects.quizExercise.multipleChoice;
const shortAnswerQuiz = artemis.pageobjects.quizExercise.shortAnswer;
const quizCreation = artemis.pageobjects.quizExercise.creation;
const dragAndDropQuiz = artemis.pageobjects.quizExercise.dragAndDrop;
const courseOverview = artemis.pageobjects.courseOverview;

// Common primitives
let course: any;
let quizExercise: any;

describe('Quiz Exercise Participation', () => {
    before('Set up course', () => {
        cy.login(admin);
        courseManagementRequest.createCourse().then((response) => {
            course = response.body;
            courseManagementRequest.addStudentToCourse(course.id, student.username);
        });
    });

    after('Delete Course', () => {
        cy.login(admin);
        courseManagementRequest.deleteCourse(course.id);
    });

    describe('Quiz exercise participation', () => {
        beforeEach('Create quiz exercise', () => {
            cy.login(admin);
            courseManagementRequest.createQuizExercise({ course }, [multipleChoiceQuizTemplate]).then((quizResponse) => {
                quizExercise = quizResponse.body;
            });
        });

        it('Student cannot see hidden quiz', () => {
            cy.login(student, '/courses/' + course.id);
            cy.contains('No exercises available for the course.').should('be.visible');
        });

        it('Student can see a visible quiz', () => {
            courseManagementRequest.setQuizVisible(quizExercise.id);
            cy.login(student, '/courses/' + course.id);
<<<<<<< HEAD
            courseOverview.startExercise(quizExercise.title, CypressExerciseType.QUIZ);
=======
            courseOverview.openRunningExercise(quizExercise.id);
            cy.get('.quiz-waiting-for-start-overlay > span').should('contain.text', 'This page will refresh automatically, when the quiz starts.');
>>>>>>> 4b27abd1
        });

        it('Student can participate in MC quiz', () => {
            courseManagementRequest.setQuizVisible(quizExercise.id);
            courseManagementRequest.startQuizNow(quizExercise.id);
            cy.login(student, '/courses/' + course.id);
            courseOverview.startExercise(quizExercise.id, CypressExerciseType.QUIZ);
            multipleChoiceQuiz.tickAnswerOption(0);
            multipleChoiceQuiz.tickAnswerOption(2);
            multipleChoiceQuiz.submit();
        });
    });

    describe('SA quiz participation', () => {
        before('Create SA quiz', () => {
            cy.login(admin);
            courseManagementRequest.createQuizExercise({ course }, [shortAnswerQuizTemplate]).then((quizResponse) => {
                quizExercise = quizResponse.body;
                courseManagementRequest.setQuizVisible(quizExercise.id);
                courseManagementRequest.startQuizNow(quizExercise.id);
            });
        });

        it('Student can participate in SA quiz', () => {
            cy.login(student, '/courses/' + course.id);
            courseOverview.startExercise(quizExercise.id, CypressExerciseType.QUIZ);
            shortAnswerQuiz.typeAnswer(0, 'give');
            shortAnswerQuiz.typeAnswer(1, 'let');
            shortAnswerQuiz.typeAnswer(2, 'run');
            shortAnswerQuiz.typeAnswer(3, 'desert');
            shortAnswerQuiz.typeAnswer(4, 'cry');
            shortAnswerQuiz.typeAnswer(5, 'goodbye');
            shortAnswerQuiz.submit();
        });
    });

    describe('DnD Quiz participation', () => {
        before('Create DND quiz', () => {
            cy.login(admin, '/course-management/' + course.id + '/exercises');
            cy.get('#create-quiz-button').should('be.visible').click();
            quizCreation.setTitle('Cypress Quiz');
            quizCreation.addDragAndDropQuestion('DnD Quiz');
            quizCreation.saveQuiz().then((quizResponse) => {
                quizExercise = quizResponse.response?.body;
                courseManagementRequest.setQuizVisible(quizExercise.id);
                courseManagementRequest.startQuizNow(quizExercise.id);
            });
        });

        it('Student can participate in DnD Quiz', () => {
            cy.login(student, '/courses/' + course.id);
            courseOverview.startExercise(quizExercise.id, CypressExerciseType.QUIZ);
            dragAndDropQuiz.dragItemIntoDragArea();
            dragAndDropQuiz.submit();
        });
    });
});<|MERGE_RESOLUTION|>--- conflicted
+++ resolved
@@ -51,12 +51,7 @@
         it('Student can see a visible quiz', () => {
             courseManagementRequest.setQuizVisible(quizExercise.id);
             cy.login(student, '/courses/' + course.id);
-<<<<<<< HEAD
-            courseOverview.startExercise(quizExercise.title, CypressExerciseType.QUIZ);
-=======
-            courseOverview.openRunningExercise(quizExercise.id);
-            cy.get('.quiz-waiting-for-start-overlay > span').should('contain.text', 'This page will refresh automatically, when the quiz starts.');
->>>>>>> 4b27abd1
+            courseOverview.openRunningExercise(quizExercise.title, CypressExerciseType.QUIZ);
         });
 
         it('Student can participate in MC quiz', () => {
