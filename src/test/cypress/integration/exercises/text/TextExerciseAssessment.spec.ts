import { Interception } from 'cypress/types/net-stubbing';
import { TextExercise } from 'app/entities/text-exercise.model';
import { Course } from 'app/entities/course.model';
import { artemis } from 'src/test/cypress/support/ArtemisTesting';

// The user management object
const users = artemis.users;
const student = users.getStudentOne();
const tutor = users.getTutor();
const admin = users.getAdmin();
const instructor = users.getInstructor();

// Requests
const courseManagement = artemis.requests.courseManagement;

// PageObjects
const coursesPage = artemis.pageobjects.course.management;
const courseAssessment = artemis.pageobjects.assessment.course;
const exerciseAssessment = artemis.pageobjects.assessment.exercise;
const textAssessment = artemis.pageobjects.assessment.text;
const exerciseResult = artemis.pageobjects.exercise.result;
const textFeedback = artemis.pageobjects.exercise.text.feedback;

// This is a workaround for uncaught athene errors. When opening a text submission athene throws an uncaught exception, which fails the test
Cypress.on('uncaught:exception', () => {
    return false;
});

describe('Text exercise assessment', () => {
    let course: Course;
    let exercise: TextExercise;
    const tutorFeedback = 'Try to use some newlines next time!';
    const tutorFeedbackPoints = 4;
    const tutorTextFeedback = 'Nice ending of the sentence!';
    const tutorTextFeedbackPoints = 2;
    const complaint = "That feedback wasn't very useful!";

    before('Creates a text exercise and makes a student submission', () => {
        createCourseWithTextExercise().then(() => {
            makeTextSubmissionAsStudent();
        });
    });

    after(() => {
        if (!!course) {
            cy.login(users.getAdmin());
            courseManagement.deleteCourse(course.id!);
        }
    });

    it('Assesses the text exercise submission', () => {
        cy.login(tutor, '/course-management');
        coursesPage.openAssessmentDashboardOfCourse(course.shortName!);
        courseAssessment.clickExerciseDashboardButton();
        exerciseAssessment.clickHaveReadInstructionsButton();
        exerciseAssessment.clickStartNewAssessment();
        textAssessment.getInstructionsRootElement().contains(exercise.title!).should('be.visible');
        textAssessment.getInstructionsRootElement().contains(exercise.problemStatement!).should('be.visible');
        textAssessment.getInstructionsRootElement().contains(exercise.sampleSolution!).should('be.visible');
        textAssessment.getInstructionsRootElement().contains(exercise.gradingInstructions!).should('be.visible');
        // Assert the correct word and character count without relying on translations
        textAssessment.getWordCountElement().should('contain.text', 100).and('be.visible');
        textAssessment.getCharacterCountElement().should('contain.text', 591).and('be.visible');
        textAssessment.provideFeedbackOnTextSection(1, tutorTextFeedbackPoints, tutorTextFeedback);
        textAssessment.addNewFeedback(tutorFeedbackPoints, tutorFeedback);
<<<<<<< HEAD
        textAssessment.submit().then((request: any) => {
            expect(request.response.statusCode).toEqual(200);
=======
        textAssessment.submit().then((request: Interception) => {
            expect(request.response!.statusCode).to.eq(200);
>>>>>>> cfb7a772
        });
    });

    describe('Feedback', () => {
        it('Student sees feedback after assessment due date and complains', () => {
            cy.login(student, `/courses/${course.id}/exercises/${exercise.id}`);
            const totalPoints = tutorFeedbackPoints + tutorTextFeedbackPoints;
            const percentage = totalPoints * 10;
            exerciseResult.shouldShowExerciseTitle(exercise.title!);
            exerciseResult.shouldShowProblemStatement(exercise.problemStatement!);
            exerciseResult.shouldShowScore(percentage);
            exerciseResult.clickViewSubmission();
            textFeedback.shouldShowTextFeedback(1, tutorTextFeedback);
            textFeedback.shouldShowAdditionalFeedback(tutorFeedbackPoints, tutorFeedback);
            textFeedback.shouldShowScore(totalPoints, exercise.maxPoints!, percentage);
            textFeedback.complain(complaint);
        });

        it('Instructor can see complaint and reject it', () => {
            cy.login(instructor, `/course-management/${course.id}/complaints`);
            textAssessment.acceptComplaint('Makes sense').its('response.statusCode').should('eq', 200);
        });
    });

    function createCourseWithTextExercise() {
        cy.login(admin);
        return courseManagement.createCourse().then((response) => {
            course = response.body;
            courseManagement.addStudentToCourse(course.id!, student.username);
            courseManagement.addTutorToCourse(course, tutor);
            courseManagement.addInstructorToCourse(course.id!, instructor);
            courseManagement.createTextExercise({ course }).then((textResponse) => {
                exercise = textResponse.body;
            });
        });
    }

    function makeTextSubmissionAsStudent() {
        cy.login(student);
        courseManagement.startExerciseParticipation(exercise.id!);
        cy.fixture('loremIpsum.txt').then((submission) => {
            courseManagement.makeTextExerciseSubmission(exercise.id!, submission);
        });
    }
});<|MERGE_RESOLUTION|>--- conflicted
+++ resolved
@@ -63,13 +63,8 @@
         textAssessment.getCharacterCountElement().should('contain.text', 591).and('be.visible');
         textAssessment.provideFeedbackOnTextSection(1, tutorTextFeedbackPoints, tutorTextFeedback);
         textAssessment.addNewFeedback(tutorFeedbackPoints, tutorFeedback);
-<<<<<<< HEAD
-        textAssessment.submit().then((request: any) => {
-            expect(request.response.statusCode).toEqual(200);
-=======
         textAssessment.submit().then((request: Interception) => {
             expect(request.response!.statusCode).to.eq(200);
->>>>>>> cfb7a772
         });
     });
 
