import { Interception } from 'cypress/types/net-stubbing';
import { TextExercise } from 'app/entities/text-exercise.model';
import { Course } from 'app/entities/course.model';
import { BASE_API } from '../../../support/constants';
import { DELETE } from '../../../support/constants';
import { generateUUID } from '../../../support/utils';
import { artemis } from '../../../support/ArtemisTesting';
import dayjs from 'dayjs';

// The user management object
const users = artemis.users;

// Requests
const courseManagement = artemis.requests.courseManagement;

// PageObjects
const textCreation = artemis.pageobjects.exercise.text.creation;
const exampleSubmissions = artemis.pageobjects.exercise.text.exampleSubmissions;
const exampleSubmissionCreation = artemis.pageobjects.exercise.text.exampleSubmissionCreation;
const navigationBar = artemis.pageobjects.navigationBar;
const courseManagementPage = artemis.pageobjects.course.management;
const courseManagementExercises = artemis.pageobjects.course.managementExercises;

describe('Text exercise management', () => {
    let course: Course;

    before(() => {
        cy.login(users.getAdmin());
        courseManagement.createCourse().then((response) => {
            course = response.body;
        });
    });

    it('Creates a text exercise in the UI', () => {
        cy.visit('/');
        navigationBar.openCourseManagement();
        courseManagementPage.openExercisesOfCourse(course.shortName!);
        cy.get('#create-text-exercise').click();

        // Fill out text exercise form
        const exerciseTitle = 'text exercise' + generateUUID();
        textCreation.typeTitle(exerciseTitle);
        textCreation.setReleaseDate(dayjs());
        textCreation.setDueDate(dayjs().add(1, 'days'));
        textCreation.setAssessmentDueDate(dayjs().add(2, 'days'));
        textCreation.typeMaxPoints(10);
        textCreation.checkAutomaticAssessmentSuggestions();
        const problemStatement = 'This is a problem statement';
        const exampleSolution = 'E = mc^2';
        textCreation.typeProblemStatement(problemStatement);
        textCreation.typeExampleSolution(exampleSolution);
        cy.get('#example-submission-message').should('be.visible');
        let exercise: TextExercise;
        textCreation.create().then((request: Interception) => {
            exercise = request.response!.body;
        });

        // Create an example submission
        exampleSubmissions.clickCreateExampleSubmission();
        exampleSubmissionCreation.showsExerciseTitle(exerciseTitle);
        exampleSubmissionCreation.showsProblemStatement(problemStatement);
        exampleSubmissionCreation.showsExampleSolution(exampleSolution);
        const submission = 'This is an\nexample\nsubmission';
        exampleSubmissionCreation.typeExampleSubmission(submission);
<<<<<<< HEAD
        exampleSubmissionCreation
            .clickCreateNewExampleSubmission()
            .its('response')
            .then((response: any) => {
                expect(response.statusCode).toEqual(200);
                expect(response.body.submission.text).toEqual(submission);
            });
=======
        exampleSubmissionCreation.clickCreateNewExampleSubmission().then((request: Interception) => {
            expect(request.response!.statusCode).to.eq(200);
            expect(request.response!.body.submission.text).to.equal(submission);
        });
>>>>>>> cfb7a772

        // Make sure text exercise is shown in exercises list
        cy.visit(`course-management/${course.id}/exercises`).then(() => {
            courseManagementExercises.getExerciseRowRootElement(exercise.id!).should('be.visible');
        });
    });

    describe('Text exercise deletion', () => {
        let exercise: TextExercise;

        beforeEach(() => {
            cy.login(users.getAdmin(), '/');
            courseManagement.createTextExercise({ course }).then((response: Cypress.Response<TextExercise>) => {
                exercise = response.body;
            });
        });

        it('Deletes an existing text exercise', () => {
            navigationBar.openCourseManagement();
            courseManagementPage.openExercisesOfCourse(course.shortName!);
            courseManagementExercises.clickDeleteExercise(exercise.id!);
            cy.get('#confirm-exercise-name').type(exercise.title!);
            cy.intercept(DELETE, BASE_API + 'text-exercises/*').as('deleteTextExercise');
            cy.get('#delete').click();
            cy.wait('@deleteTextExercise');
            cy.contains(exercise.title!).should('not.exist');
        });
    });

    after(() => {
        if (!!course) {
            cy.login(users.getAdmin());
            courseManagement.deleteCourse(course.id!);
        }
    });
});<|MERGE_RESOLUTION|>--- conflicted
+++ resolved
@@ -62,20 +62,10 @@
         exampleSubmissionCreation.showsExampleSolution(exampleSolution);
         const submission = 'This is an\nexample\nsubmission';
         exampleSubmissionCreation.typeExampleSubmission(submission);
-<<<<<<< HEAD
-        exampleSubmissionCreation
-            .clickCreateNewExampleSubmission()
-            .its('response')
-            .then((response: any) => {
-                expect(response.statusCode).toEqual(200);
-                expect(response.body.submission.text).toEqual(submission);
-            });
-=======
         exampleSubmissionCreation.clickCreateNewExampleSubmission().then((request: Interception) => {
             expect(request.response!.statusCode).to.eq(200);
             expect(request.response!.body.submission.text).to.equal(submission);
         });
->>>>>>> cfb7a772
 
         // Make sure text exercise is shown in exercises list
         cy.visit(`course-management/${course.id}/exercises`).then(() => {
