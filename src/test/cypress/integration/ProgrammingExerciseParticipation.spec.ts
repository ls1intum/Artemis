--- conflicted
+++ resolved
@@ -1,7 +1,3 @@
-<<<<<<< HEAD
-=======
-import { CypressCredentials } from '../support/users';
->>>>>>> a430f302
 import allSuccessful from '../fixtures/programming_exercise_submissions/all_successful/submission.json';
 import partiallySuccessful from '../fixtures/programming_exercise_submissions/partially_successful/submission.json';
 import { artemis } from '../support/ArtemisTesting';
@@ -16,21 +12,10 @@
 // PageObjects
 const editorPage = artemis.pageobjects.programmingExercise.editor;
 
-<<<<<<< HEAD
-// Container for a course dto
-let course: any;
-
-describe('Programming exercise participations', () => {
-    let exercise: any;
-=======
-const exercisePath = '/exercises';
-const exerciseRow = '.course-exercise-row';
-
 describe('Programming exercise participations', () => {
     let course: any;
-    let programmingExercise: any;
+    let exercise: any;
 
->>>>>>> a430f302
     before(() => {
         setupCourseAndProgrammingExercise();
     });
