--- conflicted
+++ resolved
@@ -12,22 +12,8 @@
 
 // PageObjects
 const editorPage = artemis.pageobjects.onlineEditor;
-
-<<<<<<< HEAD
-// Container for a course dto
-let course: any;
-
-// Common primitives
-const uid = generateUUID();
-const courseName = 'Cypress course' + uid;
-const courseShortName = 'cypress' + uid;
-const programmingExerciseName = 'Cypress programming exercise ' + uid;
-const programmingExerciseShortName = courseShortName;
-const packageName = 'de.test';
-=======
 const exercisePath = '/exercises';
 const exerciseRow = '.course-exercise-row';
->>>>>>> a9be1855
 
 describe('Programming exercise participations', () => {
     let course: any;
@@ -110,37 +96,6 @@
                 }
             });
         });
-<<<<<<< HEAD
-    });
-}
-
-/**
- * General method for entering, submitting and verifying something in the online editor.
- */
-function makeSubmissionAndVerifyResults(submission: ProgrammingExerciseSubmission, verifyOutput: () => void) {
-    // We create an empty file so that the file browser does not create an extra subfolder when all files are deleted
-    editorPage.createFileInRootPackage('placeholderFile');
-    // We delete all existing files, so we can create new files and don't have to delete their already existing content
-    editorPage.deleteFile('Client.java');
-    editorPage.deleteFile('BubbleSort.java');
-    editorPage.deleteFile('MergeSort.java');
-    editorPage.typeSubmission(submission, packageName);
-    editorPage.submit();
-    verifyOutput();
-}
-
-/**
- * Starts the participation in the test programming exercise.
- */
-function startParticipationInProgrammingExercise(credentials: CypressCredentials) {
-    cy.login(credentials, '/');
-    cy.url().should('include', '/courses');
-    cy.log('Participating in the programming exercise as a student...');
-    artemis.pageobjects.courses.openCourse(courseName);
-    artemis.pageobjects.courseOverview.startExercise(programmingExerciseName);
-    artemis.pageobjects.courseOverview.openRunningProgrammingExercise(programmingExerciseName);
-}
-=======
     }
 
     /**
@@ -189,5 +144,4 @@
         cy.get(exerciseRow).find('[buttonicon="folder-open"]').click();
         cy.wait('@initialQuery').wait(2000);
     }
-});
->>>>>>> a9be1855
+});