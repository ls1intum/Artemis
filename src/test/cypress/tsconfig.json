--- conflicted
+++ resolved
@@ -4,10 +4,6 @@
     "exclude": ["node_modules"],
     "compilerOptions": {
         "sourceMap": false,
-<<<<<<< HEAD
-        "types": ["cypress", "@4tw/cypress-drag-drop", "cypress-file-upload"]
-=======
-        "types": ["cypress", "@4tw/cypress-drag-drop", "node"]
->>>>>>> bef1f040
+        "types": ["cypress", "@4tw/cypress-drag-drop", "node", "cypress-file-upload"]
     }
 }