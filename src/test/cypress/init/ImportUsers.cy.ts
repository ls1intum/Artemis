import { userManagementAPIRequest } from '../support/artemis';
import { USER_ID, USER_ROLE, admin, instructor, studentOne, studentThree, studentTwo, tutor, users } from '../support/users';

describe('Setup users', () => {
    if (Cypress.env('createUsers')) {
        before('Creates all required users', () => {
            cy.login(admin);
            for (const userKey in USER_ID) {
                const user = users.getUserWithId(USER_ID[userKey]);
<<<<<<< HEAD
                userManagementAPIRequest.createUser(user.username, user.password, USER_ROLE[userKey]);
=======
                userManagementRequest.getUser(user.username).then((response) => {
                    if (!response.isOkStatusCode) {
                        userManagementRequest.createUser(user.username, user.password, USER_ROLE[userKey]);
                    }
                });
>>>>>>> bf85a5db
            }
        });
    }

    it('Logs in once with all required users', () => {
        // If Artemis hasn't imported the required users from Jira we have to force this by logging in with these users once
        cy.login(admin);
        cy.login(instructor);
        cy.login(tutor);
        cy.login(studentOne);
        cy.login(studentTwo);
        cy.login(studentThree);
    });
});<|MERGE_RESOLUTION|>--- conflicted
+++ resolved
@@ -7,15 +7,11 @@
             cy.login(admin);
             for (const userKey in USER_ID) {
                 const user = users.getUserWithId(USER_ID[userKey]);
-<<<<<<< HEAD
-                userManagementAPIRequest.createUser(user.username, user.password, USER_ROLE[userKey]);
-=======
-                userManagementRequest.getUser(user.username).then((response) => {
+                userManagementAPIRequest.getUser(user.username).then((response) => {
                     if (!response.isOkStatusCode) {
-                        userManagementRequest.createUser(user.username, user.password, USER_ROLE[userKey]);
+                        userManagementAPIRequest.createUser(user.username, user.password, USER_ROLE[userKey]);
                     }
                 });
->>>>>>> bf85a5db
             }
         });
     }
