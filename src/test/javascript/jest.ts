import 'jest-preset-angular';
import './jest-global-mocks';

import { library } from '@fortawesome/fontawesome-svg-core';
import {
    faAngleDown,
    faAngleRight,
    faAngleDoubleDown,
    faAngleDoubleUp,
    faArchive,
    faArrowLeft,
    faArrowRight,
    faArrowsAltV,
    faAsterisk,
    faBan,
    faBars,
    faBell,
    faBook,
    faCalendarAlt,
    faChalkboardTeacher,
    faChartPie,
    faCheck,
    faCheckCircle,
    faChevronDown,
    faChevronLeft,
    faChevronRight,
    faChevronUp,
    faCircle,
    faCircleNotch,
    faClock,
    faCloud,
    faCodeBranch,
    faDownload,
    faEdit,
    faCheckDouble,
    faKeyboard,
    faProjectDiagram,
    faFileUpload,
    faFilePowerpoint,
    faThLarge,
    faAngleUp,
    faSortAmountUp,
    faSortAmountDown,
    faUndo,
    faEraser,
    faExclamationCircle,
    faExclamationTriangle,
    faExternalLinkAlt,
    faEye,
    faFile,
    faFileExport,
    faFlag,
    faFolder,
    faFolderOpen,
    faFont,
    faGraduationCap,
    faHdd,
    faHeart,
    faHome,
    faInfoCircle,
    faList,
    faListAlt,
    faPencilAlt,
    faPlayCircle,
    faPlus,
    faQuestionCircle,
    faRedo,
    faRoad,
    faSave,
    faSearch,
    faSignal,
    faSignInAlt,
    faSignOutAlt,
    faSort,
    faSortDown,
    faSortUp,
    faSpinner,
    faSync,
    faTachometerAlt,
    faTasks,
    faTerminal,
    faThList,
    faTimes,
    faTimesCircle,
    faTrash,
    faTrashAlt,
    faUnlink,
    faUpload,
    faUser,
    faUserPlus,
    faWrench,
    faBold,
    faItalic,
    faUnderline,
    faLink,
    faHeading,
    faQuoteLeft,
    faCode,
    faCopy,
    faListOl,
    faListUl,
    faImage,
    faPaperclip,
    faGripLinesVertical,
<<<<<<< HEAD
    faGripLines,
    faCompress,
=======
    faQuestion,
>>>>>>> 84532a43
} from '@fortawesome/free-solid-svg-icons';

import {
    faCheckCircle as farCheckCircle,
    faCheckSquare as farCheckSquare,
    faCircle as farCircle,
    faFileAlt as farFileAlt,
    faFileCode as farFileCode,
    faFileImage as farFileImage,
    faListAlt as farListAlt,
    faPlayCircle as farPlayCircle,
    faQuestionCircle as farQuestionCircle,
    faSave as farSave,
    faSquare as farSquare,
    faTimesCircle as farTimeCircle,
    faDotCircle as farDotCircle,
} from '@fortawesome/free-regular-svg-icons';

// Imports all fontawesome core and solid icons

// TODO: Is there a solution so that we don't have to import all fa icons here?
// Adds the SVG icon to the library so you can use it in your page
library.add(faUser);
library.add(faSort);
library.add(faSortUp);
library.add(faSortDown);
library.add(faSync);
library.add(faEye);
library.add(faBan);
library.add(faTimes);
library.add(faArrowLeft);
library.add(faArrowRight);
library.add(faSave);
library.add(faPlus);
library.add(faPencilAlt);
library.add(faBars);
library.add(faHome);
library.add(faThList);
library.add(faUserPlus);
library.add(faRoad);
library.add(faTachometerAlt);
library.add(faHeart);
library.add(faList);
library.add(faListAlt);
library.add(faBell);
library.add(faTasks);
library.add(faBook);
library.add(faHdd);
library.add(faFlag);
library.add(faWrench);
library.add(faClock);
library.add(faCloud);
library.add(faSignOutAlt);
library.add(faSignInAlt);
library.add(faCalendarAlt);
library.add(faSearch);
library.add(faTrashAlt);
library.add(faTrash);
library.add(faAsterisk);
library.add(faArchive);
library.add(faEraser);
library.add(faDownload);
library.add(faCheckDouble);
library.add(faKeyboard);
library.add(faProjectDiagram);
library.add(faFileUpload);
library.add(faFilePowerpoint);
library.add(faFont);
library.add(faThLarge);
library.add(faAngleUp);
library.add(faAngleDown);
library.add(faSortAmountUp);
library.add(faSortAmountDown);
library.add(faChalkboardTeacher);
library.add(faCheckCircle);
library.add(faFileExport);
library.add(faCircleNotch);
library.add(faUndo);
library.add(faExclamationTriangle);
library.add(faUnlink);
library.add(faFolder);
library.add(faFolderOpen);
library.add(faPlayCircle);
library.add(faInfoCircle);
library.add(faGraduationCap);
library.add(faChartPie);
library.add(faExternalLinkAlt);
library.add(faSignal);
library.add(faEdit);
library.add(faChevronUp);
library.add(faChevronDown);
library.add(faChevronLeft);
library.add(faChevronRight);
library.add(faRedo);
library.add(faExclamationCircle);
library.add(faTerminal);
library.add(faSpinner);
library.add(faQuestionCircle);
library.add(faTimesCircle);
library.add(faAngleRight);
library.add(faCheck);
library.add(faUpload);
library.add(faArrowsAltV);
library.add(faFile);
library.add(faCodeBranch);
library.add(faCircle);
library.add(faBold);
library.add(faUnderline);
library.add(faItalic);
library.add(faQuoteLeft);
library.add(faLink);
library.add(faHeading);
library.add(faCode);
library.add(faCopy);
library.add(faListUl);
library.add(faListOl);
library.add(faImage);
library.add(farQuestionCircle);
library.add(farCheckCircle);
library.add(farDotCircle);
library.add(farTimeCircle);
library.add(farListAlt);
library.add(farFileImage);
library.add(farCheckSquare);
library.add(farSquare);
library.add(farFileAlt);
library.add(farPlayCircle);
library.add(farFileCode);
library.add(farCircle);
library.add(farSave);
library.add(faGripLinesVertical);
library.add(faPaperclip);
library.add(faAngleDoubleDown);
library.add(faAngleDoubleUp);
<<<<<<< HEAD
library.add(faCompress);
library.add(faGripLines);
=======
library.add(faQuestion);
>>>>>>> 84532a43
<|MERGE_RESOLUTION|>--- conflicted
+++ resolved
@@ -102,12 +102,9 @@
     faImage,
     faPaperclip,
     faGripLinesVertical,
-<<<<<<< HEAD
     faGripLines,
     faCompress,
-=======
     faQuestion,
->>>>>>> 84532a43
 } from '@fortawesome/free-solid-svg-icons';
 
 import {
@@ -242,9 +239,6 @@
 library.add(faPaperclip);
 library.add(faAngleDoubleDown);
 library.add(faAngleDoubleUp);
-<<<<<<< HEAD
 library.add(faCompress);
 library.add(faGripLines);
-=======
-library.add(faQuestion);
->>>>>>> 84532a43
+library.add(faQuestion);