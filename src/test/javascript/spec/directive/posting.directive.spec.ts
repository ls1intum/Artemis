--- conflicted
+++ resolved
@@ -175,11 +175,6 @@
         expect(component.showReactionSelector).toBeFalse();
     });
 
-<<<<<<< HEAD
-    it('should call forwardMessage on reactionsBar', () => {
-        component.forwardMessage();
-        expect(mockReactionsBar.forwardMessage).toHaveBeenCalled();
-=======
     it('should not proceed in onUserNameClicked if author is not set', () => {
         const isMessagingEnabledSpy = jest.spyOn(courseModel, 'isMessagingEnabled').mockReturnValue(true);
 
@@ -335,6 +330,10 @@
 
         expect(deletePostSpy).not.toHaveBeenCalled();
         expect(deleteAnswerPostSpy).not.toHaveBeenCalled();
->>>>>>> 97542886
+    });
+
+    it('should call forwardMessage on reactionsBar', () => {
+        component.forwardMessage();
+        expect(mockReactionsBar.forwardMessage).toHaveBeenCalled();
     });
 });