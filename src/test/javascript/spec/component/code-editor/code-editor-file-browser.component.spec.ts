--- conflicted
+++ resolved
@@ -38,6 +38,7 @@
 
     beforeEach(() => {
         TestBed.configureTestingModule({
+            imports: [ArtemisTestModule, TreeviewModule.forRoot()],
             declarations: [
                 CodeEditorFileBrowserComponent,
                 CodeEditorFileBrowserFileComponent,
@@ -74,7 +75,7 @@
 
     it('should create no treeviewItems if getRepositoryContent returns an empty result', () => {
         const repositoryContent: { [fileName: string]: string } = {};
-        const expectedFileTreeItems: TreeViewItem<string>[] = [];
+        const expectedFileTreeItems: TreeviewItem<string>[] = [];
         getRepositoryContentStub.mockReturnValue(of(repositoryContent));
         getStatusStub.mockReturnValue(of({ repositoryStatus: CommitState.CLEAN }));
         comp.commitState = CommitState.UNDEFINED;
@@ -161,7 +162,7 @@
             value: 'file1',
         };
         jest.spyOn(comp, 'buildTree').mockReturnValue([treeNode]);
-        const transformTreeToTreeViewItemStub = jest.spyOn(comp, 'transformTreeToTreeViewItem').mockReturnValue([new TreeViewItem(treeNode)]);
+        const transformTreeToTreeViewItemStub = jest.spyOn(comp, 'transformTreeToTreeViewItem').mockReturnValue([new TreeviewItem(treeNode)]);
         comp.compressFolders = false;
         comp.toggleTreeCompress();
         expect(comp.compressFolders).toBeTrue();
@@ -232,7 +233,7 @@
             ...forbiddenFiles,
         };
         const expectedFileTreeItems = [
-            new TreeViewItem({
+            new TreeviewItem({
                 internalDisabled: false,
                 internalChecked: false,
                 internalCollapsed: false,
@@ -338,13 +339,13 @@
             'folder/file2': FileType.FILE,
         };
         comp.filesTreeViewItem = [
-            new TreeViewItem({
+            new TreeviewItem({
                 checked: false,
                 text: fileToSelect,
                 value: fileToSelect,
                 children: [],
             } as any),
-            new TreeViewItem({
+            new TreeviewItem({
                 checked: false,
                 text: otherFile,
                 value: otherFile,
@@ -373,14 +374,14 @@
             'folder/file2': FileType.FILE,
         };
         comp.filesTreeViewItem = [
-            new TreeViewItem({
+            new TreeviewItem({
                 internalDisabled: false,
                 internalChecked: false,
                 internalCollapsed: false,
                 text: selectedFile,
                 value: 'file1',
             } as any),
-            new TreeViewItem({
+            new TreeviewItem({
                 internalDisabled: false,
                 internalChecked: false,
                 internalCollapsed: false,
@@ -414,14 +415,14 @@
         const filePath = 'folder2/file2';
         const repositoryFiles = { file1: FileType.FILE, folder2: FileType.FOLDER };
         const treeItems = [
-            new TreeViewItem<string>({
+            new TreeviewItem<string>({
                 internalDisabled: false,
                 internalChecked: false,
                 internalCollapsed: false,
                 text: 'file1',
                 value: 'file1',
             } as any),
-            new TreeViewItem<string>({
+            new TreeviewItem<string>({
                 internalDisabled: false,
                 internalChecked: false,
                 internalCollapsed: false,
@@ -465,14 +466,14 @@
         const filePath = 'folder2/folder3';
         const repositoryFiles = { file1: FileType.FILE, folder2: FileType.FOLDER };
         const treeItems = [
-            new TreeViewItem<string>({
+            new TreeviewItem<string>({
                 internalDisabled: false,
                 internalChecked: false,
                 internalCollapsed: false,
                 text: 'file1',
                 value: 'file1',
             } as any),
-            new TreeViewItem<string>({
+            new TreeviewItem<string>({
                 internalDisabled: false,
                 internalChecked: false,
                 internalCollapsed: false,
@@ -570,7 +571,7 @@
 
     it('should manage the file/folder it is currently creating within another folder', () => {
         const folder = 'folder';
-        const item = { value: folder } as TreeViewItem<string>;
+        const item = { value: folder } as TreeviewItem<string>;
         comp.setCreatingFile({ item, fileType: FileType.FILE });
         expect(comp.creatingFile).toEqual([folder, FileType.FILE]);
         comp.setCreatingFile({ item, fileType: FileType.FOLDER });
@@ -583,14 +584,14 @@
         const fileName = 'file1';
         const afterRename = 'newFileName';
         const treeItems = [
-            new TreeViewItem<string>({
+            new TreeviewItem<string>({
                 internalDisabled: false,
                 internalChecked: false,
                 internalCollapsed: false,
                 text: 'file1',
                 value: 'file1',
             } as any),
-            new TreeViewItem<string>({
+            new TreeviewItem<string>({
                 internalDisabled: false,
                 internalChecked: false,
                 internalCollapsed: false,
@@ -643,28 +644,28 @@
         const folderName = 'folder';
         const afterRename = 'newFolderName';
         const treeItems = [
-            new TreeViewItem<string>({
+            new TreeviewItem<string>({
                 internalDisabled: false,
                 internalChecked: false,
                 internalCollapsed: false,
                 text: 'file1',
                 value: 'folder/file1',
             } as any),
-            new TreeViewItem<string>({
+            new TreeviewItem<string>({
                 internalDisabled: false,
                 internalChecked: false,
                 internalCollapsed: false,
                 text: 'file2',
                 value: 'folder/file2',
             } as any),
-            new TreeViewItem<string>({
+            new TreeviewItem<string>({
                 internalDisabled: false,
                 internalChecked: false,
                 internalCollapsed: false,
                 text: 'folder',
                 value: 'folder',
             } as any),
-            new TreeViewItem<string>({
+            new TreeviewItem<string>({
                 internalDisabled: false,
                 internalChecked: false,
                 internalCollapsed: false,
@@ -840,7 +841,7 @@
             'folder/file1': FileType.FILE,
             folder: FileType.FOLDER,
         };
-        const item = { value: 'folder/file1', text: 'file1' } as TreeViewItem<string>;
+        const item = { value: 'folder/file1', text: 'file1' } as TreeviewItem<string>;
         comp.setRenamingFile(item);
         expect(comp.renamingFile).toEqual(['folder/file1', 'file1', FileType.FILE]);
         comp.clearRenamingFile();
@@ -913,7 +914,7 @@
             'folder/file1': FileType.FILE,
             folder: FileType.FOLDER,
         };
-        const item = { value: 'folder/file1', text: 'file1' } as TreeViewItem<string>;
+        const item = { value: 'folder/file1', text: 'file1' } as TreeviewItem<string>;
         const modalRef = { componentInstance: { parent: undefined, fileNameToDelete: undefined, fileType: undefined } } as NgbModalRef;
         const openModalStub = jest.spyOn(comp.modalService, 'open').mockReturnValue(modalRef);
         comp.openDeleteFileModal(item);
@@ -938,22 +939,17 @@
         });
 
         it('should return an empty array if folder is not collapsed', () => {
-            const result = comp.getFolderBadges({ value: 'folderA', collapsed: false } as TreeViewItem<string>);
+            const result = comp.getFolderBadges({ value: 'folderA', collapsed: false } as TreeviewItem<string>);
             expect(result).toEqual([]);
         });
 
         it('should work for single file badge for a collapsed folder', () => {
-            const result = comp.getFolderBadges({ value: 'folderA', collapsed: true } as TreeViewItem<string>);
+            const result = comp.getFolderBadges({ value: 'folderA', collapsed: true } as TreeviewItem<string>);
             expect(result).toEqual([new FileBadge(FileBadgeType.FEEDBACK_SUGGESTION, 1)]);
         });
 
-<<<<<<< HEAD
-        it('should aggregate file badges for a collapsed folder for FEEDBACK_SUGGESTION', () => {
+        it('should aggregate file badges for a collapsed folder FEEDBACK_SUGGESTION', () => {
             const result = comp.getFolderBadges({ value: 'folderB', collapsed: true } as TreeviewItem<string>);
-=======
-        it('should aggregate file badges for a collapsed folder', () => {
-            const result = comp.getFolderBadges({ value: 'folderB', collapsed: true } as TreeViewItem<string>);
->>>>>>> 93eba08f
             expect(result).toEqual([new FileBadge(FileBadgeType.FEEDBACK_SUGGESTION, 3)]); // 1 + 2
         });
 
