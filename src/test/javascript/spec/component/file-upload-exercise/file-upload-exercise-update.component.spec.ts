import { ComponentFixture, TestBed, fakeAsync, tick } from '@angular/core/testing';
import { HttpResponse } from '@angular/common/http';
import { ActivatedRoute } from '@angular/router';
import { of } from 'rxjs';

import { ArtemisTestModule } from '../../test.module';
import { FileUploadExerciseUpdateComponent } from 'app/exercises/file-upload/manage/file-upload-exercise-update.component';
import { FileUploadExerciseService } from 'app/exercises/file-upload/manage/file-upload-exercise.service';
import { FileUploadExercise } from 'app/entities/file-upload-exercise.model';
import { MockSyncStorage } from '../../helpers/mocks/service/mock-sync-storage.service';
import { LocalStorageService, SessionStorageService } from 'ngx-webstorage';
import { MockFileUploadExerciseService } from '../../helpers/mocks/service/mock-file-upload-exercise.service';
import { MockActivatedRoute } from '../../helpers/mocks/activated-route/mock-activated-route';
import { ExerciseGroup } from 'app/entities/exercise-group.model';
import { Course } from 'app/entities/course.model';
import { TranslateService } from '@ngx-translate/core';
import { MockProvider } from 'ng-mocks';
import { MockNgbModalService } from '../../helpers/mocks/service/mock-ngb-modal.service';
import { NgbModal } from '@ng-bootstrap/ng-bootstrap';

describe('FileUploadExercise Management Update Component', () => {
    let comp: FileUploadExerciseUpdateComponent;
    let fixture: ComponentFixture<FileUploadExerciseUpdateComponent>;
    let service: FileUploadExerciseService;

    beforeEach(() => {
        TestBed.configureTestingModule({
            imports: [ArtemisTestModule],
            declarations: [FileUploadExerciseUpdateComponent],
            providers: [
                { provide: LocalStorageService, useClass: MockSyncStorage },
                { provide: SessionStorageService, useClass: MockSyncStorage },
                { provide: FileUploadExerciseService, useClass: MockFileUploadExerciseService },
                { provide: ActivatedRoute, useValue: new MockActivatedRoute({}) },
<<<<<<< HEAD
=======
                { provide: NgbModal, useClass: MockNgbModalService },
>>>>>>> 1e8b186f
                MockProvider(TranslateService),
            ],
        })
            .overrideTemplate(FileUploadExerciseUpdateComponent, '')
            .compileComponents();

        fixture = TestBed.createComponent(FileUploadExerciseUpdateComponent);
        comp = fixture.componentInstance;
        service = fixture.debugElement.injector.get(FileUploadExerciseService);
    });

    describe('save', () => {
        describe('new exercise', () => {
            const course = { id: 1 } as Course;
            const fileUploadExercise = new FileUploadExercise(course, undefined);

            beforeEach(() => {
                const route = TestBed.inject(ActivatedRoute);
                route.data = of({ fileUploadExercise });
            });

            it('should call create service on save for new entity', fakeAsync(() => {
                // GIVEN
                comp.ngOnInit();

                const entity = { ...fileUploadExercise };
                jest.spyOn(service, 'create').mockReturnValue(of(new HttpResponse({ body: entity })));

                // WHEN
                comp.save();
                tick(); // simulate async

                // THEN
                expect(service.create).toHaveBeenCalledWith(entity);
                expect(comp.isSaving).toBeFalse();
            }));
        });

        describe('existing exercise', () => {
            const course = { id: 1 } as Course;
            const fileUploadExercise = new FileUploadExercise(course, undefined);
            fileUploadExercise.id = 123;

            beforeEach(() => {
                const route = TestBed.inject(ActivatedRoute);
                route.data = of({ fileUploadExercise });
            });

            it('should call update service on save for existing entity', fakeAsync(() => {
                // GIVEN
                const entity = { ...fileUploadExercise };
                jest.spyOn(service, 'update').mockReturnValue(of(new HttpResponse({ body: entity })));
                comp.ngOnInit();

                // WHEN
                comp.save();
                tick(); // simulate async

                // THEN
                expect(service.update).toHaveBeenCalledWith(entity, {});
                expect(comp.isSaving).toBeFalse();
            }));
        });
    });

    describe('ngOnInit with given exerciseGroup', () => {
        const fileUploadExercise = new FileUploadExercise(undefined, new ExerciseGroup());

        beforeEach(() => {
            const route = TestBed.inject(ActivatedRoute);
            route.data = of({ fileUploadExercise });
        });

        it('should be in exam mode', fakeAsync(() => {
            // WHEN
            comp.ngOnInit();
            tick(); // simulate async
            // THEN
            expect(comp.isExamMode).toBeTrue();
            expect(comp.fileUploadExercise).toEqual(fileUploadExercise);
        }));
    });

    describe('ngOnInit without given exerciseGroup', () => {
        const fileUploadExercise = new FileUploadExercise(new Course(), undefined);

        beforeEach(() => {
            const route = TestBed.inject(ActivatedRoute);
            route.data = of({ fileUploadExercise });
        });

        it('should not be in exam mode', fakeAsync(() => {
            // WHEN
            comp.ngOnInit();
            tick(); // simulate async
            // THEN
            expect(comp.isExamMode).toBeFalse();
            expect(comp.fileUploadExercise).toEqual(fileUploadExercise);
        }));
    });
});<|MERGE_RESOLUTION|>--- conflicted
+++ resolved
@@ -32,10 +32,7 @@
                 { provide: SessionStorageService, useClass: MockSyncStorage },
                 { provide: FileUploadExerciseService, useClass: MockFileUploadExerciseService },
                 { provide: ActivatedRoute, useValue: new MockActivatedRoute({}) },
-<<<<<<< HEAD
-=======
                 { provide: NgbModal, useClass: MockNgbModalService },
->>>>>>> 1e8b186f
                 MockProvider(TranslateService),
             ],
         })
