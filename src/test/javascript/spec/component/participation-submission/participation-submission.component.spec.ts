--- conflicted
+++ resolved
@@ -154,32 +154,6 @@
         restore();
     });
 
-<<<<<<< HEAD
-    it('Should return empty commit url if participation has no repository url', () => {
-        const exercise: ProgrammingExercise = {
-            numberOfAssessmentsOfCorrectionRounds: [],
-            secondCorrectionEnabled: false,
-            studentAssignedTeamIdComputed: false,
-            projectKey: 'project-key',
-        };
-
-        const participation: ProgrammingExerciseStudentParticipation = { id: 1, type: ParticipationType.PROGRAMMING, participantIdentifier: 'identifier' };
-        const submission: ProgrammingSubmission = {
-            submissionExerciseType: SubmissionExerciseType.PROGRAMMING,
-            id: 3,
-            submitted: true,
-            type: SubmissionType.MANUAL,
-            submissionDate: dayjs('2019-07-09T10:47:33.244Z'),
-            commitHash: '123456789',
-            participation,
-        };
-        comp.participation = participation;
-        comp.exercise = exercise;
-        expect(comp.getCommitUrl(submission)).to.be.empty;
-    });
-
-=======
->>>>>>> bef1f040
     it('Submissions are correctly loaded from server', fakeAsync(() => {
         // set all attributes for comp
         const participation = new StudentParticipation();
