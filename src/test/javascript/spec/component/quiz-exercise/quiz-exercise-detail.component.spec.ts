--- conflicted
+++ resolved
@@ -429,14 +429,7 @@
                 resetQuizExercise();
                 comp.quizExercise = quizExercise;
                 comp.quizExercise.course = course;
-<<<<<<< HEAD
                 comp.init();
-=======
-                expect(comp.entity).toBeUndefined();
-                comp.init();
-                expect(comp.entity).toEqual(quizExercise);
-                expect(prepareEntitySpy).toHaveBeenCalledWith(comp.quizExercise);
->>>>>>> 203421af
                 expect(comp.savedEntity).toEqual(quizExercise);
             });
 
