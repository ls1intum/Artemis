--- conflicted
+++ resolved
@@ -670,7 +670,6 @@
             });
         });
 
-<<<<<<< HEAD
         describe('add questions', () => {
             // setup
             beforeEach(() => {
@@ -769,8 +768,6 @@
             });
         });
 
-=======
->>>>>>> 01046ba9
         describe('calculating max exercise score', () => {
             it('should return sum of scores of the questions', () => {
                 resetQuizExercise();
