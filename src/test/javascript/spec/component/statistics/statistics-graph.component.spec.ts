--- conflicted
+++ resolved
@@ -1,13 +1,7 @@
 import { HttpTestingController } from '@angular/common/http/testing';
 import { SimpleChange } from '@angular/core';
-import { ComponentFixture, TestBed } from '@angular/core/testing';
-<<<<<<< HEAD
 import { ArtemisTestModule } from '../../test.module';
 import { MockSyncStorage } from '../../helpers/mocks/service/mock-sync-storage.service';
-import { LocalStorageService, SessionStorageService } from 'ngx-webstorage';
-import { MockPipe } from 'ng-mocks';
-=======
->>>>>>> 84e2d24d
 import { RouterTestingModule } from '@angular/router/testing';
 import { TranslateService } from '@ngx-translate/core';
 import { StatisticsGraphComponent } from 'app/admin/statistics/statistics-graph.component';
@@ -22,9 +16,8 @@
 import { LocalStorageService, SessionStorageService } from 'ngx-webstorage';
 import { of } from 'rxjs/internal/observable/of';
 import * as sinonChai from 'sinon-chai';
-import { MockSyncStorage } from '../../helpers/mocks/service/mock-sync-storage.service';
 import { MockTranslateService } from '../../helpers/mocks/service/mock-translate.service';
-import { ArtemisTestModule } from '../../test.module';
+import { ComponentFixture, TestBed } from '@angular/core/testing';
 
 chai.use(sinonChai);
 const expect = chai.expect;
@@ -38,11 +31,7 @@
     beforeEach(() => {
         TestBed.configureTestingModule({
             imports: [ArtemisTestModule, RouterTestingModule.withRoutes([]), MomentModule, ChartsModule],
-<<<<<<< HEAD
-            declarations: [StatisticsGraphComponent, MockPipe(TranslatePipe)],
-=======
-            declarations: [StatisticsGraphComponent, MockComponent(StatisticsGraphComponent), MockPipe(ArtemisTranslatePipe)],
->>>>>>> 84e2d24d
+            declarations: [StatisticsGraphComponent, MockPipe(ArtemisTranslatePipe)],
             providers: [
                 { provide: LocalStorageService, useClass: MockSyncStorage },
                 { provide: SessionStorageService, useClass: MockSyncStorage },
