--- conflicted
+++ resolved
@@ -15,11 +15,8 @@
     problemStatementBubbleSortNotExecutedHtml,
     problemStatementEmptySecondTask,
     problemStatementEmptySecondTaskNotExecutedHtml,
-<<<<<<< HEAD
+    problemStatementPlantUMLWithTest,
     problemStatementWithIds,
-=======
-    problemStatementPlantUMLWithTest,
->>>>>>> 35a9d9f5
 } from '../../helpers/sample/problemStatement.json';
 import { MockNgbModalService } from '../../helpers/mocks/service/mock-ngb-modal.service';
 // eslint-disable-next-line max-len
