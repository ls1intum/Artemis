import { ComponentFixture, TestBed, fakeAsync, tick } from '@angular/core/testing';
import { TranslateService } from '@ngx-translate/core';
import { By } from '@angular/platform-browser';
import { NgbModal, NgbModalRef } from '@ng-bootstrap/ng-bootstrap';
import { BrowserDynamicTestingModule } from '@angular/platform-browser-dynamic/testing';
import { DebugElement } from '@angular/core';
import dayjs from 'dayjs/esm';
import { Subject, Subscription, of, throwError } from 'rxjs';
import { FaIconComponent } from '@fortawesome/angular-fontawesome';
import { ArtemisTestModule } from '../../test.module';
import { ParticipationWebsocketService } from 'app/overview/participation-websocket.service';
import { MockResultService } from '../../helpers/mocks/service/mock-result.service';
import { MockRepositoryFileService } from '../../helpers/mocks/service/mock-repository-file.service';
import {
    problemStatement,
    problemStatementBubbleSortFailsHtml,
    problemStatementBubbleSortNotExecutedHtml,
    problemStatementEmptySecondTask,
    problemStatementEmptySecondTaskNotExecutedHtml,
} from '../../helpers/sample/problemStatement.json';
import { MockNgbModalService } from '../../helpers/mocks/service/mock-ngb-modal.service';
// eslint-disable-next-line max-len
import { ProgrammingExerciseInstructionStepWizardComponent } from 'app/exercises/programming/shared/instructions-render/step-wizard/programming-exercise-instruction-step-wizard.component';
import { ProgrammingExerciseInstructionService } from 'app/exercises/programming/shared/instructions-render/service/programming-exercise-instruction.service';
import { ProgrammingExerciseTaskExtensionWrapper } from 'app/exercises/programming/shared/instructions-render/extensions/programming-exercise-task.extension';
import { ProgrammingExercisePlantUmlExtensionWrapper } from 'app/exercises/programming/shared/instructions-render/extensions/programming-exercise-plant-uml.extension';
import { MockProgrammingExerciseParticipationService } from '../../helpers/mocks/service/mock-programming-exercise-participation.service';
import { triggerChanges } from '../../helpers/utils/general.utils';
import { LocalStorageService } from 'ngx-webstorage';
import { Participation } from 'app/entities/participation/participation.model';
import { ResultService } from 'app/exercises/shared/result/result.service';
import { RepositoryFileService } from 'app/exercises/shared/result/repository.service';
import { ProgrammingExerciseParticipationService } from 'app/exercises/programming/manage/services/programming-exercise-participation.service';
// eslint-disable-next-line max-len
import { ProgrammingExerciseInstructionTaskStatusComponent } from 'app/exercises/programming/shared/instructions-render/task/programming-exercise-instruction-task-status.component';
import { Result } from 'app/entities/result.model';
import { ProgrammingExerciseInstructionComponent } from 'app/exercises/programming/shared/instructions-render/programming-exercise-instruction.component';
import { ProgrammingExercise } from 'app/entities/programming-exercise.model';
import { FeedbackComponent } from 'app/exercises/shared/feedback/feedback.component';
import { MockSyncStorage } from '../../helpers/mocks/service/mock-sync-storage.service';
import { MockParticipationWebsocketService } from '../../helpers/mocks/service/mock-participation-websocket.service';
import { ExerciseType } from 'app/entities/exercise.model';
import { MockTranslateService, TranslatePipeMock } from '../../helpers/mocks/service/mock-translate.service';
import { NgbTooltipModule } from '@ng-bootstrap/ng-bootstrap';
import { MockModule } from 'ng-mocks';

describe('ProgrammingExerciseInstructionComponent', () => {
    let comp: ProgrammingExerciseInstructionComponent;
    let fixture: ComponentFixture<ProgrammingExerciseInstructionComponent>;
    let debugElement: DebugElement;
    let participationWebsocketService: ParticipationWebsocketService;
    let repositoryFileService: RepositoryFileService;
    let programmingExerciseParticipationService: ProgrammingExerciseParticipationService;
    let modalService: NgbModal;

    let subscribeForLatestResultOfParticipationStub: jest.SpyInstance;
    let getFileStub: jest.SpyInstance;
    let openModalStub: jest.SpyInstance;
    let getLatestResultWithFeedbacks: jest.SpyInstance;

    const modalRef = { componentInstance: {} };

    beforeEach(() => {
        return TestBed.configureTestingModule({
            imports: [ArtemisTestModule, MockModule(NgbTooltipModule)],
            declarations: [
                ProgrammingExerciseInstructionComponent,
                ProgrammingExerciseInstructionStepWizardComponent,
                ProgrammingExerciseInstructionTaskStatusComponent,
                TranslatePipeMock,
            ],
            providers: [
                ProgrammingExerciseTaskExtensionWrapper,
                ProgrammingExercisePlantUmlExtensionWrapper,
                ProgrammingExerciseInstructionService,
                { provide: TranslateService, useClass: MockTranslateService },
                { provide: LocalStorageService, useClass: MockSyncStorage },
                { provide: ResultService, useClass: MockResultService },
                { provide: ProgrammingExerciseParticipationService, useClass: MockProgrammingExerciseParticipationService },
                { provide: ParticipationWebsocketService, useClass: MockParticipationWebsocketService },
                { provide: RepositoryFileService, useClass: MockRepositoryFileService },
                { provide: NgbModal, useClass: MockNgbModalService },
            ],
        })
            .overrideModule(BrowserDynamicTestingModule, { set: { entryComponents: [FaIconComponent, ProgrammingExerciseInstructionTaskStatusComponent] } })
            .compileComponents()
            .then(() => {
                fixture = TestBed.createComponent(ProgrammingExerciseInstructionComponent);
                comp = fixture.componentInstance;
                debugElement = fixture.debugElement;
                participationWebsocketService = debugElement.injector.get(ParticipationWebsocketService);
                programmingExerciseParticipationService = debugElement.injector.get(ProgrammingExerciseParticipationService);
                repositoryFileService = debugElement.injector.get(RepositoryFileService);
                modalService = debugElement.injector.get(NgbModal);

                subscribeForLatestResultOfParticipationStub = jest.spyOn(participationWebsocketService, 'subscribeForLatestResultOfParticipation');
                openModalStub = jest.spyOn(modalService, 'open');
                getFileStub = jest.spyOn(repositoryFileService, 'get');
                getLatestResultWithFeedbacks = jest.spyOn(programmingExerciseParticipationService, 'getLatestResultWithFeedback');

                comp.personalParticipation = true;
            });
    });

    afterEach(() => {
        jest.restoreAllMocks();
    });

    it('should on participation change clear old subscription for participation results set up new one', () => {
        const exercise: ProgrammingExercise = { id: 1, numberOfAssessmentsOfCorrectionRounds: [], secondCorrectionEnabled: false, studentAssignedTeamIdComputed: false };
        const oldParticipation: Participation = { id: 1 };
        const result: Result = { id: 1 };
        const participation: Participation = { id: 2, results: [result] };
        const oldSubscription = new Subscription();
        subscribeForLatestResultOfParticipationStub.mockReturnValue(of());
        comp.exercise = exercise;
        comp.participation = participation;
        comp.participationSubscription = oldSubscription;

        triggerChanges(comp, { property: 'participation', currentValue: participation, previousValue: oldParticipation, firstChange: false });
        fixture.detectChanges();

        expect(subscribeForLatestResultOfParticipationStub).toHaveBeenCalledOnce();
        expect(subscribeForLatestResultOfParticipationStub).toHaveBeenCalledWith(participation.id, true, exercise.id);
        expect(comp.participationSubscription).not.toEqual(oldSubscription);
        expect(comp.isInitial).toBeTrue();
    });

    it('should try to fetch README.md from assignment repository if no problemStatement was provided', () => {
        const result: Result = { id: 1, feedbacks: [] };
        const participation: Participation = { id: 2 };
        const exercise: ProgrammingExercise = {
            id: 3,
            course: { id: 4 },
            numberOfAssessmentsOfCorrectionRounds: [],
            secondCorrectionEnabled: false,
            studentAssignedTeamIdComputed: false,
        };
        const getFileSubject = new Subject<{ fileContent: string; fileName: string }>();
        const loadInitialResultStub = jest.spyOn(comp, 'loadInitialResult').mockReturnValue(of(result));
        const updateMarkdownStub = jest.spyOn(comp, 'updateMarkdown');
        getFileStub.mockReturnValue(getFileSubject);
        comp.participation = participation;
        comp.exercise = exercise;
        comp.isInitial = true;
        comp.isLoading = false;

        fixture.detectChanges();
        triggerChanges(comp);
        fixture.detectChanges();
        expect(comp.isLoading).toBeTrue();
        expect(debugElement.query(By.css('#programming-exercise-instructions-loading'))).not.toBeNull();
        expect(debugElement.query(By.css('#programming-exercise-instructions-content'))).toBeNull();
        expect(getFileStub).toHaveBeenCalledOnce();
        expect(getFileStub).toHaveBeenCalledWith(participation.id, 'README.md');

        getFileSubject.next({ fileContent: 'lorem ipsum', fileName: 'README.md' });
        expect(comp.problemStatement).toBe('lorem ipsum');
        expect(loadInitialResultStub).toHaveBeenCalledOnce();
        expect(comp.latestResult).toEqual(result);
        expect(updateMarkdownStub).toHaveBeenCalledOnce();
        expect(comp.isInitial).toBeFalse();
        expect(comp.isLoading).toBeFalse();
        fixture.detectChanges();
        expect(debugElement.query(By.css('#programming-exercise-instructions-loading'))).toBeNull();
        expect(debugElement.query(By.css('#programming-exercise-instructions-content'))).not.toBeNull();
    });

    it('should NOT try to fetch README.md from assignment repository if a problemStatement was provided', () => {
        const result: Result = { id: 1, feedbacks: [] };
        const participation: Participation = { id: 2 };
        const problemstatement = 'lorem ipsum';
        const exercise: ProgrammingExercise = {
            id: 3,
            course: { id: 4 },
            problemStatement: problemstatement,
            numberOfAssessmentsOfCorrectionRounds: [],
            secondCorrectionEnabled: false,
            studentAssignedTeamIdComputed: false,
        };
        const loadInitialResultStub = jest.spyOn(comp, 'loadInitialResult').mockReturnValue(of(result));
        const updateMarkdownStub = jest.spyOn(comp, 'updateMarkdown');
        comp.participation = participation;
        comp.exercise = exercise;
        comp.isInitial = true;
        comp.isLoading = false;

        fixture.detectChanges();
        triggerChanges(comp);

        expect(getFileStub).not.toHaveBeenCalled();
        expect(comp.problemStatement).toBe('lorem ipsum');
        expect(loadInitialResultStub).toHaveBeenCalledOnce();
        expect(comp.latestResult).toEqual(result);
        expect(updateMarkdownStub).toHaveBeenCalledOnce();
        expect(comp.isInitial).toBeFalse();
        expect(comp.isLoading).toBeFalse();
        fixture.detectChanges();
        expect(debugElement.query(By.css('#programming-exercise-instructions-loading'))).toBeNull();
        expect(debugElement.query(By.css('#programming-exercise-instructions-content'))).not.toBeNull();
    });

    it('should emit that no instructions are available if there is neither a problemStatement provided nor a README.md can be retrieved', () => {
        const result: Result = { id: 1, feedbacks: [] };
        const participation: Participation = { id: 2 };
        const exercise: ProgrammingExercise = {
            id: 3,
            course: { id: 4 },
            numberOfAssessmentsOfCorrectionRounds: [],
            secondCorrectionEnabled: false,
            studentAssignedTeamIdComputed: false,
        };
        const getFileSubject = new Subject<{ fileContent: string; fileName: string }>();
        const loadInitialResultStub = jest.spyOn(comp, 'loadInitialResult').mockReturnValue(of(result));
        const updateMarkdownStub = jest.spyOn(comp, 'updateMarkdown');
        const noInstructionsAvailableSpy = jest.spyOn(comp.onNoInstructionsAvailable, 'emit');
        getFileStub.mockReturnValue(getFileSubject);
        comp.participation = participation;
        comp.exercise = exercise;
        comp.isInitial = true;
        comp.isLoading = false;

        fixture.detectChanges();
        triggerChanges(comp);
        expect(comp.isLoading).toBeTrue();
        expect(getFileStub).toHaveBeenCalledOnce();
        expect(getFileStub).toHaveBeenCalledWith(participation.id, 'README.md');

        getFileSubject.error('fatal error');
        expect(comp.problemStatement).toBeUndefined();
        expect(loadInitialResultStub).not.toHaveBeenCalled();
        expect(comp.latestResult).toBeUndefined();
        expect(updateMarkdownStub).not.toHaveBeenCalled();
        expect(noInstructionsAvailableSpy).toHaveBeenCalledOnce();
        expect(comp.isInitial).toBeFalse();
        expect(comp.isLoading).toBeFalse();
        fixture.detectChanges();
        expect(debugElement.query(By.css('#programming-exercise-instructions-loading'))).toBeNull();
        expect(debugElement.query(By.css('#programming-exercise-instructions-content'))).not.toBeNull();
    });

    it('should NOT update markdown if the problemStatement is changed', () => {
        const participation: Participation = { id: 2 };
        const exercise: ProgrammingExercise = {
            id: 3,
            course: { id: 4 },
            numberOfAssessmentsOfCorrectionRounds: [],
            secondCorrectionEnabled: false,
            studentAssignedTeamIdComputed: false,
        };
        const oldProblemStatement = 'lorem ipsum';
        const newProblemStatement = 'new lorem ipsum';
        const updateMarkdownStub = jest.spyOn(comp, 'updateMarkdown');
        const loadInitialResult = jest.spyOn(comp, 'loadInitialResult');
        fixture.detectChanges();
        comp.exercise = { ...exercise, problemStatement: newProblemStatement };
        comp.participation = participation;
        comp.isInitial = false;
        triggerChanges(comp, {
            property: 'exercise',
            previousValue: { ...exercise, problemStatement: oldProblemStatement },
            currentValue: { ...comp.exercise, problemStatement: newProblemStatement },
            firstChange: false,
        });
        expect(updateMarkdownStub).toHaveBeenCalledOnce();
        expect(loadInitialResult).not.toHaveBeenCalled();
    });

    it('should NOT update the markdown if there is no participation and the exercise has changed', () => {
        const participation: Participation = { id: 2 };
        const exercise: ProgrammingExercise = {
            id: 3,
            course: { id: 4 },
            numberOfAssessmentsOfCorrectionRounds: [],
            secondCorrectionEnabled: false,
            studentAssignedTeamIdComputed: false,
        };
        const newProblemStatement = 'new lorem ipsum';
        const updateMarkdownStub = jest.spyOn(comp, 'updateMarkdown');
        const loadInitialResult = jest.spyOn(comp, 'loadInitialResult');
        fixture.detectChanges();
        comp.exercise = { ...exercise, problemStatement: newProblemStatement };
        comp.participation = participation;
        comp.isInitial = false;
        triggerChanges(comp, { property: 'exercise', currentValue: { ...comp.exercise, problemStatement: newProblemStatement }, firstChange: false });
        expect(comp.markdownExtensions).toHaveLength(2);
        expect(updateMarkdownStub).toHaveBeenCalledOnce();
        expect(loadInitialResult).not.toHaveBeenCalled();
    });

    it('should still render the instructions if fetching the latest result fails', () => {
        const participation: Participation = { id: 2 };
        const problemstatement = 'lorem ipsum';
        const exercise: ProgrammingExercise = {
            id: 3,
            course: { id: 4 },
            problemStatement: problemstatement,
            numberOfAssessmentsOfCorrectionRounds: [],
            secondCorrectionEnabled: false,
            studentAssignedTeamIdComputed: false,
        };
        const updateMarkdownStub = jest.spyOn(comp, 'updateMarkdown');
        getLatestResultWithFeedbacks.mockReturnValue(throwError(() => new Error('fatal error')));
        comp.participation = participation;
        comp.exercise = exercise;
        comp.isInitial = true;
        comp.isLoading = false;

        fixture.detectChanges();
        triggerChanges(comp);

        expect(comp.markdownExtensions).toHaveLength(2);
        expect(getLatestResultWithFeedbacks).toHaveBeenCalledOnce();
        // result should have been fetched with the submission as this is required to show details for it
        expect(getLatestResultWithFeedbacks).toHaveBeenCalledWith(participation.id, true);
        expect(updateMarkdownStub).toHaveBeenCalledOnce();
        expect(comp.isInitial).toBeFalse();
        expect(comp.isLoading).toBeFalse();
    });

    it('should create the steps task icons for the tasks in problem statement markdown (non legacy case)', fakeAsync(() => {
        const result: Result = {
            id: 1,
            completionDate: dayjs('2019-06-06T22:15:29.203+02:00'),
            feedbacks: [{ text: 'testMergeSort', detailText: 'lorem ipsum', positive: true }],
        };
        const exercise: ProgrammingExercise = {
            id: 3,
            course: { id: 4 },
            problemStatement,
            showTestNamesToStudents: true,
            numberOfAssessmentsOfCorrectionRounds: [],
            secondCorrectionEnabled: false,
            studentAssignedTeamIdComputed: false,
        };

        comp.problemStatement = exercise.problemStatement!;
        comp.exercise = exercise;
        comp.latestResult = result;
        // @ts-ignore
        comp.setupMarkdownSubscriptions();

        comp.updateMarkdown();

        expect(comp.tasks).toHaveLength(2);
        expect(comp.tasks[0]).toEqual({
            id: 0,
            completeString: '[task][Implement Bubble Sort](testBubbleSort)',
            taskName: 'Implement Bubble Sort',
            tests: ['testBubbleSort'],
        });
        expect(comp.tasks[1]).toEqual({
            id: 1,
            completeString: '[task][Implement Merge Sort](testMergeSort)',
            taskName: 'Implement Merge Sort',
            tests: ['testMergeSort'],
        });
        fixture.detectChanges();

        expect(debugElement.query(By.css('.stepwizard'))).not.toBeNull();
        expect(debugElement.queryAll(By.css('.btn-circle'))).toHaveLength(2);
        tick();
        fixture.detectChanges();
        expect(debugElement.query(By.css('.instructions__content__markdown')).nativeElement.innerHTML).toEqual(problemStatementBubbleSortNotExecutedHtml);

        const bubbleSortStep = debugElement.query(By.css('.stepwizard-step--not-executed'));
        const mergeSortStep = debugElement.query(By.css('.stepwizard-step--success'));
        expect(bubbleSortStep).not.toBeNull();
        expect(mergeSortStep).not.toBeNull();

        openModalStub.mockReturnValue(modalRef);

        bubbleSortStep.nativeElement.click();
        verifyTask(1, {
            componentInstance: {
                exercise,
                exerciseType: ExerciseType.PROGRAMMING,
                feedbackFilter: ['testBubbleSort'],
                result,
                taskName: 'Implement Bubble Sort',
                numberOfNotExecutedTests: 1,
<<<<<<< HEAD
            } as FeedbackComponent,
        });
=======
            },
        } as any);
>>>>>>> db6e37eb

        mergeSortStep.nativeElement.click();
        verifyTask(2, {
            componentInstance: {
                exercise,
                exerciseType: ExerciseType.PROGRAMMING,
                feedbackFilter: ['testMergeSort'],
                result,
                taskName: 'Implement Merge Sort',
                numberOfNotExecutedTests: 0,
<<<<<<< HEAD
            } as FeedbackComponent,
        });
=======
            },
        } as any);
>>>>>>> db6e37eb
    }));

    it('should create the steps task icons for the tasks in problem statement markdown (legacy case)', fakeAsync(() => {
        const result: Result = {
            id: 1,
            completionDate: dayjs('2019-01-06T22:15:29.203+02:00'),
            feedbacks: [{ text: 'testBubbleSort', detailText: 'lorem ipsum' }],
        };
        const exercise: ProgrammingExercise = {
            id: 3,
            course: { id: 4 },
            problemStatement,
            numberOfAssessmentsOfCorrectionRounds: [],
            secondCorrectionEnabled: false,
            studentAssignedTeamIdComputed: false,
        };

        comp.problemStatement = exercise.problemStatement!;
        comp.exercise = exercise;
        comp.latestResult = result;
        // @ts-ignore
        comp.setupMarkdownSubscriptions();

        comp.updateMarkdown();

        expect(comp.tasks).toHaveLength(2);
        expect(comp.tasks[0]).toEqual({
            id: 0,
            completeString: '[task][Implement Bubble Sort](testBubbleSort)',
            taskName: 'Implement Bubble Sort',
            tests: ['testBubbleSort'],
        });
        expect(comp.tasks[1]).toEqual({
            id: 1,
            completeString: '[task][Implement Merge Sort](testMergeSort)',
            taskName: 'Implement Merge Sort',
            tests: ['testMergeSort'],
        });
        fixture.detectChanges();

        expect(debugElement.query(By.css('.stepwizard'))).not.toBeNull();
        expect(debugElement.queryAll(By.css('.btn-circle'))).toHaveLength(2);
        tick();
        fixture.detectChanges();
        expect(debugElement.query(By.css('.instructions__content__markdown')).nativeElement.innerHTML).toEqual(problemStatementBubbleSortFailsHtml);

        const bubbleSortStep = debugElement.query(By.css('.stepwizard-step--failed'));
        const mergeSortStep = debugElement.query(By.css('.stepwizard-step--success'));
        expect(bubbleSortStep).not.toBeNull();
        expect(mergeSortStep).not.toBeNull();

        openModalStub.mockReturnValue(modalRef);

        bubbleSortStep.nativeElement.click();
        verifyTask(1, {
            componentInstance: {
                exercise,
                exerciseType: ExerciseType.PROGRAMMING,
                feedbackFilter: ['testBubbleSort'],
                result,
                taskName: 'Implement Bubble Sort',
                numberOfNotExecutedTests: 0,
<<<<<<< HEAD
            } as FeedbackComponent,
        });
=======
            },
        } as any);
>>>>>>> db6e37eb

        mergeSortStep.nativeElement.click();
        verifyTask(2, {
            componentInstance: {
                exercise,
                exerciseType: ExerciseType.PROGRAMMING,
                feedbackFilter: ['testMergeSort'],
                result,
                taskName: 'Implement Merge Sort',
                numberOfNotExecutedTests: 0,
<<<<<<< HEAD
            } as FeedbackComponent,
=======
            },
        } as any);
    }));

    it('should create the steps task icons for the tasks in problem statement markdown with no inserted tests (non legacy case)', fakeAsync(() => {
        const result: Result = {
            id: 1,
            completionDate: dayjs('2019-06-06T22:15:29.203+02:00'),
            feedbacks: [{ text: 'testBubbleSort', detailText: 'lorem ipsum', positive: true }],
        };
        const exercise: ProgrammingExercise = {
            id: 3,
            course: { id: 4 },
            problemStatement: problemStatementEmptySecondTask,
            showTestNamesToStudents: true,
            numberOfAssessmentsOfCorrectionRounds: [],
            secondCorrectionEnabled: false,
            studentAssignedTeamIdComputed: false,
        };

        comp.problemStatement = exercise.problemStatement!;
        comp.exercise = exercise;
        comp.latestResult = result;
        // @ts-ignore
        comp.setupMarkdownSubscriptions();

        comp.updateMarkdown();

        expect(comp.tasks).toHaveLength(2);
        expect(comp.tasks[0]).toEqual({
            id: 0,
            completeString: '[task][Bubble Sort](testBubbleSort)',
            taskName: 'Bubble Sort',
            tests: ['testBubbleSort'],
>>>>>>> db6e37eb
        });
        expect(comp.tasks[1]).toEqual({
            id: 1,
            completeString: '[task][Merge Sort]()',
            taskName: 'Merge Sort',
            tests: [],
        });
        fixture.detectChanges();

        expect(debugElement.query(By.css('.stepwizard'))).not.toBeNull();
        expect(debugElement.queryAll(By.css('.btn-circle'))).toHaveLength(2);
        tick();
        fixture.detectChanges();
        expect(debugElement.query(By.css('.instructions__content__markdown')).nativeElement.innerHTML).toEqual(problemStatementEmptySecondTaskNotExecutedHtml);

        const bubbleSortStep = debugElement.query(By.css('.stepwizard-step--success'));
        const mergeSortStep = debugElement.query(By.css('.stepwizard-step--not-executed'));
        expect(bubbleSortStep).not.toBeNull();
        expect(mergeSortStep).not.toBeNull();

        openModalStub.mockReturnValue(modalRef);

        bubbleSortStep.nativeElement.click();
        verifyTask(1, {
            componentInstance: {
                exercise,
                exerciseType: ExerciseType.PROGRAMMING,
                feedbackFilter: ['testBubbleSort'],
                result,
                showTestDetails: true,
                taskName: 'Bubble Sort',
                numberOfNotExecutedTests: 0,
            },
        } as any);

        mergeSortStep.nativeElement.click();
        // Should not get called another time
        expect(openModalStub).toHaveBeenCalledOnce();
    }));

    const verifyTask = (expectedInvocations: number, expected: NgbModalRef) => {
        expect(openModalStub).toHaveBeenCalledTimes(expectedInvocations);
        expect(openModalStub).toHaveBeenCalledWith(FeedbackComponent, { keyboard: true, size: 'lg' });
        expect(modalRef).toEqual(expected);
    };
});<|MERGE_RESOLUTION|>--- conflicted
+++ resolved
@@ -379,13 +379,8 @@
                 result,
                 taskName: 'Implement Bubble Sort',
                 numberOfNotExecutedTests: 1,
-<<<<<<< HEAD
             } as FeedbackComponent,
-        });
-=======
-            },
         } as any);
->>>>>>> db6e37eb
 
         mergeSortStep.nativeElement.click();
         verifyTask(2, {
@@ -396,13 +391,8 @@
                 result,
                 taskName: 'Implement Merge Sort',
                 numberOfNotExecutedTests: 0,
-<<<<<<< HEAD
             } as FeedbackComponent,
-        });
-=======
-            },
         } as any);
->>>>>>> db6e37eb
     }));
 
     it('should create the steps task icons for the tasks in problem statement markdown (legacy case)', fakeAsync(() => {
@@ -465,13 +455,8 @@
                 result,
                 taskName: 'Implement Bubble Sort',
                 numberOfNotExecutedTests: 0,
-<<<<<<< HEAD
             } as FeedbackComponent,
-        });
-=======
-            },
         } as any);
->>>>>>> db6e37eb
 
         mergeSortStep.nativeElement.click();
         verifyTask(2, {
@@ -482,10 +467,7 @@
                 result,
                 taskName: 'Implement Merge Sort',
                 numberOfNotExecutedTests: 0,
-<<<<<<< HEAD
             } as FeedbackComponent,
-=======
-            },
         } as any);
     }));
 
@@ -519,7 +501,6 @@
             completeString: '[task][Bubble Sort](testBubbleSort)',
             taskName: 'Bubble Sort',
             tests: ['testBubbleSort'],
->>>>>>> db6e37eb
         });
         expect(comp.tasks[1]).toEqual({
             id: 1,
