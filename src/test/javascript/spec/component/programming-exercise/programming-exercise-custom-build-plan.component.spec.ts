import { TestBed } from '@angular/core/testing';
import { ArtemisTestModule } from '../../test.module';
import {
    BuildAction,
    DockerConfiguration,
    PlatformAction,
    ProgrammingExercise,
    ProgrammingLanguage,
    ProjectType,
    ScriptAction,
    WindFile,
    WindMetadata,
} from 'app/entities/programming-exercise.model';
import { ActivatedRoute, convertToParamMap } from '@angular/router';
import { Course } from 'app/entities/course.model';
import { ElementRef, Renderer2 } from '@angular/core';
import { ThemeService } from 'app/core/theme/theme.service';
import { MockComponent } from 'ng-mocks';
import { FaIconComponent } from '@fortawesome/angular-fontawesome';
import { HelpIconComponent } from 'app/shared/components/help-icon.component';
import { programmingExerciseCreationConfigMock } from './update-components/programming-exercise-creation-config-mock';
import { AeolusService } from 'app/exercises/programming/shared/service/aeolus.service';
import { ProgrammingExerciseCustomBuildPlanComponent } from 'app/exercises/programming/manage/update/update-components/custom-build-plans/programming-exercise-custom-build-plan.component';
import { PROFILE_LOCALCI } from 'app/app.constants';
import { Observable } from 'rxjs';
import { MonacoEditorComponent } from 'app/shared/monaco-editor/monaco-editor.component';
import { TranslateService } from '@ngx-translate/core';

describe('ProgrammingExercise Custom Build Plan', () => {
    let mockThemeService: ThemeService;
    let comp: ProgrammingExerciseCustomBuildPlanComponent;
    const course = { id: 123 } as Course;

    const route = { snapshot: { paramMap: convertToParamMap({ courseId: course.id }) } } as any as ActivatedRoute;
    let programmingExercise = new ProgrammingExercise(course, undefined);
    let windfile: WindFile = new WindFile();
    let actions: BuildAction[] = [];
    let gradleBuildAction: ScriptAction = new ScriptAction();
    let cleanBuildAction: ScriptAction = new ScriptAction();
    let platformAction: PlatformAction = new PlatformAction();
    let mockAeolusService: AeolusService;
    let renderer2: Renderer2;
    let translateService: TranslateService;

    beforeEach(() => {
        programmingExercise = new ProgrammingExercise(course, undefined);
        programmingExercise.customizeBuildPlanWithAeolus = true;
        windfile = new WindFile();
        const metadata = new WindMetadata();
        metadata.docker = new DockerConfiguration();
        metadata.docker.image = 'testImage';
        windfile.metadata = metadata;
        actions = [];
        gradleBuildAction = new ScriptAction();
        gradleBuildAction.name = 'gradle';
        gradleBuildAction.script = './gradlew clean test';
        platformAction = new PlatformAction();
        platformAction.name = 'platform';
        platformAction.kind = 'junit';
        cleanBuildAction = new ScriptAction();
        cleanBuildAction.name = 'clean';
        cleanBuildAction.script = `chmod -R 777 .`;
        actions.push(gradleBuildAction);
        actions.push(cleanBuildAction);
        actions.push(platformAction);
        windfile.actions = actions;
        programmingExercise.buildConfig!.windfile = windfile;

        TestBed.configureTestingModule({
            imports: [ArtemisTestModule],
            declarations: [ProgrammingExerciseCustomBuildPlanComponent, MockComponent(FaIconComponent), MockComponent(HelpIconComponent), MockComponent(MonacoEditorComponent)],
            providers: [{ provide: ActivatedRoute, useValue: route }, Renderer2],
        })
            .compileComponents()
            .then(() => {
                mockAeolusService = TestBed.inject(AeolusService);
                mockThemeService = TestBed.inject(ThemeService);
            });

        const fixture = TestBed.createComponent(ProgrammingExerciseCustomBuildPlanComponent);
        comp = fixture.componentInstance;
        // These are not directly injected into the component, but are needed for the tests.
        renderer2 = fixture.debugElement.injector.get(Renderer2);
        translateService = fixture.debugElement.injector.get(TranslateService);
        comp.programmingExercise = programmingExercise;
    });

    afterEach(() => {
        jest.restoreAllMocks();
    });

    it('should set correct code', () => {
        programmingExercise.buildConfig!.buildScript = 'nottest';
        comp.code = 'nottest';
        comp.codeChanged('test');
        expect(comp.code).toEqual(programmingExercise.buildConfig?.buildScript);
        expect(comp.code).toBe('test');
    });

    it('should accept editor', () => {
        const elementRef: ElementRef = new ElementRef(document.createElement('div'));
        expect(comp.editor).toBeUndefined();
        comp.editor = new MonacoEditorComponent(mockThemeService, elementRef, renderer2, translateService);
        expect(comp.editor).toBeDefined();
    });

    it('should not fail if setting up undefined editor', () => {
        comp.setupEditor();
    });

    it('should return false to reload template', () => {
        comp.programmingLanguage = programmingExercise.programmingLanguage;
        comp.projectType = programmingExercise.projectType;
        comp.sequentialTestRuns = programmingExercise.buildConfig?.sequentialTestRuns;
        comp.staticCodeAnalysisEnabled = programmingExercise.staticCodeAnalysisEnabled;
        comp.testwiseCoverageEnabled = programmingExercise.buildConfig?.testwiseCoverageEnabled;
        expect(comp.shouldReloadTemplate()).toBeFalse();
    });

    it('should return true to reload template', () => {
        comp.programmingLanguage = ProgrammingLanguage.JAVA;
        comp.projectType = ProjectType.PLAIN_GRADLE;
        comp.sequentialTestRuns = programmingExercise.buildConfig?.sequentialTestRuns;
        comp.staticCodeAnalysisEnabled = true;
        comp.testwiseCoverageEnabled = true;
        expect(comp.shouldReloadTemplate()).toBeTrue();
    });

    it('should reset buildplan', () => {
        programmingExercise.buildConfig!.windfile = windfile;
        programmingExercise.buildConfig!.buildPlanConfiguration = 'some build plan';
        expect(programmingExercise.buildConfig?.windfile).toBeDefined();
        expect(programmingExercise.buildConfig?.buildPlanConfiguration).toBeDefined();
        comp.resetCustomBuildPlan();
        expect(programmingExercise.buildConfig?.windfile).toBeUndefined();
        expect(programmingExercise.buildConfig?.buildPlanConfiguration).toBeUndefined();
    });

    it('should do nothing without a programming language', () => {
        comp.programmingLanguage = ProgrammingLanguage.JAVA;
        programmingExercise.programmingLanguage = undefined;
        comp.loadAeolusTemplate();
        expect(comp.programmingLanguage).toBe(ProgrammingLanguage.JAVA);
    });

    it('should update component properties', () => {
        comp.programmingLanguage = undefined;
        comp.projectType = undefined;
        comp.sequentialTestRuns = undefined;
        comp.staticCodeAnalysisEnabled = undefined;
        comp.testwiseCoverageEnabled = undefined;
        comp.programmingExerciseCreationConfig = programmingExerciseCreationConfigMock;
        comp.programmingExerciseCreationConfig.customBuildPlansSupported = PROFILE_LOCALCI;
        comp.loadAeolusTemplate();
        expect(comp.programmingLanguage).toBe(programmingExercise.programmingLanguage);
        expect(comp.projectType).toBe(programmingExercise.projectType);
        expect(comp.sequentialTestRuns).toBe(programmingExercise.buildConfig?.sequentialTestRuns);
        expect(comp.staticCodeAnalysisEnabled).toBe(programmingExercise.staticCodeAnalysisEnabled);
        expect(comp.testwiseCoverageEnabled).toBe(programmingExercise.buildConfig?.testwiseCoverageEnabled);
    });

    it('should not call loadAeolusTemplate', () => {
        comp.programmingExerciseCreationConfig = programmingExerciseCreationConfigMock;
        comp.programmingExerciseCreationConfig.customBuildPlansSupported = '';
        const loadAeolusTemplateSpy = jest.spyOn(comp, 'loadAeolusTemplate');
        comp.ngOnChanges({});
        expect(loadAeolusTemplateSpy).not.toHaveBeenCalled();
    });

    it('should call loadAeolusTemplate', () => {
        comp.programmingExerciseCreationConfig = programmingExerciseCreationConfigMock;
        comp.programmingExerciseCreationConfig.customBuildPlansSupported = '';
        const loadAeolusTemplateSpy = jest.spyOn(comp, 'loadAeolusTemplate');
        comp.ngOnChanges({
            programmingExercise: {
                currentValue: programmingExercise,
                previousValue: undefined,
                firstChange: false,
                isFirstChange: function (): boolean {
                    throw new Error('Function not implemented.');
                },
            },
        });
        expect(loadAeolusTemplateSpy).toHaveBeenCalled();
    });

<<<<<<< HEAD
    it('should update programming exercise values', () => {
        comp.programmingExercise.buildConfig!.windFile = undefined;
=======
    it('should update windfile', () => {
        comp.programmingExercise.buildConfig!.windfile = undefined;
>>>>>>> 4dc60a8c
        programmingExerciseCreationConfigMock.customBuildPlansSupported = PROFILE_LOCALCI;
        comp.programmingExerciseCreationConfig = programmingExerciseCreationConfigMock;
        jest.spyOn(mockAeolusService, 'getAeolusTemplateFile').mockReturnValue(new Observable((subscriber) => subscriber.next(mockAeolusService.serializeWindFile(windfile))));
        jest.spyOn(mockAeolusService, 'getAeolusTemplateScript').mockReturnValue(new Observable((subscriber) => subscriber.next("echo 'test'")));
        comp.loadAeolusTemplate();
<<<<<<< HEAD
        expect(comp.programmingExercise.buildConfig?.windFile).toBeDefined();
        expect(comp.programmingExercise.buildConfig?.timeoutSeconds).toBe(0);
=======
        expect(comp.programmingExercise.buildConfig?.windfile).toBeDefined();
>>>>>>> 4dc60a8c
    });

    it('should call this.resetCustomBuildPlan', () => {
        comp.programmingExercise.buildConfig!.windfile = undefined;
        programmingExerciseCreationConfigMock.customBuildPlansSupported = PROFILE_LOCALCI;
        comp.programmingExerciseCreationConfig = programmingExerciseCreationConfigMock;
        const resetSpy = jest.spyOn(comp, 'resetCustomBuildPlan');
        jest.spyOn(mockAeolusService, 'getAeolusTemplateFile').mockReturnValue(new Observable((subscriber) => subscriber.error('error')));
        comp.loadAeolusTemplate();
        expect(comp.programmingExercise.buildConfig?.windfile).toBeUndefined();
        expect(resetSpy).toHaveBeenCalled();
    });

    it('should call getAeolusTemplateScript', () => {
        comp.programmingExerciseCreationConfig = programmingExerciseCreationConfigMock;
        comp.programmingExerciseCreationConfig.customBuildPlansSupported = PROFILE_LOCALCI;
        comp.programmingExercise.id = 1;
        jest.spyOn(comp, 'resetCustomBuildPlan');
        jest.spyOn(mockAeolusService, 'getAeolusTemplateScript').mockReturnValue(new Observable((subscriber) => subscriber.next("echo 'test'")));
        jest.spyOn(mockAeolusService, 'getAeolusTemplateFile').mockReturnValue(new Observable((subscriber) => subscriber.next(mockAeolusService.serializeWindFile(windfile))));
        comp.loadAeolusTemplate();
        expect(comp.resetCustomBuildPlan).not.toHaveBeenCalled();
        expect(comp.programmingExercise.buildConfig?.buildScript).toBe("echo 'test'");
    });

    it('should call getAeolusTemplateScript and reset', () => {
        comp.programmingExerciseCreationConfig = programmingExerciseCreationConfigMock;
        comp.programmingExerciseCreationConfig.customBuildPlansSupported = PROFILE_LOCALCI;
        comp.programmingExercise.id = 1;
        jest.spyOn(mockAeolusService, 'getAeolusTemplateScript').mockReturnValue(new Observable((subscriber) => subscriber.error('error')));
        jest.spyOn(comp, 'resetCustomBuildPlan');
        comp.loadAeolusTemplate();
        expect(comp.resetCustomBuildPlan).toHaveBeenCalledOnce();
        expect(comp.programmingExercise.buildConfig?.buildScript).toBeUndefined();
    });

    it('should accept editor for existing exercise', () => {
        comp.programmingExercise.id = 1;
        const elementRef: ElementRef = new ElementRef(document.createElement('div'));
        comp.programmingExercise.buildConfig!.buildScript = 'buildscript';
        const editor = new MonacoEditorComponent(mockThemeService, elementRef, renderer2, translateService);
        expect(comp.editor).toBeUndefined();
        comp.editor = editor;
        expect(comp.code).toBe('buildscript');
        expect(comp.editor).toBeDefined();
        comp.programmingExercise.buildConfig!.buildScript = undefined;
        comp.editor = new MonacoEditorComponent(mockThemeService, elementRef, renderer2, translateService);
        expect(comp.code).toBe('');
    });

    it('should set docker image correctly', () => {
        comp.programmingExercise.buildConfig!.windfile = windfile;
        comp.programmingExercise.buildConfig!.windfile.metadata.docker.image = 'old';
        comp.setDockerImage('testImage');
        expect(comp.programmingExercise.buildConfig?.windfile?.metadata.docker.image).toBe('testImage');
        comp.programmingExercise.buildConfig!.windfile = undefined;
        comp.setDockerImage('testImage');
        expect(comp.programmingExercise.buildConfig?.windfile).toBeUndefined();
    });

    it('should not call getAeolusTemplateScript when import from file if script present', () => {
        comp.programmingExerciseCreationConfig = programmingExerciseCreationConfigMock;
        comp.programmingExerciseCreationConfig.isImportFromFile = true;
        programmingExercise.buildConfig!.buildScript = 'echo "test"';
        jest.spyOn(mockAeolusService, 'getAeolusTemplateScript').mockReturnValue(new Observable((subscriber) => subscriber.error('error')));
        jest.spyOn(mockAeolusService, 'getAeolusTemplateFile').mockReturnValue(new Observable((subscriber) => subscriber.next(mockAeolusService.serializeWindFile(windfile))));
        comp.ngOnChanges({
            programmingExercise: {
                currentValue: programmingExercise,
                previousValue: undefined,
                firstChange: false,
                isFirstChange: function (): boolean {
                    throw new Error('Function not implemented.');
                },
            },
            programmingExerciseCreationConfig: {
                currentValue: JSON.parse(JSON.stringify(comp.programmingExerciseCreationConfig)),
                previousValue: undefined,
                firstChange: false,
                isFirstChange: function (): boolean {
                    throw new Error('Function not implemented.');
                },
            },
        });
        expect(mockAeolusService.getAeolusTemplateScript).not.toHaveBeenCalled();
        expect(mockAeolusService.getAeolusTemplateFile).not.toHaveBeenCalled();
        expect(comp.programmingExercise.buildConfig?.buildScript).toBe('echo "test"');
    });

    it('should set timeout correctly', () => {
        comp.programmingExercise.buildConfig!.timeoutSeconds = 100;
        comp.setTimeout(10);
        expect(comp.programmingExercise.buildConfig?.timeoutSeconds).toBe(10);
    });
});<|MERGE_RESOLUTION|>--- conflicted
+++ resolved
@@ -184,24 +184,15 @@
         expect(loadAeolusTemplateSpy).toHaveBeenCalled();
     });
 
-<<<<<<< HEAD
     it('should update programming exercise values', () => {
-        comp.programmingExercise.buildConfig!.windFile = undefined;
-=======
-    it('should update windfile', () => {
         comp.programmingExercise.buildConfig!.windfile = undefined;
->>>>>>> 4dc60a8c
         programmingExerciseCreationConfigMock.customBuildPlansSupported = PROFILE_LOCALCI;
         comp.programmingExerciseCreationConfig = programmingExerciseCreationConfigMock;
         jest.spyOn(mockAeolusService, 'getAeolusTemplateFile').mockReturnValue(new Observable((subscriber) => subscriber.next(mockAeolusService.serializeWindFile(windfile))));
         jest.spyOn(mockAeolusService, 'getAeolusTemplateScript').mockReturnValue(new Observable((subscriber) => subscriber.next("echo 'test'")));
         comp.loadAeolusTemplate();
-<<<<<<< HEAD
-        expect(comp.programmingExercise.buildConfig?.windFile).toBeDefined();
+        expect(comp.programmingExercise.buildConfig?.windfile).toBeDefined();
         expect(comp.programmingExercise.buildConfig?.timeoutSeconds).toBe(0);
-=======
-        expect(comp.programmingExercise.buildConfig?.windfile).toBeDefined();
->>>>>>> 4dc60a8c
     });
 
     it('should call this.resetCustomBuildPlan', () => {
