--- conflicted
+++ resolved
@@ -20,11 +20,8 @@
 import { ResultService } from 'app/exercises/shared/result/result.service';
 import { TemplateProgrammingExerciseParticipation } from 'app/entities/participation/template-programming-exercise-participation.model';
 import { ProgrammingExerciseParticipationService } from 'app/exercises/programming/manage/services/programming-exercise-participation.service';
-<<<<<<< HEAD
 import { ProgrammingExerciseGradingService } from 'app/exercises/programming/manage/services/programming-exercise-grading.service';
-=======
 import { ProgrammingExerciseGradingService, IProgrammingExerciseGradingService } from 'app/exercises/programming/manage/services/programming-exercise-grading.service';
->>>>>>> ff3694ef
 import { Result } from 'app/entities/result.model';
 import { ProgrammingExercise } from 'app/entities/programming-exercise.model';
 import { ProgrammingExerciseInstructionAnalysisComponent } from 'app/exercises/programming/manage/instructions-editor/analysis/programming-exercise-instruction-analysis.component';
@@ -37,11 +34,7 @@
     let comp: ProgrammingExerciseEditableInstructionComponent;
     let fixture: ComponentFixture<ProgrammingExerciseEditableInstructionComponent>;
     let debugElement: DebugElement;
-<<<<<<< HEAD
-    let testCaseService: ProgrammingExerciseGradingService;
-=======
     let gradingService: IProgrammingExerciseGradingService;
->>>>>>> ff3694ef
     let programmingExerciseParticipationService: ProgrammingExerciseParticipationService;
 
     let subscribeForTestCaseSpy: SinonSpy;
@@ -75,13 +68,8 @@
                 fixture = TestBed.createComponent(ProgrammingExerciseEditableInstructionComponent);
                 comp = fixture.componentInstance;
                 debugElement = fixture.debugElement;
-<<<<<<< HEAD
-                testCaseService = debugElement.injector.get(ProgrammingExerciseGradingService);
-                (testCaseService as MockProgrammingExerciseGradingService).initSubject([]);
-=======
                 gradingService = debugElement.injector.get(ProgrammingExerciseGradingService);
                 (gradingService as MockProgrammingExerciseGradingService).initSubject([]);
->>>>>>> ff3694ef
                 programmingExerciseParticipationService = debugElement.injector.get(ProgrammingExerciseParticipationService);
                 subscribeForTestCaseSpy = spy(gradingService, 'subscribeForTestCases');
                 getLatestResultWithFeedbacksStub = stub(programmingExerciseParticipationService, 'getLatestResultWithFeedback');
@@ -90,11 +78,7 @@
     });
 
     afterEach(() => {
-<<<<<<< HEAD
-        (testCaseService as MockProgrammingExerciseGradingService).initSubject([]);
-=======
         (gradingService as MockProgrammingExerciseGradingService).initSubject([]);
->>>>>>> ff3694ef
         subscribeForTestCaseSpy.restore();
         getLatestResultWithFeedbacksStub.restore();
         generateHtmlSubjectStub.restore();
@@ -121,11 +105,7 @@
 
         triggerChanges(comp, { property: 'exercise', currentValue: exercise });
 
-<<<<<<< HEAD
-        (testCaseService as MockProgrammingExerciseGradingService).next(testCases);
-=======
         (gradingService as MockProgrammingExerciseGradingService).next(testCases);
->>>>>>> ff3694ef
 
         fixture.detectChanges();
         tick();
@@ -144,11 +124,7 @@
 
         triggerChanges(comp, { property: 'exercise', currentValue: exercise });
 
-<<<<<<< HEAD
-        (testCaseService as MockProgrammingExerciseGradingService).next(testCases);
-=======
         (gradingService as MockProgrammingExerciseGradingService).next(testCases);
->>>>>>> ff3694ef
 
         fixture.detectChanges();
         tick();
@@ -156,11 +132,7 @@
         expect(comp.exerciseTestCases).to.have.lengthOf(2);
         expect(comp.exerciseTestCases).to.deep.equal(['test1', 'test2']);
 
-<<<<<<< HEAD
-        (testCaseService as MockProgrammingExerciseGradingService).next([{ testName: 'testX' }]);
-=======
         (gradingService as MockProgrammingExerciseGradingService).next([{ testName: 'testX' }]);
->>>>>>> ff3694ef
         fixture.detectChanges();
         tick();
 
@@ -181,11 +153,7 @@
         triggerChanges(comp, { property: 'exercise', currentValue: exercise });
 
         // No test cases available, might be that the solution build never ran to create tests...
-<<<<<<< HEAD
-        (testCaseService as MockProgrammingExerciseGradingService).next(null);
-=======
         (gradingService as MockProgrammingExerciseGradingService).next(undefined);
->>>>>>> ff3694ef
 
         fixture.detectChanges();
 
