--- conflicted
+++ resolved
@@ -82,12 +82,8 @@
                 (testCaseService as MockProgrammingExerciseTestCaseService).initSubject([]);
                 programmingExerciseParticipationService = debugElement.injector.get(ProgrammingExerciseParticipationService);
                 subscribeForTestCaseSpy = spy(testCaseService, 'subscribeForTestCases');
-<<<<<<< HEAD
-                getLatestResultWithFeedbacksStub = stub(resultService, 'getLatestResultWithFeedbacks');
+                getLatestResultWithFeedbacksStub = stub(programmingExerciseParticipationService, 'getLatestResultWithFeedback');
                 generateHtmlSubjectStub = stub(comp.generateHtmlSubject, 'next');
-=======
-                getLatestResultWithFeedbacksStub = stub(programmingExerciseParticipationService, 'getLatestResultWithFeedback');
->>>>>>> 72a0231b
             });
     });
 
