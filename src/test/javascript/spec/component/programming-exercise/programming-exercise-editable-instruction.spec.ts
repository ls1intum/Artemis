import { fakeAsync, ComponentFixture, TestBed, tick } from '@angular/core/testing';
import { TranslateModule } from '@ngx-translate/core';
import { By } from '@angular/platform-browser';
import { NgbModule } from '@ng-bootstrap/ng-bootstrap';
import { MockComponent } from 'ng-mocks';
import { BrowserDynamicTestingModule } from '@angular/platform-browser-dynamic/testing';
import { DebugElement, SimpleChange, SimpleChanges } from '@angular/core';
import * as chai from 'chai';
import * as sinonChai from 'sinon-chai';
<<<<<<< HEAD
import { SinonStub, stub } from 'sinon';
import { BehaviorSubject, of } from 'rxjs';
=======
import { spy, stub, SinonStub, SinonSpy } from 'sinon';
import { of, Subscription, BehaviorSubject, throwError } from 'rxjs';
import { FontAwesomeModule } from '@fortawesome/angular-fontawesome';
import { AceEditorModule } from 'ng2-ace-editor';
>>>>>>> 84532a43
import { FaIconComponent } from '@fortawesome/angular-fontawesome';
import { AceEditorModule } from 'ng2-ace-editor';
import { ArTEMiSTestModule } from '../../test.module';
import { Participation, ParticipationWebsocketService } from 'src/main/webapp/app/entities/participation';
import { SafeHtmlPipe } from 'src/main/webapp/app/shared';
import { Result, ResultService } from 'src/main/webapp/app/entities/result';
import { MockResultService } from '../../mocks/mock-result.service';
import {
    ProgrammingExercise,
    ProgrammingExerciseEditableInstructionComponent,
    ProgrammingExerciseInstructionComponent,
    ProgrammingExerciseInstructionTestcaseStatusComponent,
<<<<<<< HEAD
    ProgrammingExerciseService,
} from 'src/main/webapp/app/entities/programming-exercise';
=======
    ProgrammingExerciseTestCaseService,
    TestCaseState,
} from 'src/main/webapp/app/entities/programming-exercise';
import { RepositoryFileService } from 'src/main/webapp/app/entities/repository';
import { MockRepositoryFileService } from '../../mocks/mock-repository-file.service';
import { problemStatement, problemStatementNoneExecutedHtml } from '../../sample/problemStatement.json';
>>>>>>> 84532a43
import { MockParticipationWebsocketService } from '../../mocks';
import { MarkdownEditorComponent } from 'app/markdown-editor';
import { MockProgrammingExerciseTestCaseService } from '../../mocks/mock-programming-exercise-test-case.service';

chai.use(sinonChai);
const expect = chai.expect;

describe('ProgrammingExerciseEditableInstructionComponent', () => {
    let comp: ProgrammingExerciseEditableInstructionComponent;
    let fixture: ComponentFixture<ProgrammingExerciseEditableInstructionComponent>;
    let debugElement: DebugElement;
<<<<<<< HEAD
    let participationWebsocketService: ParticipationWebsocketService;
    let resultService: ResultService;
    let programmingExerciseService: ProgrammingExerciseService;
    let subscribeForLatestResultOfParticipationStub: SinonStub;
    let getLatestResultWithFeedbacksStub: SinonStub;
    let latestResultSubject: BehaviorSubject<Result>;
    let updateProblemStatementStub: SinonStub;
=======
    let testCaseService: ProgrammingExerciseTestCaseService;

    let subscribeForTestCaseSpy: SinonSpy;
>>>>>>> 84532a43

    const exercise = { id: 30 } as ProgrammingExercise;
    const participation = { id: 1, results: [{ id: 10, feedbacks: [{ id: 20 }, { id: 21 }] }] } as Participation;
    const testCases = [{ testName: 'test1', active: true }, { testName: 'test2', active: true }, { testName: 'test3', active: false }];

    beforeEach(async () => {
        return TestBed.configureTestingModule({
<<<<<<< HEAD
            imports: [TranslateModule.forRoot(), ArTEMiSTestModule, AceEditorModule, NgbModule],
=======
            imports: [TranslateModule.forRoot(), ArTEMiSTestModule],
>>>>>>> 84532a43
            declarations: [
                ProgrammingExerciseEditableInstructionComponent,
                MockComponent(ProgrammingExerciseInstructionTestcaseStatusComponent),
                MockComponent(MarkdownEditorComponent),
                ProgrammingExerciseInstructionComponent,
                SafeHtmlPipe,
            ],
            providers: [
                { provide: ResultService, useClass: MockResultService },
<<<<<<< HEAD
                { provide: ParticipationWebsocketService, useClass: MockParticipationWebsocketService },
                ProgrammingExerciseService,
=======
                { provide: ProgrammingExerciseTestCaseService, useClass: MockProgrammingExerciseTestCaseService },
                { provide: ParticipationWebsocketService, useClass: MockParticipationWebsocketService },
>>>>>>> 84532a43
            ],
        })
            .overrideModule(BrowserDynamicTestingModule, { set: { entryComponents: [FaIconComponent] } })
            .compileComponents()
            .then(() => {
                fixture = TestBed.createComponent(ProgrammingExerciseEditableInstructionComponent);
                comp = fixture.componentInstance;
                debugElement = fixture.debugElement;
<<<<<<< HEAD
                participationWebsocketService = debugElement.injector.get(ParticipationWebsocketService);
                resultService = debugElement.injector.get(ResultService);

                latestResultSubject = new BehaviorSubject(null);

                getLatestResultWithFeedbacksStub = stub(resultService, 'getLatestResultWithFeedbacks');
                subscribeForLatestResultOfParticipationStub = stub(participationWebsocketService, 'subscribeForLatestResultOfParticipation').returns(latestResultSubject);

                programmingExerciseService = debugElement.injector.get(ProgrammingExerciseService);
                updateProblemStatementStub = stub(programmingExerciseService, 'updateProblemStatement');
=======
                testCaseService = debugElement.injector.get(ProgrammingExerciseTestCaseService);
                (testCaseService as MockProgrammingExerciseTestCaseService).initSubject([]);
                subscribeForTestCaseSpy = spy(testCaseService, 'subscribeForTestCases');
>>>>>>> 84532a43
            });
    });

    afterEach(() => {
<<<<<<< HEAD
        getLatestResultWithFeedbacksStub.restore();
        subscribeForLatestResultOfParticipationStub.restore();

        latestResultSubject.complete();
        latestResultSubject = new BehaviorSubject(null);
        subscribeForLatestResultOfParticipationStub.returns(latestResultSubject);
        updateProblemStatementStub.restore();
=======
        (testCaseService as MockProgrammingExerciseTestCaseService).initSubject([]);
        subscribeForTestCaseSpy.restore();
>>>>>>> 84532a43
    });

    it('should not have any test cases if the test case service emits an empty array', fakeAsync(() => {
        comp.exercise = exercise;
        comp.participation = participation;

        fixture.detectChanges();
        tick();

        expect(subscribeForTestCaseSpy).to.have.been.calledOnceWithExactly(exercise.id);
        expect(comp.exerciseTestCases).to.have.lengthOf(0);
    }));

    it('should have test cases according to the result of the test case service if it does not return an empty array', fakeAsync(() => {
        comp.exercise = exercise;
        comp.participation = participation;

        (testCaseService as MockProgrammingExerciseTestCaseService).next(testCases);

        fixture.detectChanges();
        tick();

        expect(subscribeForTestCaseSpy).to.have.been.calledOnceWithExactly(exercise.id);
        expect(comp.exerciseTestCases).to.have.lengthOf(2);
        expect(comp.exerciseTestCases).to.deep.equal(['test1', 'test2']);
    }));

    it('should update test cases if a new test case result comes in', fakeAsync(() => {
        comp.exercise = exercise;
        comp.participation = participation;

        (testCaseService as MockProgrammingExerciseTestCaseService).next(testCases);

        fixture.detectChanges();
        tick();

        expect(comp.exerciseTestCases).to.have.lengthOf(2);
        expect(comp.exerciseTestCases).to.deep.equal(['test1', 'test2']);

<<<<<<< HEAD
        expect(subscribeForLatestResultOfParticipationStub).to.have.been.calledOnceWithExactly(templateparticipation.id);
    });

    it('should update programming exercise problem statement on button click', fakeAsync((done: any) => {
        const newProblemStatement = 'new lorem ipsum';
        updateProblemStatementStub.returns(of(null));
        comp.exercise = exercise;
        comp.participation = participation;
        comp.templateParticipation = templateparticipation;
        fixture.detectChanges();

        comp.updateProblemStatement(newProblemStatement);
        fixture.detectChanges();

        const saveInstructionsButton = debugElement.query(By.css('#save-instructions-button'));
        expect(saveInstructionsButton).to.exist;
        expect(saveInstructionsButton.nativeElement.disabled).to.be.false;

        saveInstructionsButton.nativeElement.click();
        tick();
        fixture
            .whenStable()
            .then(() => {
                expect(updateProblemStatementStub).to.have.been.calledOnce;
                expect(updateProblemStatementStub).to.have.been.calledOnceWithExactly(exercise.id, newProblemStatement);
                expect(comp.unsavedChanges).to.be.false;
            })
            .catch(err => done.fail(err));
=======
        (testCaseService as MockProgrammingExerciseTestCaseService).next([{ testName: 'testX' }]);
        fixture.detectChanges();
        tick();

        expect(comp.exerciseTestCases).to.be.empty;

        expect(subscribeForTestCaseSpy).to.have.been.calledOnceWithExactly(exercise.id);
>>>>>>> 84532a43
    }));
});<|MERGE_RESOLUTION|>--- conflicted
+++ resolved
@@ -1,44 +1,25 @@
-import { fakeAsync, ComponentFixture, TestBed, tick } from '@angular/core/testing';
+import { ComponentFixture, fakeAsync, TestBed, tick } from '@angular/core/testing';
 import { TranslateModule } from '@ngx-translate/core';
-import { By } from '@angular/platform-browser';
+import { MockComponent } from 'ng-mocks';
 import { NgbModule } from '@ng-bootstrap/ng-bootstrap';
-import { MockComponent } from 'ng-mocks';
 import { BrowserDynamicTestingModule } from '@angular/platform-browser-dynamic/testing';
-import { DebugElement, SimpleChange, SimpleChanges } from '@angular/core';
+import { DebugElement } from '@angular/core';
 import * as chai from 'chai';
 import * as sinonChai from 'sinon-chai';
-<<<<<<< HEAD
-import { SinonStub, stub } from 'sinon';
-import { BehaviorSubject, of } from 'rxjs';
-=======
-import { spy, stub, SinonStub, SinonSpy } from 'sinon';
-import { of, Subscription, BehaviorSubject, throwError } from 'rxjs';
-import { FontAwesomeModule } from '@fortawesome/angular-fontawesome';
-import { AceEditorModule } from 'ng2-ace-editor';
->>>>>>> 84532a43
+import { SinonSpy, spy } from 'sinon';
 import { FaIconComponent } from '@fortawesome/angular-fontawesome';
-import { AceEditorModule } from 'ng2-ace-editor';
 import { ArTEMiSTestModule } from '../../test.module';
 import { Participation, ParticipationWebsocketService } from 'src/main/webapp/app/entities/participation';
 import { SafeHtmlPipe } from 'src/main/webapp/app/shared';
-import { Result, ResultService } from 'src/main/webapp/app/entities/result';
+import { ResultService } from 'src/main/webapp/app/entities/result';
 import { MockResultService } from '../../mocks/mock-result.service';
 import {
     ProgrammingExercise,
     ProgrammingExerciseEditableInstructionComponent,
     ProgrammingExerciseInstructionComponent,
     ProgrammingExerciseInstructionTestcaseStatusComponent,
-<<<<<<< HEAD
-    ProgrammingExerciseService,
+    ProgrammingExerciseTestCaseService,
 } from 'src/main/webapp/app/entities/programming-exercise';
-=======
-    ProgrammingExerciseTestCaseService,
-    TestCaseState,
-} from 'src/main/webapp/app/entities/programming-exercise';
-import { RepositoryFileService } from 'src/main/webapp/app/entities/repository';
-import { MockRepositoryFileService } from '../../mocks/mock-repository-file.service';
-import { problemStatement, problemStatementNoneExecutedHtml } from '../../sample/problemStatement.json';
->>>>>>> 84532a43
 import { MockParticipationWebsocketService } from '../../mocks';
 import { MarkdownEditorComponent } from 'app/markdown-editor';
 import { MockProgrammingExerciseTestCaseService } from '../../mocks/mock-programming-exercise-test-case.service';
@@ -50,19 +31,9 @@
     let comp: ProgrammingExerciseEditableInstructionComponent;
     let fixture: ComponentFixture<ProgrammingExerciseEditableInstructionComponent>;
     let debugElement: DebugElement;
-<<<<<<< HEAD
-    let participationWebsocketService: ParticipationWebsocketService;
-    let resultService: ResultService;
-    let programmingExerciseService: ProgrammingExerciseService;
-    let subscribeForLatestResultOfParticipationStub: SinonStub;
-    let getLatestResultWithFeedbacksStub: SinonStub;
-    let latestResultSubject: BehaviorSubject<Result>;
-    let updateProblemStatementStub: SinonStub;
-=======
     let testCaseService: ProgrammingExerciseTestCaseService;
 
     let subscribeForTestCaseSpy: SinonSpy;
->>>>>>> 84532a43
 
     const exercise = { id: 30 } as ProgrammingExercise;
     const participation = { id: 1, results: [{ id: 10, feedbacks: [{ id: 20 }, { id: 21 }] }] } as Participation;
@@ -70,11 +41,7 @@
 
     beforeEach(async () => {
         return TestBed.configureTestingModule({
-<<<<<<< HEAD
-            imports: [TranslateModule.forRoot(), ArTEMiSTestModule, AceEditorModule, NgbModule],
-=======
-            imports: [TranslateModule.forRoot(), ArTEMiSTestModule],
->>>>>>> 84532a43
+            imports: [TranslateModule.forRoot(), ArTEMiSTestModule, NgbModule],
             declarations: [
                 ProgrammingExerciseEditableInstructionComponent,
                 MockComponent(ProgrammingExerciseInstructionTestcaseStatusComponent),
@@ -84,13 +51,8 @@
             ],
             providers: [
                 { provide: ResultService, useClass: MockResultService },
-<<<<<<< HEAD
-                { provide: ParticipationWebsocketService, useClass: MockParticipationWebsocketService },
-                ProgrammingExerciseService,
-=======
                 { provide: ProgrammingExerciseTestCaseService, useClass: MockProgrammingExerciseTestCaseService },
                 { provide: ParticipationWebsocketService, useClass: MockParticipationWebsocketService },
->>>>>>> 84532a43
             ],
         })
             .overrideModule(BrowserDynamicTestingModule, { set: { entryComponents: [FaIconComponent] } })
@@ -99,38 +61,15 @@
                 fixture = TestBed.createComponent(ProgrammingExerciseEditableInstructionComponent);
                 comp = fixture.componentInstance;
                 debugElement = fixture.debugElement;
-<<<<<<< HEAD
-                participationWebsocketService = debugElement.injector.get(ParticipationWebsocketService);
-                resultService = debugElement.injector.get(ResultService);
-
-                latestResultSubject = new BehaviorSubject(null);
-
-                getLatestResultWithFeedbacksStub = stub(resultService, 'getLatestResultWithFeedbacks');
-                subscribeForLatestResultOfParticipationStub = stub(participationWebsocketService, 'subscribeForLatestResultOfParticipation').returns(latestResultSubject);
-
-                programmingExerciseService = debugElement.injector.get(ProgrammingExerciseService);
-                updateProblemStatementStub = stub(programmingExerciseService, 'updateProblemStatement');
-=======
                 testCaseService = debugElement.injector.get(ProgrammingExerciseTestCaseService);
                 (testCaseService as MockProgrammingExerciseTestCaseService).initSubject([]);
                 subscribeForTestCaseSpy = spy(testCaseService, 'subscribeForTestCases');
->>>>>>> 84532a43
             });
     });
 
     afterEach(() => {
-<<<<<<< HEAD
-        getLatestResultWithFeedbacksStub.restore();
-        subscribeForLatestResultOfParticipationStub.restore();
-
-        latestResultSubject.complete();
-        latestResultSubject = new BehaviorSubject(null);
-        subscribeForLatestResultOfParticipationStub.returns(latestResultSubject);
-        updateProblemStatementStub.restore();
-=======
         (testCaseService as MockProgrammingExerciseTestCaseService).initSubject([]);
         subscribeForTestCaseSpy.restore();
->>>>>>> 84532a43
     });
 
     it('should not have any test cases if the test case service emits an empty array', fakeAsync(() => {
@@ -170,36 +109,6 @@
         expect(comp.exerciseTestCases).to.have.lengthOf(2);
         expect(comp.exerciseTestCases).to.deep.equal(['test1', 'test2']);
 
-<<<<<<< HEAD
-        expect(subscribeForLatestResultOfParticipationStub).to.have.been.calledOnceWithExactly(templateparticipation.id);
-    });
-
-    it('should update programming exercise problem statement on button click', fakeAsync((done: any) => {
-        const newProblemStatement = 'new lorem ipsum';
-        updateProblemStatementStub.returns(of(null));
-        comp.exercise = exercise;
-        comp.participation = participation;
-        comp.templateParticipation = templateparticipation;
-        fixture.detectChanges();
-
-        comp.updateProblemStatement(newProblemStatement);
-        fixture.detectChanges();
-
-        const saveInstructionsButton = debugElement.query(By.css('#save-instructions-button'));
-        expect(saveInstructionsButton).to.exist;
-        expect(saveInstructionsButton.nativeElement.disabled).to.be.false;
-
-        saveInstructionsButton.nativeElement.click();
-        tick();
-        fixture
-            .whenStable()
-            .then(() => {
-                expect(updateProblemStatementStub).to.have.been.calledOnce;
-                expect(updateProblemStatementStub).to.have.been.calledOnceWithExactly(exercise.id, newProblemStatement);
-                expect(comp.unsavedChanges).to.be.false;
-            })
-            .catch(err => done.fail(err));
-=======
         (testCaseService as MockProgrammingExerciseTestCaseService).next([{ testName: 'testX' }]);
         fixture.detectChanges();
         tick();
@@ -207,6 +116,5 @@
         expect(comp.exerciseTestCases).to.be.empty;
 
         expect(subscribeForTestCaseSpy).to.have.been.calledOnceWithExactly(exercise.id);
->>>>>>> 84532a43
     }));
 });