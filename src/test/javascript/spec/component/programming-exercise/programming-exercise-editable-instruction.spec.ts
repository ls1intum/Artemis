--- conflicted
+++ resolved
@@ -1,6 +1,5 @@
-import { ComponentFixture, fakeAsync, TestBed, flush, tick } from '@angular/core/testing';
+import { ComponentFixture, fakeAsync, flush, TestBed, tick } from '@angular/core/testing';
 import { TranslateModule } from '@ngx-translate/core';
-import { JhiLanguageHelper } from 'app/core/language/language.helper';
 import { By } from '@angular/platform-browser';
 import { MockComponent } from 'ng-mocks';
 import { Subject } from 'rxjs';
@@ -15,26 +14,15 @@
 import { Participation, ParticipationWebsocketService } from 'src/main/webapp/app/entities/participation';
 import { Result, ResultService } from 'src/main/webapp/app/entities/result';
 import { MockResultService } from '../../mocks/mock-result.service';
-<<<<<<< HEAD
-import {
-    ProgrammingExercise,
-    ProgrammingExerciseEditableInstructionComponent,
-    ProgrammingExerciseInstructionComponent,
-    ProgrammingExerciseInstructionInstructorAnalysisComponent,
-    ProgrammingExerciseParticipationService,
-    ProgrammingExerciseTestCaseService,
-} from 'src/main/webapp/app/entities/programming-exercise';
-=======
-import { ProgrammingExercise } from 'src/main/webapp/app/entities/programming-exercise';
-import { ProgrammingExerciseTestCaseService } from 'src/main/webapp/app/entities/programming-exercise/services/programming-exercise-test-case.service';
-import { ProgrammingExerciseParticipationService } from 'src/main/webapp/app/entities/programming-exercise/services/programming-exercise-participation.service';
->>>>>>> 1b3774b3
+import { ProgrammingExercise, ProgrammingExerciseParticipationService, ProgrammingExerciseTestCaseService } from 'src/main/webapp/app/entities/programming-exercise';
 import { MockParticipationWebsocketService } from '../../mocks';
 import { MarkdownEditorComponent } from 'app/markdown-editor/markdown-editor.component';
 import { MockProgrammingExerciseTestCaseService } from '../../mocks/mock-programming-exercise-test-case.service';
 import { ArtemisProgrammingExerciseInstructionsEditorModule } from 'app/entities/programming-exercise/instructions/instructions-editor/programming-exercise-instructions-editor.module';
-import { ProgrammingExerciseEditableInstructionComponent } from 'app/entities/programming-exercise/instructions/instructions-editor/programming-exercise-editable-instruction.component';
-import { ProgrammingExerciseInstructionTestcaseStatusComponent } from 'app/entities/programming-exercise/instructions/instructions-editor/programming-exercise-instruction-testcase-status.component';
+import {
+    ProgrammingExerciseEditableInstructionComponent,
+    ProgrammingExerciseInstructionInstructorAnalysisComponent,
+} from 'app/entities/programming-exercise/instructions/instructions-editor';
 
 chai.use(sinonChai);
 const expect = chai.expect;
@@ -56,20 +44,8 @@
 
     beforeEach(async () => {
         return TestBed.configureTestingModule({
-<<<<<<< HEAD
-            imports: [TranslateModule.forRoot(), ArtemisTestModule, NgbModule],
-            declarations: [
-                ProgrammingExerciseInstructionStepWizardComponent,
-                ProgrammingExerciseEditableInstructionComponent,
-                MockComponent(ProgrammingExerciseInstructionInstructorAnalysisComponent),
-                MockComponent(MarkdownEditorComponent),
-                ProgrammingExerciseInstructionComponent,
-                SafeHtmlPipe,
-            ],
-=======
-            imports: [ArtemisTestModule, TranslateModule.forRoot(), NgbModule, ArtemisProgrammingExerciseInstructionsEditorModule],
-            declarations: [MockComponent(ProgrammingExerciseInstructionTestcaseStatusComponent), MockComponent(MarkdownEditorComponent)],
->>>>>>> 1b3774b3
+            imports: [TranslateModule.forRoot(), ArtemisTestModule, NgbModule, ArtemisProgrammingExerciseInstructionsEditorModule],
+            declarations: [MockComponent(ProgrammingExerciseInstructionInstructorAnalysisComponent), MockComponent(MarkdownEditorComponent)],
             providers: [
                 { provide: ResultService, useClass: MockResultService },
                 { provide: ProgrammingExerciseTestCaseService, useClass: MockProgrammingExerciseTestCaseService },
