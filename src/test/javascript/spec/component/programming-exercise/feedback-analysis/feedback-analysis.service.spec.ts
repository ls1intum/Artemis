import { TestBed } from '@angular/core/testing';
import { HttpClientTestingModule, HttpTestingController } from '@angular/common/http/testing';
import { FeedbackAnalysisResponse, FeedbackAnalysisService, FeedbackDetail } from 'app/exercises/programming/manage/grading/feedback-analysis/feedback-analysis.service';
import { SearchTermPageableSearch, SortingOrder } from 'app/shared/table/pageable-table';

describe('FeedbackAnalysisService', () => {
    let service: FeedbackAnalysisService;
    let httpMock: HttpTestingController;

    const feedbackDetailsMock: FeedbackDetail[] = [
        { detailText: 'Feedback 1', testCaseName: 'test1', count: 5, relativeCount: 25.0, taskNumber: 1 },
        { detailText: 'Feedback 2', testCaseName: 'test2', count: 3, relativeCount: 15.0, taskNumber: 2 },
    ];

    const feedbackResponseMock: FeedbackAnalysisResponse = {
        feedbackDetails: { resultsOnPage: feedbackDetailsMock, numberOfPages: 1 },
        totalItems: 8,
    };

    beforeEach(() => {
        TestBed.configureTestingModule({
            imports: [HttpClientTestingModule],
            providers: [FeedbackAnalysisService],
        });

        service = TestBed.inject(FeedbackAnalysisService);
        httpMock = TestBed.inject(HttpTestingController);
    });

    afterEach(() => {
        httpMock.verify();
    });

    describe('search', () => {
        it('should retrieve feedback details for a given exercise', async () => {
<<<<<<< HEAD
            const pageable: SearchTermPageableSearch = {
                page: 1,
                pageSize: 10,
                searchTerm: '',
                sortingOrder: SortingOrder.ASCENDING,
                sortedColumn: 'count',
            };
            const exerciseId = 1;

            const responsePromise = service.search(pageable, { exerciseId });

            const req = httpMock.expectOne('api/exercises/1/feedback-details-paged');
            expect(req.request.method).toBe('POST');
            req.flush(feedbackResponseMock);

            const result = await responsePromise;
            expect(result).toEqual(feedbackResponseMock);
=======
            const responsePromise = service.getFeedbackDetailsForExercise(1);

            const req = httpMock.expectOne('api/exercises/1/feedback-details');
            expect(req.request.method).toBe('GET');
            req.flush(feedbackDetailsMock);

            const result = await responsePromise;
            expect(result).toEqual(feedbackDetailsMock);
>>>>>>> c77c69b6
        });
    });
});<|MERGE_RESOLUTION|>--- conflicted
+++ resolved
@@ -1,7 +1,6 @@
 import { TestBed } from '@angular/core/testing';
 import { HttpClientTestingModule, HttpTestingController } from '@angular/common/http/testing';
-import { FeedbackAnalysisResponse, FeedbackAnalysisService, FeedbackDetail } from 'app/exercises/programming/manage/grading/feedback-analysis/feedback-analysis.service';
-import { SearchTermPageableSearch, SortingOrder } from 'app/shared/table/pageable-table';
+import { FeedbackAnalysisService, FeedbackDetail } from 'app/exercises/programming/manage/grading/feedback-analysis/feedback-analysis.service';
 
 describe('FeedbackAnalysisService', () => {
     let service: FeedbackAnalysisService;
@@ -11,11 +10,6 @@
         { detailText: 'Feedback 1', testCaseName: 'test1', count: 5, relativeCount: 25.0, taskNumber: 1 },
         { detailText: 'Feedback 2', testCaseName: 'test2', count: 3, relativeCount: 15.0, taskNumber: 2 },
     ];
-
-    const feedbackResponseMock: FeedbackAnalysisResponse = {
-        feedbackDetails: { resultsOnPage: feedbackDetailsMock, numberOfPages: 1 },
-        totalItems: 8,
-    };
 
     beforeEach(() => {
         TestBed.configureTestingModule({
@@ -31,27 +25,8 @@
         httpMock.verify();
     });
 
-    describe('search', () => {
+    describe('getFeedbackDetailsForExercise', () => {
         it('should retrieve feedback details for a given exercise', async () => {
-<<<<<<< HEAD
-            const pageable: SearchTermPageableSearch = {
-                page: 1,
-                pageSize: 10,
-                searchTerm: '',
-                sortingOrder: SortingOrder.ASCENDING,
-                sortedColumn: 'count',
-            };
-            const exerciseId = 1;
-
-            const responsePromise = service.search(pageable, { exerciseId });
-
-            const req = httpMock.expectOne('api/exercises/1/feedback-details-paged');
-            expect(req.request.method).toBe('POST');
-            req.flush(feedbackResponseMock);
-
-            const result = await responsePromise;
-            expect(result).toEqual(feedbackResponseMock);
-=======
             const responsePromise = service.getFeedbackDetailsForExercise(1);
 
             const req = httpMock.expectOne('api/exercises/1/feedback-details');
@@ -60,7 +35,6 @@
 
             const result = await responsePromise;
             expect(result).toEqual(feedbackDetailsMock);
->>>>>>> c77c69b6
         });
     });
 });