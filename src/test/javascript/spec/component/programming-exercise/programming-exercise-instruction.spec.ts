import { ComponentFixture, fakeAsync, TestBed, tick } from '@angular/core/testing';
import { TranslateModule } from '@ngx-translate/core';
import { By } from '@angular/platform-browser';
import { NgbModal, NgbModule } from '@ng-bootstrap/ng-bootstrap';
import { BrowserDynamicTestingModule } from '@angular/platform-browser-dynamic/testing';
import { DebugElement, SimpleChange, SimpleChanges } from '@angular/core';
import * as chai from 'chai';
import * as sinonChai from 'sinon-chai';
import * as moment from 'moment';
import { SinonStub, spy, stub } from 'sinon';
import { of, Subject, Subscription, throwError } from 'rxjs';
import { FaIconComponent } from '@fortawesome/angular-fontawesome';
<<<<<<< HEAD
import { ArTEMiSTestModule } from '../../test.module';
import { Participation, ParticipationWebsocketService } from 'src/main/webapp/app/entities/participation';
import { ArTEMiSSharedModule } from 'src/main/webapp/app/shared';
import { Result, ResultService } from 'src/main/webapp/app/entities/result';
import { Feedback } from 'src/main/webapp/app/entities/feedback';
import { MockResultService } from '../../mocks/mock-result.service';
import { ProgrammingExercise, ProgrammingExerciseInstructionComponent, ProgrammingExerciseInstructionTaskStatusComponent } from 'src/main/webapp/app/entities/programming-exercise';
=======
import { AceEditorModule } from 'ng2-ace-editor';
import { ArTEMiSTestModule } from '../../test.module';
import { Participation, ParticipationWebsocketService } from 'src/main/webapp/app/entities/participation';
import { SafeHtmlPipe } from 'src/main/webapp/app/shared';
import { Result } from 'src/main/webapp/app/entities/result';
import { Feedback } from 'src/main/webapp/app/entities/feedback';
import {
    ProgrammingExercise,
    ProgrammingExerciseInstructionComponent,
    ProgrammingExerciseParticipationService,
    TestCaseState,
} from 'src/main/webapp/app/entities/programming-exercise';
>>>>>>> 391283bf
import { RepositoryFileService } from 'src/main/webapp/app/entities/repository';
import { MockRepositoryFileService } from '../../mocks/mock-repository-file.service';
import { problemStatement, problemStatementBubbleSortFailsHtml, problemStatementBubbleSortNotExecutedHtml } from '../../sample/problemStatement.json';
import { MockParticipationWebsocketService } from '../../mocks';
import { MockNgbModalService } from '../../mocks/mock-ngb-modal.service';
<<<<<<< HEAD
import { ProgrammingExerciseInstructionStepWizardComponent } from 'app/entities/programming-exercise/instructions/programming-exercise-instruction-step-wizard.component';
import { ProgrammingExerciseInstructionService } from 'app/entities/programming-exercise/instructions/programming-exercise-instruction.service';
import { ProgrammingExerciseTaskExtensionWrapper } from 'app/entities/programming-exercise/instructions/extensions/programming-exercise-task.extension';
import { ProgrammingExercisePlantUmlExtensionWrapper } from 'app/entities/programming-exercise/instructions/extensions/programming-exercise-plant-uml.extension';
import { ProgrammingExerciseInstructionResultDetailComponent } from 'app/entities/programming-exercise/instructions/programming-exercise-instructions-result-detail.component';
=======
import { EditorInstructionsResultDetailComponent } from 'app/code-editor';
import { MockProgrammingExerciseParticipationService } from '../../mocks/mock-programming-exercise-participation.service';
>>>>>>> 391283bf

chai.use(sinonChai);
const expect = chai.expect;

describe('ProgrammingExerciseInstructionComponent', () => {
    let comp: ProgrammingExerciseInstructionComponent;
    let fixture: ComponentFixture<ProgrammingExerciseInstructionComponent>;
    let debugElement: DebugElement;
    let participationWebsocketService: ParticipationWebsocketService;
    let repositoryFileService: RepositoryFileService;
    let programmingExerciseParticipationService: ProgrammingExerciseParticipationService;
    let modalService: NgbModal;
    let subscribeForLatestResultOfParticipationStub: SinonStub;
    let getFileStub: SinonStub;
    let openModalStub: SinonStub;
    let getLatestResultWithFeedbacks: SinonStub;

    beforeEach(async () => {
        return TestBed.configureTestingModule({
            imports: [TranslateModule.forRoot(), ArTEMiSTestModule, ArTEMiSSharedModule, NgbModule],
            declarations: [ProgrammingExerciseInstructionComponent, ProgrammingExerciseInstructionStepWizardComponent, ProgrammingExerciseInstructionTaskStatusComponent],
            providers: [
<<<<<<< HEAD
                ProgrammingExerciseTaskExtensionWrapper,
                ProgrammingExercisePlantUmlExtensionWrapper,
                ProgrammingExerciseInstructionService,
                { provide: ResultService, useClass: MockResultService },
=======
                { provide: ProgrammingExerciseParticipationService, useClass: MockProgrammingExerciseParticipationService },
>>>>>>> 391283bf
                { provide: ParticipationWebsocketService, useClass: MockParticipationWebsocketService },
                { provide: RepositoryFileService, useClass: MockRepositoryFileService },
                { provide: NgbModal, useClass: MockNgbModalService },
            ],
        })
            .overrideModule(BrowserDynamicTestingModule, { set: { entryComponents: [FaIconComponent, ProgrammingExerciseInstructionTaskStatusComponent] } })
            .compileComponents()
            .then(() => {
                fixture = TestBed.createComponent(ProgrammingExerciseInstructionComponent);
                comp = fixture.componentInstance;
                debugElement = fixture.debugElement;
                participationWebsocketService = debugElement.injector.get(ParticipationWebsocketService);
                programmingExerciseParticipationService = debugElement.injector.get(ProgrammingExerciseParticipationService);
                repositoryFileService = debugElement.injector.get(RepositoryFileService);
                modalService = debugElement.injector.get(NgbModal);
                subscribeForLatestResultOfParticipationStub = stub(participationWebsocketService, 'subscribeForLatestResultOfParticipation');
                openModalStub = stub(modalService, 'open');
                getFileStub = stub(repositoryFileService, 'get');
                getLatestResultWithFeedbacks = stub(programmingExerciseParticipationService, 'getLatestResultWithFeedback');
            });
    });

    afterEach(() => {
        subscribeForLatestResultOfParticipationStub.restore();
        openModalStub.restore();
        getFileStub.restore();
        getLatestResultWithFeedbacks.restore();
    });

    it('should on participation change clear old subscription for participation results set up new one', () => {
        const oldParticipation = { id: 1 };
        const result = { id: 1 };
        const participation = { id: 2, results: [result] } as Participation;
        const oldSubscription = new Subscription();
        subscribeForLatestResultOfParticipationStub.returns(of());
        comp.participation = participation;
        comp.participationSubscription = oldSubscription;
        const changes: SimpleChanges = {
            participation: new SimpleChange(oldParticipation, participation, false),
        };
        comp.ngOnChanges(changes);
        fixture.detectChanges();

        expect(subscribeForLatestResultOfParticipationStub).to.have.been.calledOnceWithExactly(participation.id);
        expect(comp.participationSubscription).not.to.equal(oldSubscription);
        expect(comp.isInitial).to.be.true;
    });

    it('should try to fetch README.md from assignment repository if no problemStatement was provided', () => {
        const result = { id: 1, feedbacks: [] as Feedback[] } as Result;
        const participation = { id: 2 } as Participation;
        const exercise = { id: 3, course: { id: 4 } } as ProgrammingExercise;
        const getFileSubject = new Subject<{ fileContent: string; fileName: string }>();
        const loadInitialResultStub = stub(comp, 'loadInitialResult').returns(of(result));
        const updateMarkdownStub = stub(comp, 'updateMarkdown');
        getFileStub.returns(getFileSubject);
        comp.participation = participation;
        comp.exercise = exercise;
        comp.isInitial = true;
        comp.isLoading = false;

        fixture.detectChanges();
        comp.ngOnChanges({} as SimpleChanges);
        fixture.detectChanges();
        expect(comp.isLoading).to.be.true;
        expect(debugElement.query(By.css('#programming-exercise-instructions-loading'))).to.exist;
        expect(debugElement.query(By.css('#programming-exercise-instructions-content'))).not.to.exist;
        expect(getFileStub).to.have.been.calledOnceWithExactly(participation.id, 'README.md');

        getFileSubject.next({ fileContent: 'lorem ipsum', fileName: 'README.md' });
        expect(comp.problemStatement).to.equal('lorem ipsum');
        expect(loadInitialResultStub).to.have.been.calledOnceWithExactly();
        expect(comp.latestResult).to.deep.equal(result);
        expect(updateMarkdownStub).to.have.been.calledOnceWithExactly();
        expect(comp.isInitial).to.be.false;
        expect(comp.isLoading).to.be.false;
        fixture.detectChanges();
        expect(debugElement.query(By.css('#programming-exercise-instructions-loading'))).not.to.exist;
        expect(debugElement.query(By.css('#programming-exercise-instructions-content'))).to.exist;
    });

    it('should NOT try to fetch README.md from assignment repository if a problemStatement was provided', () => {
        const result = { id: 1, feedbacks: [] as Feedback[] } as Result;
        const participation = { id: 2 } as Participation;
        const problemStatement = 'lorem ipsum';
        const exercise = { id: 3, course: { id: 4 }, problemStatement } as ProgrammingExercise;
        const loadInitialResultStub = stub(comp, 'loadInitialResult').returns(of(result));
        const updateMarkdownStub = stub(comp, 'updateMarkdown');
        comp.participation = participation;
        comp.exercise = exercise;
        comp.isInitial = true;
        comp.isLoading = false;

        fixture.detectChanges();
        comp.ngOnChanges({} as SimpleChanges);

        expect(getFileStub).to.not.have.been.called;
        expect(comp.problemStatement).to.equal('lorem ipsum');
        expect(loadInitialResultStub).to.have.been.calledOnceWithExactly();
        expect(comp.latestResult).to.deep.equal(result);
        expect(updateMarkdownStub).to.have.been.calledOnceWithExactly();
        expect(comp.isInitial).to.be.false;
        expect(comp.isLoading).to.be.false;
        fixture.detectChanges();
        expect(debugElement.query(By.css('#programming-exercise-instructions-loading'))).not.to.exist;
        expect(debugElement.query(By.css('#programming-exercise-instructions-content'))).to.exist;
    });

    it('should emit that no instructions are available if there is neither a problemStatement provided nor a README.md can be retrieved', () => {
        const result = { id: 1, feedbacks: [] as Feedback[] } as Result;
        const participation = { id: 2 } as Participation;
        const exercise = { id: 3, course: { id: 4 } } as ProgrammingExercise;
        const getFileSubject = new Subject<{ fileContent: string; fileName: string }>();
        const loadInitialResultStub = stub(comp, 'loadInitialResult').returns(of(result));
        const updateMarkdownStub = stub(comp, 'updateMarkdown');
        const noInstructionsAvailableSpy = spy(comp.onNoInstructionsAvailable, 'emit');
        getFileStub.returns(getFileSubject);
        comp.participation = participation;
        comp.exercise = exercise;
        comp.isInitial = true;
        comp.isLoading = false;

        fixture.detectChanges();
        comp.ngOnChanges({} as SimpleChanges);
        expect(comp.isLoading).to.be.true;
        expect(getFileStub).to.have.been.calledOnceWithExactly(participation.id, 'README.md');

        getFileSubject.error('fatal error');
        expect(comp.problemStatement).to.be.undefined;
        expect(loadInitialResultStub).to.not.have.been.called;
        expect(comp.latestResult).to.be.undefined;
        expect(updateMarkdownStub).to.not.have.been.called;
        expect(noInstructionsAvailableSpy).to.have.been.calledOnceWithExactly();
        expect(comp.isInitial).to.be.false;
        expect(comp.isLoading).to.be.false;
        fixture.detectChanges();
        expect(debugElement.query(By.css('#programming-exercise-instructions-loading'))).not.to.exist;
        expect(debugElement.query(By.css('#programming-exercise-instructions-content'))).to.exist;
    });

    it('should NOT update markdown if the problemStatement is changed', () => {
        const participation = { id: 2 } as Participation;
        const exercise = { id: 3, course: { id: 4 } } as ProgrammingExercise;
        const oldProblemStatement = 'lorem ipsum';
        const newProblemStatement = 'new lorem ipsum';
        const updateMarkdownStub = stub(comp, 'updateMarkdown');
        const loadInitialResult = stub(comp, 'loadInitialResult');
        fixture.detectChanges();
        comp.exercise = { ...exercise, problemStatement: newProblemStatement };
        comp.participation = participation;
        comp.isInitial = false;
        comp.ngOnChanges({
            exercise: {
                previousValue: { ...exercise, problemStatement: oldProblemStatement },
                currentValue: { ...comp.exercise, problemStatement: newProblemStatement },
                firstChange: false,
            } as SimpleChange,
        } as SimpleChanges);
        expect(updateMarkdownStub).to.have.been.called;
        expect(loadInitialResult).not.to.have.been.called;
    });

    it('should NOT update the markdown if there is no participation and the exercise has changed', () => {
        const participation = { id: 2 } as Participation;
        const exercise = { id: 3, course: { id: 4 } } as ProgrammingExercise;
        const newProblemStatement = 'new lorem ipsum';
        const updateMarkdownStub = stub(comp, 'updateMarkdown');
        const loadInitialResult = stub(comp, 'loadInitialResult');
        fixture.detectChanges();
        comp.exercise = { ...exercise, problemStatement: newProblemStatement };
        comp.participation = participation;
        comp.isInitial = false;
        comp.ngOnChanges({
            exercise: {
                previousValue: undefined,
                currentValue: { ...comp.exercise, problemStatement: newProblemStatement },
                firstChange: false,
            } as SimpleChange,
        } as SimpleChanges);
        expect(updateMarkdownStub).to.have.been.called;
        expect(loadInitialResult).not.to.have.been.called;
    });

    it('should still render the instructions if fetching the latest result fails', () => {
        const participation = { id: 2 } as Participation;
        const problemStatement = 'lorem ipsum';
        const exercise = { id: 3, course: { id: 4 }, problemStatement } as ProgrammingExercise;
        const updateMarkdownStub = stub(comp, 'updateMarkdown');
        getLatestResultWithFeedbacks.returns(throwError('fatal error'));
        comp.participation = participation;
        comp.exercise = exercise;
        comp.isInitial = true;
        comp.isLoading = false;

        fixture.detectChanges();
        comp.ngOnChanges({} as SimpleChanges);

        expect(getLatestResultWithFeedbacks).to.have.been.calledOnceWith(participation.id);
        expect(updateMarkdownStub).to.have.been.calledOnce;
        expect(comp.isInitial).to.be.false;
        expect(comp.isLoading).to.be.false;
    });

    it('should create the steps task icons for the tasks in problem statement markdown (non legacy case)', fakeAsync(() => {
        const result = {
            id: 1,
            completionDate: moment('2019-06-06T22:15:29.203+02:00'),
            feedbacks: [{ text: 'testMergeSort', detail_text: 'lorem ipsum', positive: true }],
        } as any;
        const exercise = { id: 3, course: { id: 4 }, problemStatement } as ProgrammingExercise;

        openModalStub.returns({ componentInstance: {} });
        comp.problemStatement = exercise.problemStatement;
        comp.exercise = exercise;
        comp.latestResult = result;
        // @ts-ignore
        comp.setupMarkdownSubscriptions();

        comp.updateMarkdown();

        expect(comp.tasks).to.have.lengthOf(2);
        expect(comp.tasks[0]).to.deep.equal({ completeString: '[task][Implement Bubble Sort](testBubbleSort)', taskName: 'Implement Bubble Sort', tests: ['testBubbleSort'] });
        expect(comp.tasks[1]).to.deep.equal({ completeString: '[task][Implement Merge Sort](testMergeSort)', taskName: 'Implement Merge Sort', tests: ['testMergeSort'] });
        fixture.detectChanges();

        expect(debugElement.query(By.css('.stepwizard'))).to.exist;
        expect(debugElement.queryAll(By.css('.stepwizard-circle'))).to.have.lengthOf(2);
        tick();
        fixture.detectChanges();
        expect(debugElement.query(By.css('.instructions__content__markdown')).nativeElement.innerHTML).to.equal(problemStatementBubbleSortNotExecutedHtml);

        const bubbleSortStep = debugElement.query(By.css('.stepwizard-step--not-executed'));
        const mergeSortStep = debugElement.query(By.css('.stepwizard-step--success'));
        expect(bubbleSortStep).to.exist;
        expect(mergeSortStep).to.exist;
        bubbleSortStep.nativeElement.click();
        mergeSortStep.nativeElement.click();

        expect(openModalStub).to.have.been.calledOnceWithExactly(ProgrammingExerciseInstructionResultDetailComponent, { keyboard: true, size: 'lg' });
    }));

    it('should create the steps task icons for the tasks in problem statement markdown (legacy case)', fakeAsync(() => {
        const result = {
            id: 1,
            completionDate: moment('2019-01-06T22:15:29.203+02:00'),
            feedbacks: [{ text: 'testBubbleSort', detail_text: 'lorem ipsum' }],
        } as any;
        const exercise = { id: 3, course: { id: 4 }, problemStatement } as ProgrammingExercise;

        openModalStub.returns({ componentInstance: {} });
        comp.problemStatement = exercise.problemStatement;
        comp.exercise = exercise;
        comp.latestResult = result;
        // @ts-ignore
        comp.setupMarkdownSubscriptions();

        comp.updateMarkdown();

        expect(comp.tasks).to.have.lengthOf(2);
        expect(comp.tasks[0]).to.deep.equal({ completeString: '[task][Implement Bubble Sort](testBubbleSort)', taskName: 'Implement Bubble Sort', tests: ['testBubbleSort'] });
        expect(comp.tasks[1]).to.deep.equal({ completeString: '[task][Implement Merge Sort](testMergeSort)', taskName: 'Implement Merge Sort', tests: ['testMergeSort'] });
        fixture.detectChanges();

        expect(debugElement.query(By.css('.stepwizard'))).to.exist;
        expect(debugElement.queryAll(By.css('.stepwizard-circle'))).to.have.lengthOf(2);
        tick();
        fixture.detectChanges();
        expect(debugElement.query(By.css('.instructions__content__markdown')).nativeElement.innerHTML).to.equal(problemStatementBubbleSortFailsHtml);

        const bubbleSortStep = debugElement.query(By.css('.stepwizard-step--failed'));
        const mergeSortStep = debugElement.query(By.css('.stepwizard-step--success'));
        expect(bubbleSortStep).to.exist;
        expect(mergeSortStep).to.exist;
        bubbleSortStep.nativeElement.click();
        mergeSortStep.nativeElement.click();

        expect(openModalStub).to.have.been.calledOnce;
        expect(openModalStub).to.have.been.calledOnceWithExactly(ProgrammingExerciseInstructionResultDetailComponent, { keyboard: true, size: 'lg' });
    }));
<<<<<<< HEAD
=======

    it('should determine a successful state for all tasks if the result is successful', () => {
        const result = {
            id: 1,
            completionDate: moment('2019-06-06T22:15:29.203+02:00'),
            successful: true,
            feedbacks: [{ text: 'testBubbleSort', detail_text: 'lorem ipsum', positive: true }, { text: 'testMergeSort', detail_text: 'lorem ipsum', positive: true }],
        } as any;
        const testCases = result.feedbacks.map(({ text }: { text: string }) => text);

        comp.latestResult = result;

        // @ts-ignore
        const [taskState1] = comp.statusForTests(testCases.slice(0, 1));
        expect(taskState1).to.equal(TestCaseState.SUCCESS);

        // @ts-ignore
        const [taskState2] = comp.statusForTests(testCases.slice(2));
        expect(taskState2).to.equal(TestCaseState.SUCCESS);
    });

    it('should determine a failed state for a task if at least one test has failed (non legacy case)', () => {
        const result = {
            id: 1,
            completionDate: moment('2019-06-06T22:15:29.203+02:00'),
            successful: false,
            feedbacks: [{ text: 'testBubbleSort', detail_text: 'lorem ipsum', positive: false }, { text: 'testMergeSort', detail_text: 'lorem ipsum', positive: true }],
        } as any;
        const testCases = result.feedbacks.map(({ text }: { text: string }) => text);

        comp.latestResult = result;

        // @ts-ignore
        const [taskState1] = comp.statusForTests(testCases);
        expect(taskState1).to.equal(TestCaseState.FAIL);
    });

    it('should determine a failed state for a task if at least one test has failed (legacy case)', () => {
        const result = {
            id: 1,
            completionDate: moment('2018-06-06T22:15:29.203+02:00'),
            successful: false,
            feedbacks: [{ text: 'testBubbleSort', detail_text: 'lorem ipsum', positive: false }],
        } as any;
        const testCases = ['testBubbleSort', 'testMergeSort'];

        comp.latestResult = result;

        // @ts-ignore
        const [taskState1] = comp.statusForTests(testCases);
        expect(taskState1).to.equal(TestCaseState.FAIL);
    });

    it('should determine a state if there is no feedback for the specified tests (non legacy only)', () => {
        const result = {
            id: 1,
            completionDate: moment('2019-06-06T22:15:29.203+02:00'),
            successful: false,
            feedbacks: [{ text: 'irrelevantTest', detail_text: 'lorem ipsum', positive: true }],
        } as any;
        const testCases = ['testBubbleSort', 'testMergeSort'];

        comp.latestResult = result;

        // @ts-ignore
        const [taskState1] = comp.statusForTests(testCases);
        expect(taskState1).to.equal(TestCaseState.NOT_EXECUTED);
    });
>>>>>>> 391283bf
});<|MERGE_RESOLUTION|>--- conflicted
+++ resolved
@@ -10,43 +10,30 @@
 import { SinonStub, spy, stub } from 'sinon';
 import { of, Subject, Subscription, throwError } from 'rxjs';
 import { FaIconComponent } from '@fortawesome/angular-fontawesome';
-<<<<<<< HEAD
 import { ArTEMiSTestModule } from '../../test.module';
 import { Participation, ParticipationWebsocketService } from 'src/main/webapp/app/entities/participation';
 import { ArTEMiSSharedModule } from 'src/main/webapp/app/shared';
 import { Result, ResultService } from 'src/main/webapp/app/entities/result';
 import { Feedback } from 'src/main/webapp/app/entities/feedback';
 import { MockResultService } from '../../mocks/mock-result.service';
-import { ProgrammingExercise, ProgrammingExerciseInstructionComponent, ProgrammingExerciseInstructionTaskStatusComponent } from 'src/main/webapp/app/entities/programming-exercise';
-=======
-import { AceEditorModule } from 'ng2-ace-editor';
-import { ArTEMiSTestModule } from '../../test.module';
-import { Participation, ParticipationWebsocketService } from 'src/main/webapp/app/entities/participation';
-import { SafeHtmlPipe } from 'src/main/webapp/app/shared';
-import { Result } from 'src/main/webapp/app/entities/result';
-import { Feedback } from 'src/main/webapp/app/entities/feedback';
 import {
     ProgrammingExercise,
     ProgrammingExerciseInstructionComponent,
+    ProgrammingExerciseInstructionTaskStatusComponent,
     ProgrammingExerciseParticipationService,
     TestCaseState,
 } from 'src/main/webapp/app/entities/programming-exercise';
->>>>>>> 391283bf
 import { RepositoryFileService } from 'src/main/webapp/app/entities/repository';
 import { MockRepositoryFileService } from '../../mocks/mock-repository-file.service';
 import { problemStatement, problemStatementBubbleSortFailsHtml, problemStatementBubbleSortNotExecutedHtml } from '../../sample/problemStatement.json';
 import { MockParticipationWebsocketService } from '../../mocks';
 import { MockNgbModalService } from '../../mocks/mock-ngb-modal.service';
-<<<<<<< HEAD
 import { ProgrammingExerciseInstructionStepWizardComponent } from 'app/entities/programming-exercise/instructions/programming-exercise-instruction-step-wizard.component';
 import { ProgrammingExerciseInstructionService } from 'app/entities/programming-exercise/instructions/programming-exercise-instruction.service';
 import { ProgrammingExerciseTaskExtensionWrapper } from 'app/entities/programming-exercise/instructions/extensions/programming-exercise-task.extension';
 import { ProgrammingExercisePlantUmlExtensionWrapper } from 'app/entities/programming-exercise/instructions/extensions/programming-exercise-plant-uml.extension';
 import { ProgrammingExerciseInstructionResultDetailComponent } from 'app/entities/programming-exercise/instructions/programming-exercise-instructions-result-detail.component';
-=======
-import { EditorInstructionsResultDetailComponent } from 'app/code-editor';
 import { MockProgrammingExerciseParticipationService } from '../../mocks/mock-programming-exercise-participation.service';
->>>>>>> 391283bf
 
 chai.use(sinonChai);
 const expect = chai.expect;
@@ -69,14 +56,11 @@
             imports: [TranslateModule.forRoot(), ArTEMiSTestModule, ArTEMiSSharedModule, NgbModule],
             declarations: [ProgrammingExerciseInstructionComponent, ProgrammingExerciseInstructionStepWizardComponent, ProgrammingExerciseInstructionTaskStatusComponent],
             providers: [
-<<<<<<< HEAD
                 ProgrammingExerciseTaskExtensionWrapper,
                 ProgrammingExercisePlantUmlExtensionWrapper,
                 ProgrammingExerciseInstructionService,
                 { provide: ResultService, useClass: MockResultService },
-=======
                 { provide: ProgrammingExerciseParticipationService, useClass: MockProgrammingExerciseParticipationService },
->>>>>>> 391283bf
                 { provide: ParticipationWebsocketService, useClass: MockParticipationWebsocketService },
                 { provide: RepositoryFileService, useClass: MockRepositoryFileService },
                 { provide: NgbModal, useClass: MockNgbModalService },
@@ -356,75 +340,4 @@
         expect(openModalStub).to.have.been.calledOnce;
         expect(openModalStub).to.have.been.calledOnceWithExactly(ProgrammingExerciseInstructionResultDetailComponent, { keyboard: true, size: 'lg' });
     }));
-<<<<<<< HEAD
-=======
-
-    it('should determine a successful state for all tasks if the result is successful', () => {
-        const result = {
-            id: 1,
-            completionDate: moment('2019-06-06T22:15:29.203+02:00'),
-            successful: true,
-            feedbacks: [{ text: 'testBubbleSort', detail_text: 'lorem ipsum', positive: true }, { text: 'testMergeSort', detail_text: 'lorem ipsum', positive: true }],
-        } as any;
-        const testCases = result.feedbacks.map(({ text }: { text: string }) => text);
-
-        comp.latestResult = result;
-
-        // @ts-ignore
-        const [taskState1] = comp.statusForTests(testCases.slice(0, 1));
-        expect(taskState1).to.equal(TestCaseState.SUCCESS);
-
-        // @ts-ignore
-        const [taskState2] = comp.statusForTests(testCases.slice(2));
-        expect(taskState2).to.equal(TestCaseState.SUCCESS);
-    });
-
-    it('should determine a failed state for a task if at least one test has failed (non legacy case)', () => {
-        const result = {
-            id: 1,
-            completionDate: moment('2019-06-06T22:15:29.203+02:00'),
-            successful: false,
-            feedbacks: [{ text: 'testBubbleSort', detail_text: 'lorem ipsum', positive: false }, { text: 'testMergeSort', detail_text: 'lorem ipsum', positive: true }],
-        } as any;
-        const testCases = result.feedbacks.map(({ text }: { text: string }) => text);
-
-        comp.latestResult = result;
-
-        // @ts-ignore
-        const [taskState1] = comp.statusForTests(testCases);
-        expect(taskState1).to.equal(TestCaseState.FAIL);
-    });
-
-    it('should determine a failed state for a task if at least one test has failed (legacy case)', () => {
-        const result = {
-            id: 1,
-            completionDate: moment('2018-06-06T22:15:29.203+02:00'),
-            successful: false,
-            feedbacks: [{ text: 'testBubbleSort', detail_text: 'lorem ipsum', positive: false }],
-        } as any;
-        const testCases = ['testBubbleSort', 'testMergeSort'];
-
-        comp.latestResult = result;
-
-        // @ts-ignore
-        const [taskState1] = comp.statusForTests(testCases);
-        expect(taskState1).to.equal(TestCaseState.FAIL);
-    });
-
-    it('should determine a state if there is no feedback for the specified tests (non legacy only)', () => {
-        const result = {
-            id: 1,
-            completionDate: moment('2019-06-06T22:15:29.203+02:00'),
-            successful: false,
-            feedbacks: [{ text: 'irrelevantTest', detail_text: 'lorem ipsum', positive: true }],
-        } as any;
-        const testCases = ['testBubbleSort', 'testMergeSort'];
-
-        comp.latestResult = result;
-
-        // @ts-ignore
-        const [taskState1] = comp.statusForTests(testCases);
-        expect(taskState1).to.equal(TestCaseState.NOT_EXECUTED);
-    });
->>>>>>> 391283bf
 });