import { ComponentFixture, TestBed } from '@angular/core/testing';
import { By } from '@angular/platform-browser';
import { LocalStorageService, SessionStorageService } from 'ngx-webstorage';
import dayjs from 'dayjs/esm';
import { TranslateModule } from '@ngx-translate/core';
import { JhiLanguageHelper } from 'app/core/language/language.helper';
import { AccountService } from 'app/core/auth/account.service';
import { ChangeDetectorRef, DebugElement } from '@angular/core';
<<<<<<< HEAD
import { Subject, of } from 'rxjs';
=======
import { of, Subject } from 'rxjs';
import { ArtemisTestModule } from '../../test.module';
>>>>>>> 3c8453cf
import { MockSyncStorage } from '../../helpers/mocks/service/mock-sync-storage.service';
import { MockParticipationWebsocketService } from '../../helpers/mocks/service/mock-participation-websocket.service';
import { Result } from 'app/entities/result.model';
import { ParticipationWebsocketService } from 'app/overview/participation-websocket.service';
import { MockAccountService } from '../../helpers/mocks/service/mock-account.service';
import { Exercise } from 'app/entities/exercise.model';
import { ProgrammingSubmissionService, ProgrammingSubmissionState, ProgrammingSubmissionStateObj } from 'app/exercises/programming/participate/programming-submission.service';
import { triggerChanges } from '../../helpers/utils/general.utils';
import { InitializationState } from 'app/entities/participation/participation.model';
import { ProgrammingExerciseStudentTriggerBuildButtonComponent } from 'app/exercises/programming/shared/actions/programming-exercise-student-trigger-build-button.component';
import { ProgrammingExercise } from 'app/entities/programming/programming-exercise.model';
import { AssessmentType } from 'app/entities/assessment-type.model';

describe('TriggerBuildButtonSpec', () => {
    let comp: ProgrammingExerciseStudentTriggerBuildButtonComponent;
    let fixture: ComponentFixture<ProgrammingExerciseStudentTriggerBuildButtonComponent>;
    let debugElement: DebugElement;
    let submissionService: ProgrammingSubmissionService;

    let getLatestPendingSubmissionSubject: Subject<ProgrammingSubmissionStateObj>;

    let triggerBuildSpy: jest.SpyInstance;
    let triggerFailedBuildSpy: jest.SpyInstance;

    const exercise = { id: 20 } as Exercise;
    const student = { id: 99 };
    const gradedResult1 = { id: 10, rated: true, completionDate: dayjs('2019-06-06T22:15:29.203+02:00') } as Result;
    const gradedResult2 = { id: 11, rated: true, completionDate: dayjs('2019-06-06T22:17:29.203+02:00') } as Result;
    const ungradedResult1 = { id: 12, rated: false, completionDate: dayjs('2019-06-06T22:25:29.203+02:00') } as Result;
    const ungradedResult2 = { id: 13, rated: false, completionDate: dayjs('2019-06-06T22:32:29.203+02:00') } as Result;
    const results = [gradedResult2, ungradedResult1, gradedResult1, ungradedResult2] as Result[];
    const participation = { id: 1, exercise, results, student } as any;

    const submission = { id: 1 } as any;

    beforeEach(() => {
        return TestBed.configureTestingModule({
<<<<<<< HEAD
            imports: [TranslateModule.forRoot(), ArtemisProgrammingExerciseActionsModule],
=======
            imports: [TranslateModule.forRoot(), ArtemisTestModule],
>>>>>>> 3c8453cf
            providers: [
                JhiLanguageHelper,
                ChangeDetectorRef,
                { provide: AccountService, useClass: MockAccountService },
                { provide: ParticipationWebsocketService, useClass: MockParticipationWebsocketService },
                { provide: LocalStorageService, useClass: MockSyncStorage },
                { provide: SessionStorageService, useClass: MockSyncStorage },
            ],
        })
            .compileComponents()
            .then(() => {
                fixture = TestBed.createComponent(ProgrammingExerciseStudentTriggerBuildButtonComponent);
                comp = fixture.componentInstance;
                debugElement = fixture.debugElement;

                submissionService = debugElement.injector.get(ProgrammingSubmissionService);

                getLatestPendingSubmissionSubject = new Subject<ProgrammingSubmissionStateObj>();
                jest.spyOn(submissionService, 'getLatestPendingSubmissionByParticipationId').mockReturnValue(getLatestPendingSubmissionSubject);

                triggerBuildSpy = jest.spyOn(submissionService, 'triggerBuild').mockReturnValue(of());
                triggerFailedBuildSpy = jest.spyOn(submissionService, 'triggerFailedBuild').mockReturnValue(of());
            });
    });

    afterEach(() => {
        jest.restoreAllMocks();
    });

    const getTriggerButton = () => {
        const triggerButton = debugElement.query(By.css('button'));
        return triggerButton ? triggerButton.nativeElement : null;
    };

    it('should not show the trigger button if there is no pending submission and no build is running', () => {
        comp.participation = { ...participation, results: [gradedResult1], initializationState: InitializationState.INITIALIZED };
        comp.exercise = { id: 4 } as ProgrammingExercise;

        triggerChanges(comp, { property: 'participation', currentValue: comp.participation });
        fixture.detectChanges();

        // Button should not show if there is no failed submission.
        let triggerButton = getTriggerButton();
        expect(triggerButton).toBeNull();

        // After a failed submission is sent, the button should be displayed.
        getLatestPendingSubmissionSubject.next({
            submissionState: ProgrammingSubmissionState.HAS_FAILED_SUBMISSION,
            submission: undefined,
            participationId: comp.participation.id!,
        });

        fixture.detectChanges();
        triggerButton = getTriggerButton();
        expect(triggerButton).toBeDefined();
    });

    it('should be enabled and trigger the build on click if it is provided with a participation including results', () => {
        comp.participation = { ...participation, results: [gradedResult1], initializationState: InitializationState.INITIALIZED };
        comp.exercise = { id: 5 } as ProgrammingExercise;

        triggerChanges(comp, { property: 'participation', currentValue: comp.participation });
        getLatestPendingSubmissionSubject.next({
            submissionState: ProgrammingSubmissionState.HAS_FAILED_SUBMISSION,
            submission: undefined,
            participationId: comp.participation.id!,
        });
        fixture.detectChanges();

        let triggerButton = getTriggerButton();
        expect(triggerButton.disabled).toBeFalse();

        // Click the button to start a build.
        triggerButton.click();
        expect(triggerFailedBuildSpy).toHaveBeenCalledOnce();
        expect(triggerBuildSpy).not.toHaveBeenCalled();

        // After some time the created submission comes through the websocket, button is disabled until the build is done.
        getLatestPendingSubmissionSubject.next({
            submissionState: ProgrammingSubmissionState.IS_BUILDING_PENDING_SUBMISSION,
            submission,
            participationId: comp.participation.id!,
        });
        expect(comp.isBuilding).toBeTrue();
        fixture.detectChanges();
        expect(triggerButton.disabled).toBeTrue();

        // Now the server signals that the build is done, the button should now be removed.
        getLatestPendingSubmissionSubject.next({
            submissionState: ProgrammingSubmissionState.HAS_NO_PENDING_SUBMISSION,
            submission: undefined,
            participationId: comp.participation.id!,
        });
        expect(comp.isBuilding).toBeFalse();
        fixture.detectChanges();
        triggerButton = getTriggerButton();
        expect(triggerButton).toBeNull();
    });

    it('should set the latest result correctly to manual', () => {
        gradedResult1.assessmentType = AssessmentType.AUTOMATIC;
        gradedResult2.assessmentType = AssessmentType.MANUAL;

        comp.participation = { ...participation, results: [gradedResult1, gradedResult2], initializationState: InitializationState.INITIALIZED };
        comp.exercise = { id: 5, dueDate: dayjs().subtract(1, 'day') } as ProgrammingExercise;

        triggerChanges(comp, { property: 'participation', currentValue: comp.participation });
        fixture.detectChanges();

        expect(comp.lastResultIsManual).toBeTrue();
    });
});<|MERGE_RESOLUTION|>--- conflicted
+++ resolved
@@ -6,12 +6,7 @@
 import { JhiLanguageHelper } from 'app/core/language/language.helper';
 import { AccountService } from 'app/core/auth/account.service';
 import { ChangeDetectorRef, DebugElement } from '@angular/core';
-<<<<<<< HEAD
-import { Subject, of } from 'rxjs';
-=======
 import { of, Subject } from 'rxjs';
-import { ArtemisTestModule } from '../../test.module';
->>>>>>> 3c8453cf
 import { MockSyncStorage } from '../../helpers/mocks/service/mock-sync-storage.service';
 import { MockParticipationWebsocketService } from '../../helpers/mocks/service/mock-participation-websocket.service';
 import { Result } from 'app/entities/result.model';
@@ -49,11 +44,7 @@
 
     beforeEach(() => {
         return TestBed.configureTestingModule({
-<<<<<<< HEAD
-            imports: [TranslateModule.forRoot(), ArtemisProgrammingExerciseActionsModule],
-=======
-            imports: [TranslateModule.forRoot(), ArtemisTestModule],
->>>>>>> 3c8453cf
+            imports: [TranslateModule.forRoot()],
             providers: [
                 JhiLanguageHelper,
                 ChangeDetectorRef,
