import { DebugElement, SimpleChange } from '@angular/core';
import { async, ComponentFixture, TestBed } from '@angular/core/testing';
import { AceEditorModule } from 'ng2-ace-editor';
import * as chai from 'chai';
import { ProgrammingExerciseInstructorStatusComponent } from 'app/entities/programming-exercise';
import { ArtemisTestModule } from '../../test.module';
import { TranslateModule } from '@ngx-translate/core';
import { By } from '@angular/platform-browser';
import { NgbModule } from '@ng-bootstrap/ng-bootstrap';
import { ProgrammingExerciseInstructionInstructorAnalysisComponent } from '../../../../../main/webapp/app/entities/programming-exercise';
import { TaskCommand } from '../../../../../main/webapp/app/markdown-editor/domainCommands/programming-exercise/task.command';

const expect = chai.expect;

describe('ProgrammingExerciseInstructionTestcaseStatusComponent', () => {
    let comp: ProgrammingExerciseInstructorStatusComponent;
    let fixture: ComponentFixture<ProgrammingExerciseInstructorStatusComponent>;
    let debugElement: DebugElement;

    const taskCommand = new TaskCommand();
    const taskRegex = taskCommand.getTagRegex('g');
    const exerciseTestCases = ['test1', 'test2', 'test6', 'test7'];
    const problemStatement =
        '1. [task][SortStrategy Interface](test1,test2) \n 2. [task][SortStrategy Interface](test3) \n lorem ipsum \n lorem \n  3. [task][SortStrategy Interface](test2,test4)';
    const problemStatementTasks = ['[task][SortStrategy Interface](test1,test2)', '[task][SortStrategy Interface](test3)', '[task][SortStrategy Interface](test2,test4)'];
    const problemStatementTestCases = ['test1', 'test2', 'test3', 'test4'];

    const missingTestCases = ['test6', 'test7'];
    const invalidTestCases = ['test3', 'test4'];

    beforeEach(async(() => {
        TestBed.configureTestingModule({
<<<<<<< HEAD
            imports: [TranslateModule.forRoot(), ArTEMiSTestModule, AceEditorModule, NgbModule],
            declarations: [ProgrammingExerciseInstructionInstructorAnalysisComponent],
=======
            imports: [TranslateModule.forRoot(), ArtemisTestModule, AceEditorModule, NgbModule],
            declarations: [ProgrammingExerciseInstructionTestcaseStatusComponent],
>>>>>>> 905e9ea8
        })
            .compileComponents()
            .then(() => {
                fixture = TestBed.createComponent(ProgrammingExerciseInstructionInstructorAnalysisComponent);
                debugElement = fixture.debugElement;
                comp = fixture.componentInstance as ProgrammingExerciseInstructionInstructorAnalysisComponent;
            });
    }));

    it('should not render if no test cases were provided', () => {
        comp.problemStatement = problemStatement;
        comp.taskRegex = taskRegex;
        const changes = [{ problemStatement: new SimpleChange(undefined, problemStatement, true) }];
        comp.ngOnChanges(changes);
        fixture.detectChanges();

        expect(debugElement.nativeElement.innerHtml).to.be.undefined;
        expect(comp.missingTestCases).to.be.empty;
        expect(comp.invalidTestCases).to.be.empty;
    });

    it('should render warnings on missing and invalid test cases', () => {
        comp.problemStatement = problemStatement;
        comp.taskRegex = taskRegex;
        comp.exerciseTestCases = exerciseTestCases;
        const changes = { problemStatement: new SimpleChange(undefined, problemStatement, false), exerciseTestCases: new SimpleChange(undefined, exerciseTestCases, false) };
        comp.ngOnChanges(changes);
        fixture.detectChanges();

        expect(debugElement.nativeElement.innerHtml).not.to.equal('');
        expect(debugElement.query(By.css('fa-icon'))).to.exist;
        expect(comp.missingTestCases).to.be.deep.equal(missingTestCases);
        expect(comp.invalidTestCases).to.be.deep.equal(invalidTestCases);
    });
});<|MERGE_RESOLUTION|>--- conflicted
+++ resolved
@@ -30,13 +30,8 @@
 
     beforeEach(async(() => {
         TestBed.configureTestingModule({
-<<<<<<< HEAD
-            imports: [TranslateModule.forRoot(), ArTEMiSTestModule, AceEditorModule, NgbModule],
+            imports: [TranslateModule.forRoot(), ArtemisTestModule, AceEditorModule, NgbModule],
             declarations: [ProgrammingExerciseInstructionInstructorAnalysisComponent],
-=======
-            imports: [TranslateModule.forRoot(), ArtemisTestModule, AceEditorModule, NgbModule],
-            declarations: [ProgrammingExerciseInstructionTestcaseStatusComponent],
->>>>>>> 905e9ea8
         })
             .compileComponents()
             .then(() => {
