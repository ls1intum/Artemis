import { TestBed } from '@angular/core/testing';
import { ArtemisTestModule } from '../../test.module';
import { ProgrammingExerciseBuildConfigurationComponent } from 'app/exercises/programming/manage/update/update-components/custom-build-plans/programming-exercise-build-configuration/programming-exercise-build-configuration.component';
import { FormsModule } from '@angular/forms';
import { ArtemisProgrammingExerciseUpdateModule } from 'app/exercises/programming/manage/update/programming-exercise-update.module';
<<<<<<< HEAD
import { ProgrammingExercise, ProgrammingLanguage } from '../../../../../main/webapp/app/entities/programming/programming-exercise.model';
import { Course } from '../../../../../main/webapp/app/entities/course.model';
import { ProgrammingExerciseBuildConfig } from '../../../../../main/webapp/app/entities/programming/programming-exercise-build.config';

describe('ProgrammingExercise Docker Image', () => {
    let comp: ProgrammingExerciseBuildConfigurationComponent;
    const course = { id: 123 } as Course;
    const programmingExercise = new ProgrammingExercise(course, undefined);
    programmingExercise.buildConfig = new ProgrammingExerciseBuildConfig();
=======
import { of } from 'rxjs';
import { ProfileService } from '../../../../../main/webapp/app/shared/layouts/profiles/profile.service';

describe('ProgrammingExercise Docker Image', () => {
    let comp: ProgrammingExerciseBuildConfigurationComponent;
    let profileServiceMock: { getProfileInfo: jest.Mock };
>>>>>>> 1644dc32

    beforeEach(() => {
        profileServiceMock = {
            getProfileInfo: jest.fn(),
        };

        TestBed.configureTestingModule({
            imports: [ArtemisTestModule, FormsModule, ArtemisProgrammingExerciseUpdateModule],
            declarations: [ProgrammingExerciseBuildConfigurationComponent],
            providers: [{ provide: ProfileService, useValue: profileServiceMock }],
        })
            .compileComponents()
            .then();

        const fixture = TestBed.createComponent(ProgrammingExerciseBuildConfigurationComponent);
        comp = fixture.componentInstance;

        fixture.componentRef.setInput('dockerImage', 'testImage');
        fixture.componentRef.setInput('timeout', 10);
        fixture.componentRef.setInput('programmingExercise', programmingExercise);
    });

    afterEach(() => {
        jest.restoreAllMocks();
    });

    it('should update build values', () => {
        expect(comp.dockerImage()).toBe('testImage');
        comp.dockerImageChange.subscribe((value) => expect(value).toBe('newImage'));
        comp.dockerImageChange.emit('newImage');

        expect(comp.timeout()).toBe(10);
        comp.timeoutChange.subscribe((value) => expect(value).toBe(20));
        comp.timeoutChange.emit(20);
    });

<<<<<<< HEAD
    it('should update network flag value', () => {
        comp.onDisableNetworkAccessChange({ target: { checked: true } });
        expect(comp.isNetworkDisabled).toBeTrue();
        expect(comp.programmingExercise()?.buildConfig?.dockerFlags).toBe('[["network","none"]]');

        comp.onDisableNetworkAccessChange({ target: { checked: false } });
        expect(comp.isNetworkDisabled).toBeFalse();
        expect(comp.programmingExercise()?.buildConfig?.dockerFlags).toBe('[]');
    });

    it('should update env vars', () => {
        comp.onEnvVarsChange('\'key\'="value"');
        expect(comp.envVars).toBe('\'key\'="value"');
        expect(comp.programmingExercise()?.buildConfig?.dockerFlags).toBe('[["env","\'key\'=\\"value\\""]]');

        comp.onEnvVarsChange('');
        expect(comp.envVars).toBe('');
        expect(comp.programmingExercise()?.buildConfig?.dockerFlags).toBe('[]');
    });

    it('should handle both network and env vars', () => {
        comp.onDisableNetworkAccessChange({ target: { checked: true } });
        comp.onEnvVarsChange('key=value');
        expect(comp.programmingExercise()?.buildConfig?.dockerFlags).toBe('[["network","none"],["env","key=value"]]');

        comp.onDisableNetworkAccessChange({ target: { checked: false } });
        expect(comp.programmingExercise()?.buildConfig?.dockerFlags).toBe('[["env","key=value"]]');

        comp.onDisableNetworkAccessChange({ target: { checked: true } });
        comp.onEnvVarsChange('');
        expect(comp.programmingExercise()?.buildConfig?.dockerFlags).toBe('[["network","none"]]');
    });

    it('should parse existing docker flags', () => {
        programmingExercise.buildConfig!.dockerFlags = '[["network","none"],["env","key=value"]]';
        comp.ngOnInit();
        expect(comp.isNetworkDisabled).toBeTrue();
        expect(comp.envVars).toBe('key=value');
    });

    it('should set supported languages', () => {
        programmingExercise.programmingLanguage = ProgrammingLanguage.SWIFT;
        comp.setIsLanguageSupported();
        expect(comp.isLanguageSupported).toBeFalse();

        programmingExercise.programmingLanguage = ProgrammingLanguage.JAVA;
        comp.setIsLanguageSupported();
        expect(comp.isLanguageSupported).toBeTrue();
=======
    it('should set timeout options', () => {
        profileServiceMock.getProfileInfo.mockReturnValue(
            of({
                buildTimeoutMin: undefined,
                buildTimeoutMax: undefined,
                buildTimeoutDefault: undefined,
            }),
        );

        comp.ngOnInit();
        expect(comp.timeoutMinValue).toBe(10);
        expect(comp.timeoutMaxValue).toBe(240);
        expect(comp.timeoutDefaultValue).toBe(120);

        profileServiceMock.getProfileInfo.mockReturnValue(
            of({
                buildTimeoutMin: 0,
                buildTimeoutMax: 360,
                buildTimeoutDefault: 60,
            }),
        );
        comp.ngOnInit();
        expect(comp.timeoutMinValue).toBe(0);
        expect(comp.timeoutMaxValue).toBe(360);
        expect(comp.timeoutDefaultValue).toBe(60);

        profileServiceMock.getProfileInfo.mockReturnValue(
            of({
                buildTimeoutMin: 100,
                buildTimeoutMax: 20,
                buildTimeoutDefault: 10,
            }),
        );

        comp.ngOnInit();
        expect(comp.timeoutMinValue).toBe(100);
        expect(comp.timeoutMaxValue).toBe(240);
        expect(comp.timeoutDefaultValue).toBe(120);
>>>>>>> 1644dc32
    });
});<|MERGE_RESOLUTION|>--- conflicted
+++ resolved
@@ -3,24 +3,18 @@
 import { ProgrammingExerciseBuildConfigurationComponent } from 'app/exercises/programming/manage/update/update-components/custom-build-plans/programming-exercise-build-configuration/programming-exercise-build-configuration.component';
 import { FormsModule } from '@angular/forms';
 import { ArtemisProgrammingExerciseUpdateModule } from 'app/exercises/programming/manage/update/programming-exercise-update.module';
-<<<<<<< HEAD
+import { of } from 'rxjs';
+import { ProfileService } from '../../../../../main/webapp/app/shared/layouts/profiles/profile.service';
 import { ProgrammingExercise, ProgrammingLanguage } from '../../../../../main/webapp/app/entities/programming/programming-exercise.model';
 import { Course } from '../../../../../main/webapp/app/entities/course.model';
 import { ProgrammingExerciseBuildConfig } from '../../../../../main/webapp/app/entities/programming/programming-exercise-build.config';
 
 describe('ProgrammingExercise Docker Image', () => {
     let comp: ProgrammingExerciseBuildConfigurationComponent;
+    let profileServiceMock: { getProfileInfo: jest.Mock };
     const course = { id: 123 } as Course;
     const programmingExercise = new ProgrammingExercise(course, undefined);
     programmingExercise.buildConfig = new ProgrammingExerciseBuildConfig();
-=======
-import { of } from 'rxjs';
-import { ProfileService } from '../../../../../main/webapp/app/shared/layouts/profiles/profile.service';
-
-describe('ProgrammingExercise Docker Image', () => {
-    let comp: ProgrammingExerciseBuildConfigurationComponent;
-    let profileServiceMock: { getProfileInfo: jest.Mock };
->>>>>>> 1644dc32
 
     beforeEach(() => {
         profileServiceMock = {
@@ -57,7 +51,46 @@
         comp.timeoutChange.emit(20);
     });
 
-<<<<<<< HEAD
+    it('should set timeout options', () => {
+        profileServiceMock.getProfileInfo.mockReturnValue(
+            of({
+                buildTimeoutMin: undefined,
+                buildTimeoutMax: undefined,
+                buildTimeoutDefault: undefined,
+            }),
+        );
+
+        comp.ngOnInit();
+        expect(comp.timeoutMinValue).toBe(10);
+        expect(comp.timeoutMaxValue).toBe(240);
+        expect(comp.timeoutDefaultValue).toBe(120);
+
+        profileServiceMock.getProfileInfo.mockReturnValue(
+            of({
+                buildTimeoutMin: 0,
+                buildTimeoutMax: 360,
+                buildTimeoutDefault: 60,
+            }),
+        );
+        comp.ngOnInit();
+        expect(comp.timeoutMinValue).toBe(0);
+        expect(comp.timeoutMaxValue).toBe(360);
+        expect(comp.timeoutDefaultValue).toBe(60);
+
+        profileServiceMock.getProfileInfo.mockReturnValue(
+            of({
+                buildTimeoutMin: 100,
+                buildTimeoutMax: 20,
+                buildTimeoutDefault: 10,
+            }),
+        );
+
+        comp.ngOnInit();
+        expect(comp.timeoutMinValue).toBe(100);
+        expect(comp.timeoutMaxValue).toBe(240);
+        expect(comp.timeoutDefaultValue).toBe(120);
+    });
+
     it('should update network flag value', () => {
         comp.onDisableNetworkAccessChange({ target: { checked: true } });
         expect(comp.isNetworkDisabled).toBeTrue();
@@ -106,45 +139,5 @@
         programmingExercise.programmingLanguage = ProgrammingLanguage.JAVA;
         comp.setIsLanguageSupported();
         expect(comp.isLanguageSupported).toBeTrue();
-=======
-    it('should set timeout options', () => {
-        profileServiceMock.getProfileInfo.mockReturnValue(
-            of({
-                buildTimeoutMin: undefined,
-                buildTimeoutMax: undefined,
-                buildTimeoutDefault: undefined,
-            }),
-        );
-
-        comp.ngOnInit();
-        expect(comp.timeoutMinValue).toBe(10);
-        expect(comp.timeoutMaxValue).toBe(240);
-        expect(comp.timeoutDefaultValue).toBe(120);
-
-        profileServiceMock.getProfileInfo.mockReturnValue(
-            of({
-                buildTimeoutMin: 0,
-                buildTimeoutMax: 360,
-                buildTimeoutDefault: 60,
-            }),
-        );
-        comp.ngOnInit();
-        expect(comp.timeoutMinValue).toBe(0);
-        expect(comp.timeoutMaxValue).toBe(360);
-        expect(comp.timeoutDefaultValue).toBe(60);
-
-        profileServiceMock.getProfileInfo.mockReturnValue(
-            of({
-                buildTimeoutMin: 100,
-                buildTimeoutMax: 20,
-                buildTimeoutDefault: 10,
-            }),
-        );
-
-        comp.ngOnInit();
-        expect(comp.timeoutMinValue).toBe(100);
-        expect(comp.timeoutMaxValue).toBe(240);
-        expect(comp.timeoutDefaultValue).toBe(120);
->>>>>>> 1644dc32
     });
 });