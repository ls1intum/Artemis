--- conflicted
+++ resolved
@@ -667,7 +667,6 @@
         flush();
     }));
 
-<<<<<<< HEAD
     it('should load and calculate grading statistics correctly', fakeAsync(() => {
         initGradingComponent({ tab: 'code-analysis' });
 
@@ -701,7 +700,12 @@
 
         expect(percentageCharts[0].tooltip).to.equal('40% passed, 60% failed of 5 students.');
         expect(percentageCharts[1].tooltip).to.equal('20% passed, 80% failed of 5 students.');
-=======
+      
+        tick();
+        fixture.destroy();
+        flush();
+    }));
+
     const sortAndTestTable = (table: string) => (headerElement: DebugElement, prop: string, dir: string) => {
         headerElement.nativeElement.click();
         fixture.detectChanges();
@@ -754,7 +758,6 @@
         const detectedIssuesHeader = headerColumns[4];
         sortAndTest(detectedIssuesHeader, 'detectedIssues', 'asc');
         sortAndTest(detectedIssuesHeader, 'detectedIssues', 'desc');
->>>>>>> d8435d7f
 
         tick();
         fixture.destroy();
