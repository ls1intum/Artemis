--- conflicted
+++ resolved
@@ -11,9 +11,6 @@
 import { CookieService } from 'ngx-cookie';
 import { JhiAlertService } from 'ng-jhipster';
 import * as chai from 'chai';
-<<<<<<< HEAD
-import { EditableField, ProgrammingExerciseManageTestCasesComponent, ProgrammingExerciseService, ProgrammingExerciseTestCaseService } from 'app/entities/programming-exercise';
-=======
 import {
     EditableField,
     ProgrammingExerciseManageTestCasesComponent,
@@ -21,7 +18,6 @@
     ProgrammingExerciseTestCaseService,
     ProgrammingExerciseTestCaseStateDTO,
 } from 'app/entities/programming-exercise';
->>>>>>> ab3a6e19
 import { ArtemisTestModule } from '../../test.module';
 import { TranslateModule } from '@ngx-translate/core';
 import { MockActivatedRoute, MockCookieService, MockProgrammingExerciseService, MockSyncStorage } from '../../mocks';
@@ -30,11 +26,8 @@
 import { ArtemisSharedModule } from 'app/shared';
 import { ArtemisProgrammingExerciseTestCaseModule } from 'app/entities/programming-exercise/test-cases/programming-exercise-test-case.module';
 import { expectElementToBeDisabled, expectElementToBeEnabled, getElement } from '../../utils/general.utils';
-<<<<<<< HEAD
-=======
 import { ProgrammingExerciseWebsocketService } from 'app/entities/programming-exercise/services/programming-exercise-websocket.service';
 import { MockProgrammingExerciseWebsocketService } from '../../mocks/mock-programming-exercise-websocket.service';
->>>>>>> ab3a6e19
 
 chai.use(sinonChai);
 const expect = chai.expect;
@@ -49,19 +42,12 @@
     let route: ActivatedRoute;
     let testCaseService: ProgrammingExerciseTestCaseService;
     let programmingExerciseService: ProgrammingExerciseService;
-<<<<<<< HEAD
-
-    let updateTestCasesStub: SinonStub;
-    let notifyTestCasesSpy: SinonSpy;
-    let findProgrammingExerciseByIdStub: SinonStub;
-=======
-    let programmingExerciseWebsocketService: ProgrammingExerciseWebsocketService;
 
     let updateTestCasesStub: SinonStub;
     let notifyTestCasesSpy: SinonSpy;
     let testCasesChangedStub: SinonStub;
     let getExerciseTestCaseStateStub: SinonStub;
->>>>>>> ab3a6e19
+    let programmingExerciseWebsocketService: ProgrammingExerciseWebsocketService;
 
     let routeSubject: Subject<Params>;
     let testCasesChangedSubject: Subject<boolean>;
@@ -78,24 +64,25 @@
     const testCasesUpdated = '#test-case-status-updated';
     const testCasesNoUpdated = '#test-case-status-no-updated';
 
-    const programmingExercise = { id: 44, buildAndTestStudentSubmissionsAfterDueDate: moment() };
-
     const exerciseId = 1;
     const testCases1 = [
         { id: 1, testName: 'testBubbleSort', active: true, weight: 1, afterDueDate: false },
         { id: 2, testName: 'testMergeSort', active: true, weight: 1, afterDueDate: true },
         { id: 3, testName: 'otherTest', active: false, weight: 1, afterDueDate: false },
     ] as ProgrammingExerciseTestCase[];
-    const testCases2 = [
-        { id: 4, testName: 'testBubbleSort', active: false, weight: 2 },
-        { id: 5, testName: 'testMergeSort', active: true, weight: 2 },
-        { id: 6, testName: 'otherTest', active: true, weight: 2 },
-    ] as ProgrammingExerciseTestCase[];
-
-    const getExerciseTestCasteStateDTO = (released: boolean, hasStudentResult: boolean, testCasesChanged: boolean) => ({
-        released,
-        hasStudentResult,
-        testCasesChanged,
+
+    const getExerciseTestCasteStateDTO = (
+        released: boolean,
+        hasStudentResult: boolean,
+        testCasesChanged: boolean,
+        buildAndTestStudentSubmissionsAfterDueDate: moment.Moment | null,
+    ) => ({
+        body: {
+            released,
+            hasStudentResult,
+            testCasesChanged,
+            buildAndTestStudentSubmissionsAfterDueDate,
+        },
     });
 
     const getSaveButton = () => {
@@ -132,10 +119,7 @@
             providers: [
                 JhiAlertService,
                 { provide: ProgrammingExerciseService, useClass: MockProgrammingExerciseService },
-<<<<<<< HEAD
-=======
                 { provide: ProgrammingExerciseWebsocketService, useClass: MockProgrammingExerciseWebsocketService },
->>>>>>> ab3a6e19
                 { provide: ProgrammingExerciseTestCaseService, useClass: MockProgrammingExerciseTestCaseService },
                 { provide: LocalStorageService, useClass: MockSyncStorage },
                 { provide: SessionStorageService, useClass: MockSyncStorage },
@@ -151,20 +135,15 @@
 
                 testCaseService = debugElement.injector.get(ProgrammingExerciseTestCaseService);
                 route = debugElement.injector.get(ActivatedRoute);
-<<<<<<< HEAD
-=======
                 programmingExerciseWebsocketService = debugElement.injector.get(ProgrammingExerciseWebsocketService);
->>>>>>> ab3a6e19
                 programmingExerciseService = debugElement.injector.get(ProgrammingExerciseService);
 
                 updateTestCasesStub = stub(testCaseService, 'updateTestCase');
                 notifyTestCasesSpy = spy(testCaseService, 'notifyTestCases');
-<<<<<<< HEAD
-                findProgrammingExerciseByIdStub = stub(programmingExerciseService, 'find').returns(of({ body: programmingExercise } as any));
 
                 routeSubject = new Subject();
                 (route as any).setSubject(routeSubject);
-=======
+
                 testCasesChangedStub = stub(programmingExerciseWebsocketService, 'getTestCaseState');
                 getExerciseTestCaseStateStub = stub(programmingExerciseService, 'getProgrammingExerciseTestCaseState');
 
@@ -176,19 +155,19 @@
                 testCasesChangedSubject = new Subject<boolean>();
                 testCasesChangedStub.returns(testCasesChangedSubject);
                 getExerciseTestCaseStateStub.returns(getExerciseTestCaseStateSubject);
->>>>>>> ab3a6e19
             });
     }));
 
     afterEach(() => {
         notifyTestCasesSpy.restore();
-        findProgrammingExerciseByIdStub.restore();
+        testCasesChangedStub.restore();
+        getExerciseTestCaseStateStub.restore();
     });
 
     it('should create a datatable with the correct amount of rows when test cases come in (hide inactive tests)', fakeAsync(() => {
         comp.ngOnInit();
         routeSubject.next({ exerciseId });
-        getExerciseTestCaseStateSubject.next({ body: getExerciseTestCasteStateDTO(true, true, false) });
+        getExerciseTestCaseStateSubject.next(getExerciseTestCasteStateDTO(true, true, false, moment()));
 
         (testCaseService as any).next(testCases1);
 
@@ -212,7 +191,7 @@
         comp.ngOnInit();
         comp.showInactive = true;
         routeSubject.next({ exerciseId });
-        getExerciseTestCaseStateSubject.next({ body: getExerciseTestCasteStateDTO(true, true, false) });
+        getExerciseTestCaseStateSubject.next(getExerciseTestCasteStateDTO(true, true, false, moment()));
 
         (testCaseService as any).next(testCases1);
 
@@ -236,9 +215,9 @@
         comp.ngOnInit();
         comp.showInactive = true;
         routeSubject.next({ exerciseId });
-        getExerciseTestCaseStateSubject.next({ body: getExerciseTestCasteStateDTO(true, true, false) });
-
-        let orderedTests = _sortBy(testCases1, 'testName');
+        getExerciseTestCaseStateSubject.next(getExerciseTestCasteStateDTO(true, true, false, moment()));
+
+        const orderedTests = _sortBy(testCases1, 'testName');
 
         (testCaseService as any).next(testCases1);
 
@@ -305,7 +284,7 @@
         comp.ngOnInit();
         comp.showInactive = true;
         routeSubject.next({ exerciseId });
-        getExerciseTestCaseStateSubject.next({ body: getExerciseTestCasteStateDTO(true, true, false) });
+        getExerciseTestCaseStateSubject.next(getExerciseTestCasteStateDTO(true, true, false, moment()));
 
         const orderedTests = _sortBy(testCases1, 'testName');
 
@@ -346,12 +325,11 @@
         fixture.destroy();
     });
 
-<<<<<<< HEAD
     it('should not be able to update the value of the afterDueDate boolean if the programming exercise does not have a buildAndTestAfterDueDate', async () => {
-        findProgrammingExerciseByIdStub.returns(of({ body: { id: 455 } }));
         comp.ngOnInit();
         comp.showInactive = true;
         routeSubject.next({ exerciseId });
+        getExerciseTestCaseStateSubject.next(getExerciseTestCasteStateDTO(true, true, false, null));
 
         const orderedTests = _sortBy(testCases1, 'testName');
 
@@ -367,13 +345,13 @@
 
         fixture.destroy();
     });
-=======
+
     it('should show the updatedTests badge when the exercise is released and has student results', fakeAsync(() => {
         comp.ngOnInit();
         routeSubject.next({ exerciseId });
         // @ts-ignore
         (testCaseService as MockProgrammingExerciseTestCaseService).next(testCases1);
-        getExerciseTestCaseStateSubject.next({ body: getExerciseTestCasteStateDTO(true, true, false) });
+        getExerciseTestCaseStateSubject.next(getExerciseTestCasteStateDTO(true, true, false, moment()));
 
         fixture.detectChanges();
 
@@ -390,7 +368,7 @@
         routeSubject.next({ exerciseId });
         // @ts-ignore
         (testCaseService as MockProgrammingExerciseTestCaseService).next(testCases1);
-        getExerciseTestCaseStateSubject.next({ body: getExerciseTestCasteStateDTO(true, false, false) });
+        getExerciseTestCaseStateSubject.next(getExerciseTestCasteStateDTO(true, false, false, moment()));
 
         fixture.detectChanges();
 
@@ -407,7 +385,7 @@
         routeSubject.next({ exerciseId });
         // @ts-ignore
         (testCaseService as MockProgrammingExerciseTestCaseService).next(testCases1);
-        getExerciseTestCaseStateSubject.next({ body: getExerciseTestCasteStateDTO(false, true, false) });
+        getExerciseTestCaseStateSubject.next(getExerciseTestCasteStateDTO(false, true, false, moment()));
 
         fixture.detectChanges();
 
@@ -424,7 +402,7 @@
         routeSubject.next({ exerciseId });
         // @ts-ignore
         (testCaseService as MockProgrammingExerciseTestCaseService).next(testCases1);
-        getExerciseTestCaseStateSubject.next({ body: getExerciseTestCasteStateDTO(true, true, true) });
+        getExerciseTestCaseStateSubject.next(getExerciseTestCasteStateDTO(true, true, true, moment()));
 
         fixture.detectChanges();
 
@@ -435,5 +413,4 @@
         fixture.destroy();
         flush();
     }));
->>>>>>> ab3a6e19
 });