--- conflicted
+++ resolved
@@ -437,25 +437,15 @@
         it('should clear custom build definition on programming language change', fakeAsync(() => {
             // WHEN
             fixture.detectChanges();
-<<<<<<< HEAD
-            comp.programmingExercise.buildPlanConfiguration = 'some custom build definition';
-            comp.programmingExercise.windfile = new WindFile();
-=======
             comp.programmingExercise.buildConfig!.buildPlanConfiguration = 'some custom build definition';
             comp.programmingExercise.buildConfig!.windFile = new WindFile();
->>>>>>> 1b4a0504
             tick();
             comp.onProgrammingLanguageChange(ProgrammingLanguage.C);
             comp.onProjectTypeChange(ProjectType.FACT);
 
             // THEN
-<<<<<<< HEAD
-            expect(comp.programmingExercise.buildPlanConfiguration).toBeUndefined();
-            expect(comp.programmingExercise.windfile).toBeUndefined();
-=======
             expect(comp.programmingExercise.buildConfig?.buildPlanConfiguration).toBeUndefined();
             expect(comp.programmingExercise.buildConfig?.windFile).toBeUndefined();
->>>>>>> 1b4a0504
         }));
     });
 
