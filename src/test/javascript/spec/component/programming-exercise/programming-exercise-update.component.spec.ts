--- conflicted
+++ resolved
@@ -1062,12 +1062,8 @@
     programmingExercise.allowOfflineIde = true;
     programmingExercise.allowOnlineEditor = true;
     programmingExercise.allowComplaintsForAutomaticAssessments = true;
-<<<<<<< HEAD
     programmingExercise.allowFeedbackRequests = true;
     programmingExercise.publishBuildPlanUrl = false;
-=======
-    programmingExercise.allowManualFeedbackRequests = true;
->>>>>>> 2ce2dd75
 
     history.pushState({ programmingExerciseForImportFromFile: programmingExercise }, '');
 
