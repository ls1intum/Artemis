import { ComponentFixture, TestBed, fakeAsync, flush, tick } from '@angular/core/testing';
import { DebugElement } from '@angular/core';
import { HttpHeaders, HttpResponse } from '@angular/common/http';
import { ActivatedRoute, UrlSegment } from '@angular/router';
import { Subject, of, throwError } from 'rxjs';
import dayjs from 'dayjs/esm';
import { MockNgbModalService } from '../../helpers/mocks/service/mock-ngb-modal.service';
import { ArtemisTestModule } from '../../test.module';
import { ProgrammingExerciseUpdateComponent } from 'app/exercises/programming/manage/update/programming-exercise-update.component';
import { ProgrammingExerciseService } from 'app/exercises/programming/manage/services/programming-exercise.service';
import { ProgrammingExercise, ProgrammingLanguage, ProjectType, WindFile } from 'app/entities/programming-exercise.model';
import { LocalStorageService, SessionStorageService } from 'ngx-webstorage';
import { MockSyncStorage } from '../../helpers/mocks/service/mock-sync-storage.service';
import { MockTranslateService } from '../../helpers/mocks/service/mock-translate.service';
import { TranslateService } from '@ngx-translate/core';
import { Course } from 'app/entities/course.model';
import { MockActivatedRoute } from '../../helpers/mocks/activated-route/mock-activated-route';
import { ExerciseGroup } from 'app/entities/exercise-group.model';
import { ExerciseGroupService } from 'app/exam/manage/exercise-groups/exercise-group.service';
import { CourseManagementService } from 'app/course/manage/course-management.service';
import {
    ProgrammingLanguageFeature,
    ProgrammingLanguageFeatureService,
} from 'app/exercises/programming/shared/service/programming-language-feature/programming-language-feature.service';
import { MockComponent, MockDirective, MockPipe } from 'ng-mocks';
import { NgxDatatableModule } from '@flaviosantoro92/ngx-datatable';
import { HelpIconComponent } from 'app/shared/components/help-icon.component';
import { CustomMinDirective } from 'app/shared/validators/custom-min-validator.directive';
import { ButtonComponent } from 'app/shared/components/button.component';
import { ProgrammingExerciseEditableInstructionComponent } from 'app/exercises/programming/manage/instructions-editor/programming-exercise-editable-instruction.component';
import { GradingInstructionsDetailsComponent } from 'app/exercises/shared/structured-grading-criterion/grading-instructions-details/grading-instructions-details.component';
import { CustomMaxDirective } from 'app/shared/validators/custom-max-validator.directive';
import { ProgrammingExerciseInstructionComponent } from 'app/exercises/programming/shared/instructions-render/programming-exercise-instruction.component';
import { PresentationScoreComponent } from 'app/exercises/shared/presentation-score/presentation-score.component';
import { ProgrammingExerciseLifecycleComponent } from 'app/exercises/programming/shared/lifecycle/programming-exercise-lifecycle.component';
import { TeamConfigFormGroupComponent } from 'app/exercises/shared/team-config-form-group/team-config-form-group.component';
import { DifficultyPickerComponent } from 'app/exercises/shared/difficulty-picker/difficulty-picker.component';
import { RemoveAuxiliaryRepositoryButtonComponent } from 'app/exercises/programming/manage/update/remove-auxiliary-repository-button.component';
import { ArtemisTranslatePipe } from 'app/shared/pipes/artemis-translate.pipe';
import { CheckboxControlValueAccessor, DefaultValueAccessor, NgForm, NgModel, NumberValueAccessor, SelectControlValueAccessor } from '@angular/forms';
import { IncludedInOverallScorePickerComponent } from 'app/exercises/shared/included-in-overall-score-picker/included-in-overall-score-picker.component';
import { CategorySelectorComponent } from 'app/shared/category-selector/category-selector.component';
import { AddAuxiliaryRepositoryButtonComponent } from 'app/exercises/programming/manage/update/add-auxiliary-repository-button.component';
import { TranslateDirective } from 'app/shared/language/translate.directive';
import { ProgrammingExercisePlansAndRepositoriesPreviewComponent } from 'app/exercises/programming/manage/update/programming-exercise-plans-and-repositories-preview.component';
import { TableEditableFieldComponent } from 'app/shared/table/table-editable-field.component';
import { RemoveKeysPipe } from 'app/shared/pipes/remove-keys.pipe';
import { SubmissionPolicyUpdateComponent } from 'app/exercises/shared/submission-policy/submission-policy-update.component';
import { LockRepositoryPolicy, SubmissionPenaltyPolicy } from 'app/entities/submission-policy.model';
import { OwlDateTimeModule } from '@danielmoncada/angular-datetime-picker';
import '@angular/localize/init';
import { ModePickerComponent } from 'app/exercises/shared/mode-picker/mode-picker.component';
import { NgbModal } from '@ng-bootstrap/ng-bootstrap';
import { NgbTooltipMocksModule } from '../../helpers/mocks/directive/ngbTooltipMocks.module';
import { NgbAlertsMocksModule } from '../../helpers/mocks/directive/ngbAlertsMocks.module';
import { CompetencySelectionComponent } from 'app/shared/competency-selection/competency-selection.component';
import { ProgrammingExerciseInformationComponent } from 'app/exercises/programming/manage/update/update-components/programming-exercise-information.component';
import { ProgrammingExerciseDifficultyComponent } from 'app/exercises/programming/manage/update/update-components/programming-exercise-difficulty.component';
import { ProgrammingExerciseLanguageComponent } from 'app/exercises/programming/manage/update/update-components/programming-exercise-language.component';
import { ProgrammingExerciseGradingComponent } from 'app/exercises/programming/manage/update/update-components/programming-exercise-grading.component';
import { ProgrammingExerciseProblemComponent } from 'app/exercises/programming/manage/update/update-components/programming-exercise-problem.component';
import { DocumentationButtonComponent } from 'app/shared/components/documentation-button/documentation-button.component';
import { ExerciseCategory } from 'app/entities/exercise-category.model';
import { ExerciseUpdateNotificationComponent } from 'app/exercises/shared/exercise-update-notification/exercise-update-notification.component';
import { ExerciseUpdatePlagiarismComponent } from 'app/exercises/shared/plagiarism/exercise-update-plagiarism/exercise-update-plagiarism.component';
import * as Utils from 'app/exercises/shared/course-exercises/course-utils';
import { AuxiliaryRepository } from 'app/entities/programming-exercise-auxiliary-repository-model';
import { AlertService, AlertType } from 'app/core/util/alert.service';
<<<<<<< HEAD
import { IrisExerciseCreationChatbotButtonComponent } from 'app/iris/exercise-chatbot/exercise-creation-chatbot-button.component';
import {
    ExerciseMetadata,
    ExerciseUpdate,
    IrisExerciseCreationWebsocketDTO,
    IrisExerciseCreationWebsocketMessageType,
    IrisExerciseCreationWebsocketService,
} from 'app/iris/exercise-creation-websocket.service';
import { IrisStateStore } from 'app/iris/state-store.service';
import { JhiWebsocketService } from 'app/core/websocket/websocket.service';
import { MockWebsocketService } from '../../helpers/mocks/service/mock-websocket.service';
import { SessionReceivedAction } from 'app/iris/state-store.model';
=======
import { FormStatusBarComponent } from 'app/forms/form-status-bar/form-status-bar.component';
>>>>>>> 4f4165d9

describe('ProgrammingExerciseUpdateComponent', () => {
    const courseId = 1;
    const course = { id: courseId } as Course;

    let comp: ProgrammingExerciseUpdateComponent;
    let fixture: ComponentFixture<ProgrammingExerciseUpdateComponent>;
    let debugElement: DebugElement;
    let programmingExerciseService: ProgrammingExerciseService;
    let courseService: CourseManagementService;
    let exerciseGroupService: ExerciseGroupService;
    let programmingExerciseFeatureService: ProgrammingLanguageFeatureService;
    let alertService: AlertService;
    let irisExerciseCreationWebsocketService: IrisExerciseCreationWebsocketService;
    let jhiWebsocketService: JhiWebsocketService;
    let irisStateStore: IrisStateStore;
    const channel = '/user/topic/iris/exercise-creation-sessions/0';

    beforeEach(() => {
        TestBed.configureTestingModule({
            imports: [ArtemisTestModule, NgxDatatableModule, OwlDateTimeModule, NgbTooltipMocksModule, NgbAlertsMocksModule],
            declarations: [
                ProgrammingExerciseUpdateComponent,
                // The following directives need to be imported raw because the SCA tests heavily rely on the UI interaction with the native inputs.
                // Mocking that interaction defeats the purpose of interacting with the UI in the first place.
                NgForm,
                NgModel,
                CheckboxControlValueAccessor,
                DefaultValueAccessor,
                SelectControlValueAccessor,
                NumberValueAccessor,
                MockComponent(HelpIconComponent),
                MockComponent(ProgrammingExercisePlansAndRepositoriesPreviewComponent),
                MockComponent(TableEditableFieldComponent),
                MockComponent(RemoveAuxiliaryRepositoryButtonComponent),
                MockComponent(CategorySelectorComponent),
                MockComponent(AddAuxiliaryRepositoryButtonComponent),
                MockComponent(DifficultyPickerComponent),
                MockComponent(TeamConfigFormGroupComponent),
                MockComponent(ProgrammingExerciseLifecycleComponent),
                MockComponent(IncludedInOverallScorePickerComponent),
                MockComponent(SubmissionPolicyUpdateComponent),
                MockComponent(PresentationScoreComponent),
                MockComponent(ProgrammingExerciseInstructionComponent),
                MockComponent(ProgrammingExerciseEditableInstructionComponent),
                MockComponent(GradingInstructionsDetailsComponent),
                MockComponent(ButtonComponent),
                MockComponent(CompetencySelectionComponent),
                MockComponent(ProgrammingExerciseInformationComponent),
                MockComponent(ProgrammingExerciseDifficultyComponent),
                MockComponent(ProgrammingExerciseLanguageComponent),
                MockComponent(ProgrammingExerciseGradingComponent),
                MockComponent(ProgrammingExerciseProblemComponent),
                MockComponent(DocumentationButtonComponent),
                MockComponent(FormStatusBarComponent),
                MockPipe(RemoveKeysPipe),
                MockPipe(ArtemisTranslatePipe),
                MockDirective(CustomMinDirective),
                MockDirective(CustomMaxDirective),
                MockDirective(TranslateDirective),
                MockComponent(ModePickerComponent),
                MockComponent(ExerciseUpdateNotificationComponent),
                MockComponent(ExerciseUpdatePlagiarismComponent),
                MockComponent(IrisExerciseCreationChatbotButtonComponent),
            ],
            providers: [
                IrisStateStore,
                IrisExerciseCreationWebsocketService,
                { provide: LocalStorageService, useClass: MockSyncStorage },
                { provide: SessionStorageService, useClass: MockSyncStorage },
                { provide: TranslateService, useClass: MockTranslateService },
                { provide: ActivatedRoute, useValue: new MockActivatedRoute({}) },
                { provide: NgbModal, useClass: MockNgbModalService },
                { provide: AlertService, useValue: { addAlert: () => {} } },
                { provide: JhiWebsocketService, useClass: MockWebsocketService },
            ],
        })
            .compileComponents()
            .then(() => {
                fixture = TestBed.createComponent(ProgrammingExerciseUpdateComponent);
                comp = fixture.componentInstance;
                debugElement = fixture.debugElement;
                programmingExerciseService = debugElement.injector.get(ProgrammingExerciseService);
                courseService = debugElement.injector.get(CourseManagementService);
                exerciseGroupService = debugElement.injector.get(ExerciseGroupService);
                programmingExerciseFeatureService = debugElement.injector.get(ProgrammingLanguageFeatureService);
                alertService = debugElement.injector.get(AlertService);
                irisExerciseCreationWebsocketService = debugElement.injector.get(IrisExerciseCreationWebsocketService);
                jhiWebsocketService = debugElement.injector.get(JhiWebsocketService);
                irisStateStore = debugElement.injector.get(IrisStateStore);
            });
    });

    describe('save', () => {
        it('should call update service on save for existing entity', fakeAsync(() => {
            // GIVEN
            const entity = new ProgrammingExercise(new Course(), undefined);
            entity.id = 123;
            entity.releaseDate = dayjs(); // We will get a warning if we do not set a release date
            jest.spyOn(programmingExerciseService, 'update').mockReturnValue(of(new HttpResponse({ body: entity })));
            comp.programmingExercise = entity;
            comp.backupExercise = {} as ProgrammingExercise;
            comp.programmingExercise.course = course;
            // WHEN
            comp.save();
            tick(); // simulate async

            // THEN
            expect(programmingExerciseService.update).toHaveBeenCalledWith(entity, {});
            expect(comp.isSaving).toBeFalse();
        }));

        it('should call create service on save for new entity', fakeAsync(() => {
            // GIVEN
            const entity = new ProgrammingExercise(undefined, undefined);
            entity.releaseDate = dayjs(); // We will get a warning if we do not set a release date
            jest.spyOn(programmingExerciseService, 'automaticSetup').mockReturnValue(
                of(
                    new HttpResponse({
                        body: {
                            ...entity,
                            id: 2,
                        },
                    }),
                ),
            );
            comp.programmingExercise = entity;
            comp.backupExercise = {} as ProgrammingExercise;
            comp.programmingExercise.course = course;
            // WHEN
            comp.save();
            tick(); // simulate async

            // THEN
            expect(programmingExerciseService.automaticSetup).toHaveBeenCalledWith(entity);
            expect(comp.isSaving).toBeFalse();
        }));

        it('should trim the exercise title before saving', fakeAsync(() => {
            // GIVEN
            const entity = new ProgrammingExercise(undefined, undefined);
            entity.releaseDate = dayjs(); // We will get a warning if we do not set a release date
            entity.title = 'My Exercise   ';
            jest.spyOn(programmingExerciseService, 'automaticSetup').mockReturnValue(
                of(
                    new HttpResponse({
                        body: {
                            ...entity,
                            id: 1,
                        },
                    }),
                ),
            );
            comp.programmingExercise = entity;
            comp.backupExercise = {} as ProgrammingExercise;
            comp.programmingExercise.course = course;

            // WHEN
            comp.save();
            tick(); // simulate async

            // THEN
            expect(programmingExerciseService.automaticSetup).toHaveBeenCalledWith(entity);
            expect(entity.title).toBe('My Exercise');
        }));

        it('should fail on error', async () => {
            // GIVEN
            const entity = new ProgrammingExercise(undefined, undefined);
            entity.id = 1;
            jest.spyOn(programmingExerciseService, 'update').mockReturnValue(
                throwError(
                    new HttpResponse({
                        headers: new HttpHeaders({ 'X-artemisApp-alert': 'error-message' }),
                    }),
                ),
            );
            const alertSpy = jest.spyOn(alertService, 'addAlert');
            comp.programmingExercise = entity;
            comp.backupExercise = {} as ProgrammingExercise;
            comp.programmingExercise.course = course;
            // WHEN
            comp.save();

            // THEN
            expect(comp.isSaving).toBeFalse();
            expect(alertSpy).toHaveBeenCalledWith({ type: AlertType.DANGER, message: 'error-message', disableTranslation: true });
        });
    });

    describe('exam mode', () => {
        const examId = 1;
        const exerciseGroupId = 1;
        const exerciseGroup = new ExerciseGroup();
        exerciseGroup.id = exerciseGroupId;
        const expectedExamProgrammingExercise = new ProgrammingExercise(undefined, undefined);
        expectedExamProgrammingExercise.exerciseGroup = exerciseGroup;

        beforeEach(() => {
            const route = TestBed.inject(ActivatedRoute);
            route.params = of({ courseId, examId, exerciseGroupId });
            route.url = of([{ path: 'new' } as UrlSegment]);
            route.data = of({ programmingExercise: new ProgrammingExercise(undefined, undefined) });
        });

        it('should be in exam mode after onInit', fakeAsync(() => {
            // GIVEN
            jest.spyOn(exerciseGroupService, 'find').mockReturnValue(of(new HttpResponse({ body: exerciseGroup })));
            jest.spyOn(programmingExerciseFeatureService, 'getProgrammingLanguageFeature').mockReturnValue(getProgrammingLanguageFeature(ProgrammingLanguage.JAVA));

            // WHEN
            comp.ngOnInit();
            tick(); // simulate async

            // THEN
            expect(exerciseGroupService.find).toHaveBeenCalledWith(courseId, examId, exerciseGroupId);
            expect(comp.isSaving).toBeFalse();
            expect(comp.programmingExercise).toStrictEqual(expectedExamProgrammingExercise);
            expect(comp.isExamMode).toBeTrue();
        }));
    });

    describe('course mode', () => {
        const expectedProgrammingExercise = new ProgrammingExercise(undefined, undefined);
        expectedProgrammingExercise.course = course;

        beforeEach(() => {
            const route = TestBed.inject(ActivatedRoute);
            route.params = of({ courseId });
            route.url = of([{ path: 'new' } as UrlSegment]);
            route.data = of({ programmingExercise: new ProgrammingExercise(undefined, undefined) });
        });

        it('should not be in exam mode after onInit', fakeAsync(() => {
            // GIVEN
            jest.spyOn(courseService, 'find').mockReturnValue(of(new HttpResponse({ body: course })));
            jest.spyOn(programmingExerciseFeatureService, 'getProgrammingLanguageFeature').mockReturnValue(getProgrammingLanguageFeature(ProgrammingLanguage.JAVA));

            // WHEN
            comp.ngOnInit();
            tick(); // simulate async

            // THEN
            expect(courseService.find).toHaveBeenCalledWith(courseId);
            expect(comp.isSaving).toBeFalse();
            expect(comp.programmingExercise).toStrictEqual(expectedProgrammingExercise);
            expect(comp.isExamMode).toBeFalse();
        }));
    });

    describe('default programming language', () => {
        it.each([true, false])(
            'should set default programming language',
            fakeAsync((isExamExercise: boolean) => {
                // SETUP
                const route = TestBed.inject(ActivatedRoute);
                route.url = of([{ path: 'new' } as UrlSegment]);
                if (isExamExercise) {
                    const examId = 1;
                    const exerciseGroupId = 1;
                    const exerciseGroup = new ExerciseGroup();
                    exerciseGroup.id = exerciseGroupId;
                    exerciseGroup.exam = { id: examId, course };
                    route.params = of({ courseId, examId, exerciseGroupId });
                    route.data = of({ programmingExercise: new ProgrammingExercise(undefined, exerciseGroup) });
                    jest.spyOn(exerciseGroupService, 'find').mockReturnValue(of(new HttpResponse({ body: exerciseGroup })));
                } else {
                    route.params = of({ courseId });
                    route.data = of({ programmingExercise: new ProgrammingExercise(course, undefined) });
                }
                jest.spyOn(courseService, 'find').mockReturnValue(of(new HttpResponse({ body: course })));
                // GIVEN
                const testProgrammingLanguage = ProgrammingLanguage.SWIFT;
                expect(new ProgrammingExercise(undefined, undefined).programmingLanguage).not.toBe(testProgrammingLanguage);
                course.defaultProgrammingLanguage = testProgrammingLanguage;
                jest.spyOn(programmingExerciseFeatureService, 'getProgrammingLanguageFeature').mockReturnValue(getProgrammingLanguageFeature(testProgrammingLanguage));

                // WHEN
                comp.ngOnInit();
                tick();

                // THEN
                expect(comp.programmingExercise.programmingLanguage).toBe(testProgrammingLanguage);
            }),
        );
    });

    describe('programming language change and features', () => {
        beforeEach(() => {
            const route = TestBed.inject(ActivatedRoute);
            route.params = of({ courseId });
            route.url = of([{ path: 'new' } as UrlSegment]);
            route.data = of({ programmingExercise: new ProgrammingExercise(undefined, undefined) });
            jest.spyOn(courseService, 'find').mockReturnValue(of(new HttpResponse({ body: course })));
            jest.spyOn(programmingExerciseFeatureService, 'supportsProgrammingLanguage').mockReturnValue(true);

            const getFeaturesStub = jest.spyOn(programmingExerciseFeatureService, 'getProgrammingLanguageFeature');
            getFeaturesStub.mockImplementation((language: ProgrammingLanguage) => getProgrammingLanguageFeature(language));
        });

        it('should reset sca settings if new programming language does not support sca', fakeAsync(() => {
            comp.ngOnInit();
            fixture.detectChanges();
            tick();

            // Activate sca
            comp.programmingExercise.staticCodeAnalysisEnabled = true;
            tick();

            comp.programmingExercise.maxStaticCodeAnalysisPenalty = 50;
            tick();

            expect(comp.programmingExercise.staticCodeAnalysisEnabled).toBeTrue();
            expect(comp.programmingExercise.maxStaticCodeAnalysisPenalty).toBe(50);

            // Switch to another programming language not supporting sca
            comp.onProgrammingLanguageChange(ProgrammingLanguage.HASKELL);
            tick();

            expect(comp.programmingExercise.staticCodeAnalysisEnabled).toBeFalse();
            expect(comp.programmingExercise.maxStaticCodeAnalysisPenalty).toBeUndefined();
            expect(comp.programmingExercise.programmingLanguage).toBe(ProgrammingLanguage.HASKELL);
        }));

        it('should activate SCA for Swift', fakeAsync(() => {
            // WHEN
            fixture.detectChanges();
            tick();
            comp.onProgrammingLanguageChange(ProgrammingLanguage.SWIFT);

            // THEN
            expect(courseService.find).toHaveBeenCalledWith(courseId);
            expect(comp.selectedProgrammingLanguage).toBe(ProgrammingLanguage.SWIFT);
            expect(comp.staticCodeAnalysisAllowed).toBeTrue();
            expect(comp.packageNamePattern).toBe(comp.appNamePatternForSwift);
        }));

        it('should activate SCA for C', fakeAsync(() => {
            // WHEN
            fixture.detectChanges();
            tick();
            comp.onProgrammingLanguageChange(ProgrammingLanguage.C);
            comp.onProjectTypeChange(ProjectType.GCC);

            // THEN
            expect(courseService.find).toHaveBeenCalledWith(courseId);
            expect(comp.selectedProgrammingLanguage).toBe(ProgrammingLanguage.C);
            expect(comp.selectedProjectType).toBe(ProjectType.GCC);
            expect(comp.staticCodeAnalysisAllowed).toBeTrue();
        }));

        it('should activate SCA for Java', fakeAsync(() => {
            // WHEN
            fixture.detectChanges();
            tick();
            comp.onProgrammingLanguageChange(ProgrammingLanguage.JAVA);

            // THEN
            expect(comp.selectedProgrammingLanguage).toBe(ProgrammingLanguage.JAVA);
            expect(comp.staticCodeAnalysisAllowed).toBeTrue();
            expect(comp.packageNamePattern).toBe(comp.packageNamePatternForJavaKotlin);
        }));

        it('should deactivate SCA for C (FACT)', fakeAsync(() => {
            // WHEN
            fixture.detectChanges();
            tick();
            comp.onProgrammingLanguageChange(ProgrammingLanguage.C);
            comp.onProjectTypeChange(ProjectType.FACT);

            // THEN
            expect(comp.selectedProgrammingLanguage).toBe(ProgrammingLanguage.C);
            expect(comp.selectedProjectType).toBe(ProjectType.FACT);
            expect(comp.programmingExercise.staticCodeAnalysisEnabled).toBeFalse();
            expect(comp.programmingExercise.maxStaticCodeAnalysisPenalty).toBeUndefined();
        }));

        it('should clear custom build definition on programming language change', fakeAsync(() => {
            // WHEN
            fixture.detectChanges();
            comp.programmingExercise.buildPlanConfiguration = 'some custom build definition';
            comp.programmingExercise.windFile = new WindFile();
            tick();
            comp.onProgrammingLanguageChange(ProgrammingLanguage.C);
            comp.onProjectTypeChange(ProjectType.FACT);

            // THEN
            expect(comp.programmingExercise.buildPlanConfiguration).toBeUndefined();
            expect(comp.programmingExercise.windFile).toBeUndefined();
        }));
    });

    describe('import with static code analysis', () => {
        let route: ActivatedRoute;

        beforeEach(() => {
            jest.spyOn(courseService, 'find').mockReturnValue(of(new HttpResponse({ body: course })));
            jest.spyOn(programmingExerciseFeatureService, 'getProgrammingLanguageFeature').mockReturnValue(getProgrammingLanguageFeature(ProgrammingLanguage.JAVA));

            route = TestBed.inject(ActivatedRoute);
            route.params = of({ courseId });
            route.url = of([{ path: 'import' } as UrlSegment]);
        });

        it('should correctly import into an exam exercise', fakeAsync(() => {
            const examId = 1;
            const exerciseGroupId = 1;
            const exerciseGroup = new ExerciseGroup();
            exerciseGroup.id = exerciseGroupId;
            exerciseGroup.exam = { id: examId, course };
            const programmingExercise = new ProgrammingExercise(undefined, exerciseGroup);
            jest.spyOn(exerciseGroupService, 'find').mockReturnValue(of(new HttpResponse({ body: exerciseGroup })));
            route = TestBed.inject(ActivatedRoute);
            route.params = of({ courseId, examId, exerciseGroupId });
            route.data = of({ programmingExercise });

            comp.ngOnInit();
            tick();
            expect(comp.programmingExercise.exerciseGroup).toBe(exerciseGroup);
            expect(comp.programmingExercise.course).toBeUndefined();
            expect(comp.isImportFromExistingExercise).toBeTrue();
            expect(comp.isExamMode).toBeTrue();
        }));

        it('should reset dates, id and project key', fakeAsync(() => {
            const programmingExercise = getProgrammingExerciseForImport();

            route.data = of({ programmingExercise });
            const getFeaturesStub = jest.spyOn(programmingExerciseFeatureService, 'getProgrammingLanguageFeature');
            getFeaturesStub.mockImplementation((language: ProgrammingLanguage) => getProgrammingLanguageFeature(language));
            comp.ngOnInit();
            fixture.detectChanges();
            tick();
            expect(comp.isImportFromFile).toBeFalse();
            expect(comp.isImportFromExistingExercise).toBeTrue();

            verifyImport(programmingExercise);
        }));

        it.each([
            [true, 80, ProjectType.PLAIN_MAVEN],
            [false, undefined, ProjectType.PLAIN_GRADLE],
        ])(
            'should activate recreate build plans and update template when sca changes',
            fakeAsync((scaActivatedOriginal: boolean, maxPenalty: number | undefined, projectType: ProjectType) => {
                const newMaxPenalty = 50;
                const programmingExercise = new ProgrammingExercise(undefined, undefined);
                programmingExercise.programmingLanguage = ProgrammingLanguage.JAVA;
                programmingExercise.projectType = projectType;
                programmingExercise.staticCodeAnalysisEnabled = scaActivatedOriginal;
                programmingExercise.maxStaticCodeAnalysisPenalty = maxPenalty;
                route.data = of({ programmingExercise });
                comp.ngOnInit();
                fixture.detectChanges();
                tick();

                expect(comp.isImportFromExistingExercise).toBeTrue();
                expect(comp.originalStaticCodeAnalysisEnabled).toBe(scaActivatedOriginal);
                expect(comp.programmingExercise.staticCodeAnalysisEnabled).toBe(scaActivatedOriginal);
                expect(comp.programmingExercise.maxStaticCodeAnalysisPenalty).toBe(maxPenalty);
                expect(comp.programmingExercise).toBe(programmingExercise);
                expect(courseService.find).toHaveBeenCalledWith(courseId);

                // Only available for Maven
                if (projectType === ProjectType.PLAIN_MAVEN) {
                    // Needed to trigger setting of update template since we can't use UI components.
                    comp.programmingExercise.staticCodeAnalysisEnabled = !scaActivatedOriginal;
                    comp.onStaticCodeAnalysisChanged();

                    expect(comp.updateTemplate).toBeTrue();

                    comp.programmingExercise.staticCodeAnalysisEnabled = !scaActivatedOriginal;
                    comp.onStaticCodeAnalysisChanged();
                }

                comp.programmingExercise.staticCodeAnalysisEnabled = !scaActivatedOriginal;
                comp.onStaticCodeAnalysisChanged();

                if (!scaActivatedOriginal) {
                    comp.programmingExercise.maxStaticCodeAnalysisPenalty = newMaxPenalty;
                }

                // Recreate build plan and template update should be automatically selected
                expect(comp.programmingExercise.staticCodeAnalysisEnabled).toBe(!scaActivatedOriginal);
                expect(comp.programmingExercise.maxStaticCodeAnalysisPenalty).toBe(scaActivatedOriginal ? undefined : newMaxPenalty);
                expect(comp.recreateBuildPlans).toBeTrue();
                expect(comp.updateTemplate).toBeTrue();

                comp.recreateBuildPlans = !comp.recreateBuildPlans;
                comp.onRecreateBuildPlanOrUpdateTemplateChange();
                tick();

                // SCA should revert to the state of the original exercise, maxPenalty will revert to undefined
                expect(comp.programmingExercise.staticCodeAnalysisEnabled).toBe(comp.originalStaticCodeAnalysisEnabled);
                expect(comp.programmingExercise.maxStaticCodeAnalysisPenalty).toBeUndefined();
            }),
        );

        it('should load exercise categories on import', () => {
            const programmingExercise = getProgrammingExerciseForImport();
            route.data = of({ programmingExercise });
            const loadExerciseCategoriesSpy = jest.spyOn(Utils, 'loadCourseExerciseCategories');

            comp.ngOnInit();

            expect(loadExerciseCategoriesSpy).toHaveBeenCalledOnce();
        });
    });

    describe('import from file', () => {
        let route: ActivatedRoute;

        beforeEach(() => {
            route = TestBed.inject(ActivatedRoute);
            route.params = of({ courseId });

            route.url = of([{ path: 'import-from-file' } as UrlSegment]);
        });

        it('should reset dates, id, project key and store zipFile', fakeAsync(() => {
            const programmingExercise = getProgrammingExerciseForImport();

            route.data = of({ programmingExercise });
            const getFeaturesStub = jest.spyOn(programmingExerciseFeatureService, 'getProgrammingLanguageFeature');
            getFeaturesStub.mockImplementation((language: ProgrammingLanguage) => getProgrammingLanguageFeature(language));
            comp.ngOnInit();
            fixture.detectChanges();
            tick();
            expect(comp.isImportFromFile).toBeTrue();
            expect(comp.isImportFromExistingExercise).toBeFalse();

            verifyImport(programmingExercise);
        }));

        it('should call import-from-file from service on import for entity from file', fakeAsync(() => {
            // GIVEN
            const entity = new ProgrammingExercise(undefined, undefined);
            entity.zipFileForImport = new File([''], 'test.zip');
            comp.isImportFromFile = true;
            entity.releaseDate = dayjs(); // We will get a warning if we do not set a release date
            jest.spyOn(programmingExerciseService, 'importFromFile').mockReturnValue(
                of(
                    new HttpResponse({
                        body: {
                            ...entity,
                            id: 2,
                        },
                    }),
                ),
            );
            comp.programmingExercise = entity;
            comp.backupExercise = {} as ProgrammingExercise;
            comp.programmingExercise.course = course;
            comp.courseId = course.id!;
            // WHEN
            comp.save();
            tick(); // simulate async

            // THEN
            expect(programmingExerciseService.importFromFile).toHaveBeenCalledWith(entity, 1);
            expect(comp.isSaving).toBeFalse();
        }));
    });

    describe('input error validation', () => {
        beforeEach(() => {
            // GIVEN
            const entity = new ProgrammingExercise(new Course(), undefined);
            entity.id = 123;
            comp.programmingExercise = entity;
            comp.programmingExercise.course = course;
        });

        it('find validation errors for undefined input values', () => {
            // invalid input
            comp.programmingExercise.title = undefined;
            comp.programmingExercise.shortName = undefined;
            comp.programmingExercise.maxPoints = undefined;
            comp.programmingExercise.bonusPoints = undefined;
            comp.programmingExercise.packageName = undefined;

            const reasons: any[] = comp.getInvalidReasons();
            expect(reasons).toHaveLength(5);
            expect(reasons).toContainEqual({
                translateKey: 'artemisApp.exercise.form.title.undefined',
                translateValues: {},
            });
            expect(reasons).toContainEqual({
                translateKey: 'artemisApp.exercise.form.shortName.undefined',
                translateValues: {},
            });
            expect(reasons).toContainEqual({
                translateKey: 'artemisApp.exercise.form.points.undefined',
                translateValues: {},
            });
            expect(reasons).toContainEqual({
                translateKey: 'artemisApp.exercise.form.bonusPoints.undefined',
                translateValues: {},
            });
            expect(reasons).toContainEqual({
                translateKey: 'artemisApp.exercise.form.packageName.undefined',
                translateValues: {},
            });
        });

        it('find validation errors for empty input strings', () => {
            // invalid input
            comp.programmingExercise.title = '';
            comp.programmingExercise.shortName = '';
            comp.programmingExercise.packageName = '';

            const reasons: any[] = comp.getInvalidReasons();
            expect(reasons).toContainEqual({
                translateKey: 'artemisApp.exercise.form.title.undefined',
                translateValues: {},
            });
            expect(reasons).toContainEqual({
                translateKey: 'artemisApp.exercise.form.shortName.undefined',
                translateValues: {},
            });
            expect(reasons).toContainEqual({
                translateKey: 'artemisApp.exercise.form.packageName.undefined',
                translateValues: {},
            });
        });

        it('find validation errors for input values not matching the pattern', () => {
            comp.programmingExercise.title = '%§"$"§';
            comp.programmingExercise.shortName = '123';
            comp.programmingExercise.maxPoints = 0;
            comp.programmingExercise.bonusPoints = -1;
            comp.programmingExercise.staticCodeAnalysisEnabled = true;
            comp.programmingExercise.maxStaticCodeAnalysisPenalty = -1;

            const reasons: any[] = comp.getInvalidReasons();
            expect(reasons).toContainEqual({
                translateKey: 'artemisApp.exercise.form.title.pattern',
                translateValues: {},
            });
            expect(reasons).toContainEqual({
                translateKey: 'artemisApp.exercise.form.shortName.pattern',
                translateValues: {},
            });
            expect(reasons).toContainEqual({
                translateKey: 'artemisApp.exercise.form.points.customMin',
                translateValues: {},
            });
            expect(reasons).toContainEqual({
                translateKey: 'artemisApp.exercise.form.bonusPoints.customMin',
                translateValues: {},
            });
            expect(reasons).toContainEqual({
                translateKey: 'artemisApp.exercise.form.maxPenalty.pattern',
                translateValues: {},
            });
        });

        it('find validation errors for package name not matching the pattern', () => {
            comp.programmingExercise.packageName = 'de.tum.in';
            comp.programmingExercise.programmingLanguage = ProgrammingLanguage.SWIFT;
            expect(comp.getInvalidReasons()).toContainEqual({
                translateKey: 'artemisApp.exercise.form.packageName.pattern.SWIFT',
                translateValues: {},
            });

            comp.programmingExercise.packageName = 'de/';
            comp.programmingExercise.programmingLanguage = ProgrammingLanguage.JAVA;
            expect(comp.getInvalidReasons()).toContainEqual({
                translateKey: 'artemisApp.exercise.form.packageName.pattern.JAVA',
                translateValues: {},
            });

            comp.programmingExercise.programmingLanguage = ProgrammingLanguage.KOTLIN;
            expect(comp.getInvalidReasons()).toContainEqual({
                translateKey: 'artemisApp.exercise.form.packageName.pattern.KOTLIN',
                translateValues: {},
            });
        });

        it('Check that no package name related validation error occurs for language C', () => {
            comp.programmingExercise.programmingLanguage = ProgrammingLanguage.C;
            expect(comp.getInvalidReasons()).not.toContainEqual({
                translateKey: 'artemisApp.exercise.form.packageName.undefined',
                translateValues: {},
            });
        });

        it('Check that no package name related validation error occurs for language Empty', () => {
            comp.programmingExercise.programmingLanguage = ProgrammingLanguage.EMPTY;
            expect(comp.getInvalidReasons()).not.toContainEqual({
                translateKey: 'artemisApp.exercise.form.packageName.undefined',
                translateValues: {},
            });
        });

        it('Check that no package name related validation error occurs for language Python', () => {
            comp.programmingExercise.programmingLanguage = ProgrammingLanguage.PYTHON;
            expect(comp.getInvalidReasons()).not.toContainEqual({
                translateKey: 'artemisApp.exercise.form.packageName.undefined',
                translateValues: {},
            });
        });

        it('Check that no package name related validation error occurs for language Assembler', () => {
            comp.programmingExercise.programmingLanguage = ProgrammingLanguage.ASSEMBLER;
            expect(comp.getInvalidReasons()).not.toContainEqual({
                translateKey: 'artemisApp.exercise.form.packageName.undefined',
                translateValues: {},
            });
        });

        it('Check that no package name related validation error occurs for language OCAML', () => {
            comp.programmingExercise.programmingLanguage = ProgrammingLanguage.OCAML;
            expect(comp.getInvalidReasons()).not.toContainEqual({
                translateKey: 'artemisApp.exercise.form.packageName.undefined',
                translateValues: {},
            });
        });

        it('Check that no package name related validation error occurs for language VHDL', () => {
            comp.programmingExercise.programmingLanguage = ProgrammingLanguage.VHDL;
            expect(comp.getInvalidReasons()).not.toContainEqual({
                translateKey: 'artemisApp.exercise.form.packageName.undefined',
                translateValues: {},
            });
        });

        it('find validation errors for invalid auxiliary repositories', () => {
            comp.auxiliaryRepositoriesValid = false;
            expect(comp.getInvalidReasons()).toContainEqual({
                translateKey: 'artemisApp.programmingExercise.auxiliaryRepository.error',
                translateValues: {},
            });
        });

        it('find validation errors for invalid ide selection', () => {
            comp.programmingExercise.allowOnlineEditor = false;
            comp.programmingExercise.allowOfflineIde = false;
            expect(comp.getInvalidReasons()).toContainEqual({
                translateKey: 'artemisApp.programmingExercise.allowOnlineEditor.alert',
                translateValues: {},
            });
        });

        it('should update AuxiliaryRepository checkout directory', () => {
            const auxiliaryRepository = new AuxiliaryRepository();
            auxiliaryRepository.checkoutDirectory = 'aux';
            auxiliaryRepository.name = 'aux';
            auxiliaryRepository.repositoryUri = 'auxurl';
            comp.programmingExercise.auxiliaryRepositories = [auxiliaryRepository];
            const returned = comp.updateCheckoutDirectory(auxiliaryRepository)('new-value');
            expect(auxiliaryRepository.checkoutDirectory).toBe('new-value');
            expect(returned).toBe('new-value');
        });

        it('should update AuxiliaryRepository name', () => {
            const auxiliaryRepository = new AuxiliaryRepository();
            auxiliaryRepository.checkoutDirectory = 'aux';
            auxiliaryRepository.name = 'aux';
            auxiliaryRepository.repositoryUri = 'auxurl';
            comp.programmingExercise.auxiliaryRepositories = [auxiliaryRepository];
            const returned = comp.updateRepositoryName(auxiliaryRepository)('new-value');
            expect(auxiliaryRepository.name).toBe('new-value');
            expect(returned).toBe('new-value');
        });

        it('should find no validation errors for valid input', () => {
            comp.programmingExercise.title = 'New title';
            comp.programmingExercise.shortName = 'home2';
            comp.programmingExercise.maxPoints = 10;
            comp.programmingExercise.bonusPoints = 0;
            comp.programmingExercise.staticCodeAnalysisEnabled = true;
            comp.programmingExercise.maxStaticCodeAnalysisPenalty = 60;
            comp.programmingExercise.allowOfflineIde = true;
            comp.programmingExercise.allowOnlineEditor = false;
            comp.programmingExercise.packageName = 'de.tum.in';
            comp.programmingExercise.programmingLanguage = ProgrammingLanguage.JAVA;

            expect(comp.getInvalidReasons()).toBeEmpty();
        });

        it('should find validation errors for invalid submission limit value', () => {
            comp.programmingExercise.submissionPolicy = new LockRepositoryPolicy();
            comp.programmingExercise.submissionPolicy.submissionLimit = undefined;
            expect(comp.getInvalidReasons()).toContainEqual({
                translateKey: 'artemisApp.programmingExercise.submissionPolicy.submissionLimitWarning.required',
                translateValues: {},
            });

            const patternViolatingValues = [0, 501, 30.3];
            for (const value of patternViolatingValues) {
                comp.programmingExercise.submissionPolicy.submissionLimit = value;
                expect(comp.getInvalidReasons()).toContainEqual({
                    translateKey: 'artemisApp.programmingExercise.submissionPolicy.submissionLimitWarning.pattern',
                    translateValues: {},
                });
            }
        });

        it('should find validation errors invalid submission exceeding penalty', () => {
            comp.programmingExercise.submissionPolicy = new SubmissionPenaltyPolicy();

            comp.programmingExercise.submissionPolicy.exceedingPenalty = undefined;
            expect(comp.getInvalidReasons()).toContainEqual({
                translateKey: 'artemisApp.programmingExercise.submissionPolicy.submissionPenalty.penaltyInputFieldValidationWarning.required',
                translateValues: {},
            });

            comp.programmingExercise.submissionPolicy.exceedingPenalty = 0;
            expect(comp.getInvalidReasons()).toContainEqual({
                translateKey: 'artemisApp.programmingExercise.submissionPolicy.submissionPenalty.penaltyInputFieldValidationWarning.pattern',
                translateValues: {},
            });
        });

        it('should find no package name related validation error for languages that do not need a package name', () => {
            for (const programmingLanguage of [ProgrammingLanguage.C, ProgrammingLanguage.EMPTY, ProgrammingLanguage.PYTHON]) {
                comp.programmingExercise.programmingLanguage = programmingLanguage;
                expect(comp.getInvalidReasons()).not.toContainEqual({
                    translateKey: 'artemisApp.exercise.form.packageName.undefined',
                    translateValues: {},
                });
            }
        });
    });

    describe('disable features based on selected language and project type', () => {
        beforeEach(() => {
            const entity = new ProgrammingExercise(new Course(), undefined);
            entity.id = 123;
            entity.channelName = 'notificationText';
            comp.programmingExercise = entity;
            comp.programmingExercise.course = course;
            comp.programmingExercise.programmingLanguage = ProgrammingLanguage.JAVA;

            const route = TestBed.inject(ActivatedRoute);
            route.params = of({ courseId });
            route.url = of([{ path: 'edit' } as UrlSegment]);
            route.data = of({ programmingExercise: comp.programmingExercise });
        });

        it('should disable checkboxes for certain options of existing exercise', fakeAsync(() => {
            const getFeaturesStub = jest.spyOn(programmingExerciseFeatureService, 'getProgrammingLanguageFeature');
            getFeaturesStub.mockImplementation((language: ProgrammingLanguage) => getProgrammingLanguageFeature(language));

            fixture.detectChanges();
            tick();

            expect(comp.programmingExercise.staticCodeAnalysisEnabled).toBeFalse();
            expect(comp.programmingExercise.testwiseCoverageEnabled).toBeFalse();
        }));

        it('should disable options for java dejagnu project type and re-enable them after changing back to maven or gradle', fakeAsync(() => {
            const getFeaturesStub = jest.spyOn(programmingExerciseFeatureService, 'getProgrammingLanguageFeature');
            getFeaturesStub.mockImplementation((language: ProgrammingLanguage) => getProgrammingLanguageFeature(language));
            comp.selectedProjectType = ProjectType.MAVEN_BLACKBOX;
            expect(comp.sequentialTestRunsAllowed).toBeFalse();
            expect(comp.testwiseCoverageAnalysisSupported).toBeFalse();

            comp.selectedProjectType = ProjectType.MAVEN_MAVEN;
            expect(comp.sequentialTestRunsAllowed).toBeTrue();
            expect(comp.testwiseCoverageAnalysisSupported).toBeTrue();

            comp.selectedProjectType = ProjectType.MAVEN_BLACKBOX;
            expect(comp.sequentialTestRunsAllowed).toBeFalse();
            expect(comp.testwiseCoverageAnalysisSupported).toBeFalse();

            comp.selectedProjectType = ProjectType.GRADLE_GRADLE;
            expect(comp.sequentialTestRunsAllowed).toBeTrue();
            expect(comp.testwiseCoverageAnalysisSupported).toBeTrue();
        }));
    });

    it('should return the exercise creation config', fakeAsync(() => {
        const route = TestBed.inject(ActivatedRoute);
        route.params = of({ courseId });
        route.url = of([{ path: 'new' } as UrlSegment]);
        route.data = of({ programmingExercise: new ProgrammingExercise(undefined, undefined) });

        const getFeaturesStub = jest.spyOn(programmingExerciseFeatureService, 'getProgrammingLanguageFeature');
        getFeaturesStub.mockImplementation((language: ProgrammingLanguage) => getProgrammingLanguageFeature(language));

        fixture.detectChanges();
        tick();

        const problemStepInputs = comp.getProgrammingExerciseCreationConfig();
        expect(problemStepInputs).not.toBeNull();
    }));

    it('stores withdependenices when changed', fakeAsync(() => {
        const route = TestBed.inject(ActivatedRoute);
        route.params = of({ courseId });
        route.url = of([{ path: 'new' } as UrlSegment]);
        route.data = of({ programmingExercise: new ProgrammingExercise(undefined, undefined) });

        const getFeaturesStub = jest.spyOn(programmingExerciseFeatureService, 'getProgrammingLanguageFeature');
        getFeaturesStub.mockImplementation((language: ProgrammingLanguage) => getProgrammingLanguageFeature(language));

        fixture.detectChanges();
        tick();

        expect(comp.withDependencies).toBeFalse();
        comp.onWithDependenciesChanged(true);
        expect(comp.withDependencies).toBeTrue();
    }));

    it('stores updated categories', fakeAsync(() => {
        const route = TestBed.inject(ActivatedRoute);
        route.params = of({ courseId });
        route.url = of([{ path: 'new' } as UrlSegment]);
        route.data = of({ programmingExercise: new ProgrammingExercise(undefined, undefined) });

        const getFeaturesStub = jest.spyOn(programmingExerciseFeatureService, 'getProgrammingLanguageFeature');
        getFeaturesStub.mockImplementation((language: ProgrammingLanguage) => getProgrammingLanguageFeature(language));

        fixture.detectChanges();
        tick();

        const categories = [new ExerciseCategory()];
        expect(comp.exerciseCategories).toBeUndefined();
        comp.updateCategories(categories);
        expect(comp.exerciseCategories).toBe(categories);
    }));

<<<<<<< HEAD
    describe('generate with Iris', () => {
        const expectedProgrammingExercise = new ProgrammingExercise(undefined, undefined);
        expectedProgrammingExercise.course = course;
        expectedProgrammingExercise.problemStatement = '';

        beforeEach(() => {
            const route = TestBed.inject(ActivatedRoute);
            route.params = of({ courseId });
            route.url = of([{ path: 'new' } as UrlSegment]);
            route.data = of({ programmingExercise: expectedProgrammingExercise });
        });

        afterEach(() => {
            irisExerciseCreationWebsocketService.ngOnDestroy();
        });

        it('should update problem statement and corresponding metadata fields', fakeAsync(() => {
            const metadata = {
                title: 'testTitle',
                shortName: 'testShort',
            } as ExerciseMetadata;
            const exerciseUpdate = {
                problemStatement: 'problem statement',
                metadata: metadata,
            } as ExerciseUpdate;
            const exerciseCreationDTO = {
                type: IrisExerciseCreationWebsocketMessageType.MESSAGE,
                exerciseUpdate: exerciseUpdate,
            } as IrisExerciseCreationWebsocketDTO;
            jest.spyOn(programmingExerciseFeatureService, 'getProgrammingLanguageFeature').mockReturnValue(getProgrammingLanguageFeature(ProgrammingLanguage.JAVA));
            const websocketReceiveMock = jest.spyOn(jhiWebsocketService, 'receive').mockReturnValue(of(exerciseCreationDTO));
            // WHEN
            comp.ngOnInit();
            tick(); // simulate async

            irisStateStore.dispatch(new SessionReceivedAction(0, []));
            tick();

            expect(websocketReceiveMock).toHaveBeenCalledOnce();
            expect(websocketReceiveMock).toHaveBeenCalledWith(channel);
            expect(comp.programmingExercise.problemStatement).toBe('problem statement');
            flush();
        }));
=======
    it('should validate form sections', () => {
        const calculateFormValidSectionsSpy = jest.spyOn(comp, 'calculateFormStatusSections');
        comp.programmingExercise = new ProgrammingExercise(undefined, undefined);
        comp.exerciseInfoComponent = { formValidChanges: new Subject(), formValid: true } as ProgrammingExerciseInformationComponent;
        comp.exerciseDifficultyComponent = {
            teamConfigComponent: {
                formValidChanges: new Subject(),
                formValid: true,
            },
        } as ProgrammingExerciseDifficultyComponent;
        comp.exerciseLanguageComponent = { formValidChanges: new Subject(), formValid: true } as ProgrammingExerciseLanguageComponent;
        comp.exerciseGradingComponent = { formValidChanges: new Subject(), formValid: true } as ProgrammingExerciseGradingComponent;
        comp.exercisePlagiarismComponent = { formValidChanges: new Subject(), formValid: true } as ExerciseUpdatePlagiarismComponent;

        comp.ngAfterViewInit();
        expect(comp.inputFieldSubscriptions).toHaveLength(5);
        comp.calculateFormStatusSections();

        for (const section of comp.formStatusSections) {
            expect(section.valid).toBeTrue();
        }

        comp.exerciseInfoComponent.formValid = false;
        comp.exerciseInfoComponent.formValidChanges.next(false);

        expect(comp.formStatusSections[0].valid).toBeFalse();

        comp.exerciseLanguageComponent.formValidChanges.next(false);
        comp.exerciseGradingComponent.formValidChanges.next(false);
        comp.exerciseDifficultyComponent.teamConfigComponent.formValidChanges.next(false);
        comp.exercisePlagiarismComponent.formValidChanges.next(false);

        expect(calculateFormValidSectionsSpy).toHaveBeenCalledTimes(6);

        comp.ngOnDestroy();

        for (const subscription of comp.inputFieldSubscriptions) {
            expect(subscription?.closed ?? true).toBeTrue();
        }
>>>>>>> 4f4165d9
    });

    function verifyImport(importedProgrammingExercise: ProgrammingExercise) {
        expect(comp.programmingExercise.projectKey).toBeUndefined();
        expect(comp.programmingExercise.id).toBeUndefined();
        expect(comp.programmingExercise.dueDate).toBeUndefined();
        expect(comp.programmingExercise.releaseDate).toBeUndefined();
        expect(comp.programmingExercise.startDate).toBeUndefined();
        expect(comp.programmingExercise.assessmentDueDate).toBeUndefined();
        expect(comp.programmingExercise.exampleSolutionPublicationDate).toBeUndefined();
        expect(comp.programmingExercise.zipFileForImport?.name).toBe('test.zip');
        expect(comp.programmingExercise.allowComplaintsForAutomaticAssessments).toBeFalse();
        expect(comp.programmingExercise.allowManualFeedbackRequests).toBeFalse();
        expect(comp.programmingExercise.allowOfflineIde).toBeTrue();
        expect(comp.programmingExercise.allowOnlineEditor).toBeTrue();
        expect(comp.programmingExercise.publishBuildPlanUrl).toBeFalse();
        expect(comp.programmingExercise.programmingLanguage).toBe(ProgrammingLanguage.JAVA);
        expect(comp.programmingExercise.projectType).toBe(ProjectType.PLAIN_MAVEN);
        // allow manual feedback requests and complaints for automatic assessments should be set to false because we reset all dates and hence they can only be false
        expect(comp.programmingExercise.allowManualFeedbackRequests).toBeFalse();
        expect(comp.programmingExercise.allowComplaintsForAutomaticAssessments).toBeFalse();
        // name and short name should also be imported
        expect(comp.programmingExercise.title).toEqual(importedProgrammingExercise.title);
        expect(comp.programmingExercise.shortName).toEqual(importedProgrammingExercise.shortName);
    }
});

const getProgrammingExerciseForImport = () => {
    const programmingExercise = new ProgrammingExercise(undefined, undefined);
    programmingExercise.programmingLanguage = ProgrammingLanguage.JAVA;
    programmingExercise.projectType = ProjectType.PLAIN_MAVEN;
    programmingExercise.dueDate = dayjs();
    programmingExercise.releaseDate = dayjs();
    programmingExercise.startDate = dayjs();
    programmingExercise.projectKey = 'projectKey';

    programmingExercise.assessmentDueDate = dayjs();
    programmingExercise.exampleSolutionPublicationDate = dayjs();
    programmingExercise.programmingLanguage = ProgrammingLanguage.JAVA;
    programmingExercise.zipFileForImport = new File([''], 'test.zip');
    programmingExercise.allowOfflineIde = true;
    programmingExercise.allowOnlineEditor = true;
    programmingExercise.publishBuildPlanUrl = true;
    programmingExercise.allowComplaintsForAutomaticAssessments = true;
    programmingExercise.allowManualFeedbackRequests = true;
    programmingExercise.publishBuildPlanUrl = false;

    history.pushState({ programmingExerciseForImportFromFile: programmingExercise }, '');

    programmingExercise.shortName = 'shortName';
    programmingExercise.title = 'title';

    return programmingExercise;
};

const getProgrammingLanguageFeature = (programmingLanguage: ProgrammingLanguage) => {
    switch (programmingLanguage) {
        case ProgrammingLanguage.SWIFT:
            return {
                programmingLanguage: ProgrammingLanguage.SWIFT,
                sequentialTestRuns: false,
                staticCodeAnalysis: true,
                plagiarismCheckSupported: false,
                packageNameRequired: true,
                checkoutSolutionRepositoryAllowed: false,
                projectTypes: [ProjectType.PLAIN, ProjectType.XCODE],
                testwiseCoverageAnalysisSupported: false,
                auxiliaryRepositoriesSupported: true,
                publishBuildPlanUrlAllowed: true,
            } as ProgrammingLanguageFeature;
        case ProgrammingLanguage.JAVA:
            return {
                programmingLanguage: ProgrammingLanguage.JAVA,
                sequentialTestRuns: true,
                staticCodeAnalysis: true,
                plagiarismCheckSupported: true,
                packageNameRequired: true,
                checkoutSolutionRepositoryAllowed: true,
                projectTypes: [ProjectType.PLAIN_MAVEN, ProjectType.MAVEN_MAVEN],
                testwiseCoverageAnalysisSupported: true,
                auxiliaryRepositoriesSupported: true,
                publishBuildPlanUrlAllowed: true,
            } as ProgrammingLanguageFeature;
        case ProgrammingLanguage.HASKELL:
            return {
                programmingLanguage: ProgrammingLanguage.HASKELL,
                sequentialTestRuns: false,
                staticCodeAnalysis: false,
                plagiarismCheckSupported: false,
                packageNameRequired: false,
                checkoutSolutionRepositoryAllowed: true,
                projectTypes: [],
                testwiseCoverageAnalysisSupported: false,
                auxiliaryRepositoriesSupported: true,
                publishBuildPlanUrlAllowed: true,
            } as ProgrammingLanguageFeature;
        case ProgrammingLanguage.C:
            return {
                programmingLanguage: ProgrammingLanguage.C,
                sequentialTestRuns: false,
                staticCodeAnalysis: true,
                plagiarismCheckSupported: true,
                packageNameRequired: false,
                checkoutSolutionRepositoryAllowed: true,
                projectTypes: [ProjectType.FACT, ProjectType.GCC],
                testwiseCoverageAnalysisSupported: false,
                auxiliaryRepositoriesSupported: true,
                publishBuildPlanUrlAllowed: true,
            } as ProgrammingLanguageFeature;
        default:
            throw new Error();
    }
};<|MERGE_RESOLUTION|>--- conflicted
+++ resolved
@@ -66,7 +66,7 @@
 import * as Utils from 'app/exercises/shared/course-exercises/course-utils';
 import { AuxiliaryRepository } from 'app/entities/programming-exercise-auxiliary-repository-model';
 import { AlertService, AlertType } from 'app/core/util/alert.service';
-<<<<<<< HEAD
+import { FormStatusBarComponent } from 'app/forms/form-status-bar/form-status-bar.component';
 import { IrisExerciseCreationChatbotButtonComponent } from 'app/iris/exercise-chatbot/exercise-creation-chatbot-button.component';
 import {
     ExerciseMetadata,
@@ -79,9 +79,6 @@
 import { JhiWebsocketService } from 'app/core/websocket/websocket.service';
 import { MockWebsocketService } from '../../helpers/mocks/service/mock-websocket.service';
 import { SessionReceivedAction } from 'app/iris/state-store.model';
-=======
-import { FormStatusBarComponent } from 'app/forms/form-status-bar/form-status-bar.component';
->>>>>>> 4f4165d9
 
 describe('ProgrammingExerciseUpdateComponent', () => {
     const courseId = 1;
@@ -1006,7 +1003,6 @@
         expect(comp.exerciseCategories).toBe(categories);
     }));
 
-<<<<<<< HEAD
     describe('generate with Iris', () => {
         const expectedProgrammingExercise = new ProgrammingExercise(undefined, undefined);
         expectedProgrammingExercise.course = course;
@@ -1050,7 +1046,8 @@
             expect(comp.programmingExercise.problemStatement).toBe('problem statement');
             flush();
         }));
-=======
+    });
+
     it('should validate form sections', () => {
         const calculateFormValidSectionsSpy = jest.spyOn(comp, 'calculateFormStatusSections');
         comp.programmingExercise = new ProgrammingExercise(undefined, undefined);
@@ -1090,7 +1087,6 @@
         for (const subscription of comp.inputFieldSubscriptions) {
             expect(subscription?.closed ?? true).toBeTrue();
         }
->>>>>>> 4f4165d9
     });
 
     function verifyImport(importedProgrammingExercise: ProgrammingExercise) {
