import { ComponentFixture, fakeAsync, TestBed, tick } from '@angular/core/testing';
import { DebugElement } from '@angular/core';
import { HttpResponse } from '@angular/common/http';
import { ActivatedRoute, UrlSegment } from '@angular/router';
import { of } from 'rxjs';
import dayjs from 'dayjs';
import { ArtemisTestModule } from '../../test.module';
import { ProgrammingExerciseUpdateComponent } from 'app/exercises/programming/manage/update/programming-exercise-update.component';
import { ProgrammingExerciseService } from 'app/exercises/programming/manage/services/programming-exercise.service';
import { ProgrammingExercise, ProgrammingLanguage, ProjectType } from 'app/entities/programming-exercise.model';
import { Course } from 'app/entities/course.model';
import { MockActivatedRoute } from '../../helpers/mocks/activated-route/mock-activated-route';
import { ExerciseGroup } from 'app/entities/exercise-group.model';
import { ExerciseGroupService } from 'app/exam/manage/exercise-groups/exercise-group.service';
import { CourseManagementService } from 'app/course/manage/course-management.service';
import {
    ProgrammingLanguageFeature,
    ProgrammingLanguageFeatureService,
} from 'app/exercises/programming/shared/service/programming-language-feature/programming-language-feature.service';
<<<<<<< HEAD
import { MockProvider, MockComponent, MockDirective, MockPipe, MockModule } from 'ng-mocks';
import { NgbAlert, NgbModal, NgbTooltip } from '@ng-bootstrap/ng-bootstrap';
import { ExerciseUpdateWarningService } from 'app/exercises/shared/exercise-update-warning/exercise-update-warning.service';
import { FileService } from 'app/shared/http/file.service';
import { ProfileService } from 'app/shared/layouts/profiles/profile.service';
import { ProgrammingExerciseSimulationService } from 'app/exercises/programming/manage/services/programming-exercise-simulation.service';
import { ArtemisNavigationUtilService } from 'app/utils/navigation.utils';
import { AlertComponent } from 'app/shared/alert/alert.component';
import { HelpIconComponent } from 'app/shared/components/help-icon.component';
import { CheckboxControlValueAccessor, DefaultValueAccessor, NgForm, NgModel, NumberValueAccessor, SelectControlValueAccessor } from '@angular/forms';
import { RemoveKeysPipe } from 'app/shared/pipes/remove-keys.pipe';
import { ProgrammingExercisePlansAndRepositoriesPreviewComponent } from 'app/exercises/programming/manage/update/programming-exercise-plans-and-repositories-preview.component';
import { AlertErrorComponent } from 'app/shared/alert/alert-error.component';
import { TranslateDirective } from 'app/shared/language/translate.directive';
import { NgxDatatableModule } from '@swimlane/ngx-datatable';
import { TableEditableFieldComponent } from 'app/shared/table/table-editable-field.component';
import { RemoveAuxiliaryRepositoryButtonComponent } from 'app/exercises/programming/manage/update/remove-auxiliary-repository-button.component';
import { CategorySelectorComponent } from 'app/shared/category-selector/category-selector.component';
import { AddAuxiliaryRepositoryButtonComponent } from 'app/exercises/programming/manage/update/add-auxiliary-repository-button.component';
import { DifficultyPickerComponent } from 'app/exercises/shared/difficulty-picker/difficulty-picker.component';
import { TeamConfigFormGroupComponent } from 'app/exercises/shared/team-config-form-group/team-config-form-group.component';
import { ProgrammingExerciseLifecycleComponent } from 'app/exercises/programming/shared/lifecycle/programming-exercise-lifecycle.component';
import { IncludedInOverallScorePickerComponent } from 'app/exercises/shared/included-in-overall-score-picker/included-in-overall-score-picker.component';
import { ArtemisTranslatePipe } from 'app/shared/pipes/artemis-translate.pipe';
import { PresentationScoreComponent } from 'app/exercises/shared/presentation-score/presentation-score.component';
import { ProgrammingExerciseInstructionComponent } from 'app/exercises/programming/shared/instructions-render/programming-exercise-instruction.component';
import { ProgrammingExerciseEditableInstructionComponent } from 'app/exercises/programming/manage/instructions-editor/programming-exercise-editable-instruction.component';
import { GradingInstructionsDetailsComponent } from 'app/exercises/shared/structured-grading-criterion/grading-instructions-details/grading-instructions-details.component';
import { ButtonComponent } from 'app/shared/components/button.component';
import { CustomMinDirective } from 'app/shared/validators/custom-min-validator.directive';
import { CustomMaxDirective } from 'app/shared/validators/custom-max-validator.directive';
import { MockFileService } from '../../helpers/mocks/service/mock-file.service';
import { MockProfileService } from '../../helpers/mocks/service/mock-profile.service';
import { MockCourseManagementService } from '../../helpers/mocks/service/mock-course-management.service';
=======
import { ArtemisProgrammingExerciseUpdateModule } from 'app/exercises/programming/manage/update/programming-exercise-update.module';
import { FormDateTimePickerModule } from 'app/shared/date-time-picker/date-time-picker.module';
import { LockRepositoryPolicy, SubmissionPenaltyPolicy, SubmissionPolicyType } from 'app/entities/submission-policy.model';
>>>>>>> d87e8ae2

describe('ProgrammingExercise Management Update Component', () => {
    const courseId = 1;
    const course = { id: courseId } as Course;
    const lockRepositoryPolicy = { type: SubmissionPolicyType.LOCK_REPOSITORY, submissionLimit: 5 } as LockRepositoryPolicy;
    const submissionPenaltyPolicy = { type: SubmissionPolicyType.SUBMISSION_PENALTY, submissionLimit: 5, exceedingPenalty: 50.4 } as SubmissionPenaltyPolicy;
    const brokenPenaltyPolicy = { type: SubmissionPolicyType.SUBMISSION_PENALTY } as SubmissionPenaltyPolicy;

    let comp: ProgrammingExerciseUpdateComponent;
    let fixture: ComponentFixture<ProgrammingExerciseUpdateComponent>;
    let debugElement: DebugElement;
    let programmingExerciseService: ProgrammingExerciseService;
    let courseService: CourseManagementService;
    let exerciseGroupService: ExerciseGroupService;
    let programmingExerciseFeatureService: ProgrammingLanguageFeatureService;

    beforeEach(() => {
        TestBed.configureTestingModule({
            imports: [ArtemisTestModule, MockModule(NgxDatatableModule)],
            declarations: [
                ProgrammingExerciseUpdateComponent,
                MockComponent(AlertComponent),
                MockComponent(AlertErrorComponent),
                MockComponent(HelpIconComponent),
                NgModel,
                CheckboxControlValueAccessor,
                DefaultValueAccessor,
                SelectControlValueAccessor,
                NumberValueAccessor,
                MockPipe(RemoveKeysPipe),
                MockDirective(TranslateDirective),
                MockComponent(ProgrammingExercisePlansAndRepositoriesPreviewComponent),
                MockComponent(TableEditableFieldComponent),
                MockComponent(RemoveAuxiliaryRepositoryButtonComponent),
                MockDirective(NgbTooltip),
                MockComponent(CategorySelectorComponent),
                MockComponent(AddAuxiliaryRepositoryButtonComponent),
                MockComponent(DifficultyPickerComponent),
                MockComponent(TeamConfigFormGroupComponent),
                MockComponent(ProgrammingExerciseLifecycleComponent),
                MockComponent(IncludedInOverallScorePickerComponent),
                MockPipe(ArtemisTranslatePipe),
                NgForm,
                MockComponent(PresentationScoreComponent),
                MockComponent(NgbAlert),
                MockComponent(ProgrammingExerciseInstructionComponent),
                MockComponent(ProgrammingExerciseEditableInstructionComponent),
                MockComponent(GradingInstructionsDetailsComponent),
                MockComponent(ButtonComponent),
                MockDirective(CustomMinDirective),
                MockDirective(CustomMaxDirective),
            ],
            providers: [
                { provide: ActivatedRoute, useValue: new MockActivatedRoute() },
                { provide: FileService, useClass: MockFileService },
                { provide: ProfileService, useClass: MockProfileService },
                { provide: CourseManagementService, useClass: MockCourseManagementService },
                MockProvider(ProgrammingExerciseService),
                MockProvider(NgbModal),
                MockProvider(ExerciseUpdateWarningService),
                MockProvider(ProgrammingExerciseSimulationService),
                MockProvider(ExerciseGroupService),
                MockProvider(ProgrammingLanguageFeatureService),
                MockProvider(ArtemisNavigationUtilService),
            ],
        }).compileComponents();

        fixture = TestBed.createComponent(ProgrammingExerciseUpdateComponent);
        comp = fixture.componentInstance;
        debugElement = fixture.debugElement;
        programmingExerciseService = debugElement.injector.get(ProgrammingExerciseService);
        courseService = debugElement.injector.get(CourseManagementService);
        exerciseGroupService = debugElement.injector.get(ExerciseGroupService);
        programmingExerciseFeatureService = debugElement.injector.get(ProgrammingLanguageFeatureService);
    });

    describe('save', () => {
        it('Should call update service on save for existing entity', fakeAsync(() => {
            // GIVEN
            const entity = new ProgrammingExercise(new Course(), undefined);
            entity.id = 123;
            entity.releaseDate = dayjs(); // We will get a warning if we do not set a release date
            jest.spyOn(programmingExerciseService, 'update').mockReturnValue(of(new HttpResponse({ body: entity })));
            comp.programmingExercise = entity;
            comp.programmingExercise.course = course;
            // WHEN
            comp.save();
            tick(); // simulate async

            // THEN
            expect(programmingExerciseService.update).toHaveBeenCalledWith(entity, {});
            expect(comp.isSaving).toEqual(false);
        }));

        it('Should call create service on save for new entity', fakeAsync(() => {
            // GIVEN
            const entity = new ProgrammingExercise(undefined, undefined);
            entity.releaseDate = dayjs(); // We will get a warning if we do not set a release date
            jest.spyOn(programmingExerciseService, 'automaticSetup').mockReturnValue(of(new HttpResponse({ body: entity })));
            comp.programmingExercise = entity;
            comp.programmingExercise.course = course;
            // WHEN
            comp.save();
            tick(); // simulate async

            // THEN
            expect(programmingExerciseService.automaticSetup).toHaveBeenCalledWith(entity);
            expect(comp.isSaving).toEqual(false);
        }));

        it('Should trim the exercise title before saving', fakeAsync(() => {
            // GIVEN
            const entity = new ProgrammingExercise(undefined, undefined);
            entity.releaseDate = dayjs(); // We will get a warning if we do not set a release date
            entity.title = 'My Exercise   ';
            jest.spyOn(programmingExerciseService, 'automaticSetup').mockReturnValue(of(new HttpResponse({ body: entity })));
            comp.programmingExercise = entity;
            comp.programmingExercise.course = course;

            // WHEN
            comp.save();
            tick(); // simulate async

            // THEN
            expect(programmingExerciseService.automaticSetup).toHaveBeenCalledWith(entity);
            expect(entity.title).toEqual('My Exercise');
        }));
    });

    describe('exam mode', () => {
        const examId = 1;
        const exerciseGroupId = 1;
        const exerciseGroup = new ExerciseGroup();
        exerciseGroup.id = exerciseGroupId;
        const expectedExamProgrammingExercise = new ProgrammingExercise(undefined, undefined);
        expectedExamProgrammingExercise.exerciseGroup = exerciseGroup;

        beforeEach(() => {
            const route = TestBed.inject(ActivatedRoute);
            route.params = of({ courseId, examId, exerciseGroupId });
            route.url = of([{ path: 'new' } as UrlSegment]);
            route.data = of({ programmingExercise: new ProgrammingExercise(undefined, undefined) });
        });

        it('Should be in exam mode after onInit', fakeAsync(() => {
            // GIVEN
            jest.spyOn(exerciseGroupService, 'find').mockReturnValue(of(new HttpResponse({ body: exerciseGroup })));
            jest.spyOn(programmingExerciseFeatureService, 'getProgrammingLanguageFeature').mockReturnValue(getProgrammingLanguageFeature(ProgrammingLanguage.JAVA));

            // WHEN
            comp.ngOnInit();
            tick(); // simulate async

            // THEN
            expect(exerciseGroupService.find).toHaveBeenCalledWith(courseId, examId, exerciseGroupId);
            expect(comp.isSaving).toEqual(false);
            expect(comp.programmingExercise).toEqual(expectedExamProgrammingExercise);
            expect(comp.isExamMode).toBeTruthy();
        }));
    });

    describe('course mode', () => {
        const expectedProgrammingExercise = new ProgrammingExercise(undefined, undefined);
        expectedProgrammingExercise.course = course;

        beforeEach(() => {
            const route = TestBed.inject(ActivatedRoute);
            route.params = of({ courseId });
            route.url = of([{ path: 'new' } as UrlSegment]);
            route.data = of({ programmingExercise: new ProgrammingExercise(undefined, undefined) });
        });

        it('Should not be in exam mode after onInit', fakeAsync(() => {
            // GIVEN
            jest.spyOn(courseService, 'find').mockReturnValue(of(new HttpResponse({ body: course })));
            jest.spyOn(programmingExerciseFeatureService, 'getProgrammingLanguageFeature').mockReturnValue(getProgrammingLanguageFeature(ProgrammingLanguage.JAVA));

            // WHEN
            comp.ngOnInit();
            tick(); // simulate async

            // THEN
            expect(courseService.find).toHaveBeenCalledWith(courseId);
            expect(comp.isSaving).toEqual(false);
            expect(comp.programmingExercise).toEqual(expectedProgrammingExercise);
            expect(comp.isExamMode).toBeFalsy();
        }));
    });

    describe('submission policy change', () => {
        let expectedProgrammingExercise: ProgrammingExercise;

        beforeEach(() => {
            expectedProgrammingExercise = new ProgrammingExercise(undefined, undefined);
            expectedProgrammingExercise.course = course;
            const route = TestBed.inject(ActivatedRoute);
            route.params = of({ courseId });
            route.url = of([{ path: 'new' } as UrlSegment]);
            route.data = of({ programmingExercise: expectedProgrammingExercise });
            jest.spyOn(programmingExerciseFeatureService, 'getProgrammingLanguageFeature').mockReturnValue(getProgrammingLanguageFeature(ProgrammingLanguage.JAVA));
        });

        it('Should set policy object on exercise', fakeAsync(() => {
            comp.ngOnInit();
            fixture.detectChanges();
            tick();

            expect(expectedProgrammingExercise.submissionPolicy).toBeUndefined();
            const submissionPolicyTypeField = fixture.nativeElement.querySelector('#field_submissionPolicy');

            for (const type of [SubmissionPolicyType.LOCK_REPOSITORY, SubmissionPolicyType.SUBMISSION_PENALTY]) {
                submissionPolicyTypeField.value = type;
                submissionPolicyTypeField.dispatchEvent(new Event('change'));
                fixture.detectChanges();
                tick();

                expect(expectedProgrammingExercise.submissionPolicy?.type).toBe(type);
                expect(expectedProgrammingExercise.submissionPolicy?.id).toBeUndefined();
            }

            submissionPolicyTypeField.value = SubmissionPolicyType.NONE;
            submissionPolicyTypeField.dispatchEvent(new Event('change'));
            fixture.detectChanges();
            tick();

            expect(expectedProgrammingExercise.submissionPolicy?.type).toBe(SubmissionPolicyType.NONE);
        }));

        it('Should set submission limit correctly for all policy types', fakeAsync(() => {
            comp.ngOnInit();
            fixture.detectChanges();
            tick();

            const submissionPolicyTypeField = fixture.nativeElement.querySelector('#field_submissionPolicy');
            for (const type of [SubmissionPolicyType.LOCK_REPOSITORY, SubmissionPolicyType.SUBMISSION_PENALTY]) {
                submissionPolicyTypeField.value = type;
                submissionPolicyTypeField.dispatchEvent(new Event('change'));
                fixture.detectChanges();
                tick();

                const submissionLimitInputField = fixture.nativeElement.querySelector('#field_submissionLimit');
                submissionLimitInputField.value = 5;
                submissionLimitInputField.dispatchEvent(new Event('input'));
                tick();

                expect(expectedProgrammingExercise.submissionPolicy?.submissionLimit).toBe(5);
            }
        }));

        it('Should set exceeding penalty correctly for submission penalty type', fakeAsync(() => {
            comp.ngOnInit();
            fixture.detectChanges();
            tick();

            const submissionPolicyTypeField = fixture.nativeElement.querySelector('#field_submissionPolicy');
            submissionPolicyTypeField.value = SubmissionPolicyType.SUBMISSION_PENALTY;
            submissionPolicyTypeField.dispatchEvent(new Event('change'));
            fixture.detectChanges();
            tick();

            const submissionLimitExceededPenaltyInputField = fixture.nativeElement.querySelector('#field_submissionLimitExceededPenalty');
            submissionLimitExceededPenaltyInputField.value = 73.73;
            submissionLimitExceededPenaltyInputField.dispatchEvent(new Event('input'));
            tick();

            expect(expectedProgrammingExercise.submissionPolicy?.exceedingPenalty).toBe(73.73);
        }));

        it('Should display correct input fields when penalty policy is already set', fakeAsync(() => {
            expectedProgrammingExercise.submissionPolicy = lockRepositoryPolicy;
            comp.ngOnInit();
            fixture.detectChanges();
            tick();

            const submissionPolicyTypeField = fixture.nativeElement.querySelector('#field_submissionPolicy');
            const submissionLimitInputField = fixture.nativeElement.querySelector('#field_submissionLimit');

            expect(submissionPolicyTypeField.value).toBe(SubmissionPolicyType.LOCK_REPOSITORY);
            expect(submissionLimitInputField.value).toBe('5');
        }));

        it('Should display correct input fields when penalty policy is already set', fakeAsync(() => {
            expectedProgrammingExercise.submissionPolicy = submissionPenaltyPolicy;
            comp.ngOnInit();
            fixture.detectChanges();
            tick();

            const submissionPolicyTypeField = fixture.nativeElement.querySelector('#field_submissionPolicy');
            const submissionLimitInputField = fixture.nativeElement.querySelector('#field_submissionLimit');
            const submissionLimitExceededPenaltyInputField = fixture.nativeElement.querySelector('#field_submissionLimitExceededPenalty');

            expect(submissionPolicyTypeField.value).toBe(SubmissionPolicyType.SUBMISSION_PENALTY);
            expect(submissionLimitInputField.value).toBe('5');
            expect(submissionLimitExceededPenaltyInputField.value).toBe('50.4');
        }));

        it('Should display correct input fields when set policy is broken', fakeAsync(() => {
            expectedProgrammingExercise.submissionPolicy = brokenPenaltyPolicy;
            comp.ngOnInit();
            fixture.detectChanges();
            tick();

            const submissionLimitInputField = fixture.nativeElement.querySelector('#field_submissionLimit');
            const submissionLimitExceededPenaltyInputField = fixture.nativeElement.querySelector('#field_submissionLimitExceededPenalty');

            expect(submissionLimitInputField.value).toBe('');
            expect(submissionLimitExceededPenaltyInputField.value).toBe('');
        }));
    });

    describe('programming language change and features', () => {
        beforeEach(() => {
            const route = TestBed.inject(ActivatedRoute);
            route.params = of({ courseId });
            route.url = of([{ path: 'new' } as UrlSegment]);
            route.data = of({ programmingExercise: new ProgrammingExercise(undefined, undefined) });
            jest.spyOn(courseService, 'find').mockReturnValue(of(new HttpResponse({ body: course })));
            jest.spyOn(programmingExerciseFeatureService, 'supportsProgrammingLanguage').mockReturnValue(true);

            const getFeaturesStub = jest.spyOn(programmingExerciseFeatureService, 'getProgrammingLanguageFeature');
            getFeaturesStub.mockImplementation((language: ProgrammingLanguage) => getProgrammingLanguageFeature(language));
        });

        it('Should reset sca settings if new programming language does not support sca', fakeAsync(() => {
            comp.ngOnInit();
            fixture.detectChanges();
            tick();

            // Activate sca
            let scaCheckbox = fixture.nativeElement.querySelector('#field_staticCodeAnalysisEnabled');
            scaCheckbox.click();
            scaCheckbox.dispatchEvent(new Event('input'));
            fixture.detectChanges();
            tick();

            // Set a max penalty
            const maxPenaltyInput = fixture.nativeElement.querySelector('#field_maxPenalty');
            maxPenaltyInput.value = 50;
            maxPenaltyInput.dispatchEvent(new Event('input'));
            fixture.detectChanges();
            tick();

            expect(scaCheckbox.checked).toBeTruthy();
            expect(comp.programmingExercise.staticCodeAnalysisEnabled).toBeTruthy();
            expect(comp.programmingExercise.maxStaticCodeAnalysisPenalty).toBe(50);

            // Switch to another programming language not supporting sca
            const languageInput = fixture.nativeElement.querySelector('#field_programmingLanguage');
            languageInput.value = ProgrammingLanguage.HASKELL;
            languageInput.dispatchEvent(new Event('change'));
            fixture.detectChanges();
            tick();
            scaCheckbox = fixture.nativeElement.querySelector('#field_staticCodeAnalysisEnabled');

            expect(scaCheckbox).toBeFalsy();
            expect(comp.programmingExercise.staticCodeAnalysisEnabled).toBeFalsy();
            expect(comp.programmingExercise.maxStaticCodeAnalysisPenalty).toBeUndefined();
            expect(comp.programmingExercise.programmingLanguage).toBe(ProgrammingLanguage.HASKELL);
        }));

        it('Should activate SCA for Swift', fakeAsync(() => {
            // WHEN
            fixture.detectChanges();
            tick();
            comp.onProgrammingLanguageChange(ProgrammingLanguage.SWIFT);

            // THEN
            expect(courseService.find).toHaveBeenCalledWith(courseId);
            expect(comp.selectedProgrammingLanguage).toEqual(ProgrammingLanguage.SWIFT);
            expect(comp.staticCodeAnalysisAllowed).toEqual(true);
            expect(comp.packageNamePattern).toEqual(comp.appNamePatternForSwift);
        }));

        it('Should activate SCA for C', fakeAsync(() => {
            // WHEN
            fixture.detectChanges();
            tick();
            comp.onProgrammingLanguageChange(ProgrammingLanguage.C);

            // THEN
            expect(courseService.find).toHaveBeenCalledWith(courseId);
            expect(comp.selectedProgrammingLanguage).toEqual(ProgrammingLanguage.C);
            expect(comp.staticCodeAnalysisAllowed).toEqual(true);
        }));

        it('Should activate SCA for Java', fakeAsync(() => {
            // WHEN
            fixture.detectChanges();
            tick();
            comp.onProgrammingLanguageChange(ProgrammingLanguage.JAVA);

            // THEN
            expect(comp.selectedProgrammingLanguage).toEqual(ProgrammingLanguage.JAVA);
            expect(comp.staticCodeAnalysisAllowed).toEqual(true);
            expect(comp.packageNamePattern).toEqual(comp.packageNamePatternForJavaKotlin);
        }));
    });

    describe('import with static code analysis', () => {
        let route: ActivatedRoute;

        beforeEach(() => {
            jest.spyOn(courseService, 'find').mockReturnValue(of(new HttpResponse({ body: course })));
            jest.spyOn(programmingExerciseFeatureService, 'getProgrammingLanguageFeature').mockReturnValue(getProgrammingLanguageFeature(ProgrammingLanguage.JAVA));

            route = TestBed.inject(ActivatedRoute);
            route.params = of({ courseId });
            route.url = of([{ path: 'import' } as UrlSegment]);
        });

        it.each([
            [true, 80],
            [false, undefined],
        ])(
            'Should activate recreate build plans and update template when sca changes',
            fakeAsync((scaActivatedOriginal: boolean, maxPenalty: number | undefined) => {
                const newMaxPenalty = 50;
                const programmingExercise = new ProgrammingExercise(undefined, undefined);
                programmingExercise.programmingLanguage = ProgrammingLanguage.JAVA;
                programmingExercise.staticCodeAnalysisEnabled = scaActivatedOriginal;
                programmingExercise.maxStaticCodeAnalysisPenalty = maxPenalty;
                route.data = of({ programmingExercise });
                comp.ngOnInit();
                fixture.detectChanges();
                tick();

                let scaCheckbox = fixture.nativeElement.querySelector('#field_staticCodeAnalysisEnabled');
                let maxPenaltyInput = fixture.nativeElement.querySelector('#field_maxPenalty');
                const recreateBuildPlanCheckbox = fixture.nativeElement.querySelector('#field_recreateBuildPlans');
                const updateTemplateCheckbox = fixture.nativeElement.querySelector('#field_updateTemplateFiles');

                expect(comp.isImport).toBeTruthy();
                expect(comp.originalStaticCodeAnalysisEnabled).toBe(scaActivatedOriginal);
                expect(comp.programmingExercise.staticCodeAnalysisEnabled).toBe(scaActivatedOriginal);
                expect(comp.programmingExercise.maxStaticCodeAnalysisPenalty).toBe(maxPenalty);
                expect(scaCheckbox.checked).toBe(scaActivatedOriginal);
                expect(!!maxPenaltyInput).toBe(scaActivatedOriginal);
                expect(recreateBuildPlanCheckbox.checked).toBeFalsy();
                expect(updateTemplateCheckbox.checked).toBeFalsy();
                expect(comp.programmingExercise).toEqual(programmingExercise);
                expect(courseService.find).toHaveBeenCalledWith(courseId);

                // Activate SCA and set a max penalty
                scaCheckbox.click();
                scaCheckbox.dispatchEvent(new Event('input'));
                fixture.detectChanges();
                tick();
                scaCheckbox = fixture.nativeElement.querySelector('#field_staticCodeAnalysisEnabled');

                // SCA penalty field disappears or appears after the sca checkbox click
                maxPenaltyInput = fixture.nativeElement.querySelector('#field_maxPenalty');
                if (scaActivatedOriginal) {
                    expect(maxPenaltyInput).toBeFalsy();
                } else {
                    maxPenaltyInput.value = newMaxPenalty;
                    maxPenaltyInput.dispatchEvent(new Event('input'));
                    fixture.detectChanges();
                    tick();
                }

                // Recreate build plan and template update should be automatically selected
                expect(scaCheckbox.checked).toBe(!scaActivatedOriginal);
                expect(comp.programmingExercise.staticCodeAnalysisEnabled).toBe(!scaActivatedOriginal);
                expect(comp.programmingExercise.maxStaticCodeAnalysisPenalty).toEqual(scaActivatedOriginal ? undefined : newMaxPenalty);
                expect(comp.recreateBuildPlans).toBeTruthy();
                expect(comp.updateTemplate).toBeTruthy();

                // Deactivate recreation of build plans
                recreateBuildPlanCheckbox.click();
                recreateBuildPlanCheckbox.dispatchEvent(new Event('input'));
                fixture.detectChanges();
                tick();

                // SCA should revert to the state of the original exercise, maxPenalty will revert to undefined
                expect(comp.programmingExercise.staticCodeAnalysisEnabled).toEqual(comp.originalStaticCodeAnalysisEnabled);
                expect(comp.programmingExercise.maxStaticCodeAnalysisPenalty).toBeUndefined();
            }),
        );
    });
});

const getProgrammingLanguageFeature = (programmingLanguage: ProgrammingLanguage) => {
    switch (programmingLanguage) {
        case ProgrammingLanguage.SWIFT:
            return {
                programmingLanguage: ProgrammingLanguage.SWIFT,
                sequentialTestRuns: false,
                staticCodeAnalysis: true,
                plagiarismCheckSupported: false,
                packageNameRequired: true,
                checkoutSolutionRepositoryAllowed: false,
                projectTypes: [ProjectType.PLAIN, ProjectType.XCODE],
            } as ProgrammingLanguageFeature;
        case ProgrammingLanguage.JAVA:
            return {
                programmingLanguage: ProgrammingLanguage.JAVA,
                sequentialTestRuns: true,
                staticCodeAnalysis: true,
                plagiarismCheckSupported: true,
                packageNameRequired: true,
                checkoutSolutionRepositoryAllowed: true,
                projectTypes: [ProjectType.ECLIPSE, ProjectType.MAVEN],
            } as ProgrammingLanguageFeature;
        case ProgrammingLanguage.HASKELL:
            return {
                programmingLanguage: ProgrammingLanguage.HASKELL,
                sequentialTestRuns: false,
                staticCodeAnalysis: false,
                plagiarismCheckSupported: false,
                packageNameRequired: false,
                checkoutSolutionRepositoryAllowed: true,
                projectTypes: [],
            } as ProgrammingLanguageFeature;
        case ProgrammingLanguage.C:
            return {
                programmingLanguage: ProgrammingLanguage.C,
                sequentialTestRuns: false,
                staticCodeAnalysis: true,
                plagiarismCheckSupported: true,
                packageNameRequired: false,
                checkoutSolutionRepositoryAllowed: true,
                projectTypes: [],
            } as ProgrammingLanguageFeature;
        default:
            throw new Error();
    }
};<|MERGE_RESOLUTION|>--- conflicted
+++ resolved
@@ -1,13 +1,20 @@
 import { ComponentFixture, fakeAsync, TestBed, tick } from '@angular/core/testing';
 import { DebugElement } from '@angular/core';
 import { HttpResponse } from '@angular/common/http';
+import { BrowserAnimationsModule } from '@angular/platform-browser/animations';
 import { ActivatedRoute, UrlSegment } from '@angular/router';
 import { of } from 'rxjs';
+import { stub } from 'sinon';
 import dayjs from 'dayjs';
+
 import { ArtemisTestModule } from '../../test.module';
 import { ProgrammingExerciseUpdateComponent } from 'app/exercises/programming/manage/update/programming-exercise-update.component';
 import { ProgrammingExerciseService } from 'app/exercises/programming/manage/services/programming-exercise.service';
 import { ProgrammingExercise, ProgrammingLanguage, ProjectType } from 'app/entities/programming-exercise.model';
+import { LocalStorageService, SessionStorageService } from 'ngx-webstorage';
+import { MockSyncStorage } from '../../helpers/mocks/service/mock-sync-storage.service';
+import { MockTranslateService } from '../../helpers/mocks/service/mock-translate.service';
+import { TranslateService } from '@ngx-translate/core';
 import { Course } from 'app/entities/course.model';
 import { MockActivatedRoute } from '../../helpers/mocks/activated-route/mock-activated-route';
 import { ExerciseGroup } from 'app/entities/exercise-group.model';
@@ -17,46 +24,8 @@
     ProgrammingLanguageFeature,
     ProgrammingLanguageFeatureService,
 } from 'app/exercises/programming/shared/service/programming-language-feature/programming-language-feature.service';
-<<<<<<< HEAD
-import { MockProvider, MockComponent, MockDirective, MockPipe, MockModule } from 'ng-mocks';
-import { NgbAlert, NgbModal, NgbTooltip } from '@ng-bootstrap/ng-bootstrap';
-import { ExerciseUpdateWarningService } from 'app/exercises/shared/exercise-update-warning/exercise-update-warning.service';
-import { FileService } from 'app/shared/http/file.service';
-import { ProfileService } from 'app/shared/layouts/profiles/profile.service';
-import { ProgrammingExerciseSimulationService } from 'app/exercises/programming/manage/services/programming-exercise-simulation.service';
-import { ArtemisNavigationUtilService } from 'app/utils/navigation.utils';
-import { AlertComponent } from 'app/shared/alert/alert.component';
-import { HelpIconComponent } from 'app/shared/components/help-icon.component';
-import { CheckboxControlValueAccessor, DefaultValueAccessor, NgForm, NgModel, NumberValueAccessor, SelectControlValueAccessor } from '@angular/forms';
-import { RemoveKeysPipe } from 'app/shared/pipes/remove-keys.pipe';
-import { ProgrammingExercisePlansAndRepositoriesPreviewComponent } from 'app/exercises/programming/manage/update/programming-exercise-plans-and-repositories-preview.component';
-import { AlertErrorComponent } from 'app/shared/alert/alert-error.component';
-import { TranslateDirective } from 'app/shared/language/translate.directive';
-import { NgxDatatableModule } from '@swimlane/ngx-datatable';
-import { TableEditableFieldComponent } from 'app/shared/table/table-editable-field.component';
-import { RemoveAuxiliaryRepositoryButtonComponent } from 'app/exercises/programming/manage/update/remove-auxiliary-repository-button.component';
-import { CategorySelectorComponent } from 'app/shared/category-selector/category-selector.component';
-import { AddAuxiliaryRepositoryButtonComponent } from 'app/exercises/programming/manage/update/add-auxiliary-repository-button.component';
-import { DifficultyPickerComponent } from 'app/exercises/shared/difficulty-picker/difficulty-picker.component';
-import { TeamConfigFormGroupComponent } from 'app/exercises/shared/team-config-form-group/team-config-form-group.component';
-import { ProgrammingExerciseLifecycleComponent } from 'app/exercises/programming/shared/lifecycle/programming-exercise-lifecycle.component';
-import { IncludedInOverallScorePickerComponent } from 'app/exercises/shared/included-in-overall-score-picker/included-in-overall-score-picker.component';
-import { ArtemisTranslatePipe } from 'app/shared/pipes/artemis-translate.pipe';
-import { PresentationScoreComponent } from 'app/exercises/shared/presentation-score/presentation-score.component';
-import { ProgrammingExerciseInstructionComponent } from 'app/exercises/programming/shared/instructions-render/programming-exercise-instruction.component';
-import { ProgrammingExerciseEditableInstructionComponent } from 'app/exercises/programming/manage/instructions-editor/programming-exercise-editable-instruction.component';
-import { GradingInstructionsDetailsComponent } from 'app/exercises/shared/structured-grading-criterion/grading-instructions-details/grading-instructions-details.component';
-import { ButtonComponent } from 'app/shared/components/button.component';
-import { CustomMinDirective } from 'app/shared/validators/custom-min-validator.directive';
-import { CustomMaxDirective } from 'app/shared/validators/custom-max-validator.directive';
-import { MockFileService } from '../../helpers/mocks/service/mock-file.service';
-import { MockProfileService } from '../../helpers/mocks/service/mock-profile.service';
-import { MockCourseManagementService } from '../../helpers/mocks/service/mock-course-management.service';
-=======
 import { ArtemisProgrammingExerciseUpdateModule } from 'app/exercises/programming/manage/update/programming-exercise-update.module';
 import { FormDateTimePickerModule } from 'app/shared/date-time-picker/date-time-picker.module';
-import { LockRepositoryPolicy, SubmissionPenaltyPolicy, SubmissionPolicyType } from 'app/entities/submission-policy.model';
->>>>>>> d87e8ae2
 
 describe('ProgrammingExercise Management Update Component', () => {
     const courseId = 1;
@@ -110,17 +79,10 @@
                 MockDirective(CustomMaxDirective),
             ],
             providers: [
+                { provide: LocalStorageService, useClass: MockSyncStorage },
+                { provide: SessionStorageService, useClass: MockSyncStorage },
+                { provide: TranslateService, useClass: MockTranslateService },
                 { provide: ActivatedRoute, useValue: new MockActivatedRoute() },
-                { provide: FileService, useClass: MockFileService },
-                { provide: ProfileService, useClass: MockProfileService },
-                { provide: CourseManagementService, useClass: MockCourseManagementService },
-                MockProvider(ProgrammingExerciseService),
-                MockProvider(NgbModal),
-                MockProvider(ExerciseUpdateWarningService),
-                MockProvider(ProgrammingExerciseSimulationService),
-                MockProvider(ExerciseGroupService),
-                MockProvider(ProgrammingLanguageFeatureService),
-                MockProvider(ArtemisNavigationUtilService),
             ],
         }).compileComponents();
 
