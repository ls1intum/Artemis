import { ComponentFixture, TestBed, fakeAsync, tick } from '@angular/core/testing';
import { DebugElement } from '@angular/core';
import { HttpResponse } from '@angular/common/http';
import { ActivatedRoute, UrlSegment } from '@angular/router';
import { of } from 'rxjs';
import dayjs from 'dayjs/esm';
import { MockNgbModalService } from '../../helpers/mocks/service/mock-ngb-modal.service';
import { ArtemisTestModule } from '../../test.module';
import { ProgrammingExerciseUpdateComponent } from 'app/exercises/programming/manage/update/programming-exercise-update.component';
import { ProgrammingExerciseService } from 'app/exercises/programming/manage/services/programming-exercise.service';
import { ProgrammingExercise, ProgrammingLanguage, ProjectType } from 'app/entities/programming-exercise.model';
import { LocalStorageService, SessionStorageService } from 'ngx-webstorage';
import { MockSyncStorage } from '../../helpers/mocks/service/mock-sync-storage.service';
import { MockTranslateService } from '../../helpers/mocks/service/mock-translate.service';
import { TranslateService } from '@ngx-translate/core';
import { Course } from 'app/entities/course.model';
import { MockActivatedRoute } from '../../helpers/mocks/activated-route/mock-activated-route';
import { ExerciseGroup } from 'app/entities/exercise-group.model';
import { ExerciseGroupService } from 'app/exam/manage/exercise-groups/exercise-group.service';
import { CourseManagementService } from 'app/course/manage/course-management.service';
import {
    ProgrammingLanguageFeature,
    ProgrammingLanguageFeatureService,
} from 'app/exercises/programming/shared/service/programming-language-feature/programming-language-feature.service';
import { MockComponent, MockDirective, MockPipe } from 'ng-mocks';
import { NgxDatatableModule } from '@flaviosantoro92/ngx-datatable';
import { HelpIconComponent } from 'app/shared/components/help-icon.component';
import { CustomMinDirective } from 'app/shared/validators/custom-min-validator.directive';
import { ButtonComponent } from 'app/shared/components/button.component';
import { ProgrammingExerciseEditableInstructionComponent } from 'app/exercises/programming/manage/instructions-editor/programming-exercise-editable-instruction.component';
import { GradingInstructionsDetailsComponent } from 'app/exercises/shared/structured-grading-criterion/grading-instructions-details/grading-instructions-details.component';
import { CustomMaxDirective } from 'app/shared/validators/custom-max-validator.directive';
import { ProgrammingExerciseInstructionComponent } from 'app/exercises/programming/shared/instructions-render/programming-exercise-instruction.component';
import { PresentationScoreComponent } from 'app/exercises/shared/presentation-score/presentation-score.component';
import { ProgrammingExerciseLifecycleComponent } from 'app/exercises/programming/shared/lifecycle/programming-exercise-lifecycle.component';
import { TeamConfigFormGroupComponent } from 'app/exercises/shared/team-config-form-group/team-config-form-group.component';
import { DifficultyPickerComponent } from 'app/exercises/shared/difficulty-picker/difficulty-picker.component';
import { RemoveAuxiliaryRepositoryButtonComponent } from 'app/exercises/programming/manage/update/remove-auxiliary-repository-button.component';
import { ArtemisTranslatePipe } from 'app/shared/pipes/artemis-translate.pipe';
import { CheckboxControlValueAccessor, DefaultValueAccessor, NgForm, NgModel, NumberValueAccessor, SelectControlValueAccessor } from '@angular/forms';
import { IncludedInOverallScorePickerComponent } from 'app/exercises/shared/included-in-overall-score-picker/included-in-overall-score-picker.component';
import { CategorySelectorComponent } from 'app/shared/category-selector/category-selector.component';
import { AddAuxiliaryRepositoryButtonComponent } from 'app/exercises/programming/manage/update/add-auxiliary-repository-button.component';
import { TranslateDirective } from 'app/shared/language/translate.directive';
import { ProgrammingExercisePlansAndRepositoriesPreviewComponent } from 'app/exercises/programming/manage/update/programming-exercise-plans-and-repositories-preview.component';
import { TableEditableFieldComponent } from 'app/shared/table/table-editable-field.component';
import { RemoveKeysPipe } from 'app/shared/pipes/remove-keys.pipe';
import { SubmissionPolicyUpdateComponent } from 'app/exercises/shared/submission-policy/submission-policy-update.component';
import { LockRepositoryPolicy, SubmissionPenaltyPolicy } from 'app/entities/submission-policy.model';
import { OwlDateTimeModule } from '@danielmoncada/angular-datetime-picker';
import '@angular/localize/init';
import { ModePickerComponent } from 'app/exercises/shared/mode-picker/mode-picker.component';
import { NgbModal } from '@ng-bootstrap/ng-bootstrap';
import { NgbTooltipMocksModule } from '../../helpers/mocks/directive/ngbTooltipMocks.module';
import { NgbAlertsMocksModule } from '../../helpers/mocks/directive/ngbAlertsMocks.module';
import { LearningGoalSelectionComponent } from 'app/shared/learning-goal-selection/learning-goal-selection.component';
<<<<<<< HEAD
import { ProgrammingExerciseInformationComponent } from 'app/exercises/programming/manage/update/update-components/programming-exercise-information.component';
import { ProgrammingExerciseDifficultyComponent } from 'app/exercises/programming/manage/update/update-components/programming-exercise-difficulty.component';
import { ProgrammingExerciseLanguageComponent } from 'app/exercises/programming/manage/update/update-components/programming-exercise-language.component';
import { ProgrammingExerciseGradingComponent } from 'app/exercises/programming/manage/update/update-components/programming-exercise-grading.component';
import { ProgrammingExerciseProblemComponent } from 'app/exercises/programming/manage/update/update-components/programming-exercise-problem.component';
=======
import { DocumentationButtonComponent } from 'app/shared/components/documentation-button/documentation-button.component';
>>>>>>> 4b837090

describe('ProgrammingExercise Management Update Component', () => {
    const courseId = 1;
    const course = { id: courseId } as Course;

    let comp: ProgrammingExerciseUpdateComponent;
    let fixture: ComponentFixture<ProgrammingExerciseUpdateComponent>;
    let debugElement: DebugElement;
    let programmingExerciseService: ProgrammingExerciseService;
    let courseService: CourseManagementService;
    let exerciseGroupService: ExerciseGroupService;
    let programmingExerciseFeatureService: ProgrammingLanguageFeatureService;

    beforeEach(() => {
        TestBed.configureTestingModule({
            imports: [ArtemisTestModule, NgxDatatableModule, OwlDateTimeModule, NgbTooltipMocksModule, NgbAlertsMocksModule],
            declarations: [
                ProgrammingExerciseUpdateComponent,
                // The following directives need to be imported raw because the SCA tests heavily rely on the UI interaction with the native inputs.
                // Mocking that interaction defeats the purpose of interacting with the UI in the first place.
                NgForm,
                NgModel,
                CheckboxControlValueAccessor,
                DefaultValueAccessor,
                SelectControlValueAccessor,
                NumberValueAccessor,
                MockComponent(HelpIconComponent),
                MockComponent(ProgrammingExercisePlansAndRepositoriesPreviewComponent),
                MockComponent(TableEditableFieldComponent),
                MockComponent(RemoveAuxiliaryRepositoryButtonComponent),
                MockComponent(CategorySelectorComponent),
                MockComponent(AddAuxiliaryRepositoryButtonComponent),
                MockComponent(DifficultyPickerComponent),
                MockComponent(TeamConfigFormGroupComponent),
                MockComponent(ProgrammingExerciseLifecycleComponent),
                MockComponent(IncludedInOverallScorePickerComponent),
                MockComponent(SubmissionPolicyUpdateComponent),
                MockComponent(PresentationScoreComponent),
                MockComponent(ProgrammingExerciseInstructionComponent),
                MockComponent(ProgrammingExerciseEditableInstructionComponent),
                MockComponent(GradingInstructionsDetailsComponent),
                MockComponent(ButtonComponent),
                MockComponent(LearningGoalSelectionComponent),
<<<<<<< HEAD
                MockComponent(ProgrammingExerciseInformationComponent),
                MockComponent(ProgrammingExerciseDifficultyComponent),
                MockComponent(ProgrammingExerciseLanguageComponent),
                MockComponent(ProgrammingExerciseGradingComponent),
                MockComponent(ProgrammingExerciseProblemComponent),
=======
                MockComponent(DocumentationButtonComponent),
>>>>>>> 4b837090
                MockPipe(RemoveKeysPipe),
                MockPipe(ArtemisTranslatePipe),
                MockDirective(CustomMinDirective),
                MockDirective(CustomMaxDirective),
                MockDirective(TranslateDirective),
                MockComponent(ModePickerComponent),
            ],
            providers: [
                { provide: LocalStorageService, useClass: MockSyncStorage },
                { provide: SessionStorageService, useClass: MockSyncStorage },
                { provide: TranslateService, useClass: MockTranslateService },
                { provide: ActivatedRoute, useValue: new MockActivatedRoute({}) },
                { provide: NgbModal, useClass: MockNgbModalService },
            ],
        })
            .compileComponents()
            .then(() => {
                fixture = TestBed.createComponent(ProgrammingExerciseUpdateComponent);
                comp = fixture.componentInstance;
                debugElement = fixture.debugElement;
                programmingExerciseService = debugElement.injector.get(ProgrammingExerciseService);
                courseService = debugElement.injector.get(CourseManagementService);
                exerciseGroupService = debugElement.injector.get(ExerciseGroupService);
                programmingExerciseFeatureService = debugElement.injector.get(ProgrammingLanguageFeatureService);
            });
    });

    describe('save', () => {
        it('should call update service on save for existing entity', fakeAsync(() => {
            // GIVEN
            const entity = new ProgrammingExercise(new Course(), undefined);
            entity.id = 123;
            entity.releaseDate = dayjs(); // We will get a warning if we do not set a release date
            jest.spyOn(programmingExerciseService, 'update').mockReturnValue(of(new HttpResponse({ body: entity })));
            comp.programmingExercise = entity;
            comp.backupExercise = {} as ProgrammingExercise;
            comp.programmingExercise.course = course;
            // WHEN
            comp.save();
            tick(); // simulate async

            // THEN
            expect(programmingExerciseService.update).toHaveBeenCalledWith(entity, {});
            expect(comp.isSaving).toBeFalse();
        }));

        it('should call create service on save for new entity', fakeAsync(() => {
            // GIVEN
            const entity = new ProgrammingExercise(undefined, undefined);
            entity.releaseDate = dayjs(); // We will get a warning if we do not set a release date
            jest.spyOn(programmingExerciseService, 'automaticSetup').mockReturnValue(of(new HttpResponse({ body: { ...entity, id: 2 } })));
            comp.programmingExercise = entity;
            comp.backupExercise = {} as ProgrammingExercise;
            comp.programmingExercise.course = course;
            // WHEN
            comp.save();
            tick(); // simulate async

            // THEN
            expect(programmingExerciseService.automaticSetup).toHaveBeenCalledWith(entity);
            expect(comp.isSaving).toBeFalse();
        }));

        it('should trim the exercise title before saving', fakeAsync(() => {
            // GIVEN
            const entity = new ProgrammingExercise(undefined, undefined);
            entity.releaseDate = dayjs(); // We will get a warning if we do not set a release date
            entity.title = 'My Exercise   ';
            jest.spyOn(programmingExerciseService, 'automaticSetup').mockReturnValue(of(new HttpResponse({ body: { ...entity, id: 1 } })));
            comp.programmingExercise = entity;
            comp.backupExercise = {} as ProgrammingExercise;
            comp.programmingExercise.course = course;

            // WHEN
            comp.save();
            tick(); // simulate async

            // THEN
            expect(programmingExerciseService.automaticSetup).toHaveBeenCalledWith(entity);
            expect(entity.title).toBe('My Exercise');
        }));
    });

    describe('exam mode', () => {
        const examId = 1;
        const exerciseGroupId = 1;
        const exerciseGroup = new ExerciseGroup();
        exerciseGroup.id = exerciseGroupId;
        const expectedExamProgrammingExercise = new ProgrammingExercise(undefined, undefined);
        expectedExamProgrammingExercise.exerciseGroup = exerciseGroup;

        beforeEach(() => {
            const route = TestBed.inject(ActivatedRoute);
            route.params = of({ courseId, examId, exerciseGroupId });
            route.url = of([{ path: 'new' } as UrlSegment]);
            route.data = of({ programmingExercise: new ProgrammingExercise(undefined, undefined) });
        });

        it('should be in exam mode after onInit', fakeAsync(() => {
            // GIVEN
            jest.spyOn(exerciseGroupService, 'find').mockReturnValue(of(new HttpResponse({ body: exerciseGroup })));
            jest.spyOn(programmingExerciseFeatureService, 'getProgrammingLanguageFeature').mockReturnValue(getProgrammingLanguageFeature(ProgrammingLanguage.JAVA));

            // WHEN
            comp.ngOnInit();
            tick(); // simulate async

            // THEN
            expect(exerciseGroupService.find).toHaveBeenCalledWith(courseId, examId, exerciseGroupId);
            expect(comp.isSaving).toBeFalse();
            expect(comp.programmingExercise).toStrictEqual(expectedExamProgrammingExercise);
            expect(comp.isExamMode).toBeTrue();
        }));
    });

    describe('course mode', () => {
        const expectedProgrammingExercise = new ProgrammingExercise(undefined, undefined);
        expectedProgrammingExercise.course = course;

        beforeEach(() => {
            const route = TestBed.inject(ActivatedRoute);
            route.params = of({ courseId });
            route.url = of([{ path: 'new' } as UrlSegment]);
            route.data = of({ programmingExercise: new ProgrammingExercise(undefined, undefined) });
        });

        it('should not be in exam mode after onInit', fakeAsync(() => {
            // GIVEN
            jest.spyOn(courseService, 'find').mockReturnValue(of(new HttpResponse({ body: course })));
            jest.spyOn(programmingExerciseFeatureService, 'getProgrammingLanguageFeature').mockReturnValue(getProgrammingLanguageFeature(ProgrammingLanguage.JAVA));

            // WHEN
            comp.ngOnInit();
            tick(); // simulate async

            // THEN
            expect(courseService.find).toHaveBeenCalledWith(courseId);
            expect(comp.isSaving).toBeFalse();
            expect(comp.programmingExercise).toStrictEqual(expectedProgrammingExercise);
            expect(comp.isExamMode).toBeFalse();
        }));
    });

    describe('default programming language', () => {
        beforeEach(() => {
            const route = TestBed.inject(ActivatedRoute);
            route.params = of({ courseId });
            route.url = of([{ path: 'new' } as UrlSegment]);
            route.data = of({ programmingExercise: new ProgrammingExercise(course, undefined) });
            jest.spyOn(courseService, 'find').mockReturnValue(of(new HttpResponse({ body: course })));
        });

        it('should set default programming language', fakeAsync(() => {
            // GIVEN
            const testProgrammingLanguage = ProgrammingLanguage.SWIFT;
            expect(new ProgrammingExercise(undefined, undefined).programmingLanguage).not.toBe(testProgrammingLanguage);
            course.defaultProgrammingLanguage = testProgrammingLanguage;
            jest.spyOn(programmingExerciseFeatureService, 'getProgrammingLanguageFeature').mockReturnValue(getProgrammingLanguageFeature(testProgrammingLanguage));

            // WHEN
            comp.ngOnInit();
            tick();

            // THEN
            expect(comp.programmingExercise.programmingLanguage).toBe(testProgrammingLanguage);
        }));
    });

    describe('programming language change and features', () => {
        beforeEach(() => {
            const route = TestBed.inject(ActivatedRoute);
            route.params = of({ courseId });
            route.url = of([{ path: 'new' } as UrlSegment]);
            route.data = of({ programmingExercise: new ProgrammingExercise(undefined, undefined) });
            jest.spyOn(courseService, 'find').mockReturnValue(of(new HttpResponse({ body: course })));
            jest.spyOn(programmingExerciseFeatureService, 'supportsProgrammingLanguage').mockReturnValue(true);

            const getFeaturesStub = jest.spyOn(programmingExerciseFeatureService, 'getProgrammingLanguageFeature');
            getFeaturesStub.mockImplementation((language: ProgrammingLanguage) => getProgrammingLanguageFeature(language));
        });

        it('should reset sca settings if new programming language does not support sca', fakeAsync(() => {
            comp.ngOnInit();
            fixture.detectChanges();
            tick();

            // Activate sca
            comp.programmingExercise.staticCodeAnalysisEnabled = true;
            tick();

            comp.programmingExercise.maxStaticCodeAnalysisPenalty = 50;
            tick();

            expect(comp.programmingExercise.staticCodeAnalysisEnabled).toBeTrue();
            expect(comp.programmingExercise.maxStaticCodeAnalysisPenalty).toBe(50);

            // Switch to another programming language not supporting sca
            comp.onProgrammingLanguageChange(ProgrammingLanguage.HASKELL);
            tick();

            expect(comp.programmingExercise.staticCodeAnalysisEnabled).toBeFalse();
            expect(comp.programmingExercise.maxStaticCodeAnalysisPenalty).toBeUndefined();
            expect(comp.programmingExercise.programmingLanguage).toBe(ProgrammingLanguage.HASKELL);
        }));

        it('should activate SCA for Swift', fakeAsync(() => {
            // WHEN
            fixture.detectChanges();
            tick();
            comp.onProgrammingLanguageChange(ProgrammingLanguage.SWIFT);

            // THEN
            expect(courseService.find).toHaveBeenCalledWith(courseId);
            expect(comp.selectedProgrammingLanguage).toBe(ProgrammingLanguage.SWIFT);
            expect(comp.staticCodeAnalysisAllowed).toBeTrue();
            expect(comp.packageNamePattern).toBe(comp.appNamePatternForSwift);
        }));

        it('should activate SCA for C', fakeAsync(() => {
            // WHEN
            fixture.detectChanges();
            tick();
            comp.onProgrammingLanguageChange(ProgrammingLanguage.C);
            comp.onProjectTypeChange(ProjectType.GCC);

            // THEN
            expect(courseService.find).toHaveBeenCalledWith(courseId);
            expect(comp.selectedProgrammingLanguage).toBe(ProgrammingLanguage.C);
            expect(comp.selectedProjectType).toBe(ProjectType.GCC);
            expect(comp.staticCodeAnalysisAllowed).toBeTrue();
        }));

        it('should activate SCA for Java', fakeAsync(() => {
            // WHEN
            fixture.detectChanges();
            tick();
            comp.onProgrammingLanguageChange(ProgrammingLanguage.JAVA);

            // THEN
            expect(comp.selectedProgrammingLanguage).toBe(ProgrammingLanguage.JAVA);
            expect(comp.staticCodeAnalysisAllowed).toBeTrue();
            expect(comp.packageNamePattern).toBe(comp.packageNamePatternForJavaKotlin);
        }));

        it('should deactivate SCA for C (FACT)', fakeAsync(() => {
            // WHEN
            fixture.detectChanges();
            tick();
            comp.onProgrammingLanguageChange(ProgrammingLanguage.C);
            comp.onProjectTypeChange(ProjectType.FACT);

            // THEN
            expect(comp.selectedProgrammingLanguage).toBe(ProgrammingLanguage.C);
            expect(comp.selectedProjectType).toBe(ProjectType.FACT);
            expect(comp.programmingExercise.staticCodeAnalysisEnabled).toBeFalse();
            expect(comp.programmingExercise.maxStaticCodeAnalysisPenalty).toBeUndefined();
        }));
    });

    describe('import with static code analysis', () => {
        let route: ActivatedRoute;

        beforeEach(() => {
            jest.spyOn(courseService, 'find').mockReturnValue(of(new HttpResponse({ body: course })));
            jest.spyOn(programmingExerciseFeatureService, 'getProgrammingLanguageFeature').mockReturnValue(getProgrammingLanguageFeature(ProgrammingLanguage.JAVA));

            route = TestBed.inject(ActivatedRoute);
            route.params = of({ courseId });
            route.url = of([{ path: 'import' } as UrlSegment]);
        });

        it.each([
            [true, 80, ProjectType.PLAIN_MAVEN],
            [false, undefined, ProjectType.PLAIN_GRADLE],
        ])(
            'should activate recreate build plans and update template when sca changes',
            fakeAsync((scaActivatedOriginal: boolean, maxPenalty: number | undefined, projectType: ProjectType) => {
                const newMaxPenalty = 50;
                const programmingExercise = new ProgrammingExercise(undefined, undefined);
                programmingExercise.programmingLanguage = ProgrammingLanguage.JAVA;
                programmingExercise.projectType = projectType;
                programmingExercise.staticCodeAnalysisEnabled = scaActivatedOriginal;
                programmingExercise.maxStaticCodeAnalysisPenalty = maxPenalty;
                route.data = of({ programmingExercise });
                comp.ngOnInit();
                fixture.detectChanges();
                tick();

                expect(comp.isImport).toBeTrue();
                expect(comp.originalStaticCodeAnalysisEnabled).toBe(scaActivatedOriginal);
                expect(comp.programmingExercise.staticCodeAnalysisEnabled).toBe(scaActivatedOriginal);
                expect(comp.programmingExercise.maxStaticCodeAnalysisPenalty).toBe(maxPenalty);
                expect(comp.programmingExercise).toBe(programmingExercise);
                expect(courseService.find).toHaveBeenCalledWith(courseId);

                // Only available for Maven
                if (projectType === ProjectType.PLAIN_MAVEN) {
                    // Needed to trigger setting of update template since we can't use UI components.
                    comp.programmingExercise.staticCodeAnalysisEnabled = !scaActivatedOriginal;
                    comp.onStaticCodeAnalysisChanged();

                    expect(comp.updateTemplate).toBeTrue();

                    comp.programmingExercise.staticCodeAnalysisEnabled = !scaActivatedOriginal;
                    comp.onStaticCodeAnalysisChanged();
                }

                comp.programmingExercise.staticCodeAnalysisEnabled = !scaActivatedOriginal;
                comp.onStaticCodeAnalysisChanged();

                if (!scaActivatedOriginal) {
                    comp.programmingExercise.maxStaticCodeAnalysisPenalty = newMaxPenalty;
                }

                // Recreate build plan and template update should be automatically selected
                expect(comp.programmingExercise.staticCodeAnalysisEnabled).toBe(!scaActivatedOriginal);
                expect(comp.programmingExercise.maxStaticCodeAnalysisPenalty).toBe(scaActivatedOriginal ? undefined : newMaxPenalty);
                expect(comp.recreateBuildPlans).toBeTrue();
                expect(comp.updateTemplate).toBeTrue();

                comp.recreateBuildPlans = !comp.recreateBuildPlans;
                comp.onRecreateBuildPlanOrUpdateTemplateChange();
                tick();

                // SCA should revert to the state of the original exercise, maxPenalty will revert to undefined
                expect(comp.programmingExercise.staticCodeAnalysisEnabled).toBe(comp.originalStaticCodeAnalysisEnabled);
                expect(comp.programmingExercise.maxStaticCodeAnalysisPenalty).toBeUndefined();
            }),
        );
    });

    describe('input error validation', () => {
        beforeEach(() => {
            // GIVEN
            const entity = new ProgrammingExercise(new Course(), undefined);
            entity.id = 123;
            comp.programmingExercise = entity;
            comp.programmingExercise.course = course;
        });

        it('find validation errors for undefined input values', () => {
            // invalid input
            comp.programmingExercise.title = undefined;
            comp.programmingExercise.shortName = undefined;
            comp.programmingExercise.maxPoints = undefined;
            comp.programmingExercise.bonusPoints = undefined;
            comp.programmingExercise.packageName = undefined;

            const reasons: any[] = comp.getInvalidReasons();
            expect(reasons).toHaveLength(5);
            expect(reasons).toContainEqual({
                translateKey: 'artemisApp.exercise.form.title.undefined',
                translateValues: {},
            });
            expect(reasons).toContainEqual({
                translateKey: 'artemisApp.exercise.form.shortName.undefined',
                translateValues: {},
            });
            expect(reasons).toContainEqual({
                translateKey: 'artemisApp.exercise.form.points.undefined',
                translateValues: {},
            });
            expect(reasons).toContainEqual({
                translateKey: 'artemisApp.exercise.form.bonusPoints.undefined',
                translateValues: {},
            });
            expect(reasons).toContainEqual({
                translateKey: 'artemisApp.exercise.form.packageName.undefined',
                translateValues: {},
            });
        });

        it('find validation errors for empty input strings', () => {
            // invalid input
            comp.programmingExercise.title = '';
            comp.programmingExercise.shortName = '';
            comp.programmingExercise.packageName = '';

            const reasons: any[] = comp.getInvalidReasons();
            expect(reasons).toContainEqual({
                translateKey: 'artemisApp.exercise.form.title.undefined',
                translateValues: {},
            });
            expect(reasons).toContainEqual({
                translateKey: 'artemisApp.exercise.form.shortName.undefined',
                translateValues: {},
            });
            expect(reasons).toContainEqual({
                translateKey: 'artemisApp.exercise.form.packageName.undefined',
                translateValues: {},
            });
        });

        it('find validation errors for input values not matching the pattern', () => {
            comp.programmingExercise.title = '%§"$"§';
            comp.programmingExercise.shortName = '123';
            comp.programmingExercise.maxPoints = 0;
            comp.programmingExercise.bonusPoints = -1;
            comp.programmingExercise.staticCodeAnalysisEnabled = true;
            comp.programmingExercise.maxStaticCodeAnalysisPenalty = -1;

            const reasons: any[] = comp.getInvalidReasons();
            expect(reasons).toContainEqual({
                translateKey: 'artemisApp.exercise.form.title.pattern',
                translateValues: {},
            });
            expect(reasons).toContainEqual({
                translateKey: 'artemisApp.exercise.form.shortName.pattern',
                translateValues: {},
            });
            expect(reasons).toContainEqual({
                translateKey: 'artemisApp.exercise.form.points.customMin',
                translateValues: {},
            });
            expect(reasons).toContainEqual({
                translateKey: 'artemisApp.exercise.form.bonusPoints.customMin',
                translateValues: {},
            });
            expect(reasons).toContainEqual({
                translateKey: 'artemisApp.exercise.form.maxPenalty.pattern',
                translateValues: {},
            });
        });

        it('find validation errors for package name not matching the pattern', () => {
            comp.programmingExercise.packageName = 'de.tum.in';
            comp.programmingExercise.programmingLanguage = ProgrammingLanguage.SWIFT;
            expect(comp.getInvalidReasons()).toContainEqual({
                translateKey: 'artemisApp.exercise.form.packageName.pattern.SWIFT',
                translateValues: {},
            });

            comp.programmingExercise.packageName = 'de/';
            comp.programmingExercise.programmingLanguage = ProgrammingLanguage.JAVA;
            expect(comp.getInvalidReasons()).toContainEqual({
                translateKey: 'artemisApp.exercise.form.packageName.pattern.JAVA',
                translateValues: {},
            });

            comp.programmingExercise.programmingLanguage = ProgrammingLanguage.KOTLIN;
            expect(comp.getInvalidReasons()).toContainEqual({
                translateKey: 'artemisApp.exercise.form.packageName.pattern.KOTLIN',
                translateValues: {},
            });
        });

        it('Check that no package name related validation error occurs for language C', () => {
            comp.programmingExercise.programmingLanguage = ProgrammingLanguage.C;
            expect(comp.getInvalidReasons()).not.toContainEqual({
                translateKey: 'artemisApp.exercise.form.packageName.undefined',
                translateValues: {},
            });
        });

        it('Check that no package name related validation error occurs for language Empty', () => {
            comp.programmingExercise.programmingLanguage = ProgrammingLanguage.EMPTY;
            expect(comp.getInvalidReasons()).not.toContainEqual({
                translateKey: 'artemisApp.exercise.form.packageName.undefined',
                translateValues: {},
            });
        });

        it('Check that no package name related validation error occurs for language Python', () => {
            comp.programmingExercise.programmingLanguage = ProgrammingLanguage.PYTHON;
            expect(comp.getInvalidReasons()).not.toContainEqual({
                translateKey: 'artemisApp.exercise.form.packageName.undefined',
                translateValues: {},
            });
        });

        it('Check that no package name related validation error occurs for language Assembler', () => {
            comp.programmingExercise.programmingLanguage = ProgrammingLanguage.ASSEMBLER;
            expect(comp.getInvalidReasons()).not.toContainEqual({
                translateKey: 'artemisApp.exercise.form.packageName.undefined',
                translateValues: {},
            });
        });

        it('Check that no package name related validation error occurs for language OCAML', () => {
            comp.programmingExercise.programmingLanguage = ProgrammingLanguage.OCAML;
            expect(comp.getInvalidReasons()).not.toContainEqual({
                translateKey: 'artemisApp.exercise.form.packageName.undefined',
                translateValues: {},
            });
        });

        it('Check that no package name related validation error occurs for language VHDL', () => {
            comp.programmingExercise.programmingLanguage = ProgrammingLanguage.VHDL;
            expect(comp.getInvalidReasons()).not.toContainEqual({
                translateKey: 'artemisApp.exercise.form.packageName.undefined',
                translateValues: {},
            });
        });

        it('find validation errors for invalid auxiliary repositories', () => {
            comp.auxiliaryRepositoriesValid = false;
            expect(comp.getInvalidReasons()).toContainEqual({
                translateKey: 'artemisApp.programmingExercise.auxiliaryRepository.error',
                translateValues: {},
            });
        });

        it('find validation errors for invalid ide selection', () => {
            comp.programmingExercise.allowOnlineEditor = false;
            comp.programmingExercise.allowOfflineIde = false;
            expect(comp.getInvalidReasons()).toContainEqual({
                translateKey: 'artemisApp.programmingExercise.allowOnlineEditor.alert',
                translateValues: {},
            });
        });

        it('should find no validation errors for valid input', () => {
            comp.programmingExercise.title = 'New title';
            comp.programmingExercise.shortName = 'home2';
            comp.programmingExercise.maxPoints = 10;
            comp.programmingExercise.bonusPoints = 0;
            comp.programmingExercise.staticCodeAnalysisEnabled = true;
            comp.programmingExercise.maxStaticCodeAnalysisPenalty = 60;
            comp.programmingExercise.allowOfflineIde = true;
            comp.programmingExercise.allowOnlineEditor = false;
            comp.programmingExercise.packageName = 'de.tum.in';
            comp.programmingExercise.programmingLanguage = ProgrammingLanguage.JAVA;

            expect(comp.getInvalidReasons()).toBeEmpty();
        });

        it('should find validation errors for invalid submission limit value', () => {
            comp.programmingExercise.submissionPolicy = new LockRepositoryPolicy();
            comp.programmingExercise.submissionPolicy.submissionLimit = undefined;
            expect(comp.getInvalidReasons()).toContainEqual({
                translateKey: 'artemisApp.programmingExercise.submissionPolicy.submissionLimitWarning.required',
                translateValues: {},
            });

            const patternViolatingValues = [0, 501, 30.3];
            for (const value of patternViolatingValues) {
                comp.programmingExercise.submissionPolicy.submissionLimit = value;
                expect(comp.getInvalidReasons()).toContainEqual({
                    translateKey: 'artemisApp.programmingExercise.submissionPolicy.submissionLimitWarning.pattern',
                    translateValues: {},
                });
            }
        });

        it('should find validation errors invalid submission exceeding penalty', () => {
            comp.programmingExercise.submissionPolicy = new SubmissionPenaltyPolicy();

            comp.programmingExercise.submissionPolicy.exceedingPenalty = undefined;
            expect(comp.getInvalidReasons()).toContainEqual({
                translateKey: 'artemisApp.programmingExercise.submissionPolicy.submissionPenalty.penaltyInputFieldValidationWarning.required',
                translateValues: {},
            });

            comp.programmingExercise.submissionPolicy.exceedingPenalty = 0;
            expect(comp.getInvalidReasons()).toContainEqual({
                translateKey: 'artemisApp.programmingExercise.submissionPolicy.submissionPenalty.penaltyInputFieldValidationWarning.pattern',
                translateValues: {},
            });
        });

        it('should find no package name related validation error for languages that do not need a package name', () => {
            for (const programmingLanguage of [ProgrammingLanguage.C, ProgrammingLanguage.EMPTY, ProgrammingLanguage.PYTHON]) {
                comp.programmingExercise.programmingLanguage = programmingLanguage;
                expect(comp.getInvalidReasons()).not.toContainEqual({
                    translateKey: 'artemisApp.exercise.form.packageName.undefined',
                    translateValues: {},
                });
            }
        });
    });

    it('should disable checkboxes for certain options of existing exercise', fakeAsync(() => {
        const entity = new ProgrammingExercise(new Course(), undefined);
        entity.id = 123;
        comp.programmingExercise = entity;
        comp.programmingExercise.course = course;
        comp.programmingExercise.programmingLanguage = ProgrammingLanguage.JAVA;

        const route = TestBed.inject(ActivatedRoute);
        route.params = of({ courseId });
        route.url = of([{ path: 'edit' } as UrlSegment]);
        route.data = of({ programmingExercise: entity });

        const getFeaturesStub = jest.spyOn(programmingExerciseFeatureService, 'getProgrammingLanguageFeature');
        getFeaturesStub.mockImplementation((language: ProgrammingLanguage) => getProgrammingLanguageFeature(language));

        fixture.detectChanges();
        tick();

        expect(comp.programmingExercise.staticCodeAnalysisEnabled).toBeFalse();
        expect(comp.programmingExercise.testwiseCoverageEnabled).toBeFalse();
    }));
});
const getProgrammingLanguageFeature = (programmingLanguage: ProgrammingLanguage) => {
    switch (programmingLanguage) {
        case ProgrammingLanguage.SWIFT:
            return {
                programmingLanguage: ProgrammingLanguage.SWIFT,
                sequentialTestRuns: false,
                staticCodeAnalysis: true,
                plagiarismCheckSupported: false,
                packageNameRequired: true,
                checkoutSolutionRepositoryAllowed: false,
                projectTypes: [ProjectType.PLAIN, ProjectType.XCODE],
            } as ProgrammingLanguageFeature;
        case ProgrammingLanguage.JAVA:
            return {
                programmingLanguage: ProgrammingLanguage.JAVA,
                sequentialTestRuns: true,
                staticCodeAnalysis: true,
                plagiarismCheckSupported: true,
                packageNameRequired: true,
                checkoutSolutionRepositoryAllowed: true,
                projectTypes: [ProjectType.PLAIN_MAVEN, ProjectType.MAVEN_MAVEN],
            } as ProgrammingLanguageFeature;
        case ProgrammingLanguage.HASKELL:
            return {
                programmingLanguage: ProgrammingLanguage.HASKELL,
                sequentialTestRuns: false,
                staticCodeAnalysis: false,
                plagiarismCheckSupported: false,
                packageNameRequired: false,
                checkoutSolutionRepositoryAllowed: true,
                projectTypes: [],
            } as ProgrammingLanguageFeature;
        case ProgrammingLanguage.C:
            return {
                programmingLanguage: ProgrammingLanguage.C,
                sequentialTestRuns: false,
                staticCodeAnalysis: true,
                plagiarismCheckSupported: true,
                packageNameRequired: false,
                checkoutSolutionRepositoryAllowed: true,
                projectTypes: [ProjectType.FACT, ProjectType.GCC],
            } as ProgrammingLanguageFeature;
        default:
            throw new Error();
    }
};<|MERGE_RESOLUTION|>--- conflicted
+++ resolved
@@ -54,15 +54,12 @@
 import { NgbTooltipMocksModule } from '../../helpers/mocks/directive/ngbTooltipMocks.module';
 import { NgbAlertsMocksModule } from '../../helpers/mocks/directive/ngbAlertsMocks.module';
 import { LearningGoalSelectionComponent } from 'app/shared/learning-goal-selection/learning-goal-selection.component';
-<<<<<<< HEAD
 import { ProgrammingExerciseInformationComponent } from 'app/exercises/programming/manage/update/update-components/programming-exercise-information.component';
 import { ProgrammingExerciseDifficultyComponent } from 'app/exercises/programming/manage/update/update-components/programming-exercise-difficulty.component';
 import { ProgrammingExerciseLanguageComponent } from 'app/exercises/programming/manage/update/update-components/programming-exercise-language.component';
 import { ProgrammingExerciseGradingComponent } from 'app/exercises/programming/manage/update/update-components/programming-exercise-grading.component';
 import { ProgrammingExerciseProblemComponent } from 'app/exercises/programming/manage/update/update-components/programming-exercise-problem.component';
-=======
 import { DocumentationButtonComponent } from 'app/shared/components/documentation-button/documentation-button.component';
->>>>>>> 4b837090
 
 describe('ProgrammingExercise Management Update Component', () => {
     const courseId = 1;
@@ -106,15 +103,12 @@
                 MockComponent(GradingInstructionsDetailsComponent),
                 MockComponent(ButtonComponent),
                 MockComponent(LearningGoalSelectionComponent),
-<<<<<<< HEAD
                 MockComponent(ProgrammingExerciseInformationComponent),
                 MockComponent(ProgrammingExerciseDifficultyComponent),
                 MockComponent(ProgrammingExerciseLanguageComponent),
                 MockComponent(ProgrammingExerciseGradingComponent),
                 MockComponent(ProgrammingExerciseProblemComponent),
-=======
                 MockComponent(DocumentationButtonComponent),
->>>>>>> 4b837090
                 MockPipe(RemoveKeysPipe),
                 MockPipe(ArtemisTranslatePipe),
                 MockDirective(CustomMinDirective),
