import { ComponentFixture, fakeAsync, TestBed, tick } from '@angular/core/testing';
import { DebugElement } from '@angular/core';
import { HttpResponse } from '@angular/common/http';
import { ActivatedRoute, UrlSegment } from '@angular/router';
import { of } from 'rxjs';
import dayjs from 'dayjs';
import { ArtemisTestModule } from '../../test.module';
import { ProgrammingExerciseUpdateComponent } from 'app/exercises/programming/manage/update/programming-exercise-update.component';
import { ProgrammingExerciseService } from 'app/exercises/programming/manage/services/programming-exercise.service';
import { ProgrammingExercise, ProgrammingLanguage, ProjectType } from 'app/entities/programming-exercise.model';
import { LocalStorageService, SessionStorageService } from 'ngx-webstorage';
import { MockSyncStorage } from '../../helpers/mocks/service/mock-sync-storage.service';
import { MockTranslateService } from '../../helpers/mocks/service/mock-translate.service';
import { TranslateService } from '@ngx-translate/core';
import { Course } from 'app/entities/course.model';
import { MockActivatedRoute } from '../../helpers/mocks/activated-route/mock-activated-route';
import { ExerciseGroup } from 'app/entities/exercise-group.model';
import { ExerciseGroupService } from 'app/exam/manage/exercise-groups/exercise-group.service';
import { CourseManagementService } from 'app/course/manage/course-management.service';
import {
    ProgrammingLanguageFeature,
    ProgrammingLanguageFeatureService,
} from 'app/exercises/programming/shared/service/programming-language-feature/programming-language-feature.service';
import { MockComponent, MockDirective, MockPipe } from 'ng-mocks';
import { NgxDatatableModule } from '@swimlane/ngx-datatable';
import { AlertComponent } from 'app/shared/alert/alert.component';
import { HelpIconComponent } from 'app/shared/components/help-icon.component';
import { AlertErrorComponent } from 'app/shared/alert/alert-error.component';
import { CustomMinDirective } from 'app/shared/validators/custom-min-validator.directive';
import { ButtonComponent } from 'app/shared/components/button.component';
import { ProgrammingExerciseEditableInstructionComponent } from 'app/exercises/programming/manage/instructions-editor/programming-exercise-editable-instruction.component';
import { GradingInstructionsDetailsComponent } from 'app/exercises/shared/structured-grading-criterion/grading-instructions-details/grading-instructions-details.component';
import { CustomMaxDirective } from 'app/shared/validators/custom-max-validator.directive';
import { ProgrammingExerciseInstructionComponent } from 'app/exercises/programming/shared/instructions-render/programming-exercise-instruction.component';
import { NgbAlert, NgbTooltip } from '@ng-bootstrap/ng-bootstrap';
import { PresentationScoreComponent } from 'app/exercises/shared/presentation-score/presentation-score.component';
import { ProgrammingExerciseLifecycleComponent } from 'app/exercises/programming/shared/lifecycle/programming-exercise-lifecycle.component';
import { TeamConfigFormGroupComponent } from 'app/exercises/shared/team-config-form-group/team-config-form-group.component';
import { DifficultyPickerComponent } from 'app/exercises/shared/difficulty-picker/difficulty-picker.component';
import { RemoveAuxiliaryRepositoryButtonComponent } from 'app/exercises/programming/manage/update/remove-auxiliary-repository-button.component';
import { ArtemisTranslatePipe } from 'app/shared/pipes/artemis-translate.pipe';
import { CheckboxControlValueAccessor, DefaultValueAccessor, NgForm, NgModel, NumberValueAccessor, SelectControlValueAccessor } from '@angular/forms';
import { IncludedInOverallScorePickerComponent } from 'app/exercises/shared/included-in-overall-score-picker/included-in-overall-score-picker.component';
import { CategorySelectorComponent } from 'app/shared/category-selector/category-selector.component';
import { AddAuxiliaryRepositoryButtonComponent } from 'app/exercises/programming/manage/update/add-auxiliary-repository-button.component';
import { TranslateDirective } from 'app/shared/language/translate.directive';
import { ProgrammingExercisePlansAndRepositoriesPreviewComponent } from 'app/exercises/programming/manage/update/programming-exercise-plans-and-repositories-preview.component';
import { TableEditableFieldComponent } from 'app/shared/table/table-editable-field.component';
import { RemoveKeysPipe } from 'app/shared/pipes/remove-keys.pipe';
import { SubmissionPolicyUpdateComponent } from 'app/exercises/shared/submission-policy/submission-policy-update.component';
<<<<<<< HEAD
import { ProgrammingExerciseTestScheduleDatePickerComponent } from 'app/exercises/programming/shared/lifecycle/programming-exercise-test-schedule-date-picker.component';
import { ModePickerComponent } from 'app/exercises/shared/mode-picker/mode-picker.component';
import { ProgrammingExerciseInstructionStepWizardComponent } from 'app/exercises/programming/shared/instructions-render/step-wizard/programming-exercise-instruction-step-wizard.component';
import { MarkdownEditorComponent } from 'app/shared/markdown-editor/markdown-editor.component';
import { ArtemisDatePipe } from 'app/shared/pipes/artemis-date.pipe';
import { DeleteIconComponent, TagInputComponent, TagInputDropdown } from 'ngx-chips';
import { ColorSelectorComponent } from 'app/shared/color-selector/color-selector.component';
import { ProgrammingExerciseInstructionAnalysisComponent } from 'app/exercises/programming/manage/instructions-editor/analysis/programming-exercise-instruction-analysis.component';
import '@angular/localize/init';
=======
>>>>>>> eb4a6f5b

describe('ProgrammingExercise Management Update Component', () => {
    const courseId = 1;
    const course = { id: courseId } as Course;

    let comp: ProgrammingExerciseUpdateComponent;
    let fixture: ComponentFixture<ProgrammingExerciseUpdateComponent>;
    let debugElement: DebugElement;
    let programmingExerciseService: ProgrammingExerciseService;
    let courseService: CourseManagementService;
    let exerciseGroupService: ExerciseGroupService;
    let programmingExerciseFeatureService: ProgrammingLanguageFeatureService;

    beforeEach(() => {
        TestBed.configureTestingModule({
<<<<<<< HEAD
            // OwlDateTimeModule can be readded if we ever find an Angular 13 + Ivy 100% compatible version
            // For example: https://github.com/danielmoncada/date-time-picker/issues/133 which is a "maintained" fork
            // For now, this will log NG0304 / NG0303 errors but pass
            imports: [ArtemisTestModule, NgxDatatableModule, NgbModule /*, OwlDateTimeModule */],
=======
            imports: [ArtemisTestModule, MockModule(NgxDatatableModule)],
>>>>>>> eb4a6f5b
            declarations: [
                ProgrammingExerciseUpdateComponent,
                // The following directives need to be imported raw because the SCA tests heavily rely on the UI interaction with the native inputs.
                // Mocking that interaction defeats the purpose of interacting with the UI in the first place.
                NgForm,
                NgModel,
                CheckboxControlValueAccessor,
                DefaultValueAccessor,
                SelectControlValueAccessor,
                NumberValueAccessor,
                MockComponent(AlertComponent),
                MockComponent(AlertErrorComponent),
                MockComponent(HelpIconComponent),
                MockComponent(ProgrammingExercisePlansAndRepositoriesPreviewComponent),
                MockComponent(TableEditableFieldComponent),
                MockComponent(RemoveAuxiliaryRepositoryButtonComponent),
                MockComponent(CategorySelectorComponent),
                MockComponent(AddAuxiliaryRepositoryButtonComponent),
                MockComponent(DifficultyPickerComponent),
                MockComponent(TeamConfigFormGroupComponent),
                MockComponent(ProgrammingExerciseLifecycleComponent),
                MockComponent(IncludedInOverallScorePickerComponent),
                MockComponent(SubmissionPolicyUpdateComponent),
                MockComponent(PresentationScoreComponent),
                MockComponent(ProgrammingExerciseInstructionComponent),
                MockComponent(ProgrammingExerciseEditableInstructionComponent),
                MockComponent(GradingInstructionsDetailsComponent),
                MockComponent(ButtonComponent),
                MockComponent(NgbAlert),
                MockPipe(RemoveKeysPipe),
                MockPipe(ArtemisTranslatePipe),
                MockDirective(CustomMinDirective),
                MockDirective(CustomMaxDirective),
                MockDirective(TranslateDirective),
                MockDirective(NgbTooltip),
            ],
            providers: [
                { provide: LocalStorageService, useClass: MockSyncStorage },
                { provide: SessionStorageService, useClass: MockSyncStorage },
                { provide: TranslateService, useClass: MockTranslateService },
                { provide: ActivatedRoute, useValue: new MockActivatedRoute() },
            ],
        })
            .compileComponents()
            .then(() => {
                fixture = TestBed.createComponent(ProgrammingExerciseUpdateComponent);
                comp = fixture.componentInstance;
                debugElement = fixture.debugElement;
                programmingExerciseService = debugElement.injector.get(ProgrammingExerciseService);
                courseService = debugElement.injector.get(CourseManagementService);
                exerciseGroupService = debugElement.injector.get(ExerciseGroupService);
                programmingExerciseFeatureService = debugElement.injector.get(ProgrammingLanguageFeatureService);
            });
    });

    describe('save', () => {
        it('Should call update service on save for existing entity', fakeAsync(() => {
            // GIVEN
            const entity = new ProgrammingExercise(new Course(), undefined);
            entity.id = 123;
            entity.releaseDate = dayjs(); // We will get a warning if we do not set a release date
            jest.spyOn(programmingExerciseService, 'update').mockReturnValue(of(new HttpResponse({ body: entity })));
            comp.programmingExercise = entity;
            comp.programmingExercise.course = course;
            // WHEN
            comp.save();
            tick(); // simulate async

            // THEN
            expect(programmingExerciseService.update).toHaveBeenCalledWith(entity, {});
            expect(comp.isSaving).toBe(false);
        }));

        it('Should call create service on save for new entity', fakeAsync(() => {
            // GIVEN
            const entity = new ProgrammingExercise(undefined, undefined);
            entity.releaseDate = dayjs(); // We will get a warning if we do not set a release date
            jest.spyOn(programmingExerciseService, 'automaticSetup').mockReturnValue(of(new HttpResponse({ body: entity })));
            comp.programmingExercise = entity;
            comp.programmingExercise.course = course;
            // WHEN
            comp.save();
            tick(); // simulate async

            // THEN
            expect(programmingExerciseService.automaticSetup).toHaveBeenCalledWith(entity);
            expect(comp.isSaving).toBe(false);
        }));

        it('Should trim the exercise title before saving', fakeAsync(() => {
            // GIVEN
            const entity = new ProgrammingExercise(undefined, undefined);
            entity.releaseDate = dayjs(); // We will get a warning if we do not set a release date
            entity.title = 'My Exercise   ';
            jest.spyOn(programmingExerciseService, 'automaticSetup').mockReturnValue(of(new HttpResponse({ body: entity })));
            comp.programmingExercise = entity;
            comp.programmingExercise.course = course;

            // WHEN
            comp.save();
            tick(); // simulate async

            // THEN
            expect(programmingExerciseService.automaticSetup).toHaveBeenCalledWith(entity);
            expect(entity.title).toBe('My Exercise');
        }));
    });

    describe('exam mode', () => {
        const examId = 1;
        const exerciseGroupId = 1;
        const exerciseGroup = new ExerciseGroup();
        exerciseGroup.id = exerciseGroupId;
        const expectedExamProgrammingExercise = new ProgrammingExercise(undefined, undefined);
        expectedExamProgrammingExercise.exerciseGroup = exerciseGroup;

        beforeEach(() => {
            const route = TestBed.inject(ActivatedRoute);
            route.params = of({ courseId, examId, exerciseGroupId });
            route.url = of([{ path: 'new' } as UrlSegment]);
            route.data = of({ programmingExercise: new ProgrammingExercise(undefined, undefined) });
        });

        it('Should be in exam mode after onInit', fakeAsync(() => {
            // GIVEN
            jest.spyOn(exerciseGroupService, 'find').mockReturnValue(of(new HttpResponse({ body: exerciseGroup })));
            jest.spyOn(programmingExerciseFeatureService, 'getProgrammingLanguageFeature').mockReturnValue(getProgrammingLanguageFeature(ProgrammingLanguage.JAVA));

            // WHEN
            comp.ngOnInit();
            tick(); // simulate async

            // THEN
            expect(exerciseGroupService.find).toHaveBeenCalledWith(courseId, examId, exerciseGroupId);
            expect(comp.isSaving).toBe(false);
            expect(comp.programmingExercise).toStrictEqual(expectedExamProgrammingExercise);
            expect(comp.isExamMode).toBe(true);
        }));
    });

    describe('course mode', () => {
        const expectedProgrammingExercise = new ProgrammingExercise(undefined, undefined);
        expectedProgrammingExercise.course = course;

        beforeEach(() => {
            const route = TestBed.inject(ActivatedRoute);
            route.params = of({ courseId });
            route.url = of([{ path: 'new' } as UrlSegment]);
            route.data = of({ programmingExercise: new ProgrammingExercise(undefined, undefined) });
        });

        it('Should not be in exam mode after onInit', fakeAsync(() => {
            // GIVEN
            jest.spyOn(courseService, 'find').mockReturnValue(of(new HttpResponse({ body: course })));
            jest.spyOn(programmingExerciseFeatureService, 'getProgrammingLanguageFeature').mockReturnValue(getProgrammingLanguageFeature(ProgrammingLanguage.JAVA));

            // WHEN
            comp.ngOnInit();
            tick(); // simulate async

            // THEN
            expect(courseService.find).toHaveBeenCalledWith(courseId);
            expect(comp.isSaving).toBe(false);
            expect(comp.programmingExercise).toStrictEqual(expectedProgrammingExercise);
            expect(comp.isExamMode).toBe(false);
        }));
    });

    describe('programming language change and features', () => {
        beforeEach(() => {
            const route = TestBed.inject(ActivatedRoute);
            route.params = of({ courseId });
            route.url = of([{ path: 'new' } as UrlSegment]);
            route.data = of({ programmingExercise: new ProgrammingExercise(undefined, undefined) });
            jest.spyOn(courseService, 'find').mockReturnValue(of(new HttpResponse({ body: course })));
            jest.spyOn(programmingExerciseFeatureService, 'supportsProgrammingLanguage').mockReturnValue(true);

            const getFeaturesStub = jest.spyOn(programmingExerciseFeatureService, 'getProgrammingLanguageFeature');
            getFeaturesStub.mockImplementation((language: ProgrammingLanguage) => getProgrammingLanguageFeature(language));
        });

        it('Should reset sca settings if new programming language does not support sca', fakeAsync(() => {
            comp.ngOnInit();
            fixture.detectChanges();
            tick();

            // Activate sca
            let scaCheckbox = fixture.nativeElement.querySelector('#field_staticCodeAnalysisEnabled');
            scaCheckbox.click();
            scaCheckbox.dispatchEvent(new Event('input'));
            fixture.detectChanges();
            tick();

            // Set a max penalty
            const maxPenaltyInput = fixture.nativeElement.querySelector('#field_maxPenalty');
            maxPenaltyInput.value = 50;
            maxPenaltyInput.dispatchEvent(new Event('input'));
            fixture.detectChanges();
            tick();

            expect(scaCheckbox.checked).toBe(true);
            expect(comp.programmingExercise.staticCodeAnalysisEnabled).toBe(true);
            expect(comp.programmingExercise.maxStaticCodeAnalysisPenalty).toBe(50);

            // Switch to another programming language not supporting sca
            const languageInput = fixture.nativeElement.querySelector('#field_programmingLanguage');
            languageInput.value = ProgrammingLanguage.HASKELL;
            languageInput.dispatchEvent(new Event('change'));
            fixture.detectChanges();
            tick();
            scaCheckbox = fixture.nativeElement.querySelector('#field_staticCodeAnalysisEnabled');

            expect(scaCheckbox).toBe(null);
            expect(comp.programmingExercise.staticCodeAnalysisEnabled).toBe(false);
            expect(comp.programmingExercise.maxStaticCodeAnalysisPenalty).toBe(undefined);
            expect(comp.programmingExercise.programmingLanguage).toBe(ProgrammingLanguage.HASKELL);
        }));

        it('Should activate SCA for Swift', fakeAsync(() => {
            // WHEN
            fixture.detectChanges();
            tick();
            comp.onProgrammingLanguageChange(ProgrammingLanguage.SWIFT);

            // THEN
            expect(courseService.find).toHaveBeenCalledWith(courseId);
            expect(comp.selectedProgrammingLanguage).toBe(ProgrammingLanguage.SWIFT);
            expect(comp.staticCodeAnalysisAllowed).toBe(true);
            expect(comp.packageNamePattern).toBe(comp.appNamePatternForSwift);
        }));

        it('Should activate SCA for C', fakeAsync(() => {
            // WHEN
            fixture.detectChanges();
            tick();
            comp.onProgrammingLanguageChange(ProgrammingLanguage.C);

            // THEN
            expect(courseService.find).toHaveBeenCalledWith(courseId);
            expect(comp.selectedProgrammingLanguage).toBe(ProgrammingLanguage.C);
            expect(comp.staticCodeAnalysisAllowed).toBe(true);
        }));

        it('Should activate SCA for Java', fakeAsync(() => {
            // WHEN
            fixture.detectChanges();
            tick();
            comp.onProgrammingLanguageChange(ProgrammingLanguage.JAVA);

            // THEN
            expect(comp.selectedProgrammingLanguage).toBe(ProgrammingLanguage.JAVA);
            expect(comp.staticCodeAnalysisAllowed).toBe(true);
            expect(comp.packageNamePattern).toBe(comp.packageNamePatternForJavaKotlin);
        }));
    });

    describe('import with static code analysis', () => {
        let route: ActivatedRoute;

        beforeEach(() => {
            jest.spyOn(courseService, 'find').mockReturnValue(of(new HttpResponse({ body: course })));
            jest.spyOn(programmingExerciseFeatureService, 'getProgrammingLanguageFeature').mockReturnValue(getProgrammingLanguageFeature(ProgrammingLanguage.JAVA));

            route = TestBed.inject(ActivatedRoute);
            route.params = of({ courseId });
            route.url = of([{ path: 'import' } as UrlSegment]);
        });

        it.each([
            [true, 80],
            [false, undefined],
        ])(
            'Should activate recreate build plans and update template when sca changes',
            fakeAsync((scaActivatedOriginal: boolean, maxPenalty: number | undefined) => {
                const newMaxPenalty = 50;
                const programmingExercise = new ProgrammingExercise(undefined, undefined);
                programmingExercise.programmingLanguage = ProgrammingLanguage.JAVA;
                programmingExercise.staticCodeAnalysisEnabled = scaActivatedOriginal;
                programmingExercise.maxStaticCodeAnalysisPenalty = maxPenalty;
                route.data = of({ programmingExercise });
                comp.ngOnInit();
                fixture.detectChanges();
                tick();

                let scaCheckbox = fixture.nativeElement.querySelector('#field_staticCodeAnalysisEnabled');
                let maxPenaltyInput = fixture.nativeElement.querySelector('#field_maxPenalty');
                const recreateBuildPlanCheckbox = fixture.nativeElement.querySelector('#field_recreateBuildPlans');
                const updateTemplateCheckbox = fixture.nativeElement.querySelector('#field_updateTemplateFiles');

                expect(comp.isImport).toBe(true);
                expect(comp.originalStaticCodeAnalysisEnabled).toBe(scaActivatedOriginal);
                expect(comp.programmingExercise.staticCodeAnalysisEnabled).toBe(scaActivatedOriginal);
                expect(comp.programmingExercise.maxStaticCodeAnalysisPenalty).toBe(maxPenalty);
                expect(scaCheckbox.checked).toBe(scaActivatedOriginal);
                expect(!!maxPenaltyInput).toBe(scaActivatedOriginal);
                expect(recreateBuildPlanCheckbox.checked).toBe(false);
                expect(updateTemplateCheckbox.checked).toBe(false);
                expect(comp.programmingExercise).toBe(programmingExercise);
                expect(courseService.find).toHaveBeenCalledWith(courseId);

                // Activate SCA and set a max penalty
                scaCheckbox.click();
                scaCheckbox.dispatchEvent(new Event('input'));
                fixture.detectChanges();
                tick();
                scaCheckbox = fixture.nativeElement.querySelector('#field_staticCodeAnalysisEnabled');

                // SCA penalty field disappears or appears after the sca checkbox click
                maxPenaltyInput = fixture.nativeElement.querySelector('#field_maxPenalty');
                if (scaActivatedOriginal) {
                    expect(maxPenaltyInput).toBe(null);
                } else {
                    maxPenaltyInput.value = newMaxPenalty;
                    maxPenaltyInput.dispatchEvent(new Event('input'));
                    fixture.detectChanges();
                    tick();
                }

                // Recreate build plan and template update should be automatically selected
                expect(scaCheckbox.checked).toBe(!scaActivatedOriginal);
                expect(comp.programmingExercise.staticCodeAnalysisEnabled).toBe(!scaActivatedOriginal);
                expect(comp.programmingExercise.maxStaticCodeAnalysisPenalty).toBe(scaActivatedOriginal ? undefined : newMaxPenalty);
                expect(comp.recreateBuildPlans).toBe(true);
                expect(comp.updateTemplate).toBe(true);

                // Deactivate recreation of build plans
                recreateBuildPlanCheckbox.click();
                recreateBuildPlanCheckbox.dispatchEvent(new Event('input'));
                fixture.detectChanges();
                tick();

                // SCA should revert to the state of the original exercise, maxPenalty will revert to undefined
                expect(comp.programmingExercise.staticCodeAnalysisEnabled).toBe(comp.originalStaticCodeAnalysisEnabled);
                expect(comp.programmingExercise.maxStaticCodeAnalysisPenalty).toBe(undefined);
            }),
        );
    });
});

const getProgrammingLanguageFeature = (programmingLanguage: ProgrammingLanguage) => {
    switch (programmingLanguage) {
        case ProgrammingLanguage.SWIFT:
            return {
                programmingLanguage: ProgrammingLanguage.SWIFT,
                sequentialTestRuns: false,
                staticCodeAnalysis: true,
                plagiarismCheckSupported: false,
                packageNameRequired: true,
                checkoutSolutionRepositoryAllowed: false,
                projectTypes: [ProjectType.PLAIN, ProjectType.XCODE],
            } as ProgrammingLanguageFeature;
        case ProgrammingLanguage.JAVA:
            return {
                programmingLanguage: ProgrammingLanguage.JAVA,
                sequentialTestRuns: true,
                staticCodeAnalysis: true,
                plagiarismCheckSupported: true,
                packageNameRequired: true,
                checkoutSolutionRepositoryAllowed: true,
                projectTypes: [ProjectType.ECLIPSE, ProjectType.MAVEN],
            } as ProgrammingLanguageFeature;
        case ProgrammingLanguage.HASKELL:
            return {
                programmingLanguage: ProgrammingLanguage.HASKELL,
                sequentialTestRuns: false,
                staticCodeAnalysis: false,
                plagiarismCheckSupported: false,
                packageNameRequired: false,
                checkoutSolutionRepositoryAllowed: true,
                projectTypes: [],
            } as ProgrammingLanguageFeature;
        case ProgrammingLanguage.C:
            return {
                programmingLanguage: ProgrammingLanguage.C,
                sequentialTestRuns: false,
                staticCodeAnalysis: true,
                plagiarismCheckSupported: true,
                packageNameRequired: false,
                checkoutSolutionRepositoryAllowed: true,
                projectTypes: [],
            } as ProgrammingLanguageFeature;
        default:
            throw new Error();
    }
};<|MERGE_RESOLUTION|>--- conflicted
+++ resolved
@@ -48,7 +48,6 @@
 import { TableEditableFieldComponent } from 'app/shared/table/table-editable-field.component';
 import { RemoveKeysPipe } from 'app/shared/pipes/remove-keys.pipe';
 import { SubmissionPolicyUpdateComponent } from 'app/exercises/shared/submission-policy/submission-policy-update.component';
-<<<<<<< HEAD
 import { ProgrammingExerciseTestScheduleDatePickerComponent } from 'app/exercises/programming/shared/lifecycle/programming-exercise-test-schedule-date-picker.component';
 import { ModePickerComponent } from 'app/exercises/shared/mode-picker/mode-picker.component';
 import { ProgrammingExerciseInstructionStepWizardComponent } from 'app/exercises/programming/shared/instructions-render/step-wizard/programming-exercise-instruction-step-wizard.component';
@@ -58,8 +57,6 @@
 import { ColorSelectorComponent } from 'app/shared/color-selector/color-selector.component';
 import { ProgrammingExerciseInstructionAnalysisComponent } from 'app/exercises/programming/manage/instructions-editor/analysis/programming-exercise-instruction-analysis.component';
 import '@angular/localize/init';
-=======
->>>>>>> eb4a6f5b
 
 describe('ProgrammingExercise Management Update Component', () => {
     const courseId = 1;
@@ -75,14 +72,10 @@
 
     beforeEach(() => {
         TestBed.configureTestingModule({
-<<<<<<< HEAD
             // OwlDateTimeModule can be readded if we ever find an Angular 13 + Ivy 100% compatible version
             // For example: https://github.com/danielmoncada/date-time-picker/issues/133 which is a "maintained" fork
             // For now, this will log NG0304 / NG0303 errors but pass
             imports: [ArtemisTestModule, NgxDatatableModule, NgbModule /*, OwlDateTimeModule */],
-=======
-            imports: [ArtemisTestModule, MockModule(NgxDatatableModule)],
->>>>>>> eb4a6f5b
             declarations: [
                 ProgrammingExerciseUpdateComponent,
                 // The following directives need to be imported raw because the SCA tests heavily rely on the UI interaction with the native inputs.
