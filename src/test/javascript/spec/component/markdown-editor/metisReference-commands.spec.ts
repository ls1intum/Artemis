import { ComponentFixture, TestBed } from '@angular/core/testing';

import { AceEditorModule } from 'app/shared/markdown-editor/ace-editor/ace-editor.module';
import { MarkdownEditorComponent } from 'app/shared/markdown-editor/markdown-editor.component';
import { ArtemisMarkdownEditorModule } from 'app/shared/markdown-editor/markdown-editor.module';
import { ArtemisTestModule } from '../../test.module';
import { MetisService } from 'app/shared/metis/metis.service';
import { MockMetisService } from '../../helpers/mocks/service/mock-metis-service.service';
import { ExerciseReferenceCommand } from 'app/shared/markdown-editor/commands/courseArtifactReferenceCommands/exerciseReferenceCommand';
import { metisExercise, metisLecture, metisLecture2, metisLecture3 } from '../../helpers/sample/metis-sample-data';
import { LectureAttachmentReferenceCommand } from 'app/shared/markdown-editor/commands/courseArtifactReferenceCommands/lectureAttachmentReferenceCommand';
import { ReferenceType } from 'app/shared/metis/metis.util';
<<<<<<< HEAD
import { ProfileToggleService } from 'app/shared/profile-toggle/profile-toggle.service';
import { MockProfileToggleServiceService } from '../../helpers/mocks/service/mock-profile-toggle-service.service';
=======
import { LectureService } from 'app/lecture/lecture.service';
import { MockProvider } from 'ng-mocks';
import { HttpResponse } from '@angular/common/http';
import { of } from 'rxjs';
import { Slide } from 'app/entities/lecture-unit/slide.model';
import { AttachmentUnit } from 'app/entities/lecture-unit/attachmentUnit.model';
>>>>>>> a54a841c

describe('Exercise Lecture Attachment Reference Commands', () => {
    let comp: MarkdownEditorComponent;
    let fixture: ComponentFixture<MarkdownEditorComponent>;
    let exerciseReferenceCommand: ExerciseReferenceCommand;
    let lectureReferenceCommand: LectureAttachmentReferenceCommand;

    let metisService: MetisService;
<<<<<<< HEAD
    let profileToggleService: ProfileToggleService;
=======
    let lectureService: LectureService;
    let findLectureWithDetailsSpy: jest.SpyInstance;
    let findAllLecturesWithDetailsSpy: jest.SpyInstance;
>>>>>>> a54a841c

    beforeEach(() => {
        TestBed.configureTestingModule({
            imports: [ArtemisTestModule, AceEditorModule, ArtemisMarkdownEditorModule],
<<<<<<< HEAD
            providers: [
                { provide: MetisService, useClass: MockMetisService },
                { provide: ProfileToggleService, useClass: MockProfileToggleServiceService },
            ],
=======
            providers: [{ provide: MetisService, useClass: MockMetisService }, MockProvider(LectureService)],
>>>>>>> a54a841c
        })
            .compileComponents()
            .then(() => {
                fixture = TestBed.createComponent(MarkdownEditorComponent);
                comp = fixture.componentInstance;
                metisService = TestBed.inject(MetisService);
<<<<<<< HEAD
                profileToggleService = TestBed.inject(ProfileToggleService);
=======
                lectureService = TestBed.inject(LectureService);
                findLectureWithDetailsSpy = jest.spyOn(lectureService, 'findWithDetailsWithSlides');
                findAllLecturesWithDetailsSpy = jest.spyOn(lectureService, 'findAllByCourseIdWithSlides');
>>>>>>> a54a841c
            });
    });

    afterEach(() => {
        jest.restoreAllMocks();
    });

    it('should initialize exercise reference command correctly', () => {
        exerciseReferenceCommand = new ExerciseReferenceCommand(metisService);
        expect(exerciseReferenceCommand.getValues()).toEqual(
            metisService.getCourse().exercises!.map((exercise) => ({ id: exercise.id!.toString(), value: exercise.title!, type: exercise.type })),
        );
    });

    it('should initialize lecture attachment reference command correctly', () => {
<<<<<<< HEAD
        lectureReferenceCommand = new LectureAttachmentReferenceCommand(metisService, profileToggleService);
        expect(lectureReferenceCommand.getValues()).toEqual(
            metisService.getCourse().lectures!.map((lecture) => ({
                id: lecture.id!.toString(),
                value: lecture.title!,
=======
        const attachmentUnit = new AttachmentUnit();
        attachmentUnit.id = 3;
        const slide = new Slide();
        slide.id = 3;
        slide.slideNumber = 3;
        slide.slideImagePath = 'directory/attachments/slides/Metis-Slide-3.png';
        attachmentUnit.slides?.push(slide);
        metisLecture3.lectureUnits?.push(attachmentUnit);
        const returnValue = of(new HttpResponse({ body: [metisLecture, metisLecture2, metisLecture3], status: 200 }));

        findAllLecturesWithDetailsSpy.mockReturnValue(returnValue);
        lectureReferenceCommand = new LectureAttachmentReferenceCommand(metisService, lectureService);
        expect(findAllLecturesWithDetailsSpy).toHaveBeenCalledOnce();

        expect(lectureReferenceCommand.getValues()).toEqual([
            {
                id: metisLecture.id!.toString(),
                value: metisLecture.title!,
>>>>>>> a54a841c
                type: ReferenceType.LECTURE,
                elements: metisLecture.attachments?.map((attachment: any) => ({
                    id: attachment.id!.toString(),
                    value: attachment.name!,
                    courseArtifactType: ReferenceType.ATTACHMENT,
                })),
            },
            {
                id: metisLecture2.id!.toString(),
                value: metisLecture2.title!,
                type: ReferenceType.LECTURE,
                elements: metisLecture2.attachments?.map((attachment: any) => ({
                    id: attachment.id!.toString(),
                    value: attachment.name!,
                    courseArtifactType: ReferenceType.ATTACHMENT,
                })),
                attachmentUnits: metisLecture2.lectureUnits?.map((unit: any) => {
                    return {
                        id: unit.id!.toString(),
                        value: unit.name!,
                        slides: unit.slides
                            ?.map((slide: Slide) => {
                                return {
                                    id: slide.id!.toString(),
                                    slideNumber: slide.slideNumber!,
                                    slideImagePath: slide.slideImagePath!,
                                    courseArtifactType: ReferenceType.SLIDE,
                                };
                            })
                            .sort((a: Slide, b: Slide) => a.slideNumber! - b.slideNumber!),
                        courseArtifactType: ReferenceType.ATTACHMENT_UNITS,
                    };
                }),
            },
            {
                id: metisLecture3.id!.toString(),
                value: metisLecture3.title!,
                type: ReferenceType.LECTURE,
                elements: metisLecture3.attachments?.map((attachment: any) => ({
                    id: attachment.id!.toString(),
                    value: attachment.name!,
                    courseArtifactType: ReferenceType.ATTACHMENT,
                })),
                attachmentUnits: metisLecture3.lectureUnits?.map((unit: any) => {
                    return {
                        id: unit.id!.toString(),
                        value: unit.name!,
                        slides: unit.slides
                            ?.map((slide: Slide) => {
                                return {
                                    id: slide.id!.toString(),
                                    slideNumber: slide.slideNumber!,
                                    slideImagePath: slide.slideImagePath!,
                                    courseArtifactType: ReferenceType.SLIDE,
                                };
                            })
                            .sort((a: Slide, b: Slide) => a.slideNumber! - b.slideNumber!),
                        courseArtifactType: ReferenceType.ATTACHMENT_UNITS,
                    };
                }),
            },
        ]);
    });

    it('should insert correct reference link for exercise to markdown editor on execute', () => {
        exerciseReferenceCommand = new ExerciseReferenceCommand(metisService);

        comp.defaultCommands = [exerciseReferenceCommand];
        fixture.detectChanges();

        comp.aceEditorContainer.getEditor().setValue('');

        const referenceRouterLinkToExercise = `[${metisExercise.type}]${metisExercise.title}(${metisService.getLinkForExercise(metisExercise.id!.toString())})[/${
            metisExercise.type
        }]`;
        exerciseReferenceCommand.execute(metisExercise.id!.toString());
        expect(comp.aceEditorContainer.getEditor().getValue()).toBe(referenceRouterLinkToExercise);
    });

    it('should insert correct reference link for lecture to markdown editor on execute', () => {
<<<<<<< HEAD
        lectureReferenceCommand = new LectureAttachmentReferenceCommand(metisService, profileToggleService);
=======
        const returnValue = of(new HttpResponse({ body: [metisLecture], status: 200 }));
        findAllLecturesWithDetailsSpy.mockReturnValue(returnValue);
        lectureReferenceCommand = new LectureAttachmentReferenceCommand(metisService, lectureService);
        expect(findAllLecturesWithDetailsSpy).toHaveBeenCalledOnce();

        const returnValueDetail = of(new HttpResponse({ body: metisLecture, status: 200 }));
        findLectureWithDetailsSpy.mockReturnValue(returnValueDetail);
>>>>>>> a54a841c

        comp.defaultCommands = [lectureReferenceCommand];
        fixture.detectChanges();

        comp.aceEditorContainer.getEditor().setValue('');

        const referenceRouterLinkToLecture = `[lecture]${metisLecture.title}(${metisService.getLinkForLecture(metisLecture.id!.toString())})[/lecture]`;
        lectureReferenceCommand.execute(metisLecture.id!.toString(), ReferenceType.LECTURE);
        expect(comp.aceEditorContainer.getEditor().getValue()).toBe(referenceRouterLinkToLecture);
    });

    it('should insert correct reference link for attachment to markdown editor on execute', () => {
<<<<<<< HEAD
        lectureReferenceCommand = new LectureAttachmentReferenceCommand(metisService, profileToggleService);
=======
        const returnValue = of(new HttpResponse({ body: [], status: 200 }));
        findAllLecturesWithDetailsSpy.mockReturnValue(returnValue);
        lectureReferenceCommand = new LectureAttachmentReferenceCommand(metisService, lectureService);
        expect(findAllLecturesWithDetailsSpy).toHaveBeenCalledOnce();

        const returnValueDetail = of(new HttpResponse({ body: {}, status: 200 }));
        findLectureWithDetailsSpy.mockReturnValue(returnValueDetail);
>>>>>>> a54a841c

        comp.defaultCommands = [lectureReferenceCommand];
        fixture.detectChanges();

        comp.aceEditorContainer.getEditor().setValue('');

        const shortLink = metisLecture.attachments?.first() ? metisLecture.attachments?.first()?.link!.split('attachments/')[1] : '';
        const referenceRouterLinkToLecture = `[attachment]${metisLecture.attachments?.first()?.name}(${shortLink})[/attachment]`;
        lectureReferenceCommand.execute(metisLecture.id!.toString(), ReferenceType.ATTACHMENT, metisLecture.attachments?.first()?.id!.toString());
        expect(comp.aceEditorContainer.getEditor().getValue()).toBe(referenceRouterLinkToLecture);
    });

    it('should insert correct reference link for attachment unit to markdown editor on execute', () => {
        const returnValue = of(new HttpResponse({ body: [metisLecture3], status: 200 }));
        findAllLecturesWithDetailsSpy.mockReturnValue(returnValue);
        lectureReferenceCommand = new LectureAttachmentReferenceCommand(metisService, lectureService);
        expect(findAllLecturesWithDetailsSpy).toHaveBeenCalledOnce();

        const returnValueDetail = of(new HttpResponse({ body: metisLecture3, status: 200 }));
        findLectureWithDetailsSpy.mockReturnValue(returnValueDetail);

        comp.defaultCommands = [lectureReferenceCommand];
        fixture.detectChanges();

        comp.aceEditorContainer.getEditor().setValue('');

        // eslint-disable-next-line @typescript-eslint/no-non-null-asserted-optional-chain
        const selectedUnit: AttachmentUnit = metisLecture3.lectureUnits?.first() as AttachmentUnit;
        const shortLink = selectedUnit?.attachment ? selectedUnit?.attachment?.link!.split('attachments/')[1] : '';
        const referenceRouterLinkToLectureUnit = `[lecture-unit]${metisLecture3.lectureUnits?.first()?.name}(${shortLink})[/lecture-unit]`;
        lectureReferenceCommand.execute(metisLecture3.id!.toString(), ReferenceType.ATTACHMENT_UNITS, undefined, selectedUnit?.id!.toString());
        expect(comp.aceEditorContainer.getEditor().getValue()).toBe(referenceRouterLinkToLectureUnit);
    });

    it('should insert correct reference link for attachment unit SLIDE to markdown editor on execute', () => {
        const returnValue = of(new HttpResponse({ body: [metisLecture3], status: 200 }));
        findAllLecturesWithDetailsSpy.mockReturnValue(returnValue);
        lectureReferenceCommand = new LectureAttachmentReferenceCommand(metisService, lectureService);
        expect(findAllLecturesWithDetailsSpy).toHaveBeenCalledOnce();

        const returnValueDetail = of(new HttpResponse({ body: metisLecture3, status: 200 }));
        findLectureWithDetailsSpy.mockReturnValue(returnValueDetail);
        lectureReferenceCommand = new LectureAttachmentReferenceCommand(metisService, lectureService);

        comp.defaultCommands = [lectureReferenceCommand];
        fixture.detectChanges();

        comp.aceEditorContainer.getEditor().setValue('');

        // eslint-disable-next-line @typescript-eslint/no-non-null-asserted-optional-chain
        const selectedUnit: AttachmentUnit = metisLecture3.lectureUnits?.first() as AttachmentUnit;
        const selectedSlide: Slide = selectedUnit.slides?.first() as Slide;
        const shortLink = selectedSlide.slideImagePath!.split('attachments/')[1];
        // Use a regular expression and the replace() method to remove the file name and last slash
        const shortLinkWithoutFileName: string = shortLink.replace(new RegExp(`[^/]*${'.png'}`), '').replace(/\/$/, '');
        const referenceRouterLinkToSlide = `[slide]${metisLecture3.lectureUnits?.first()?.name} Slide ${selectedSlide.slideNumber}(${shortLinkWithoutFileName})[/slide]`;
        lectureReferenceCommand.execute(metisLecture3.id!.toString(), ReferenceType.ATTACHMENT_UNITS, undefined, selectedUnit?.id!.toString(), selectedSlide?.id!.toString());
        expect(comp.aceEditorContainer.getEditor().getValue()).toBe(referenceRouterLinkToSlide);
    });
});<|MERGE_RESOLUTION|>--- conflicted
+++ resolved
@@ -10,17 +10,14 @@
 import { metisExercise, metisLecture, metisLecture2, metisLecture3 } from '../../helpers/sample/metis-sample-data';
 import { LectureAttachmentReferenceCommand } from 'app/shared/markdown-editor/commands/courseArtifactReferenceCommands/lectureAttachmentReferenceCommand';
 import { ReferenceType } from 'app/shared/metis/metis.util';
-<<<<<<< HEAD
-import { ProfileToggleService } from 'app/shared/profile-toggle/profile-toggle.service';
-import { MockProfileToggleServiceService } from '../../helpers/mocks/service/mock-profile-toggle-service.service';
-=======
 import { LectureService } from 'app/lecture/lecture.service';
 import { MockProvider } from 'ng-mocks';
 import { HttpResponse } from '@angular/common/http';
 import { of } from 'rxjs';
 import { Slide } from 'app/entities/lecture-unit/slide.model';
 import { AttachmentUnit } from 'app/entities/lecture-unit/attachmentUnit.model';
->>>>>>> a54a841c
+import { ProfileToggleService } from 'app/shared/profile-toggle/profile-toggle.service';
+import { MockProfileToggleServiceService } from '../../helpers/mocks/service/mock-profile-toggle-service.service';
 
 describe('Exercise Lecture Attachment Reference Commands', () => {
     let comp: MarkdownEditorComponent;
@@ -29,38 +26,29 @@
     let lectureReferenceCommand: LectureAttachmentReferenceCommand;
 
     let metisService: MetisService;
-<<<<<<< HEAD
-    let profileToggleService: ProfileToggleService;
-=======
     let lectureService: LectureService;
     let findLectureWithDetailsSpy: jest.SpyInstance;
     let findAllLecturesWithDetailsSpy: jest.SpyInstance;
->>>>>>> a54a841c
+    let profileToggleService: ProfileToggleService;
 
     beforeEach(() => {
         TestBed.configureTestingModule({
             imports: [ArtemisTestModule, AceEditorModule, ArtemisMarkdownEditorModule],
-<<<<<<< HEAD
             providers: [
                 { provide: MetisService, useClass: MockMetisService },
+                MockProvider(LectureService),
                 { provide: ProfileToggleService, useClass: MockProfileToggleServiceService },
             ],
-=======
-            providers: [{ provide: MetisService, useClass: MockMetisService }, MockProvider(LectureService)],
->>>>>>> a54a841c
         })
             .compileComponents()
             .then(() => {
                 fixture = TestBed.createComponent(MarkdownEditorComponent);
                 comp = fixture.componentInstance;
                 metisService = TestBed.inject(MetisService);
-<<<<<<< HEAD
-                profileToggleService = TestBed.inject(ProfileToggleService);
-=======
                 lectureService = TestBed.inject(LectureService);
                 findLectureWithDetailsSpy = jest.spyOn(lectureService, 'findWithDetailsWithSlides');
                 findAllLecturesWithDetailsSpy = jest.spyOn(lectureService, 'findAllByCourseIdWithSlides');
->>>>>>> a54a841c
+                profileToggleService = TestBed.inject(ProfileToggleService);
             });
     });
 
@@ -76,13 +64,6 @@
     });
 
     it('should initialize lecture attachment reference command correctly', () => {
-<<<<<<< HEAD
-        lectureReferenceCommand = new LectureAttachmentReferenceCommand(metisService, profileToggleService);
-        expect(lectureReferenceCommand.getValues()).toEqual(
-            metisService.getCourse().lectures!.map((lecture) => ({
-                id: lecture.id!.toString(),
-                value: lecture.title!,
-=======
         const attachmentUnit = new AttachmentUnit();
         attachmentUnit.id = 3;
         const slide = new Slide();
@@ -94,14 +75,13 @@
         const returnValue = of(new HttpResponse({ body: [metisLecture, metisLecture2, metisLecture3], status: 200 }));
 
         findAllLecturesWithDetailsSpy.mockReturnValue(returnValue);
-        lectureReferenceCommand = new LectureAttachmentReferenceCommand(metisService, lectureService);
+        lectureReferenceCommand = new LectureAttachmentReferenceCommand(metisService, lectureService, profileToggleService);
         expect(findAllLecturesWithDetailsSpy).toHaveBeenCalledOnce();
 
         expect(lectureReferenceCommand.getValues()).toEqual([
             {
                 id: metisLecture.id!.toString(),
                 value: metisLecture.title!,
->>>>>>> a54a841c
                 type: ReferenceType.LECTURE,
                 elements: metisLecture.attachments?.map((attachment: any) => ({
                     id: attachment.id!.toString(),
@@ -182,17 +162,13 @@
     });
 
     it('should insert correct reference link for lecture to markdown editor on execute', () => {
-<<<<<<< HEAD
-        lectureReferenceCommand = new LectureAttachmentReferenceCommand(metisService, profileToggleService);
-=======
         const returnValue = of(new HttpResponse({ body: [metisLecture], status: 200 }));
         findAllLecturesWithDetailsSpy.mockReturnValue(returnValue);
-        lectureReferenceCommand = new LectureAttachmentReferenceCommand(metisService, lectureService);
+        lectureReferenceCommand = new LectureAttachmentReferenceCommand(metisService, lectureServic, profileToggleService);
         expect(findAllLecturesWithDetailsSpy).toHaveBeenCalledOnce();
 
         const returnValueDetail = of(new HttpResponse({ body: metisLecture, status: 200 }));
         findLectureWithDetailsSpy.mockReturnValue(returnValueDetail);
->>>>>>> a54a841c
 
         comp.defaultCommands = [lectureReferenceCommand];
         fixture.detectChanges();
@@ -205,17 +181,13 @@
     });
 
     it('should insert correct reference link for attachment to markdown editor on execute', () => {
-<<<<<<< HEAD
-        lectureReferenceCommand = new LectureAttachmentReferenceCommand(metisService, profileToggleService);
-=======
         const returnValue = of(new HttpResponse({ body: [], status: 200 }));
         findAllLecturesWithDetailsSpy.mockReturnValue(returnValue);
-        lectureReferenceCommand = new LectureAttachmentReferenceCommand(metisService, lectureService);
+        lectureReferenceCommand = new LectureAttachmentReferenceCommand(metisService, lectureService, profileToggleService);
         expect(findAllLecturesWithDetailsSpy).toHaveBeenCalledOnce();
 
         const returnValueDetail = of(new HttpResponse({ body: {}, status: 200 }));
         findLectureWithDetailsSpy.mockReturnValue(returnValueDetail);
->>>>>>> a54a841c
 
         comp.defaultCommands = [lectureReferenceCommand];
         fixture.detectChanges();
