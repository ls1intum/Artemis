import { HttpResponse } from '@angular/common/http';
import { ComponentFixture, TestBed } from '@angular/core/testing';
import { Router, UrlSerializer } from '@angular/router';
import { NgbCollapse, NgbDropdown } from '@ng-bootstrap/ng-bootstrap';
import { TranslateService } from '@ngx-translate/core';
import { MockTranslateService } from '../../helpers/mocks/service/mock-translate.service';
import { ExerciseService } from 'app/exercises/shared/exercise/exercise.service';
import { GuidedTourComponent } from 'app/guided-tour/guided-tour.component';
import { HasAnyAuthorityDirective } from 'app/shared/auth/has-any-authority.directive';
import { FindLanguageFromKeyPipe } from 'app/shared/language/find-language-from-key.pipe';
import { TranslateDirective } from 'app/shared/language/translate.directive';
import { ActiveMenuDirective } from 'app/shared/layouts/navbar/active-menu.directive';
import { NavbarComponent } from 'app/shared/layouts/navbar/navbar.component';
import { LoadingNotificationComponent } from 'app/shared/notification/loading-notification/loading-notification.component';
import { NotificationSidebarComponent } from 'app/shared/notification/notification-sidebar/notification-sidebar.component';
import { ArtemisTranslatePipe } from 'app/shared/pipes/artemis-translate.pipe';
import { MockComponent, MockDirective, MockPipe, MockProvider } from 'ng-mocks';
import { LocalStorageService, SessionStorageService } from 'ngx-webstorage';
import { of } from 'rxjs';
import { MockRouter } from '../../helpers/mocks/mock-router';
import { MockSyncStorage } from '../../helpers/mocks/service/mock-sync-storage.service';
import { ArtemisTestModule } from '../../test.module';
import { MockRouterLinkActiveOptionsDirective, MockRouterLinkDirective } from '../../helpers/mocks/directive/mock-router-link.directive';
import { Exercise, ExerciseType } from 'app/entities/exercise.model';
import { JhiConnectionWarningComponent } from 'app/shared/connection-warning/connection-warning.component';
import { EntityTitleService, EntityType } from 'app/shared/layouts/navbar/entity-title.service';
import { ThemeSwitchComponent } from 'app/core/theme/theme-switch.component';

class MockBreadcrumb {
    label: string;
    uri: string;
    translate: boolean;
}

describe('NavbarComponent', () => {
    let fixture: ComponentFixture<NavbarComponent>;
    let component: NavbarComponent;
    let entityTitleServiceStub: jest.SpyInstance;
    let exerciseService: ExerciseService;
    let entityTitleService: EntityTitleService;

    const router = new MockRouter();
    router.setUrl('');

    const courseManagementCrumb = {
        label: 'global.menu.course',
        translate: true,
        uri: '/course-management/',
    } as MockBreadcrumb;

    const testCourseCrumb = {
        label: 'Test Course',
        translate: false,
        uri: '/course-management/1/',
    } as MockBreadcrumb;

    const programmingExercisesCrumb = {
        label: 'artemisApp.course.exercises',
        translate: true,
        uri: '/course-management/1/programming-exercises/',
    } as MockBreadcrumb;

    beforeEach(() => {
        return TestBed.configureTestingModule({
            imports: [ArtemisTestModule],
            declarations: [
                NavbarComponent,
                MockDirective(NgbCollapse),
                MockDirective(HasAnyAuthorityDirective),
                MockDirective(NgbDropdown),
                MockDirective(ActiveMenuDirective),
                MockDirective(TranslateDirective),
                MockRouterLinkDirective,
                MockRouterLinkActiveOptionsDirective,
                MockPipe(ArtemisTranslatePipe),
                MockPipe(FindLanguageFromKeyPipe),
                MockComponent(NotificationSidebarComponent),
                MockComponent(GuidedTourComponent),
                MockComponent(LoadingNotificationComponent),
                MockComponent(JhiConnectionWarningComponent),
                MockComponent(ThemeSwitchComponent),
            ],
            providers: [
                MockProvider(UrlSerializer),
                { provide: LocalStorageService, useClass: MockSyncStorage },
                { provide: SessionStorageService, useClass: MockSyncStorage },
                { provide: TranslateService, useClass: MockTranslateService },
                { provide: Router, useValue: router },
            ],
        })
            .compileComponents()
            .then(() => {
                fixture = TestBed.createComponent(NavbarComponent);
                component = fixture.componentInstance;

                entityTitleService = fixture.debugElement.injector.get(EntityTitleService);
                entityTitleServiceStub = jest
                    .spyOn(entityTitleService, 'getTitle')
                    .mockImplementation((type) => of('Test ' + type.substring(0, 1) + type.substring(1).toLowerCase()));

                exerciseService = fixture.debugElement.injector.get(ExerciseService);
            });
    });

    afterEach(() => {
        jest.restoreAllMocks();
    });

    it('should initialize component', () => {
        fixture.detectChanges();
        expect(component).not.toBeNull();
    });

    it('should build breadcrumbs for students', () => {
        const testUrl = '/courses/1/exercises';
        router.setUrl(testUrl);

        fixture.detectChanges();

        expect(component.breadcrumbs).toHaveLength(3);
    });

    it('should build breadcrumbs for course management', () => {
        const testUrl = '/course-management';
        router.setUrl(testUrl);

        fixture.detectChanges();

        expect(component.breadcrumbs).toHaveLength(1);
        expect(component.breadcrumbs[0]).toEqual(courseManagementCrumb);
    });

    it('should ignore query parameters', () => {
        const testUrl = '/course-management?query=param';
        router.setUrl(testUrl);

        fixture.detectChanges();

        expect(component.breadcrumbs).toHaveLength(1);
        expect(component.breadcrumbs[0]).toEqual(courseManagementCrumb);
    });

    it('should build breadcrumbs for system notification management', () => {
        const testUrl = '/admin/system-notification-management/1/edit';
        router.setUrl(testUrl);

        fixture.detectChanges();

        expect(component.breadcrumbs).toHaveLength(3);

        const systemBreadcrumb = { label: 'artemisApp.systemNotification.systemNotifications', translate: true, uri: '/admin/system-notification-management/' } as MockBreadcrumb;
        expect(component.breadcrumbs[0]).toEqual(systemBreadcrumb);
        expect(component.breadcrumbs[1]).toEqual({ label: '1', translate: false, uri: '/admin/system-notification-management/1/' } as MockBreadcrumb);
        expect(component.breadcrumbs[2]).toEqual({ label: 'global.generic.edit', translate: true, uri: '/admin/system-notification-management/1/edit/' } as MockBreadcrumb);
    });

    it('should build breadcrumbs for user management', () => {
        const testUrl = '/admin/user-management/test_user';
        router.setUrl(testUrl);

        fixture.detectChanges();

        expect(component.breadcrumbs).toHaveLength(2);

        expect(component.breadcrumbs[0]).toEqual({ label: 'artemisApp.userManagement.home.title', translate: true, uri: '/admin/user-management/' } as MockBreadcrumb);
        expect(component.breadcrumbs[1]).toEqual({ label: 'test_user', translate: false, uri: '/admin/user-management/test_user/' } as MockBreadcrumb);
    });

    it('should build breadcrumbs for organization management', () => {
        const testUrl = '/admin/organization-management/1';
        router.setUrl(testUrl);

        fixture.detectChanges();

        expect(entityTitleServiceStub).toHaveBeenCalledOnce();
        expect(entityTitleServiceStub).toHaveBeenCalledWith(EntityType.ORGANIZATION, [1]);
        expect(component.breadcrumbs).toHaveLength(2);

<<<<<<< HEAD
        expect(component.breadcrumbs[0]).toEqual({ label: 'artemisApp.organizationManagement.title', translate: true, uri: '/admin/organization-management/' } as MockBreadcrumb);
        expect(component.breadcrumbs[1]).toEqual({ label: 'Organization Name', translate: false, uri: '/admin/organization-management/1/' } as MockBreadcrumb);
=======
        expect(component.breadcrumbs[0]).toEqual({ label: 'organizationManagement.title', translate: true, uri: '/admin/organization-management/' } as MockBreadcrumb);
        expect(component.breadcrumbs[1]).toEqual({ label: 'Test Organization', translate: false, uri: '/admin/organization-management/1/' } as MockBreadcrumb);
>>>>>>> 144df9a1
    });

    it('should not error without translation', () => {
        const testUrl = '/admin/route-without-translation';
        router.setUrl(testUrl);

        fixture.detectChanges();

        expect(component.breadcrumbs).toHaveLength(1);

        expect(component.breadcrumbs[0]).toEqual({ label: 'route-without-translation', translate: false, uri: '/admin/route-without-translation/' } as MockBreadcrumb);
    });

    describe('Special Cases for Breadcrumbs', () => {
        it('programming exercise import', () => {
            const testUrl = '/course-management/1/programming-exercises/import/2';
            router.setUrl(testUrl);

            fixture.detectChanges();

            expect(entityTitleServiceStub).toHaveBeenCalledOnce();
            expect(entityTitleServiceStub).toHaveBeenCalledWith(EntityType.COURSE, [1]);

            const importCrumb = {
                label: 'artemisApp.exercise.import.table.doImport',
                translate: true,
                uri: '/course-management/1/programming-exercises/import/2/',
            } as MockBreadcrumb;

            expect(component.breadcrumbs).toHaveLength(4);

            expect(component.breadcrumbs[0]).toEqual(courseManagementCrumb);
            expect(component.breadcrumbs[1]).toEqual(testCourseCrumb);
            expect(component.breadcrumbs[2]).toEqual(programmingExercisesCrumb);
            expect(component.breadcrumbs[3]).toEqual(importCrumb);
        });

        it('programming exercise grading', () => {
            const testUrl = '/course-management/1/programming-exercises/2/grading/test-cases';
            router.setUrl(testUrl);

            fixture.detectChanges();

            expect(entityTitleServiceStub).toHaveBeenCalledTimes(2);
            expect(entityTitleServiceStub).toHaveBeenCalledWith(EntityType.COURSE, [1]);
            expect(entityTitleServiceStub).toHaveBeenCalledWith(EntityType.EXERCISE, [2]);

            const gradingCrumb = {
                label: 'artemisApp.programmingExercise.configureGrading.shortTitle',
                translate: true,
                uri: '/course-management/1/programming-exercises/2/grading/test-cases/',
            } as MockBreadcrumb;

            expect(component.breadcrumbs).toHaveLength(5);

            expect(component.breadcrumbs[0]).toEqual(courseManagementCrumb);
            expect(component.breadcrumbs[1]).toEqual(testCourseCrumb);
            expect(component.breadcrumbs[2]).toEqual(programmingExercisesCrumb);
            expect(component.breadcrumbs[3]).toEqual({ label: 'Test Exercise', translate: false, uri: '/course-management/1/programming-exercises/2/' } as MockBreadcrumb);
            expect(component.breadcrumbs[4]).toEqual(gradingCrumb);
        });

        it('programming exercise new assessment', () => {
            const testUrl = '/course-management/1/programming-exercises/2/code-editor/new/assessment';
            router.setUrl(testUrl);

            fixture.detectChanges();

            expect(entityTitleServiceStub).toHaveBeenCalledTimes(2);
            expect(entityTitleServiceStub).toHaveBeenCalledWith(EntityType.COURSE, [1]);
            expect(entityTitleServiceStub).toHaveBeenCalledWith(EntityType.EXERCISE, [2]);

            const assessmentCrumb = {
                label: 'artemisApp.assessment.assessment',
                translate: true,
                uri: '/course-management/1/programming-exercises/2/code-editor/new/assessment/',
            } as MockBreadcrumb;

            expect(component.breadcrumbs).toHaveLength(5);

            expect(component.breadcrumbs[0]).toEqual(courseManagementCrumb);
            expect(component.breadcrumbs[1]).toEqual(testCourseCrumb);
            expect(component.breadcrumbs[2]).toEqual(programmingExercisesCrumb);
            expect(component.breadcrumbs[3]).toEqual({ label: 'Test Exercise', translate: false, uri: '/course-management/1/programming-exercises/2/' } as MockBreadcrumb);
            expect(component.breadcrumbs[4]).toEqual(assessmentCrumb);
        });

        it('programming exercise hints', () => {
            const testUrl = '/course-management/1/exercises/2/exercise-hints/3';
            router.setUrl(testUrl);

            const findStub = jest
                .spyOn(exerciseService, 'find')
                .mockReturnValue(of({ body: { title: 'Test Exercise', type: ExerciseType.PROGRAMMING } } as HttpResponse<Exercise>));

            fixture.detectChanges();

            expect(entityTitleServiceStub).toHaveBeenCalledTimes(2);
            expect(entityTitleServiceStub).toHaveBeenCalledWith(EntityType.COURSE, [1]);
            expect(entityTitleServiceStub).toHaveBeenCalledWith(EntityType.HINT, [3, 2]);
            expect(findStub).toHaveBeenCalledOnce();
            expect(findStub).toHaveBeenCalledWith(2);

            const hintsCrumb = {
                label: 'artemisApp.exerciseHint.home.title',
                translate: true,
                uri: '/course-management/1/exercises/2/exercise-hints/',
            } as MockBreadcrumb;

            const hintCrumb = {
                label: 'Test Hint',
                translate: false,
                uri: '/course-management/1/exercises/2/exercise-hints/3/',
            } as MockBreadcrumb;

            expect(component.breadcrumbs).toHaveLength(6);

            expect(component.breadcrumbs[0]).toEqual(courseManagementCrumb);
            expect(component.breadcrumbs[1]).toEqual(testCourseCrumb);
            expect(component.breadcrumbs[2]).toEqual({ label: 'artemisApp.course.exercises', translate: true, uri: '/course-management/1/exercises/' } as MockBreadcrumb);
            expect(component.breadcrumbs[3]).toEqual({ label: 'Test Exercise', translate: false, uri: '/course-management/1/programming-exercises/2/' } as MockBreadcrumb);
            expect(component.breadcrumbs[4]).toEqual(hintsCrumb);
            expect(component.breadcrumbs[5]).toEqual(hintCrumb);
        });

        it('text exercise feedback conflict', () => {
            const testUrl = '/course-management/1/text-exercises/2/submissions/3/text-feedback-conflict/4';
            router.setUrl(testUrl);

            fixture.detectChanges();

            expect(entityTitleServiceStub).toHaveBeenCalledTimes(2);
            expect(entityTitleServiceStub).toHaveBeenCalledWith(EntityType.COURSE, [1]);
            expect(entityTitleServiceStub).toHaveBeenCalledWith(EntityType.EXERCISE, [2]);

            const submissionsCrumb = {
                label: 'artemisApp.exercise.submissions',
                translate: true,
                uri: '/course-management/1/text-exercises/2/submissions/',
            } as MockBreadcrumb;

            const conflictCrumb = {
                label: 'artemisApp.textAssessment.title',
                translate: true,
                uri: '/course-management/1/text-exercises/2/submissions/3/text-feedback-conflict/4/',
            } as MockBreadcrumb;

            expect(component.breadcrumbs).toHaveLength(6);

            expect(component.breadcrumbs[0]).toEqual(courseManagementCrumb);
            expect(component.breadcrumbs[1]).toEqual(testCourseCrumb);
            expect(component.breadcrumbs[2]).toEqual({ label: 'artemisApp.course.exercises', translate: true, uri: '/course-management/1/text-exercises/' } as MockBreadcrumb);
            expect(component.breadcrumbs[3]).toEqual({ label: 'Test Exercise', translate: false, uri: '/course-management/1/text-exercises/2/' } as MockBreadcrumb);
            expect(component.breadcrumbs[4]).toEqual(submissionsCrumb);
            expect(component.breadcrumbs[5]).toEqual(conflictCrumb);
        });

        it('exercise assessment dashboard', () => {
            const courseId = 1;
            const exerciseId = 2;
            const testUrl = `/course-management/${courseId}/assessment-dashboard/${exerciseId}`;
            router.setUrl(testUrl);

            fixture.detectChanges();

            expect(entityTitleServiceStub).toHaveBeenCalledTimes(2);
            expect(entityTitleServiceStub).toHaveBeenCalledWith(EntityType.COURSE, [courseId]);
            expect(entityTitleServiceStub).toHaveBeenCalledWith(EntityType.EXERCISE, [exerciseId]);

            expect(component.breadcrumbs).toHaveLength(4);

            expect(component.breadcrumbs[0]).toEqual(courseManagementCrumb);
            expect(component.breadcrumbs[1]).toEqual(testCourseCrumb);
            expect(component.breadcrumbs[2]).toEqual({
                label: 'artemisApp.assessmentDashboard.home.title',
                translate: true,
                uri: '/course-management/1/assessment-dashboard/',
            } as MockBreadcrumb);
            expect(component.breadcrumbs[3]).toEqual({
                label: 'Test Exercise',
                translate: false,
                uri: '/course-management/1/assessment-dashboard/2/',
            } as MockBreadcrumb);
        });

        it('modeling exercise example submission', () => {
            const testUrl = '/course-management/1/modeling-exercises/2/example-submissions/new';
            router.setUrl(testUrl);

            fixture.detectChanges();

            expect(entityTitleServiceStub).toHaveBeenCalledTimes(2);
            expect(entityTitleServiceStub).toHaveBeenCalledWith(EntityType.COURSE, [1]);
            expect(entityTitleServiceStub).toHaveBeenCalledWith(EntityType.EXERCISE, [2]);

            const submissionCrumb = {
                label: 'artemisApp.exampleSubmission.home.title',
                translate: true,
                uri: '/course-management/1/modeling-exercises/2/example-submissions/',
            } as MockBreadcrumb;

            const editorSubmissionCrumb = {
                label: 'artemisApp.exampleSubmission.home.editor',
                translate: true,
                uri: '/course-management/1/modeling-exercises/2/example-submissions/new/',
            } as MockBreadcrumb;

            expect(component.breadcrumbs).toHaveLength(6);

            expect(component.breadcrumbs[0]).toEqual(courseManagementCrumb);
            expect(component.breadcrumbs[1]).toEqual(testCourseCrumb);
            expect(component.breadcrumbs[2]).toEqual({
                label: 'artemisApp.course.exercises',
                translate: true,
                uri: '/course-management/1/modeling-exercises/',
            } as MockBreadcrumb);
            expect(component.breadcrumbs[3]).toEqual({ label: 'Test Exercise', translate: false, uri: '/course-management/1/modeling-exercises/2/' } as MockBreadcrumb);
            expect(component.breadcrumbs[4]).toEqual(submissionCrumb);
            expect(component.breadcrumbs[5]).toEqual(editorSubmissionCrumb);
        });

        it('modeling exercise example submission', () => {
            const testUrl = '/course-management/1/modeling-exercises/2/example-submissions/3';
            router.setUrl(testUrl);

            fixture.detectChanges();

            expect(entityTitleServiceStub).toHaveBeenCalledTimes(2);
            expect(entityTitleServiceStub).toHaveBeenCalledWith(EntityType.COURSE, [1]);
            expect(entityTitleServiceStub).toHaveBeenCalledWith(EntityType.EXERCISE, [2]);

            const submissionCrumb = {
                label: 'artemisApp.exampleSubmission.home.title',
                translate: true,
                uri: '/course-management/1/modeling-exercises/2/example-submissions/',
            } as MockBreadcrumb;

            const editorSubmissionCrumb = {
                label: 'artemisApp.exampleSubmission.home.editor',
                translate: true,
                uri: '/course-management/1/modeling-exercises/2/example-submissions/3/',
            } as MockBreadcrumb;

            expect(component.breadcrumbs).toHaveLength(6);

            expect(component.breadcrumbs[0]).toEqual(courseManagementCrumb);
            expect(component.breadcrumbs[1]).toEqual(testCourseCrumb);
            expect(component.breadcrumbs[2]).toEqual({
                label: 'artemisApp.course.exercises',
                translate: true,
                uri: '/course-management/1/modeling-exercises/',
            } as MockBreadcrumb);
            expect(component.breadcrumbs[3]).toEqual({ label: 'Test Exercise', translate: false, uri: '/course-management/1/modeling-exercises/2/' } as MockBreadcrumb);
            expect(component.breadcrumbs[4]).toEqual(submissionCrumb);
            expect(component.breadcrumbs[5]).toEqual(editorSubmissionCrumb);
        });

        it('lecture units', () => {
            const testUrl = '/course-management/1/lectures/2/unit-management/text-units/create';
            router.setUrl(testUrl);

            fixture.detectChanges();

            expect(entityTitleServiceStub).toHaveBeenCalledTimes(2);
            expect(entityTitleServiceStub).toHaveBeenCalledWith(EntityType.COURSE, [1]);
            expect(entityTitleServiceStub).toHaveBeenCalledWith(EntityType.LECTURE, [2]);

            const unitManagementCrumb = {
                label: 'artemisApp.lectureUnit.home.title',
                translate: true,
                uri: '/course-management/1/lectures/2/unit-management/',
            } as MockBreadcrumb;

            const createCrumb = {
                label: 'global.generic.create',
                translate: true,
                uri: '/course-management/1/lectures/2/unit-management/text-units/create/',
            };

            expect(component.breadcrumbs).toHaveLength(6);

            expect(component.breadcrumbs[0]).toEqual(courseManagementCrumb);
            expect(component.breadcrumbs[1]).toEqual(testCourseCrumb);
            expect(component.breadcrumbs[2]).toEqual({ label: 'artemisApp.lecture.home.title', translate: true, uri: '/course-management/1/lectures/' } as MockBreadcrumb);
            expect(component.breadcrumbs[3]).toEqual({ label: 'Test Lecture', translate: false, uri: '/course-management/1/lectures/2/' } as MockBreadcrumb);
            expect(component.breadcrumbs[4]).toEqual(unitManagementCrumb);
            expect(component.breadcrumbs[5]).toEqual(createCrumb);
        });

        it('apollon diagrams', () => {
            const testUrl = '/course-management/1/apollon-diagrams/2';
            router.setUrl(testUrl);

            fixture.detectChanges();

            expect(entityTitleServiceStub).toHaveBeenCalledTimes(2);
            expect(entityTitleServiceStub).toHaveBeenCalledWith(EntityType.COURSE, [1]);
            expect(entityTitleServiceStub).toHaveBeenCalledWith(EntityType.DIAGRAM, [2]);

            expect(component.breadcrumbs).toHaveLength(4);

            expect(component.breadcrumbs[0]).toEqual(courseManagementCrumb);
            expect(component.breadcrumbs[1]).toEqual(testCourseCrumb);
            expect(component.breadcrumbs[2]).toEqual({
                label: 'artemisApp.apollonDiagram.home.title',
                translate: true,
                uri: '/course-management/1/apollon-diagrams/',
            } as MockBreadcrumb);
            expect(component.breadcrumbs[3]).toEqual({ label: 'Test Diagram', translate: false, uri: '/course-management/1/apollon-diagrams/2/' } as MockBreadcrumb);
        });

        it('exam exercise groups', () => {
            const testUrl = '/course-management/1/exams/2/exercise-groups/3/quiz-exercises/new';
            router.setUrl(testUrl);

            fixture.detectChanges();

            expect(entityTitleServiceStub).toHaveBeenCalledTimes(2);
            expect(entityTitleServiceStub).toHaveBeenCalledWith(EntityType.COURSE, [1]);
            expect(entityTitleServiceStub).toHaveBeenCalledWith(EntityType.EXAM, [2]);

            const exerciseGroupsCrumb = {
                label: 'artemisApp.examManagement.exerciseGroups',
                translate: true,
                uri: '/course-management/1/exams/2/exercise-groups/',
            };
            const createCrumb = {
                label: 'global.generic.create',
                translate: true,
                uri: '/course-management/1/exams/2/exercise-groups/3/quiz-exercises/new/',
            };

            expect(component.breadcrumbs).toHaveLength(6);

            expect(component.breadcrumbs[0]).toEqual(courseManagementCrumb);
            expect(component.breadcrumbs[1]).toEqual(testCourseCrumb);
            expect(component.breadcrumbs[2]).toEqual({ label: 'artemisApp.examManagement.title', translate: true, uri: '/course-management/1/exams/' } as MockBreadcrumb);
            expect(component.breadcrumbs[3]).toEqual({ label: 'Test Exam', translate: false, uri: '/course-management/1/exams/2/' } as MockBreadcrumb);
            expect(component.breadcrumbs[4]).toEqual(exerciseGroupsCrumb);
            expect(component.breadcrumbs[5]).toEqual(createCrumb);
        });

        it('exam exercise plagiarism', () => {
            const testUrl = '/course-management/1/exams/2/exercise-groups/3/quiz-exercises/4/plagiarism';
            router.setUrl(testUrl);

            fixture.detectChanges();

            expect(entityTitleServiceStub).toHaveBeenCalledTimes(3);
            expect(entityTitleServiceStub).toHaveBeenCalledWith(EntityType.COURSE, [1]);
            expect(entityTitleServiceStub).toHaveBeenCalledWith(EntityType.EXAM, [2]);
            expect(entityTitleServiceStub).toHaveBeenCalledWith(EntityType.EXERCISE, [4]);

            const exerciseGroupsCrumb = {
                label: 'artemisApp.examManagement.exerciseGroups',
                translate: true,
                uri: '/course-management/1/exams/2/exercise-groups/',
            };
            const exerciseCrumb = {
                label: 'Test Exercise',
                translate: false,
                uri: '/course-management/1/exams/2/exercise-groups/3/quiz-exercises/4/',
            };
            const plagiarismCrumb = {
                label: 'artemisApp.plagiarism.plagiarismDetection',
                translate: true,
                uri: '/course-management/1/exams/2/exercise-groups/3/quiz-exercises/4/plagiarism/',
            };

            expect(component.breadcrumbs).toHaveLength(7);

            expect(component.breadcrumbs[0]).toEqual(courseManagementCrumb);
            expect(component.breadcrumbs[1]).toEqual(testCourseCrumb);
            expect(component.breadcrumbs[2]).toEqual({ label: 'artemisApp.examManagement.title', translate: true, uri: '/course-management/1/exams/' } as MockBreadcrumb);
            expect(component.breadcrumbs[3]).toEqual({ label: 'Test Exam', translate: false, uri: '/course-management/1/exams/2/' } as MockBreadcrumb);
            expect(component.breadcrumbs[4]).toEqual(exerciseGroupsCrumb);
            expect(component.breadcrumbs[5]).toEqual(exerciseCrumb);
            expect(component.breadcrumbs[6]).toEqual(plagiarismCrumb);
        });
    });

    describe('Special student route breadcrumb cases', () => {
        it.each(['programming-exercises', 'modeling-exercises', 'text-exercises'])(
            'should replace exercise types in URI with just "exercise" on backlinking breadcrumbs',
            (exType: string) => {
                const testUrl = `/courses/1/${exType}/2`;
                router.setUrl(testUrl);

                fixture.detectChanges();

                expect(entityTitleServiceStub).toHaveBeenCalledTimes(2);
                expect(entityTitleServiceStub).toHaveBeenCalledWith(EntityType.COURSE, [1]);
                expect(entityTitleServiceStub).toHaveBeenCalledWith(EntityType.EXERCISE, [2]);

                expect(component.breadcrumbs).toHaveLength(4);
                expect(component.breadcrumbs[0]).toMatchObject({ uri: '/courses/', label: 'artemisApp.course.home.title' });
                expect(component.breadcrumbs[1]).toMatchObject({ uri: '/courses/1/', label: 'Test Course' });
                expect(component.breadcrumbs[2]).toMatchObject({ uri: '/courses/1/exercises/', label: 'artemisApp.courseOverview.menu.exercises' });
                expect(component.breadcrumbs[3]).toMatchObject({ uri: '/courses/1/exercises/2/', label: 'Test Exercise' });
            },
        );
    });
});<|MERGE_RESOLUTION|>--- conflicted
+++ resolved
@@ -176,13 +176,8 @@
         expect(entityTitleServiceStub).toHaveBeenCalledWith(EntityType.ORGANIZATION, [1]);
         expect(component.breadcrumbs).toHaveLength(2);
 
-<<<<<<< HEAD
         expect(component.breadcrumbs[0]).toEqual({ label: 'artemisApp.organizationManagement.title', translate: true, uri: '/admin/organization-management/' } as MockBreadcrumb);
-        expect(component.breadcrumbs[1]).toEqual({ label: 'Organization Name', translate: false, uri: '/admin/organization-management/1/' } as MockBreadcrumb);
-=======
-        expect(component.breadcrumbs[0]).toEqual({ label: 'organizationManagement.title', translate: true, uri: '/admin/organization-management/' } as MockBreadcrumb);
         expect(component.breadcrumbs[1]).toEqual({ label: 'Test Organization', translate: false, uri: '/admin/organization-management/1/' } as MockBreadcrumb);
->>>>>>> 144df9a1
     });
 
     it('should not error without translation', () => {
