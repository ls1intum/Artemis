import { ClipboardModule } from '@angular/cdk/clipboard';
import { ComponentFixture, TestBed } from '@angular/core/testing';
import { By } from '@angular/platform-browser';
import { NgbPopoverModule } from '@ng-bootstrap/ng-bootstrap';
import { TranslateService } from '@ngx-translate/core';
import { AccountService } from 'app/core/auth/account.service';
import { AlertService } from 'app/core/util/alert.service';
import { Exercise } from 'app/entities/exercise.model';
import { ProgrammingExerciseStudentParticipation } from 'app/entities/participation/programming-exercise-student-participation.model';
import { CodeButtonComponent } from 'app/shared/components/code-button/code-button.component';
import { ExerciseActionButtonComponent } from 'app/shared/components/exercise-action-button.component';
import { HelpIconComponent } from 'app/shared/components/help-icon.component';
import { FeatureToggleDirective } from 'app/shared/feature-toggle/feature-toggle.directive';
import { FeatureToggleService } from 'app/shared/feature-toggle/feature-toggle.service';
import { ProfileInfo } from 'app/shared/layouts/profiles/profile-info.model';
import { ProfileService } from 'app/shared/layouts/profiles/profile.service';
import { ArtemisTranslatePipe } from 'app/shared/pipes/artemis-translate.pipe';
import { SafeUrlPipe } from 'app/shared/pipes/safe-url.pipe';
import dayjs from 'dayjs/esm';
import { MockComponent, MockDirective, MockPipe, MockProvider } from 'ng-mocks';
import { LocalStorageService } from 'ngx-webstorage';
import { BehaviorSubject, of, throwError } from 'rxjs';
import { MockAccountService } from '../../helpers/mocks/service/mock-account.service';
import { MockFeatureToggleService } from '../../helpers/mocks/service/mock-feature-toggle.service';
import { MockProfileService } from '../../helpers/mocks/service/mock-profile.service';
import { MockSyncStorage } from '../../helpers/mocks/service/mock-sync-storage.service';
import { MockTranslateService } from '../../helpers/mocks/service/mock-translate.service';
import { ArtemisTestModule } from '../../test.module';
import { HttpErrorResponse, HttpResponse } from '@angular/common/http';
import { TranslateDirective } from 'app/shared/language/translate.directive';
import { provideRouter } from '@angular/router';

describe('CodeButtonComponent', () => {
    let component: CodeButtonComponent;
    let fixture: ComponentFixture<CodeButtonComponent>;
    let profileService: ProfileService;
    let accountService: AccountService;

    let localStorageUseSshStoreStub: jest.SpyInstance;
    let getVcsAccessTokenSpy: jest.SpyInstance;
    let hasSshKeySpy: jest.SpyInstance;
    let createVcsAccessTokenSpy: jest.SpyInstance;

    const vcsToken: string = 'vcpat-xlhBs26D4F2CGlkCM59KVU8aaV9bYdX5Mg4IK6T8W3aT';

    const user = { login: 'user1', guidedTourSettings: [], internal: true, vcsAccessToken: 'token' };

    const info: ProfileInfo = {
        externalCredentialProvider: '',
        externalPasswordResetLinkMap: new Map<string, string>([
            ['en', ''],
            ['de', ''],
        ]),
        useExternal: false,
        activeProfiles: ['localvc'],
        allowedMinimumOrionVersion: '',
        buildPlanURLTemplate: '',
        commitHashURLTemplate: '',
        contact: '',
        externalUserManagementName: '',
        externalUserManagementURL: '',
        features: [],
        inProduction: false,
        inDevelopment: true,
        programmingLanguageFeatures: [],
        ribbonEnv: '',
        sshCloneURLTemplate: 'ssh://git@gitlab.ase.in.tum.de:7999/',
        sshKeysURL: 'sshKeysURL',
        testServer: false,
        versionControlUrl: 'https://gitlab.ase.in.tum.de/scm/ITCPLEASE1/itcplease1-exercise-team1.git',
        useVersionControlAccessToken: true,
        git: {
            branch: 'code-button',
            commit: {
                id: {
                    abbrev: '95ef2a',
                },
                time: '2022-11-20T20:35:01Z',
                user: {
                    name: 'Max Musterman',
                },
            },
        },
        theiaPortalURL: 'https://theia-test.k8s.ase.cit.tum.de',
        operatorName: 'TUM',
        tests,
    };

    let participation: ProgrammingExerciseStudentParticipation = new ProgrammingExerciseStudentParticipation();

    beforeEach(() => {
        TestBed.configureTestingModule({
            imports: [ArtemisTestModule, ClipboardModule, NgbPopoverModule],
            declarations: [
                CodeButtonComponent,
                MockComponent(ExerciseActionButtonComponent),
                MockPipe(ArtemisTranslatePipe),
                MockPipe(SafeUrlPipe),
                MockDirective(FeatureToggleDirective),
                MockComponent(HelpIconComponent),
                MockDirective(TranslateDirective),
            ],
            providers: [
                provideRouter([]),
                MockProvider(AlertService),
                { provide: FeatureToggleService, useClass: MockFeatureToggleService },
                { provide: AccountService, useClass: MockAccountService },
                { provide: ProfileService, useClass: MockProfileService },
                { provide: LocalStorageService, useClass: MockSyncStorage },
                { provide: TranslateService, useClass: MockTranslateService },
            ],
        }).compileComponents();

        fixture = TestBed.createComponent(CodeButtonComponent);
        component = fixture.componentInstance;
        profileService = TestBed.inject(ProfileService);
        accountService = TestBed.inject(AccountService);

        const localStorageMock = fixture.debugElement.injector.get(LocalStorageService);
        localStorageUseSshStoreStub = jest.spyOn(localStorageMock, 'store');
        getVcsAccessTokenSpy = jest.spyOn(accountService, 'getVcsAccessToken');
        hasSshKeySpy = jest.spyOn(accountService, 'hasUserSshPublicKeys');
        createVcsAccessTokenSpy = jest.spyOn(accountService, 'createVcsAccessToken');

        participation = {};
        component.user = user;
    });

    // Mock the functions after the TestBed setup
    beforeEach(() => {
        getVcsAccessTokenSpy = jest.spyOn(accountService, 'getVcsAccessToken').mockReturnValue(of(new HttpResponse({ body: vcsToken })));

        createVcsAccessTokenSpy = jest
            .spyOn(accountService, 'createVcsAccessToken')
            .mockReturnValue(throwError(() => new HttpErrorResponse({ status: 400, statusText: 'Bad Request' })));
        hasSshKeySpy.mockReturnValue(of(true));
    });

    afterEach(() => {
        // completely restore all fakes created through the sandbox
        jest.restoreAllMocks();
    });

    it('should initialize', async () => {
        stubServices();

<<<<<<< HEAD
        component.ngOnInit();

        await fixture.whenStable();
        fixture.detectChanges();
=======
        await component.ngOnInit();

>>>>>>> 1b7efe98
        expect(component.sshSettingsUrl).toBe(`${window.location.origin}/user-settings/ssh`);
        expect(component.sshTemplateUrl).toBe(info.sshCloneURLTemplate);
        expect(component.sshEnabled).toBe(!!info.sshCloneURLTemplate);
        expect(component.versionControlUrl).toBe(info.versionControlUrl);
    });

    it('should create new vcsAccessToken when it does not exist', async () => {
        createVcsAccessTokenSpy = jest.spyOn(accountService, 'createVcsAccessToken').mockReturnValue(of(new HttpResponse({ body: vcsToken })));
        getVcsAccessTokenSpy = jest.spyOn(accountService, 'getVcsAccessToken').mockReturnValue(throwError(() => new HttpErrorResponse({ status: 404, statusText: 'Not found' })));
        stubServices();
        participation.id = 1;
        component.useParticipationVcsAccessToken = true;
        component.participations = [participation];
        await component.ngOnInit();
<<<<<<< HEAD
        await fixture.whenStable();
        component.ngOnChanges();
        await fixture.whenStable();
=======
        component.ngOnChanges();
>>>>>>> 1b7efe98

        expect(component.accessTokensEnabled).toBeTrue();
        expect(component.user.vcsAccessToken).toEqual(vcsToken);
        expect(getVcsAccessTokenSpy).toHaveBeenCalled();
        expect(createVcsAccessTokenSpy).toHaveBeenCalled();
    });

    it('should not create new vcsAccessToken when it exists', async () => {
        participation.id = 1;
        component.participations = [participation];
        component.useParticipationVcsAccessToken = true;
        stubServices();
        await component.ngOnInit();
<<<<<<< HEAD
        await fixture.whenStable();
        component.ngOnChanges();
        await fixture.whenStable();
=======
        component.ngOnChanges();
>>>>>>> 1b7efe98

        expect(component.accessTokensEnabled).toBeTrue();
        expect(component.user.vcsAccessToken).toEqual(vcsToken);
        expect(getVcsAccessTokenSpy).toHaveBeenCalled();
        expect(createVcsAccessTokenSpy).not.toHaveBeenCalled();
    });

    it('should get ssh url (same url for team and individual participation)', () => {
        participation.repositoryUri = 'https://gitlab.ase.in.tum.de/scm/ITCPLEASE1/itcplease1-exercise.git';
        participation.team = {};
        component.participations = [participation];
        component.sshTemplateUrl = 'ssh://git@gitlab.ase.in.tum.de:7999/';
        component.isTeamParticipation = true;
        component.ngOnInit();
        component.ngOnChanges();

        component.useSsh = true;
        component.sshEnabled = true;

        expect(component.getHttpOrSshRepositoryUri()).toBe('ssh://git@gitlab.ase.in.tum.de:7999/ITCPLEASE1/itcplease1-exercise.git');

        participation.team = undefined;
        component.isTeamParticipation = false;
        expect(component.getHttpOrSshRepositoryUri()).toBe('ssh://git@gitlab.ase.in.tum.de:7999/ITCPLEASE1/itcplease1-exercise.git');
    });

    it('should not use ssh when ssh is not enabled (even if useSsh is set)', () => {
        participation.repositoryUri = `https://gitlab.ase.in.tum.de/scm/ITCPLEASE1/itcplease1-exercise-team1.git`;
        component.participations = [participation];
        component.useParticipationVcsAccessToken = true;
        component.useSsh = false;
        component.isTeamParticipation = false;
        component.accessTokensEnabled = true;
        component.ngOnInit();
        component.ngOnChanges();
        component.useToken = true;

        const url = component.getHttpOrSshRepositoryUri();
        expect(url).toBe(`https://${component.user.login}:**********@gitlab.ase.in.tum.de/scm/ITCPLEASE1/itcplease1-exercise-team1.git`);
    });

    it('should get html url (not the same url for team and individual participation)', () => {
        participation.repositoryUri = info.versionControlUrl!;
        participation.team = {};
        component.participations = [participation];
        component.sshTemplateUrl = 'ssh://git@gitlab.ase.in.tum.de:7999/';
        component.useSsh = false;
        component.isTeamParticipation = true;
        component.ngOnInit();
        component.ngOnChanges();

        let url = component.getHttpOrSshRepositoryUri();
        expect(url).toBe(`https://${component.user.login}@gitlab.ase.in.tum.de/scm/ITCPLEASE1/itcplease1-exercise-team1.git`);

        participation.team = undefined;
        component.isTeamParticipation = false;
        url = component.getHttpOrSshRepositoryUri();
        expect(url).toBe(`https://${component.user.login}@gitlab.ase.in.tum.de/scm/ITCPLEASE1/itcplease1-exercise-team1.git`);
    });

    it('should get copy the repository uri', () => {
        participation.repositoryUri = info.versionControlUrl!;
        participation.team = {};
        component.participations = [participation];
        component.useSsh = false;
        component.isTeamParticipation = true;
        component.ngOnInit();
        component.ngOnChanges();

        let url = component.getHttpOrSshRepositoryUri();
        expect(url).toBe(`https://${component.user.login}@gitlab.ase.in.tum.de/scm/ITCPLEASE1/itcplease1-exercise-team1.git`);

        participation.team = undefined;
        component.isTeamParticipation = false;
        url = component.getHttpOrSshRepositoryUri();
        expect(url).toBe(`https://${component.user.login}@gitlab.ase.in.tum.de/scm/ITCPLEASE1/itcplease1-exercise-team1.git`);
    });

    it('should insert the correct token in the repository uri', () => {
        participation.repositoryUri = `https://${component.user.login}@gitlab.ase.in.tum.de/scm/ITCPLEASE1/itcplease1-exercise-team1.git`;
        component.participations = [participation];
        component.useParticipationVcsAccessToken = true;
        component.useSsh = false;
        component.isTeamParticipation = false;
        component.accessTokensEnabled = true;
        component.ngOnInit();
        component.ngOnChanges();
        component.useToken = true;

        // Placeholder is shown
        let url = component.getHttpOrSshRepositoryUri();
        expect(url).toBe(`https://${component.user.login}:**********@gitlab.ase.in.tum.de/scm/ITCPLEASE1/itcplease1-exercise-team1.git`);

        url = component.getHttpOrSshRepositoryUri(false);
        expect(url).toBe(`https://${component.user.login}:token@gitlab.ase.in.tum.de/scm/ITCPLEASE1/itcplease1-exercise-team1.git`);

        // Team participation does not include user name
        component.repositoryUri = `https://gitlab.ase.in.tum.de/scm/ITCPLEASE1/itcplease1-exercise-team1.git`;
        participation.team = {};
        component.isTeamParticipation = true;

        // Placeholder is shown
        url = component.getHttpOrSshRepositoryUri();
        expect(url).toBe(`https://${component.user.login}:**********@gitlab.ase.in.tum.de/scm/ITCPLEASE1/itcplease1-exercise-team1.git`);

        url = component.getHttpOrSshRepositoryUri(false);
        expect(url).toBe(`https://${component.user.login}:token@gitlab.ase.in.tum.de/scm/ITCPLEASE1/itcplease1-exercise-team1.git`);
    });

    it('should add the user login and token to the URL', () => {
        participation.repositoryUri = `https://gitlab.ase.in.tum.de/scm/ITCPLEASE1/itcplease1-exercise-team1.git`;
        component.participations = [participation];
        component.useParticipationVcsAccessToken = true;
        component.useSsh = false;
        component.isTeamParticipation = false;
        component.accessTokensEnabled = true;
        component.ngOnInit();
        component.ngOnChanges();
        component.useToken = true;

        const url = component.getHttpOrSshRepositoryUri();
        expect(url).toBe(`https://${component.user.login}:**********@gitlab.ase.in.tum.de/scm/ITCPLEASE1/itcplease1-exercise-team1.git`);
    });

    it('should handle multiple participations', () => {
        const participation1: ProgrammingExerciseStudentParticipation = {
            repositoryUri: 'https://gitlab.ase.in.tum.de/scm/ITCPLEASE1/itcplease1-exercise.git',
            testRun: false,
        };
        const participation2: ProgrammingExerciseStudentParticipation = {
            repositoryUri: 'https://gitlab.ase.in.tum.de/scm/ITCPLEASE1/itcplease1-exercise-practice.git',
            testRun: true,
        };
        component.participations = [participation1, participation2];
        component.ngOnInit();
        component.ngOnChanges();

        expect(component.activeParticipation).toEqual(participation1);
        expect(component.isTeamParticipation).toBeFalse();
        expect(component.getHttpOrSshRepositoryUri()).toBe('https://user1@gitlab.ase.in.tum.de/scm/ITCPLEASE1/itcplease1-exercise.git');
        expect(component.cloneHeadline).toBe('artemisApp.exerciseActions.cloneRatedRepository');

        component.switchPracticeMode();

        expect(component.activeParticipation).toEqual(participation2);
        expect(component.getHttpOrSshRepositoryUri()).toBe('https://user1@gitlab.ase.in.tum.de/scm/ITCPLEASE1/itcplease1-exercise-practice.git');
        expect(component.cloneHeadline).toBe('artemisApp.exerciseActions.clonePracticeRepository');
    });

    it('should handle no participation', () => {
        component.repositoryUri = 'https://gitlab.ase.in.tum.de/scm/ITCPLEASE1/itcplease1-exercise.solution.git';
        component.participations = [];
        component.activeParticipation = undefined;
        component.ngOnInit();

        expect(component.isTeamParticipation).toBeFalsy();
        expect(component.getHttpOrSshRepositoryUri()).toBe('https://user1@gitlab.ase.in.tum.de/scm/ITCPLEASE1/itcplease1-exercise.solution.git');
    });

    it('should set wasCopied to true and back to false after 3 seconds on successful copy', () => {
        component.ngOnInit();
        jest.useFakeTimers();
        component.onCopyFinished(true);
        expect(component.wasCopied).toBeTrue();
        jest.advanceTimersByTime(3000);
        expect(component.wasCopied).toBeFalse();
        jest.useRealTimers();
    });

    it('should not change wasCopied if copy is unsuccessful', () => {
        component.ngOnInit();
        component.onCopyFinished(false);
        expect(component.wasCopied).toBeFalse();
    });

    it('should fetch and store ssh preference', async () => {
        stubServices();
        hasSshKeySpy.mockReturnValue(of(false));

        participation.repositoryUri = `https://gitlab.ase.in.tum.de/scm/ITCPLEASE1/itcplease1-exercise-team1.git`;
        component.participations = [participation];
        component.activeParticipation = participation;
        component.sshEnabled = true;
<<<<<<< HEAD
        await component.ngOnInit();
        await fixture.whenStable();
=======
        component.accessTokensEnabled = true;

>>>>>>> 1b7efe98
        fixture.detectChanges();

        expect(component.useSsh).toBeFalse();

        fixture.debugElement.query(By.css('.code-button')).nativeElement.click();
        fixture.debugElement.query(By.css('#useSSHButton')).nativeElement.click();

        expect(localStorageUseSshStoreStub).toHaveBeenNthCalledWith(1, 'useSsh', true);
        expect(component.useSsh).toBeTrue();

        fixture.debugElement.query(By.css('#useHTTPSButton')).nativeElement.click();
        expect(localStorageUseSshStoreStub).toHaveBeenCalledWith('useSsh', false);
        expect(component.useSsh).toBeFalse();

        fixture.debugElement.query(By.css('#useHTTPSWithTokenButton')).nativeElement.click();
        expect(localStorageUseSshStoreStub).toHaveBeenCalledWith('useSsh', false);
        expect(component.useSsh).toBeFalse();
        expect(component.useToken).toBeTrue();
<<<<<<< HEAD

        localStorageUseSshObserveStubSubject.next(true);
        expect(component.useSsh).toBeTrue();

        localStorageUseSshObserveStubSubject.next(false);
        expect(component.useSsh).toBeFalse();
    });
=======
    }));
>>>>>>> 1b7efe98

    it.each([
        [
            [
                { id: 1, testRun: true },
                { id: 2, testRun: false },
            ],
            { dueDate: dayjs().subtract(1, 'hour') } as Exercise,
            1,
        ],
        [[{ id: 1, testRun: true }], { dueDate: dayjs().subtract(1, 'hour') } as Exercise, 1],
        [[{ id: 2, testRun: false }], { dueDate: dayjs().subtract(1, 'hour') } as Exercise, 2],
        [
            [
                { id: 1, testRun: true },
                { id: 2, testRun: false },
            ],
            { dueDate: dayjs().add(1, 'hour') } as Exercise,
            2,
        ],
        [[{ id: 2, testRun: false }], { dueDate: dayjs().add(1, 'hour') } as Exercise, 2],
        [
            [
                { id: 1, testRun: true },
                { id: 2, testRun: false },
            ],
            { dueDate: undefined } as Exercise,
            2,
        ],
        [[{ id: 2, testRun: false }], { dueDate: undefined } as Exercise, 2],
        [[{ id: 1, testRun: true }], { exerciseGroup: {} } as Exercise, 1],
    ])('should correctly choose active participation', (participations: ProgrammingExerciseStudentParticipation[], exercise: Exercise, expected: number) => {
        component.participations = participations;
        component.exercise = exercise;
        component.ngOnChanges();
        expect(component.activeParticipation?.id).toBe(expected);
    });

    function stubServices() {
        const identityStub = jest.spyOn(accountService, 'identity');
        identityStub.mockReturnValue(
            Promise.resolve({
                guidedTourSettings: [],
                login: 'edx_userLogin',
                internal: true,
                vcsAccessToken: vcsToken,
            }),
        );

        const getProfileInfoStub = jest.spyOn(profileService, 'getProfileInfo');
        getProfileInfoStub.mockReturnValue(new BehaviorSubject(info));
    }
});<|MERGE_RESOLUTION|>--- conflicted
+++ resolved
@@ -144,15 +144,12 @@
     it('should initialize', async () => {
         stubServices();
 
-<<<<<<< HEAD
         component.ngOnInit();
 
         await fixture.whenStable();
         fixture.detectChanges();
-=======
         await component.ngOnInit();
 
->>>>>>> 1b7efe98
         expect(component.sshSettingsUrl).toBe(`${window.location.origin}/user-settings/ssh`);
         expect(component.sshTemplateUrl).toBe(info.sshCloneURLTemplate);
         expect(component.sshEnabled).toBe(!!info.sshCloneURLTemplate);
@@ -167,13 +164,7 @@
         component.useParticipationVcsAccessToken = true;
         component.participations = [participation];
         await component.ngOnInit();
-<<<<<<< HEAD
-        await fixture.whenStable();
-        component.ngOnChanges();
-        await fixture.whenStable();
-=======
-        component.ngOnChanges();
->>>>>>> 1b7efe98
+        component.ngOnChanges();
 
         expect(component.accessTokensEnabled).toBeTrue();
         expect(component.user.vcsAccessToken).toEqual(vcsToken);
@@ -187,13 +178,7 @@
         component.useParticipationVcsAccessToken = true;
         stubServices();
         await component.ngOnInit();
-<<<<<<< HEAD
-        await fixture.whenStable();
-        component.ngOnChanges();
-        await fixture.whenStable();
-=======
-        component.ngOnChanges();
->>>>>>> 1b7efe98
+        component.ngOnChanges();
 
         expect(component.accessTokensEnabled).toBeTrue();
         expect(component.user.vcsAccessToken).toEqual(vcsToken);
@@ -377,13 +362,10 @@
         component.participations = [participation];
         component.activeParticipation = participation;
         component.sshEnabled = true;
-<<<<<<< HEAD
         await component.ngOnInit();
         await fixture.whenStable();
-=======
         component.accessTokensEnabled = true;
 
->>>>>>> 1b7efe98
         fixture.detectChanges();
 
         expect(component.useSsh).toBeFalse();
@@ -402,17 +384,7 @@
         expect(localStorageUseSshStoreStub).toHaveBeenCalledWith('useSsh', false);
         expect(component.useSsh).toBeFalse();
         expect(component.useToken).toBeTrue();
-<<<<<<< HEAD
-
-        localStorageUseSshObserveStubSubject.next(true);
-        expect(component.useSsh).toBeTrue();
-
-        localStorageUseSshObserveStubSubject.next(false);
-        expect(component.useSsh).toBeFalse();
-    });
-=======
-    }));
->>>>>>> 1b7efe98
+    });
 
     it.each([
         [
