--- conflicted
+++ resolved
@@ -526,11 +526,7 @@
             },
             false,
         ],
-<<<<<<< HEAD
-    ])('%s', (description, profileInfo, programmingExercise, buildConfig, expectedVisibility) => {
-=======
     ])('%s', async (description, profileInfo, programmingExercise, buildConfig, expectedVisibility) => {
->>>>>>> 63973a59
         getProfileInfoSub = jest.spyOn(profileService, 'getProfileInfo');
         getProfileInfoSub.mockReturnValue(of(profileInfo as ProfileInfo));
 
@@ -540,11 +536,7 @@
         // Expand the programmingExercise by given properties
         component.exercise = { ...exercise, ...programmingExercise } as ProgrammingExercise;
 
-<<<<<<< HEAD
-        fixture.detectChanges();
-=======
         await component.ngOnInit();
->>>>>>> 63973a59
 
         expect(component.theiaEnabled).toBe(expectedVisibility);
     });
