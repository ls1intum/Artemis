import { ClipboardModule } from '@angular/cdk/clipboard';
import { ComponentFixture, TestBed, fakeAsync, tick } from '@angular/core/testing';
import { By } from '@angular/platform-browser';
import { NgbPopoverModule } from '@ng-bootstrap/ng-bootstrap';
import { TranslateService } from '@ngx-translate/core';
import { AccountService } from 'app/core/auth/account.service';
import { AlertService } from 'app/core/util/alert.service';
import { Exercise, ExerciseType } from 'app/entities/exercise.model';
import { ProgrammingExerciseStudentParticipation } from 'app/entities/participation/programming-exercise-student-participation.model';
import { CodeButtonComponent } from 'app/shared/components/code-button/code-button.component';
import { ExerciseActionButtonComponent } from 'app/shared/components/exercise-action-button.component';
import { HelpIconComponent } from 'app/shared/components/help-icon.component';
import { FeatureToggleDirective } from 'app/shared/feature-toggle/feature-toggle.directive';
import { FeatureToggleService } from 'app/shared/feature-toggle/feature-toggle.service';
import { ProfileInfo } from 'app/shared/layouts/profiles/profile-info.model';
import { ProfileService } from 'app/shared/layouts/profiles/profile.service';
import { ArtemisTranslatePipe } from 'app/shared/pipes/artemis-translate.pipe';
import { SafeUrlPipe } from 'app/shared/pipes/safe-url.pipe';
import dayjs from 'dayjs/esm';
import { MockComponent, MockDirective, MockPipe, MockProvider } from 'ng-mocks';
import { LocalStorageService } from 'ngx-webstorage';
import { BehaviorSubject, of, throwError } from 'rxjs';
import { MockAccountService } from '../../helpers/mocks/service/mock-account.service';
import { MockFeatureToggleService } from '../../helpers/mocks/service/mock-feature-toggle.service';
import { MockProfileService } from '../../helpers/mocks/service/mock-profile.service';
import { MockSyncStorage } from '../../helpers/mocks/service/mock-sync-storage.service';
import { MockTranslateService } from '../../helpers/mocks/service/mock-translate.service';
import { ArtemisTestModule } from '../../test.module';
import { HttpErrorResponse, HttpResponse } from '@angular/common/http';
import { TranslateDirective } from 'app/shared/language/translate.directive';
import { PROFILE_THEIA } from 'app/app.constants';
import { ProgrammingExercise } from 'app/entities/programming/programming-exercise.model';
import { ProgrammingExerciseService } from 'app/exercises/programming/manage/services/programming-exercise.service';
import { MockProgrammingExerciseService } from '../../helpers/mocks/service/mock-programming-exercise.service';
import { ProgrammingExerciseBuildConfig } from 'app/entities/programming/programming-exercise-build.config';
import { provideRouter } from '@angular/router';

describe('CodeButtonComponent', () => {
    let component: CodeButtonComponent;
    let fixture: ComponentFixture<CodeButtonComponent>;
    let profileService: ProfileService;
    let accountService: AccountService;
    let programmingExerciseService: ProgrammingExerciseService;

    let localStorageUseSshStoreStub: jest.SpyInstance;
    let getVcsAccessTokenSpy: jest.SpyInstance;
    let createVcsAccessTokenSpy: jest.SpyInstance;
    let getProfileInfoSub: jest.SpyInstance;
    let getBuildConfigSub: jest.SpyInstance;
    let getToolTokenSpy: jest.SpyInstance;

    const vcsToken: string = 'vcpat-xlhBs26D4F2CGlkCM59KVU8aaV9bYdX5Mg4IK6T8W3aT';

    const user = { login: 'user1', guidedTourSettings: [], internal: true, vcsAccessToken: 'token' };

    const info: ProfileInfo = {
        externalCredentialProvider: '',
        externalPasswordResetLinkMap: new Map<string, string>([
            ['en', ''],
            ['de', ''],
        ]),
        useExternal: false,
        activeProfiles: ['localvc'],
        allowedMinimumOrionVersion: '',
        buildPlanURLTemplate: '',
        commitHashURLTemplate: '',
        contact: '',
        externalUserManagementName: '',
        externalUserManagementURL: '',
        features: [],
        inProduction: false,
        inDevelopment: true,
        programmingLanguageFeatures: [],
        ribbonEnv: '',
        sshCloneURLTemplate: 'ssh://git@gitlab.ase.in.tum.de:7999/',
        sshKeysURL: 'sshKeysURL',
        testServer: false,
        versionControlUrl: 'https://gitlab.ase.in.tum.de/scm/ITCPLEASE1/itcplease1-exercise-team1.git',
        useVersionControlAccessToken: true,
        git: {
            branch: 'code-button',
            commit: {
                id: {
                    abbrev: '95ef2a',
                },
                time: '2022-11-20T20:35:01Z',
                user: {
                    name: 'Max Musterman',
                },
            },
        },
        theiaPortalURL: 'https://theia.artemis.cit.tum.de',
        operatorName: 'TUM',
    };

    const exercise: Exercise = {
        id: 42,
        type: ExerciseType.PROGRAMMING,
        studentParticipations: [],
        numberOfAssessmentsOfCorrectionRounds: [],
        secondCorrectionEnabled: false,
        studentAssignedTeamIdComputed: false,
    };

    let participation: ProgrammingExerciseStudentParticipation = new ProgrammingExerciseStudentParticipation();

    beforeEach(() => {
        TestBed.configureTestingModule({
            imports: [ArtemisTestModule, ClipboardModule, NgbPopoverModule],
            declarations: [
                CodeButtonComponent,
                MockComponent(ExerciseActionButtonComponent),
                MockPipe(ArtemisTranslatePipe),
                MockPipe(SafeUrlPipe),
                MockDirective(FeatureToggleDirective),
                MockComponent(HelpIconComponent),
                MockDirective(TranslateDirective),
            ],
            providers: [
                provideRouter([]),
                MockProvider(AlertService),
                { provide: FeatureToggleService, useClass: MockFeatureToggleService },
                { provide: AccountService, useClass: MockAccountService },
                { provide: ProfileService, useClass: MockProfileService },
                { provide: LocalStorageService, useClass: MockSyncStorage },
                { provide: TranslateService, useClass: MockTranslateService },
                { provide: ProgrammingExerciseService, useClass: MockProgrammingExerciseService },
            ],
        })
            .compileComponents()
            .then(() => {
                getProfileInfoSub = jest.spyOn(profileService, 'getProfileInfo');
                getProfileInfoSub.mockReturnValue(of(info));
            });

        fixture = TestBed.createComponent(CodeButtonComponent);
        component = fixture.componentInstance;
        profileService = TestBed.inject(ProfileService);
        accountService = TestBed.inject(AccountService);
        programmingExerciseService = TestBed.inject(ProgrammingExerciseService);

        const localStorageMock = fixture.debugElement.injector.get(LocalStorageService);
        localStorageUseSshStoreStub = jest.spyOn(localStorageMock, 'store');
        getVcsAccessTokenSpy = jest.spyOn(accountService, 'getVcsAccessToken');
        createVcsAccessTokenSpy = jest.spyOn(accountService, 'createVcsAccessToken');
        getToolTokenSpy = jest.spyOn(accountService, 'getToolToken');

        participation = {};
        component.user = user;
    });

    // Mock the functions after the TestBed setup
    beforeEach(() => {
        getVcsAccessTokenSpy = jest.spyOn(accountService, 'getVcsAccessToken').mockReturnValue(of(new HttpResponse({ body: vcsToken })));

        createVcsAccessTokenSpy = jest
            .spyOn(accountService, 'createVcsAccessToken')
            .mockReturnValue(throwError(() => new HttpErrorResponse({ status: 400, statusText: 'Bad Request' })));
    });

    afterEach(() => {
        // completely restore all fakes created through the sandbox
        jest.restoreAllMocks();
    });

    it('should initialize', async () => {
        stubServices();

        await component.ngOnInit();

        expect(component.sshSettingsUrl).toBe(`${window.location.origin}/user-settings/ssh`);
        expect(component.sshTemplateUrl).toBe(info.sshCloneURLTemplate);
        expect(component.sshEnabled).toBe(!!info.sshCloneURLTemplate);
        expect(component.versionControlUrl).toBe(info.versionControlUrl);
    });

    it('should create new vcsAccessToken when it does not exist', async () => {
        createVcsAccessTokenSpy = jest.spyOn(accountService, 'createVcsAccessToken').mockReturnValue(of(new HttpResponse({ body: vcsToken })));
        getVcsAccessTokenSpy = jest.spyOn(accountService, 'getVcsAccessToken').mockReturnValue(throwError(() => new HttpErrorResponse({ status: 404, statusText: 'Not found' })));
        stubServices();
        participation.id = 1;
        component.useParticipationVcsAccessToken = true;
        component.participations = [participation];
        await component.ngOnInit();
        component.ngOnChanges();

        expect(component.accessTokensEnabled).toBeTrue();
        expect(component.user.vcsAccessToken).toEqual(vcsToken);
        expect(getVcsAccessTokenSpy).toHaveBeenCalled();
        expect(createVcsAccessTokenSpy).toHaveBeenCalled();
    });

    it('should not create new vcsAccessToken when it exists', async () => {
        participation.id = 1;
        component.participations = [participation];
        component.useParticipationVcsAccessToken = true;
        stubServices();
        await component.ngOnInit();
        component.ngOnChanges();

        expect(component.accessTokensEnabled).toBeTrue();
        expect(component.user.vcsAccessToken).toEqual(vcsToken);
        expect(getVcsAccessTokenSpy).toHaveBeenCalled();
        expect(createVcsAccessTokenSpy).not.toHaveBeenCalled();
    });

    it('should get ssh url (same url for team and individual participation)', () => {
        participation.repositoryUri = 'https://gitlab.ase.in.tum.de/scm/ITCPLEASE1/itcplease1-exercise.git';
        participation.team = {};
        component.participations = [participation];
        component.sshTemplateUrl = 'ssh://git@gitlab.ase.in.tum.de:7999/';
        component.isTeamParticipation = true;
        component.ngOnInit();
        component.ngOnChanges();

        component.useSsh = true;
        component.sshEnabled = true;

        expect(component.getHttpOrSshRepositoryUri()).toBe('ssh://git@gitlab.ase.in.tum.de:7999/ITCPLEASE1/itcplease1-exercise.git');

        participation.team = undefined;
        component.isTeamParticipation = false;
        expect(component.getHttpOrSshRepositoryUri()).toBe('ssh://git@gitlab.ase.in.tum.de:7999/ITCPLEASE1/itcplease1-exercise.git');
    });

    it('should not use ssh when ssh is not enabled (even if useSsh is set)', () => {
        participation.repositoryUri = `https://gitlab.ase.in.tum.de/scm/ITCPLEASE1/itcplease1-exercise-team1.git`;
        component.participations = [participation];
        component.useParticipationVcsAccessToken = true;
        component.useSsh = false;
        component.isTeamParticipation = false;
        component.accessTokensEnabled = true;
        component.ngOnInit();
        component.ngOnChanges();
        component.useToken = true;

        const url = component.getHttpOrSshRepositoryUri();
        expect(url).toBe(`https://${component.user.login}:**********@gitlab.ase.in.tum.de/scm/ITCPLEASE1/itcplease1-exercise-team1.git`);
    });

    it('should get html url (not the same url for team and individual participation)', () => {
        participation.repositoryUri = info.versionControlUrl!;
        participation.team = {};
        component.participations = [participation];
        component.sshTemplateUrl = 'ssh://git@gitlab.ase.in.tum.de:7999/';
        component.useSsh = false;
        component.isTeamParticipation = true;
        component.ngOnInit();
        component.ngOnChanges();

        let url = component.getHttpOrSshRepositoryUri();
        expect(url).toBe(`https://${component.user.login}@gitlab.ase.in.tum.de/scm/ITCPLEASE1/itcplease1-exercise-team1.git`);

        participation.team = undefined;
        component.isTeamParticipation = false;
        url = component.getHttpOrSshRepositoryUri();
        expect(url).toBe(`https://${component.user.login}@gitlab.ase.in.tum.de/scm/ITCPLEASE1/itcplease1-exercise-team1.git`);
    });

    it('should get copy the repository uri', () => {
        participation.repositoryUri = info.versionControlUrl!;
        participation.team = {};
        component.participations = [participation];
        component.useSsh = false;
        component.isTeamParticipation = true;
        component.ngOnInit();
        component.ngOnChanges();

        let url = component.getHttpOrSshRepositoryUri();
        expect(url).toBe(`https://${component.user.login}@gitlab.ase.in.tum.de/scm/ITCPLEASE1/itcplease1-exercise-team1.git`);

        participation.team = undefined;
        component.isTeamParticipation = false;
        url = component.getHttpOrSshRepositoryUri();
        expect(url).toBe(`https://${component.user.login}@gitlab.ase.in.tum.de/scm/ITCPLEASE1/itcplease1-exercise-team1.git`);
    });

    it('should insert the correct token in the repository uri', () => {
        participation.repositoryUri = `https://${component.user.login}@gitlab.ase.in.tum.de/scm/ITCPLEASE1/itcplease1-exercise-team1.git`;
        component.participations = [participation];
        component.useParticipationVcsAccessToken = true;
        component.useSsh = false;
        component.isTeamParticipation = false;
        component.accessTokensEnabled = true;
        component.ngOnInit();
        component.ngOnChanges();
        component.useToken = true;

        // Placeholder is shown
        let url = component.getHttpOrSshRepositoryUri();
        expect(url).toBe(`https://${component.user.login}:**********@gitlab.ase.in.tum.de/scm/ITCPLEASE1/itcplease1-exercise-team1.git`);

        url = component.getHttpOrSshRepositoryUri(false);
        expect(url).toBe(`https://${component.user.login}:token@gitlab.ase.in.tum.de/scm/ITCPLEASE1/itcplease1-exercise-team1.git`);

        // Team participation does not include user name
        component.repositoryUri = `https://gitlab.ase.in.tum.de/scm/ITCPLEASE1/itcplease1-exercise-team1.git`;
        participation.team = {};
        component.isTeamParticipation = true;

        // Placeholder is shown
        url = component.getHttpOrSshRepositoryUri();
        expect(url).toBe(`https://${component.user.login}:**********@gitlab.ase.in.tum.de/scm/ITCPLEASE1/itcplease1-exercise-team1.git`);

        url = component.getHttpOrSshRepositoryUri(false);
        expect(url).toBe(`https://${component.user.login}:token@gitlab.ase.in.tum.de/scm/ITCPLEASE1/itcplease1-exercise-team1.git`);
    });

    it('should add the user login and token to the URL', () => {
        participation.repositoryUri = `https://gitlab.ase.in.tum.de/scm/ITCPLEASE1/itcplease1-exercise-team1.git`;
        component.participations = [participation];
        component.useParticipationVcsAccessToken = true;
        component.useSsh = false;
        component.isTeamParticipation = false;
        component.accessTokensEnabled = true;
        component.ngOnInit();
        component.ngOnChanges();
        component.useToken = true;

        const url = component.getHttpOrSshRepositoryUri();
        expect(url).toBe(`https://${component.user.login}:**********@gitlab.ase.in.tum.de/scm/ITCPLEASE1/itcplease1-exercise-team1.git`);
    });

    it('should handle multiple participations', () => {
        const participation1: ProgrammingExerciseStudentParticipation = {
            repositoryUri: 'https://gitlab.ase.in.tum.de/scm/ITCPLEASE1/itcplease1-exercise.git',
            testRun: false,
        };
        const participation2: ProgrammingExerciseStudentParticipation = {
            repositoryUri: 'https://gitlab.ase.in.tum.de/scm/ITCPLEASE1/itcplease1-exercise-practice.git',
            testRun: true,
        };
        component.participations = [participation1, participation2];
        component.ngOnInit();
        component.ngOnChanges();

        expect(component.activeParticipation).toEqual(participation1);
        expect(component.isTeamParticipation).toBeFalse();
        expect(component.getHttpOrSshRepositoryUri()).toBe('https://user1@gitlab.ase.in.tum.de/scm/ITCPLEASE1/itcplease1-exercise.git');
        expect(component.cloneHeadline).toBe('artemisApp.exerciseActions.cloneRatedRepository');

        component.switchPracticeMode();

        expect(component.activeParticipation).toEqual(participation2);
        expect(component.getHttpOrSshRepositoryUri()).toBe('https://user1@gitlab.ase.in.tum.de/scm/ITCPLEASE1/itcplease1-exercise-practice.git');
        expect(component.cloneHeadline).toBe('artemisApp.exerciseActions.clonePracticeRepository');
    });

    it('should handle no participation', () => {
        component.repositoryUri = 'https://gitlab.ase.in.tum.de/scm/ITCPLEASE1/itcplease1-exercise.solution.git';
        component.participations = [];
        component.activeParticipation = undefined;
        component.ngOnInit();

        expect(component.isTeamParticipation).toBeFalsy();
        expect(component.getHttpOrSshRepositoryUri()).toBe('https://user1@gitlab.ase.in.tum.de/scm/ITCPLEASE1/itcplease1-exercise.solution.git');
    });

    it('should set wasCopied to true and back to false after 3 seconds on successful copy', () => {
        component.ngOnInit();
        jest.useFakeTimers();
        component.onCopyFinished(true);
        expect(component.wasCopied).toBeTrue();
        jest.advanceTimersByTime(3000);
        expect(component.wasCopied).toBeFalse();
        jest.useRealTimers();
    });

    it('should not change wasCopied if copy is unsuccessful', () => {
        component.ngOnInit();
        component.onCopyFinished(false);
        expect(component.wasCopied).toBeFalse();
    });

    it('should fetch and store ssh preference', fakeAsync(() => {
        stubServices();

        participation.repositoryUri = `https://gitlab.ase.in.tum.de/scm/ITCPLEASE1/itcplease1-exercise-team1.git`;
        component.participations = [participation];
        component.activeParticipation = participation;
        component.sshEnabled = true;
        component.accessTokensEnabled = true;

        fixture.detectChanges();
        tick();

        expect(component.useSsh).toBeFalse();

        fixture.debugElement.query(By.css('.code-button')).nativeElement.click();
        tick();
        fixture.debugElement.query(By.css('#useSSHButton')).nativeElement.click();
        tick();
        expect(localStorageUseSshStoreStub).toHaveBeenNthCalledWith(1, 'useSsh', true);
        expect(component.useSsh).toBeTrue();

        fixture.debugElement.query(By.css('#useHTTPSButton')).nativeElement.click();
        tick();
        expect(localStorageUseSshStoreStub).toHaveBeenCalledWith('useSsh', false);
        expect(component.useSsh).toBeFalse();

        fixture.debugElement.query(By.css('#useHTTPSWithTokenButton')).nativeElement.click();
        tick();
        expect(localStorageUseSshStoreStub).toHaveBeenCalledWith('useSsh', false);
        expect(component.useSsh).toBeFalse();
        expect(component.useToken).toBeTrue();
    }));

    it.each([
        [
            [
                { id: 1, testRun: true },
                { id: 2, testRun: false },
            ],
            { dueDate: dayjs().subtract(1, 'hour') } as Exercise,
            1,
        ],
        [[{ id: 1, testRun: true }], { dueDate: dayjs().subtract(1, 'hour') } as Exercise, 1],
        [[{ id: 2, testRun: false }], { dueDate: dayjs().subtract(1, 'hour') } as Exercise, 2],
        [
            [
                { id: 1, testRun: true },
                { id: 2, testRun: false },
            ],
            { dueDate: dayjs().add(1, 'hour') } as Exercise,
            2,
        ],
        [[{ id: 2, testRun: false }], { dueDate: dayjs().add(1, 'hour') } as Exercise, 2],
        [
            [
                { id: 1, testRun: true },
                { id: 2, testRun: false },
            ],
            { dueDate: undefined } as Exercise,
            2,
        ],
        [[{ id: 2, testRun: false }], { dueDate: undefined } as Exercise, 2],
        [[{ id: 1, testRun: true }], { exerciseGroup: {} } as Exercise, 1],
    ])('should correctly choose active participation', (participations: ProgrammingExerciseStudentParticipation[], exercise: Exercise, expected: number) => {
        component.participations = participations;
        component.exercise = exercise;
        component.ngOnChanges();
        expect(component.activeParticipation?.id).toBe(expected);
    });

    function stubServices() {
        const identityStub = jest.spyOn(accountService, 'identity');
        identityStub.mockReturnValue(
            Promise.resolve({
                guidedTourSettings: [],
                login: 'edx_userLogin',
                internal: true,
                vcsAccessToken: vcsToken,
            }),
        );

        const getProfileInfoStub = jest.spyOn(profileService, 'getProfileInfo');
        getProfileInfoStub.mockReturnValue(new BehaviorSubject(info));
    }

    it.each([
        [
            'start theia button should be visible when profile is active and theia is configured',
            {
                activeProfiles: [PROFILE_THEIA],
                theiaPortalURL: 'https://theia.test',
            },
            {
                allowOnlineIde: true,
            },
            {
                theiaImage: 'this-is-a-theia-image',
            },
            true,
        ],
        [
            'start theia button should not be visible when profile is active but theia is ill-configured',
            {
                activeProfiles: [PROFILE_THEIA],
                theiaPortalURL: 'https://theia.test',
            },
            {
                allowOnlineIde: true,
            },
            {
                theiaImage: undefined,
            },
            false,
        ],
        [
            'start theia button should not be visible when profile is active but onlineIde is not activated',
            {
                activeProfiles: [PROFILE_THEIA],
                theiaPortalURL: 'https://theia.test',
            },
            {
                allowOnlineIde: false,
            },
            {
                theiaImage: 'this-is-an-old-image',
            },
            false,
        ],
        [
            'start theia button should not be visible when profile is active but url is not set',
            {
                activeProfiles: [PROFILE_THEIA],
            },
            {
                allowOnlineIde: true,
            },
            {
                theiaImage: 'this-is-a-theia-image',
            },
            false,
        ],
        [
            'start theia button should not be visible when profile is not active but url is set',
            {
                theiaPortalURL: 'https://theia.test',
            },
            {
                allowOnlineIde: true,
            },
            {
                theiaImage: 'this-is-a-theia-image',
            },
            false,
        ],
    ])('%s', (description, profileInfo, programmingExercise, buildConfig, expectedVisibility) => {
        getProfileInfoSub = jest.spyOn(profileService, 'getProfileInfo');
        getProfileInfoSub.mockReturnValue(of(profileInfo as ProfileInfo));

        getBuildConfigSub = jest.spyOn(programmingExerciseService, 'getBuildConfig');
        getBuildConfigSub.mockReturnValue(of(buildConfig as ProgrammingExerciseBuildConfig));

        // Expand the programmingExercise by given properties
        component.exercise = { ...exercise, ...programmingExercise } as ProgrammingExercise;

<<<<<<< HEAD
        fixture.detectChanges();
=======
        component.ngOnChanges();
>>>>>>> dd2e128b

        expect(component.theiaEnabled).toBe(expectedVisibility);
    });

    it('should include the correct data in the form submission when startOnlineIDE is called', async () => {
        const windowOpenSpy = jest.spyOn(window, 'open').mockReturnValue({ name: '' } as any);
        const documentAppendChildSpy = jest.spyOn(document.body, 'appendChild');
        const documentRemoveChildSpy = jest.spyOn(document.body, 'removeChild');
        const formSubmitSpy = jest.spyOn(HTMLFormElement.prototype, 'submit').mockImplementation(() => {});

        component.exercise = { buildConfig: { theiaImage: 'theia-image' } } as any;
        component.activeParticipation = { repositoryUri: 'https://repo.uri', vcsAccessToken: 'token' } as any;
        component.theiaPortalURL = 'https://theia.portal.url';

        fixture.detectChanges();

        await component.startOnlineIDE();
        expect(getToolTokenSpy).toHaveBeenCalled();
        expect(windowOpenSpy).toHaveBeenCalledWith('', '_blank');
        expect(documentAppendChildSpy).toHaveBeenCalled();
        expect(formSubmitSpy).toHaveBeenCalled();

        const form = documentAppendChildSpy.mock.calls[0]?.[0] as HTMLFormElement;
        if (!form) {
            throw new Error('Form element is undefined');
        }
        expect(form.method.toUpperCase()).toBe('GET');
        expect(form.action).toBe('https://theia.portal.url/');
        expect(form.target).toBe('Theia-IDE');

        const inputs = form.getElementsByTagName('input');
        const data: { [key: string]: string } = {
            appDef: 'theia-image',
            gitUri: 'https://admin@repo.uri',
            gitToken: 'token',
        };

        expect(Array.from(inputs).find((input) => input.name === 'gitUri')).toBeDefined();

        const gitUriTest = Array.from(inputs).find((input) => input.name === 'gitUri');
        expect(gitUriTest).toBeDefined();
        expect(data.gitUri).toBe(gitUriTest!.value);

        windowOpenSpy.mockRestore();
        documentAppendChildSpy.mockRestore();
        documentRemoveChildSpy.mockRestore();
        formSubmitSpy.mockRestore();
    });
});<|MERGE_RESOLUTION|>--- conflicted
+++ resolved
@@ -536,11 +536,7 @@
         // Expand the programmingExercise by given properties
         component.exercise = { ...exercise, ...programmingExercise } as ProgrammingExercise;
 
-<<<<<<< HEAD
-        fixture.detectChanges();
-=======
-        component.ngOnChanges();
->>>>>>> dd2e128b
+        component.ngOnChanges();
 
         expect(component.theiaEnabled).toBe(expectedVisibility);
     });
