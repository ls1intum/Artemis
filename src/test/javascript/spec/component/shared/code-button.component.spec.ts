import { ClipboardModule } from '@angular/cdk/clipboard';
import { ComponentFixture, TestBed, fakeAsync, tick } from '@angular/core/testing';
import { By } from '@angular/platform-browser';
import { NgbPopoverModule } from '@ng-bootstrap/ng-bootstrap';
import { TranslateService } from '@ngx-translate/core';
import { AccountService } from 'app/core/auth/account.service';
import { AlertService } from 'app/core/util/alert.service';
import { Exercise, ExerciseType } from 'app/entities/exercise.model';
import { ProgrammingExerciseStudentParticipation } from 'app/entities/participation/programming-exercise-student-participation.model';
import { CodeButtonComponent } from 'app/shared/components/code-button/code-button.component';
import { ExerciseActionButtonComponent } from 'app/shared/components/exercise-action-button.component';
import { HelpIconComponent } from 'app/shared/components/help-icon.component';
import { FeatureToggleDirective } from 'app/shared/feature-toggle/feature-toggle.directive';
import { FeatureToggleService } from 'app/shared/feature-toggle/feature-toggle.service';
import { ProfileInfo } from 'app/shared/layouts/profiles/profile-info.model';
import { ProfileService } from 'app/shared/layouts/profiles/profile.service';
import { ArtemisTranslatePipe } from 'app/shared/pipes/artemis-translate.pipe';
import { SafeUrlPipe } from 'app/shared/pipes/safe-url.pipe';
import dayjs from 'dayjs/esm';
import { MockComponent, MockDirective, MockPipe, MockProvider } from 'ng-mocks';
import { LocalStorageService } from 'ngx-webstorage';
import { BehaviorSubject, of, throwError } from 'rxjs';
import { MockAccountService } from '../../helpers/mocks/service/mock-account.service';
import { MockFeatureToggleService } from '../../helpers/mocks/service/mock-feature-toggle.service';
import { MockProfileService } from '../../helpers/mocks/service/mock-profile.service';
import { MockSyncStorage } from '../../helpers/mocks/service/mock-sync-storage.service';
import { MockTranslateService } from '../../helpers/mocks/service/mock-translate.service';
import { ArtemisTestModule } from '../../test.module';
import { HttpErrorResponse, HttpResponse } from '@angular/common/http';
import { TranslateDirective } from 'app/shared/language/translate.directive';
import { PROFILE_THEIA } from 'app/app.constants';
import { ProgrammingExercise } from 'app/entities/programming/programming-exercise.model';
import { ProgrammingExerciseService } from 'app/exercises/programming/manage/services/programming-exercise.service';
import { MockProgrammingExerciseService } from '../../helpers/mocks/service/mock-programming-exercise.service';
import { ProgrammingExerciseBuildConfig } from 'app/entities/programming/programming-exercise-build.config';
import { provideRouter } from '@angular/router';
import { SshUserSettingsService } from 'app/shared/user-settings/ssh-settings/ssh-user-settings.service';
import { MockSshUserSettingsService } from '../../helpers/mocks/service/mock-ssh-user-settings.service';
import { UserSshPublicKey } from 'app/entities/programming/user-ssh-public-key.model';

describe('CodeButtonComponent', () => {
    let component: CodeButtonComponent;
    let fixture: ComponentFixture<CodeButtonComponent>;
    let profileService: ProfileService;
    let accountService: AccountService;
<<<<<<< HEAD
    let programmingExerciseService: ProgrammingExerciseService;
=======
    let sshUserSettingsService: SshUserSettingsService;
>>>>>>> fafe68ce

    let localStorageUseSshStoreStub: jest.SpyInstance;
    let getVcsAccessTokenSpy: jest.SpyInstance;
    let createVcsAccessTokenSpy: jest.SpyInstance;
<<<<<<< HEAD
    let getProfileInfoSub: jest.SpyInstance;
    let getBuildConfigSub: jest.SpyInstance;
    let getToolTokenSpy: jest.SpyInstance;
=======
    let getCachedSshKeysSpy: jest.SpyInstance;
>>>>>>> fafe68ce

    const vcsToken: string = 'vcpat-xlhBs26D4F2CGlkCM59KVU8aaV9bYdX5Mg4IK6T8W3aT';

    const user = { login: 'user1', guidedTourSettings: [], internal: true, vcsAccessToken: 'token' };

    const info: ProfileInfo = {
        externalCredentialProvider: '',
        externalPasswordResetLinkMap: new Map<string, string>([
            ['en', ''],
            ['de', ''],
        ]),
        useExternal: false,
        activeProfiles: ['localvc'],
        allowedMinimumOrionVersion: '',
        buildPlanURLTemplate: '',
        commitHashURLTemplate: '',
        contact: '',
        externalUserManagementName: '',
        externalUserManagementURL: '',
        features: [],
        inProduction: false,
        inDevelopment: true,
        programmingLanguageFeatures: [],
        ribbonEnv: '',
        sshCloneURLTemplate: 'ssh://git@gitlab.ase.in.tum.de:7999/',
        sshKeysURL: 'sshKeysURL',
        testServer: false,
        versionControlUrl: 'https://gitlab.ase.in.tum.de/scm/ITCPLEASE1/itcplease1-exercise-team1.git',
        useVersionControlAccessToken: true,
        git: {
            branch: 'code-button',
            commit: {
                id: {
                    abbrev: '95ef2a',
                },
                time: '2022-11-20T20:35:01Z',
                user: {
                    name: 'Max Musterman',
                },
            },
        },
        theiaPortalURL: 'https://theia.artemis.cit.tum.de',
        operatorName: 'TUM',
    };

    const exercise: Exercise = {
        id: 42,
        type: ExerciseType.PROGRAMMING,
        studentParticipations: [],
        numberOfAssessmentsOfCorrectionRounds: [],
        secondCorrectionEnabled: false,
        studentAssignedTeamIdComputed: false,
    };

    let participation: ProgrammingExerciseStudentParticipation = new ProgrammingExerciseStudentParticipation();

    beforeEach(() => {
        TestBed.configureTestingModule({
            imports: [ArtemisTestModule, ClipboardModule, NgbPopoverModule],
            declarations: [
                CodeButtonComponent,
                MockComponent(ExerciseActionButtonComponent),
                MockPipe(ArtemisTranslatePipe),
                MockPipe(SafeUrlPipe),
                MockDirective(FeatureToggleDirective),
                MockComponent(HelpIconComponent),
                MockDirective(TranslateDirective),
            ],
            providers: [
                provideRouter([]),
                MockProvider(AlertService),
                { provide: FeatureToggleService, useClass: MockFeatureToggleService },
                { provide: AccountService, useClass: MockAccountService },
                { provide: SshUserSettingsService, useClass: MockSshUserSettingsService },
                { provide: ProfileService, useClass: MockProfileService },
                { provide: LocalStorageService, useClass: MockSyncStorage },
                { provide: TranslateService, useClass: MockTranslateService },
                { provide: ProgrammingExerciseService, useClass: MockProgrammingExerciseService },
            ],
        })
            .compileComponents()
            .then(() => {
                getProfileInfoSub = jest.spyOn(profileService, 'getProfileInfo');
                getProfileInfoSub.mockReturnValue(of(info));
            });

        fixture = TestBed.createComponent(CodeButtonComponent);
        component = fixture.componentInstance;
        profileService = TestBed.inject(ProfileService);
        accountService = TestBed.inject(AccountService);
<<<<<<< HEAD
        programmingExerciseService = TestBed.inject(ProgrammingExerciseService);
=======
        sshUserSettingsService = TestBed.inject(SshUserSettingsService);
>>>>>>> fafe68ce

        const localStorageMock = fixture.debugElement.injector.get(LocalStorageService);
        localStorageUseSshStoreStub = jest.spyOn(localStorageMock, 'store');
        getVcsAccessTokenSpy = jest.spyOn(accountService, 'getVcsAccessToken');
        getCachedSshKeysSpy = jest.spyOn(sshUserSettingsService, 'getCachedSshKeys');
        createVcsAccessTokenSpy = jest.spyOn(accountService, 'createVcsAccessToken');
        getToolTokenSpy = jest.spyOn(accountService, 'getToolToken');

        participation = {};
        component.user = user;
    });

    // Mock the functions after the TestBed setup
    beforeEach(() => {
        getVcsAccessTokenSpy = jest.spyOn(accountService, 'getVcsAccessToken').mockReturnValue(of(new HttpResponse({ body: vcsToken })));
        getCachedSshKeysSpy = jest.spyOn(sshUserSettingsService, 'getCachedSshKeys').mockImplementation(() => Promise.resolve([{ id: 99, publicKey: 'key' } as UserSshPublicKey]));

        createVcsAccessTokenSpy = jest
            .spyOn(accountService, 'createVcsAccessToken')
            .mockReturnValue(throwError(() => new HttpErrorResponse({ status: 400, statusText: 'Bad Request' })));
    });

    afterEach(() => {
        // completely restore all fakes created through the sandbox
        jest.restoreAllMocks();
    });

    it('should initialize', async () => {
        stubServices();

        await component.ngOnInit();

        expect(component.sshSettingsUrl).toBe(`${window.location.origin}/user-settings/ssh`);
        expect(component.sshTemplateUrl).toBe(info.sshCloneURLTemplate);
        expect(component.sshEnabled).toBe(!!info.sshCloneURLTemplate);
        expect(component.versionControlUrl).toBe(info.versionControlUrl);
        expect(getCachedSshKeysSpy).toHaveBeenCalled();
    });

    it('should create new vcsAccessToken when it does not exist', async () => {
        createVcsAccessTokenSpy = jest.spyOn(accountService, 'createVcsAccessToken').mockReturnValue(of(new HttpResponse({ body: vcsToken })));
        getVcsAccessTokenSpy = jest.spyOn(accountService, 'getVcsAccessToken').mockReturnValue(throwError(() => new HttpErrorResponse({ status: 404, statusText: 'Not found' })));
        stubServices();
        participation.id = 1;
        component.useParticipationVcsAccessToken = true;
        component.participations = [participation];
        await component.ngOnInit();
        component.ngOnChanges();

        expect(component.accessTokensEnabled).toBeTrue();
        expect(component.user.vcsAccessToken).toEqual(vcsToken);
        expect(getVcsAccessTokenSpy).toHaveBeenCalled();
        expect(createVcsAccessTokenSpy).toHaveBeenCalled();
    });

    it('should not create new vcsAccessToken when it exists', async () => {
        participation.id = 1;
        component.participations = [participation];
        component.useParticipationVcsAccessToken = true;
        stubServices();
        await component.ngOnInit();
        component.ngOnChanges();

        expect(component.accessTokensEnabled).toBeTrue();
        expect(component.user.vcsAccessToken).toEqual(vcsToken);
        expect(getVcsAccessTokenSpy).toHaveBeenCalled();
        expect(createVcsAccessTokenSpy).not.toHaveBeenCalled();
    });

    it('should get ssh url (same url for team and individual participation)', () => {
        participation.repositoryUri = 'https://gitlab.ase.in.tum.de/scm/ITCPLEASE1/itcplease1-exercise.git';
        participation.team = {};
        component.participations = [participation];
        component.sshTemplateUrl = 'ssh://git@gitlab.ase.in.tum.de:7999/';
        component.isTeamParticipation = true;
        component.ngOnInit();
        component.ngOnChanges();

        component.useSsh = true;
        component.sshEnabled = true;

        expect(component.getHttpOrSshRepositoryUri()).toBe('ssh://git@gitlab.ase.in.tum.de:7999/ITCPLEASE1/itcplease1-exercise.git');

        participation.team = undefined;
        component.isTeamParticipation = false;
        expect(component.getHttpOrSshRepositoryUri()).toBe('ssh://git@gitlab.ase.in.tum.de:7999/ITCPLEASE1/itcplease1-exercise.git');
    });

    it('should not use ssh when ssh is not enabled (even if useSsh is set)', () => {
        participation.repositoryUri = `https://gitlab.ase.in.tum.de/scm/ITCPLEASE1/itcplease1-exercise-team1.git`;
        component.participations = [participation];
        component.useParticipationVcsAccessToken = true;
        component.useSsh = false;
        component.isTeamParticipation = false;
        component.accessTokensEnabled = true;
        component.ngOnInit();
        component.ngOnChanges();
        component.useToken = true;

        const url = component.getHttpOrSshRepositoryUri();
        expect(url).toBe(`https://${component.user.login}:**********@gitlab.ase.in.tum.de/scm/ITCPLEASE1/itcplease1-exercise-team1.git`);
    });

    it('should get html url (not the same url for team and individual participation)', () => {
        participation.repositoryUri = info.versionControlUrl!;
        participation.team = {};
        component.participations = [participation];
        component.sshTemplateUrl = 'ssh://git@gitlab.ase.in.tum.de:7999/';
        component.useSsh = false;
        component.isTeamParticipation = true;
        component.ngOnInit();
        component.ngOnChanges();

        let url = component.getHttpOrSshRepositoryUri();
        expect(url).toBe(`https://${component.user.login}@gitlab.ase.in.tum.de/scm/ITCPLEASE1/itcplease1-exercise-team1.git`);

        participation.team = undefined;
        component.isTeamParticipation = false;
        url = component.getHttpOrSshRepositoryUri();
        expect(url).toBe(`https://${component.user.login}@gitlab.ase.in.tum.de/scm/ITCPLEASE1/itcplease1-exercise-team1.git`);
    });

    it('should get copy the repository uri', () => {
        participation.repositoryUri = info.versionControlUrl!;
        participation.team = {};
        component.participations = [participation];
        component.useSsh = false;
        component.isTeamParticipation = true;
        component.ngOnInit();
        component.ngOnChanges();

        let url = component.getHttpOrSshRepositoryUri();
        expect(url).toBe(`https://${component.user.login}@gitlab.ase.in.tum.de/scm/ITCPLEASE1/itcplease1-exercise-team1.git`);

        participation.team = undefined;
        component.isTeamParticipation = false;
        url = component.getHttpOrSshRepositoryUri();
        expect(url).toBe(`https://${component.user.login}@gitlab.ase.in.tum.de/scm/ITCPLEASE1/itcplease1-exercise-team1.git`);
    });

    it('should insert the correct token in the repository uri', () => {
        participation.repositoryUri = `https://${component.user.login}@gitlab.ase.in.tum.de/scm/ITCPLEASE1/itcplease1-exercise-team1.git`;
        component.participations = [participation];
        component.useParticipationVcsAccessToken = true;
        component.useSsh = false;
        component.isTeamParticipation = false;
        component.accessTokensEnabled = true;
        component.ngOnInit();
        component.ngOnChanges();
        component.useToken = true;

        // Placeholder is shown
        let url = component.getHttpOrSshRepositoryUri();
        expect(url).toBe(`https://${component.user.login}:**********@gitlab.ase.in.tum.de/scm/ITCPLEASE1/itcplease1-exercise-team1.git`);

        url = component.getHttpOrSshRepositoryUri(false);
        expect(url).toBe(`https://${component.user.login}:token@gitlab.ase.in.tum.de/scm/ITCPLEASE1/itcplease1-exercise-team1.git`);

        // Team participation does not include user name
        component.repositoryUri = `https://gitlab.ase.in.tum.de/scm/ITCPLEASE1/itcplease1-exercise-team1.git`;
        participation.team = {};
        component.isTeamParticipation = true;

        // Placeholder is shown
        url = component.getHttpOrSshRepositoryUri();
        expect(url).toBe(`https://${component.user.login}:**********@gitlab.ase.in.tum.de/scm/ITCPLEASE1/itcplease1-exercise-team1.git`);

        url = component.getHttpOrSshRepositoryUri(false);
        expect(url).toBe(`https://${component.user.login}:token@gitlab.ase.in.tum.de/scm/ITCPLEASE1/itcplease1-exercise-team1.git`);
    });

    it('should add the user login and token to the URL', () => {
        participation.repositoryUri = `https://gitlab.ase.in.tum.de/scm/ITCPLEASE1/itcplease1-exercise-team1.git`;
        component.participations = [participation];
        component.useParticipationVcsAccessToken = true;
        component.useSsh = false;
        component.isTeamParticipation = false;
        component.accessTokensEnabled = true;
        component.ngOnInit();
        component.ngOnChanges();
        component.useToken = true;

        const url = component.getHttpOrSshRepositoryUri();
        expect(url).toBe(`https://${component.user.login}:**********@gitlab.ase.in.tum.de/scm/ITCPLEASE1/itcplease1-exercise-team1.git`);
    });

    it('should handle multiple participations', () => {
        const participation1: ProgrammingExerciseStudentParticipation = {
            repositoryUri: 'https://gitlab.ase.in.tum.de/scm/ITCPLEASE1/itcplease1-exercise.git',
            testRun: false,
        };
        const participation2: ProgrammingExerciseStudentParticipation = {
            repositoryUri: 'https://gitlab.ase.in.tum.de/scm/ITCPLEASE1/itcplease1-exercise-practice.git',
            testRun: true,
        };
        component.participations = [participation1, participation2];
        component.ngOnInit();
        component.ngOnChanges();

        expect(component.activeParticipation).toEqual(participation1);
        expect(component.isTeamParticipation).toBeFalse();
        expect(component.getHttpOrSshRepositoryUri()).toBe('https://user1@gitlab.ase.in.tum.de/scm/ITCPLEASE1/itcplease1-exercise.git');
        expect(component.cloneHeadline).toBe('artemisApp.exerciseActions.cloneRatedRepository');

        component.switchPracticeMode();

        expect(component.activeParticipation).toEqual(participation2);
        expect(component.getHttpOrSshRepositoryUri()).toBe('https://user1@gitlab.ase.in.tum.de/scm/ITCPLEASE1/itcplease1-exercise-practice.git');
        expect(component.cloneHeadline).toBe('artemisApp.exerciseActions.clonePracticeRepository');
    });

    it('should handle no participation', () => {
        component.repositoryUri = 'https://gitlab.ase.in.tum.de/scm/ITCPLEASE1/itcplease1-exercise.solution.git';
        component.participations = [];
        component.activeParticipation = undefined;
        component.ngOnInit();

        expect(component.isTeamParticipation).toBeFalsy();
        expect(component.getHttpOrSshRepositoryUri()).toBe('https://user1@gitlab.ase.in.tum.de/scm/ITCPLEASE1/itcplease1-exercise.solution.git');
    });

    it('should set wasCopied to true and back to false after 3 seconds on successful copy', () => {
        component.ngOnInit();
        jest.useFakeTimers();
        component.onCopyFinished(true);
        expect(component.wasCopied).toBeTrue();
        jest.advanceTimersByTime(3000);
        expect(component.wasCopied).toBeFalse();
        jest.useRealTimers();
    });

    it('should not change wasCopied if copy is unsuccessful', () => {
        component.ngOnInit();
        component.onCopyFinished(false);
        expect(component.wasCopied).toBeFalse();
    });

    it('should fetch and store ssh preference', fakeAsync(() => {
        stubServices();

        participation.repositoryUri = `https://gitlab.ase.in.tum.de/scm/ITCPLEASE1/itcplease1-exercise-team1.git`;
        component.participations = [participation];
        component.activeParticipation = participation;
        component.sshEnabled = true;
        component.accessTokensEnabled = true;

        fixture.detectChanges();
        tick();

        expect(component.useSsh).toBeFalse();

        fixture.debugElement.query(By.css('.code-button')).nativeElement.click();
        tick();
        fixture.debugElement.query(By.css('#useSSHButton')).nativeElement.click();
        tick();
        expect(localStorageUseSshStoreStub).toHaveBeenNthCalledWith(1, 'useSsh', true);
        expect(component.useSsh).toBeTrue();

        fixture.debugElement.query(By.css('#useHTTPSButton')).nativeElement.click();
        tick();
        expect(localStorageUseSshStoreStub).toHaveBeenCalledWith('useSsh', false);
        expect(component.useSsh).toBeFalse();

        fixture.debugElement.query(By.css('#useHTTPSWithTokenButton')).nativeElement.click();
        tick();
        expect(localStorageUseSshStoreStub).toHaveBeenCalledWith('useSsh', false);
        expect(component.useSsh).toBeFalse();
        expect(component.useToken).toBeTrue();
    }));

    it.each([
        [
            [
                { id: 1, testRun: true },
                { id: 2, testRun: false },
            ],
            { dueDate: dayjs().subtract(1, 'hour') } as Exercise,
            1,
        ],
        [[{ id: 1, testRun: true }], { dueDate: dayjs().subtract(1, 'hour') } as Exercise, 1],
        [[{ id: 2, testRun: false }], { dueDate: dayjs().subtract(1, 'hour') } as Exercise, 2],
        [
            [
                { id: 1, testRun: true },
                { id: 2, testRun: false },
            ],
            { dueDate: dayjs().add(1, 'hour') } as Exercise,
            2,
        ],
        [[{ id: 2, testRun: false }], { dueDate: dayjs().add(1, 'hour') } as Exercise, 2],
        [
            [
                { id: 1, testRun: true },
                { id: 2, testRun: false },
            ],
            { dueDate: undefined } as Exercise,
            2,
        ],
        [[{ id: 2, testRun: false }], { dueDate: undefined } as Exercise, 2],
        [[{ id: 1, testRun: true }], { exerciseGroup: {} } as Exercise, 1],
    ])('should correctly choose active participation', (participations: ProgrammingExerciseStudentParticipation[], exercise: Exercise, expected: number) => {
        component.participations = participations;
        component.exercise = exercise;
        component.ngOnChanges();
        expect(component.activeParticipation?.id).toBe(expected);
    });

    function stubServices() {
        const identityStub = jest.spyOn(accountService, 'identity');
        identityStub.mockReturnValue(
            Promise.resolve({
                guidedTourSettings: [],
                login: 'edx_userLogin',
                internal: true,
                vcsAccessToken: vcsToken,
            }),
        );

        const getProfileInfoStub = jest.spyOn(profileService, 'getProfileInfo');
        getProfileInfoStub.mockReturnValue(new BehaviorSubject(info));
    }

    it.each([
        [
            'start theia button should be visible when profile is active and theia is configured',
            {
                activeProfiles: [PROFILE_THEIA],
                theiaPortalURL: 'https://theia.test',
            },
            {
                allowOnlineIde: true,
            },
            {
                theiaImage: 'this-is-a-theia-image',
            },
            true,
        ],
        [
            'start theia button should not be visible when profile is active but theia is ill-configured',
            {
                activeProfiles: [PROFILE_THEIA],
                theiaPortalURL: 'https://theia.test',
            },
            {
                allowOnlineIde: true,
            },
            {
                theiaImage: undefined,
            },
            false,
        ],
        [
            'start theia button should not be visible when profile is active but onlineIde is not activated',
            {
                activeProfiles: [PROFILE_THEIA],
                theiaPortalURL: 'https://theia.test',
            },
            {
                allowOnlineIde: false,
            },
            {
                theiaImage: 'this-is-an-old-image',
            },
            false,
        ],
        [
            'start theia button should not be visible when profile is active but url is not set',
            {
                activeProfiles: [PROFILE_THEIA],
            },
            {
                allowOnlineIde: true,
            },
            {
                theiaImage: 'this-is-a-theia-image',
            },
            false,
        ],
        [
            'start theia button should not be visible when profile is not active but url is set',
            {
                theiaPortalURL: 'https://theia.test',
            },
            {
                allowOnlineIde: true,
            },
            {
                theiaImage: 'this-is-a-theia-image',
            },
            false,
        ],
    ])('%s', async (description, profileInfo, programmingExercise, buildConfig, expectedVisibility) => {
        getProfileInfoSub = jest.spyOn(profileService, 'getProfileInfo');
        getProfileInfoSub.mockReturnValue(of(profileInfo as ProfileInfo));

        getBuildConfigSub = jest.spyOn(programmingExerciseService, 'getBuildConfig');
        getBuildConfigSub.mockReturnValue(of(buildConfig as ProgrammingExerciseBuildConfig));

        // Expand the programmingExercise by given properties
        component.exercise = { ...exercise, ...programmingExercise } as ProgrammingExercise;

        await component.ngOnInit();

        expect(component.theiaEnabled).toBe(expectedVisibility);
    });

    it('should include the correct data in the form submission when startOnlineIDE is called', async () => {
        const windowOpenSpy = jest.spyOn(window, 'open').mockReturnValue({ name: '' } as any);
        const documentAppendChildSpy = jest.spyOn(document.body, 'appendChild');
        const documentRemoveChildSpy = jest.spyOn(document.body, 'removeChild');
        const formSubmitSpy = jest.spyOn(HTMLFormElement.prototype, 'submit').mockImplementation(() => {});

        component.exercise = { buildConfig: { theiaImage: 'theia-image' } } as any;
        component.activeParticipation = { repositoryUri: 'https://repo.uri', vcsAccessToken: 'token' } as any;
        component.theiaPortalURL = 'https://theia.portal.url';

        fixture.detectChanges();

        await component.startOnlineIDE();
        expect(getToolTokenSpy).toHaveBeenCalled();
        expect(windowOpenSpy).toHaveBeenCalledWith('', '_blank');
        expect(documentAppendChildSpy).toHaveBeenCalled();
        expect(formSubmitSpy).toHaveBeenCalled();

        const form = documentAppendChildSpy.mock.calls[0]?.[0] as HTMLFormElement;
        if (!form) {
            throw new Error('Form element is undefined');
        }
        expect(form.method.toUpperCase()).toBe('GET');
        expect(form.action).toBe('https://theia.portal.url/');
        expect(form.target).toBe('Theia-IDE');

        const inputs = form.getElementsByTagName('input');
        const data: { [key: string]: string } = {
            appDef: 'theia-image',
            gitUri: 'https://admin@repo.uri',
            gitToken: 'token',
        };

        expect(Array.from(inputs).find((input) => input.name === 'gitUri')).toBeDefined();

        const gitUriTest = Array.from(inputs).find((input) => input.name === 'gitUri');
        expect(gitUriTest).toBeDefined();
        expect(data.gitUri).toBe(gitUriTest!.value);

        windowOpenSpy.mockRestore();
        documentAppendChildSpy.mockRestore();
        documentRemoveChildSpy.mockRestore();
        formSubmitSpy.mockRestore();
    });
});<|MERGE_RESOLUTION|>--- conflicted
+++ resolved
@@ -43,22 +43,16 @@
     let fixture: ComponentFixture<CodeButtonComponent>;
     let profileService: ProfileService;
     let accountService: AccountService;
-<<<<<<< HEAD
     let programmingExerciseService: ProgrammingExerciseService;
-=======
     let sshUserSettingsService: SshUserSettingsService;
->>>>>>> fafe68ce
 
     let localStorageUseSshStoreStub: jest.SpyInstance;
     let getVcsAccessTokenSpy: jest.SpyInstance;
     let createVcsAccessTokenSpy: jest.SpyInstance;
-<<<<<<< HEAD
     let getProfileInfoSub: jest.SpyInstance;
     let getBuildConfigSub: jest.SpyInstance;
     let getToolTokenSpy: jest.SpyInstance;
-=======
     let getCachedSshKeysSpy: jest.SpyInstance;
->>>>>>> fafe68ce
 
     const vcsToken: string = 'vcpat-xlhBs26D4F2CGlkCM59KVU8aaV9bYdX5Mg4IK6T8W3aT';
 
@@ -149,11 +143,8 @@
         component = fixture.componentInstance;
         profileService = TestBed.inject(ProfileService);
         accountService = TestBed.inject(AccountService);
-<<<<<<< HEAD
+        sshUserSettingsService = TestBed.inject(SshUserSettingsService);
         programmingExerciseService = TestBed.inject(ProgrammingExerciseService);
-=======
-        sshUserSettingsService = TestBed.inject(SshUserSettingsService);
->>>>>>> fafe68ce
 
         const localStorageMock = fixture.debugElement.injector.get(LocalStorageService);
         localStorageUseSshStoreStub = jest.spyOn(localStorageMock, 'store');
