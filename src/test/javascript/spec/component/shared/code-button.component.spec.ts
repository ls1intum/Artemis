import { ClipboardModule } from '@angular/cdk/clipboard';
import { ComponentFixture, TestBed, fakeAsync, tick } from '@angular/core/testing';
import { By } from '@angular/platform-browser';
import { NgbPopoverModule } from '@ng-bootstrap/ng-bootstrap';
import { TranslateService } from '@ngx-translate/core';
import { AccountService } from 'app/core/auth/account.service';
import { AlertService } from 'app/core/util/alert.service';
import { Exercise, ExerciseType } from 'app/entities/exercise.model';
import { ProgrammingExerciseStudentParticipation } from 'app/entities/participation/programming-exercise-student-participation.model';
import { CodeButtonComponent } from 'app/shared/components/code-button/code-button.component';
import { ExerciseActionButtonComponent } from 'app/shared/components/exercise-action-button.component';
import { HelpIconComponent } from 'app/shared/components/help-icon.component';
import { FeatureToggleDirective } from 'app/shared/feature-toggle/feature-toggle.directive';
import { FeatureToggleService } from 'app/shared/feature-toggle/feature-toggle.service';
import { ProfileInfo } from 'app/shared/layouts/profiles/profile-info.model';
import { ProfileService } from 'app/shared/layouts/profiles/profile.service';
import { ArtemisTranslatePipe } from 'app/shared/pipes/artemis-translate.pipe';
import { SafeUrlPipe } from 'app/shared/pipes/safe-url.pipe';
import dayjs from 'dayjs/esm';
import { MockComponent, MockDirective, MockPipe, MockProvider } from 'ng-mocks';
import { LocalStorageService } from 'ngx-webstorage';
import { BehaviorSubject, of, throwError } from 'rxjs';
import { MockAccountService } from '../../helpers/mocks/service/mock-account.service';
import { MockFeatureToggleService } from '../../helpers/mocks/service/mock-feature-toggle.service';
import { MockProfileService } from '../../helpers/mocks/service/mock-profile.service';
import { MockSyncStorage } from '../../helpers/mocks/service/mock-sync-storage.service';
import { MockTranslateService } from '../../helpers/mocks/service/mock-translate.service';
import { ArtemisTestModule } from '../../test.module';
import { HttpErrorResponse, HttpResponse } from '@angular/common/http';
import { TranslateDirective } from 'app/shared/language/translate.directive';
import { PROFILE_THEIA } from 'app/app.constants';
import { ProgrammingExercise } from 'app/entities/programming/programming-exercise.model';
import { ProgrammingExerciseService } from 'app/exercises/programming/manage/services/programming-exercise.service';
import { MockProgrammingExerciseService } from '../../helpers/mocks/service/mock-programming-exercise.service';
import { ProgrammingExerciseBuildConfig } from 'app/entities/programming/programming-exercise-build.config';
import { provideRouter } from '@angular/router';
import { SshUserSettingsService } from 'app/shared/user-settings/ssh-settings/ssh-user-settings.service';
import { MockSshUserSettingsService } from '../../helpers/mocks/service/mock-ssh-user-settings.service';
import { UserSshPublicKey } from 'app/entities/programming/user-ssh-public-key.model';

describe('CodeButtonComponent', () => {
    let component: CodeButtonComponent;
    let fixture: ComponentFixture<CodeButtonComponent>;
    let profileService: ProfileService;
    let accountService: AccountService;
<<<<<<< HEAD
    let programmingExerciseService: ProgrammingExerciseService;
=======
    let sshUserSettingsService: SshUserSettingsService;
>>>>>>> 390d00cb

    let localStorageUseSshStoreStub: jest.SpyInstance;
    let getVcsAccessTokenSpy: jest.SpyInstance;
    let createVcsAccessTokenSpy: jest.SpyInstance;
<<<<<<< HEAD
    let getProfileInfoSub: jest.SpyInstance;
    let getBuildConfigSub: jest.SpyInstance;
    let getToolTokenSpy: jest.SpyInstance;
=======
    let getCachedSshKeysSpy: jest.SpyInstance;
>>>>>>> 390d00cb

    const vcsToken: string = 'vcpat-xlhBs26D4F2CGlkCM59KVU8aaV9bYdX5Mg4IK6T8W3aT';

    const user = { login: 'user1', guidedTourSettings: [], internal: true, vcsAccessToken: 'token' };

    const info: ProfileInfo = {
        externalCredentialProvider: '',
        externalPasswordResetLinkMap: new Map<string, string>([
            ['en', ''],
            ['de', ''],
        ]),
        useExternal: false,
        activeProfiles: ['localvc'],
        allowedMinimumOrionVersion: '',
        buildPlanURLTemplate: '',
        commitHashURLTemplate: '',
        contact: '',
        externalUserManagementName: '',
        externalUserManagementURL: '',
        features: [],
        inProduction: false,
        inDevelopment: true,
        programmingLanguageFeatures: [],
        ribbonEnv: '',
        sshCloneURLTemplate: 'ssh://git@gitlab.ase.in.tum.de:7999/',
        sshKeysURL: 'sshKeysURL',
        testServer: false,
        versionControlUrl: 'https://gitlab.ase.in.tum.de/scm/ITCPLEASE1/itcplease1-exercise-team1.git',
        useVersionControlAccessToken: true,
        git: {
            branch: 'code-button',
            commit: {
                id: {
                    abbrev: '95ef2a',
                },
                time: '2022-11-20T20:35:01Z',
                user: {
                    name: 'Max Musterman',
                },
            },
        },
        theiaPortalURL: 'https://theia.artemis.cit.tum.de',
        operatorName: 'TUM',
    };

    const exercise: Exercise = {
        id: 42,
        type: ExerciseType.PROGRAMMING,
        studentParticipations: [],
        numberOfAssessmentsOfCorrectionRounds: [],
        secondCorrectionEnabled: false,
        studentAssignedTeamIdComputed: false,
    };

    let participation: ProgrammingExerciseStudentParticipation = new ProgrammingExerciseStudentParticipation();

    beforeEach(() => {
        TestBed.configureTestingModule({
            imports: [ArtemisTestModule, ClipboardModule, NgbPopoverModule],
            declarations: [
                CodeButtonComponent,
                MockComponent(ExerciseActionButtonComponent),
                MockPipe(ArtemisTranslatePipe),
                MockPipe(SafeUrlPipe),
                MockDirective(FeatureToggleDirective),
                MockComponent(HelpIconComponent),
                MockDirective(TranslateDirective),
            ],
            providers: [
                provideRouter([]),
                MockProvider(AlertService),
                { provide: FeatureToggleService, useClass: MockFeatureToggleService },
                { provide: AccountService, useClass: MockAccountService },
                { provide: SshUserSettingsService, useClass: MockSshUserSettingsService },
                { provide: ProfileService, useClass: MockProfileService },
                { provide: LocalStorageService, useClass: MockSyncStorage },
                { provide: TranslateService, useClass: MockTranslateService },
                { provide: ProgrammingExerciseService, useClass: MockProgrammingExerciseService },
            ],
        })
            .compileComponents()
            .then(() => {
                getProfileInfoSub = jest.spyOn(profileService, 'getProfileInfo');
                getProfileInfoSub.mockReturnValue(of(info));
            });

        fixture = TestBed.createComponent(CodeButtonComponent);
        component = fixture.componentInstance;
        profileService = TestBed.inject(ProfileService);
        accountService = TestBed.inject(AccountService);
<<<<<<< HEAD
        programmingExerciseService = TestBed.inject(ProgrammingExerciseService);
=======
        sshUserSettingsService = TestBed.inject(SshUserSettingsService);
>>>>>>> 390d00cb

        const localStorageMock = fixture.debugElement.injector.get(LocalStorageService);
        localStorageUseSshStoreStub = jest.spyOn(localStorageMock, 'store');
        getVcsAccessTokenSpy = jest.spyOn(accountService, 'getVcsAccessToken');
        getCachedSshKeysSpy = jest.spyOn(sshUserSettingsService, 'getCachedSshKeys');
        createVcsAccessTokenSpy = jest.spyOn(accountService, 'createVcsAccessToken');
        getToolTokenSpy = jest.spyOn(accountService, 'getToolToken');

        participation = {};
        component.user = user;
    });

    // Mock the functions after the TestBed setup
    beforeEach(() => {
        getVcsAccessTokenSpy = jest.spyOn(accountService, 'getVcsAccessToken').mockReturnValue(of(new HttpResponse({ body: vcsToken })));
        getCachedSshKeysSpy = jest.spyOn(sshUserSettingsService, 'getCachedSshKeys').mockImplementation(() => Promise.resolve([{ id: 99, publicKey: 'key' } as UserSshPublicKey]));

        createVcsAccessTokenSpy = jest
            .spyOn(accountService, 'createVcsAccessToken')
            .mockReturnValue(throwError(() => new HttpErrorResponse({ status: 400, statusText: 'Bad Request' })));
    });

    afterEach(() => {
        // completely restore all fakes created through the sandbox
        jest.restoreAllMocks();
    });

    it('should initialize', async () => {
        stubServices();

        await component.ngOnInit();

        expect(component.sshSettingsUrl).toBe(`${window.location.origin}/user-settings/ssh`);
        expect(component.sshTemplateUrl).toBe(info.sshCloneURLTemplate);
        expect(component.sshEnabled).toBe(!!info.sshCloneURLTemplate);
        expect(component.versionControlUrl).toBe(info.versionControlUrl);
        expect(getCachedSshKeysSpy).toHaveBeenCalled();
    });

    it('should create new vcsAccessToken when it does not exist', async () => {
        createVcsAccessTokenSpy = jest.spyOn(accountService, 'createVcsAccessToken').mockReturnValue(of(new HttpResponse({ body: vcsToken })));
        getVcsAccessTokenSpy = jest.spyOn(accountService, 'getVcsAccessToken').mockReturnValue(throwError(() => new HttpErrorResponse({ status: 404, statusText: 'Not found' })));
        stubServices();
        participation.id = 1;
        component.useParticipationVcsAccessToken = true;
        component.participations = [participation];
        await component.ngOnInit();
        component.ngOnChanges();

        expect(component.accessTokensEnabled).toBeTrue();
        expect(component.user.vcsAccessToken).toEqual(vcsToken);
        expect(getVcsAccessTokenSpy).toHaveBeenCalled();
        expect(createVcsAccessTokenSpy).toHaveBeenCalled();
    });

    it('should not create new vcsAccessToken when it exists', async () => {
        participation.id = 1;
        component.participations = [participation];
        component.useParticipationVcsAccessToken = true;
        stubServices();
        await component.ngOnInit();
        component.ngOnChanges();

        expect(component.accessTokensEnabled).toBeTrue();
        expect(component.user.vcsAccessToken).toEqual(vcsToken);
        expect(getVcsAccessTokenSpy).toHaveBeenCalled();
        expect(createVcsAccessTokenSpy).not.toHaveBeenCalled();
    });

    it('should get ssh url (same url for team and individual participation)', () => {
        participation.repositoryUri = 'https://gitlab.ase.in.tum.de/scm/ITCPLEASE1/itcplease1-exercise.git';
        participation.team = {};
        component.participations = [participation];
        component.sshTemplateUrl = 'ssh://git@gitlab.ase.in.tum.de:7999/';
        component.isTeamParticipation = true;
        component.ngOnInit();
        component.ngOnChanges();

        component.useSsh = true;
        component.sshEnabled = true;

        expect(component.getHttpOrSshRepositoryUri()).toBe('ssh://git@gitlab.ase.in.tum.de:7999/ITCPLEASE1/itcplease1-exercise.git');

        participation.team = undefined;
        component.isTeamParticipation = false;
        expect(component.getHttpOrSshRepositoryUri()).toBe('ssh://git@gitlab.ase.in.tum.de:7999/ITCPLEASE1/itcplease1-exercise.git');
    });

    it('should not use ssh when ssh is not enabled (even if useSsh is set)', () => {
        participation.repositoryUri = `https://gitlab.ase.in.tum.de/scm/ITCPLEASE1/itcplease1-exercise-team1.git`;
        component.participations = [participation];
        component.useParticipationVcsAccessToken = true;
        component.useSsh = false;
        component.isTeamParticipation = false;
        component.accessTokensEnabled = true;
        component.ngOnInit();
        component.ngOnChanges();
        component.useToken = true;

        const url = component.getHttpOrSshRepositoryUri();
        expect(url).toBe(`https://${component.user.login}:**********@gitlab.ase.in.tum.de/scm/ITCPLEASE1/itcplease1-exercise-team1.git`);
    });

    it('should get html url (not the same url for team and individual participation)', () => {
        participation.repositoryUri = info.versionControlUrl!;
        participation.team = {};
        component.participations = [participation];
        component.sshTemplateUrl = 'ssh://git@gitlab.ase.in.tum.de:7999/';
        component.useSsh = false;
        component.isTeamParticipation = true;
        component.ngOnInit();
        component.ngOnChanges();

        let url = component.getHttpOrSshRepositoryUri();
        expect(url).toBe(`https://${component.user.login}@gitlab.ase.in.tum.de/scm/ITCPLEASE1/itcplease1-exercise-team1.git`);

        participation.team = undefined;
        component.isTeamParticipation = false;
        url = component.getHttpOrSshRepositoryUri();
        expect(url).toBe(`https://${component.user.login}@gitlab.ase.in.tum.de/scm/ITCPLEASE1/itcplease1-exercise-team1.git`);
    });

    it('should get copy the repository uri', () => {
        participation.repositoryUri = info.versionControlUrl!;
        participation.team = {};
        component.participations = [participation];
        component.useSsh = false;
        component.isTeamParticipation = true;
        component.ngOnInit();
        component.ngOnChanges();

        let url = component.getHttpOrSshRepositoryUri();
        expect(url).toBe(`https://${component.user.login}@gitlab.ase.in.tum.de/scm/ITCPLEASE1/itcplease1-exercise-team1.git`);

        participation.team = undefined;
        component.isTeamParticipation = false;
        url = component.getHttpOrSshRepositoryUri();
        expect(url).toBe(`https://${component.user.login}@gitlab.ase.in.tum.de/scm/ITCPLEASE1/itcplease1-exercise-team1.git`);
    });

    it('should insert the correct token in the repository uri', () => {
        participation.repositoryUri = `https://${component.user.login}@gitlab.ase.in.tum.de/scm/ITCPLEASE1/itcplease1-exercise-team1.git`;
        component.participations = [participation];
        component.useParticipationVcsAccessToken = true;
        component.useSsh = false;
        component.isTeamParticipation = false;
        component.accessTokensEnabled = true;
        component.ngOnInit();
        component.ngOnChanges();
        component.useToken = true;

        // Placeholder is shown
        let url = component.getHttpOrSshRepositoryUri();
        expect(url).toBe(`https://${component.user.login}:**********@gitlab.ase.in.tum.de/scm/ITCPLEASE1/itcplease1-exercise-team1.git`);

        url = component.getHttpOrSshRepositoryUri(false);
        expect(url).toBe(`https://${component.user.login}:token@gitlab.ase.in.tum.de/scm/ITCPLEASE1/itcplease1-exercise-team1.git`);

        // Team participation does not include user name
        component.repositoryUri = `https://gitlab.ase.in.tum.de/scm/ITCPLEASE1/itcplease1-exercise-team1.git`;
        participation.team = {};
        component.isTeamParticipation = true;

        // Placeholder is shown
        url = component.getHttpOrSshRepositoryUri();
        expect(url).toBe(`https://${component.user.login}:**********@gitlab.ase.in.tum.de/scm/ITCPLEASE1/itcplease1-exercise-team1.git`);

        url = component.getHttpOrSshRepositoryUri(false);
        expect(url).toBe(`https://${component.user.login}:token@gitlab.ase.in.tum.de/scm/ITCPLEASE1/itcplease1-exercise-team1.git`);
    });

    it('should add the user login and token to the URL', () => {
        participation.repositoryUri = `https://gitlab.ase.in.tum.de/scm/ITCPLEASE1/itcplease1-exercise-team1.git`;
        component.participations = [participation];
        component.useParticipationVcsAccessToken = true;
        component.useSsh = false;
        component.isTeamParticipation = false;
        component.accessTokensEnabled = true;
        component.ngOnInit();
        component.ngOnChanges();
        component.useToken = true;

        const url = component.getHttpOrSshRepositoryUri();
        expect(url).toBe(`https://${component.user.login}:**********@gitlab.ase.in.tum.de/scm/ITCPLEASE1/itcplease1-exercise-team1.git`);
    });

    it('should handle multiple participations', () => {
        const participation1: ProgrammingExerciseStudentParticipation = {
            repositoryUri: 'https://gitlab.ase.in.tum.de/scm/ITCPLEASE1/itcplease1-exercise.git',
            testRun: false,
        };
        const participation2: ProgrammingExerciseStudentParticipation = {
            repositoryUri: 'https://gitlab.ase.in.tum.de/scm/ITCPLEASE1/itcplease1-exercise-practice.git',
            testRun: true,
        };
        component.participations = [participation1, participation2];
        component.ngOnInit();
        component.ngOnChanges();

        expect(component.activeParticipation).toEqual(participation1);
        expect(component.isTeamParticipation).toBeFalse();
        expect(component.getHttpOrSshRepositoryUri()).toBe('https://user1@gitlab.ase.in.tum.de/scm/ITCPLEASE1/itcplease1-exercise.git');
        expect(component.cloneHeadline).toBe('artemisApp.exerciseActions.cloneRatedRepository');

        component.switchPracticeMode();

        expect(component.activeParticipation).toEqual(participation2);
        expect(component.getHttpOrSshRepositoryUri()).toBe('https://user1@gitlab.ase.in.tum.de/scm/ITCPLEASE1/itcplease1-exercise-practice.git');
        expect(component.cloneHeadline).toBe('artemisApp.exerciseActions.clonePracticeRepository');
    });

    it('should handle no participation', () => {
        component.repositoryUri = 'https://gitlab.ase.in.tum.de/scm/ITCPLEASE1/itcplease1-exercise.solution.git';
        component.participations = [];
        component.activeParticipation = undefined;
        component.ngOnInit();

        expect(component.isTeamParticipation).toBeFalsy();
        expect(component.getHttpOrSshRepositoryUri()).toBe('https://user1@gitlab.ase.in.tum.de/scm/ITCPLEASE1/itcplease1-exercise.solution.git');
    });

    it('should set wasCopied to true and back to false after 3 seconds on successful copy', () => {
        component.ngOnInit();
        jest.useFakeTimers();
        component.onCopyFinished(true);
        expect(component.wasCopied).toBeTrue();
        jest.advanceTimersByTime(3000);
        expect(component.wasCopied).toBeFalse();
        jest.useRealTimers();
    });

    it('should not change wasCopied if copy is unsuccessful', () => {
        component.ngOnInit();
        component.onCopyFinished(false);
        expect(component.wasCopied).toBeFalse();
    });

    it('should fetch and store ssh preference', fakeAsync(() => {
        stubServices();

        participation.repositoryUri = `https://gitlab.ase.in.tum.de/scm/ITCPLEASE1/itcplease1-exercise-team1.git`;
        component.participations = [participation];
        component.activeParticipation = participation;
        component.sshEnabled = true;
        component.accessTokensEnabled = true;

        fixture.detectChanges();
        tick();

        expect(component.useSsh).toBeFalse();

        fixture.debugElement.query(By.css('.code-button')).nativeElement.click();
        tick();
        fixture.debugElement.query(By.css('#useSSHButton')).nativeElement.click();
        tick();
        expect(localStorageUseSshStoreStub).toHaveBeenNthCalledWith(1, 'useSsh', true);
        expect(component.useSsh).toBeTrue();

        fixture.debugElement.query(By.css('#useHTTPSButton')).nativeElement.click();
        tick();
        expect(localStorageUseSshStoreStub).toHaveBeenCalledWith('useSsh', false);
        expect(component.useSsh).toBeFalse();

        fixture.debugElement.query(By.css('#useHTTPSWithTokenButton')).nativeElement.click();
        tick();
        expect(localStorageUseSshStoreStub).toHaveBeenCalledWith('useSsh', false);
        expect(component.useSsh).toBeFalse();
        expect(component.useToken).toBeTrue();
    }));

    it.each([
        [
            [
                { id: 1, testRun: true },
                { id: 2, testRun: false },
            ],
            { dueDate: dayjs().subtract(1, 'hour') } as Exercise,
            1,
        ],
        [[{ id: 1, testRun: true }], { dueDate: dayjs().subtract(1, 'hour') } as Exercise, 1],
        [[{ id: 2, testRun: false }], { dueDate: dayjs().subtract(1, 'hour') } as Exercise, 2],
        [
            [
                { id: 1, testRun: true },
                { id: 2, testRun: false },
            ],
            { dueDate: dayjs().add(1, 'hour') } as Exercise,
            2,
        ],
        [[{ id: 2, testRun: false }], { dueDate: dayjs().add(1, 'hour') } as Exercise, 2],
        [
            [
                { id: 1, testRun: true },
                { id: 2, testRun: false },
            ],
            { dueDate: undefined } as Exercise,
            2,
        ],
        [[{ id: 2, testRun: false }], { dueDate: undefined } as Exercise, 2],
        [[{ id: 1, testRun: true }], { exerciseGroup: {} } as Exercise, 1],
    ])('should correctly choose active participation', (participations: ProgrammingExerciseStudentParticipation[], exercise: Exercise, expected: number) => {
        component.participations = participations;
        component.exercise = exercise;
        component.ngOnChanges();
        expect(component.activeParticipation?.id).toBe(expected);
    });

    function stubServices() {
        const identityStub = jest.spyOn(accountService, 'identity');
        identityStub.mockReturnValue(
            Promise.resolve({
                guidedTourSettings: [],
                login: 'edx_userLogin',
                internal: true,
                vcsAccessToken: vcsToken,
            }),
        );

        const getProfileInfoStub = jest.spyOn(profileService, 'getProfileInfo');
        getProfileInfoStub.mockReturnValue(new BehaviorSubject(info));
    }

    it.each([
        [
            'start theia button should be visible when profile is active and theia is configured',
            {
                activeProfiles: [PROFILE_THEIA],
                theiaPortalURL: 'https://theia.test',
            },
            {
                allowOnlineIde: true,
            },
            {
                theiaImage: 'this-is-a-theia-image',
            },
            true,
        ],
        [
            'start theia button should not be visible when profile is active but theia is ill-configured',
            {
                activeProfiles: [PROFILE_THEIA],
                theiaPortalURL: 'https://theia.test',
            },
            {
                allowOnlineIde: true,
            },
            {
                theiaImage: undefined,
            },
            false,
        ],
        [
            'start theia button should not be visible when profile is active but onlineIde is not activated',
            {
                activeProfiles: [PROFILE_THEIA],
                theiaPortalURL: 'https://theia.test',
            },
            {
                allowOnlineIde: false,
            },
            {
                theiaImage: 'this-is-an-old-image',
            },
            false,
        ],
        [
            'start theia button should not be visible when profile is active but url is not set',
            {
                activeProfiles: [PROFILE_THEIA],
            },
            {
                allowOnlineIde: true,
            },
            {
                theiaImage: 'this-is-a-theia-image',
            },
            false,
        ],
        [
            'start theia button should not be visible when profile is not active but url is set',
            {
                theiaPortalURL: 'https://theia.test',
            },
            {
                allowOnlineIde: true,
            },
            {
                theiaImage: 'this-is-a-theia-image',
            },
            false,
        ],
    ])('%s', async (description, profileInfo, programmingExercise, buildConfig, expectedVisibility) => {
        getProfileInfoSub = jest.spyOn(profileService, 'getProfileInfo');
        getProfileInfoSub.mockReturnValue(of(profileInfo as ProfileInfo));

        getBuildConfigSub = jest.spyOn(programmingExerciseService, 'getBuildConfig');
        getBuildConfigSub.mockReturnValue(of(buildConfig as ProgrammingExerciseBuildConfig));

        // Expand the programmingExercise by given properties
        component.exercise = { ...exercise, ...programmingExercise } as ProgrammingExercise;

        await component.ngOnInit();

        expect(component.theiaEnabled).toBe(expectedVisibility);
    });

    it('should include the correct data in the form submission when startOnlineIDE is called', async () => {
        const windowOpenSpy = jest.spyOn(window, 'open').mockReturnValue({ name: '' } as any);
        const documentAppendChildSpy = jest.spyOn(document.body, 'appendChild');
        const documentRemoveChildSpy = jest.spyOn(document.body, 'removeChild');
        const formSubmitSpy = jest.spyOn(HTMLFormElement.prototype, 'submit').mockImplementation(() => {});

        component.exercise = { buildConfig: { theiaImage: 'theia-image' } } as any;
        component.activeParticipation = { repositoryUri: 'https://repo.uri', vcsAccessToken: 'token' } as any;
        component.theiaPortalURL = 'https://theia.portal.url';

        fixture.detectChanges();

        await component.startOnlineIDE();
        expect(getToolTokenSpy).toHaveBeenCalled();
        expect(windowOpenSpy).toHaveBeenCalledWith('', '_blank');
        expect(documentAppendChildSpy).toHaveBeenCalled();
        expect(formSubmitSpy).toHaveBeenCalled();

        const form = documentAppendChildSpy.mock.calls[0]?.[0] as HTMLFormElement;
        if (!form) {
            throw new Error('Form element is undefined');
        }
        expect(form.method.toUpperCase()).toBe('GET');
        expect(form.action).toBe('https://theia.portal.url/');
        expect(form.target).toBe('Theia-IDE');

        const inputs = form.getElementsByTagName('input');
        const data: { [key: string]: string } = {
            appDef: 'theia-image',
            gitUri: 'https://admin@repo.uri',
            gitToken: 'token',
        };

        expect(Array.from(inputs).find((input) => input.name === 'gitUri')).toBeDefined();

        const gitUriTest = Array.from(inputs).find((input) => input.name === 'gitUri');
        expect(gitUriTest).toBeDefined();
        expect(data.gitUri).toBe(gitUriTest!.value);

        windowOpenSpy.mockRestore();
        documentAppendChildSpy.mockRestore();
        documentRemoveChildSpy.mockRestore();
        formSubmitSpy.mockRestore();
    });
});<|MERGE_RESOLUTION|>--- conflicted
+++ resolved
@@ -43,22 +43,16 @@
     let fixture: ComponentFixture<CodeButtonComponent>;
     let profileService: ProfileService;
     let accountService: AccountService;
-<<<<<<< HEAD
+    let sshUserSettingsService: SshUserSettingsService;
     let programmingExerciseService: ProgrammingExerciseService;
-=======
-    let sshUserSettingsService: SshUserSettingsService;
->>>>>>> 390d00cb
 
     let localStorageUseSshStoreStub: jest.SpyInstance;
     let getVcsAccessTokenSpy: jest.SpyInstance;
     let createVcsAccessTokenSpy: jest.SpyInstance;
-<<<<<<< HEAD
+    let getCachedSshKeysSpy: jest.SpyInstance;
     let getProfileInfoSub: jest.SpyInstance;
     let getBuildConfigSub: jest.SpyInstance;
     let getToolTokenSpy: jest.SpyInstance;
-=======
-    let getCachedSshKeysSpy: jest.SpyInstance;
->>>>>>> 390d00cb
 
     const vcsToken: string = 'vcpat-xlhBs26D4F2CGlkCM59KVU8aaV9bYdX5Mg4IK6T8W3aT';
 
@@ -149,11 +143,8 @@
         component = fixture.componentInstance;
         profileService = TestBed.inject(ProfileService);
         accountService = TestBed.inject(AccountService);
-<<<<<<< HEAD
+        sshUserSettingsService = TestBed.inject(SshUserSettingsService);
         programmingExerciseService = TestBed.inject(ProgrammingExerciseService);
-=======
-        sshUserSettingsService = TestBed.inject(SshUserSettingsService);
->>>>>>> 390d00cb
 
         const localStorageMock = fixture.debugElement.injector.get(LocalStorageService);
         localStorageUseSshStoreStub = jest.spyOn(localStorageMock, 'store');
