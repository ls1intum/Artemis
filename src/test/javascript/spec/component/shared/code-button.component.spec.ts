import { ClipboardModule } from '@angular/cdk/clipboard';
import { ComponentFixture, TestBed, fakeAsync, tick } from '@angular/core/testing';
import { By } from '@angular/platform-browser';
import { NgbPopoverModule } from '@ng-bootstrap/ng-bootstrap';
import { TranslateService } from '@ngx-translate/core';
import { AccountService } from 'app/core/auth/account.service';
import { AlertService } from 'app/core/util/alert.service';
import { Exercise } from 'app/entities/exercise.model';
import { ProgrammingExerciseStudentParticipation } from 'app/entities/participation/programming-exercise-student-participation.model';
import { CodeButtonComponent } from 'app/shared/components/code-button/code-button.component';
import { ExerciseActionButtonComponent } from 'app/shared/components/exercise-action-button.component';
import { HelpIconComponent } from 'app/shared/components/help-icon.component';
import { FeatureToggleDirective } from 'app/shared/feature-toggle/feature-toggle.directive';
import { FeatureToggleService } from 'app/shared/feature-toggle/feature-toggle.service';
import { ProfileInfo } from 'app/shared/layouts/profiles/profile-info.model';
import { ProfileService } from 'app/shared/layouts/profiles/profile.service';
import { ArtemisTranslatePipe } from 'app/shared/pipes/artemis-translate.pipe';
import { SafeUrlPipe } from 'app/shared/pipes/safe-url.pipe';
import dayjs from 'dayjs/esm';
import { MockComponent, MockDirective, MockPipe, MockProvider } from 'ng-mocks';
import { LocalStorageService } from 'ngx-webstorage';
import { BehaviorSubject, Subject, of, throwError } from 'rxjs';
import { MockAccountService } from '../../helpers/mocks/service/mock-account.service';
import { MockFeatureToggleService } from '../../helpers/mocks/service/mock-feature-toggle.service';
import { MockProfileService } from '../../helpers/mocks/service/mock-profile.service';
import { MockSyncStorage } from '../../helpers/mocks/service/mock-sync-storage.service';
import { MockTranslateService } from '../../helpers/mocks/service/mock-translate.service';
import { ArtemisTestModule } from '../../test.module';
import { RouterTestingModule } from '@angular/router/testing';
<<<<<<< HEAD
import { TranslateDirective } from 'app/shared/language/translate.directive';
=======
import { HttpErrorResponse, HttpResponse } from '@angular/common/http';
>>>>>>> 5c58835b

describe('CodeButtonComponent', () => {
    let component: CodeButtonComponent;
    let fixture: ComponentFixture<CodeButtonComponent>;
    let profileService: ProfileService;
    let accountService: AccountService;

    let localStorageUseSshRetrieveStub: jest.SpyInstance;
    let localStorageUseSshObserveStub: jest.SpyInstance;
    let localStorageUseSshObserveStubSubject: Subject<boolean | undefined>;
    let localStorageUseSshStoreStub: jest.SpyInstance;
    let getVcsAccessTokenSpy: jest.SpyInstance;
    let createVcsAccessTokenSpy: jest.SpyInstance;

    const vcsToken: string = 'vcpat-xlhBs26D4F2CGlkCM59KVU8aaV9bYdX5Mg4IK6T8W3aT';

    const user = { login: 'user1', guidedTourSettings: [], internal: true, vcsAccessToken: 'token' };

    const info: ProfileInfo = {
        externalCredentialProvider: '',
        externalPasswordResetLinkMap: new Map<string, string>([
            ['en', ''],
            ['de', ''],
        ]),
        useExternal: false,
        activeProfiles: ['localvc'],
        allowedMinimumOrionVersion: '',
        buildPlanURLTemplate: '',
        commitHashURLTemplate: '',
        contact: '',
        externalUserManagementName: '',
        externalUserManagementURL: '',
        features: [],
        inProduction: false,
        programmingLanguageFeatures: [],
        ribbonEnv: '',
        sshCloneURLTemplate: 'ssh://git@gitlab.ase.in.tum.de:7999/',
        sshKeysURL: 'sshKeysURL',
        testServer: false,
        versionControlUrl: 'https://gitlab.ase.in.tum.de/scm/ITCPLEASE1/itcplease1-exercise-team1.git',
        useVersionControlAccessToken: true,
        git: {
            branch: 'code-button',
            commit: {
                id: {
                    abbrev: '95ef2a',
                },
                time: '2022-11-20T20:35:01Z',
                user: {
                    name: 'Max Musterman',
                },
            },
        },
        theiaPortalURL: 'https://theia-test.k8s.ase.cit.tum.de',
    };

    let participation: ProgrammingExerciseStudentParticipation = new ProgrammingExerciseStudentParticipation();

    beforeEach(() => {
        TestBed.configureTestingModule({
            imports: [ArtemisTestModule, ClipboardModule, NgbPopoverModule, RouterTestingModule.withRoutes([])],
            declarations: [
                CodeButtonComponent,
                MockComponent(ExerciseActionButtonComponent),
                MockPipe(ArtemisTranslatePipe),
                MockPipe(SafeUrlPipe),
                MockDirective(FeatureToggleDirective),
                MockComponent(HelpIconComponent),
                MockDirective(TranslateDirective),
            ],
            providers: [
                MockProvider(AlertService),
                { provide: FeatureToggleService, useClass: MockFeatureToggleService },
                { provide: AccountService, useClass: MockAccountService },
                { provide: ProfileService, useClass: MockProfileService },
                { provide: LocalStorageService, useClass: MockSyncStorage },
                { provide: TranslateService, useClass: MockTranslateService },
            ],
        }).compileComponents();

        fixture = TestBed.createComponent(CodeButtonComponent);
        component = fixture.componentInstance;
        profileService = TestBed.inject(ProfileService);
        accountService = TestBed.inject(AccountService);

        const localStorageMock = fixture.debugElement.injector.get(LocalStorageService);
        localStorageUseSshRetrieveStub = jest.spyOn(localStorageMock, 'retrieve');
        localStorageUseSshObserveStub = jest.spyOn(localStorageMock, 'observe');
        localStorageUseSshStoreStub = jest.spyOn(localStorageMock, 'store');
        getVcsAccessTokenSpy = jest.spyOn(accountService, 'getVcsAccessToken');
        createVcsAccessTokenSpy = jest.spyOn(accountService, 'createVcsAccessToken');

        localStorageUseSshObserveStubSubject = new Subject();
        localStorageUseSshObserveStub.mockReturnValue(localStorageUseSshObserveStubSubject);

        participation = {};
        component.user = user;
    });

    // Mock the functions after the TestBed setup
    beforeEach(() => {
        getVcsAccessTokenSpy = jest.spyOn(accountService, 'getVcsAccessToken').mockReturnValue(of(new HttpResponse({ body: vcsToken })));

        createVcsAccessTokenSpy = jest
            .spyOn(accountService, 'createVcsAccessToken')
            .mockReturnValue(throwError(() => new HttpErrorResponse({ status: 400, statusText: 'Bad Request' })));
    });

    afterEach(() => {
        // completely restore all fakes created through the sandbox
        jest.restoreAllMocks();
    });

    it('should initialize', fakeAsync(() => {
        stubServices();

        component.ngOnInit();
        tick();
        expect(component.setupSshKeysUrl).toBe(`${window.location.origin}/user-settings/sshSettings`);
        expect(component.sshTemplateUrl).toBe(info.sshCloneURLTemplate);
        expect(component.sshEnabled).toBe(!!info.sshCloneURLTemplate);
        expect(component.versionControlUrl).toBe(info.versionControlUrl);
    }));

    it('should create new vcsAccessToken when it does not exist', fakeAsync(() => {
        createVcsAccessTokenSpy = jest.spyOn(accountService, 'createVcsAccessToken').mockReturnValue(of(new HttpResponse({ body: vcsToken })));
        getVcsAccessTokenSpy = jest.spyOn(accountService, 'getVcsAccessToken').mockReturnValue(throwError(() => new HttpErrorResponse({ status: 404, statusText: 'Not found' })));
        stubServices();
        participation.id = 1;
        component.participations = [participation];
        component.ngOnChanges();
        tick();
        component.ngOnInit();
        tick();

        expect(component.useVersionControlAccessToken).toBeTrue();
        expect(component.user.vcsAccessToken).toEqual(vcsToken);
        expect(getVcsAccessTokenSpy).toHaveBeenCalled();
        expect(createVcsAccessTokenSpy).toHaveBeenCalled();
    }));

    it('should not create new vcsAccessToken when it exists', fakeAsync(() => {
        participation.id = 1;
        component.participations = [participation];
        stubServices();
        component.ngOnChanges();
        tick();
        component.ngOnInit();
        tick();

        expect(component.useVersionControlAccessToken).toBeTrue();
        expect(component.user.vcsAccessToken).toEqual(vcsToken);
        expect(getVcsAccessTokenSpy).toHaveBeenCalled();
        expect(createVcsAccessTokenSpy).not.toHaveBeenCalled();
    }));

    it('should get ssh url (same url for team and individual participation)', () => {
        participation.repositoryUri = 'https://gitlab.ase.in.tum.de/scm/ITCPLEASE1/itcplease1-exercise.git';
        participation.team = {};
        component.participations = [participation];
        component.sshTemplateUrl = 'ssh://git@gitlab.ase.in.tum.de:7999/';
        component.isTeamParticipation = true;
        component.ngOnInit();
        component.ngOnChanges();

        component.useSsh = true;
        component.sshEnabled = true;

        expect(component.getHttpOrSshRepositoryUri()).toBe('ssh://git@gitlab.ase.in.tum.de:7999/ITCPLEASE1/itcplease1-exercise.git');

        participation.team = undefined;
        component.isTeamParticipation = false;
        expect(component.getHttpOrSshRepositoryUri()).toBe('ssh://git@gitlab.ase.in.tum.de:7999/ITCPLEASE1/itcplease1-exercise.git');
    });

    it('should not use ssh when ssh is not enabled (even if useSsh is set)', () => {
        participation.repositoryUri = `https://gitlab.ase.in.tum.de/scm/ITCPLEASE1/itcplease1-exercise-team1.git`;
        component.participations = [participation];
        component.useSsh = true;
        component.isTeamParticipation = false;
        component.useVersionControlAccessToken = true;
        component.useToken = true;
        component.ngOnInit();
        component.ngOnChanges();

        const url = component.getHttpOrSshRepositoryUri();
        expect(url).toBe(`https://${component.user.login}:**********@gitlab.ase.in.tum.de/scm/ITCPLEASE1/itcplease1-exercise-team1.git`);
    });

    it('should get html url (not the same url for team and individual participation)', () => {
        participation.repositoryUri = info.versionControlUrl!;
        participation.team = {};
        component.participations = [participation];
        component.sshTemplateUrl = 'ssh://git@gitlab.ase.in.tum.de:7999/';
        component.useSsh = false;
        component.isTeamParticipation = true;
        component.ngOnInit();
        component.ngOnChanges();

        let url = component.getHttpOrSshRepositoryUri();
        expect(url).toBe(`https://${component.user.login}@gitlab.ase.in.tum.de/scm/ITCPLEASE1/itcplease1-exercise-team1.git`);

        participation.team = undefined;
        component.isTeamParticipation = false;
        url = component.getHttpOrSshRepositoryUri();
        expect(url).toBe(`https://${component.user.login}@gitlab.ase.in.tum.de/scm/ITCPLEASE1/itcplease1-exercise-team1.git`);
    });

    it('should get copy the repository uri', () => {
        participation.repositoryUri = info.versionControlUrl!;
        participation.team = {};
        component.participations = [participation];
        component.useSsh = false;
        component.isTeamParticipation = true;
        component.ngOnInit();
        component.ngOnChanges();

        let url = component.getHttpOrSshRepositoryUri();
        expect(url).toBe(`https://${component.user.login}@gitlab.ase.in.tum.de/scm/ITCPLEASE1/itcplease1-exercise-team1.git`);

        participation.team = undefined;
        component.isTeamParticipation = false;
        url = component.getHttpOrSshRepositoryUri();
        expect(url).toBe(`https://${component.user.login}@gitlab.ase.in.tum.de/scm/ITCPLEASE1/itcplease1-exercise-team1.git`);
    });

    it('should insert the correct token in the repository uri', () => {
        participation.repositoryUri = `https://${component.user.login}@gitlab.ase.in.tum.de/scm/ITCPLEASE1/itcplease1-exercise-team1.git`;
        component.participations = [participation];
        component.useSsh = false;
        component.useToken = true;
        component.isTeamParticipation = false;
        component.useVersionControlAccessToken = true;
        component.ngOnInit();
        component.ngOnChanges();

        // Placeholder is shown
        let url = component.getHttpOrSshRepositoryUri();
        expect(url).toBe(`https://${component.user.login}:**********@gitlab.ase.in.tum.de/scm/ITCPLEASE1/itcplease1-exercise-team1.git`);

        url = component.getHttpOrSshRepositoryUri(false);
        expect(url).toBe(`https://${component.user.login}:token@gitlab.ase.in.tum.de/scm/ITCPLEASE1/itcplease1-exercise-team1.git`);

        // Team participation does not include user name
        component.repositoryUri = `https://gitlab.ase.in.tum.de/scm/ITCPLEASE1/itcplease1-exercise-team1.git`;
        participation.team = {};
        component.isTeamParticipation = true;

        // Placeholder is shown
        url = component.getHttpOrSshRepositoryUri();
        expect(url).toBe(`https://${component.user.login}:**********@gitlab.ase.in.tum.de/scm/ITCPLEASE1/itcplease1-exercise-team1.git`);

        url = component.getHttpOrSshRepositoryUri(false);
        expect(url).toBe(`https://${component.user.login}:token@gitlab.ase.in.tum.de/scm/ITCPLEASE1/itcplease1-exercise-team1.git`);
    });

    it('should add the user login and token to the URL', () => {
        participation.repositoryUri = `https://gitlab.ase.in.tum.de/scm/ITCPLEASE1/itcplease1-exercise-team1.git`;
        component.participations = [participation];
        component.useSsh = false;
        component.useToken = true;
        component.isTeamParticipation = false;
        component.useVersionControlAccessToken = true;
        component.ngOnInit();
        component.ngOnChanges();

        const url = component.getHttpOrSshRepositoryUri();
        expect(url).toBe(`https://${component.user.login}:**********@gitlab.ase.in.tum.de/scm/ITCPLEASE1/itcplease1-exercise-team1.git`);
    });

    it('should handle multiple participations', () => {
        const participation1: ProgrammingExerciseStudentParticipation = {
            repositoryUri: 'https://gitlab.ase.in.tum.de/scm/ITCPLEASE1/itcplease1-exercise.git',
            testRun: false,
        };
        const participation2: ProgrammingExerciseStudentParticipation = {
            repositoryUri: 'https://gitlab.ase.in.tum.de/scm/ITCPLEASE1/itcplease1-exercise-practice.git',
            testRun: true,
        };
        component.participations = [participation1, participation2];
        component.ngOnInit();
        component.ngOnChanges();

        expect(component.activeParticipation).toEqual(participation1);
        expect(component.isTeamParticipation).toBeFalse();
        expect(component.getHttpOrSshRepositoryUri()).toBe('https://user1@gitlab.ase.in.tum.de/scm/ITCPLEASE1/itcplease1-exercise.git');
        expect(component.cloneHeadline).toBe('artemisApp.exerciseActions.cloneRatedRepository');

        component.switchPracticeMode();

        expect(component.activeParticipation).toEqual(participation2);
        expect(component.getHttpOrSshRepositoryUri()).toBe('https://user1@gitlab.ase.in.tum.de/scm/ITCPLEASE1/itcplease1-exercise-practice.git');
        expect(component.cloneHeadline).toBe('artemisApp.exerciseActions.clonePracticeRepository');
    });

    it('should handle no participation', () => {
        component.repositoryUri = 'https://gitlab.ase.in.tum.de/scm/ITCPLEASE1/itcplease1-exercise.solution.git';
        component.participations = [];
        component.activeParticipation = undefined;
        component.ngOnInit();

        expect(component.isTeamParticipation).toBeFalsy();
        expect(component.getHttpOrSshRepositoryUri()).toBe('https://user1@gitlab.ase.in.tum.de/scm/ITCPLEASE1/itcplease1-exercise.solution.git');
    });

    it('should fetch and store ssh preference', fakeAsync(() => {
        stubServices();

        participation.repositoryUri = `https://gitlab.ase.in.tum.de/scm/ITCPLEASE1/itcplease1-exercise-team1.git`;
        component.participations = [participation];
        component.activeParticipation = participation;
        component.sshEnabled = true;

        fixture.detectChanges();
        tick();

        expect(localStorageUseSshRetrieveStub).toHaveBeenNthCalledWith(1, 'useSsh');
        expect(localStorageUseSshObserveStub).toHaveBeenNthCalledWith(1, 'useSsh');
        expect(component.useSsh).toBeFalsy();

        fixture.debugElement.query(By.css('.code-button')).nativeElement.click();
        tick();
        fixture.debugElement.query(By.css('#useSSHButton')).nativeElement.click();
        tick();
        expect(localStorageUseSshStoreStub).toHaveBeenNthCalledWith(1, 'useSsh', true);
        expect(component.useSsh).toBeTruthy();

        fixture.debugElement.query(By.css('#useHTTPSButton')).nativeElement.click();
        tick();
        expect(localStorageUseSshStoreStub).toHaveBeenCalledWith('useSsh', false);
        expect(component.useSsh).toBeFalsy();

        fixture.debugElement.query(By.css('#useHTTPSWithTokenButton')).nativeElement.click();
        tick();
        expect(localStorageUseSshStoreStub).toHaveBeenCalledWith('useSsh', false);
        expect(component.useSsh).toBeFalsy();
        expect(component.useToken).toBeTruthy();

        localStorageUseSshObserveStubSubject.next(true);
        tick();
        expect(component.useSsh).toBeTruthy();

        localStorageUseSshObserveStubSubject.next(false);
        tick();
        expect(component.useSsh).toBeFalsy();
    }));

    it.each([
        [
            [
                { id: 1, testRun: true },
                { id: 2, testRun: false },
            ],
            { dueDate: dayjs().subtract(1, 'hour') } as Exercise,
            1,
        ],
        [[{ id: 1, testRun: true }], { dueDate: dayjs().subtract(1, 'hour') } as Exercise, 1],
        [[{ id: 2, testRun: false }], { dueDate: dayjs().subtract(1, 'hour') } as Exercise, 2],
        [
            [
                { id: 1, testRun: true },
                { id: 2, testRun: false },
            ],
            { dueDate: dayjs().add(1, 'hour') } as Exercise,
            2,
        ],
        [[{ id: 2, testRun: false }], { dueDate: dayjs().add(1, 'hour') } as Exercise, 2],
        [
            [
                { id: 1, testRun: true },
                { id: 2, testRun: false },
            ],
            { dueDate: undefined } as Exercise,
            2,
        ],
        [[{ id: 2, testRun: false }], { dueDate: undefined } as Exercise, 2],
        [[{ id: 1, testRun: true }], { exerciseGroup: {} } as Exercise, 1],
    ])('should correctly choose active participation', (participations: ProgrammingExerciseStudentParticipation[], exercise: Exercise, expected: number) => {
        component.participations = participations;
        component.exercise = exercise;
        component.ngOnChanges();
        expect(component.activeParticipation?.id).toBe(expected);
    });

    function stubServices() {
        const identityStub = jest.spyOn(accountService, 'identity');
        identityStub.mockReturnValue(
            Promise.resolve({
                guidedTourSettings: [],
                login: 'edx_userLogin',
                internal: true,
                vcsAccessToken: 'token',
            }),
        );

        const getProfileInfoStub = jest.spyOn(profileService, 'getProfileInfo');
        getProfileInfoStub.mockReturnValue(new BehaviorSubject(info));
    }
});<|MERGE_RESOLUTION|>--- conflicted
+++ resolved
@@ -27,11 +27,7 @@
 import { MockTranslateService } from '../../helpers/mocks/service/mock-translate.service';
 import { ArtemisTestModule } from '../../test.module';
 import { RouterTestingModule } from '@angular/router/testing';
-<<<<<<< HEAD
-import { TranslateDirective } from 'app/shared/language/translate.directive';
-=======
 import { HttpErrorResponse, HttpResponse } from '@angular/common/http';
->>>>>>> 5c58835b
 
 describe('CodeButtonComponent', () => {
     let component: CodeButtonComponent;
@@ -100,7 +96,6 @@
                 MockPipe(SafeUrlPipe),
                 MockDirective(FeatureToggleDirective),
                 MockComponent(HelpIconComponent),
-                MockDirective(TranslateDirective),
             ],
             providers: [
                 MockProvider(AlertService),
