--- conflicted
+++ resolved
@@ -217,7 +217,84 @@
         });
     });
 
-<<<<<<< HEAD
+    it('should call showDetails only when isInSidebarCard is false', () => {
+        comp.result = mockResult;
+        const detailsSpy = jest.spyOn(comp, 'showDetails');
+
+        comp.isInSidebarCard = false;
+        comp.resultIconClass = faTimesCircle;
+        comp.exercise = { type: ExerciseType.PROGRAMMING, numberOfAssessmentsOfCorrectionRounds: [], secondCorrectionEnabled: false, studentAssignedTeamIdComputed: false };
+        comp.result = mockResult;
+        comp.resultIconClass = faTimesCircle;
+        comp.templateStatus = ResultTemplateStatus.HAS_RESULT;
+        fixture.detectChanges();
+        const resultElement = fixture.debugElement.query(By.css('#result-score'));
+        resultElement.triggerEventHandler('click', null);
+        expect(detailsSpy).toHaveBeenCalledWith(mockResult);
+
+        detailsSpy.mockClear();
+        comp.isInSidebarCard = true;
+        fixture.detectChanges();
+        resultElement.triggerEventHandler('click', null);
+        expect(detailsSpy).not.toHaveBeenCalled();
+    });
+
+    it('should display building message for IS_BUILDING status', () => {
+        comp.templateStatus = ResultTemplateStatus.IS_BUILDING;
+        fixture.detectChanges();
+        const compiled = fixture.debugElement.query(By.css('[jhiTranslate$=building]'));
+        expect(compiled).toBeTruthy();
+    });
+
+    it('should display badge when showBadge is true', () => {
+        comp.showBadge = true;
+        comp.templateStatus = ResultTemplateStatus.HAS_RESULT;
+        comp.result = mockResult;
+        comp.resultIconClass = faTimesCircle;
+        fixture.detectChanges();
+        const badge = fixture.nativeElement.querySelector('#result-score-badge');
+        expect(badge).toBeTruthy();
+    });
+
+    it('should display the correct message for FAILED_PROGRAMMING_SUBMISSION_OFFLINE_IDE and FAILED_PROGRAMMING_SUBMISSION_ONLINE_IDE', () => {
+        comp.templateStatus = ResultTemplateStatus.MISSING;
+        comp.missingResultInfo = MissingResultInformation.FAILED_PROGRAMMING_SUBMISSION_OFFLINE_IDE;
+        fixture.detectChanges();
+        const compiled = fixture.nativeElement;
+        expect(compiled.textContent).toContain('artemisApp.result.missing.programmingFailedSubmission.message');
+        comp.missingResultInfo = MissingResultInformation.FAILED_PROGRAMMING_SUBMISSION_OFFLINE_IDE;
+        fixture.detectChanges();
+        expect(compiled.textContent).toContain('artemisApp.result.missing.programmingFailedSubmission.message');
+    });
+
+    it('should display the submitted text for SUBMITTED template status', () => {
+        comp.templateStatus = ResultTemplateStatus.SUBMITTED;
+        fixture.detectChanges();
+        const submittedSpan = fixture.nativeElement.querySelector('#test-submitted');
+        expect(submittedSpan).toBeTruthy();
+    });
+
+    it('should display the submitted text for SUBMITTED_WAITING_FOR_GRADING template status', () => {
+        comp.templateStatus = ResultTemplateStatus.SUBMITTED_WAITING_FOR_GRADING;
+        fixture.detectChanges();
+        const submittedSpan = fixture.nativeElement.querySelector('#test-submitted-waiting-grading');
+        expect(submittedSpan).toBeTruthy();
+    });
+
+    it('should display the submitted text for LATE_NO_FEEDBACK template status', () => {
+        comp.templateStatus = ResultTemplateStatus.LATE_NO_FEEDBACK;
+        fixture.detectChanges();
+        const submittedSpan = fixture.nativeElement.querySelector('#test-late-no-feedback');
+        expect(submittedSpan).toBeTruthy();
+    });
+    it('should display the submitted text for LATE template status', () => {
+        comp.resultIconClass = faTimesCircle;
+        comp.templateStatus = ResultTemplateStatus.LATE;
+        fixture.detectChanges();
+        const submittedSpan = fixture.nativeElement.querySelector('#test-late');
+        expect(submittedSpan).toBeTruthy();
+    });
+
     describe('ResultComponent - Graded Results', () => {
         beforeEach(() => {
             comp.participation = mockParticipation;
@@ -289,83 +366,5 @@
 
         expect(comp.templateStatus).toEqual(ResultTemplateStatus.HAS_RESULT);
         expect(comp.resultTooltip).toContain('artemisApp.result.resultString.automaticAIFeedbackSuccessfulTooltip');
-=======
-    it('should call showDetails only when isInSidebarCard is false', () => {
-        comp.result = mockResult;
-        const detailsSpy = jest.spyOn(comp, 'showDetails');
-
-        comp.isInSidebarCard = false;
-        comp.resultIconClass = faTimesCircle;
-        comp.exercise = { type: ExerciseType.PROGRAMMING, numberOfAssessmentsOfCorrectionRounds: [], secondCorrectionEnabled: false, studentAssignedTeamIdComputed: false };
-        comp.result = mockResult;
-        comp.resultIconClass = faTimesCircle;
-        comp.templateStatus = ResultTemplateStatus.HAS_RESULT;
-        fixture.detectChanges();
-        const resultElement = fixture.debugElement.query(By.css('#result-score'));
-        resultElement.triggerEventHandler('click', null);
-        expect(detailsSpy).toHaveBeenCalledWith(mockResult);
-
-        detailsSpy.mockClear();
-        comp.isInSidebarCard = true;
-        fixture.detectChanges();
-        resultElement.triggerEventHandler('click', null);
-        expect(detailsSpy).not.toHaveBeenCalled();
-    });
-
-    it('should display building message for IS_BUILDING status', () => {
-        comp.templateStatus = ResultTemplateStatus.IS_BUILDING;
-        fixture.detectChanges();
-        const compiled = fixture.debugElement.query(By.css('[jhiTranslate$=building]'));
-        expect(compiled).toBeTruthy();
-    });
-
-    it('should display badge when showBadge is true', () => {
-        comp.showBadge = true;
-        comp.templateStatus = ResultTemplateStatus.HAS_RESULT;
-        comp.result = mockResult;
-        comp.resultIconClass = faTimesCircle;
-        fixture.detectChanges();
-        const badge = fixture.nativeElement.querySelector('#result-score-badge');
-        expect(badge).toBeTruthy();
-    });
-
-    it('should display the correct message for FAILED_PROGRAMMING_SUBMISSION_OFFLINE_IDE and FAILED_PROGRAMMING_SUBMISSION_ONLINE_IDE', () => {
-        comp.templateStatus = ResultTemplateStatus.MISSING;
-        comp.missingResultInfo = MissingResultInformation.FAILED_PROGRAMMING_SUBMISSION_OFFLINE_IDE;
-        fixture.detectChanges();
-        const compiled = fixture.nativeElement;
-        expect(compiled.textContent).toContain('artemisApp.result.missing.programmingFailedSubmission.message');
-        comp.missingResultInfo = MissingResultInformation.FAILED_PROGRAMMING_SUBMISSION_OFFLINE_IDE;
-        fixture.detectChanges();
-        expect(compiled.textContent).toContain('artemisApp.result.missing.programmingFailedSubmission.message');
-    });
-
-    it('should display the submitted text for SUBMITTED template status', () => {
-        comp.templateStatus = ResultTemplateStatus.SUBMITTED;
-        fixture.detectChanges();
-        const submittedSpan = fixture.nativeElement.querySelector('#test-submitted');
-        expect(submittedSpan).toBeTruthy();
-    });
-
-    it('should display the submitted text for SUBMITTED_WAITING_FOR_GRADING template status', () => {
-        comp.templateStatus = ResultTemplateStatus.SUBMITTED_WAITING_FOR_GRADING;
-        fixture.detectChanges();
-        const submittedSpan = fixture.nativeElement.querySelector('#test-submitted-waiting-grading');
-        expect(submittedSpan).toBeTruthy();
-    });
-
-    it('should display the submitted text for LATE_NO_FEEDBACK template status', () => {
-        comp.templateStatus = ResultTemplateStatus.LATE_NO_FEEDBACK;
-        fixture.detectChanges();
-        const submittedSpan = fixture.nativeElement.querySelector('#test-late-no-feedback');
-        expect(submittedSpan).toBeTruthy();
-    });
-    it('should display the submitted text for LATE template status', () => {
-        comp.resultIconClass = faTimesCircle;
-        comp.templateStatus = ResultTemplateStatus.LATE;
-        fixture.detectChanges();
-        const submittedSpan = fixture.nativeElement.querySelector('#test-late');
-        expect(submittedSpan).toBeTruthy();
->>>>>>> bb1df341
     });
 });