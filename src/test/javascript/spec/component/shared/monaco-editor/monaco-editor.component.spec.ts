import { ComponentFixture, TestBed, fakeAsync, tick } from '@angular/core/testing';
import { ArtemisTestModule } from '../../../test.module';
import { MonacoEditorComponent } from 'app/shared/monaco-editor/monaco-editor.component';
import { MockResizeObserver } from '../../../helpers/mocks/service/mock-resize-observer';
<<<<<<< HEAD
import { Theme, ThemeService } from 'app/core/theme/theme.service';
=======
>>>>>>> 3779e88a
import { MonacoEditorBuildAnnotationType } from 'app/shared/monaco-editor/model/monaco-editor-build-annotation.model';
import { MonacoCodeEditorElement } from 'app/shared/monaco-editor/model/monaco-code-editor-element.model';
import { MonacoEditorLineDecorationsHoverButton } from 'app/shared/monaco-editor/model/monaco-editor-line-decorations-hover-button.model';
import { Annotation } from 'app/exercises/programming/shared/code-editor/monaco/code-editor-monaco.component';
import { MonacoEditorOptionPreset } from 'app/shared/monaco-editor/model/monaco-editor-option-preset.model';

describe('MonacoEditorComponent', () => {
    let fixture: ComponentFixture<MonacoEditorComponent>;
    let comp: MonacoEditorComponent;

    const singleLineText = 'public class Main { }';
    const multiLineText = ['public class Main {', 'static void main() {', 'foo();', '}', '}'].join('\n');

    const buildAnnotationArray: Annotation[] = [{ fileName: 'example.java', row: 1, column: 0, timestamp: 0, type: MonacoEditorBuildAnnotationType.ERROR, text: 'example error' }];

    beforeEach(() => {
        TestBed.configureTestingModule({
            imports: [ArtemisTestModule, MonacoEditorComponent],
        })
            .compileComponents()
            .then(() => {
                fixture = TestBed.createComponent(MonacoEditorComponent);
                comp = fixture.componentInstance;
                global.ResizeObserver = jest.fn().mockImplementation((callback: ResizeObserverCallback) => {
                    return new MockResizeObserver(callback);
                });
            });
    });

    afterEach(() => {
        jest.restoreAllMocks();
    });

    it('should set the text of the editor', () => {
        fixture.detectChanges();
        comp.setText(singleLineText);
        expect(comp.getText()).toEqual(singleLineText);
    });

    it('should notify when the text changes', () => {
        const valueCallbackStub = jest.fn();
        fixture.detectChanges();
        comp.textChanged.subscribe(valueCallbackStub);
        comp.setText(singleLineText);
        expect(valueCallbackStub).toHaveBeenCalledExactlyOnceWith(singleLineText);
    });

    it('should only send a notification once per delay interval', fakeAsync(() => {
        const delay = 1000;
        const valueCallbackStub = jest.fn();
        fixture.componentRef.setInput('textChangedEmitDelay', delay);
        fixture.detectChanges();
        comp.textChanged.subscribe(valueCallbackStub);
        comp.setText('too early');
        tick(1);
        comp.setText(singleLineText);
        tick(delay);
        expect(valueCallbackStub).toHaveBeenCalledExactlyOnceWith(singleLineText);
    }));

    it('should be set to readOnly depending on the input', () => {
        fixture.componentRef.setInput('readOnly', true);
        fixture.detectChanges();
        expect(comp.isReadOnly()).toBeTrue();
        fixture.componentRef.setInput('readOnly', false);
        fixture.detectChanges();
        expect(comp.isReadOnly()).toBeFalse();
    });

<<<<<<< HEAD
    it('should adjust its theme to the global theme', () => {
        const changeThemeSpy = jest.spyOn(comp, 'changeTheme');
        fixture.detectChanges();

        mockThemeService.applyThemePreference(Theme.DARK);
        TestBed.flushEffects();

        expect(changeThemeSpy).toHaveBeenCalledTimes(2);
        expect(changeThemeSpy).toHaveBeenNthCalledWith(1, Theme.LIGHT);
        expect(changeThemeSpy).toHaveBeenNthCalledWith(2, Theme.DARK);
    });

    it('should unsubscribe from the global theme when destroyed', () => {
        const unsubscribeStub = jest.spyOn(comp.themeSubscription!, 'unsubscribe').mockImplementation();
        comp.ngOnDestroy();
        expect(unsubscribeStub).toHaveBeenCalledOnce();
    });

=======
>>>>>>> 3779e88a
    it('should display hidden line widgets', () => {
        const lineWidgetDiv = document.createElement('div');
        // This is the case e.g. for feedback items.
        lineWidgetDiv.classList.add(MonacoCodeEditorElement.CSS_HIDDEN_CLASS);
        const widgetId = 'test-widget';
        fixture.detectChanges();
        comp.setText(multiLineText);
        comp.addLineWidget(2, widgetId, lineWidgetDiv);
        expect(lineWidgetDiv.classList).not.toContain(MonacoCodeEditorElement.CSS_HIDDEN_CLASS);
    });

    it('should display build annotations', () => {
        const annotation = buildAnnotationArray[0];
        const buildAnnotationId = `monaco-editor-glyph-margin-widget-${annotation.fileName}:${annotation.row + 1}:${annotation.text}`;
        fixture.detectChanges();
        comp.setAnnotations(buildAnnotationArray, false);
        comp.setText(multiLineText);
        const element = document.getElementById(buildAnnotationId);
        expect(comp.buildAnnotations).toHaveLength(1);
        expect(element).not.toBeNull();
        expect(element).toEqual(comp.buildAnnotations[0].getGlyphMarginDomNode());
    });

    it('should not display build annotations that are out of bounds', () => {
        const annotation = buildAnnotationArray[0];
        const buildAnnotationId = `monaco-editor-glyph-margin-widget-${annotation.fileName}:${annotation.row + 1}:${annotation.text}`;
        fixture.detectChanges();
        comp.setAnnotations(buildAnnotationArray, false);
        comp.setText(singleLineText);
        const element = document.getElementById(buildAnnotationId);
        expect(comp.buildAnnotations).toHaveLength(1);
        // Ensure that the element is actually there, but not displayed in the DOM.
        expect(element).toBeNull();
        expect(comp.buildAnnotations[0].getGlyphMarginDomNode().id).toBe(buildAnnotationId);
    });

    it('should mark build annotations as outdated if specified', () => {
        fixture.detectChanges();
        comp.setText(multiLineText);
        comp.setAnnotations(buildAnnotationArray, true);
        expect(comp.buildAnnotations).toHaveLength(1);
        expect(comp.buildAnnotations[0].isOutdated()).toBeTrue();
    });

    it('should mark build annotations as outdated when a keyboard input is made', () => {
        fixture.detectChanges();
        comp.setText(multiLineText);
        comp.setAnnotations(buildAnnotationArray, false);
        expect(comp.buildAnnotations).toHaveLength(1);
        expect(comp.buildAnnotations[0].isOutdated()).toBeFalse();
        comp.triggerKeySequence('typing');
        expect(comp.buildAnnotations[0].isOutdated()).toBeTrue();
    });

    it('should highlight line ranges with the specified classnames', () => {
        fixture.detectChanges();
        comp.setText(multiLineText);
        comp.highlightLines(1, 2, 'test-class-name', 'test-margin-class-name');
        comp.highlightLines(4, 4, 'test-class-name', 'test-margin-class-name');
        // The editor must be large enough to display all lines.
        comp.layoutWithFixedSize(400, 400);
        const documentHighlightedLines = document.getElementsByClassName('test-class-name');
        const documentHighlightedMargins = document.getElementsByClassName('test-margin-class-name');
        // Two highlight elements, each representing a range.
        expect(comp.getLineHighlights()).toHaveLength(2);
        // In total, three lines (including their margins) are highlighted.
        expect(documentHighlightedLines).toHaveLength(3);
        expect(documentHighlightedMargins).toHaveLength(3);
    });

    it('should get the number of lines in the editor', () => {
        fixture.detectChanges();
        comp.setText(multiLineText);
        expect(comp.getNumberOfLines()).toBe(5);
    });

    it('should pass the current line number to the line decorations hover button when clicked', () => {
        const clickCallbackStub = jest.fn();
        const className = 'testClass';
        const monacoMouseEvent = { target: { position: { lineNumber: 1 }, element: { classList: { contains: () => true } } } };
        fixture.detectChanges();
        comp.setText(multiLineText);
        comp.setLineDecorationsHoverButton(className, clickCallbackStub);
        comp.lineDecorationsHoverButton?.onClick(monacoMouseEvent as unknown as any);
        monacoMouseEvent.target.position.lineNumber = 3;
        comp.lineDecorationsHoverButton?.onClick(monacoMouseEvent as unknown as any);
        expect(clickCallbackStub).toHaveBeenNthCalledWith(1, 1);
        expect(clickCallbackStub).toHaveBeenNthCalledWith(2, 3);
    });

    it('should hide the line decorations hover button when no line number is available', () => {
        fixture.detectChanges();
        comp.setText(multiLineText);
        comp.setLineDecorationsHoverButton('testClass', () => {});
        const button: MonacoEditorLineDecorationsHoverButton = comp.lineDecorationsHoverButton!;
        // Case 1 - by default
        expect(button.isVisible()).toBeFalse();
        button.moveAndUpdate(1);
        expect(button.isVisible()).toBeTrue();
        // Case 2 - undefined is passed as line number
        button.moveAndUpdate(undefined);
        expect(button.isVisible()).toBeFalse();
    });

    it('should not allow editing in readonly mode', () => {
        fixture.componentRef.setInput('readOnly', true);
        fixture.detectChanges();
        comp.setText(singleLineText);
        comp.triggerKeySequence('some ignored input');
        expect(comp.getText()).toBe(singleLineText);
    });

    it('should dispose and destroy its widgets and annotations when destroyed', () => {
        fixture.detectChanges();
        comp.setAnnotations(buildAnnotationArray);
        comp.addLineWidget(1, 'widget', document.createElement('div'));
        comp.setLineDecorationsHoverButton('testClass', jest.fn());
        comp.highlightLines(1, 1);
        const disposeAnnotationSpy = jest.spyOn(comp.buildAnnotations[0], 'dispose');
        const disposeWidgetSpy = jest.spyOn(comp.lineWidgets[0], 'dispose');
        const disposeHoverButtonSpy = jest.spyOn(comp.lineDecorationsHoverButton!, 'dispose');
        const disposeLineHighlightSpy = jest.spyOn(comp.lineHighlights[0], 'dispose');
        comp.ngOnDestroy();
        expect(disposeWidgetSpy).toHaveBeenCalledOnce();
        expect(disposeAnnotationSpy).toHaveBeenCalledOnce();
        expect(disposeHoverButtonSpy).toHaveBeenCalledOnce();
        expect(disposeLineHighlightSpy).toHaveBeenCalledOnce();
    });

    it('should switch to and update the text of a single model', () => {
        fixture.detectChanges();
        comp.changeModel('file', multiLineText);
        expect(comp.getText()).toBe(multiLineText);
        expect(comp.models).toHaveLength(1);
        expect(comp.models[0].getValue()).toBe(multiLineText);
        comp.changeModel('file', singleLineText);
        expect(comp.getText()).toBe(singleLineText);
        expect(comp.models).toHaveLength(1);
        expect(comp.models[0].getValue()).toBe(singleLineText);
    });

    it('should initialize an empty model if no text is specified', () => {
        fixture.detectChanges();
        comp.changeModel('file');
        expect(comp.getText()).toBe('');
        expect(comp.models).toHaveLength(1);
        expect(comp.models[0].getValue()).toBe('');
    });

    it('should switch between multiple models without changing their content', () => {
        fixture.detectChanges();
        // Set initial values
        comp.changeModel('file1', singleLineText);
        comp.changeModel('file2', multiLineText);
        expect(comp.getText()).toBe(multiLineText);
        // Switch without changing
        comp.changeModel('file1');
        expect(comp.getText()).toBe(singleLineText);
        comp.changeModel('file2');
        expect(comp.getText()).toBe(multiLineText);
    });

    it('should dispose its models when destroyed', () => {
        fixture.detectChanges();
        comp.changeModel('file1', singleLineText);
        const model = comp.models[0];
        const modelDisposeSpy = jest.spyOn(model, 'dispose');
        comp.ngOnDestroy();
        expect(comp.models).toBeEmpty();
        expect(modelDisposeSpy).toHaveBeenCalledOnce();
        expect(model.isDisposed()).toBeTrue();
    });

    it('should correctly set the start line number', () => {
        fixture.detectChanges();
        comp.changeModel('file', multiLineText);
        comp.setStartLineNumber(5);
        // Ensure that the editor is large enough to display all lines.
        comp.layoutWithFixedSize(400, 400);
        const lineNumbers = fixture.debugElement.nativeElement.querySelectorAll('.line-numbers');
        expect(lineNumbers).toHaveLength(5);
        expect([...lineNumbers].map((elem: HTMLElement) => elem.textContent)).toContainAllValues(['5', '6', '7', '8', '9']);
    });

    it('should apply option presets to the editor', () => {
        fixture.detectChanges();
        const preset = new MonacoEditorOptionPreset({ lineNumbers: 'off' });
        const applySpy = jest.spyOn(preset, 'apply');
        comp.applyOptionPreset(preset);
        expect(applySpy).toHaveBeenCalledExactlyOnceWith(comp['_editor']);
    });
});<|MERGE_RESOLUTION|>--- conflicted
+++ resolved
@@ -2,10 +2,6 @@
 import { ArtemisTestModule } from '../../../test.module';
 import { MonacoEditorComponent } from 'app/shared/monaco-editor/monaco-editor.component';
 import { MockResizeObserver } from '../../../helpers/mocks/service/mock-resize-observer';
-<<<<<<< HEAD
-import { Theme, ThemeService } from 'app/core/theme/theme.service';
-=======
->>>>>>> 3779e88a
 import { MonacoEditorBuildAnnotationType } from 'app/shared/monaco-editor/model/monaco-editor-build-annotation.model';
 import { MonacoCodeEditorElement } from 'app/shared/monaco-editor/model/monaco-code-editor-element.model';
 import { MonacoEditorLineDecorationsHoverButton } from 'app/shared/monaco-editor/model/monaco-editor-line-decorations-hover-button.model';
@@ -75,27 +71,6 @@
         expect(comp.isReadOnly()).toBeFalse();
     });
 
-<<<<<<< HEAD
-    it('should adjust its theme to the global theme', () => {
-        const changeThemeSpy = jest.spyOn(comp, 'changeTheme');
-        fixture.detectChanges();
-
-        mockThemeService.applyThemePreference(Theme.DARK);
-        TestBed.flushEffects();
-
-        expect(changeThemeSpy).toHaveBeenCalledTimes(2);
-        expect(changeThemeSpy).toHaveBeenNthCalledWith(1, Theme.LIGHT);
-        expect(changeThemeSpy).toHaveBeenNthCalledWith(2, Theme.DARK);
-    });
-
-    it('should unsubscribe from the global theme when destroyed', () => {
-        const unsubscribeStub = jest.spyOn(comp.themeSubscription!, 'unsubscribe').mockImplementation();
-        comp.ngOnDestroy();
-        expect(unsubscribeStub).toHaveBeenCalledOnce();
-    });
-
-=======
->>>>>>> 3779e88a
     it('should display hidden line widgets', () => {
         const lineWidgetDiv = document.createElement('div');
         // This is the case e.g. for feedback items.
