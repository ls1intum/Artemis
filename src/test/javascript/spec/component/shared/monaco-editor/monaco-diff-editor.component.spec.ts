--- conflicted
+++ resolved
@@ -25,20 +25,6 @@
         jest.restoreAllMocks();
     });
 
-<<<<<<< HEAD
-    it('should adjust its theme to the global theme', () => {
-        const changeThemeSpy = jest.spyOn(comp, 'changeTheme');
-        fixture.detectChanges();
-        mockThemeService.applyThemePreference(Theme.DARK);
-        TestBed.flushEffects();
-
-        expect(changeThemeSpy).toHaveBeenCalledTimes(2);
-        expect(changeThemeSpy).toHaveBeenNthCalledWith(1, Theme.LIGHT);
-        expect(changeThemeSpy).toHaveBeenNthCalledWith(2, Theme.DARK);
-    });
-
-=======
->>>>>>> 3779e88a
     it('should dispose its listeners and subscriptions when destroyed', () => {
         fixture.detectChanges();
         const resizeObserverDisconnectSpy = jest.spyOn(comp.resizeObserver!, 'disconnect');
