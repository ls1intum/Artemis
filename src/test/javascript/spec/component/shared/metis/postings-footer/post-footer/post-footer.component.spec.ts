import { ComponentFixture, TestBed } from '@angular/core/testing';
import { PostFooterComponent } from 'app/shared/metis/posting-footer/post-footer/post-footer.component';
import { MockComponent, MockModule } from 'ng-mocks';
import { FaIconComponent } from '@fortawesome/angular-fontawesome';
import { PostReactionsBarComponent } from 'app/shared/metis/posting-reactions-bar/post-reactions-bar/post-reactions-bar.component';
import { ArtemisCoursesRoutingModule } from 'app/overview/courses-routing.module';
import { MetisService } from 'app/shared/metis/metis.service';
import { getElements } from '../../../../../helpers/utils/general.utils';
import { PostService } from 'app/shared/metis/post.service';
import { MockPostService } from '../../../../../helpers/mocks/service/mock-post.service';
import { AnswerPostService } from 'app/shared/metis/answer-post.service';
import { MockAnswerPostService } from '../../../../../helpers/mocks/service/mock-answer-post.service';
import { PostComponent } from 'app/shared/metis/post/post.component';
import { AnswerPostComponent } from 'app/shared/metis/answer-post/answer-post.component';
import { AnswerPostCreateEditModalComponent } from 'app/shared/metis/posting-create-edit-modal/answer-post-create-edit-modal/answer-post-create-edit-modal.component';
<<<<<<< HEAD
import { MockPipe } from 'ng-mocks';
import { ArtemisTranslatePipe } from 'app/shared/pipes/artemis-translate.pipe';
=======
import { TranslatePipeMock } from '../../../../../helpers/mocks/service/mock-translate.service';
>>>>>>> 4db39ebf
import { MockMetisService } from '../../../../../helpers/mocks/service/mock-metis-service.service';
import {
    metisPostExerciseUser1,
    metisPostLectureUser1,
    metisPostLectureUser2,
    metisTags,
    post,
    sortedAnswerArray,
    unsortedAnswerArray,
} from '../../../../../helpers/sample/metis-sample-data';

describe('PostFooterComponent', () => {
    let component: PostFooterComponent;
    let fixture: ComponentFixture<PostFooterComponent>;
    const updatedTags = ['tag1', 'tag2', 'tag3'];
    let metisService: MetisService;
    let metisServiceUserAuthorityStub: jest.SpyInstance;

    beforeEach(() => {
        return TestBed.configureTestingModule({
            imports: [MockModule(ArtemisCoursesRoutingModule)],
            providers: [
                { provide: PostService, useClass: MockPostService },
                { provide: AnswerPostService, useClass: MockAnswerPostService },
                { provide: MetisService, useClass: MockMetisService },
            ],
            declarations: [
                PostFooterComponent,
<<<<<<< HEAD
                MockPipe(ArtemisTranslatePipe),
=======
                TranslatePipeMock,
>>>>>>> 4db39ebf
                MockComponent(FaIconComponent),
                MockComponent(PostReactionsBarComponent),
                MockComponent(PostComponent),
                MockComponent(AnswerPostComponent),
                MockComponent(AnswerPostCreateEditModalComponent),
            ],
        })
            .compileComponents()
            .then(() => {
                fixture = TestBed.createComponent(PostFooterComponent);
                component = fixture.componentInstance;
                metisService = TestBed.inject(MetisService);
                metisServiceUserAuthorityStub = jest.spyOn(metisService, 'metisUserIsAtLeastTutorInCourse');
            });
    });

    afterEach(() => {
        jest.restoreAllMocks();
    });

    it('should initialize post tags correctly', () => {
        component.posting = metisPostLectureUser2;
        component.posting.tags = metisTags;
        component.ngOnInit();
        expect(component.tags).toEqual(metisTags);
    });

    it('should initialize post without tags correctly', () => {
        component.posting = metisPostExerciseUser1;
        component.ngOnInit();
        expect(component.tags).toEqual([]);
    });

    it('should update post tags correctly', () => {
        component.posting = metisPostLectureUser1;
        component.ngOnInit();
        component.posting.tags = updatedTags;
        component.ngOnChanges();
        expect(component.tags).toEqual(updatedTags);
    });

    it('should have a tag shown for each post tag', () => {
        component.posting = metisPostLectureUser1;
        component.posting.tags = metisTags;
        component.ngOnInit();
        fixture.detectChanges();
        const tags = getElements(fixture.debugElement, '.post-tag');
        expect(tags).toHaveLength(metisTags.length);
    });

    it('should be initialized correctly for users that are at least tutors in course', () => {
        component.posting = post;
        component.posting.answers = unsortedAnswerArray;
        metisServiceUserAuthorityStub.mockReturnValue(true);
        component.ngOnInit();
        expect(component.isAtLeastTutorInCourse).toBeTrue();
        expect(component.createdAnswerPost.resolvesPost).toBeTrue();
    });

    it('should be initialized correctly for users that are not at least tutors in course', () => {
        component.posting = post;
        component.posting.answers = unsortedAnswerArray;
        metisServiceUserAuthorityStub.mockReturnValue(false);
        component.ngOnInit();
        expect(component.isAtLeastTutorInCourse).toBeFalse();
        expect(component.createdAnswerPost.resolvesPost).toBeFalse();
    });

    it('should contain an answer post', () => {
        component.posting = post;
        component.posting.answers = unsortedAnswerArray;
        component.showAnswers = true;
        fixture.detectChanges();
        const answerPostComponent = fixture.debugElement.nativeElement.querySelector('jhi-answer-post');
        expect(answerPostComponent).not.toBeNull();
    });

    it('should not contain an answer post', () => {
        component.posting = post;
        component.posting.answers = unsortedAnswerArray;
        component.showAnswers = false;
        fixture.detectChanges();
        const answerPostComponent = fixture.debugElement.nativeElement.querySelector('jhi-answer-post');
        expect(answerPostComponent).toBeNull();
    });

    it('should sort answers', () => {
        component.posting = post;
        component.posting.answers = unsortedAnswerArray;
        component.sortAnswerPosts();
        expect(component.sortedAnswerPosts).toEqual(sortedAnswerArray);
    });

    it('should not sort empty array of answers', () => {
        component.posting = post;
        component.posting.answers = unsortedAnswerArray;
        component.posting.answers = undefined;
        component.sortAnswerPosts();
        expect(component.sortedAnswerPosts).toEqual([]);
    });

    it('should sort answers on changes', () => {
        component.posting = post;
        component.posting.answers = unsortedAnswerArray;
        component.ngOnChanges();
        expect(component.sortedAnswerPosts).toEqual(sortedAnswerArray);
    });
<<<<<<< HEAD
=======

    it('answer now button should not be visible if answer posts are not shown', () => {
        component.posting = post;
        component.posting.answers = unsortedAnswerArray;
        component.showAnswers = false;
        fixture.detectChanges();
        const answerNowButton = fixture.debugElement.nativeElement.querySelector('button');
        expect(answerNowButton).toBeNull();
    });

    it('answer now button should be visible if answer posts are shown', () => {
        component.posting = post;
        component.posting.answers = unsortedAnswerArray;
        component.showAnswers = true;
        component.ngOnInit();
        fixture.detectChanges();
        const answerNowButton = fixture.debugElement.nativeElement.querySelector('button');
        expect(answerNowButton.innerHTML).toContain('answerNow');
    });
>>>>>>> 4db39ebf
});<|MERGE_RESOLUTION|>--- conflicted
+++ resolved
@@ -13,12 +13,7 @@
 import { PostComponent } from 'app/shared/metis/post/post.component';
 import { AnswerPostComponent } from 'app/shared/metis/answer-post/answer-post.component';
 import { AnswerPostCreateEditModalComponent } from 'app/shared/metis/posting-create-edit-modal/answer-post-create-edit-modal/answer-post-create-edit-modal.component';
-<<<<<<< HEAD
-import { MockPipe } from 'ng-mocks';
-import { ArtemisTranslatePipe } from 'app/shared/pipes/artemis-translate.pipe';
-=======
 import { TranslatePipeMock } from '../../../../../helpers/mocks/service/mock-translate.service';
->>>>>>> 4db39ebf
 import { MockMetisService } from '../../../../../helpers/mocks/service/mock-metis-service.service';
 import {
     metisPostExerciseUser1,
@@ -47,11 +42,7 @@
             ],
             declarations: [
                 PostFooterComponent,
-<<<<<<< HEAD
-                MockPipe(ArtemisTranslatePipe),
-=======
                 TranslatePipeMock,
->>>>>>> 4db39ebf
                 MockComponent(FaIconComponent),
                 MockComponent(PostReactionsBarComponent),
                 MockComponent(PostComponent),
@@ -159,8 +150,6 @@
         component.ngOnChanges();
         expect(component.sortedAnswerPosts).toEqual(sortedAnswerArray);
     });
-<<<<<<< HEAD
-=======
 
     it('answer now button should not be visible if answer posts are not shown', () => {
         component.posting = post;
@@ -180,5 +169,62 @@
         const answerNowButton = fixture.debugElement.nativeElement.querySelector('button');
         expect(answerNowButton.innerHTML).toContain('answerNow');
     });
->>>>>>> 4db39ebf
+
+    it('should be initialized correctly for users that are at least tutors in course', () => {
+        component.posting = post;
+        component.posting.answers = unsortedAnswerArray;
+        metisServiceUserAuthorityStub.mockReturnValue(true);
+        component.ngOnInit();
+        expect(component.isAtLeastTutorInCourse).toBeTrue();
+        expect(component.createdAnswerPost.resolvesPost).toBeTrue();
+    });
+
+    it('should be initialized correctly for users that are not at least tutors in course', () => {
+        component.posting = post;
+        component.posting.answers = unsortedAnswerArray;
+        metisServiceUserAuthorityStub.mockReturnValue(false);
+        component.ngOnInit();
+        expect(component.isAtLeastTutorInCourse).toBeFalse();
+        expect(component.createdAnswerPost.resolvesPost).toBeFalse();
+    });
+
+    it('should contain an answer post', () => {
+        component.posting = post;
+        component.posting.answers = unsortedAnswerArray;
+        component.showAnswers = true;
+        fixture.detectChanges();
+        const answerPostComponent = fixture.debugElement.nativeElement.querySelector('jhi-answer-post');
+        expect(answerPostComponent).not.toBeNull();
+    });
+
+    it('should not contain an answer post', () => {
+        component.posting = post;
+        component.posting.answers = unsortedAnswerArray;
+        component.showAnswers = false;
+        fixture.detectChanges();
+        const answerPostComponent = fixture.debugElement.nativeElement.querySelector('jhi-answer-post');
+        expect(answerPostComponent).toBeNull();
+    });
+
+    it('should sort answers', () => {
+        component.posting = post;
+        component.posting.answers = unsortedAnswerArray;
+        component.sortAnswerPosts();
+        expect(component.sortedAnswerPosts).toEqual(sortedAnswerArray);
+    });
+
+    it('should not sort empty array of answers', () => {
+        component.posting = post;
+        component.posting.answers = unsortedAnswerArray;
+        component.posting.answers = undefined;
+        component.sortAnswerPosts();
+        expect(component.sortedAnswerPosts).toEqual([]);
+    });
+
+    it('should sort answers on changes', () => {
+        component.posting = post;
+        component.posting.answers = unsortedAnswerArray;
+        component.ngOnChanges();
+        expect(component.sortedAnswerPosts).toEqual(sortedAnswerArray);
+    });
 });