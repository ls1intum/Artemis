import * as chai from 'chai';
import sinonChai from 'sinon-chai';
import { ComponentFixture, TestBed } from '@angular/core/testing';
import { MetisService } from 'app/shared/metis/metis.service';
import { MockMetisService } from '../../../../../helpers/mocks/service/mock-metis-service.service';
import { DebugElement } from '@angular/core';
import { AnswerPostFooterComponent } from 'app/shared/metis/postings-footer/answer-post-footer/answer-post-footer.component';
<<<<<<< HEAD
import { AnswerPost } from 'app/entities/metis/answer-post.model';
import dayjs from 'dayjs';
=======
>>>>>>> 34cdecc3
import * as sinon from 'sinon';
import { SinonStub, spy, stub } from 'sinon';
import { ArtemisTranslatePipe } from 'app/shared/pipes/artemis-translate.pipe';
import { MockComponent, MockPipe } from 'ng-mocks';
import { getElement } from '../../../../../helpers/utils/general.utils';
import { FaIconComponent } from '@fortawesome/angular-fontawesome';
import { AnswerPostReactionsBarComponent } from 'app/shared/metis/postings-reactions-bar/answer-post-reactions-bar/answer-post-reactions-bar.component';
import { metisAnswerPostUser1 } from '../../../../../helpers/sample/metis-sample-data';

chai.use(sinonChai);
const expect = chai.expect;

describe('AnswerPostFooterComponent', () => {
    let component: AnswerPostFooterComponent;
    let fixture: ComponentFixture<AnswerPostFooterComponent>;
    let debugElement: DebugElement;
    let metisService: MetisService;
    let metisServiceUserAuthorityStub: SinonStub;

<<<<<<< HEAD
    const unApprovedAnswerPost = {
        id: 1,
        creationDate: dayjs(),
        content: 'not approved most recent',
        tutorApproved: false,
    } as AnswerPost;

=======
>>>>>>> 34cdecc3
    beforeEach(() => {
        return TestBed.configureTestingModule({
            providers: [{ provide: MetisService, useClass: MockMetisService }],
            declarations: [AnswerPostFooterComponent, MockPipe(ArtemisTranslatePipe), MockComponent(FaIconComponent), MockComponent(AnswerPostReactionsBarComponent)],
        })
            .compileComponents()
            .then(() => {
                fixture = TestBed.createComponent(AnswerPostFooterComponent);
                debugElement = fixture.debugElement;
                component = fixture.componentInstance;
                metisService = TestBed.inject(MetisService);
                metisServiceUserAuthorityStub = stub(metisService, 'metisUserIsAtLeastTutorInCourse');
                component.posting = metisAnswerPostUser1;
                component.ngOnInit();
            });
    });

    afterEach(function () {
        sinon.restore();
    });

    it('should initialize user authority and answer post footer correctly', () => {
        metisServiceUserAuthorityStub.returns(false);
        component.ngOnInit();
        expect(component.isAtLeastTutorInCourse).to.deep.equal(false);
        fixture.detectChanges();
        const approvedBadge = getElement(debugElement, '.approved-badge');
        expect(approvedBadge).to.not.exist;
    });

    it('should initialize user authority and answer post footer correctly', () => {
        metisServiceUserAuthorityStub.returns(true);
        component.ngOnInit();
        expect(component.isAtLeastTutorInCourse).to.deep.equal(true);
        fixture.detectChanges();
        const approvedBadge = getElement(debugElement, '.approved-badge');
        expect(approvedBadge).to.not.exist;
    });

    it('should toggle answer post from unapproved to approved on click', () => {
        const toggleApproveSpy = spy(component, 'toggleApprove');
        metisServiceUserAuthorityStub.returns(true);
        fixture.detectChanges();
        const toggleElement = getElement(debugElement, '#toggleElement');
        toggleElement.click();
        fixture.detectChanges();
        expect(toggleApproveSpy).to.have.been.called;
        expect(component.posting.tutorApproved).to.be.equal(true);
        const approvedBadge = getElement(debugElement, '.approved-badge');
        expect(approvedBadge).to.exist;
    });
});<|MERGE_RESOLUTION|>--- conflicted
+++ resolved
@@ -5,11 +5,6 @@
 import { MockMetisService } from '../../../../../helpers/mocks/service/mock-metis-service.service';
 import { DebugElement } from '@angular/core';
 import { AnswerPostFooterComponent } from 'app/shared/metis/postings-footer/answer-post-footer/answer-post-footer.component';
-<<<<<<< HEAD
-import { AnswerPost } from 'app/entities/metis/answer-post.model';
-import dayjs from 'dayjs';
-=======
->>>>>>> 34cdecc3
 import * as sinon from 'sinon';
 import { SinonStub, spy, stub } from 'sinon';
 import { ArtemisTranslatePipe } from 'app/shared/pipes/artemis-translate.pipe';
@@ -28,17 +23,6 @@
     let debugElement: DebugElement;
     let metisService: MetisService;
     let metisServiceUserAuthorityStub: SinonStub;
-
-<<<<<<< HEAD
-    const unApprovedAnswerPost = {
-        id: 1,
-        creationDate: dayjs(),
-        content: 'not approved most recent',
-        tutorApproved: false,
-    } as AnswerPost;
-
-=======
->>>>>>> 34cdecc3
     beforeEach(() => {
         return TestBed.configureTestingModule({
             providers: [{ provide: MetisService, useClass: MockMetisService }],
