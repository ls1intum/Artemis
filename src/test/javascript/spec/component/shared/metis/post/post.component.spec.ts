import { ComponentFixture, TestBed } from '@angular/core/testing';
<<<<<<< HEAD
import { MockComponent, MockDirective, MockPipe } from 'ng-mocks';
=======
import { MockComponent, MockPipe } from 'ng-mocks';
>>>>>>> 8defc9b9
import { DebugElement, Directive, Input } from '@angular/core';
import { HtmlForMarkdownPipe } from 'app/shared/pipes/html-for-markdown.pipe';
import { PostComponent } from 'app/shared/metis/post/post.component';
import { getElement } from '../../../../helpers/utils/general.utils';
import { PostFooterComponent } from 'app/shared/metis/postings-footer/post-footer/post-footer.component';
import { PostHeaderComponent } from 'app/shared/metis/postings-header/post-header/post-header.component';
import { metisPostExerciseUser1 } from '../../../../helpers/sample/metis-sample-data';
import { PostingContentComponent } from 'app/shared/metis/posting-content/posting-content.components';
import { MockMetisService } from '../../../../helpers/mocks/service/mock-metis-service.service';
import { MetisService } from 'app/shared/metis/metis.service';

// tslint:disable-next-line:directive-selector
@Directive({ selector: '[routerLink]' })
export class MockRouterLinkDirective {
    @Input('routerLink') data: any;
}

// tslint:disable-next-line:directive-selector
@Directive({ selector: '[queryParams]' })
export class MockQueryParamsDirective {
    @Input('queryParams') data: any;
}

describe('PostComponent', () => {
    let component: PostComponent;
    let fixture: ComponentFixture<PostComponent>;
    let debugElement: DebugElement;
    let metisService: MetisService;
    let metisServiceGetLinkMock: jest.SpyInstance;
    let metisServiceGetQueryParamsMock: jest.SpyInstance;

    beforeEach(() => {
        return TestBed.configureTestingModule({
            providers: [{ provide: MetisService, useClass: MockMetisService }],
            declarations: [
                PostComponent,
                MockPipe(HtmlForMarkdownPipe),
                MockComponent(PostHeaderComponent),
                MockComponent(PostingContentComponent),
                MockComponent(PostFooterComponent),
                MockRouterLinkDirective,
                MockQueryParamsDirective,
            ],
        })
            .compileComponents()
            .then(() => {
                fixture = TestBed.createComponent(PostComponent);
                metisService = TestBed.inject(MetisService);
                component = fixture.componentInstance;
                debugElement = fixture.debugElement;
            });
    });

    afterEach(() => {
        jest.restoreAllMocks();
    });

    it('should contain a post header', () => {
        const header = getElement(debugElement, 'jhi-post-header');
        expect(header).toBeDefined();
    });

    it('should contain a title with referencable id', () => {
        metisServiceGetLinkMock = jest.spyOn(metisService, 'getLinkForPost');
        metisServiceGetQueryParamsMock = jest.spyOn(metisService, 'getQueryParamsForPost');
        component.posting = metisPostExerciseUser1;
        component.ngOnInit();
        fixture.detectChanges();
        const title = getElement(debugElement, 'p.post-title');
        expect(title).toBeDefined();
        const clickableId = getElement(debugElement, 'a.reference-hash');
        expect(clickableId).toBeDefined();
        expect(clickableId.innerHTML).toEqual(`#${metisPostExerciseUser1.id}`);
        expect(metisServiceGetLinkMock).toHaveBeenCalledWith(metisPostExerciseUser1);
        expect(metisServiceGetQueryParamsMock).toHaveBeenCalledWith(metisPostExerciseUser1);
    });

    it('should contain the posting content', () => {
        const header = getElement(debugElement, 'jhi-posting-content');
        expect(header).toBeDefined();
    });

    it('should contain a post footer', () => {
        const footer = getElement(debugElement, 'jhi-post-footer');
        expect(footer).toBeDefined();
    });

    it('should have correct content and title', () => {
        component.posting = metisPostExerciseUser1;
        component.ngOnInit();
        expect(component.content).toEqual(metisPostExerciseUser1.content);
        expect(component.posting.title).toEqual(metisPostExerciseUser1.title);
    });
});<|MERGE_RESOLUTION|>--- conflicted
+++ resolved
@@ -1,9 +1,5 @@
 import { ComponentFixture, TestBed } from '@angular/core/testing';
-<<<<<<< HEAD
-import { MockComponent, MockDirective, MockPipe } from 'ng-mocks';
-=======
 import { MockComponent, MockPipe } from 'ng-mocks';
->>>>>>> 8defc9b9
 import { DebugElement, Directive, Input } from '@angular/core';
 import { HtmlForMarkdownPipe } from 'app/shared/pipes/html-for-markdown.pipe';
 import { PostComponent } from 'app/shared/metis/post/post.component';
