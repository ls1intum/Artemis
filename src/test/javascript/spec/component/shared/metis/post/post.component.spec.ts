import { ComponentFixture, TestBed } from '@angular/core/testing';
import { MockComponent, MockDirective, MockModule, MockPipe, MockProvider } from 'ng-mocks';
import { DebugElement } from '@angular/core';
import { HtmlForMarkdownPipe } from 'app/shared/pipes/html-for-markdown.pipe';
import { PostComponent } from 'app/shared/metis/post/post.component';
import { getElement } from '../../../../helpers/utils/general.utils';
import { PostFooterComponent } from 'app/shared/metis/posting-footer/post-footer/post-footer.component';
import { PostHeaderComponent } from 'app/shared/metis/posting-header/post-header/post-header.component';
import { PostingContentComponent } from 'app/shared/metis/posting-content/posting-content.components';
import { MockMetisService } from '../../../../helpers/mocks/service/mock-metis-service.service';
import { MetisService } from 'app/shared/metis/metis.service';
import { FaIconComponent } from '@fortawesome/angular-fontawesome';
import { DisplayPriority, PageType } from 'app/shared/metis/metis.util';
import { MockTranslateService, TranslatePipeMock } from '../../../../helpers/mocks/service/mock-translate.service';
import { OverlayModule } from '@angular/cdk/overlay';
import {
    metisChannel,
    metisCourse,
    metisPostExerciseUser1,
    metisPostLectureUser1,
    metisUser1,
    post,
    sortedAnswerArray,
    unsortedAnswerArray,
} from '../../../../helpers/sample/metis-sample-data';
import { MockQueryParamsDirective, MockRouterLinkDirective } from '../../../../helpers/mocks/directive/mock-router-link.directive';
import { NgbTooltip } from '@ng-bootstrap/ng-bootstrap';
import { MetisConversationService } from 'app/shared/metis/metis-conversation.service';
import { OneToOneChatService } from 'app/shared/metis/conversations/one-to-one-chat.service';
import { Router, RouterState, provideRouter } from '@angular/router';
import { of } from 'rxjs';
import { OneToOneChatDTO } from 'app/entities/metis/conversation/one-to-one-chat.model';
import { HttpResponse } from '@angular/common/http';
import { MockRouter } from '../../../../helpers/mocks/mock-router';
import { AnswerPostCreateEditModalComponent } from 'app/shared/metis/posting-create-edit-modal/answer-post-create-edit-modal/answer-post-create-edit-modal.component';
import { PostReactionsBarComponent } from 'app/shared/metis/posting-reactions-bar/post-reactions-bar/post-reactions-bar.component';
import { BrowserAnimationsModule } from '@angular/platform-browser/animations';
import { DOCUMENT } from '@angular/common';
import { Posting, PostingType } from 'app/entities/metis/posting.model';
import { Post } from 'app/entities/metis/post.model';
<<<<<<< HEAD
import { By } from '@angular/platform-browser';
import { TranslateDirective } from '../../../../../../../main/webapp/app/shared/language/translate.directive';
=======
import { ArtemisTranslatePipe } from '../../../../../../../main/webapp/app/shared/pipes/artemis-translate.pipe';
import { ArtemisDatePipe } from '../../../../../../../main/webapp/app/shared/pipes/artemis-date.pipe';
import { TranslateDirective } from '../../../../../../../main/webapp/app/shared/language/translate.directive';
import { TranslateService } from '@ngx-translate/core';
import { By } from '@angular/platform-browser';
import dayjs from 'dayjs/esm';
>>>>>>> 390d00cb

describe('PostComponent', () => {
    let component: PostComponent;
    let fixture: ComponentFixture<PostComponent>;
    let debugElement: DebugElement;
    let metisService: MetisService;
    let metisServiceGetLinkSpy: jest.SpyInstance;
    let metisServiceGetQueryParamsSpy: jest.SpyInstance;
    let metisServiceGetPageTypeStub: jest.SpyInstance;
    let router: MockRouter;
    let mainContainer: HTMLElement;

    beforeEach(() => {
        mainContainer = document.createElement('div');
        mainContainer.classList.add('posting-infinite-scroll-container');
        document.body.appendChild(mainContainer);

        return TestBed.configureTestingModule({
            imports: [MockDirective(NgbTooltip), OverlayModule, MockModule(BrowserAnimationsModule)],
            providers: [
                provideRouter([]),
                { provide: MetisService, useClass: MockMetisService },
                { provide: Router, useClass: MockRouter },
                { provide: DOCUMENT, useValue: document },
                MockProvider(MetisConversationService),
                MockProvider(OneToOneChatService),
                { provide: TranslateService, useClass: MockTranslateService },
            ],
            declarations: [
                PostComponent,
                FaIconComponent, // we want to test the type of rendered icons, therefore we cannot mock the component
                MockPipe(HtmlForMarkdownPipe),
                MockComponent(PostHeaderComponent),
                MockComponent(PostingContentComponent),
                MockComponent(PostFooterComponent),
                MockComponent(AnswerPostCreateEditModalComponent),
                MockComponent(PostReactionsBarComponent),
                MockRouterLinkDirective,
                MockQueryParamsDirective,
                TranslatePipeMock,
<<<<<<< HEAD
=======
                ArtemisDatePipe,
                ArtemisTranslatePipe,
>>>>>>> 390d00cb
                MockDirective(TranslateDirective),
            ],
        })
            .compileComponents()
            .then(() => {
                fixture = TestBed.createComponent(PostComponent);
                metisService = TestBed.inject(MetisService);

                component = fixture.componentInstance;
                debugElement = fixture.debugElement;
                metisServiceGetPageTypeStub = jest.spyOn(metisService, 'getPageType');
                router = TestBed.inject<MockRouter>(Router as any);
                const mockRouterState = {
                    snapshot: {
                        root: { firstChild: {}, data: {} },
                    },
                } as RouterState;
                router.setRouterState(mockRouterState);
            });
    });

    afterEach(() => {
        jest.restoreAllMocks();
    });

    it('should sort answers', () => {
        component.posting = post;
        component.posting.answers = unsortedAnswerArray;
        component.sortAnswerPosts();
        expect(component.sortedAnswerPosts).toEqual(sortedAnswerArray);
    });

    it('should not sort empty array of answers', () => {
        component.posting = post;
        component.posting.answers = unsortedAnswerArray;
        component.posting.answers = undefined;
        component.sortAnswerPosts();
        expect(component.sortedAnswerPosts).toEqual([]);
    });

    it('should set router link and query params', () => {
        metisServiceGetLinkSpy = jest.spyOn(metisService, 'getLinkForPost');
        metisServiceGetQueryParamsSpy = jest.spyOn(metisService, 'getQueryParamsForPost');

        component.posting = metisPostExerciseUser1;
        component.ngOnChanges();

        expect(metisServiceGetLinkSpy).toHaveBeenCalled();
        expect(metisServiceGetQueryParamsSpy).toHaveBeenCalledWith(metisPostExerciseUser1);
        expect(component.routerLink).toEqual(['/courses', metisPostExerciseUser1.conversation?.course?.id, 'discussion']);
        expect(component.queryParams).toEqual({ searchText: '#' + metisPostExerciseUser1.id });
    });

    it('should initialize post without context information when shown in page section', () => {
        metisServiceGetPageTypeStub.mockReturnValue(PageType.PAGE_SECTION);
        component.posting = metisPostLectureUser1;
        component.ngOnInit();
        fixture.detectChanges();
        const contextLink = getElement(fixture.debugElement, 'a.linked-context-information');
        expect(contextLink).toBeNull();
        component.posting = metisPostExerciseUser1;
        component.ngOnChanges();
        fixture.detectChanges();
        const context = getElement(fixture.debugElement, 'span.context-information');
        expect(context).toBeNull();
    });

    it('should contain the posting content', () => {
        component.posting = metisPostExerciseUser1;
        fixture.detectChanges();

        const header = getElement(debugElement, 'jhi-posting-content');
        expect(header).not.toBeNull();
    });

    it('should contain a post footer', () => {
        const footer = getElement(debugElement, 'jhi-post-footer');
        expect(footer).not.toBeNull();
    });

    it('should have correct content and title', () => {
        component.posting = metisPostExerciseUser1;
        component.ngOnInit();
        expect(component.content).toBe(metisPostExerciseUser1.content);
        expect(component.posting.title).toBe(metisPostExerciseUser1.title);
    });

    it('should open create answer post modal', () => {
        component.posting = metisPostExerciseUser1;
        component.ngOnInit();
        fixture.detectChanges();
        const postFooterOpenCreateAnswerPostModal = jest.spyOn(component.postFooterComponent, 'openCreateAnswerPostModal');
        component.openCreateAnswerPostModal();
        expect(postFooterOpenCreateAnswerPostModal).toHaveBeenCalledOnce();
    });

    it('should close create answer post modal', () => {
        component.posting = metisPostExerciseUser1;
        component.ngOnInit();
        fixture.detectChanges();
        const postFooterOpenCreateAnswerPostModal = jest.spyOn(component.postFooterComponent, 'closeCreateAnswerPostModal');
        component.closeCreateAnswerPostModal();
        expect(postFooterOpenCreateAnswerPostModal).toHaveBeenCalledOnce();
    });

    it('should create or navigate to oneToOneChat when not on messaging page', () => {
        const navigateSpy = jest.spyOn(router, 'navigate');
        const oneToOneChatService = TestBed.inject(OneToOneChatService);
        const createChatSpy = jest.spyOn(oneToOneChatService, 'create').mockReturnValue(of({ body: { id: 1 } } as HttpResponse<OneToOneChatDTO>));

        component.onUserReferenceClicked(metisUser1.login!);

        expect(navigateSpy).toHaveBeenCalledWith(['courses', metisCourse.id, 'communication'], {
            queryParams: {
                conversationId: 1,
            },
        });
        expect(createChatSpy).toHaveBeenCalledWith(metisCourse.id, metisUser1.login!);
    });

    it('should create or navigate to oneToOneChat when on messaging page', () => {
        const metisConversationService = TestBed.inject(MetisConversationService);
        const createOneToOneChatSpy = jest.fn().mockReturnValue(of({ body: { id: 1 } } as HttpResponse<OneToOneChatDTO>));
        Object.defineProperty(metisConversationService, 'createOneToOneChat', { value: createOneToOneChatSpy });
        component.isCommunicationPage = true;

        component.onUserReferenceClicked(metisUser1.login!);

        expect(createOneToOneChatSpy).toHaveBeenCalledWith(metisUser1.login!);
    });

    it('should navigate to channel when not on messaging page', () => {
        const navigateSpy = jest.spyOn(router, 'navigate');

        component.onChannelReferenceClicked(metisChannel.id!);

        expect(navigateSpy).toHaveBeenCalledWith(['courses', metisCourse.id, 'communication'], {
            queryParams: {
                conversationId: metisChannel.id!,
            },
        });
    });

    it('should navigate to channel when on messaging page', () => {
        const metisConversationService = TestBed.inject(MetisConversationService);
        const setActiveConversationSpy = jest.fn();
        Object.defineProperty(metisConversationService, 'setActiveConversation', { value: setActiveConversationSpy });
        component.isCommunicationPage = true;

        component.onChannelReferenceClicked(metisChannel.id!);

        expect(setActiveConversationSpy).toHaveBeenCalledWith(metisChannel.id!);
    });

    it('should set isDeleted to true', () => {
        component.onDeleteEvent(true);
        expect(component.isDeleted).toBeTrue();
    });

    it('should clear existing timers and intervals', () => {
        const clearTimeoutSpy = jest.spyOn(global, 'clearTimeout');
        const clearIntervalSpy = jest.spyOn(global, 'clearInterval');

        component.deleteTimer = setTimeout(() => {}, 1000);
        component.deleteInterval = setInterval(() => {}, 1000);
        component.onDeleteEvent(true);

        expect(clearIntervalSpy).toHaveBeenCalledOnce();
        expect(clearTimeoutSpy).toHaveBeenCalledOnce();
    });

    it('should clear existing timers and intervals on destroy', () => {
        const clearTimeoutSpy = jest.spyOn(global, 'clearTimeout');
        const clearIntervalSpy = jest.spyOn(global, 'clearInterval');

        component.deleteTimer = setTimeout(() => {}, 1000);
        component.deleteInterval = setInterval(() => {}, 1000);
        component.ngOnDestroy();

        expect(clearIntervalSpy).toHaveBeenCalledOnce();
        expect(clearTimeoutSpy).toHaveBeenCalledOnce();
    });

    it('should set deleteTimer and deleteInterval when isDelete is true', () => {
        component.onDeleteEvent(true);

        expect(component.deleteTimer).toBeDefined();
        expect(component.deleteInterval).toBeDefined();
        expect(component.deleteTimerInSeconds).toBe(component.timeToDeleteInSeconds);
    });

    it('should not set timers when isDelete is false', () => {
        component.onDeleteEvent(false);

        expect(component.deleteTimer).toBeUndefined();
        expect(component.deleteInterval).toBeUndefined();
    });

    it('should return true if the post is pinned', () => {
        component.posting = { ...post, displayPriority: DisplayPriority.PINNED };
        expect(component.isPinned()).toBeTrue();
    });

    it('should return false if the post is not pinned', () => {
        component.posting = { ...post, displayPriority: DisplayPriority.NONE };
        expect(component.isPinned()).toBeFalse();
    });

    it('should close previous dropdown when another is opened', () => {
        const previousComponent = {
            showDropdown: true,
            enableBodyScroll: jest.fn(),
            changeDetector: { detectChanges: jest.fn() },
        } as any as PostComponent;

        PostComponent.activeDropdownPost = previousComponent;

        const event = new MouseEvent('contextmenu', { clientX: 100, clientY: 200 });
        component.onRightClick(event);

        expect(previousComponent.showDropdown).toBeFalse();
        expect(previousComponent.enableBodyScroll).toHaveBeenCalled();
        expect(previousComponent.changeDetector.detectChanges).toHaveBeenCalled();
        expect(PostComponent.activeDropdownPost).toBe(component);
        expect(component.showDropdown).toBeTrue();
    });

    it('should disable body scroll', () => {
        const setStyleSpy = jest.spyOn(component.renderer, 'setStyle');
        (component as any).disableBodyScroll();
        expect(setStyleSpy).toHaveBeenCalledWith(expect.objectContaining({ className: 'posting-infinite-scroll-container' }), 'overflow', 'hidden');
    });

    it('should enable body scroll', () => {
        const setStyleSpy = jest.spyOn(component.renderer, 'setStyle');
        (component as any).enableBodyScroll();
        expect(setStyleSpy).toHaveBeenCalledWith(expect.objectContaining({ className: 'posting-infinite-scroll-container' }), 'overflow-y', 'auto');
    });

    it('should handle click outside and hide dropdown', () => {
        component.showDropdown = true;
        const enableBodyScrollSpy = jest.spyOn(component, 'enableBodyScroll' as any);
        component.onClickOutside();
        expect(component.showDropdown).toBeFalse();
        expect(enableBodyScrollSpy).toHaveBeenCalled();
    });

    it('should handle onRightClick correctly based on cursor style', () => {
        const testCases = [
            {
                cursor: 'pointer',
                preventDefaultCalled: false,
                showDropdown: false,
                dropdownPosition: { x: 0, y: 0 },
            },
            {
                cursor: 'default',
                preventDefaultCalled: true,
                showDropdown: true,
                dropdownPosition: { x: 100, y: 200 },
            },
        ];

        testCases.forEach(({ cursor, preventDefaultCalled, showDropdown, dropdownPosition }) => {
            const event = new MouseEvent('contextmenu', { clientX: 100, clientY: 200 });

            const targetElement = document.createElement('div');
            Object.defineProperty(event, 'target', { value: targetElement });

            jest.spyOn(window, 'getComputedStyle').mockReturnValue({
                cursor,
            } as CSSStyleDeclaration);

            const preventDefaultSpy = jest.spyOn(event, 'preventDefault');

            component.onRightClick(event);

            expect(preventDefaultSpy).toHaveBeenCalledTimes(preventDefaultCalled ? 1 : 0);
            expect(component.showDropdown).toBe(showDropdown);
            expect(component.dropdownPosition).toEqual(dropdownPosition);

            jest.restoreAllMocks();
        });
    });

    it('should display forwardMessage button and invoke forwardMessage function when clicked', () => {
        const forwardMessageSpy = jest.spyOn(component, 'forwardMessage');
        component.readOnlyMode = false;
        component.showDropdown = true;
        component.posting = post;
        fixture.detectChanges();

        const forwardButton = debugElement.query(By.css('button.dropdown-item.d-flex.forward'));
        expect(forwardButton).not.toBeNull();

        forwardButton.nativeElement.click();
        expect(forwardMessageSpy).toHaveBeenCalled();
    });

    it('should cast the post to Post on change', () => {
        const mockPost: Posting = {
            id: 1,
            author: {
                id: 1,
                name: 'Test Author',
                internal: false,
            },
            content: 'Test Content',
            postingType: PostingType.POST,
        };
        // @ts-ignore method is private
        const spy = jest.spyOn(component, 'assignPostingToPost');
        component.posting = mockPost;
        fixture.detectChanges();

        expect(component.posting).toBeInstanceOf(Post);
        expect(spy).toHaveBeenCalled();
    });

    it('should display post-time span when isConsecutive() returns true', () => {
        const fixedDate = dayjs('2024-12-06T23:39:27.080Z');
        component.posting = { ...metisPostExerciseUser1, creationDate: fixedDate };

        jest.spyOn(component, 'isConsecutive').mockReturnValue(true);
        fixture.detectChanges();

        const postTimeDebugElement = debugElement.query(By.css('span.post-time'));
        const postTimeElement = postTimeDebugElement.nativeElement as HTMLElement;

        expect(postTimeDebugElement).toBeTruthy();

        const expectedTime = dayjs(fixedDate).format('HH:mm');
        expect(postTimeElement.textContent?.trim()).toBe(expectedTime);
    });

    it('should not display post-time span when isConsecutive() returns false', () => {
        const fixedDate = dayjs('2024-12-06T23:39:27.080Z');
        component.posting = { ...metisPostExerciseUser1, creationDate: fixedDate };

        jest.spyOn(component, 'isConsecutive').mockReturnValue(false);
        fixture.detectChanges();

        const postTimeElement = debugElement.query(By.css('span.post-time'));
        expect(postTimeElement).toBeFalsy();
    });
});<|MERGE_RESOLUTION|>--- conflicted
+++ resolved
@@ -38,17 +38,12 @@
 import { DOCUMENT } from '@angular/common';
 import { Posting, PostingType } from 'app/entities/metis/posting.model';
 import { Post } from 'app/entities/metis/post.model';
-<<<<<<< HEAD
-import { By } from '@angular/platform-browser';
-import { TranslateDirective } from '../../../../../../../main/webapp/app/shared/language/translate.directive';
-=======
 import { ArtemisTranslatePipe } from '../../../../../../../main/webapp/app/shared/pipes/artemis-translate.pipe';
 import { ArtemisDatePipe } from '../../../../../../../main/webapp/app/shared/pipes/artemis-date.pipe';
 import { TranslateDirective } from '../../../../../../../main/webapp/app/shared/language/translate.directive';
 import { TranslateService } from '@ngx-translate/core';
 import { By } from '@angular/platform-browser';
 import dayjs from 'dayjs/esm';
->>>>>>> 390d00cb
 
 describe('PostComponent', () => {
     let component: PostComponent;
@@ -89,11 +84,8 @@
                 MockRouterLinkDirective,
                 MockQueryParamsDirective,
                 TranslatePipeMock,
-<<<<<<< HEAD
-=======
                 ArtemisDatePipe,
                 ArtemisTranslatePipe,
->>>>>>> 390d00cb
                 MockDirective(TranslateDirective),
             ],
         })
