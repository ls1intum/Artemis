import { ComponentFixture, TestBed } from '@angular/core/testing';
import { DebugElement } from '@angular/core';
import { PostingMarkdownEditorComponent } from 'app/shared/metis/posting-markdown-editor/posting-markdown-editor.component';
import { MockComponent, MockModule, MockProvider } from 'ng-mocks';
import { getElement } from '../../../../helpers/utils/general.utils';
import { By } from '@angular/platform-browser';
import { MetisService } from 'app/shared/metis/metis.service';
import { MockMetisService } from '../../../../helpers/mocks/service/mock-metis-service.service';
import { metisAnswerPostUser2, metisPostExerciseUser1 } from '../../../../helpers/sample/metis-sample-data';
import { LectureService } from 'app/lecture/lecture.service';
import { Subject, of } from 'rxjs';
import { CourseManagementService } from 'app/course/manage/course-management.service';
import { ChannelService } from 'app/shared/metis/conversations/channel.service';
import * as CourseModel from 'app/entities/course.model';
import { MarkdownEditorMonacoComponent } from 'app/shared/markdown-editor/monaco/markdown-editor-monaco.component';
import { ChannelReferenceAction } from 'app/shared/monaco-editor/model/actions/communication/channel-reference.action';
import { UserMentionAction } from 'app/shared/monaco-editor/model/actions/communication/user-mention.action';
import { BoldAction } from 'app/shared/monaco-editor/model/actions/bold.action';
import { ItalicAction } from 'app/shared/monaco-editor/model/actions/italic.action';
import { UnderlineAction } from 'app/shared/monaco-editor/model/actions/underline.action';
import { QuoteAction } from 'app/shared/monaco-editor/model/actions/quote.action';
import { CodeAction } from 'app/shared/monaco-editor/model/actions/code.action';
import { CodeBlockAction } from 'app/shared/monaco-editor/model/actions/code-block.action';
import { ExerciseReferenceAction } from 'app/shared/monaco-editor/model/actions/communication/exercise-reference.action';
import { LectureAttachmentReferenceAction } from 'app/shared/monaco-editor/model/actions/communication/lecture-attachment-reference.action';
<<<<<<< HEAD
=======
import { FaqReferenceAction } from 'app/shared/monaco-editor/model/actions/communication/faq-reference.action';
>>>>>>> 1b9e7f8d
import { UrlAction } from 'app/shared/monaco-editor/model/actions/url.action';
import { AttachmentAction } from 'app/shared/monaco-editor/model/actions/attachment.action';
import { EmojiAction } from 'app/shared/monaco-editor/model/actions/emoji.action';
import { Overlay, OverlayPositionBuilder, OverlayRef } from '@angular/cdk/overlay';
import { TextEditor } from 'app/shared/monaco-editor/model/actions/adapter/text-editor.interface';
import { ComponentPortal } from '@angular/cdk/portal';
import { HttpResponse } from '@angular/common/http';
import { TextEditorAction } from 'app/shared/monaco-editor/model/actions/text-editor-action.model';
import { TextEditorRange } from 'app/shared/monaco-editor/model/actions/adapter/text-editor-range.model';
import { TextEditorPosition } from 'app/shared/monaco-editor/model/actions/adapter/text-editor-position.model';
import { BulletedListAction } from 'app/shared/monaco-editor/model/actions/bulleted-list.action';
import { OrderedListAction } from 'app/shared/monaco-editor/model/actions/ordered-list.action';
<<<<<<< HEAD
import { ListAction } from 'app/shared/monaco-editor/model/actions/list.action';
import { StrikethroughAction } from 'app/shared/monaco-editor/model/actions/strikethrough.action';
import { ArtemisMarkdownEditorModule } from 'app/shared/markdown-editor/markdown-editor.module';
import { MockLocalStorageService } from '../../../../helpers/mocks/service/mock-local-storage.service';
import { LocalStorageService } from 'ngx-webstorage';
import { MockTranslateService } from '../../../../helpers/mocks/service/mock-translate.service';
import { TranslateService } from '@ngx-translate/core';
=======
import { ListAction } from '../../../../../../../main/webapp/app/shared/monaco-editor/model/actions/list.action';
>>>>>>> 1b9e7f8d

describe('PostingsMarkdownEditor', () => {
    let component: PostingMarkdownEditorComponent;
    let fixture: ComponentFixture<PostingMarkdownEditorComponent>;
    let debugElement: DebugElement;
    let mockMarkdownEditorComponent: MarkdownEditorMonacoComponent;
    let metisService: MetisService;
    let lectureService: LectureService;
    let findLectureWithDetailsSpy: jest.SpyInstance;

    const backdropClickSubject = new Subject<void>();
    const mockOverlayRef = {
        attach: jest.fn().mockReturnValue({ location: { nativeElement: document.createElement('div') } }),
        backdropClick: jest.fn(() => backdropClickSubject.asObservable()),
        detach: jest.fn(),
        dispose: jest.fn(),
        scrollStrategies: { reposition: jest.fn() },
    };

    const mockOverlay = {
        create: jest.fn().mockReturnValue(mockOverlayRef),
        scrollStrategies: { reposition: jest.fn().mockReturnValue({}) },
    };

    const mockEditor: jest.Mocked<TextEditor> = {
        getPosition: jest.fn(),
        setPosition: jest.fn(),
        focus: jest.fn(),
        addAction: jest.fn(),
        executeAction: jest.fn(),
        layout: jest.fn(),
        replaceTextAtRange: jest.fn(),
        getDomNode: jest.fn(),
        triggerCompletion: jest.fn(),
        getTextAtRange: jest.fn(),
        getLineText: jest.fn(),
        getNumberOfLines: jest.fn(),
        getEndPosition: jest.fn(),
        getSelection: jest.fn(),
        setSelection: jest.fn(),
        revealRange: jest.fn(),
        addCompleter: jest.fn(),
        addPasteListener: jest.fn(),
    };

    const mockPositionStrategy = {
        left: jest.fn().mockReturnThis(),
        top: jest.fn().mockReturnThis(),
    };

    const overlayPositionBuilderMock = {
        global: jest.fn().mockReturnValue(mockPositionStrategy),
    };

    beforeEach(() => {
        if (typeof PointerEvent === 'undefined') {
            global.PointerEvent = class PointerEvent extends MouseEvent {
                constructor(type: string, params: MouseEventInit = {}) {
                    super(type, params);
                }
            } as unknown as typeof PointerEvent;
        }
        const mockEmojiSelect = new Subject<{ emoji: any; event: PointerEvent }>();
        const mockComponentRef = {
            instance: {
                emojiSelect: mockEmojiSelect.asObservable(),
            },
            location: { nativeElement: document.createElement('div') },
        };

        mockEditor.getDomNode.mockReturnValue({
            addEventListener: jest.fn(),
        } as any);

        jest.clearAllMocks();
        (ListAction as any).editorsWithListener = new WeakMap<TextEditor, boolean>();

        mockOverlayRef.attach.mockReturnValue(mockComponentRef);

        return TestBed.configureTestingModule({
            imports: [MockModule(ArtemisMarkdownEditorModule)],
            providers: [
                { provide: MetisService, useClass: MockMetisService },
                MockProvider(LectureService),
                MockProvider(CourseManagementService),
                MockProvider(ChannelService),
                { provide: OverlayPositionBuilder, useValue: overlayPositionBuilderMock },
                { provide: LocalStorageService, useClass: MockLocalStorageService },
                { provide: TranslateService, useClass: MockTranslateService },
            ],
            declarations: [PostingMarkdownEditorComponent, MockComponent(MarkdownEditorMonacoComponent)],
        })
            .overrideProvider(Overlay, { useValue: mockOverlay })
            .overrideProvider(OverlayRef, { useValue: mockOverlayRef })
            .compileComponents()
            .then(() => {
                fixture = TestBed.createComponent(PostingMarkdownEditorComponent);
                component = fixture.componentInstance;
                debugElement = fixture.debugElement;

                metisService = TestBed.inject(MetisService);
                lectureService = TestBed.inject(LectureService);

<<<<<<< HEAD
=======
                findLectureWithDetailsSpy = jest.spyOn(lectureService, 'findAllByCourseIdWithSlides');
                const returnValue = of(new HttpResponse({ body: [], status: 200 }));
                findLectureWithDetailsSpy.mockReturnValue(returnValue);
>>>>>>> 1b9e7f8d
                fixture.autoDetectChanges();
                mockMarkdownEditorComponent = fixture.debugElement.query(By.directive(MarkdownEditorMonacoComponent)).componentInstance;
                component.ngOnInit();
                component.content = metisPostExerciseUser1.content;

                mockEmojiSelect.next({ emoji: { native: '😀' }, event: new PointerEvent('click') });
            });
    });

    it('should have set the correct default commands on init if messaging or communication is enabled', () => {
        component.ngOnInit();
        containDefaultActions(component.defaultActions);
        expect(component.defaultActions).toEqual(expect.arrayContaining([expect.any(UserMentionAction), expect.any(ChannelReferenceAction)]));

        expect(component.lectureAttachmentReferenceAction).toEqual(new LectureAttachmentReferenceAction(metisService, lectureService));
    });

    it('should have set the correct default commands on init if communication is disabled', () => {
        jest.spyOn(CourseModel, 'isCommunicationEnabled').mockReturnValueOnce(false);
        component.ngOnInit();
        containDefaultActions(component.defaultActions);
        expect(component.lectureAttachmentReferenceAction).toEqual(new LectureAttachmentReferenceAction(metisService, lectureService));
    });

    function containDefaultActions(defaultActions: TextEditorAction[]) {
        expect(defaultActions).toEqual(
            expect.arrayContaining([
                expect.any(BoldAction),
                expect.any(ItalicAction),
                expect.any(UnderlineAction),
                expect.any(QuoteAction),
                expect.any(CodeAction),
                expect.any(CodeBlockAction),
                expect.any(EmojiAction),
                expect.any(UrlAction),
                expect.any(AttachmentAction),
                expect.any(ExerciseReferenceAction),
            ]),
        );
    }

    it('should have set the correct default commands on init if faq is enabled', () => {
        jest.spyOn(CourseModel, 'isFaqEnabled').mockReturnValueOnce(true);
        component.ngOnInit();
        containDefaultActions(component.defaultActions);
        expect(component.defaultActions).toEqual(expect.arrayContaining([expect.any(FaqReferenceAction)]));
        expect(component.lectureAttachmentReferenceAction).toEqual(new LectureAttachmentReferenceAction(metisService, lectureService));
    });

    it('should have set the correct default commands on init if faq is disabled', () => {
        jest.spyOn(CourseModel, 'isFaqEnabled').mockReturnValueOnce(false);
        component.ngOnInit();
        containDefaultActions(component.defaultActions);
        expect(component.defaultActions).toEqual(expect.not.arrayContaining([expect.any(FaqReferenceAction)]));
        expect(component.lectureAttachmentReferenceAction).toEqual(new LectureAttachmentReferenceAction(metisService, lectureService));
    });

    it('should show the correct amount of characters below the markdown input', () => {
        component.maxContentLength = 200;
        fixture.detectChanges();
        const charCounter = getElement(debugElement, 'p.small');
        expect(charCounter.textContent).toContain(component.maxContentLength.toString());
        expect(charCounter.textContent).toContain(metisPostExerciseUser1.content!.length.toString());
        expect(charCounter.style.color).not.toBe('red');
    });

    it('should show the correct amount of characters in red if max length exceeded', () => {
        component.maxContentLength = 5;
        fixture.detectChanges();
        const charCounter = getElement(debugElement, 'p.small');
        expect(charCounter.textContent).toContain(component.maxContentLength.toString());
        expect(charCounter.textContent).toContain(metisPostExerciseUser1.content!.length.toString());
        expect(charCounter.style.color).toBe('red');
    });

    it('should initialize markdown correctly with post content', () => {
        component.maxContentLength = 200;
        fixture.detectChanges();
        expect(mockMarkdownEditorComponent.markdown).toEqual(component.content);
    });

    it('should update value if markdown change is emitted', () => {
        component.maxContentLength = 200;
        fixture.detectChanges();
        mockMarkdownEditorComponent.markdownChange.emit('updated text');
        expect(component.content).toBe('updated text');
    });

    it('should write value of form group in content variable', () => {
        component.writeValue(metisAnswerPostUser2);
        expect(component.content).toEqual(metisAnswerPostUser2);
    });

    it('should write an empty string into content for undefined values', () => {
        component.writeValue(undefined);
        expect(component.content).toBe('');
    });

    it('should register onChange', () => {
        const onChange = jest.fn();
        component.registerOnChange(onChange);
        expect(component.onChange).toBe(onChange);
    });

    it('should call preventDefault when the user presses enter', () => {
        component.suppressNewlineOnEnter = true;
        const event = new KeyboardEvent('keydown', { key: 'Enter' });
        const preventDefaultSpy = jest.spyOn(event, 'preventDefault');
        component.onKeyDown(event);
        expect(preventDefaultSpy).toHaveBeenCalledOnce();
    });

    it('should not call preventDefault when the user presses shift+enter', () => {
        component.suppressNewlineOnEnter = true;
        const event = new KeyboardEvent('keydown', { key: 'Enter', shiftKey: true });
        const preventDefaultSpy = jest.spyOn(event, 'preventDefault');
        component.onKeyDown(event);
        expect(preventDefaultSpy).not.toHaveBeenCalled();
    });

    it('should not suppress newlines on enter if disabled', () => {
        component.suppressNewlineOnEnter = false;
        const event = new KeyboardEvent('keydown', { key: 'Enter' });
        const preventDefaultSpy = jest.spyOn(event, 'preventDefault');
        component.onKeyDown(event);
        expect(preventDefaultSpy).not.toHaveBeenCalled();
    });

    it('should not create emoji picker if position is not set', () => {
        const emojiAction = new EmojiAction(component.viewContainerRef, mockOverlay as any, overlayPositionBuilderMock as any);
        emojiAction.run(mockEditor);

        expect(mockOverlay.create).not.toHaveBeenCalled();
        expect(mockOverlayRef.attach).not.toHaveBeenCalled();
    });

    it('should attach EmojiPickerComponent to overlay when EmojiAction.run is called', () => {
        const emojiAction = component.defaultActions.find((action) => action instanceof EmojiAction) as EmojiAction;
        emojiAction.setPoint({ x: 100, y: 200 });
        emojiAction.run(mockEditor);

        expect(mockOverlayRef.attach).toHaveBeenCalledWith(expect.any(ComponentPortal));
        expect(mockOverlayRef.backdropClick).toHaveBeenCalled();
    });

    it('should create overlay with correct position when EmojiAction.run is called', () => {
        const emojiAction = component.defaultActions.find((action) => action instanceof EmojiAction) as EmojiAction;
        emojiAction.setPoint({ x: 100, y: 200 });

        const mockPositionStrategy = {
            left: jest.fn().mockReturnThis(),
            top: jest.fn().mockReturnThis(),
        };

        mockOverlay.create.mockReturnValue(mockOverlayRef);
        overlayPositionBuilderMock.global.mockReturnValue(mockPositionStrategy);

        emojiAction.run(mockEditor);

        expect(mockOverlay.create).toHaveBeenCalledWith({
            positionStrategy: mockPositionStrategy,
            hasBackdrop: true,
            backdropClass: 'cdk-overlay-transparent-backdrop',
            scrollStrategy: mockOverlay.scrollStrategies.reposition(),
            width: '0',
        });

        expect(mockPositionStrategy.left).toHaveBeenCalledWith(`85px`);
        expect(mockPositionStrategy.top).toHaveBeenCalledWith(`185px`);
    });

    it('should detach overlay and close EmojiPickerComponent on backdrop click', () => {
        const emojiAction = component.defaultActions.find((action) => action instanceof EmojiAction) as EmojiAction;
        emojiAction.setPoint({ x: 100, y: 200 });
        fixture.detectChanges();

        emojiAction.run(mockEditor);
        backdropClickSubject.next();

        expect(mockOverlayRef.dispose).toHaveBeenCalled();
    });

    it('should destroy emoji picker if it is already open', () => {
        const emojiAction = new EmojiAction(component.viewContainerRef, mockOverlay as any, overlayPositionBuilderMock as any);

        emojiAction['overlayRef'] = mockOverlayRef as any;
        const destroySpy = jest.spyOn(emojiAction as any, 'destroyEmojiPicker');

        emojiAction.run(mockEditor);

        expect(destroySpy).toHaveBeenCalled();
        expect(mockOverlayRef.dispose).toHaveBeenCalled();
    });

    it('should clean up overlay reference on destroy', () => {
        const emojiAction = new EmojiAction(component.viewContainerRef, mockOverlay as any, overlayPositionBuilderMock as any);

        emojiAction['overlayRef'] = mockOverlayRef as any;
        emojiAction['destroyEmojiPicker']();

        expect(mockOverlayRef.dispose).toHaveBeenCalled();
        expect(emojiAction['overlayRef']).toBeNull();
    });

    const simulateKeydownEvent = (editor: TextEditor, key: string, modifiers: { shiftKey?: boolean; metaKey?: boolean } = {}) => {
        const event = new KeyboardEvent('keydown', { key, ...modifiers });
        const preventDefaultSpy = jest.spyOn(event, 'preventDefault');
        const stopPropagationSpy = jest.spyOn(event, 'stopPropagation');

        const addEventListenerMock = (mockEditor.getDomNode()?.addEventListener as jest.Mock).mock;
        const keydownListener = addEventListenerMock.calls.find((call: any) => call[0] === 'keydown')[1];
        keydownListener(event);

        return { event, preventDefaultSpy, stopPropagationSpy };
    };

    it('should handle Shift+Enter correctly by inserting a single line break with prefix', () => {
        const bulletedListAction = component.defaultActions.find((action) => action instanceof BulletedListAction) as BulletedListAction;

        mockEditor.getPosition.mockReturnValue({
            getLineNumber: () => 1,
            getColumn: () => 6,
        } as TextEditorPosition);
        mockEditor.getLineText.mockReturnValue('•  First line');

        bulletedListAction.run(mockEditor);

        const { preventDefaultSpy } = simulateKeydownEvent(mockEditor, 'Enter', { shiftKey: true });

        expect(preventDefaultSpy).toHaveBeenCalled();
        expect(mockEditor.replaceTextAtRange).toHaveBeenCalledWith(expect.any(TextEditorRange), '\n•  ');
        expect(mockEditor.setPosition).toHaveBeenCalledWith(new TextEditorPosition(2, 4));
    });

    it('should handle Cmd+Enter correctly without inserting double line breaks', () => {
        const bulletedListAction = component.defaultActions.find((action) => action instanceof BulletedListAction) as BulletedListAction;

        mockEditor.getPosition.mockReturnValue({
            getLineNumber: () => 1,
            getColumn: () => 6,
        } as TextEditorPosition);
        mockEditor.getLineText.mockReturnValue('•  First line');

        bulletedListAction.run(mockEditor);

        const { preventDefaultSpy, stopPropagationSpy } = simulateKeydownEvent(mockEditor, 'Enter', { metaKey: true });

        expect(preventDefaultSpy).toHaveBeenCalled();
        expect(stopPropagationSpy).toHaveBeenCalled();
        expect(mockEditor.replaceTextAtRange).toHaveBeenCalledWith(expect.any(TextEditorRange), '\n•  ');
        expect(mockEditor.setPosition).toHaveBeenCalledWith(new TextEditorPosition(2, 4));
    });

    const simulateListAction = (action: TextEditorAction, selectedText: string, expectedText: string, startLineNumber: number = 1) => {
        const lines = selectedText.split('\n');

        mockEditor.getTextAtRange.mockReturnValue(selectedText);

        mockEditor.getLineText.mockImplementation((lineNumber: number) => {
            const index = lineNumber - startLineNumber;
            return lines[index] || '';
        });

        mockEditor.getPosition.mockReturnValue({
            getLineNumber: () => startLineNumber,
            getColumn: () => 1,
        } as TextEditorPosition);

        const endLineNumber = startLineNumber + lines.length - 1;
        mockEditor.getSelection.mockReturnValue(
            new TextEditorRange(new TextEditorPosition(startLineNumber, 1), new TextEditorPosition(endLineNumber, lines[lines.length - 1].length + 1)),
        );

        action.run(mockEditor);

        const replaceCalls = mockEditor.replaceTextAtRange.mock.calls;
        expect(replaceCalls).toHaveLength(1);

        const [range, text] = replaceCalls[0];

        expect(range).toEqual(
            expect.objectContaining({
                startPosition: expect.objectContaining({
                    lineNumber: expect.any(Number),
                    column: expect.any(Number),
                }),
                endPosition: expect.objectContaining({
                    lineNumber: expect.any(Number),
                    column: expect.any(Number),
                }),
            }),
        );

        expect(text).toBe(expectedText);
    };

    it('should add bulleted list prefixes correctly', () => {
        const bulletedListAction = component.defaultActions.find((action: any) => action instanceof BulletedListAction) as BulletedListAction;
        const selectedText = `First line\nSecond line\nThird line`;
        const expectedText = `•  First line\n•  Second line\n•  Third line`;

        simulateListAction(bulletedListAction, selectedText, expectedText);
    });

    it('should remove bulleted list prefixes correctly when toggled', () => {
        const bulletedListAction = component.defaultActions.find((action: any) => action instanceof BulletedListAction) as BulletedListAction;
        const selectedText = `•  First line\n•  Second line\n•  Third line`;
        const expectedText = `First line\nSecond line\nThird line`;

        simulateListAction(bulletedListAction, selectedText, expectedText);
    });

    it('should add ordered list prefixes correctly starting from 1', () => {
        const orderedListAction = component.defaultActions.find((action: any) => action instanceof OrderedListAction) as OrderedListAction;
        const selectedText = `First line\nSecond line\nThird line`;
        const expectedText = `1.  First line\n2.  Second line\n3.  Third line`;

        simulateListAction(orderedListAction, selectedText, expectedText);
    });

    it('should remove ordered list prefixes correctly when toggled', () => {
        const orderedListAction = component.defaultActions.find((action: any) => action instanceof OrderedListAction) as OrderedListAction;
        const selectedText = `1.  First line\n2.  Second line\n3.  Third line`;
        const expectedText = `First line\nSecond line\nThird line`;

        simulateListAction(orderedListAction, selectedText, expectedText);
    });

    it('should switch from bulleted list to ordered list correctly', () => {
        const bulletedListAction = component.defaultActions.find((action: any) => action instanceof BulletedListAction) as BulletedListAction;
        const orderedListAction = component.defaultActions.find((action: any) => action instanceof OrderedListAction) as OrderedListAction;
        const bulletedText = `•  First line\n•  Second line\n•  Third line`;
        const expectedOrderedText = `1.  First line\n2.  Second line\n3.  Third line`;

        simulateListAction(bulletedListAction, bulletedText, `First line\nSecond line\nThird line`);

        mockEditor.replaceTextAtRange.mockClear();
        simulateListAction(orderedListAction, `First line\nSecond line\nThird line`, expectedOrderedText);
    });

    it('should switch from ordered list to bulleted list correctly', () => {
        const orderedListAction = component.defaultActions.find((action: any) => action instanceof OrderedListAction) as OrderedListAction;
        const bulletedListAction = component.defaultActions.find((action: any) => action instanceof BulletedListAction) as BulletedListAction;
        const orderedText = `1.  First line\n2.  Second line\n3.  Third line`;
        const expectedBulletedText = `•  First line\n•  Second line\n•  Third line`;

        simulateListAction(orderedListAction, orderedText, `First line\nSecond line\nThird line`);

        mockEditor.replaceTextAtRange.mockClear();
        simulateListAction(bulletedListAction, `First line\nSecond line\nThird line`, expectedBulletedText);
    });

    it('should start ordered list numbering from 1 regardless of an inline list', () => {
        const orderedListAction = component.defaultActions.find((action: any) => action instanceof OrderedListAction) as OrderedListAction;
        const selectedText = `Some previous text\n1.  First line\n2.  Second line\n3.  Third line`;
        const expectedText = `1.  Some previous text\n2.  First line\n3.  Second line\n4.  Third line`;

        simulateListAction(orderedListAction, selectedText, expectedText);
    });

    it('should update prefixes correctly when switching list types', () => {
        const bulletedListAction = component.defaultActions.find((action: any) => action instanceof BulletedListAction) as BulletedListAction;
        const orderedListAction = component.defaultActions.find((action: any) => action instanceof OrderedListAction) as OrderedListAction;

        const bulletedText = `•  First line\n•  Second line\n•  Third line`;
        const expectedOrderedText = `1.  First line\n2.  Second line\n3.  Third line`;

        simulateListAction(bulletedListAction, `First line\nSecond line\nThird line`, bulletedText);

        mockEditor.replaceTextAtRange.mockClear();
        simulateListAction(orderedListAction, bulletedText, expectedOrderedText);
    });

    it('should toggle list prefixes correctly when pressing the same list button twice', () => {
        const bulletedListAction = component.defaultActions.find((action: any) => action instanceof BulletedListAction) as BulletedListAction;
        const orderedListAction = component.defaultActions.find((action: any) => action instanceof OrderedListAction) as OrderedListAction;

        const initialText = `First line\nSecond line\nThird line`;

        const bulletedText = `•  First line\n•  Second line\n•  Third line`;
        simulateListAction(bulletedListAction, initialText, bulletedText);

        mockEditor.replaceTextAtRange.mockClear();
        simulateListAction(bulletedListAction, bulletedText, initialText);

        const orderedText = `1.  First line\n2.  Second line\n3.  Third line`;
        mockEditor.replaceTextAtRange.mockClear();
        simulateListAction(orderedListAction, initialText, orderedText);

        mockEditor.replaceTextAtRange.mockClear();
        simulateListAction(orderedListAction, orderedText, initialText);
    });

    it('should handle pressing different list buttons correctly', () => {
        const bulletedListAction = component.defaultActions.find((action: any) => action instanceof BulletedListAction) as BulletedListAction;
        const orderedListAction = component.defaultActions.find((action: any) => action instanceof OrderedListAction) as OrderedListAction;

        const initialText = `First line\nSecond line\nThird line`;

        const bulletedText = `•  First line\n•  Second line\n•  Third line`;
        simulateListAction(bulletedListAction, initialText, bulletedText);

        const orderedText = `1.  First line\n2.  Second line\n3.  Third line`;
        mockEditor.replaceTextAtRange.mockClear();
        simulateListAction(orderedListAction, bulletedText, orderedText);

        mockEditor.replaceTextAtRange.mockClear();
        simulateListAction(bulletedListAction, orderedText, bulletedText);
    });
});<|MERGE_RESOLUTION|>--- conflicted
+++ resolved
@@ -23,10 +23,9 @@
 import { CodeBlockAction } from 'app/shared/monaco-editor/model/actions/code-block.action';
 import { ExerciseReferenceAction } from 'app/shared/monaco-editor/model/actions/communication/exercise-reference.action';
 import { LectureAttachmentReferenceAction } from 'app/shared/monaco-editor/model/actions/communication/lecture-attachment-reference.action';
-<<<<<<< HEAD
-=======
+
 import { FaqReferenceAction } from 'app/shared/monaco-editor/model/actions/communication/faq-reference.action';
->>>>>>> 1b9e7f8d
+
 import { UrlAction } from 'app/shared/monaco-editor/model/actions/url.action';
 import { AttachmentAction } from 'app/shared/monaco-editor/model/actions/attachment.action';
 import { EmojiAction } from 'app/shared/monaco-editor/model/actions/emoji.action';
@@ -39,7 +38,7 @@
 import { TextEditorPosition } from 'app/shared/monaco-editor/model/actions/adapter/text-editor-position.model';
 import { BulletedListAction } from 'app/shared/monaco-editor/model/actions/bulleted-list.action';
 import { OrderedListAction } from 'app/shared/monaco-editor/model/actions/ordered-list.action';
-<<<<<<< HEAD
+
 import { ListAction } from 'app/shared/monaco-editor/model/actions/list.action';
 import { StrikethroughAction } from 'app/shared/monaco-editor/model/actions/strikethrough.action';
 import { ArtemisMarkdownEditorModule } from 'app/shared/markdown-editor/markdown-editor.module';
@@ -47,9 +46,7 @@
 import { LocalStorageService } from 'ngx-webstorage';
 import { MockTranslateService } from '../../../../helpers/mocks/service/mock-translate.service';
 import { TranslateService } from '@ngx-translate/core';
-=======
-import { ListAction } from '../../../../../../../main/webapp/app/shared/monaco-editor/model/actions/list.action';
->>>>>>> 1b9e7f8d
+
 
 describe('PostingsMarkdownEditor', () => {
     let component: PostingMarkdownEditorComponent;
@@ -153,12 +150,11 @@
                 metisService = TestBed.inject(MetisService);
                 lectureService = TestBed.inject(LectureService);
 
-<<<<<<< HEAD
-=======
+
                 findLectureWithDetailsSpy = jest.spyOn(lectureService, 'findAllByCourseIdWithSlides');
                 const returnValue = of(new HttpResponse({ body: [], status: 200 }));
                 findLectureWithDetailsSpy.mockReturnValue(returnValue);
->>>>>>> 1b9e7f8d
+
                 fixture.autoDetectChanges();
                 mockMarkdownEditorComponent = fixture.debugElement.query(By.directive(MarkdownEditorMonacoComponent)).componentInstance;
                 component.ngOnInit();
