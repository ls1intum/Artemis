--- conflicted
+++ resolved
@@ -23,15 +23,12 @@
 import { CodeBlockAction } from 'app/shared/monaco-editor/model/actions/code-block.action';
 import { ExerciseReferenceAction } from 'app/shared/monaco-editor/model/actions/communication/exercise-reference.action';
 import { LectureAttachmentReferenceAction } from 'app/shared/monaco-editor/model/actions/communication/lecture-attachment-reference.action';
-<<<<<<< HEAD
+import { UrlAction } from '../../../../../../../main/webapp/app/shared/monaco-editor/model/actions/url.action';
+import { AttachmentAction } from '../../../../../../../main/webapp/app/shared/monaco-editor/model/actions/attachment.action';
 import { EmojiAction } from 'app/shared/monaco-editor/model/actions/emoji.action';
 import { Overlay, OverlayPositionBuilder } from '@angular/cdk/overlay';
 import { TextEditor } from 'app/shared/monaco-editor/model/actions/adapter/text-editor.interface';
 import { ComponentPortal } from '@angular/cdk/portal';
-=======
-import { UrlAction } from '../../../../../../../main/webapp/app/shared/monaco-editor/model/actions/url.action';
-import { AttachmentAction } from '../../../../../../../main/webapp/app/shared/monaco-editor/model/actions/attachment.action';
->>>>>>> 6e1c5621
 
 describe('PostingsMarkdownEditor', () => {
     let component: PostingMarkdownEditorComponent;
@@ -112,7 +109,6 @@
     it('should have set the correct default commands on init if messaging or communication is enabled', () => {
         component.ngOnInit();
 
-<<<<<<< HEAD
         expect(component.defaultActions).toEqual(
             expect.arrayContaining([
                 expect.any(BoldAction),
@@ -122,26 +118,13 @@
                 expect.any(CodeAction),
                 expect.any(CodeBlockAction),
                 expect.any(EmojiAction),
+                expect.any(UrlAction),
+                expect.any(AttachmentAction),
                 expect.any(UserMentionAction),
                 expect.any(ChannelReferenceAction),
                 expect.any(ExerciseReferenceAction),
             ]),
         );
-=======
-        expect(component.defaultActions).toEqual([
-            new BoldAction(),
-            new ItalicAction(),
-            new UnderlineAction(),
-            new QuoteAction(),
-            new CodeAction(),
-            new CodeBlockAction(),
-            new UrlAction(),
-            new AttachmentAction(),
-            new UserMentionAction(courseManagementService, metisService),
-            new ChannelReferenceAction(metisService, channelService),
-            new ExerciseReferenceAction(metisService),
-        ]);
->>>>>>> 6e1c5621
 
         expect(component.lectureAttachmentReferenceAction).toEqual(new LectureAttachmentReferenceAction(metisService, lectureService));
     });
@@ -150,7 +133,6 @@
         jest.spyOn(CourseModel, 'isCommunicationEnabled').mockReturnValueOnce(false);
         component.ngOnInit();
 
-<<<<<<< HEAD
         expect(component.defaultActions).toEqual(
             expect.arrayContaining([
                 expect.any(BoldAction),
@@ -160,22 +142,11 @@
                 expect.any(CodeAction),
                 expect.any(CodeBlockAction),
                 expect.any(EmojiAction),
+                expect.any(UrlAction),
+                expect.any(AttachmentAction),
                 expect.any(ExerciseReferenceAction),
             ]),
         );
-=======
-        expect(component.defaultActions).toEqual([
-            new BoldAction(),
-            new ItalicAction(),
-            new UnderlineAction(),
-            new QuoteAction(),
-            new CodeAction(),
-            new CodeBlockAction(),
-            new UrlAction(),
-            new AttachmentAction(),
-            new ExerciseReferenceAction(metisService),
-        ]);
->>>>>>> 6e1c5621
 
         expect(component.lectureAttachmentReferenceAction).toEqual(new LectureAttachmentReferenceAction(metisService, lectureService));
     });
@@ -239,6 +210,7 @@
         component.suppressNewlineOnEnter = true;
         const event = new KeyboardEvent('keydown', { key: 'Enter', shiftKey: true });
         const preventDefaultSpy = jest.spyOn(event, 'preventDefault');
+        component.onKeyDown(event);
         expect(preventDefaultSpy).not.toHaveBeenCalled();
     });
 
