import { ComponentFixture, TestBed } from '@angular/core/testing';
import { CUSTOM_ELEMENTS_SCHEMA, DebugElement, Directive, EventEmitter, Input, Output } from '@angular/core';
import { PostingMarkdownEditorComponent } from 'app/shared/metis/posting-markdown-editor/posting-markdown-editor.component';
import { BoldCommand } from 'app/shared/markdown-editor/commands/bold.command';
import { MockProvider } from 'ng-mocks';
import { ItalicCommand } from 'app/shared/markdown-editor/commands/italic.command';
import { UnderlineCommand } from 'app/shared/markdown-editor/commands/underline.command';
import { ReferenceCommand } from 'app/shared/markdown-editor/commands/reference.command';
import { CodeCommand } from 'app/shared/markdown-editor/commands/code.command';
import { CodeBlockCommand } from 'app/shared/markdown-editor/commands/codeblock.command';
import { LinkCommand } from 'app/shared/markdown-editor/commands/link.command';
import { getElement } from '../../../../helpers/utils/general.utils';
import { By } from '@angular/platform-browser';
import { MetisService } from 'app/shared/metis/metis.service';
import { MockMetisService } from '../../../../helpers/mocks/service/mock-metis-service.service';
import { ExerciseReferenceCommand } from 'app/shared/markdown-editor/commands/courseArtifactReferenceCommands/exerciseReferenceCommand';
import { LectureAttachmentReferenceCommand } from 'app/shared/markdown-editor/commands/courseArtifactReferenceCommands/lectureAttachmentReferenceCommand';
import { metisAnswerPostUser2, metisPostExerciseUser1 } from '../../../../helpers/sample/metis-sample-data';
<<<<<<< HEAD
import { ProfileToggleService } from 'app/shared/profile-toggle/profile-toggle.service';
import { MockHttpService } from '../../../../helpers/mocks/service/mock-http.service';
import { HttpClient } from '@angular/common/http';
=======
import { LectureService } from 'app/lecture/lecture.service';
import { HttpResponse } from '@angular/common/http';
import { of } from 'rxjs';
>>>>>>> a54a841c

// eslint-disable-next-line @angular-eslint/directive-selector
@Directive({ selector: 'jhi-markdown-editor' })
class MockMarkdownEditorDirective {
    @Input() markdown?: string;
    @Output() markdownChange = new EventEmitter<string>();
}

describe('PostingsMarkdownEditor', () => {
    let component: PostingMarkdownEditorComponent;
    let mockMarkdownEditorDirective: MockMarkdownEditorDirective;
    let fixture: ComponentFixture<PostingMarkdownEditorComponent>;
    let debugElement: DebugElement;
    let metisService: MetisService;
<<<<<<< HEAD
    let profileToggleService: ProfileToggleService;

    beforeEach(() => {
        return TestBed.configureTestingModule({
            providers: [
                { provide: MetisService, useClass: MockMetisService },
                { provide: HttpClient, useClass: MockHttpService },
            ],
=======
    let lectureService: LectureService;
    let findLectureWithDetailsSpy: jest.SpyInstance;

    beforeEach(() => {
        return TestBed.configureTestingModule({
            providers: [{ provide: MetisService, useClass: MockMetisService }, MockProvider(LectureService)],
>>>>>>> a54a841c
            declarations: [PostingMarkdownEditorComponent, MockMarkdownEditorDirective],
            schemas: [CUSTOM_ELEMENTS_SCHEMA], // required because we mock the nested MarkdownEditorComponent
        })
            .compileComponents()
            .then(() => {
                fixture = TestBed.createComponent(PostingMarkdownEditorComponent);
                component = fixture.componentInstance;
                debugElement = fixture.debugElement;
                metisService = TestBed.inject(MetisService);
<<<<<<< HEAD
                // TODO: Test the toggle correctly
                profileToggleService = TestBed.inject(ProfileToggleService);
=======
                lectureService = TestBed.inject(LectureService);
                findLectureWithDetailsSpy = jest.spyOn(lectureService, 'findAllByCourseIdWithSlides');
                const returnValue = of(new HttpResponse({ body: [], status: 200 }));
                findLectureWithDetailsSpy.mockReturnValue(returnValue);
                fixture.autoDetectChanges();
>>>>>>> a54a841c
                const mockMarkdownEditorElement = fixture.debugElement.query(By.directive(MockMarkdownEditorDirective));
                mockMarkdownEditorDirective = mockMarkdownEditorElement.injector.get(MockMarkdownEditorDirective) as MockMarkdownEditorDirective;
                component.ngOnInit();
                component.content = metisPostExerciseUser1.content;
            });
    });

    it('should have set the correct default commands on init', () => {
        component.ngOnInit();

        expect(component.defaultCommands).toEqual([
            new BoldCommand(),
            new ItalicCommand(),
            new UnderlineCommand(),
            new ReferenceCommand(),
            new CodeCommand(),
            new CodeBlockCommand(),
            new LinkCommand(),
            new ExerciseReferenceCommand(metisService),
<<<<<<< HEAD
            new LectureAttachmentReferenceCommand(metisService, profileToggleService),
=======
            new LectureAttachmentReferenceCommand(metisService, lectureService),
>>>>>>> a54a841c
        ]);
    });

    it('should show the correct amount of characters below the markdown input', () => {
        component.maxContentLength = 200;
        fixture.detectChanges();
        const charCounter = getElement(debugElement, 'p.small');
        expect(charCounter.textContent).toContain(component.maxContentLength.toString());
        expect(charCounter.textContent).toContain(metisPostExerciseUser1.content!.length.toString());
        expect(charCounter.style.color).not.toBe('red');
    });

    it('should show the correct amount of characters in red if max length exceeded', () => {
        component.maxContentLength = 5;
        fixture.detectChanges();
        const charCounter = getElement(debugElement, 'p.small');
        expect(charCounter.textContent).toContain(component.maxContentLength.toString());
        expect(charCounter.textContent).toContain(metisPostExerciseUser1.content!.length.toString());
        expect(charCounter.style.color).toBe('red');
    });

    it('should initialize markdown correctly with post content', () => {
        component.maxContentLength = 200;
        fixture.detectChanges();
        expect(mockMarkdownEditorDirective.markdown).toEqual(component.content);
    });

    it('should update value if markdown change is emitted', () => {
        component.maxContentLength = 200;
        fixture.detectChanges();
        mockMarkdownEditorDirective.markdownChange.emit('updated text');
        expect(component.content).toBe('updated text');
    });

    it('should write value of form group in content variable', () => {
        component.writeValue(metisAnswerPostUser2);
        expect(component.content).toEqual(metisAnswerPostUser2);
    });
});<|MERGE_RESOLUTION|>--- conflicted
+++ resolved
@@ -16,15 +16,12 @@
 import { ExerciseReferenceCommand } from 'app/shared/markdown-editor/commands/courseArtifactReferenceCommands/exerciseReferenceCommand';
 import { LectureAttachmentReferenceCommand } from 'app/shared/markdown-editor/commands/courseArtifactReferenceCommands/lectureAttachmentReferenceCommand';
 import { metisAnswerPostUser2, metisPostExerciseUser1 } from '../../../../helpers/sample/metis-sample-data';
-<<<<<<< HEAD
+import { LectureService } from 'app/lecture/lecture.service';
+import { HttpResponse } from '@angular/common/http';
+import { of } from 'rxjs';
 import { ProfileToggleService } from 'app/shared/profile-toggle/profile-toggle.service';
 import { MockHttpService } from '../../../../helpers/mocks/service/mock-http.service';
 import { HttpClient } from '@angular/common/http';
-=======
-import { LectureService } from 'app/lecture/lecture.service';
-import { HttpResponse } from '@angular/common/http';
-import { of } from 'rxjs';
->>>>>>> a54a841c
 
 // eslint-disable-next-line @angular-eslint/directive-selector
 @Directive({ selector: 'jhi-markdown-editor' })
@@ -39,23 +36,17 @@
     let fixture: ComponentFixture<PostingMarkdownEditorComponent>;
     let debugElement: DebugElement;
     let metisService: MetisService;
-<<<<<<< HEAD
+    let lectureService: LectureService;
+    let findLectureWithDetailsSpy: jest.SpyInstance;
     let profileToggleService: ProfileToggleService;
 
     beforeEach(() => {
         return TestBed.configureTestingModule({
             providers: [
                 { provide: MetisService, useClass: MockMetisService },
+                MockProvider(LectureService),
                 { provide: HttpClient, useClass: MockHttpService },
             ],
-=======
-    let lectureService: LectureService;
-    let findLectureWithDetailsSpy: jest.SpyInstance;
-
-    beforeEach(() => {
-        return TestBed.configureTestingModule({
-            providers: [{ provide: MetisService, useClass: MockMetisService }, MockProvider(LectureService)],
->>>>>>> a54a841c
             declarations: [PostingMarkdownEditorComponent, MockMarkdownEditorDirective],
             schemas: [CUSTOM_ELEMENTS_SCHEMA], // required because we mock the nested MarkdownEditorComponent
         })
@@ -65,16 +56,12 @@
                 component = fixture.componentInstance;
                 debugElement = fixture.debugElement;
                 metisService = TestBed.inject(MetisService);
-<<<<<<< HEAD
-                // TODO: Test the toggle correctly
-                profileToggleService = TestBed.inject(ProfileToggleService);
-=======
                 lectureService = TestBed.inject(LectureService);
                 findLectureWithDetailsSpy = jest.spyOn(lectureService, 'findAllByCourseIdWithSlides');
                 const returnValue = of(new HttpResponse({ body: [], status: 200 }));
                 findLectureWithDetailsSpy.mockReturnValue(returnValue);
                 fixture.autoDetectChanges();
->>>>>>> a54a841c
+                profileToggleService = TestBed.inject(ProfileToggleService);
                 const mockMarkdownEditorElement = fixture.debugElement.query(By.directive(MockMarkdownEditorDirective));
                 mockMarkdownEditorDirective = mockMarkdownEditorElement.injector.get(MockMarkdownEditorDirective) as MockMarkdownEditorDirective;
                 component.ngOnInit();
@@ -94,11 +81,7 @@
             new CodeBlockCommand(),
             new LinkCommand(),
             new ExerciseReferenceCommand(metisService),
-<<<<<<< HEAD
-            new LectureAttachmentReferenceCommand(metisService, profileToggleService),
-=======
-            new LectureAttachmentReferenceCommand(metisService, lectureService),
->>>>>>> a54a841c
+            new LectureAttachmentReferenceCommand(metisService, lectureService, profileToggleService),
         ]);
     });
 
