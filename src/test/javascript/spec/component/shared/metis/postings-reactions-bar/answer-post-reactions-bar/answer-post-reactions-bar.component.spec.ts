--- conflicted
+++ resolved
@@ -21,10 +21,7 @@
 import { MockLocalStorageService } from '../../../../../helpers/mocks/service/mock-local-storage.service';
 import { LocalStorageService, SessionStorageService } from 'ngx-webstorage';
 import { ReactingUsersOnPostingPipe } from 'app/shared/pipes/reacting-users-on-posting.pipe';
-<<<<<<< HEAD
-=======
 import { By } from '@angular/platform-browser';
->>>>>>> 7029d1b4
 import { metisCourse, metisUser1, post } from '../../../../../helpers/sample/metis-sample-data';
 
 describe('AnswerPostReactionsBarComponent', () => {
@@ -104,11 +101,7 @@
         component.posting = post;
         component.isLastAnswer = false;
         fixture.detectChanges();
-<<<<<<< HEAD
-        const answerNowButton = fixture.debugElement.nativeElement.querySelector('#answerNowButton');
-=======
         const answerNowButton = fixture.debugElement.query(By.css('.answer-now-btn'));
->>>>>>> 7029d1b4
         expect(answerNowButton).toBeNull();
     });
 
@@ -117,11 +110,7 @@
         component.isLastAnswer = true;
         component.ngOnInit();
         fixture.detectChanges();
-<<<<<<< HEAD
-        const answerNowButton = fixture.debugElement.nativeElement.querySelector('#answerNowButton');
-=======
         const answerNowButton = fixture.debugElement.query(By.css('.answer-now-btn')).nativeElement;
->>>>>>> 7029d1b4
         expect(answerNowButton.innerHTML).toContain('answerNow');
     });
 });