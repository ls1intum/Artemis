import * as chai from 'chai';
import * as sinonChai from 'sinon-chai';
import { ComponentFixture, getTestBed, TestBed } from '@angular/core/testing';
import { MetisService } from 'app/shared/metis/metis.service';
import { DebugElement } from '@angular/core';
import { Post } from 'app/entities/metis/post.model';
import * as sinon from 'sinon';
import { SinonStub, stub } from 'sinon';
import { ArtemisTranslatePipe } from 'app/shared/pipes/artemis-translate.pipe';
<<<<<<< HEAD
import { MockComponent, MockDirective, MockModule, MockPipe } from 'ng-mocks';
=======
import { MockComponent, MockDirective, MockPipe } from 'ng-mocks';
>>>>>>> 152881ec
import { getElement, getElements } from '../../../../../helpers/utils/general.utils';
import { PostReactionsBarComponent } from 'app/shared/metis/postings-reactions-bar/post-reactions-bar/post-reactions-bar.component';
import { OverlayModule } from '@angular/cdk/overlay';
import { Reaction } from 'app/entities/metis/reaction.model';
import { User } from 'app/core/user/user.model';
import { HttpClientTestingModule } from '@angular/common/http/testing';
import { ReactionService } from 'app/shared/metis/reaction.service';
import { MockReactionService } from '../../../../../helpers/mocks/service/mock-reaction.service';
import { AccountService } from 'app/core/auth/account.service';
import { MockAccountService } from '../../../../../helpers/mocks/service/mock-account.service';
import { EmojiModule } from '@ctrl/ngx-emoji-mart/ngx-emoji';
<<<<<<< HEAD
import { FaIconComponent } from '@fortawesome/angular-fontawesome';
import { NgbTooltip } from '@ng-bootstrap/ng-bootstrap';
import { PickerModule } from '@ctrl/ngx-emoji-mart';
=======
import { NgbTooltip } from '@ng-bootstrap/ng-bootstrap';
import { FaIconComponent } from '@fortawesome/angular-fontawesome';
import { CUSTOM_ELEMENTS_SCHEMA } from '@angular/compiler';
>>>>>>> 152881ec

chai.use(sinonChai);
const expect = chai.expect;

describe('PostReactionsBarComponent', () => {
    let component: PostReactionsBarComponent;
    let injector: TestBed;
    let fixture: ComponentFixture<PostReactionsBarComponent>;
    let debugElement: DebugElement;
    let metisService: MetisService;
    let accountService: MockAccountService;
    let accountServiceAuthorityStub: SinonStub;
    let post: Post;
    let reactionToCreate: Reaction;
    let reactionToDelete: Reaction;

    const user = { id: 1, name: 'username', login: 'login' } as User;

    beforeEach(() => {
        return TestBed.configureTestingModule({
            imports: [HttpClientTestingModule, MockModule(OverlayModule), MockModule(EmojiModule), MockModule(PickerModule)],
            providers: [
                { provide: MetisService, useClass: MetisService },
                { provide: ReactionService, useClass: MockReactionService },
                { provide: AccountService, useClass: MockAccountService },
            ],
<<<<<<< HEAD
            declarations: [PostReactionsBarComponent, MockPipe(ArtemisTranslatePipe), MockComponent(FaIconComponent), MockDirective(NgbTooltip)],
=======
            declarations: [PostReactionsBarComponent, MockPipe(ArtemisTranslatePipe), MockDirective(NgbTooltip), MockComponent(FaIconComponent)],
            schemas: [CUSTOM_ELEMENTS_SCHEMA],
>>>>>>> 152881ec
        })
            .compileComponents()
            .then(() => {
                fixture = TestBed.createComponent(PostReactionsBarComponent);
                injector = getTestBed();
                metisService = injector.get(MetisService);
                accountService = injector.get(AccountService);
                debugElement = fixture.debugElement;
                component = fixture.componentInstance;
                accountServiceAuthorityStub = stub(accountService, 'isAtLeastTutorInCourse');
                post = new Post();
                post.id = 1;
                post.author = user;
                post.pinned = false;
                post.archived = false;
                reactionToDelete = new Reaction();
                reactionToDelete.id = 1;
                reactionToDelete.emojiId = 'smile';
                reactionToDelete.user = user;
                reactionToDelete.post = post;
                post.reactions = [reactionToDelete];
                component.posting = post;
            });
    });

    afterEach(function () {
        sinon.restore();
    });

    it('should initialize user authority and reactions correctly', () => {
        accountServiceAuthorityStub.returns(false);
        component.ngOnInit();
        expect(component.currentUserIsAtLeastTutor).to.deep.equal(false);
        fixture.detectChanges();
        const reaction = getElement(debugElement, 'ngx-emoji');
        expect(reaction).to.exist;
        expect(component.reactionCountMap).to.be.deep.equal({
            smile: {
                count: 1,
                hasReacted: false,
            },
        });
    });

    it('should initialize user authority and reactions correctly with same user', () => {
        component.posting!.author!.id = 99;
        accountServiceAuthorityStub.returns(true);
        component.ngOnInit();
        expect(component.currentUserIsAtLeastTutor).to.deep.equal(true);
        fixture.detectChanges();
        const reactions = getElements(debugElement, 'ngx-emoji');
        // emojis to be displayed it the user reaction, the pin emoji and the archive emoji
        expect(reactions).to.have.length(3);
        expect(component.reactionCountMap).to.be.deep.equal({
            smile: {
                count: 1,
                hasReacted: true,
            },
        });
        // set correct tooltips for tutor and post that is not pinned and not archived
        expect(component.archiveTooltip).to.be.deep.equal('artemisApp.metis.archivePostTutorTooltip');
        expect(component.pinTooltip).to.be.deep.equal('artemisApp.metis.pinPostTutorTooltip');
    });

    it('should invoke metis service method with correctly built reaction to create it', () => {
        component.ngOnInit();
        fixture.detectChanges();
        const metisServiceCreateReactionSpy = sinon.spy(metisService, 'createReaction');
        reactionToCreate = new Reaction();
        reactionToCreate.emojiId = '+1';
        reactionToCreate.post = component.posting;
        component.addOrRemoveReaction(reactionToCreate.emojiId);
        expect(metisServiceCreateReactionSpy).to.have.been.calledWith(reactionToCreate);
        expect(component.showReactionSelector).to.be.equal(false);
    });

    it('should invoke metis service method with own reaction to delete it', () => {
        component.posting!.author!.id = 99;
        component.ngOnInit();
        fixture.detectChanges();
        const metisServiceDeleteReactionSpy = sinon.spy(metisService, 'deleteReaction');
        component.addOrRemoveReaction(reactionToDelete.emojiId!);
        expect(metisServiceDeleteReactionSpy).to.have.been.calledWith(reactionToDelete);
        expect(component.showReactionSelector).to.be.equal(false);
    });

    it('should invoke metis service method when pin icon is toggled', () => {
        accountServiceAuthorityStub.returns(true);
        component.ngOnInit();
        fixture.detectChanges();
        const metisServicePinPostSpy = sinon.spy(metisService, 'updatePostPinState');
        const pinEmoji = getElement(debugElement, '.pin');
        pinEmoji.click();
        expect(metisServicePinPostSpy).to.have.been.calledWith(component.posting, true);
        component.posting.pinned = true;
        component.ngOnChanges();
        // set correct tooltips for tutor and post that is pinned and not archived
        expect(component.pinTooltip).to.be.deep.equal('artemisApp.metis.removePinPostTutorTooltip');
        expect(component.archiveTooltip).to.be.deep.equal('artemisApp.metis.archivePostTutorTooltip');
    });

    it('should invoke metis service method when archive icon is toggled', () => {
        accountServiceAuthorityStub.returns(true);
        component.ngOnInit();
        fixture.detectChanges();
        const metisServiceArchivePostSpy = sinon.spy(metisService, 'updatePostArchiveState');
        const archiveEmoji = getElement(debugElement, '.archive');
        archiveEmoji.click();
        expect(metisServiceArchivePostSpy).to.have.been.calledWith(component.posting, true);
        component.posting.archived = true;
        component.ngOnChanges();
        // set correct tooltips for tutor and post that is archived and not pinned
        expect(component.pinTooltip).to.be.deep.equal('artemisApp.metis.pinPostTutorTooltip');
        expect(component.archiveTooltip).to.be.deep.equal('artemisApp.metis.removeArchivePostTutorTooltip');
    });

    it('should show non-clickable pin emoji with correct tooltip for student when post is pinned', () => {
        accountServiceAuthorityStub.returns(false);
        component.posting.pinned = true;
        component.ngOnInit();
        fixture.detectChanges();
        const metisServicePinPostSpy = sinon.spy(metisService, 'updatePostPinState');
        const pinEmoji = getElement(debugElement, '.pin.reaction-button--not-hoverable');
        expect(pinEmoji).to.exist;
        pinEmoji.click();
        expect(metisServicePinPostSpy).to.not.have.been.called;
        // set correct tooltips for student and post that is pinned
        expect(component.pinTooltip).to.be.deep.equal('artemisApp.metis.pinnedPostTooltip');
    });

    it('should show non-clickable archive emoji with correct tooltip for student when post is archived', () => {
        accountServiceAuthorityStub.returns(false);
        component.posting.archived = true;
        component.ngOnInit();
        fixture.detectChanges();
        const metisServiceArchivePostSpy = sinon.spy(metisService, 'updatePostArchiveState');
        const archiveEmoji = getElement(debugElement, '.archive.reaction-button--not-hoverable');
        expect(archiveEmoji).to.exist;
        archiveEmoji.click();
        expect(metisServiceArchivePostSpy).to.not.have.been.called;
        // set correct tooltips for student and post that is archived
        expect(component.archiveTooltip).to.be.deep.equal('artemisApp.metis.archivedPostTooltip');
    });
});<|MERGE_RESOLUTION|>--- conflicted
+++ resolved
@@ -7,11 +7,7 @@
 import * as sinon from 'sinon';
 import { SinonStub, stub } from 'sinon';
 import { ArtemisTranslatePipe } from 'app/shared/pipes/artemis-translate.pipe';
-<<<<<<< HEAD
 import { MockComponent, MockDirective, MockModule, MockPipe } from 'ng-mocks';
-=======
-import { MockComponent, MockDirective, MockPipe } from 'ng-mocks';
->>>>>>> 152881ec
 import { getElement, getElements } from '../../../../../helpers/utils/general.utils';
 import { PostReactionsBarComponent } from 'app/shared/metis/postings-reactions-bar/post-reactions-bar/post-reactions-bar.component';
 import { OverlayModule } from '@angular/cdk/overlay';
@@ -23,15 +19,9 @@
 import { AccountService } from 'app/core/auth/account.service';
 import { MockAccountService } from '../../../../../helpers/mocks/service/mock-account.service';
 import { EmojiModule } from '@ctrl/ngx-emoji-mart/ngx-emoji';
-<<<<<<< HEAD
 import { FaIconComponent } from '@fortawesome/angular-fontawesome';
 import { NgbTooltip } from '@ng-bootstrap/ng-bootstrap';
 import { PickerModule } from '@ctrl/ngx-emoji-mart';
-=======
-import { NgbTooltip } from '@ng-bootstrap/ng-bootstrap';
-import { FaIconComponent } from '@fortawesome/angular-fontawesome';
-import { CUSTOM_ELEMENTS_SCHEMA } from '@angular/compiler';
->>>>>>> 152881ec
 
 chai.use(sinonChai);
 const expect = chai.expect;
@@ -58,12 +48,7 @@
                 { provide: ReactionService, useClass: MockReactionService },
                 { provide: AccountService, useClass: MockAccountService },
             ],
-<<<<<<< HEAD
             declarations: [PostReactionsBarComponent, MockPipe(ArtemisTranslatePipe), MockComponent(FaIconComponent), MockDirective(NgbTooltip)],
-=======
-            declarations: [PostReactionsBarComponent, MockPipe(ArtemisTranslatePipe), MockDirective(NgbTooltip), MockComponent(FaIconComponent)],
-            schemas: [CUSTOM_ELEMENTS_SCHEMA],
->>>>>>> 152881ec
         })
             .compileComponents()
             .then(() => {
