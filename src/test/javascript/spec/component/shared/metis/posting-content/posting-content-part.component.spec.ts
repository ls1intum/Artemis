import { ComponentFixture, TestBed } from '@angular/core/testing';
import { DebugElement } from '@angular/core';
import { Router } from '@angular/router';
import { PostingContentPartComponent } from 'app/shared/metis/posting-content/posting-content-part/posting-content-part.components';
import { PostingContentPart, ReferenceType } from 'app/shared/metis/metis.util';
import { getElement, getElements } from '../../../../helpers/utils/general.utils';
import { MockQueryParamsDirective, MockRouterLinkDirective } from '../../../../helpers/mocks/directive/mock-router-link.directive';
import { FileService } from 'app/shared/http/file.service';
import { MockFileService } from '../../../../helpers/mocks/service/mock-file.service';
import { MockRouter } from '../../../../helpers/mocks/mock-router';
import { MatDialogModule } from '@angular/material/dialog';
import { MatMenuModule } from '@angular/material/menu';
import { AccountService } from 'app/core/auth/account.service';
import { User } from 'app/core/user/user.model';
import { MockProvider } from 'ng-mocks';
import { ArtemisTestModule } from '../../../../test.module';

describe('PostingContentPartComponent', () => {
    let component: PostingContentPartComponent;
    let fixture: ComponentFixture<PostingContentPartComponent>;
    let debugElement: DebugElement;
    let router: Router;
    let fileService: FileService;
    let openAttachmentSpy: jest.SpyInstance;
    let navigateByUrlSpy: jest.SpyInstance;
    let enlargeImageSpy: jest.SpyInstance;

    let contentBeforeReference: string;
    let contentAfterReference: string;

<<<<<<< HEAD
    beforeEach(() => {
        return TestBed.configureTestingModule({
            imports: [ArtemisTestModule, MatDialogModule, MatMenuModule],
            declarations: [MockRouterLinkDirective, MockQueryParamsDirective],
            providers: [{ provide: FileService, useClass: MockFileService }, { provide: Router, useClass: MockRouter }, MockProvider(AccountService)],
        })
            .compileComponents()
            .then(() => {
                fixture = TestBed.createComponent(PostingContentPartComponent);
                component = fixture.componentInstance;
                debugElement = fixture.debugElement;
                router = TestBed.inject(Router);
                fileService = TestBed.inject(FileService);

                navigateByUrlSpy = jest.spyOn(router, 'navigateByUrl');
                openAttachmentSpy = jest.spyOn(fileService, 'downloadFile');
                enlargeImageSpy = jest.spyOn(component, 'enlargeImage');

                contentBeforeReference = '**Be aware**\n\n I want to reference the following Post ';
                contentAfterReference = 'in my content,\n\n does it *actually* work?';
            });
=======
    beforeEach(async () => {
        await TestBed.configureTestingModule({
            imports: [
                ArtemisTestModule,
                MatDialogModule,
                MatMenuModule,
                HtmlForPostingMarkdownPipe, // we want to test against the rendered string, therefore we cannot mock the pipe
            ],
            declarations: [
                PostingContentPartComponent,
                // FaIconComponent, // we want to test the type of rendered icons, therefore we cannot mock the component
                MockRouterLinkDirective,
                MockQueryParamsDirective,
            ],
            providers: [
                { provide: FileService, useClass: MockFileService },
                {
                    provide: Router,
                    useClass: MockRouter,
                },
                MockProvider(AccountService),
            ],
        }).compileComponents();
        fixture = TestBed.createComponent(PostingContentPartComponent);
        component = fixture.componentInstance;
        debugElement = fixture.debugElement;
        router = TestBed.inject(Router);
        fileService = TestBed.inject(FileService);
        navigateByUrlSpy = jest.spyOn(router, 'navigateByUrl');
        openAttachmentSpy = jest.spyOn(fileService, 'downloadFile');
        enlargeImageSpy = jest.spyOn(component, 'enlargeImage');
        contentBeforeReference = '**Be aware**\n\n I want to reference the following Post ';
        contentAfterReference = 'in my content,\n\n does it *actually* work?';
>>>>>>> 1b9e7f8d
    });

    describe('For posting without reference', () => {
        it('should not contain a reference but only markdown content', () => {
            const postingContent = 'I do not want to reference a Post.';
            component.postingContentPart = {
                contentBeforeReference: postingContent,
                linkToReference: undefined,
                queryParams: undefined,
                referenceStr: undefined,
                contentAfterReference: undefined,
            } as PostingContentPart;
            fixture.detectChanges();
            const markdownRenderedTexts = getElements(debugElement, '.markdown-preview');
            expect(markdownRenderedTexts).toHaveLength(1);
            expect(markdownRenderedTexts![0].innerHTML).toBe('<p class="inline-paragraph">' + postingContent + '</p>');

            const referenceLink = getElement(debugElement, '.reference-hash');
            expect(referenceLink).toBeNull();
        });
    });

    describe('For posting with reference', () => {
        it('should contain a post reference with icon and markdown content before and after', () => {
            const referenceStr = '#7';
            component.postingContentPart = {
                contentBeforeReference,
                linkToReference: ['/whatever'],
                queryParams: { searchText: referenceStr },
                referenceStr: '#7',
                referenceType: ReferenceType.POST,
                contentAfterReference,
            } as PostingContentPart;
            fixture.detectChanges();
            const markdownRenderedTexts = getElements(debugElement, '.markdown-preview');
            expect(markdownRenderedTexts).toHaveLength(2);
            // check that the paragraph right before the reference and the paragraph right after have the class `inline-paragraph`
            expect(markdownRenderedTexts![0].innerHTML).toInclude('<p><strong>Be aware</strong></p>');
            expect(markdownRenderedTexts![0].innerHTML).toInclude('<p class="inline-paragraph">I want to reference the following Post</p>'); // last paragraph before reference
            expect(markdownRenderedTexts![1].innerHTML).toInclude('<p class="inline-paragraph">in my content,</p>'); // first paragraph after reference
            expect(markdownRenderedTexts![1].innerHTML).toInclude('<p>does it <em>actually</em> work?</p>');

            // should display post number to user
            const referenceLink = getElement(debugElement, '.reference');
            expect(referenceLink).not.toBeNull();
            expect(referenceLink.innerHTML).toInclude(referenceStr);

            // should display relevant icon for post
            const icon = getElement(debugElement, 'fa-icon');
            expect(icon).not.toBeNull();
            expect(icon.innerHTML).toInclude('fa fa-message');

            // on click should navigate to referenced post within current tab
            referenceLink.click();
            expect(navigateByUrlSpy).toHaveBeenCalledOnce();
            expect(openAttachmentSpy).not.toHaveBeenCalled();
        });

        it.each([
            ['File Upload Exercise', '/courses/1/exercises/30', ReferenceType.FILE_UPLOAD, 'fa fa-file-arrow-up'],
            ['Modeling Exercise', '/courses/1/exercises/29', ReferenceType.MODELING, 'fa fa-diagram-project'],
            ['Quiz Exercise', '/courses/1/exercises/61', ReferenceType.QUIZ, 'fa fa-check-double'],
            ['Programming Exercise', '/courses/1/exercises/53', ReferenceType.PROGRAMMING, 'fa fa-keyboard'],
            ['Text Exercise', '/courses/1/exercises/28', ReferenceType.TEXT, 'fa fa-font'],
            ['Exercise', '/courses/1/exercises/28', undefined, 'fa fa-paperclip'],
            ['Test Lecture', '/courses/1/lectures/1/', ReferenceType.LECTURE, 'fa fa-chalkboard-user'],
        ])('should contain a reference to artifact with icon', (referenceStr, linkToReference, referenceType, faIcon) => {
            component.postingContentPart = {
                contentBeforeReference,
                linkToReference: [linkToReference],
                referenceStr,
                referenceType,
                contentAfterReference,
            } as PostingContentPart;
            fixture.detectChanges();

            // should display artifact name to user
            const referenceLink = getElement(debugElement, '.reference');
            expect(referenceLink).not.toBeNull();
            expect(referenceLink.innerHTML).toInclude(referenceStr);

            // should display relevant icon for artifact according to its type
            const icon = getElement(debugElement, 'fa-icon');
            expect(icon).not.toBeNull();
            expect(icon.innerHTML).toInclude(faIcon);

            // on click should navigate to referenced artifact within current tab
            referenceLink.click();
            expect(navigateByUrlSpy).toHaveBeenCalledOnce();
            expect(openAttachmentSpy).not.toHaveBeenCalled();
        });

        it('should contain a reference to attachment with icon', () => {
            const referenceStr = 'Lecture 1 - Slide';
            const attachmentURL = '/api/files/attachments/lecture/1/Lecture-1.pdf';
            component.postingContentPart = {
                contentBeforeReference,
                referenceStr,
                referenceType: ReferenceType.ATTACHMENT,
                attachmentToReference: attachmentURL,
                contentAfterReference,
            } as PostingContentPart;
            fixture.detectChanges();

            // should display file name to user
            const referenceLink = getElement(debugElement, '.reference');
            expect(referenceLink).not.toBeNull();
            expect(referenceLink.innerHTML).toInclude(referenceStr);

            // should display relevant icon for attachment
            const icon = getElement(debugElement, 'fa-icon');
            expect(icon).not.toBeNull();
            expect(icon.innerHTML).toInclude('fa fa-file');

            // on click should open referenced attachment within new tab
            referenceLink.click();
            expect(openAttachmentSpy).toHaveBeenCalledOnce();
            expect(openAttachmentSpy).toHaveBeenCalledWith(attachmentURL);
        });

        it('should contain a reference to lecture unit', () => {
            const referenceStr = 'Lecture Unit 1';
            const attachmentURL = '/api/files/attachments/attachment-unit/1/LectureUnit1.pdf';
            component.postingContentPart = {
                contentBeforeReference,
                referenceStr,
                referenceType: ReferenceType.ATTACHMENT_UNITS,
                attachmentToReference: attachmentURL,
                contentAfterReference,
            } as PostingContentPart;
            fixture.detectChanges();

            // should display attachment unit file name to user
            const referenceLink = getElement(debugElement, '.reference');
            expect(referenceLink).not.toBeNull();
            expect(referenceLink.innerHTML).toInclude(referenceStr);

            // on click should open referenced attachment unit within new tab
            referenceLink.click();
            expect(openAttachmentSpy).toHaveBeenCalledOnce();
            expect(openAttachmentSpy).toHaveBeenCalledWith(attachmentURL);
        });

        it('should contain a reference to lecture unit slide image', () => {
            const referenceStr = 'Lecture Unit1_SLIDE_1';
            const imageURL = '/api/files/attachments/slides/attachment-unit/1/AttachmentUnitSlide_2023-04-03T02-21-44-124_9ffe48ee.png';
            component.postingContentPart = {
                referenceStr,
                referenceType: ReferenceType.SLIDE,
                slideToReference: imageURL,
            } as PostingContentPart;
            fixture.detectChanges();

            // should display attachment unit slide name and link to user
            const referenceLink = getElement(debugElement, '.reference');
            expect(referenceLink).not.toBeNull();
            expect(referenceLink.innerHTML).toInclude(referenceStr);

            // on click should open referenced attachment unit slide
            referenceLink.click();
            expect(enlargeImageSpy).toHaveBeenCalledOnce();
            expect(enlargeImageSpy).toHaveBeenCalledWith(imageURL);
        });

        it('should trigger userReferenceClicked event for different user logins', () => {
            const accountService = TestBed.inject(AccountService);
            jest.spyOn(accountService, 'userIdentity', 'get').mockReturnValue({ login: 'user1' } as User);
            const outputEmitter = jest.spyOn(component.userReferenceClicked, 'emit');

            component.onClickUserReference('user2');

            expect(outputEmitter).toHaveBeenCalledWith('user2');
        });

        it('should not trigger userReferenceClicked event for same user logins', () => {
            const accountService = TestBed.inject(AccountService);
            jest.spyOn(accountService, 'userIdentity', 'get').mockReturnValue({ login: 'user1' } as User);
            const outputEmitter = jest.spyOn(component.userReferenceClicked, 'emit');

            component.onClickUserReference('user1');

            expect(outputEmitter).not.toHaveBeenCalled();
        });

        it('should not trigger userReferenceClicked event if login is undefined', () => {
            const outputEmitter = jest.spyOn(component.userReferenceClicked, 'emit');

            component.onClickUserReference(undefined);

            expect(outputEmitter).not.toHaveBeenCalled();
        });

        it('should trigger channelReferencedClicked event if channel id is number', () => {
            const outputEmitter = jest.spyOn(component.channelReferenceClicked, 'emit');

            component.onClickChannelReference(1);

            expect(outputEmitter).toHaveBeenCalledWith(1);
        });

        it('should not trigger channelReferencedClicked event if channel id is undefined', () => {
            const outputEmitter = jest.spyOn(component.channelReferenceClicked, 'emit');

            component.onClickChannelReference(undefined);

            expect(outputEmitter).not.toHaveBeenCalled();
        });
    });
});<|MERGE_RESOLUTION|>--- conflicted
+++ resolved
@@ -28,7 +28,6 @@
     let contentBeforeReference: string;
     let contentAfterReference: string;
 
-<<<<<<< HEAD
     beforeEach(() => {
         return TestBed.configureTestingModule({
             imports: [ArtemisTestModule, MatDialogModule, MatMenuModule],
@@ -50,41 +49,7 @@
                 contentBeforeReference = '**Be aware**\n\n I want to reference the following Post ';
                 contentAfterReference = 'in my content,\n\n does it *actually* work?';
             });
-=======
-    beforeEach(async () => {
-        await TestBed.configureTestingModule({
-            imports: [
-                ArtemisTestModule,
-                MatDialogModule,
-                MatMenuModule,
-                HtmlForPostingMarkdownPipe, // we want to test against the rendered string, therefore we cannot mock the pipe
-            ],
-            declarations: [
-                PostingContentPartComponent,
-                // FaIconComponent, // we want to test the type of rendered icons, therefore we cannot mock the component
-                MockRouterLinkDirective,
-                MockQueryParamsDirective,
-            ],
-            providers: [
-                { provide: FileService, useClass: MockFileService },
-                {
-                    provide: Router,
-                    useClass: MockRouter,
-                },
-                MockProvider(AccountService),
-            ],
-        }).compileComponents();
-        fixture = TestBed.createComponent(PostingContentPartComponent);
-        component = fixture.componentInstance;
-        debugElement = fixture.debugElement;
-        router = TestBed.inject(Router);
-        fileService = TestBed.inject(FileService);
-        navigateByUrlSpy = jest.spyOn(router, 'navigateByUrl');
-        openAttachmentSpy = jest.spyOn(fileService, 'downloadFile');
-        enlargeImageSpy = jest.spyOn(component, 'enlargeImage');
-        contentBeforeReference = '**Be aware**\n\n I want to reference the following Post ';
-        contentAfterReference = 'in my content,\n\n does it *actually* work?';
->>>>>>> 1b9e7f8d
+
     });
 
     describe('For posting without reference', () => {
