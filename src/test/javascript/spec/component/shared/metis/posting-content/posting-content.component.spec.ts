import { ComponentFixture, TestBed, fakeAsync, tick } from '@angular/core/testing';
import { PostingContentPartComponent } from 'app/shared/metis/posting-content/posting-content-part/posting-content-part.components';
import { MockComponent, MockPipe } from 'ng-mocks';
import { PostingContentComponent } from 'app/shared/metis/posting-content/posting-content.components';
import { MetisService } from 'app/shared/metis/metis.service';
import { HttpClientTestingModule } from '@angular/common/http/testing';
import { MockMetisService } from '../../../../helpers/mocks/service/mock-metis-service.service';
import { PatternMatch, PostingContentPart, ReferenceType } from 'app/shared/metis/metis.util';
import { Observable, of } from 'rxjs';
import { Post } from 'app/entities/metis/post.model';
import { ArtemisTranslatePipe } from 'app/shared/pipes/artemis-translate.pipe';
import { FaIconComponent } from '@fortawesome/angular-fontawesome';
import {
    metisCourse,
    metisCoursePosts,
    metisCoursePostsWithCourseWideContext,
    metisExercise,
    metisExercisePosts,
    metisLecture,
    metisLecturePosts,
} from '../../../../helpers/sample/metis-sample-data';
import { Params } from '@angular/router';

describe('PostingContentComponent', () => {
    let component: PostingContentComponent;
    let fixture: ComponentFixture<PostingContentComponent>;
    let metisService: MetisService;

    beforeEach(() => {
        return TestBed.configureTestingModule({
            imports: [HttpClientTestingModule],
            providers: [{ provide: MetisService, useClass: MockMetisService }],
            declarations: [PostingContentComponent, MockComponent(PostingContentPartComponent), MockComponent(FaIconComponent), MockPipe(ArtemisTranslatePipe)],
        })
            .compileComponents()
            .then(() => {
                fixture = TestBed.createComponent(PostingContentComponent);
                component = fixture.componentInstance;
                metisService = fixture.debugElement.injector.get(MetisService);
            });
    });

    it('should set course and posts for course on initialization', fakeAsync(() => {
        component.ngOnInit();
        tick();
        expect(component.currentlyLoadedPosts).toEqual(metisCoursePosts);
    }));

    it('should calculate correct pattern matches for content without reference', () => {
        component.content = 'I do not want to reference a Post.';
        expect(component.getPatternMatches()).toEqual([]);
        component.content = 'I do not want to reference a Post - #yolo.';
        expect(component.getPatternMatches()).toEqual([]);
        component.content = '##I do not want to reference a Post.';
        expect(component.getPatternMatches()).toEqual([]);
        component.content = '## 1. do not want to reference a Post.';
        expect(component.getPatternMatches()).toEqual([]);
    });

    it('should calculate correct pattern matches for content with one post reference', () => {
        component.content = 'I do want to reference #4!';
        const firstMatch = { startIndex: 23, endIndex: 25, referenceType: ReferenceType.POST } as PatternMatch;
        expect(component.getPatternMatches()).toEqual([firstMatch]);
    });

    it('should calculate correct pattern matches for content with post references', () => {
        component.content = 'I do want to reference #4 and #10 in my posting content.';
        const firstMatch = { startIndex: 23, endIndex: 25, referenceType: ReferenceType.POST } as PatternMatch;
        const secondMatch = { startIndex: 30, endIndex: 33, referenceType: ReferenceType.POST } as PatternMatch;
        expect(component.getPatternMatches()).toEqual([firstMatch, secondMatch]);
    });

    it('should calculate correct pattern matches for content with one file upload exercise reference', () => {
        component.content = 'I do want to reference [file-upload](courses/1/exercises/1)File Upload Exercise[/file-upload]!';
        const firstMatch = { startIndex: 23, endIndex: 93, referenceType: ReferenceType.FILE_UPLOAD } as PatternMatch;
        expect(component.getPatternMatches()).toEqual([firstMatch]);
    });

    it('should calculate correct pattern matches for content with one modeling exercise reference', () => {
        component.content = 'I do want to reference [modeling](courses/1/exercises/1)Modeling Exercise[/modeling]!';
        const firstMatch = { startIndex: 23, endIndex: 84, referenceType: ReferenceType.MODELING } as PatternMatch;
        expect(component.getPatternMatches()).toEqual([firstMatch]);
    });

    it('should calculate correct pattern matches for content with one quiz exercise reference', () => {
        component.content = 'I do want to reference [quiz](courses/1/exercises/1)Quiz Exercise[/quiz]!';
        const firstMatch = { startIndex: 23, endIndex: 72, referenceType: ReferenceType.QUIZ } as PatternMatch;
        expect(component.getPatternMatches()).toEqual([firstMatch]);
    });

    it('should calculate correct pattern matches for content with one programming exercise reference', () => {
        component.content = 'I do want to reference [programming](courses/1/exercises/1)Programming Exercise[/programming]!';
        const firstMatch = { startIndex: 23, endIndex: 93, referenceType: ReferenceType.PROGRAMMING } as PatternMatch;
        expect(component.getPatternMatches()).toEqual([firstMatch]);
    });

    it('should calculate correct pattern matches for content with one text exercise reference', () => {
        component.content = 'I do want to reference [text](courses/1/exercises/1)Text Exercise[/text]!';
        const firstMatch = { startIndex: 23, endIndex: 72, referenceType: ReferenceType.TEXT } as PatternMatch;
        expect(component.getPatternMatches()).toEqual([firstMatch]);
    });

    it('should calculate correct pattern matches for content with one lecture reference', () => {
        component.content = 'I do want to reference [lecture](courses/1/lectures/1)Lecture[/lecture]!';
        const firstMatch = { startIndex: 23, endIndex: 71, referenceType: ReferenceType.LECTURE } as PatternMatch;
        expect(component.getPatternMatches()).toEqual([firstMatch]);
    });

    it('should calculate correct pattern matches for content with one attachment reference', () => {
        component.content = 'I do want to reference [attachment](attachmentPath/attachment.pdf)PDF File[/attachment]!';
        const firstMatch = { startIndex: 23, endIndex: 87, referenceType: ReferenceType.ATTACHMENT } as PatternMatch;
        expect(component.getPatternMatches()).toEqual([firstMatch]);
    });

    it('should calculate correct pattern matches for content with one user reference', () => {
        component.content = 'I do want to reference [user]name(login)[/user]!';
        const firstMatch = { startIndex: 23, endIndex: 47, referenceType: ReferenceType.USER } as PatternMatch;
        expect(component.getPatternMatches()).toEqual([firstMatch]);
    });

<<<<<<< HEAD
    it('should calculate correct pattern matches for content with one channel reference', () => {
        component.content = 'I do want to reference [channel]test(1)[/channel]!';
        const firstMatch = { startIndex: 23, endIndex: 49, referenceType: ReferenceType.CHANNEL } as PatternMatch;
        expect(component.getPatternMatches()).toEqual([firstMatch]);
    });

=======
>>>>>>> 41b845c9
    it('should calculate correct pattern matches for content with post, multiple exercise, lecture and attachment references', () => {
        component.content =
            'I do want to reference #4, #10, ' +
            '[file-upload](courses/1/exercises/1)File Upload Exercise[/file-upload], ' +
            '[modeling](courses/1/exercises/1)Modeling Exercise[/modeling], ' +
            '[quiz](courses/1/exercises/1)Quiz Exercise[/quiz], ' +
            '[programming](courses/1/exercises/1)Programming Exercise[/programming], ' +
            '[text](courses/1/exercises/1)Text Exercise[/text], ' +
            '[lecture](courses/1/lectures/1)Lecture[/lecture], and ' +
            '[attachment](attachmentPath/attachment.pdf)PDF File[/attachment] in my posting content' +
<<<<<<< HEAD
            '[user]name(login)[/user]! ' +
            'Check [channel]test(1)[/channel], as well!';
=======
            '[user]name(login)[/user]!';
>>>>>>> 41b845c9

        const firstMatch = { startIndex: 23, endIndex: 25, referenceType: ReferenceType.POST } as PatternMatch;
        const secondMatch = { startIndex: 27, endIndex: 30, referenceType: ReferenceType.POST } as PatternMatch;
        const thirdMatch = { startIndex: 32, endIndex: 102, referenceType: ReferenceType.FILE_UPLOAD } as PatternMatch;
        const fourthMatch = { startIndex: 104, endIndex: 165, referenceType: ReferenceType.MODELING } as PatternMatch;
        const fifthMatch = { startIndex: 167, endIndex: 216, referenceType: ReferenceType.QUIZ } as PatternMatch;
        const sixthMatch = { startIndex: 218, endIndex: 288, referenceType: ReferenceType.PROGRAMMING } as PatternMatch;
        const seventhMatch = { startIndex: 290, endIndex: 339, referenceType: ReferenceType.TEXT } as PatternMatch;
        const eightMatch = { startIndex: 341, endIndex: 389, referenceType: ReferenceType.LECTURE } as PatternMatch;
        const ninthMatch = { startIndex: 395, endIndex: 459, referenceType: ReferenceType.ATTACHMENT } as PatternMatch;
        const tenthMatch = { startIndex: 481, endIndex: 505, referenceType: ReferenceType.USER } as PatternMatch;
<<<<<<< HEAD
        const eleventhMath = { startIndex: 513, endIndex: 539, referenceType: ReferenceType.CHANNEL } as PatternMatch;

        expect(component.getPatternMatches()).toEqual([
            firstMatch,
            secondMatch,
            thirdMatch,
            fourthMatch,
            fifthMatch,
            sixthMatch,
            seventhMatch,
            eightMatch,
            ninthMatch,
            tenthMatch,
            eleventhMath,
        ]);
=======

        expect(component.getPatternMatches()).toEqual([firstMatch, secondMatch, thirdMatch, fourthMatch, fifthMatch, sixthMatch, seventhMatch, eightMatch, ninthMatch, tenthMatch]);
>>>>>>> 41b845c9
    });

    describe('Computing posting content parts', () => {
        it('should only include content before reference for empty patternMatches', () => {
            component.content = 'I do not want to reference a Post.';
            component.computePostingContentParts([]);
            expect(component.postingContentParts).toEqual([
                {
                    contentBeforeReference: component.content,
                    linkToReference: undefined,
                    queryParams: undefined,
                    referenceStr: undefined,
                    contentAfterReference: undefined,
                } as PostingContentPart,
            ]);
        });

        it('should include content before and reference as well as a linked reference within an exercise context', fakeAsync(() => {
            // currently loaded posts will be set to a list of posts having an exercise context -> simulating being at an exercise page
            jest.spyOn(metisService, 'posts', 'get').mockReturnValue(of(metisExercisePosts) as Observable<Post[]>);
            component.ngOnInit();
            tick();
            expect(component.currentlyLoadedPosts).toEqual(metisExercisePosts);
            // in the posting content, use the reference to an id that is included in the lists of currently loaded posts and can therefore be referenced directly,
            // i.e. being shown in the detail view of the discussion section on the current exercise page
            const idOfExercisePostToReference = component.currentlyLoadedPosts[0].id!;
            component.content = `I want to reference #${idOfExercisePostToReference} in the same exercise context.`;
            const matches = component.getPatternMatches();
            component.computePostingContentParts(matches);
            expect(component.postingContentParts).toEqual([
                {
                    contentBeforeReference: 'I want to reference ',
                    linkToReference: ['/courses', metisCourse.id, 'exercises', metisExercise.id],
                    queryParams: { postId: idOfExercisePostToReference },
                    referenceStr: `#${idOfExercisePostToReference}`,
                    referenceType: ReferenceType.POST,
                    contentAfterReference: ' in the same exercise context.',
                } as PostingContentPart,
            ]);
        }));

        it('should include content before and reference as well as a linked reference within a lecture context', fakeAsync(() => {
            // currently loaded posts will be set to a list of posts having a lecture context -> simulating being at a lecture page
            jest.spyOn(metisService, 'posts', 'get').mockReturnValue(of(metisLecturePosts) as Observable<Post[]>);
            component.ngOnInit();
            tick();
            expect(component.currentlyLoadedPosts).toEqual(metisLecturePosts);
            // in the posting content, use the reference to an id that is included in the lists of currently loaded posts and can therefore be referenced directly,
            // i.e. being shown in the detail view of the discussion section on the current lecture page
            const idOfLecturePostToReference = component.currentlyLoadedPosts[0].id!;
            component.content = `I want to reference #${idOfLecturePostToReference} in the same lecture context.`;
            const matches = component.getPatternMatches();
            component.computePostingContentParts(matches);
            expect(component.postingContentParts).toEqual([
                {
                    contentBeforeReference: 'I want to reference ',
                    linkToReference: ['/courses', metisCourse.id, 'lectures', metisLecture.id],
                    queryParams: { postId: idOfLecturePostToReference },
                    referenceStr: `#${idOfLecturePostToReference}`,
                    referenceType: ReferenceType.POST,
                    contentAfterReference: ' in the same lecture context.',
                } as PostingContentPart,
            ]);
        }));

        it('should include content before and reference as well as a linked reference within the course discussion overview', fakeAsync(() => {
            // currently loaded posts will be set to a list of posts having a course-wide context  -> simulating being at course discussion overview
            jest.spyOn(metisService, 'posts', 'get').mockReturnValue(of(metisCoursePostsWithCourseWideContext) as Observable<Post[]>);
            component.ngOnInit();
            tick();
            expect(component.currentlyLoadedPosts).toEqual(metisCoursePostsWithCourseWideContext);
            // in the posting content, use the reference to an id that is included in the lists of currently loaded posts and can therefore be referenced directly,
            // i.e. being shown in the detail view of the course overview
            const idOfPostWithCourseWideContextToReference = component.currentlyLoadedPosts[0].id!;
            component.content = `I want to reference #${idOfPostWithCourseWideContextToReference} with course-wide context while currently being at course discussion overview.`;
            const matches = component.getPatternMatches();
            component.computePostingContentParts(matches);
            expect(component.postingContentParts).toEqual([
                {
                    contentBeforeReference: 'I want to reference ',
                    linkToReference: ['/courses', metisCourse.id, 'discussion'],
                    queryParams: { searchText: `#${idOfPostWithCourseWideContextToReference}` },
                    referenceStr: `#${idOfPostWithCourseWideContextToReference}`,
                    referenceType: ReferenceType.POST,
                    contentAfterReference: ' with course-wide context while currently being at course discussion overview.',
                } as PostingContentPart,
            ]);
        }));

        it('should compute parts when referencing a post from a lecture context while being at the course discussion overview.', fakeAsync(() => {
            // currently loaded posts will be set to a list of posts having a course-wide context -> simulating being at course discussion overview
            jest.spyOn(metisService, 'posts', 'get').mockReturnValue(of(metisCoursePostsWithCourseWideContext) as Observable<Post[]>);
            component.ngOnInit();
            tick();
            // in the posting content, use the reference to an id that is _not_ included in the lists of currently loaded posts and can therefore _not_ be referenced directly,
            // and rather being queried for in the course overview
            const idOfLecturePostToReference = metisLecturePosts[0].id!;
            component.content = `I want to reference #${idOfLecturePostToReference} with lecture context while currently being at the course discussion overview.`;
            const matches = component.getPatternMatches();
            component.computePostingContentParts(matches);
            expect(component.postingContentParts).toEqual([
                {
                    contentBeforeReference: 'I want to reference ',
                    linkToReference: ['/courses', metisCourse.id, 'discussion'],
                    queryParams: { searchText: `#${idOfLecturePostToReference}` },
                    referenceStr: `#${idOfLecturePostToReference}`,
                    referenceType: ReferenceType.POST,
                    contentAfterReference: ' with lecture context while currently being at the course discussion overview.',
                } as PostingContentPart,
            ]);
        }));

        it('should compute parts when referencing a post from an exercise context while being at the course discussion overview', fakeAsync(() => {
            // currently loaded posts will be set to a list of posts having a course-wide context -> simulating being at course discussion overview
            jest.spyOn(metisService, 'posts', 'get').mockReturnValue(of(metisCoursePostsWithCourseWideContext) as Observable<Post[]>);
            component.ngOnInit();
            tick();
            // in the posting content, use the reference to an id that is _not_ included in the lists of currently loaded posts and can therefore _not_ be referenced directly,
            // and rather being queried for in the course overview
            const idOfExercisePostToReference = metisExercisePosts[0].id!;
            component.content = `I want to reference #${idOfExercisePostToReference} with exercise context while currently being at the course discussion overview.`;
            const matches = component.getPatternMatches();
            component.computePostingContentParts(matches);
            expect(component.postingContentParts).toEqual([
                {
                    contentBeforeReference: 'I want to reference ',
                    linkToReference: ['/courses', metisCourse.id, 'discussion'],
                    queryParams: { searchText: `#${idOfExercisePostToReference}` },
                    referenceStr: `#${idOfExercisePostToReference}`,
                    referenceType: ReferenceType.POST,
                    contentAfterReference: ' with exercise context while currently being at the course discussion overview.',
                } as PostingContentPart,
            ]);
        }));

        it('should compute parts when referencing a post with course-wide context while being at a lecture page', fakeAsync(() => {
            // currently loaded posts will be set to a list of posts having a course-wide context -> simulating being at lecture page
            jest.spyOn(metisService, 'posts', 'get').mockReturnValue(of(metisLecturePosts) as Observable<Post[]>);
            component.ngOnInit();
            tick();
            // in the posting content, use the reference to an id that is _not_ included in the lists of currently loaded posts and can therefore _not_ be referenced directly,
            // and rather being queried for in the course overview
            const idOfPostWithCourseWideContextToReference = metisCoursePostsWithCourseWideContext[0].id!;
            component.content = `I want to reference #${idOfPostWithCourseWideContextToReference} with course-wide context while currently being at a lecture page.`;
            const matches = component.getPatternMatches();
            component.computePostingContentParts(matches);
            expect(component.postingContentParts).toEqual([
                {
                    contentBeforeReference: 'I want to reference ',
                    linkToReference: ['/courses', metisCourse.id, 'discussion'],
                    queryParams: { searchText: `#${idOfPostWithCourseWideContextToReference}` },
                    referenceStr: `#${idOfPostWithCourseWideContextToReference}`,
                    referenceType: ReferenceType.POST,
                    contentAfterReference: ' with course-wide context while currently being at a lecture page.',
                } as PostingContentPart,
            ]);
        }));

        it('should compute parts when referencing a post with lecture context while being at a lecture page', fakeAsync(() => {
            // currently loaded posts will be set to a list of posts having a course-wide context -> simulating being at lecture page
            jest.spyOn(metisService, 'posts', 'get').mockReturnValue(of(metisLecturePosts) as Observable<Post[]>);
            component.ngOnInit();
            tick();
            // in the posting content, use the reference to an id that is _not_ included in the lists of currently loaded posts and can therefore _not_ be referenced directly,
            // and rather being queried for in the course overview
            const idOfExercisePostToReference = metisExercisePosts[0].id!;
            component.content = `I want to reference #${idOfExercisePostToReference} with exercise context while currently being at a lecture page.`;
            const matches = component.getPatternMatches();
            component.computePostingContentParts(matches);
            expect(component.postingContentParts).toEqual([
                {
                    contentBeforeReference: 'I want to reference ',
                    linkToReference: ['/courses', metisCourse.id, 'discussion'],
                    queryParams: { searchText: `#${idOfExercisePostToReference}` },
                    referenceStr: `#${idOfExercisePostToReference}`,
                    referenceType: ReferenceType.POST,
                    contentAfterReference: ' with exercise context while currently being at a lecture page.',
                } as PostingContentPart,
            ]);
        }));

        it('should compute parts when referencing a file upload exercise', fakeAsync(() => {
            component.content = `I want to reference [file-upload]File Upload Exercise(courses/1/exercises/1)[/file-upload].`;
            const matches = component.getPatternMatches();
            component.computePostingContentParts(matches);
            expect(component.postingContentParts).toEqual([
                {
                    contentBeforeReference: 'I want to reference ',
                    linkToReference: ['courses/1/exercises/1'],
                    referenceStr: `File Upload Exercise`,
                    referenceType: ReferenceType.FILE_UPLOAD,
                    contentAfterReference: '.',
                } as PostingContentPart,
            ]);
        }));

        it('should compute parts when referencing a modeling exercise', fakeAsync(() => {
            component.content = `I want to reference [modeling]Modeling Exercise(courses/1/exercises/1)[/modeling].`;
            const matches = component.getPatternMatches();
            component.computePostingContentParts(matches);
            expect(component.postingContentParts).toEqual([
                {
                    contentBeforeReference: 'I want to reference ',
                    linkToReference: ['courses/1/exercises/1'],
                    referenceStr: `Modeling Exercise`,
                    referenceType: ReferenceType.MODELING,
                    contentAfterReference: '.',
                } as PostingContentPart,
            ]);
        }));

        it('should compute parts when referencing a quiz exercise', fakeAsync(() => {
            component.content = `I want to reference [quiz]Quiz Exercise(courses/1/exercises/1)[/quiz].`;
            const matches = component.getPatternMatches();
            component.computePostingContentParts(matches);
            expect(component.postingContentParts).toEqual([
                {
                    contentBeforeReference: 'I want to reference ',
                    linkToReference: ['courses/1/exercises/1'],
                    referenceStr: `Quiz Exercise`,
                    referenceType: ReferenceType.QUIZ,
                    contentAfterReference: '.',
                } as PostingContentPart,
            ]);
        }));

        it('should compute parts when referencing a programming exercise', fakeAsync(() => {
            component.content = `I want to reference [programming]Programming Exercise(courses/1/exercises/1)[/programming].`;
            const matches = component.getPatternMatches();
            component.computePostingContentParts(matches);
            expect(component.postingContentParts).toEqual([
                {
                    contentBeforeReference: 'I want to reference ',
                    linkToReference: ['courses/1/exercises/1'],
                    referenceStr: `Programming Exercise`,
                    referenceType: ReferenceType.PROGRAMMING,
                    contentAfterReference: '.',
                } as PostingContentPart,
            ]);
        }));

        it('should compute parts when referencing a text exercise', fakeAsync(() => {
            component.content = `I want to reference [text]Text Exercise(courses/1/exercises/1)[/text].`;
            const matches = component.getPatternMatches();
            component.computePostingContentParts(matches);
            expect(component.postingContentParts).toEqual([
                {
                    contentBeforeReference: 'I want to reference ',
                    linkToReference: ['courses/1/exercises/1'],
                    referenceStr: `Text Exercise`,
                    referenceType: ReferenceType.TEXT,
                    contentAfterReference: '.',
                } as PostingContentPart,
            ]);
        }));

        it('should compute parts when referencing a lecture', fakeAsync(() => {
            component.content = `I want to reference [lecture]Lecture 1(courses/1/lectures/1)[/lecture].`;
            const matches = component.getPatternMatches();
            component.computePostingContentParts(matches);
            expect(component.postingContentParts).toEqual([
                {
                    contentBeforeReference: 'I want to reference ',
                    linkToReference: ['courses/1/lectures/1'],
                    referenceStr: `Lecture 1`,
                    referenceType: ReferenceType.LECTURE,
                    contentAfterReference: '.',
                } as PostingContentPart,
            ]);
        }));

        it('should compute parts when referencing an attachment', fakeAsync(() => {
            component.content = `I want to reference [attachment]PDF File(attachmentPath/attachment.pdf)[/attachment].`;
            const matches = component.getPatternMatches();
            component.computePostingContentParts(matches);
            // the attachment directory that is removed when showing the text in edit mode
            const attachmentDirectory = 'api/files/attachments/';
            expect(component.postingContentParts).toEqual([
                {
                    contentBeforeReference: 'I want to reference ',
                    referenceStr: `PDF File`,
                    referenceType: ReferenceType.ATTACHMENT,
                    attachmentToReference: attachmentDirectory + 'attachmentPath/attachment.pdf',
                    contentAfterReference: '.',
                } as PostingContentPart,
            ]);
        }));

        it('should compute parts when referencing an lecture unit', fakeAsync(() => {
            component.content = `I want to reference [lecture-unit]PDF File lecture unit(attachmentPath/attachmentUnit.pdf)[/lecture-unit].`;
            const matches = component.getPatternMatches();
            component.computePostingContentParts(matches);
            // the attachment directory that is removed when showing the text in edit mode
            const attachmentDirectory = 'api/files/attachments/';
            expect(component.postingContentParts).toEqual([
                {
                    contentBeforeReference: 'I want to reference ',
                    referenceStr: `PDF File lecture unit`,
                    referenceType: ReferenceType.ATTACHMENT_UNITS,
                    attachmentToReference: attachmentDirectory + 'attachmentPath/attachmentUnit.pdf',
                    contentAfterReference: '.',
                } as PostingContentPart,
            ]);
        }));

        it('should compute parts when referencing a single slide', fakeAsync(() => {
            component.content = `I want to reference [slide]PDF File Slide 7(slides/attachment-unit/123/slide/9)[/slide].`;
            const matches = component.getPatternMatches();
            component.computePostingContentParts(matches);
            // the attachment directory that is removed when showing the text in edit mode
            const attachmentDirectory = 'api/files/attachments/';
            expect(component.postingContentParts).toEqual([
                {
                    contentBeforeReference: 'I want to reference ',
                    referenceStr: `PDF File Slide 7`,
                    referenceType: ReferenceType.SLIDE,
                    slideToReference: attachmentDirectory + 'slides/attachment-unit/123/slide/9',
                    contentAfterReference: '.',
                } as PostingContentPart,
            ]);
        }));

        it('should compute parts when referencing a user', fakeAsync(() => {
            component.content = `This message is important for [user]Test(test_login)[/user].`;
            const matches = component.getPatternMatches();
            component.computePostingContentParts(matches);
            expect(component.postingContentParts).toEqual([
                {
                    contentBeforeReference: 'This message is important for ',
                    referenceStr: `Test`,
                    referenceType: ReferenceType.USER,
                    queryParams: { referenceUserLogin: 'test_login' } as Params,
                    contentAfterReference: '.',
                } as PostingContentPart,
            ]);
        }));
<<<<<<< HEAD

        it('should compute parts when referencing a channel', fakeAsync(() => {
            component.content = `This topic belongs to [channel]test(1)[/channel].`;
            const matches = component.getPatternMatches();
            component.computePostingContentParts(matches);
            expect(component.postingContentParts).toEqual([
                {
                    contentBeforeReference: 'This topic belongs to ',
                    referenceStr: 'test',
                    referenceType: ReferenceType.CHANNEL,
                    queryParams: { channelId: 1 } as Params,
                    contentAfterReference: '.',
                } as PostingContentPart,
            ]);
        }));

        it('should set channelID undefined referenced a channel id is not a number', fakeAsync(() => {
            component.content = `This topic belongs to [channel]test(abc)[/channel].`;
            const matches = component.getPatternMatches();
            component.computePostingContentParts(matches);
            expect(component.postingContentParts).toEqual([
                {
                    contentBeforeReference: 'This topic belongs to ',
                    referenceStr: 'test',
                    referenceType: ReferenceType.CHANNEL,
                    queryParams: { channelId: undefined } as Params,
                    contentAfterReference: '.',
                } as PostingContentPart,
            ]);
        }));
=======
>>>>>>> 41b845c9
    });
});<|MERGE_RESOLUTION|>--- conflicted
+++ resolved
@@ -118,15 +118,12 @@
         expect(component.getPatternMatches()).toEqual([firstMatch]);
     });
 
-<<<<<<< HEAD
     it('should calculate correct pattern matches for content with one channel reference', () => {
         component.content = 'I do want to reference [channel]test(1)[/channel]!';
         const firstMatch = { startIndex: 23, endIndex: 49, referenceType: ReferenceType.CHANNEL } as PatternMatch;
         expect(component.getPatternMatches()).toEqual([firstMatch]);
     });
 
-=======
->>>>>>> 41b845c9
     it('should calculate correct pattern matches for content with post, multiple exercise, lecture and attachment references', () => {
         component.content =
             'I do want to reference #4, #10, ' +
@@ -137,12 +134,8 @@
             '[text](courses/1/exercises/1)Text Exercise[/text], ' +
             '[lecture](courses/1/lectures/1)Lecture[/lecture], and ' +
             '[attachment](attachmentPath/attachment.pdf)PDF File[/attachment] in my posting content' +
-<<<<<<< HEAD
             '[user]name(login)[/user]! ' +
             'Check [channel]test(1)[/channel], as well!';
-=======
-            '[user]name(login)[/user]!';
->>>>>>> 41b845c9
 
         const firstMatch = { startIndex: 23, endIndex: 25, referenceType: ReferenceType.POST } as PatternMatch;
         const secondMatch = { startIndex: 27, endIndex: 30, referenceType: ReferenceType.POST } as PatternMatch;
@@ -154,7 +147,6 @@
         const eightMatch = { startIndex: 341, endIndex: 389, referenceType: ReferenceType.LECTURE } as PatternMatch;
         const ninthMatch = { startIndex: 395, endIndex: 459, referenceType: ReferenceType.ATTACHMENT } as PatternMatch;
         const tenthMatch = { startIndex: 481, endIndex: 505, referenceType: ReferenceType.USER } as PatternMatch;
-<<<<<<< HEAD
         const eleventhMath = { startIndex: 513, endIndex: 539, referenceType: ReferenceType.CHANNEL } as PatternMatch;
 
         expect(component.getPatternMatches()).toEqual([
@@ -170,10 +162,6 @@
             tenthMatch,
             eleventhMath,
         ]);
-=======
-
-        expect(component.getPatternMatches()).toEqual([firstMatch, secondMatch, thirdMatch, fourthMatch, fifthMatch, sixthMatch, seventhMatch, eightMatch, ninthMatch, tenthMatch]);
->>>>>>> 41b845c9
     });
 
     describe('Computing posting content parts', () => {
@@ -510,7 +498,6 @@
                 } as PostingContentPart,
             ]);
         }));
-<<<<<<< HEAD
 
         it('should compute parts when referencing a channel', fakeAsync(() => {
             component.content = `This topic belongs to [channel]test(1)[/channel].`;
@@ -527,7 +514,7 @@
             ]);
         }));
 
-        it('should set channelID undefined referenced a channel id is not a number', fakeAsync(() => {
+        it('should set channelID undefined if referenced a channel id is not a number', fakeAsync(() => {
             component.content = `This topic belongs to [channel]test(abc)[/channel].`;
             const matches = component.getPatternMatches();
             component.computePostingContentParts(matches);
@@ -541,7 +528,5 @@
                 } as PostingContentPart,
             ]);
         }));
-=======
->>>>>>> 41b845c9
     });
 });