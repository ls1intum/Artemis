--- conflicted
+++ resolved
@@ -19,11 +19,8 @@
     metisLecture,
     metisLecturePosts,
 } from '../../../../helpers/sample/metis-sample-data';
-<<<<<<< HEAD
+import { Params } from '@angular/router';
 import { AlertService } from 'app/core/util/alert.service';
-=======
-import { Params } from '@angular/router';
->>>>>>> 979bde7e
 
 describe('PostingContentComponent', () => {
     let component: PostingContentComponent;
