--- conflicted
+++ resolved
@@ -7,11 +7,7 @@
 import { AnswerPostHeaderComponent } from 'app/shared/metis/posting-header/answer-post-header/answer-post-header.component';
 import { AnswerPostReactionsBarComponent } from 'app/shared/metis/posting-reactions-bar/answer-post-reactions-bar/answer-post-reactions-bar.component';
 import { PostingContentComponent } from 'app/shared/metis/posting-content/posting-content.components';
-<<<<<<< HEAD
-import { metisResolvingAnswerPostUser1, post } from '../../../../helpers/sample/metis-sample-data';
-=======
-import { metisPostExerciseUser1, metisResolvingAnswerPostUser1 } from '../../../../helpers/sample/metis-sample-data';
->>>>>>> 390d00cb
+import { metisPostExerciseUser1, metisResolvingAnswerPostUser1, post } from '../../../../helpers/sample/metis-sample-data';
 import { OverlayModule } from '@angular/cdk/overlay';
 import { AnswerPostCreateEditModalComponent } from 'app/shared/metis/posting-create-edit-modal/answer-post-create-edit-modal/answer-post-create-edit-modal.component';
 import { DOCUMENT } from '@angular/common';
@@ -22,9 +18,6 @@
 import { FaIconComponent } from '@fortawesome/angular-fontawesome';
 import { Posting, PostingType } from 'app/entities/metis/posting.model';
 import { AnswerPost } from 'app/entities/metis/answer-post.model';
-<<<<<<< HEAD
-import { TranslateDirective } from '../../../../../../../main/webapp/app/shared/language/translate.directive';
-=======
 import dayjs from 'dayjs/esm';
 import { ArtemisDatePipe } from '../../../../../../../main/webapp/app/shared/pipes/artemis-date.pipe';
 import { ArtemisTranslatePipe } from '../../../../../../../main/webapp/app/shared/pipes/artemis-translate.pipe';
@@ -32,7 +25,6 @@
 import { MockTranslateService } from '../../../../helpers/mocks/service/mock-translate.service';
 import { TranslateService } from '@ngx-translate/core';
 import { NgbTooltip } from '@ng-bootstrap/ng-bootstrap';
->>>>>>> 390d00cb
 
 describe('AnswerPostComponent', () => {
     let component: AnswerPostComponent;
@@ -55,11 +47,8 @@
                 MockComponent(PostingContentComponent),
                 MockComponent(AnswerPostCreateEditModalComponent),
                 MockComponent(AnswerPostReactionsBarComponent),
-<<<<<<< HEAD
-=======
                 ArtemisDatePipe,
                 ArtemisTranslatePipe,
->>>>>>> 390d00cb
                 MockDirective(TranslateDirective),
             ],
             providers: [
@@ -262,7 +251,33 @@
         expect(spy).toHaveBeenCalled();
     });
 
-<<<<<<< HEAD
+    it('should display post-time span when isConsecutive() returns true', () => {
+        const fixedDate = dayjs('2024-12-06T23:39:27.080Z');
+        component.posting = { ...metisPostExerciseUser1, creationDate: fixedDate };
+
+        jest.spyOn(component, 'isConsecutive').mockReturnValue(true);
+        fixture.detectChanges();
+
+        const postTimeDebugElement = debugElement.query(By.css('span.post-time'));
+        const postTimeElement = postTimeDebugElement.nativeElement as HTMLElement;
+
+        expect(postTimeDebugElement).toBeTruthy();
+
+        const expectedTime = dayjs(fixedDate).format('HH:mm');
+        expect(postTimeElement.textContent?.trim()).toBe(expectedTime);
+    });
+
+    it('should not display post-time span when isConsecutive() returns false', () => {
+        const fixedDate = dayjs('2024-12-06T23:39:27.080Z');
+        component.posting = { ...metisPostExerciseUser1, creationDate: fixedDate };
+
+        jest.spyOn(component, 'isConsecutive').mockReturnValue(false);
+        fixture.detectChanges();
+
+        const postTimeElement = debugElement.query(By.css('span.post-time'));
+        expect(postTimeElement).toBeFalsy();
+    });
+
     it('should display forwardMessage button and invoke forwardMessage function when clicked', () => {
         const forwardMessageSpy = jest.spyOn(component, 'forwardMessage');
         component.showDropdown = true;
@@ -274,32 +289,5 @@
 
         forwardButton.nativeElement.click();
         expect(forwardMessageSpy).toHaveBeenCalled();
-=======
-    it('should display post-time span when isConsecutive() returns true', () => {
-        const fixedDate = dayjs('2024-12-06T23:39:27.080Z');
-        component.posting = { ...metisPostExerciseUser1, creationDate: fixedDate };
-
-        jest.spyOn(component, 'isConsecutive').mockReturnValue(true);
-        fixture.detectChanges();
-
-        const postTimeDebugElement = debugElement.query(By.css('span.post-time'));
-        const postTimeElement = postTimeDebugElement.nativeElement as HTMLElement;
-
-        expect(postTimeDebugElement).toBeTruthy();
-
-        const expectedTime = dayjs(fixedDate).format('HH:mm');
-        expect(postTimeElement.textContent?.trim()).toBe(expectedTime);
-    });
-
-    it('should not display post-time span when isConsecutive() returns false', () => {
-        const fixedDate = dayjs('2024-12-06T23:39:27.080Z');
-        component.posting = { ...metisPostExerciseUser1, creationDate: fixedDate };
-
-        jest.spyOn(component, 'isConsecutive').mockReturnValue(false);
-        fixture.detectChanges();
-
-        const postTimeElement = debugElement.query(By.css('span.post-time'));
-        expect(postTimeElement).toBeFalsy();
->>>>>>> 390d00cb
     });
 });