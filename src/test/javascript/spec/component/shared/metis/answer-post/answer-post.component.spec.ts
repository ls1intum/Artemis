import { ComponentFixture, TestBed } from '@angular/core/testing';
import { AnswerPostComponent } from 'app/shared/metis/answer-post/answer-post.component';
<<<<<<< HEAD
import { MockComponent, MockPipe, ngMocks } from 'ng-mocks';
import { DebugElement, input, runInInjectionContext } from '@angular/core';
=======
import { MockComponent, MockModule, MockPipe } from 'ng-mocks';
import { DebugElement } from '@angular/core';
>>>>>>> b63ac736
import { HtmlForMarkdownPipe } from 'app/shared/pipes/html-for-markdown.pipe';
import { By } from '@angular/platform-browser';
import { AnswerPostHeaderComponent } from 'app/shared/metis/posting-header/answer-post-header/answer-post-header.component';
import { AnswerPostReactionsBarComponent } from 'app/shared/metis/posting-reactions-bar/answer-post-reactions-bar/answer-post-reactions-bar.component';
import { PostingContentComponent } from 'app/shared/metis/posting-content/posting-content.components';
import { metisResolvingAnswerPostUser1 } from '../../../../helpers/sample/metis-sample-data';
import { OverlayModule } from '@angular/cdk/overlay';
import { AnswerPostCreateEditModalComponent } from 'app/shared/metis/posting-create-edit-modal/answer-post-create-edit-modal/answer-post-create-edit-modal.component';
<<<<<<< HEAD
import { DOCUMENT } from '@angular/common';
import { Reaction } from '../../../../../../../main/webapp/app/entities/metis/reaction.model';
=======
import { BrowserAnimationsModule } from '@angular/platform-browser/animations';
import { MetisService } from 'app/shared/metis/metis.service';
import { MockMetisService } from '../../../../helpers/mocks/service/mock-metis-service.service';
>>>>>>> b63ac736

describe('AnswerPostComponent', () => {
    let component: AnswerPostComponent;
    let fixture: ComponentFixture<AnswerPostComponent>;
    let debugElement: DebugElement;
    let mainContainer: HTMLElement;

<<<<<<< HEAD
    beforeEach(async () => {
        mainContainer = document.createElement('div');
        mainContainer.classList.add('thread-answer-post');
        document.body.appendChild(mainContainer);

        await TestBed.configureTestingModule({
            imports: [OverlayModule],
=======
    beforeEach(() => {
        return TestBed.configureTestingModule({
            imports: [MockModule(BrowserAnimationsModule)],
>>>>>>> b63ac736
            declarations: [
                AnswerPostComponent,
                MockPipe(HtmlForMarkdownPipe),
                MockComponent(AnswerPostHeaderComponent),
                MockComponent(PostingContentComponent),
                MockComponent(AnswerPostCreateEditModalComponent),
                MockComponent(AnswerPostReactionsBarComponent),
            ],
<<<<<<< HEAD
            providers: [{ provide: DOCUMENT, useValue: document }],
        }).compileComponents();
    });

    beforeEach(() => {
        fixture = TestBed.createComponent(AnswerPostComponent);
        component = fixture.componentInstance;
        debugElement = fixture.debugElement;
=======
            providers: [{ provide: MetisService, useClass: MockMetisService }],
        })
            .compileComponents()
            .then(() => {
                fixture = TestBed.createComponent(AnswerPostComponent);
                component = fixture.componentInstance;
                debugElement = fixture.debugElement;
            });
>>>>>>> b63ac736
    });

    it('should contain an answer post header when isConsecutive is false', () => {
        runInInjectionContext(fixture.debugElement.injector, () => {
            component.isConsecutive = input<boolean>(false);
            component.posting = metisResolvingAnswerPostUser1;
        });

        fixture.detectChanges();
        const header = debugElement.query(By.css('jhi-answer-post-header'));
        expect(header).not.toBeNull();
    });

    it('should not contain an answer post header when isConsecutive is true', () => {
        runInInjectionContext(fixture.debugElement.injector, () => {
            component.isConsecutive = input<boolean>(true);
            component.posting = metisResolvingAnswerPostUser1;
        });

        fixture.detectChanges();
        const header = debugElement.query(By.css('jhi-answer-post-header'));
        expect(header).toBeNull();
    });

    it('should contain reference to container for rendering answerPostCreateEditModal component', () => {
        component.posting = metisResolvingAnswerPostUser1;

        fixture.detectChanges();
        expect(component.containerRef).not.toBeNull();
    });

    it('should contain component to edit answer post', () => {
        component.posting = metisResolvingAnswerPostUser1;

        fixture.detectChanges();
        const answerPostCreateEditModal = debugElement.query(By.css('jhi-answer-post-create-edit-modal'));
        expect(answerPostCreateEditModal).not.toBeNull();
    });

<<<<<<< HEAD
    it('should contain an answer post reactions bar', () => {
        component.posting = metisResolvingAnswerPostUser1;

        fixture.detectChanges();
        const reactionsBar = debugElement.query(By.css('jhi-answer-post-reactions-bar'));
        expect(reactionsBar).not.toBeNull();
    });

    it('should have correct content in posting-content component', () => {
=======
    it('should have correct content', () => {
>>>>>>> b63ac736
        component.posting = metisResolvingAnswerPostUser1;

        fixture.detectChanges();
        const postingContentDebugElement = debugElement.query(By.directive(PostingContentComponent));
        expect(postingContentDebugElement).not.toBeNull();
        const content = ngMocks.input(postingContentDebugElement, 'content');
        expect(content).toEqual(metisResolvingAnswerPostUser1.content);
    });

    it('should close previous dropdown when another is opened', () => {
        const previousComponent = {
            showDropdown: true,
            enableBodyScroll: jest.fn(),
            changeDetector: { detectChanges: jest.fn() },
        } as any as AnswerPostComponent;

        AnswerPostComponent.activeDropdownPost = previousComponent;

        const event = new MouseEvent('contextmenu', { clientX: 100, clientY: 200 });
        component.onRightClick(event);

        expect(previousComponent.showDropdown).toBeFalse();
        expect(previousComponent.enableBodyScroll).toHaveBeenCalled();
        expect(previousComponent.changeDetector.detectChanges).toHaveBeenCalled();
        expect(AnswerPostComponent.activeDropdownPost).toBe(component);
        expect(component.showDropdown).toBeTrue();
    });

    it('should handle click outside and hide dropdown', () => {
        component.showDropdown = true;
        const enableBodyScrollSpy = jest.spyOn(component, 'enableBodyScroll' as any);
        component.onClickOutside();
        expect(component.showDropdown).toBeFalse();
        expect(enableBodyScrollSpy).toHaveBeenCalled();
    });

    it('should disable body scroll', () => {
        const setStyleSpy = jest.spyOn(component.renderer, 'setStyle');
        (component as any).disableBodyScroll();
        expect(setStyleSpy).toHaveBeenCalledWith(expect.objectContaining({ className: 'thread-answer-post' }), 'overflow', 'hidden');
    });

    it('should enable body scroll', () => {
        const setStyleSpy = jest.spyOn(component.renderer, 'setStyle');
        (component as any).enableBodyScroll();
        expect(setStyleSpy).toHaveBeenCalledWith(expect.objectContaining({ className: 'thread-answer-post' }), 'overflow-y', 'auto');
    });

    it('should adjust dropdown position if it overflows the screen width', () => {
        const dropdownWidth = 200;
        const screenWidth = window.innerWidth;

        component.dropdownPosition = { x: screenWidth - 50, y: 100 };
        component.adjustDropdownPosition();

        expect(component.dropdownPosition.x).toBe(screenWidth - dropdownWidth - 10);
    });

    it('should not adjust dropdown position if it does not overflow the screen width', () => {
        const initialX = 100;
        component.dropdownPosition = { x: initialX, y: 100 };
        component.adjustDropdownPosition();

        expect(component.dropdownPosition.x).toBe(initialX);
    });

    it('should update the posting when onPostingUpdated is called', () => {
        const updatedPosting = { ...metisResolvingAnswerPostUser1, content: 'Updated content' };
        component.onPostingUpdated(updatedPosting);

        expect(component.posting).toEqual(updatedPosting);
    });

    it('should update reactions when onReactionsUpdated is called', () => {
        const updatedReactions = [{ id: 1, emojiId: 'smile', userId: 2 } as Reaction];
        component.onReactionsUpdated(updatedReactions);

        expect(component.posting.reactions).toEqual(updatedReactions);
    });
});<|MERGE_RESOLUTION|>--- conflicted
+++ resolved
@@ -1,12 +1,7 @@
 import { ComponentFixture, TestBed } from '@angular/core/testing';
 import { AnswerPostComponent } from 'app/shared/metis/answer-post/answer-post.component';
-<<<<<<< HEAD
-import { MockComponent, MockPipe, ngMocks } from 'ng-mocks';
 import { DebugElement, input, runInInjectionContext } from '@angular/core';
-=======
-import { MockComponent, MockModule, MockPipe } from 'ng-mocks';
-import { DebugElement } from '@angular/core';
->>>>>>> b63ac736
+import { MockComponent, MockModule, MockPipe, ngMocks } from 'ng-mocks';
 import { HtmlForMarkdownPipe } from 'app/shared/pipes/html-for-markdown.pipe';
 import { By } from '@angular/platform-browser';
 import { AnswerPostHeaderComponent } from 'app/shared/metis/posting-header/answer-post-header/answer-post-header.component';
@@ -15,14 +10,11 @@
 import { metisResolvingAnswerPostUser1 } from '../../../../helpers/sample/metis-sample-data';
 import { OverlayModule } from '@angular/cdk/overlay';
 import { AnswerPostCreateEditModalComponent } from 'app/shared/metis/posting-create-edit-modal/answer-post-create-edit-modal/answer-post-create-edit-modal.component';
-<<<<<<< HEAD
 import { DOCUMENT } from '@angular/common';
 import { Reaction } from '../../../../../../../main/webapp/app/entities/metis/reaction.model';
-=======
 import { BrowserAnimationsModule } from '@angular/platform-browser/animations';
 import { MetisService } from 'app/shared/metis/metis.service';
 import { MockMetisService } from '../../../../helpers/mocks/service/mock-metis-service.service';
->>>>>>> b63ac736
 
 describe('AnswerPostComponent', () => {
     let component: AnswerPostComponent;
@@ -30,19 +22,13 @@
     let debugElement: DebugElement;
     let mainContainer: HTMLElement;
 
-<<<<<<< HEAD
     beforeEach(async () => {
         mainContainer = document.createElement('div');
         mainContainer.classList.add('thread-answer-post');
         document.body.appendChild(mainContainer);
 
-        await TestBed.configureTestingModule({
-            imports: [OverlayModule],
-=======
-    beforeEach(() => {
         return TestBed.configureTestingModule({
-            imports: [MockModule(BrowserAnimationsModule)],
->>>>>>> b63ac736
+            imports: [OverlayModule, MockModule(BrowserAnimationsModule)],
             declarations: [
                 AnswerPostComponent,
                 MockPipe(HtmlForMarkdownPipe),
@@ -51,17 +37,10 @@
                 MockComponent(AnswerPostCreateEditModalComponent),
                 MockComponent(AnswerPostReactionsBarComponent),
             ],
-<<<<<<< HEAD
-            providers: [{ provide: DOCUMENT, useValue: document }],
-        }).compileComponents();
-    });
-
-    beforeEach(() => {
-        fixture = TestBed.createComponent(AnswerPostComponent);
-        component = fixture.componentInstance;
-        debugElement = fixture.debugElement;
-=======
-            providers: [{ provide: MetisService, useClass: MockMetisService }],
+            providers: [
+                { provide: DOCUMENT, useValue: document },
+                { provide: MetisService, useClass: MockMetisService },
+            ],
         })
             .compileComponents()
             .then(() => {
@@ -69,7 +48,6 @@
                 component = fixture.componentInstance;
                 debugElement = fixture.debugElement;
             });
->>>>>>> b63ac736
     });
 
     it('should contain an answer post header when isConsecutive is false', () => {
@@ -109,7 +87,6 @@
         expect(answerPostCreateEditModal).not.toBeNull();
     });
 
-<<<<<<< HEAD
     it('should contain an answer post reactions bar', () => {
         component.posting = metisResolvingAnswerPostUser1;
 
@@ -119,9 +96,6 @@
     });
 
     it('should have correct content in posting-content component', () => {
-=======
-    it('should have correct content', () => {
->>>>>>> b63ac736
         component.posting = metisResolvingAnswerPostUser1;
 
         fixture.detectChanges();
