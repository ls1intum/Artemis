--- conflicted
+++ resolved
@@ -15,12 +15,9 @@
 import { BrowserAnimationsModule } from '@angular/platform-browser/animations';
 import { MetisService } from 'app/shared/metis/metis.service';
 import { MockMetisService } from '../../../../helpers/mocks/service/mock-metis-service.service';
-<<<<<<< HEAD
 import { FaIconComponent } from '@fortawesome/angular-fontawesome';
-=======
 import { Posting, PostingType } from 'app/entities/metis/posting.model';
 import { AnswerPost } from 'app/entities/metis/answer-post.model';
->>>>>>> 4eaba4e5
 
 describe('AnswerPostComponent', () => {
     let component: AnswerPostComponent;
@@ -183,19 +180,6 @@
         expect(component.posting.reactions).toEqual(updatedReactions);
     });
 
-<<<<<<< HEAD
-    it('should display forwardMessage button and invoke forwardMessage function when clicked', () => {
-        const forwardMessageSpy = jest.spyOn(component, 'forwardMessage');
-        component.showDropdown = true;
-        component.posting = post;
-        fixture.detectChanges();
-
-        const forwardButton = debugElement.query(By.css('button.dropdown-item.d-flex.forward'));
-        expect(forwardButton).not.toBeNull();
-
-        forwardButton.nativeElement.click();
-        expect(forwardMessageSpy).toHaveBeenCalled();
-=======
     it('should cast the post to answer post on change', () => {
         const mockPost: Posting = {
             id: 1,
@@ -214,6 +198,18 @@
 
         expect(component.posting).toBeInstanceOf(AnswerPost);
         expect(spy).toHaveBeenCalled();
->>>>>>> 4eaba4e5
+    });
+
+    it('should display forwardMessage button and invoke forwardMessage function when clicked', () => {
+        const forwardMessageSpy = jest.spyOn(component, 'forwardMessage');
+        component.showDropdown = true;
+        component.posting = post;
+        fixture.detectChanges();
+
+        const forwardButton = debugElement.query(By.css('button.dropdown-item.d-flex.forward'));
+        expect(forwardButton).not.toBeNull();
+
+        forwardButton.nativeElement.click();
+        expect(forwardMessageSpy).toHaveBeenCalled();
     });
 });