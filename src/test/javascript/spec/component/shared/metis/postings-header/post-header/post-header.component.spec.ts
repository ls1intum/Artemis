import * as chai from 'chai';
import sinonChai from 'sinon-chai';
import { ComponentFixture, TestBed } from '@angular/core/testing';
import { MetisService } from 'app/shared/metis/metis.service';
import { MockMetisService } from '../../../../../helpers/mocks/service/mock-metis-service.service';
import { DebugElement } from '@angular/core';
<<<<<<< HEAD
import dayjs from 'dayjs';
=======
>>>>>>> 34cdecc3
import * as sinon from 'sinon';
import { SinonStub, stub } from 'sinon';
import { ArtemisTranslatePipe } from 'app/shared/pipes/artemis-translate.pipe';
import { MockComponent, MockDirective, MockModule, MockPipe } from 'ng-mocks';
import { PostHeaderComponent } from 'app/shared/metis/postings-header/post-header/post-header.component';
import { ArtemisDatePipe } from 'app/shared/pipes/artemis-date.pipe';
import { getElement } from '../../../../../helpers/utils/general.utils';
import { PostCreateEditModalComponent } from 'app/shared/metis/postings-create-edit-modal/post-create-edit-modal/post-create-edit-modal.component';
import { FormBuilder, FormsModule, ReactiveFormsModule } from '@angular/forms';
import { NgbTooltip } from '@ng-bootstrap/ng-bootstrap';
import { ConfirmIconComponent } from 'app/shared/confirm-icon/confirm-icon.component';
import { FaIconComponent } from '@fortawesome/angular-fontawesome';
import { PostingsMarkdownEditorComponent } from 'app/shared/metis/postings-markdown-editor/postings-markdown-editor.component';
import { PostingsButtonComponent } from 'app/shared/metis/postings-button/postings-button.component';
import { metisAnswerPosts, metisPostLectureUser1 } from '../../../../../helpers/sample/metis-sample-data';

chai.use(sinonChai);
const expect = chai.expect;

describe('PostHeaderComponent', () => {
    let component: PostHeaderComponent;
    let fixture: ComponentFixture<PostHeaderComponent>;
    let debugElement: DebugElement;
    let metisService: MetisService;
    let metisServiceUserIsAtLeastTutorStub: SinonStub;
    let metisServiceDeletePostStub: SinonStub;

<<<<<<< HEAD
    const user = { id: 1, name: 'username', login: 'login' } as User;

    const post = {
        id: 1,
        author: user,
        creationDate: dayjs(),
        answers: [],
        content: 'Post Content',
    } as Post;

    const answerPost1 = {
        id: 1,
        content: 'Some answer',
    } as AnswerPost;

    const answerPost2 = {
        id: 2,
        content: 'Some answer',
    } as AnswerPost;

    const answerPosts: AnswerPost[] = [answerPost1, answerPost2];

=======
>>>>>>> 34cdecc3
    beforeEach(() => {
        return TestBed.configureTestingModule({
            imports: [MockModule(FormsModule), MockModule(ReactiveFormsModule)],
            providers: [FormBuilder, { provide: MetisService, useClass: MockMetisService }],
            declarations: [
                PostHeaderComponent,
                MockComponent(PostCreateEditModalComponent),
                MockPipe(ArtemisTranslatePipe),
                MockPipe(ArtemisDatePipe),
                MockDirective(NgbTooltip),
                MockComponent(PostingsMarkdownEditorComponent),
                MockComponent(PostingsButtonComponent),
                MockComponent(FaIconComponent),
                MockComponent(ConfirmIconComponent),
            ],
        })
            .compileComponents()
            .then(() => {
                fixture = TestBed.createComponent(PostHeaderComponent);
                component = fixture.componentInstance;
                metisService = TestBed.inject(MetisService);
                metisServiceUserIsAtLeastTutorStub = stub(metisService, 'metisUserIsAtLeastTutorInCourse');
                metisServiceDeletePostStub = stub(metisService, 'deletePost');
                debugElement = fixture.debugElement;
                component.posting = metisPostLectureUser1;
                component.ngOnInit();
            });
    });

    afterEach(function () {
        sinon.restore();
    });

    it('should set date information correctly for post of today', () => {
        fixture.detectChanges();
        expect(getElement(debugElement, '.today-flag')).to.exist;
    });

    it('should display edit and delete options to tutor', () => {
        metisServiceUserIsAtLeastTutorStub.returns(true);
        component.ngOnInit();
        fixture.detectChanges();
        expect(getElement(debugElement, '.editIcon')).to.exist;
        expect(getElement(debugElement, '.deleteIcon')).to.exist;
    });

    it('should invoke metis service when delete icon is clicked', () => {
        metisServiceUserIsAtLeastTutorStub.returns(true);
        fixture.detectChanges();
        expect(getElement(debugElement, '.deleteIcon')).to.exist;
        component.deletePosting();
        expect(metisServiceDeletePostStub).to.have.been.called;
    });

    it('should only display non clickable answer-count icon for post without answers', () => {
        component.ngOnChanges();
        fixture.detectChanges();
        expect(component.numberOfAnswerPosts).to.be.equal(0);
        expect(getElement(debugElement, '.answer-count').innerHTML).contains(0);
        expect(getElement(debugElement, '.answer-count .icon')).to.exist;
        expect(getElement(debugElement, '.toggle-answer-element.clickable')).to.not.exist;
    });

    it('should only display non clickable icon for post with answers', () => {
        component.posting.answers = metisAnswerPosts;
        component.ngOnChanges();
        fixture.detectChanges();
        expect(component.numberOfAnswerPosts).to.be.equal(metisAnswerPosts.length);
        expect(getElement(debugElement, '.answer-count').innerHTML).contains(metisAnswerPosts.length);
        expect(getElement(debugElement, '.answer-count .icon')).to.exist;
        expect(getElement(debugElement, '.toggle-answer-element.clickable')).to.exist;
    });

    it('should call toggleAnswers method and emit event when answer count icon is clicked', () => {
        const toggleAnswersSpy = sinon.spy(component, 'toggleAnswers');
        const toggleAnswersChangeSpy = sinon.spy(component.toggleAnswersChange, 'emit');
        component.posting.answers = metisAnswerPosts;
        component.ngOnChanges();
        fixture.detectChanges();
        getElement(debugElement, '.toggle-answer-element.clickable').click();
        expect(toggleAnswersSpy).to.have.been.called;
        expect(toggleAnswersChangeSpy).to.have.been.called;
    });
});<|MERGE_RESOLUTION|>--- conflicted
+++ resolved
@@ -4,10 +4,6 @@
 import { MetisService } from 'app/shared/metis/metis.service';
 import { MockMetisService } from '../../../../../helpers/mocks/service/mock-metis-service.service';
 import { DebugElement } from '@angular/core';
-<<<<<<< HEAD
-import dayjs from 'dayjs';
-=======
->>>>>>> 34cdecc3
 import * as sinon from 'sinon';
 import { SinonStub, stub } from 'sinon';
 import { ArtemisTranslatePipe } from 'app/shared/pipes/artemis-translate.pipe';
@@ -34,32 +30,6 @@
     let metisService: MetisService;
     let metisServiceUserIsAtLeastTutorStub: SinonStub;
     let metisServiceDeletePostStub: SinonStub;
-
-<<<<<<< HEAD
-    const user = { id: 1, name: 'username', login: 'login' } as User;
-
-    const post = {
-        id: 1,
-        author: user,
-        creationDate: dayjs(),
-        answers: [],
-        content: 'Post Content',
-    } as Post;
-
-    const answerPost1 = {
-        id: 1,
-        content: 'Some answer',
-    } as AnswerPost;
-
-    const answerPost2 = {
-        id: 2,
-        content: 'Some answer',
-    } as AnswerPost;
-
-    const answerPosts: AnswerPost[] = [answerPost1, answerPost2];
-
-=======
->>>>>>> 34cdecc3
     beforeEach(() => {
         return TestBed.configureTestingModule({
             imports: [MockModule(FormsModule), MockModule(ReactiveFormsModule)],
