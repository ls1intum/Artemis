import { ComponentFixture, fakeAsync, TestBed, tick } from '@angular/core/testing';
import { MetisService } from 'app/shared/metis/metis.service';
import { MockMetisService } from '../../../../../helpers/mocks/service/mock-metis-service.service';
import { ArtemisTranslatePipe } from 'app/shared/pipes/artemis-translate.pipe';
import { MockComponent, MockModule, MockPipe } from 'ng-mocks';
import { MockNgbModalService } from '../../../../../helpers/mocks/service/mock-ngb-modal.service';
import { NgbModal, NgbModalRef } from '@ng-bootstrap/ng-bootstrap';
import { AnswerPostCreateEditModalComponent } from 'app/shared/metis/postings-create-edit-modal/answer-post-create-edit-modal/answer-post-create-edit-modal.component';
import { FormBuilder, FormsModule, ReactiveFormsModule } from '@angular/forms';
import { PostingsMarkdownEditorComponent } from 'app/shared/metis/postings-markdown-editor/postings-markdown-editor.component';
import { PostingsButtonComponent } from 'app/shared/metis/postings-button/postings-button.component';
import { HelpIconComponent } from 'app/shared/components/help-icon.component';
import { metisAnswerPostToCreateUser1, metisResolvingAnswerPostUser1, metisAnswerPostUser2 } from '../../../../../helpers/sample/metis-sample-data';

describe('AnswerPostCreateEditModalComponent', () => {
    let component: AnswerPostCreateEditModalComponent;
    let fixture: ComponentFixture<AnswerPostCreateEditModalComponent>;
    let metisService: MetisService;
    let modal: MockNgbModalService;
    let updatePostingMock: jest.SpyInstance;

    beforeEach(() => {
        return TestBed.configureTestingModule({
            imports: [MockModule(FormsModule), MockModule(ReactiveFormsModule)],
            providers: [FormBuilder, { provide: MetisService, useClass: MockMetisService }],
            declarations: [
                AnswerPostCreateEditModalComponent,
                MockPipe(ArtemisTranslatePipe),
                MockComponent(PostingsMarkdownEditorComponent),
                MockComponent(PostingsButtonComponent),
                MockComponent(HelpIconComponent),
            ],
        })
            .compileComponents()
            .then(() => {
                fixture = TestBed.createComponent(AnswerPostCreateEditModalComponent);
                component = fixture.componentInstance;
                metisService = TestBed.inject(MetisService);
                modal = TestBed.inject(NgbModal);
                updatePostingMock = jest.spyOn(component, 'updatePosting');
            });
    });

    afterEach(() => {
        jest.restoreAllMocks();
    });

    it('should init modal with correct content and title for answer post with id', () => {
        component.posting = metisResolvingAnswerPostUser1;
        component.ngOnInit();
<<<<<<< HEAD
        expect(component.modalTitle).toEqual('artemisApp.metis.editPosting');
        expect(component.content).toEqual(metisAnswerPostUser1.content);
=======
        expect(component.modalTitle).to.be.equal('artemisApp.metis.editPosting');
        expect(component.content).to.be.equal(metisResolvingAnswerPostUser1.content);
>>>>>>> 67a2c593
    });

    it('should init modal with correct content and title for answer post without id', () => {
        component.posting = metisAnswerPostToCreateUser1;
        component.ngOnInit();
        expect(component.modalTitle).toEqual('artemisApp.metis.createModalTitleAnswer');
        expect(component.content).toEqual(metisAnswerPostToCreateUser1.content);
    });

    it('should invoke the modalService', () => {
        const componentInstance = { title: String, content: String };
        const result = new Promise((resolve) => resolve(true));
        const modalServiceOpenMock = jest.spyOn(modal, 'open').mockReturnValue(<NgbModalRef>{
            componentInstance,
            result,
        });
        component.open();
        expect(modalServiceOpenMock).toHaveBeenCalled();
    });

    it('should invoke updatePosting when confirming', () => {
<<<<<<< HEAD
        component.posting = metisAnswerPostUser1;
=======
        component.posting = metisResolvingAnswerPostUser1;
        createPostingSpy = spy(component, 'updatePosting');
>>>>>>> 67a2c593
        component.ngOnInit();
        component.confirm();
        expect(updatePostingMock).toHaveBeenCalled;
    });

    it('should invoke createPosting when confirming without posting id', () => {
<<<<<<< HEAD
        component.posting = metisAnswerPostUser1;
=======
        component.posting = metisResolvingAnswerPostUser1;
        createPostingSpy = spy(component, 'updatePosting');
>>>>>>> 67a2c593
        component.ngOnInit();
        component.confirm();
        expect(updatePostingMock).toHaveBeenCalled;
    });

    it('should invoke metis service with created answer post', fakeAsync(() => {
        const metisServiceCreateSpy = jest.spyOn(metisService, 'createAnswerPost');
        const onCreateSpy = jest.spyOn(component.onCreate, 'emit');
        component.posting = metisAnswerPostToCreateUser1;
        component.ngOnInit();
        const newContent = 'New Content';
        component.formGroup.setValue({
            content: newContent,
        });
        component.confirm();
        expect(metisServiceCreateSpy).toHaveBeenCalledWith({ ...component.posting, content: newContent });
        tick();
        expect(component.isLoading).toBeFalsy();
        expect(onCreateSpy).toHaveBeenCalled();
    }));

    it('should invoke metis service with updated answer post', fakeAsync(() => {
        const metisServiceCreateSpy = jest.spyOn(metisService, 'updateAnswerPost');
        component.posting = metisAnswerPostUser2;
        component.ngOnInit();
        const updatedContent = 'Updated Content';
        component.formGroup.setValue({
            content: updatedContent,
        });
        component.confirm();
        expect(metisServiceCreateSpy).toHaveBeenCalledWith({ ...component.posting, content: updatedContent });
        tick();
        expect(component.isLoading).toBeFalsy();
    }));

    it('should update content when posting content changed', () => {
        component.posting = metisAnswerPostUser2;
        component.posting.content = 'New content';
        component.ngOnChanges();
        expect(component.content).toEqual(component.posting.content);
    });
});<|MERGE_RESOLUTION|>--- conflicted
+++ resolved
@@ -48,13 +48,8 @@
     it('should init modal with correct content and title for answer post with id', () => {
         component.posting = metisResolvingAnswerPostUser1;
         component.ngOnInit();
-<<<<<<< HEAD
         expect(component.modalTitle).toEqual('artemisApp.metis.editPosting');
-        expect(component.content).toEqual(metisAnswerPostUser1.content);
-=======
-        expect(component.modalTitle).to.be.equal('artemisApp.metis.editPosting');
-        expect(component.content).to.be.equal(metisResolvingAnswerPostUser1.content);
->>>>>>> 67a2c593
+        expect(component.content).toEqual(metisResolvingAnswerPostUser1.content);
     });
 
     it('should init modal with correct content and title for answer post without id', () => {
@@ -76,24 +71,14 @@
     });
 
     it('should invoke updatePosting when confirming', () => {
-<<<<<<< HEAD
-        component.posting = metisAnswerPostUser1;
-=======
         component.posting = metisResolvingAnswerPostUser1;
-        createPostingSpy = spy(component, 'updatePosting');
->>>>>>> 67a2c593
         component.ngOnInit();
         component.confirm();
         expect(updatePostingMock).toHaveBeenCalled;
     });
 
     it('should invoke createPosting when confirming without posting id', () => {
-<<<<<<< HEAD
-        component.posting = metisAnswerPostUser1;
-=======
         component.posting = metisResolvingAnswerPostUser1;
-        createPostingSpy = spy(component, 'updatePosting');
->>>>>>> 67a2c593
         component.ngOnInit();
         component.confirm();
         expect(updatePostingMock).toHaveBeenCalled;
