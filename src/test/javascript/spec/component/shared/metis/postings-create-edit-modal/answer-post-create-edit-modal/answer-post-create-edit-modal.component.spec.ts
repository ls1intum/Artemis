import { ComponentFixture, TestBed, fakeAsync, tick } from '@angular/core/testing';
import { MetisService } from 'app/shared/metis/metis.service';
import { MockMetisService } from '../../../../../helpers/mocks/service/mock-metis-service.service';
import { ArtemisTranslatePipe } from 'app/shared/pipes/artemis-translate.pipe';
import { MockComponent, MockModule, MockPipe } from 'ng-mocks';
import { AnswerPostCreateEditModalComponent } from 'app/shared/metis/posting-create-edit-modal/answer-post-create-edit-modal/answer-post-create-edit-modal.component';
import { FormBuilder, FormsModule, ReactiveFormsModule } from '@angular/forms';
import { PostingMarkdownEditorComponent } from 'app/shared/metis/posting-markdown-editor/posting-markdown-editor.component';
import { PostingButtonComponent } from 'app/shared/metis/posting-button/posting-button.component';
import { HelpIconComponent } from 'app/shared/components/help-icon.component';
import { input, runInInjectionContext, ViewContainerRef } from '@angular/core';
import { MockViewContainerRef } from '../../../../../helpers/mocks/service/mock-view-container-ref.service';
import { metisAnswerPostToCreateUser1, metisAnswerPostUser2, metisResolvingAnswerPostUser1 } from '../../../../../helpers/sample/metis-sample-data';

describe('AnswerPostCreateEditModalComponent', () => {
    let component: AnswerPostCreateEditModalComponent;
    let fixture: ComponentFixture<AnswerPostCreateEditModalComponent>;
    let metisService: MetisService;
    let updatePostingMock: jest.SpyInstance;

    beforeEach(() => {
        return TestBed.configureTestingModule({
            imports: [MockModule(FormsModule), MockModule(ReactiveFormsModule)],
            declarations: [
                AnswerPostCreateEditModalComponent,
                MockPipe(ArtemisTranslatePipe),
                MockComponent(PostingMarkdownEditorComponent),
                MockComponent(PostingButtonComponent),
                MockComponent(HelpIconComponent),
            ],
            providers: [FormBuilder, { provide: MetisService, useClass: MockMetisService }, { provide: ViewContainerRef, useClass: MockViewContainerRef }],
        })
            .compileComponents()
            .then(() => {
                fixture = TestBed.createComponent(AnswerPostCreateEditModalComponent);
                component = fixture.componentInstance;
                metisService = TestBed.inject(MetisService);
                updatePostingMock = jest.spyOn(component, 'updatePosting');
            });
    });

    afterEach(() => {
        jest.restoreAllMocks();
    });

    it('should init modal with correct content and title for answer post with id', () => {
        component.posting = metisResolvingAnswerPostUser1;
        component.ngOnInit();
        expect(component.modalTitle).toBe('artemisApp.metis.editPosting');
        expect(component.content).toEqual(metisResolvingAnswerPostUser1.content);
    });

    it('should init modal with correct content and title for answer post without id', () => {
        component.posting = metisAnswerPostToCreateUser1;
        component.ngOnInit();
        expect(component.modalTitle).toBe('artemisApp.metis.createModalTitleAnswer');
        expect(component.content).toEqual(metisAnswerPostToCreateUser1.content);
    });

    it('should invoke create embedded view', () => {
        component.posting = metisResolvingAnswerPostUser1;
<<<<<<< HEAD
        const viewContainerRefCreateEmbeddedView = jest.spyOn(viewContainerRef, 'createEmbeddedView');
        fixture.componentRef.setInput('createEditAnswerPostContainerRef', viewContainerRef);
        fixture.detectChanges();
=======

        const mockClear = jest.fn();
        const mockCreateEmbeddedView = jest.fn();

        runInInjectionContext(fixture.debugElement.injector, () => {
            component.createEditAnswerPostContainerRef = input<ViewContainerRef>({
                clear: mockClear,
                createEmbeddedView: mockCreateEmbeddedView,
            } as unknown as ViewContainerRef);
        });
>>>>>>> c8c93d2a
        component.open();
        fixture.detectChanges();
        expect(mockCreateEmbeddedView).toHaveBeenCalledOnce();
    });

    it('should invoke clear embedded view', () => {
        component.posting = metisResolvingAnswerPostUser1;
<<<<<<< HEAD
        const viewContainerRefClear = jest.spyOn(viewContainerRef, 'clear');
        fixture.componentRef.setInput('createEditAnswerPostContainerRef', viewContainerRef);
        fixture.detectChanges();
=======

        const mockClear = jest.fn();
        const mockCreateEmbeddedView = jest.fn();

        runInInjectionContext(fixture.debugElement.injector, () => {
            component.createEditAnswerPostContainerRef = input<ViewContainerRef>({
                clear: mockClear,
                createEmbeddedView: mockCreateEmbeddedView,
            } as unknown as ViewContainerRef);
        });
>>>>>>> c8c93d2a
        component.close();
        fixture.detectChanges();
        expect(mockClear).toHaveBeenCalledOnce();
    });

    it('should invoke updatePosting when confirming', () => {
        component.posting = metisResolvingAnswerPostUser1;
        component.ngOnChanges();
        component.confirm();
        expect(updatePostingMock).toHaveBeenCalledOnce();
    });

    it('should invoke createPosting when confirming without posting id', () => {
        component.posting = metisResolvingAnswerPostUser1;
        component.ngOnChanges();
        component.confirm();
        expect(updatePostingMock).toHaveBeenCalledOnce();
    });

    it('should invoke metis service with created answer post', fakeAsync(() => {
        const metisServiceCreateSpy = jest.spyOn(metisService, 'createAnswerPost');
        const onCreateSpy = jest.spyOn(component.onCreate, 'emit');
        component.posting = metisAnswerPostToCreateUser1;
        component.ngOnChanges();
        const newContent = 'New Content';
        component.formGroup.setValue({
            content: newContent,
        });
        component.confirm();
        expect(metisServiceCreateSpy).toHaveBeenCalledWith({ ...component.posting, content: newContent });
        tick();
        expect(component.isLoading).toBeFalsy();
        expect(onCreateSpy).toHaveBeenCalledOnce();
    }));

    it('should invoke metis service with updated answer post', fakeAsync(() => {
        const metisServiceCreateSpy = jest.spyOn(metisService, 'updateAnswerPost');
        component.posting = metisAnswerPostUser2;
        component.ngOnChanges();
        const updatedContent = 'Updated Content';
        component.formGroup.setValue({
            content: updatedContent,
        });
        component.confirm();
        expect(metisServiceCreateSpy).toHaveBeenCalledWith({ ...component.posting, content: updatedContent });
        tick();
        expect(component.isLoading).toBeFalsy();
    }));

    it('should update content when posting content changed', () => {
        component.posting = metisAnswerPostUser2;
        component.posting.content = 'New content';
        component.ngOnChanges();
        expect(component.content).toEqual(component.posting.content);
    });
});<|MERGE_RESOLUTION|>--- conflicted
+++ resolved
@@ -59,46 +59,16 @@
 
     it('should invoke create embedded view', () => {
         component.posting = metisResolvingAnswerPostUser1;
-<<<<<<< HEAD
         const viewContainerRefCreateEmbeddedView = jest.spyOn(viewContainerRef, 'createEmbeddedView');
         fixture.componentRef.setInput('createEditAnswerPostContainerRef', viewContainerRef);
-        fixture.detectChanges();
-=======
-
-        const mockClear = jest.fn();
-        const mockCreateEmbeddedView = jest.fn();
-
-        runInInjectionContext(fixture.debugElement.injector, () => {
-            component.createEditAnswerPostContainerRef = input<ViewContainerRef>({
-                clear: mockClear,
-                createEmbeddedView: mockCreateEmbeddedView,
-            } as unknown as ViewContainerRef);
-        });
->>>>>>> c8c93d2a
-        component.open();
         fixture.detectChanges();
         expect(mockCreateEmbeddedView).toHaveBeenCalledOnce();
     });
 
     it('should invoke clear embedded view', () => {
         component.posting = metisResolvingAnswerPostUser1;
-<<<<<<< HEAD
         const viewContainerRefClear = jest.spyOn(viewContainerRef, 'clear');
         fixture.componentRef.setInput('createEditAnswerPostContainerRef', viewContainerRef);
-        fixture.detectChanges();
-=======
-
-        const mockClear = jest.fn();
-        const mockCreateEmbeddedView = jest.fn();
-
-        runInInjectionContext(fixture.debugElement.injector, () => {
-            component.createEditAnswerPostContainerRef = input<ViewContainerRef>({
-                clear: mockClear,
-                createEmbeddedView: mockCreateEmbeddedView,
-            } as unknown as ViewContainerRef);
-        });
->>>>>>> c8c93d2a
-        component.close();
         fixture.detectChanges();
         expect(mockClear).toHaveBeenCalledOnce();
     });
