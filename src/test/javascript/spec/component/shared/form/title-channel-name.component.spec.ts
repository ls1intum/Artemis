import { ComponentFixture, fakeAsync, TestBed, tick } from '@angular/core/testing';
import { FormsModule, NgForm } from '@angular/forms';
import { By } from '@angular/platform-browser';
import { TitleChannelNameComponent } from 'app/shared/form/title-channel-name/title-channel-name.component';
<<<<<<< HEAD
import { ArtemisSharedComponentModule } from 'app/shared/components/shared-component.module';
=======
import { ArtemisTestModule } from '../../../test.module';

>>>>>>> 3c8453cf
import { CustomNotIncludedInValidatorDirective } from '../../../../../../main/webapp/app/shared/validators/custom-not-included-in-validator.directive';
import { MockDirective } from 'ng-mocks';

describe('TitleChannelNameComponent', () => {
    let component: TitleChannelNameComponent;
    let fixture: ComponentFixture<TitleChannelNameComponent>;

    beforeEach(async () => {
        await TestBed.configureTestingModule({
<<<<<<< HEAD
            imports: [FormsModule, ArtemisSharedComponentModule],
=======
            imports: [ArtemisTestModule, FormsModule],
>>>>>>> 3c8453cf
            declarations: [TitleChannelNameComponent, MockDirective(CustomNotIncludedInValidatorDirective)],
            providers: [NgForm],
        }).compileComponents();

        fixture = TestBed.createComponent(TitleChannelNameComponent);
        component = fixture.componentInstance;
        fixture.detectChanges();
    });

    it('should create', () => {
        expect(component).toBeTruthy();
    });

    it('should display title and channel name input fields with correct content', fakeAsync(() => {
        component.title = 'Test';
        component.channelName = 'test';

        fixture.detectChanges();
        tick();

        fixture.whenStable().then(() => {
            const titleInput = fixture.debugElement.query(By.css('#field_title'));
            expect(titleInput).not.toBeNull();
            expect(titleInput.nativeElement.value).toBe(component.title);

            const channelNameInput = fixture.debugElement.query(By.css('#field_channel_name'));
            expect(channelNameInput).not.toBeNull();
            expect(channelNameInput.nativeElement.value).toBe(component.channelName);
        });
    }));

    it('should only display title input field if channel name is hidden', () => {
        fixture.componentRef.setInput('hideChannelName', true);
        fixture.detectChanges();

        const titleInput = fixture.debugElement.query(By.css('#field_title'));
        expect(titleInput).not.toBeNull();

        const channelNameInput = fixture.debugElement.query(By.css('#field_channel_name'));
        expect(channelNameInput).toBeNull();
    });

    it('should update channel name on title change', fakeAsync(() => {
        component.title = 'Test';
        component.channelName = 'test';
        fixture.detectChanges();
        tick();

        const newTitle = 'New 0123 @()[]{} !?.-_ $%& too long name that is more than 30 characters';
        const titleInput = fixture.debugElement.query(By.css('#field_title'));
        titleInput.nativeElement.value = newTitle;
        titleInput.nativeElement.dispatchEvent(new Event('input'));

        fixture.detectChanges();
        tick();

        expect(component.title).toBe(newTitle);
        expect(component.channelName).toBe('new-0123-too-long-name-that-is');
    }));

    it('init prefix if undefined', () => {
        component.ngOnInit();

        expect(component.channelNamePrefix).toBe('');
    });

    it('init channel name based on prefix and title', fakeAsync(() => {
        component.channelNamePrefix = 'prefix-';
        component.title = 'test';

        component.ngOnInit();
        tick();

        expect(component.channelName).toBe('prefix-test');
    }));

    it('init channel name based on prefix if title is undefined', fakeAsync(() => {
        component.channelNamePrefix = 'prefix-';

        component.ngOnInit();
        tick();

        expect(component.channelName).toBe('prefix-');
    }));

    it('remove special characters and trailing hyphens from channel name on init with non-empty title', fakeAsync(() => {
        component.channelNamePrefix = '-- -!?-p --()';
        component.title = '-- -  t--=*+ -- ';

        component.ngOnInit();
        tick();

        expect(component.channelName).toBe('-p-t');
    }));

    it("don't remove trailing hyphens from channel name on init with empty title", fakeAsync(() => {
        component.channelNamePrefix = '-- -!?-p --()';
        component.title = '';

        component.ngOnInit();
        tick();

        expect(component.channelName).toBe('-p-');
    }));

    it("don't remove trailing hyphens from channel name on init with undefined title", fakeAsync(() => {
        component.channelNamePrefix = '-- -!?-p --()-';
        component.title = undefined;

        component.ngOnInit();
        tick();

        expect(component.channelName).toBe('-p-');
    }));

    it('remove trailing hyphens from channel name on title edit', fakeAsync(() => {
        component.channelNamePrefix = '-- -!?-p --()';

        component.updateTitle('--t--(%&');
        tick();

        expect(component.channelName).toBe('-p-t');
    }));

    it("don't remove trailing hyphens from channel name on title edit if title empty", fakeAsync(() => {
        component.channelNamePrefix = '-- -!?-p --()';

        component.updateTitle('');
        tick();

        expect(component.channelName).toBe('-p-');
    }));

    it("don't remove trailing hyphens from channel name on channel name edit", fakeAsync(() => {
        component.channelNamePrefix = '-- -!?-p --()-';

        component.formatChannelName('-p--t--');
        tick();

        expect(component.channelName).toBe('-p--t--');
    }));

    it("don't init channel name if not allowed", fakeAsync(() => {
        component.channelNamePrefix = 'p-';
        component.title = 't';
        component.initChannelName = false;

        component.ngOnInit();
        tick();

        expect(component.channelName).toBeUndefined();
    }));
});<|MERGE_RESOLUTION|>--- conflicted
+++ resolved
@@ -2,12 +2,6 @@
 import { FormsModule, NgForm } from '@angular/forms';
 import { By } from '@angular/platform-browser';
 import { TitleChannelNameComponent } from 'app/shared/form/title-channel-name/title-channel-name.component';
-<<<<<<< HEAD
-import { ArtemisSharedComponentModule } from 'app/shared/components/shared-component.module';
-=======
-import { ArtemisTestModule } from '../../../test.module';
-
->>>>>>> 3c8453cf
 import { CustomNotIncludedInValidatorDirective } from '../../../../../../main/webapp/app/shared/validators/custom-not-included-in-validator.directive';
 import { MockDirective } from 'ng-mocks';
 
@@ -17,11 +11,7 @@
 
     beforeEach(async () => {
         await TestBed.configureTestingModule({
-<<<<<<< HEAD
-            imports: [FormsModule, ArtemisSharedComponentModule],
-=======
-            imports: [ArtemisTestModule, FormsModule],
->>>>>>> 3c8453cf
+            imports: [FormsModule],
             declarations: [TitleChannelNameComponent, MockDirective(CustomNotIncludedInValidatorDirective)],
             providers: [NgForm],
         }).compileComponents();
