--- conflicted
+++ resolved
@@ -29,11 +29,7 @@
         const testItem = {
             title: 'testTitle',
             id: 'testId',
-<<<<<<< HEAD
-            size: 'M',
-=======
             size: 'M' as SidebarCardSize,
->>>>>>> ccf237a6
             difficulty: DifficultyLevel.EASY,
         };
         component.sidebarItem = testItem;
