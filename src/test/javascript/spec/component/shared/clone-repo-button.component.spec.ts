--- conflicted
+++ resolved
@@ -218,11 +218,7 @@
 
     function stubServices() {
         const identityStub = jest.spyOn(accountService, 'identity');
-<<<<<<< HEAD
-        identityStub.mockReturnValue(Promise.resolve({ guidedTourSettings: [], login: 'edx_userLogin', vcsAccessToken: 'token' }));
-=======
-        identityStub.mockReturnValue(Promise.resolve({ guidedTourSettings: [], login: 'edx_userLogin', internal: true }));
->>>>>>> 638e0ccf
+        identityStub.mockReturnValue(Promise.resolve({ guidedTourSettings: [], login: 'edx_userLogin', internal: true, vcsAccessToken: 'token' }));
 
         const getProfileInfoStub = jest.spyOn(profileService, 'getProfileInfo');
         getProfileInfoStub.mockReturnValue(new BehaviorSubject(info));
