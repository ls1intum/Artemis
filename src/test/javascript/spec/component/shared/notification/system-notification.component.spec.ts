--- conflicted
+++ resolved
@@ -60,33 +60,8 @@
             });
     });
 
-<<<<<<< HEAD
-    describe('Load active notification', () => {
-        it('should get active system notification with system notification type warning', fakeAsync(() => {
-            const notification = createActiveNotification(SystemNotificationType.WARNING);
-            const getActiveNotificationSpy = jest.spyOn(systemNotificationService, 'getActiveNotification').mockReturnValue(of(notification));
-            systemNotificationComponent.ngOnInit();
-            tick(500);
-            expect(getActiveNotificationSpy).toHaveBeenCalledOnce();
-            expect(systemNotificationComponent.notification).toEqual(notification);
-            expect(systemNotificationComponent.alertClass).toBe('alert-warning');
-            expect(systemNotificationComponent.alertIcon).toEqual(faExclamationTriangle);
-        }));
-
-        it('should get active system notification with system notification type info', fakeAsync(() => {
-            const notification = createActiveNotification(SystemNotificationType.INFO);
-            const getActiveNotificationSpy = jest.spyOn(systemNotificationService, 'getActiveNotification').mockReturnValue(of(notification));
-            systemNotificationComponent.ngOnInit();
-            tick(500);
-            expect(getActiveNotificationSpy).toHaveBeenCalledOnce();
-            expect(systemNotificationComponent.notification).toEqual(notification);
-            expect(systemNotificationComponent.alertClass).toBe('alert-info');
-            expect(systemNotificationComponent.alertIcon).toEqual(faInfoCircle);
-        }));
-=======
     afterEach(() => {
         jest.restoreAllMocks();
->>>>>>> 5673bc9c
     });
 
     it('should get system notifications, display active ones on init, and schedule changes correctly', fakeAsync(() => {
@@ -103,58 +78,6 @@
         expect(systemNotificationComponent.notifications).toEqual(notifications);
         expect(systemNotificationComponent.notificationsToDisplay).toEqual([notifications[0], notifications[1]]);
 
-<<<<<<< HEAD
-        it('should subscribe to socket messages on init', fakeAsync(() => {
-            const subscribeSpy = jest.spyOn(jhiWebsocketService, 'subscribe');
-            const receiveSpy = jest.spyOn(jhiWebsocketService, 'receive');
-            systemNotificationComponent.ngOnInit();
-            tick(500);
-            expect(connectionStateSubscribeSpy).toHaveBeenCalledOnce();
-            expect(systemNotificationComponent.websocketChannel).toBe('/topic/system-notification');
-            expect(subscribeSpy).toHaveBeenCalledOnce();
-            expect(receiveSpy).toHaveBeenCalledOnce();
-        }));
-
-        it('should delete notification when "deleted" is received via websocket', fakeAsync(() => {
-            const receiveSpy = jest.spyOn(jhiWebsocketService, 'receive').mockReturnValue(of('deleted'));
-            const getActiveNotificationSpy = jest.spyOn(systemNotificationService, 'getActiveNotification').mockReturnValue(of(null));
-            systemNotificationComponent.notification = createActiveNotification(SystemNotificationType.WARNING);
-            systemNotificationComponent.ngOnInit();
-            tick(500);
-            expect(receiveSpy).toHaveBeenCalledOnce();
-            expect(systemNotificationComponent.notification).toBeUndefined();
-            expect(getActiveNotificationSpy).toHaveBeenCalledTimes(2);
-        }));
-
-        it('should add notification when active notification is received via websocket', fakeAsync(() => {
-            const notification = createActiveNotification(SystemNotificationType.WARNING);
-            const subscribeSpy = jest.spyOn(jhiWebsocketService, 'subscribe');
-            const receiveSpy = jest.spyOn(jhiWebsocketService, 'receive').mockReturnValue(of(notification));
-            systemNotificationComponent.ngOnInit();
-            tick(500);
-            expect(subscribeSpy).toHaveBeenCalledOnce();
-            expect(receiveSpy).toHaveBeenCalledOnce();
-            expect(systemNotificationComponent.notification).toEqual(notification);
-            expect(systemNotificationComponent.alertClass).toBe('alert-warning');
-            expect(systemNotificationComponent.alertIcon).toEqual(faExclamationTriangle);
-        }));
-
-        it('should not add notification when non-active notification is received via websocket', fakeAsync(() => {
-            const notification = createActiveNotification(SystemNotificationType.WARNING);
-            notification.expireDate = dayjs().subtract(5, 'minutes');
-            const subscribeSpy = jest.spyOn(jhiWebsocketService, 'subscribe');
-            const receiveSpy = jest.spyOn(jhiWebsocketService, 'receive').mockReturnValue(of(notification));
-            const getActiveNotificationSpy = jest.spyOn(systemNotificationService, 'getActiveNotification').mockReturnValue(of());
-            systemNotificationComponent.ngOnInit();
-            tick(500);
-            expect(subscribeSpy).toHaveBeenCalledOnce();
-            expect(receiveSpy).toHaveBeenCalledOnce();
-            expect(getActiveNotificationSpy).toHaveBeenCalledTimes(2);
-            expect(systemNotificationComponent.notification).toBeUndefined();
-            expect(systemNotificationComponent.alertClass).toBeUndefined();
-            expect(systemNotificationComponent.alertIcon).toBeUndefined();
-        }));
-=======
         tick(60 * 60 * 1000); // one hour
 
         expect(systemNotificationComponent.notifications).toEqual(notifications);
@@ -166,7 +89,6 @@
     it('should connect to ws on init and update notifications to new array of notifications received through it', fakeAsync(() => {
         const originalNotifications = [createActiveNotification(SystemNotificationType.WARNING, 1), createInactiveNotification(SystemNotificationType.INFO, 2)];
         const newNotifications = [createActiveNotification(SystemNotificationType.WARNING, 3), createInactiveNotification(SystemNotificationType.INFO, 4)];
->>>>>>> 5673bc9c
 
         const subscribeSpy = jest.spyOn(jhiWebsocketService, 'subscribe');
         const receiveSpy = jest.spyOn(jhiWebsocketService, 'receive').mockReturnValue(of(newNotifications));
