import * as chai from 'chai';
import sinonChai from 'sinon-chai';
import * as sinon from 'sinon';
import dayjs from 'dayjs';
import { BehaviorSubject, of } from 'rxjs';
import { TranslateService } from '@ngx-translate/core';
import { HttpHeaders, HttpResponse } from '@angular/common/http';
import { ComponentFixture, fakeAsync, TestBed, tick } from '@angular/core/testing';
import { By } from '@angular/platform-browser';
import { LocalStorageService, SessionStorageService } from 'ngx-webstorage';
import { NotificationSidebarComponent, reloadNotificationSideBarMessage } from 'app/shared/notification/notification-sidebar/notification-sidebar.component';
import { NotificationService } from 'app/shared/notification/notification.service';
import { ArtemisTestModule } from '../../../test.module';
import { MockSyncStorage } from '../../../helpers/mocks/service/mock-sync-storage.service';
import { MockNotificationService } from '../../../helpers/mocks/service/mock-notification.service';
import { MockTranslateService } from '../../../helpers/mocks/service/mock-translate.service';
import { Notification } from 'app/entities/notification.model';
import { AccountService } from 'app/core/auth/account.service';
import { MockAccountService } from '../../../helpers/mocks/service/mock-account.service';
import { User } from 'app/core/user/user.model';
import { MockUserService } from '../../../helpers/mocks/service/mock-user.service';
import { UserService } from 'app/core/user/user.service';
import { MockComponent, MockPipe } from 'ng-mocks';
import { ArtemisTranslatePipe } from 'app/shared/pipes/artemis-translate.pipe';
import { MockRouterLinkDirective } from '../../lecture-unit/lecture-unit-management.component.spec';
import { FaIconComponent } from '@fortawesome/angular-fontawesome';
import { UserSettingsService } from 'app/shared/user-settings/user-settings.service';
import { MockUserSettingsService } from '../../../helpers/mocks/service/mock-user-settings.service';
<<<<<<< HEAD
import { NotificationOptionCore } from 'app/shared/user-settings/notification-settings/notification-settings.default';
import { OptionSpecifier } from 'app/shared/constants/user-settings.constants';
=======
import { NotificationSetting } from 'app/shared/user-settings/notification-settings/notification-settings-structure';
import { SettingId } from 'app/shared/constants/user-settings.constants';
>>>>>>> b4bbafee

chai.use(sinonChai);
const expect = chai.expect;

describe('Notification Sidebar Component', () => {
    let notificationSidebarComponent: NotificationSidebarComponent;
    let notificationSidebarComponentFixture: ComponentFixture<NotificationSidebarComponent>;
    let notificationService: NotificationService;
    let accountService: AccountService;
    let userService: UserService;
    let userSettingsService: UserSettingsService;

    const notificationNow = { id: 1, notificationDate: dayjs() } as Notification;
    const notificationPast = { id: 2, notificationDate: dayjs().subtract(2, 'day') } as Notification;
    const notifications = [notificationNow, notificationPast] as Notification[];

<<<<<<< HEAD
    const notificationOptionCoreA: NotificationOptionCore = {
        webapp: true,
        email: false,
        changed: false,
        optionSpecifier: OptionSpecifier.NOTIFICATION__LECTURE_NOTIFICATION__ATTACHMENT_CHANGES,
    };
    const notificationOptionCoreB: NotificationOptionCore = {
        webapp: true,
        email: false,
        changed: false,
        optionSpecifier: OptionSpecifier.NOTIFICATION__EXERCISE_NOTIFICATION__EXERCISE_CREATED_OR_STARTED,
    };
    const receivedNotificationOptionCores: NotificationOptionCore[] = [notificationOptionCoreA, notificationOptionCoreB];
=======
    const notificationSettingA: NotificationSetting = {
        webapp: true,
        email: false,
        changed: false,
        settingId: SettingId.NOTIFICATION__LECTURE_NOTIFICATION__ATTACHMENT_CHANGES,
    };
    const notificationSettingB: NotificationSetting = {
        webapp: true,
        email: false,
        changed: false,
        settingId: SettingId.NOTIFICATION__EXERCISE_NOTIFICATION__EXERCISE_CREATED_OR_STARTED,
    };
    const receivedNotificationSettings: NotificationSetting[] = [notificationSettingA, notificationSettingB];
>>>>>>> b4bbafee

    const generateQueryResponse = (ns: Notification[]) => {
        return {
            body: ns,
            headers: new HttpHeaders({
                'X-Total-Count': ns.length.toString(),
            }),
        } as HttpResponse<Notification[]>;
    };

    beforeEach(() => {
        TestBed.configureTestingModule({
            imports: [ArtemisTestModule],
            declarations: [NotificationSidebarComponent, MockPipe(ArtemisTranslatePipe), MockRouterLinkDirective, MockComponent(FaIconComponent)],
            providers: [
                { provide: LocalStorageService, useClass: MockSyncStorage },
                { provide: SessionStorageService, useClass: MockSyncStorage },
                { provide: NotificationService, useClass: MockNotificationService },
                { provide: TranslateService, useClass: MockTranslateService },
                { provide: AccountService, useClass: MockAccountService },
                { provide: UserService, useClass: MockUserService },
                { provide: UserSettingsService, useClass: MockUserSettingsService },
            ],
        })
            .overrideModule(ArtemisTestModule, { set: { declarations: [], exports: [] } })
            .compileComponents()
            .then(() => {
                notificationSidebarComponentFixture = TestBed.createComponent(NotificationSidebarComponent);
                notificationSidebarComponent = notificationSidebarComponentFixture.componentInstance;
                notificationService = TestBed.inject(NotificationService);
                accountService = TestBed.inject(AccountService);
                userService = TestBed.inject(UserService);
                userSettingsService = TestBed.inject(UserSettingsService);

<<<<<<< HEAD
                const fake2 = sinon.fake.returns(of(receivedNotificationOptionCores));
                sinon.replace(userSettingsService, 'loadUserOptions', fake2);
=======
                const fake2 = sinon.fake.returns(of(receivedNotificationSettings));
                sinon.replace(userSettingsService, 'loadSettings', fake2);
>>>>>>> b4bbafee
            });
    });

    describe('Initialization', () => {
        it('should set last notification read', () => {
            const lastNotificationRead = dayjs();
            const fake = sinon.fake.returns(of({ lastNotificationRead } as User));
            sinon.replace(accountService, 'getAuthenticationState', fake);
            notificationSidebarComponent.ngOnInit();
            expect(accountService.getAuthenticationState).to.have.been.calledOnce;
            expect(notificationSidebarComponent.lastNotificationRead).to.equal(lastNotificationRead);
        });

        it('should query notifications', () => {
<<<<<<< HEAD
            sinon.spy(notificationService, 'queryFiltered');
            notificationSidebarComponent.ngOnInit();
            expect(notificationService.queryFiltered).to.have.been.calledOnce;
=======
            sinon.spy(notificationService, 'queryNotificationsFilteredBySettings');
            notificationSidebarComponent.ngOnInit();
            expect(notificationService.queryNotificationsFilteredBySettings).to.have.been.calledOnce;
>>>>>>> b4bbafee
        });

        it('should subscribe to notification updates for user', () => {
            sinon.spy(notificationService, 'subscribeToNotificationUpdates');
            sinon.mock(notificationService);
            notificationSidebarComponent.ngOnInit();
            expect(notificationService.subscribeToNotificationUpdates).to.have.been.calledOnce;
        });
    });

    describe('Sidebar visibility', () => {
        it('should open sidebar when user clicks on notification bell', () => {
            sinon.spy(notificationSidebarComponent, 'toggleSidebar');
            const bell = notificationSidebarComponentFixture.debugElement.nativeElement.querySelector('.notification-button');
            bell.click();
            expect(notificationSidebarComponent.toggleSidebar).to.have.been.calledOnce;
            expect(notificationSidebarComponent.showSidebar).to.be.true;
        });

        it('should close sidebar when user clicks on notification overlay', () => {
            notificationSidebarComponent.showSidebar = true;
            sinon.spy(notificationSidebarComponent, 'toggleSidebar');
            const overlay = notificationSidebarComponentFixture.debugElement.nativeElement.querySelector('.notification-overlay');
            overlay.click();
            expect(notificationSidebarComponent.toggleSidebar).to.have.been.calledOnce;
            expect(notificationSidebarComponent.showSidebar).to.be.false;
        });

        it('should close sidebar when user clicks on close button', () => {
            notificationSidebarComponent.showSidebar = true;
            sinon.spy(notificationSidebarComponent, 'toggleSidebar');
            const close = notificationSidebarComponentFixture.debugElement.nativeElement.querySelector('.close');
            close.click();
            expect(notificationSidebarComponent.toggleSidebar).to.have.been.calledOnce;
            expect(notificationSidebarComponent.showSidebar).to.be.false;
        });

        it('should close sidebar when user clicks on a notification', () => {
            notificationSidebarComponent.sortedNotifications = notifications;
            notificationSidebarComponentFixture.detectChanges();
            notificationSidebarComponent.showSidebar = true;
            const notification = notificationSidebarComponentFixture.debugElement.nativeElement.querySelector('.notification-item');
            notification.click();
            expect(notificationSidebarComponent.showSidebar).to.be.false;
        });
    });

    describe('Notification click', () => {
        it('should interpret notification target when user clicks notification', () => {
            sinon.spy(notificationService, 'interpretNotification');
            notificationSidebarComponent.sortedNotifications = notifications;
            notificationSidebarComponentFixture.detectChanges();
            const notification = notificationSidebarComponentFixture.debugElement.nativeElement.querySelector('.notification-item');
            notification.click();
            expect(notificationService.interpretNotification).to.be.calledOnce;
        });
    });

    describe('Last notification read', () => {
        it('should update users last notification read when user opens sidebar', fakeAsync(() => {
            sinon.spy(notificationSidebarComponent, 'updateLastNotificationRead');
            sinon.spy(userService, 'updateLastNotificationRead');
            const bell = notificationSidebarComponentFixture.debugElement.nativeElement.querySelector('.notification-button');
            bell.click();
            tick(2000);
            expect(notificationSidebarComponent.updateLastNotificationRead).to.have.been.calledOnce;
            expect(userService.updateLastNotificationRead).to.have.been.calledOnce;
        }));

        it('should update components last notification read two seconds after the user opened the sidebar', fakeAsync(() => {
            notificationSidebarComponent.lastNotificationRead = undefined;
            const bell = notificationSidebarComponentFixture.debugElement.nativeElement.querySelector('.notification-button');
            const lastNotificationReadNow = dayjs();
            bell.click();
            tick(2000);
            expect(notificationSidebarComponent.lastNotificationRead).to.be.eql(lastNotificationReadNow);
        }));
    });

    describe('Load notifications', () => {
        const replaceSubscribeToNotificationUpdates = () => {
            const fake = sinon.fake.returns(new BehaviorSubject(notificationNow));
            sinon.replace(notificationService, 'subscribeToNotificationUpdates', fake);
        };

        it('should not add already existing notifications', () => {
            notificationSidebarComponent.notifications = [notificationNow];
            const fake = sinon.fake.returns(of(generateQueryResponse(notifications)));
<<<<<<< HEAD
            sinon.replace(notificationService, 'queryFiltered', fake);
=======
            sinon.replace(notificationService, 'queryNotificationsFilteredBySettings', fake);
>>>>>>> b4bbafee
            notificationSidebarComponent.ngOnInit();
            expect(notificationSidebarComponent.notifications.length).to.be.equal(notifications.length);
        });

        it('should update sorted notifications array after new notifications were loaded', () => {
            const fake = sinon.fake.returns(of(generateQueryResponse([notificationPast, notificationNow])));
<<<<<<< HEAD
            sinon.replace(notificationService, 'queryFiltered', fake);
            notificationSidebarComponent.ngOnInit();
            expect(notificationService.queryFiltered).to.have.been.calledOnce;
=======
            sinon.replace(notificationService, 'queryNotificationsFilteredBySettings', fake);
            notificationSidebarComponent.ngOnInit();
            expect(notificationService.queryNotificationsFilteredBySettings).to.have.been.calledOnce;
>>>>>>> b4bbafee
            expect(notificationSidebarComponent.sortedNotifications[0]).to.be.equal(notificationNow);
            expect(notificationSidebarComponent.sortedNotifications[1]).to.be.equal(notificationPast);
        });

        it('should set total notification count to received X-Total-Count header', () => {
            const fake = sinon.fake.returns(of(generateQueryResponse(notifications)));
<<<<<<< HEAD
            sinon.replace(notificationService, 'queryFiltered', fake);
            notificationSidebarComponent.ngOnInit();
            expect(notificationService.queryFiltered).to.have.been.calledOnce;
=======
            sinon.replace(notificationService, 'queryNotificationsFilteredBySettings', fake);
            notificationSidebarComponent.ngOnInit();
            expect(notificationService.queryNotificationsFilteredBySettings).to.have.been.calledOnce;
>>>>>>> b4bbafee
            expect(notificationSidebarComponent.totalNotifications).to.be.equal(notifications.length);
        });

        it('should increase total notification count if a new notification is received via websocket', () => {
            replaceSubscribeToNotificationUpdates();
            notificationSidebarComponent.ngOnInit();
            expect(notificationSidebarComponent.notifications.length).to.be.equal(1);
            expect(notificationSidebarComponent.totalNotifications).to.be.equal(1);
        });

        it('should not add already existing notification received via websocket', () => {
            notificationSidebarComponent.notifications = [notificationNow];
            notificationSidebarComponent.totalNotifications = 1;
            replaceSubscribeToNotificationUpdates();
            notificationSidebarComponent.ngOnInit();
            expect(notificationSidebarComponent.notifications.length).to.be.equal(1);
            expect(notificationSidebarComponent.totalNotifications).to.be.equal(1);
        });

        it('should load more notifications only if not all are already loaded', () => {
            notificationSidebarComponent.notifications = notifications;
            notificationSidebarComponent.totalNotifications = 2;
            sinon.spy(notificationService, 'queryNotificationsFilteredBySettings');
            notificationSidebarComponent.ngOnInit();
            expect(notificationService.queryNotificationsFilteredBySettings).not.to.be.called;
        });
    });

    describe('Recent notifications', () => {
        it('should evaluate recent notifications correctly', () => {
            notificationSidebarComponent.lastNotificationRead = dayjs().subtract(1, 'day');
            const fake = sinon.fake.returns(of(generateQueryResponse(notifications)));
<<<<<<< HEAD
            sinon.replace(notificationService, 'queryFiltered', fake);
            notificationSidebarComponent.ngOnInit();
            expect(notificationService.queryFiltered).to.be.called;
=======
            sinon.replace(notificationService, 'queryNotificationsFilteredBySettings', fake);
            notificationSidebarComponent.ngOnInit();
            expect(notificationService.queryNotificationsFilteredBySettings).to.be.called;
>>>>>>> b4bbafee
            expect(notificationSidebarComponent.recentNotificationCount).to.be.equal(1);
        });

        it('should show plus sign in recent notification count badge if all loaded notifications are recent notifications', () => {
            notificationSidebarComponent.notifications = notifications;
            notificationSidebarComponent.recentNotificationCount = 2;
            notificationSidebarComponentFixture.detectChanges();
            const plus = notificationSidebarComponentFixture.debugElement.query(By.css('.bg-danger > span'));
            expect(plus).to.be.not.null;
        });
    });

    describe('UI', () => {
        it('should show no notifications message', () => {
            notificationSidebarComponent.notifications = [];
            notificationSidebarComponentFixture.detectChanges();
            const noNotificationsMessage = notificationSidebarComponentFixture.debugElement.nativeElement.querySelector('.no-notifications');
            expect(noNotificationsMessage).to.be.not.null;
        });

        it('should show loading spinner when more notifications are loaded', () => {
            notificationSidebarComponent.loading = true;
            notificationSidebarComponentFixture.detectChanges();
            const loadingSpinner = notificationSidebarComponentFixture.debugElement.nativeElement.querySelector('.loading-spinner');
            expect(loadingSpinner).to.be.not.null;
        });

        it('should show all notifications loaded message when all notifications are loaded', () => {
            notificationSidebarComponent.notifications = notifications;
            notificationSidebarComponent.totalNotifications = 1;
            notificationSidebarComponentFixture.detectChanges();
            const allLoadedMessage = notificationSidebarComponentFixture.debugElement.nativeElement.querySelector('.all-loaded');
            expect(allLoadedMessage).to.be.not.null;
        });

        it('should show error message when loading of notifications failed', () => {
            notificationSidebarComponent.error = 'error';
            notificationSidebarComponentFixture.detectChanges();
            const errorMessage = notificationSidebarComponentFixture.debugElement.nativeElement.querySelector('.alert-danger');
            expect(errorMessage).to.be.not.null;
        });
    });

    describe('Reset Sidebar', () => {
        it('should listen and catch notification settings change and reset side bar', () => {
            // preparation to test reloading
<<<<<<< HEAD
            const lastNotificationRead = moment();
=======
            const lastNotificationRead = dayjs();
>>>>>>> b4bbafee
            const fake = sinon.fake.returns(of({ lastNotificationRead } as User));
            sinon.replace(accountService, 'getAuthenticationState', fake);
            notificationSidebarComponent.ngOnInit();

            // fake status before reloading the side bar
            notificationSidebarComponent.notifications = notifications;
            notificationSidebarComponent.totalNotifications = notifications.length;
            const priorNumberOfNotifications = notifications.length;

            // reload the side bar
            userSettingsService.sendApplyChangesEvent(reloadNotificationSideBarMessage);

            // test the reloading behavior
<<<<<<< HEAD
            expect(userSettingsService.loadUserOptions).to.have.been.calledTwice;
=======
            expect(userSettingsService.loadSettings).to.have.been.calledTwice;
>>>>>>> b4bbafee
            expect(priorNumberOfNotifications).not.to.be.equal(notificationSidebarComponent.totalNotifications);
        });
    });
});<|MERGE_RESOLUTION|>--- conflicted
+++ resolved
@@ -26,13 +26,8 @@
 import { FaIconComponent } from '@fortawesome/angular-fontawesome';
 import { UserSettingsService } from 'app/shared/user-settings/user-settings.service';
 import { MockUserSettingsService } from '../../../helpers/mocks/service/mock-user-settings.service';
-<<<<<<< HEAD
-import { NotificationOptionCore } from 'app/shared/user-settings/notification-settings/notification-settings.default';
-import { OptionSpecifier } from 'app/shared/constants/user-settings.constants';
-=======
 import { NotificationSetting } from 'app/shared/user-settings/notification-settings/notification-settings-structure';
 import { SettingId } from 'app/shared/constants/user-settings.constants';
->>>>>>> b4bbafee
 
 chai.use(sinonChai);
 const expect = chai.expect;
@@ -49,21 +44,6 @@
     const notificationPast = { id: 2, notificationDate: dayjs().subtract(2, 'day') } as Notification;
     const notifications = [notificationNow, notificationPast] as Notification[];
 
-<<<<<<< HEAD
-    const notificationOptionCoreA: NotificationOptionCore = {
-        webapp: true,
-        email: false,
-        changed: false,
-        optionSpecifier: OptionSpecifier.NOTIFICATION__LECTURE_NOTIFICATION__ATTACHMENT_CHANGES,
-    };
-    const notificationOptionCoreB: NotificationOptionCore = {
-        webapp: true,
-        email: false,
-        changed: false,
-        optionSpecifier: OptionSpecifier.NOTIFICATION__EXERCISE_NOTIFICATION__EXERCISE_CREATED_OR_STARTED,
-    };
-    const receivedNotificationOptionCores: NotificationOptionCore[] = [notificationOptionCoreA, notificationOptionCoreB];
-=======
     const notificationSettingA: NotificationSetting = {
         webapp: true,
         email: false,
@@ -77,7 +57,6 @@
         settingId: SettingId.NOTIFICATION__EXERCISE_NOTIFICATION__EXERCISE_CREATED_OR_STARTED,
     };
     const receivedNotificationSettings: NotificationSetting[] = [notificationSettingA, notificationSettingB];
->>>>>>> b4bbafee
 
     const generateQueryResponse = (ns: Notification[]) => {
         return {
@@ -112,13 +91,8 @@
                 userService = TestBed.inject(UserService);
                 userSettingsService = TestBed.inject(UserSettingsService);
 
-<<<<<<< HEAD
-                const fake2 = sinon.fake.returns(of(receivedNotificationOptionCores));
-                sinon.replace(userSettingsService, 'loadUserOptions', fake2);
-=======
                 const fake2 = sinon.fake.returns(of(receivedNotificationSettings));
                 sinon.replace(userSettingsService, 'loadSettings', fake2);
->>>>>>> b4bbafee
             });
     });
 
@@ -133,15 +107,9 @@
         });
 
         it('should query notifications', () => {
-<<<<<<< HEAD
-            sinon.spy(notificationService, 'queryFiltered');
-            notificationSidebarComponent.ngOnInit();
-            expect(notificationService.queryFiltered).to.have.been.calledOnce;
-=======
             sinon.spy(notificationService, 'queryNotificationsFilteredBySettings');
             notificationSidebarComponent.ngOnInit();
             expect(notificationService.queryNotificationsFilteredBySettings).to.have.been.calledOnce;
->>>>>>> b4bbafee
         });
 
         it('should subscribe to notification updates for user', () => {
@@ -230,41 +198,25 @@
         it('should not add already existing notifications', () => {
             notificationSidebarComponent.notifications = [notificationNow];
             const fake = sinon.fake.returns(of(generateQueryResponse(notifications)));
-<<<<<<< HEAD
-            sinon.replace(notificationService, 'queryFiltered', fake);
-=======
             sinon.replace(notificationService, 'queryNotificationsFilteredBySettings', fake);
->>>>>>> b4bbafee
             notificationSidebarComponent.ngOnInit();
             expect(notificationSidebarComponent.notifications.length).to.be.equal(notifications.length);
         });
 
         it('should update sorted notifications array after new notifications were loaded', () => {
             const fake = sinon.fake.returns(of(generateQueryResponse([notificationPast, notificationNow])));
-<<<<<<< HEAD
-            sinon.replace(notificationService, 'queryFiltered', fake);
-            notificationSidebarComponent.ngOnInit();
-            expect(notificationService.queryFiltered).to.have.been.calledOnce;
-=======
             sinon.replace(notificationService, 'queryNotificationsFilteredBySettings', fake);
             notificationSidebarComponent.ngOnInit();
             expect(notificationService.queryNotificationsFilteredBySettings).to.have.been.calledOnce;
->>>>>>> b4bbafee
             expect(notificationSidebarComponent.sortedNotifications[0]).to.be.equal(notificationNow);
             expect(notificationSidebarComponent.sortedNotifications[1]).to.be.equal(notificationPast);
         });
 
         it('should set total notification count to received X-Total-Count header', () => {
             const fake = sinon.fake.returns(of(generateQueryResponse(notifications)));
-<<<<<<< HEAD
-            sinon.replace(notificationService, 'queryFiltered', fake);
-            notificationSidebarComponent.ngOnInit();
-            expect(notificationService.queryFiltered).to.have.been.calledOnce;
-=======
             sinon.replace(notificationService, 'queryNotificationsFilteredBySettings', fake);
             notificationSidebarComponent.ngOnInit();
             expect(notificationService.queryNotificationsFilteredBySettings).to.have.been.calledOnce;
->>>>>>> b4bbafee
             expect(notificationSidebarComponent.totalNotifications).to.be.equal(notifications.length);
         });
 
@@ -297,15 +249,9 @@
         it('should evaluate recent notifications correctly', () => {
             notificationSidebarComponent.lastNotificationRead = dayjs().subtract(1, 'day');
             const fake = sinon.fake.returns(of(generateQueryResponse(notifications)));
-<<<<<<< HEAD
-            sinon.replace(notificationService, 'queryFiltered', fake);
-            notificationSidebarComponent.ngOnInit();
-            expect(notificationService.queryFiltered).to.be.called;
-=======
             sinon.replace(notificationService, 'queryNotificationsFilteredBySettings', fake);
             notificationSidebarComponent.ngOnInit();
             expect(notificationService.queryNotificationsFilteredBySettings).to.be.called;
->>>>>>> b4bbafee
             expect(notificationSidebarComponent.recentNotificationCount).to.be.equal(1);
         });
 
@@ -352,11 +298,7 @@
     describe('Reset Sidebar', () => {
         it('should listen and catch notification settings change and reset side bar', () => {
             // preparation to test reloading
-<<<<<<< HEAD
-            const lastNotificationRead = moment();
-=======
             const lastNotificationRead = dayjs();
->>>>>>> b4bbafee
             const fake = sinon.fake.returns(of({ lastNotificationRead } as User));
             sinon.replace(accountService, 'getAuthenticationState', fake);
             notificationSidebarComponent.ngOnInit();
@@ -370,11 +312,7 @@
             userSettingsService.sendApplyChangesEvent(reloadNotificationSideBarMessage);
 
             // test the reloading behavior
-<<<<<<< HEAD
-            expect(userSettingsService.loadUserOptions).to.have.been.calledTwice;
-=======
             expect(userSettingsService.loadSettings).to.have.been.calledTwice;
->>>>>>> b4bbafee
             expect(priorNumberOfNotifications).not.to.be.equal(notificationSidebarComponent.totalNotifications);
         });
     });
