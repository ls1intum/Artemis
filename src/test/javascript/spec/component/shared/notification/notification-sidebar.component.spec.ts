import dayjs from 'dayjs/esm';
import { BehaviorSubject, of, ReplaySubject } from 'rxjs';
import { TranslateService } from '@ngx-translate/core';
import { HttpResponse } from '@angular/common/http';
import { ComponentFixture, fakeAsync, TestBed, tick } from '@angular/core/testing';
import { By } from '@angular/platform-browser';
import { LocalStorageService, SessionStorageService } from 'ngx-webstorage';
import { LAST_READ_STORAGE_KEY, NotificationSidebarComponent } from 'app/shared/notification/notification-sidebar/notification-sidebar.component';
import { NotificationService } from 'app/shared/notification/notification.service';
import { MockSyncStorage } from '../../../helpers/mocks/service/mock-sync-storage.service';
import { MockNotificationService } from '../../../helpers/mocks/service/mock-notification.service';
import { MockTranslateService } from '../../../helpers/mocks/service/mock-translate.service';
import { ATTACHMENT_CHANGE_TITLE, EXERCISE_SUBMISSION_ASSESSED_TITLE, NEW_MESSAGE_TITLE, Notification } from 'app/entities/notification.model';
import { AccountService } from 'app/core/auth/account.service';
import { MockAccountService } from '../../../helpers/mocks/service/mock-account.service';
import { User } from 'app/core/user/user.model';
import { MockUserService } from '../../../helpers/mocks/service/mock-user.service';
import { UserService } from 'app/core/user/user.service';
import { MockComponent, MockDirective } from 'ng-mocks';
import { ArtemisTranslatePipe } from 'app/shared/pipes/artemis-translate.pipe';
import { MockRouterLinkDirective } from '../../../helpers/mocks/directive/mock-router-link.directive';
import { UserSettingsService } from 'app/shared/user-settings/user-settings.service';
import { NotificationSetting } from 'app/shared/user-settings/notification-settings/notification-settings-structure';
import { SettingId } from 'app/shared/constants/user-settings.constants';
import { NotificationSettingsService } from 'app/shared/user-settings/notification-settings/notification-settings.service';
import { MockNotificationSettingsService } from '../../../helpers/mocks/service/mock-notification-settings.service';
import { NgbTooltip } from '@ng-bootstrap/ng-bootstrap';
import { DocumentationButtonComponent } from 'app/shared/components/documentation-button/documentation-button.component';
import { TranslateDirective } from 'app/shared/language/translate.directive';

describe('Notification Sidebar Component', () => {
    let notificationSidebarComponent: NotificationSidebarComponent;
    let notificationSidebarComponentFixture: ComponentFixture<NotificationSidebarComponent>;
    let notificationService: NotificationService;
    let notificationSettingsService: NotificationSettingsService;
    let accountService: AccountService;
    let userService: UserService;
    let userSettingsService: UserSettingsService;
    let sessionStorageService: SessionStorageService;
    let artemisTranslatePipe: ArtemisTranslatePipe;

    const notificationNow = { id: 1, notificationDate: dayjs(), title: EXERCISE_SUBMISSION_ASSESSED_TITLE } as Notification;
    const notificationPast = { id: 2, notificationDate: dayjs().subtract(2, 'day'), title: ATTACHMENT_CHANGE_TITLE } as Notification;
    const notifications = [notificationNow, notificationPast] as Notification[];

    const notificationSettingA: NotificationSetting = {
        webapp: true,
        email: false,
        changed: false,
        settingId: SettingId.NOTIFICATION__LECTURE_NOTIFICATION__ATTACHMENT_CHANGES,
    };
    const notificationSettingB: NotificationSetting = {
        webapp: true,
        email: false,
        changed: false,
        settingId: SettingId.NOTIFICATION__EXERCISE_NOTIFICATION__EXERCISE_RELEASED,
    };
    const receivedNotificationSettings: NotificationSetting[] = [notificationSettingA, notificationSettingB];

    beforeEach(() => {
        TestBed.configureTestingModule({
<<<<<<< HEAD
            imports: [MockDirective(NgbTooltip)],
            declarations: [
                NotificationSidebarComponent,
                MockPipe(ArtemisTranslatePipe),
                MockRouterLinkDirective,
                MockComponent(DocumentationButtonComponent),
                MockDirective(TranslateDirective),
            ],
=======
            imports: [ArtemisTestModule, MockDirective(NgbTooltip), ArtemisTranslatePipe],
            declarations: [NotificationSidebarComponent, MockRouterLinkDirective, MockComponent(DocumentationButtonComponent), MockDirective(TranslateDirective)],
>>>>>>> 3c8453cf
            providers: [
                { provide: LocalStorageService, useClass: MockSyncStorage },
                { provide: SessionStorageService, useClass: MockSyncStorage },
                { provide: NotificationService, useClass: MockNotificationService },
                { provide: NotificationSettingsService, useClass: MockNotificationSettingsService },
                { provide: TranslateService, useClass: MockTranslateService },
                { provide: AccountService, useClass: MockAccountService },
                { provide: UserService, useClass: MockUserService },
                { provide: ArtemisTranslatePipe, useClass: ArtemisTranslatePipe },
            ],
        })
            .compileComponents()
            .then(() => {
                notificationSidebarComponentFixture = TestBed.createComponent(NotificationSidebarComponent);
                notificationSidebarComponent = notificationSidebarComponentFixture.componentInstance;
                notificationService = TestBed.inject(NotificationService);
                notificationSettingsService = TestBed.inject(NotificationSettingsService);
                accountService = TestBed.inject(AccountService);
                userService = TestBed.inject(UserService);
                userSettingsService = TestBed.inject(UserSettingsService);
                sessionStorageService = TestBed.inject(SessionStorageService);
                artemisTranslatePipe = TestBed.inject(ArtemisTranslatePipe);

                const loadSettingsStub = jest.spyOn(userSettingsService, 'loadSettings');
                loadSettingsStub.mockReturnValue(of(new HttpResponse({ body: receivedNotificationSettings })));
            });
    });

    describe('Initialization', () => {
        const referenceDate = dayjs();

        it.each([
            { userDate: referenceDate, storageDate: undefined, expectedDate: referenceDate },
            { userDate: undefined, storageDate: referenceDate, expectedDate: referenceDate },
            { userDate: referenceDate, storageDate: referenceDate.add(5, 'minutes'), expectedDate: referenceDate.add(5, 'minutes') },
            { userDate: referenceDate, storageDate: referenceDate.subtract(5, 'minutes'), expectedDate: referenceDate },
        ])('should set the correct last notification read', ({ userDate, storageDate, expectedDate }) => {
            const getAuthenticationStateStub = jest.spyOn(accountService, 'getAuthenticationState').mockReturnValue(of({ lastNotificationRead: userDate } as User));
            const sessionStorageSub = jest.spyOn(sessionStorageService, 'retrieve').mockReturnValue((storageDate as dayjs.Dayjs | undefined)?.toISOString());

            notificationSidebarComponent.ngOnInit();
            expect(getAuthenticationStateStub).toHaveBeenCalledOnce();
            expect(sessionStorageSub).toHaveBeenCalledOnce();
            expect(sessionStorageSub).toHaveBeenCalledWith(LAST_READ_STORAGE_KEY);
            expect(notificationSidebarComponent.lastNotificationRead).toEqual(expectedDate);
        });

        it('should clear the session storage last notification read date if the user logs out', () => {
            const getAuthenticationStateStub = jest.spyOn(accountService, 'getAuthenticationState').mockReturnValue(of(undefined));
            const sessionStorageSub = jest.spyOn(sessionStorageService, 'clear');
            notificationSidebarComponent.ngOnInit();
            expect(getAuthenticationStateStub).toHaveBeenCalledOnce();
            expect(sessionStorageSub).toHaveBeenCalledOnce();
            expect(sessionStorageSub).toHaveBeenCalledWith(LAST_READ_STORAGE_KEY);
        });

        it('should subscribe to notification updates for user', () => {
            jest.spyOn(notificationService, 'subscribeToNotificationUpdates').mockReturnValue(of(notifications));
            jest.spyOn(notificationService, 'subscribeToTotalNotificationCountUpdates');
            jest.spyOn(notificationService, 'subscribeToLoadingStateUpdates');
            jest.spyOn(notificationSettingsService, 'isNotificationAllowedBySettings').mockReturnValue(true);
            notificationSidebarComponent.ngOnInit();
            expect(notificationService.subscribeToNotificationUpdates).toHaveBeenCalledOnce();
            expect(notificationService.subscribeToTotalNotificationCountUpdates).toHaveBeenCalledOnce();
            expect(notificationService.subscribeToLoadingStateUpdates).toHaveBeenCalledOnce();
            expect(notificationSidebarComponent.sortedNotifications).toHaveLength(notifications.length);
        });

        /**
         * The notification-sidebar overlaps the exam summary when being printed,
         * so it needs to be hidden for printing for which the display property of
         * the notification sidebar is used
         *
         * If the id is changed it needs to be changed in {@link ThemeService#print} as well
         */
        test('should exist with the id "notification-sidebar"', () => {
            const notificationSidebar = document.getElementById('notification-sidebar');
            expect(notificationSidebar).toBeTruthy();
        });
    });

    describe('Notification Translations', () => {
        it('should get the notification title translation', () => {
            notificationSidebarComponent.ngOnInit();

            const notification = { id: 1, notificationDate: dayjs(), title: NEW_MESSAGE_TITLE } as Notification;
            const notificationTitle = notificationSidebarComponent.getNotificationTitleTranslation(notification);
            expect(notificationTitle).toEqual(artemisTranslatePipe.transform(NEW_MESSAGE_TITLE));
        });

        it('should be undefined if no title', () => {
            notificationSidebarComponent.ngOnInit();

            const notification = { id: 1, notificationDate: dayjs() } as Notification;
            const notificationTitle = notificationSidebarComponent.getNotificationTitleTranslation(notification);
            expect(notificationTitle).toBeUndefined();
        });

        it('should get the notification text translation', () => {
            notificationSidebarComponent.ngOnInit();

            const notification = { id: 1, notificationDate: dayjs(), text: 'test', textIsPlaceholder: true } as Notification;
            const notificationTextTranslation = notificationSidebarComponent.getNotificationTextTranslation(notification);
            expect(notificationTextTranslation).toEqual(artemisTranslatePipe.transform('test'));
        });

        it('should be undefined if no text', () => {
            notificationSidebarComponent.ngOnInit();

            const notification = { id: 1, notificationDate: dayjs(), textIsPlaceholder: true } as Notification;
            const notificationTextTranslation = notificationSidebarComponent.getNotificationTextTranslation(notification);
            expect(notificationTextTranslation).toBeUndefined();
        });
    });

    describe('Notification Texts', () => {
        it('should display the correct text for a notification with text', () => {
            // Set up the component with a notification that has text
            const notificationWithText = { id: 3, notificationDate: dayjs(), text: 'Test Notification' } as Notification;
            notificationSidebarComponent.sortedNotifications = [notificationWithText];

            // Trigger change detection to update the view
            notificationSidebarComponentFixture.detectChanges();

            // Find the notification element in the view
            const notificationElement = notificationSidebarComponentFixture.debugElement.nativeElement.querySelector('.notification-text');
            expect(notificationElement).not.toBeNull();
            // Expect the notification text to be displayed correctly
            expect(notificationElement?.textContent).toContain(notificationWithText.text);
        });

        it('should display No text found for a notification without text', () => {
            // Set up the component with a notification that does not have text
            const notificationWithoutText = { id: 4, notificationDate: dayjs() } as Notification;
            const notTextFoundText = 'No text found';
            notificationSidebarComponent.sortedNotifications = [notificationWithoutText];

            // Trigger change detection to update the view
            notificationSidebarComponentFixture.detectChanges();

            // Find the notification element in the view
            const notificationElement = notificationSidebarComponentFixture.debugElement.nativeElement.querySelector('.notification-text');
            expect(notificationElement).not.toBeNull();
            // Expect the notification text to be No text found if no text is found
            expect(notificationElement.textContent).toBe(notTextFoundText);
        });
    });

    describe('Sidebar visibility', () => {
        it('should open sidebar when user clicks on notification bell', () => {
            jest.spyOn(notificationSidebarComponent, 'toggleSidebar');
            const bell = notificationSidebarComponentFixture.debugElement.nativeElement.querySelector('.notification-button');
            bell.click();
            expect(notificationSidebarComponent.toggleSidebar).toHaveBeenCalledOnce();
            expect(notificationSidebarComponent.showSidebar).toBeTrue();
        });

        it('should close sidebar when user clicks on notification overlay', () => {
            notificationSidebarComponent.showSidebar = true;
            jest.spyOn(notificationSidebarComponent, 'toggleSidebar');
            const overlay = notificationSidebarComponentFixture.debugElement.nativeElement.querySelector('.notification-overlay');
            overlay.click();
            expect(notificationSidebarComponent.toggleSidebar).toHaveBeenCalledOnce();
            expect(notificationSidebarComponent.showSidebar).toBeFalse();
        });

        it('should close sidebar when user clicks on close button', () => {
            notificationSidebarComponent.showSidebar = true;
            jest.spyOn(notificationSidebarComponent, 'toggleSidebar');
            const close = notificationSidebarComponentFixture.debugElement.nativeElement.querySelector('.close');
            close.click();
            expect(notificationSidebarComponent.toggleSidebar).toHaveBeenCalledOnce();
            expect(notificationSidebarComponent.showSidebar).toBeFalse();
        });

        it('should close sidebar when user clicks on a notification', () => {
            notificationSidebarComponent.sortedNotifications = notifications;
            notificationSidebarComponentFixture.detectChanges();
            notificationSidebarComponent.showSidebar = true;
            const notification = notificationSidebarComponentFixture.debugElement.nativeElement.querySelector('.notification-item');
            notification.click();
            expect(notificationSidebarComponent.showSidebar).toBeFalse();
        });
    });

    describe('Notification click', () => {
        it('should interpret notification target when user clicks notification', () => {
            jest.spyOn(notificationService, 'interpretNotification');
            notificationSidebarComponent.sortedNotifications = notifications;
            notificationSidebarComponentFixture.detectChanges();
            const notification = notificationSidebarComponentFixture.debugElement.nativeElement.querySelector('.notification-item');
            notification.click();
            expect(notificationService.interpretNotification).toHaveBeenCalledOnce();
        });
    });

    describe('Last notification read', () => {
        it('should update users last notification read when user opens sidebar', fakeAsync(() => {
            jest.spyOn(notificationSidebarComponent, 'updateLastNotificationRead');
            jest.spyOn(userService, 'updateLastNotificationRead');
            const bell = notificationSidebarComponentFixture.debugElement.nativeElement.querySelector('.notification-button');
            bell.click();
            tick(2000);
            expect(notificationSidebarComponent.updateLastNotificationRead).toHaveBeenCalledOnce();
            expect(userService.updateLastNotificationRead).toHaveBeenCalledOnce();
        }));

        it('should update components last notification read two seconds after the user opened the sidebar', fakeAsync(() => {
            notificationSidebarComponent.lastNotificationRead = undefined;
            const bell = notificationSidebarComponentFixture.debugElement.nativeElement.querySelector('.notification-button');
            const lastNotificationReadNow = dayjs();
            bell.click();
            tick(2000);
            expect(notificationSidebarComponent.lastNotificationRead).toStrictEqual(lastNotificationReadNow);
        }));
    });

    describe('Load notifications', () => {
        const replaceSubscribeToNotificationUpdates = () => {
            const subscribeToNotificationUpdatesStub = jest.spyOn(notificationService, 'subscribeToNotificationUpdates');
            subscribeToNotificationUpdatesStub.mockReturnValue(new BehaviorSubject([notificationNow]).asObservable() as ReplaySubject<Notification[]>);
        };

        it('should not add already existing notifications', () => {
            notificationSidebarComponent.sortedNotifications = [notificationNow];
            const queryNotificationsFilteredBySettingsStub = jest.spyOn(notificationService, 'subscribeToNotificationUpdates');
            queryNotificationsFilteredBySettingsStub.mockReturnValue(of([notificationNow]));
            notificationSidebarComponent.ngOnInit();
            expect(notificationSidebarComponent.sortedNotifications).toEqual([notificationNow]);
        });

        it('should update sorted notifications array after new notifications were loaded', () => {
            const queryNotificationsFilteredBySettingsStub = jest.spyOn(notificationService, 'subscribeToNotificationUpdates');
            queryNotificationsFilteredBySettingsStub.mockReturnValue(of([notificationPast, notificationNow]));
            notificationSidebarComponent.ngOnInit();
            expect(notificationService.subscribeToNotificationUpdates).toHaveBeenCalledOnce();
            expect(notificationSidebarComponent.sortedNotifications).toEqual([notificationNow, notificationPast]);
        });

        it('should set total notification count to received X-Total-Count header', () => {
            const queryNotificationsFilteredBySettingsStub = jest.spyOn(notificationService, 'subscribeToTotalNotificationCountUpdates');
            queryNotificationsFilteredBySettingsStub.mockReturnValue(of(notifications.length));
            notificationSidebarComponent.ngOnInit();
            expect(notificationService.subscribeToTotalNotificationCountUpdates).toHaveBeenCalledOnce();
            expect(notificationSidebarComponent.totalNotifications).toBe(notifications.length);
        });

        it('should not add already existing notification received via websocket', () => {
            notificationSidebarComponent.sortedNotifications = [notificationNow];
            notificationSidebarComponent.totalNotifications = 1;
            replaceSubscribeToNotificationUpdates();
            notificationSidebarComponent.ngOnInit();
            expect(notificationSidebarComponent.sortedNotifications).toHaveLength(1);
            expect(notificationSidebarComponent.totalNotifications).toBe(1);
        });

        it('should load more notifications only if not all are already loaded', () => {
            notificationSidebarComponent.sortedNotifications = notifications;
            notificationSidebarComponent.totalNotifications = 2;
            jest.spyOn(notificationService, 'queryNotificationsFilteredBySettings');
            notificationSidebarComponent.ngOnInit();
            expect(notificationService.queryNotificationsFilteredBySettings).not.toHaveBeenCalled();
        });
    });

    describe('Recent notifications', () => {
        it('should evaluate recent notifications correctly', () => {
            notificationSidebarComponent.lastNotificationRead = dayjs().subtract(1, 'day');
            const queryNotificationsFilteredBySettingsStub = jest.spyOn(notificationService, 'subscribeToNotificationUpdates');
            queryNotificationsFilteredBySettingsStub.mockReturnValue(of(notifications));

            notificationSidebarComponent.ngOnInit();
            expect(notificationService.subscribeToNotificationUpdates).toHaveBeenCalledOnce();
            expect(notificationSidebarComponent.recentNotificationCount).toBe(1);
        });

        it('should show plus sign in recent notification count badge if all loaded notifications are recent notifications', () => {
            notificationSidebarComponent.sortedNotifications = notifications;
            notificationSidebarComponent.recentNotificationCount = 2;
            notificationSidebarComponentFixture.detectChanges();
            const plus = notificationSidebarComponentFixture.debugElement.query(By.css('.bg-danger > span'));
            expect(plus).not.toBeNull();
        });
    });

    describe('UI', () => {
        it('should show no notifications message', () => {
            notificationSidebarComponent.sortedNotifications = [];
            notificationSidebarComponentFixture.detectChanges();
            const noNotificationsMessage = notificationSidebarComponentFixture.debugElement.nativeElement.querySelector('.no-notifications');
            expect(noNotificationsMessage).not.toBeNull();
        });

        it('should show loading spinner when more notifications are loaded', () => {
            notificationSidebarComponent.loading = true;
            notificationSidebarComponentFixture.detectChanges();
            const loadingSpinner = notificationSidebarComponentFixture.debugElement.nativeElement.querySelector('.loading-spinner');
            expect(loadingSpinner).not.toBeNull();
        });

        it('should show all notifications loaded message when all notifications are loaded', () => {
            notificationSidebarComponent.sortedNotifications = notifications;
            notificationSidebarComponent.totalNotifications = 1;
            notificationSidebarComponentFixture.detectChanges();
            const allLoadedMessage = notificationSidebarComponentFixture.debugElement.nativeElement.querySelector('.all-loaded');
            expect(allLoadedMessage).not.toBeNull();
        });

        it('should show error message when loading of notifications failed', () => {
            notificationSidebarComponent.error = 'error';
            notificationSidebarComponentFixture.detectChanges();
            const errorMessage = notificationSidebarComponentFixture.debugElement.nativeElement.querySelector('.alert-danger');
            expect(errorMessage).not.toBeNull();
        });

        it('should toggle which notifications are displayed (hide until property) when user clicks on archive button', () => {
            notificationSidebarComponent.ngOnInit();
            notificationSidebarComponent.sortedNotifications = notifications;
            expect(notificationSidebarComponent.showButtonToHideCurrentlyDisplayedNotifications).toBeTrue();
            jest.spyOn(notificationSidebarComponent, 'toggleNotificationDisplay');
            jest.spyOn(userService, 'updateNotificationVisibility');
            const hideUntilToggle = notificationSidebarComponentFixture.debugElement.nativeElement.querySelector('#hide-until-toggle');
            hideUntilToggle.click();
            expect(notificationSidebarComponent.showButtonToHideCurrentlyDisplayedNotifications).toBeFalse();
            expect(notificationSidebarComponent.toggleNotificationDisplay).toHaveBeenCalledOnce();
            expect(userService.updateNotificationVisibility).toHaveBeenCalledOnce();
        });
    });

    describe('Reset Sidebar', () => {
        it('should listen and catch notification settings change and reset side bar', () => {
            // preparation to test reloading
            const lastNotificationRead = dayjs();
            const getAuthenticationStateStub = jest.spyOn(accountService, 'getAuthenticationState');
            getAuthenticationStateStub.mockReturnValue(of({ lastNotificationRead } as User));

            notificationSidebarComponent.ngOnInit();

            // fake status before reloading the sidebar
            notificationSidebarComponent.sortedNotifications = notifications;
            notificationSidebarComponent.totalNotifications = notifications.length;
            const priorNumberOfNotifications = notifications.length;

            // reload the sidebar
            const subscribeToTotalNotificationCountUpdatesStub = jest.spyOn(notificationService, 'subscribeToTotalNotificationCountUpdates');
            subscribeToTotalNotificationCountUpdatesStub.mockReturnValue(of(0));
            notificationSidebarComponent.ngOnInit();

            // test the reloading behavior
            expect(userSettingsService.loadSettings).not.toHaveBeenCalled();
            expect(priorNumberOfNotifications).not.toBe(notificationSidebarComponent.totalNotifications);
        });
    });
});<|MERGE_RESOLUTION|>--- conflicted
+++ resolved
@@ -59,19 +59,8 @@
 
     beforeEach(() => {
         TestBed.configureTestingModule({
-<<<<<<< HEAD
-            imports: [MockDirective(NgbTooltip)],
-            declarations: [
-                NotificationSidebarComponent,
-                MockPipe(ArtemisTranslatePipe),
-                MockRouterLinkDirective,
-                MockComponent(DocumentationButtonComponent),
-                MockDirective(TranslateDirective),
-            ],
-=======
-            imports: [ArtemisTestModule, MockDirective(NgbTooltip), ArtemisTranslatePipe],
+            imports: [MockDirective(NgbTooltip), ArtemisTranslatePipe],
             declarations: [NotificationSidebarComponent, MockRouterLinkDirective, MockComponent(DocumentationButtonComponent), MockDirective(TranslateDirective)],
->>>>>>> 3c8453cf
             providers: [
                 { provide: LocalStorageService, useClass: MockSyncStorage },
                 { provide: SessionStorageService, useClass: MockSyncStorage },
