--- conflicted
+++ resolved
@@ -1,13 +1,9 @@
 import { ComponentFixture, TestBed } from '@angular/core/testing';
 import { ParticipantScoresAverageTableComponent } from 'app/shared/participant-scores/participant-scores-average-table/participant-scores-average-table.component';
 import { NgxDatatableModule } from '@swimlane/ngx-datatable';
-<<<<<<< HEAD
 import { TranslateModule } from '@ngx-translate/core';
-import { MockPipe } from 'ng-mocks';
-=======
 import { MockDirective, MockPipe } from 'ng-mocks';
 import { JhiTranslateDirective } from 'ng-jhipster';
->>>>>>> 069d32a2
 import * as sinonChai from 'sinon-chai';
 import * as sinon from 'sinon';
 import * as chai from 'chai';
@@ -30,11 +26,7 @@
 
     beforeEach(() => {
         TestBed.configureTestingModule({
-<<<<<<< HEAD
-            imports: [ArtemisTestModule, ArtemisDataTableModule, NgxDatatableModule, NgbTooltipModule, TranslateModule.forRoot()],
-            declarations: [ParticipantScoresAverageTableComponent, MockPipe(ArtemisTranslatePipe)],
-=======
-            imports: [ArtemisTestModule, NgxDatatableModule, NgbTooltipModule],
+            imports: [ArtemisTestModule, NgxDatatableModule, NgbTooltipModule, TranslateModule.forRoot()],
             declarations: [
                 ParticipantScoresAverageTableComponent,
                 MockDirective(JhiTranslateDirective),
@@ -42,7 +34,6 @@
                 DataTableComponent,
                 MockDirective(NgbTypeahead),
             ],
->>>>>>> 069d32a2
             providers: [
                 { provide: LocalStorageService, useClass: MockSyncStorage },
                 {
