import { ComponentFixture, TestBed } from '@angular/core/testing';
import { JhiLanguageHelper } from 'app/core/language/language.helper';
import * as chai from 'chai';
import * as sinonChai from 'sinon-chai';
import { SinonStub, stub } from 'sinon';
import { ArtemisTestModule } from '../../test.module';
import { MockActivatedRoute } from '../../mocks/mock-activated.route';
import { MockSyncStorage } from '../../mocks/mock-sync.storage';
import { MockComponent } from 'ng-mocks';
import { ArtemisSharedModule } from 'app/shared/shared.module';
import { MockAlertService } from '../../helpers/mock-alert.service';
import { AlertService } from 'app/core/alert/alert.service';
import { ActivatedRoute, Router, RouterModule } from '@angular/router';
import { MockRouter } from '../../mocks/mock-router.service';
import { of, throwError } from 'rxjs';
import { HttpErrorResponse } from '@angular/common/http';
import { SidePanelComponent } from 'app/components/side-panel/side-panel.component';
import { CollapsableAssessmentInstructionsComponent } from 'app/assessment-instructions/collapsable-assessment-instructions/collapsable-assessment-instructions.component';
import { AssessmentInstructionsComponent } from 'app/assessment-instructions/assessment-instructions/assessment-instructions.component';
import { TutorParticipationGraphComponent } from 'app/tutor-course-dashboard/tutor-participation-graph/tutor-participation-graph.component';
import { TutorLeaderboardComponent } from 'app/instructor-course-dashboard/tutor-leaderboard/tutor-leaderboard.component';
import { TranslateModule } from '@ngx-translate/core';
import { ArtemisSharedComponentModule } from 'app/shared/components/shared-component.module';
import { ArtemisProgrammingAssessmentModule } from 'app/programming-assessment/programming-assessment.module';
import { LocalStorageService, SessionStorageService } from 'ngx-webstorage';
import { ArtemisAssessmentSharedModule } from 'app/assessment-shared/assessment-shared.module';
<<<<<<< HEAD
import { GuidedTourMapping } from 'app/guided-tour/guided-tour-setting.model';
import { GuidedTourService } from 'app/guided-tour/guided-tour.service';
import { DeviceDetectorService } from 'ngx-device-detector';
=======
import { ModelingSubmission } from 'app/entities/modeling-submission/modeling-submission.model';
import { ArtemisProgrammingExerciseInstructionsRenderModule } from 'app/entities/programming-exercise/instructions/instructions-render/programming-exercise-instructions-render.module';
import { ModelingExercise } from 'app/entities/modeling-exercise/modeling-exercise.model';
import { HeaderExercisePageWithDetailsComponent } from 'app/exercise-headers/header-exercise-page-with-details.component';
import { TutorExerciseDashboardComponent } from 'app/tutor-exercise-dashboard/tutor-exercise-dashboard.component';
import { ExerciseType } from 'app/entities/exercise/exercise.model';
import { ModelingEditorComponent } from 'app/modeling-editor/modeling-editor.component';
import { ModelingSubmissionService } from 'app/entities/modeling-submission/modeling-submission.service';
import { TutorParticipationStatus } from 'app/entities/tutor-participation/tutor-participation.model';
import { ExerciseService } from 'app/entities/exercise/exercise.service';
import { ArtemisResultModule } from 'app/entities/result/result.module';
>>>>>>> 51931fe9

chai.use(sinonChai);
const expect = chai.expect;

describe('TutorExerciseDashboardComponent', () => {
    let comp: TutorExerciseDashboardComponent;
    let fixture: ComponentFixture<TutorExerciseDashboardComponent>;
    let modelingSubmissionService: ModelingSubmissionService;
    let modelingSubmissionStub: SinonStub;
    let guidedTourService: GuidedTourService;

    const exercise = { id: 20, type: ExerciseType.MODELING, tutorParticipations: [{ status: TutorParticipationStatus.TRAINED }] } as ModelingExercise;
    const submission = { id: 30 } as ModelingSubmission;
    const lockLimitErrorResponse = new HttpErrorResponse({ error: { errorKey: 'lockedSubmissionsLimitReached' } });

    beforeEach(async () => {
        return TestBed.configureTestingModule({
            imports: [
                ArtemisTestModule,
                ArtemisSharedModule,
                ArtemisSharedComponentModule,
                ArtemisProgrammingAssessmentModule,
                ArtemisProgrammingExerciseInstructionsRenderModule,
                ArtemisResultModule,
                RouterModule,
                TranslateModule.forRoot(),
                ArtemisAssessmentSharedModule,
            ],
            declarations: [
                TutorExerciseDashboardComponent,
                MockComponent(TutorLeaderboardComponent),
                MockComponent(TutorParticipationGraphComponent),
                MockComponent(HeaderExercisePageWithDetailsComponent),
                MockComponent(SidePanelComponent),
                MockComponent(ModelingEditorComponent),
                MockComponent(CollapsableAssessmentInstructionsComponent),
                MockComponent(AssessmentInstructionsComponent),
            ],
            providers: [
                JhiLanguageHelper,
<<<<<<< HEAD
                DeviceDetectorService,
                { provide: JhiAlertService, useClass: MockAlertService },
=======
                { provide: AlertService, useClass: MockAlertService },
>>>>>>> 51931fe9
                { provide: ActivatedRoute, useClass: MockActivatedRoute },
                { provide: Router, useClass: MockRouter },
                { provide: LocalStorageService, useClass: MockSyncStorage },
                { provide: SessionStorageService, useClass: MockSyncStorage },
                {
                    provide: ExerciseService,
                    useValue: {
                        getForTutors() {
                            return {
                                subscribe: (fn: (value: any) => void) =>
                                    fn({
                                        body: exercise,
                                    }),
                            };
                        },
                        getStatsForTutors() {
                            return of();
                        },
                    },
                },
            ],
        })
            .overrideModule(ArtemisTestModule, { set: { declarations: [], exports: [] } })
            .compileComponents()
            .then(() => {
                fixture = TestBed.createComponent(TutorExerciseDashboardComponent);
                comp = fixture.componentInstance;
<<<<<<< HEAD
                modelingSubmissionService = TestBed.get(ModelingSubmissionService);
                guidedTourService = TestBed.get(GuidedTourService);
=======
                modelingSubmissionService = TestBed.inject(ModelingSubmissionService);
>>>>>>> 51931fe9

                comp.exerciseId = exercise.id;

                modelingSubmissionStub = stub(modelingSubmissionService, 'getModelingSubmissionForExerciseWithoutAssessment');
            });
    });

    afterEach(() => {
        modelingSubmissionStub.restore();
    });

    it('should set unassessedSubmission if lock limit is not reached', () => {
        const guidedTourMapping = {} as GuidedTourMapping;
        spyOn<any>(guidedTourService, 'checkTourState').and.returnValue(true);
        guidedTourService.guidedTourMapping = guidedTourMapping;
        modelingSubmissionStub.returns(of(submission));

        comp.loadAll();

        expect(modelingSubmissionStub).to.have.been.calledOnceWithExactly(exercise.id);
        expect(comp.unassessedSubmission).to.equal(submission);
        expect(comp.submissionLockLimitReached).to.be.false;
    });

    it('should not set unassessedSubmission if lock limit is reached', () => {
        modelingSubmissionStub.returns(throwError(lockLimitErrorResponse));

        comp.loadAll();

        expect(modelingSubmissionStub).to.have.been.calledOnceWithExactly(exercise.id);
        expect(comp.unassessedSubmission).to.be.undefined;
        expect(comp.submissionLockLimitReached).to.be.true;
    });
});<|MERGE_RESOLUTION|>--- conflicted
+++ resolved
@@ -24,11 +24,9 @@
 import { ArtemisProgrammingAssessmentModule } from 'app/programming-assessment/programming-assessment.module';
 import { LocalStorageService, SessionStorageService } from 'ngx-webstorage';
 import { ArtemisAssessmentSharedModule } from 'app/assessment-shared/assessment-shared.module';
-<<<<<<< HEAD
 import { GuidedTourMapping } from 'app/guided-tour/guided-tour-setting.model';
 import { GuidedTourService } from 'app/guided-tour/guided-tour.service';
 import { DeviceDetectorService } from 'ngx-device-detector';
-=======
 import { ModelingSubmission } from 'app/entities/modeling-submission/modeling-submission.model';
 import { ArtemisProgrammingExerciseInstructionsRenderModule } from 'app/entities/programming-exercise/instructions/instructions-render/programming-exercise-instructions-render.module';
 import { ModelingExercise } from 'app/entities/modeling-exercise/modeling-exercise.model';
@@ -40,7 +38,6 @@
 import { TutorParticipationStatus } from 'app/entities/tutor-participation/tutor-participation.model';
 import { ExerciseService } from 'app/entities/exercise/exercise.service';
 import { ArtemisResultModule } from 'app/entities/result/result.module';
->>>>>>> 51931fe9
 
 chai.use(sinonChai);
 const expect = chai.expect;
@@ -81,12 +78,8 @@
             ],
             providers: [
                 JhiLanguageHelper,
-<<<<<<< HEAD
                 DeviceDetectorService,
-                { provide: JhiAlertService, useClass: MockAlertService },
-=======
                 { provide: AlertService, useClass: MockAlertService },
->>>>>>> 51931fe9
                 { provide: ActivatedRoute, useClass: MockActivatedRoute },
                 { provide: Router, useClass: MockRouter },
                 { provide: LocalStorageService, useClass: MockSyncStorage },
@@ -114,12 +107,9 @@
             .then(() => {
                 fixture = TestBed.createComponent(TutorExerciseDashboardComponent);
                 comp = fixture.componentInstance;
-<<<<<<< HEAD
+
                 modelingSubmissionService = TestBed.get(ModelingSubmissionService);
                 guidedTourService = TestBed.get(GuidedTourService);
-=======
-                modelingSubmissionService = TestBed.inject(ModelingSubmissionService);
->>>>>>> 51931fe9
 
                 comp.exerciseId = exercise.id;
 
