--- conflicted
+++ resolved
@@ -148,10 +148,7 @@
     const stats = {
         numberOfSubmissions: { inTime: 12, late: 5 },
         totalNumberOfAssessments: { inTime: 9, late: 1 },
-<<<<<<< HEAD
-=======
         numberOfAssessmentsOfCorrectionRounds,
->>>>>>> 6a5fc978
     } as StatsForDashboard;
     const lockLimitErrorResponse = new HttpErrorResponse({ error: { errorKey: 'lockedSubmissionsLimitReached' } });
     const router = new MockRouter();
@@ -266,14 +263,9 @@
 
         comp.loadAll();
 
-<<<<<<< HEAD
-        expect(modelingSubmissionStub).to.have.been.calledOnceWithExactly(exercise.id);
-        expect(comp.unassessedSubmissionByCorrectionRound?.get(1)).to.equal(submission);
-=======
         expect(modelingSubmissionStubWithoutAssessment).to.have.been.calledOnceWithExactly(modelingExercise.id);
         expect(comp.unassessedSubmissionByCorrectionRound?.get(1)).to.equal(modelingSubmission);
         expect(comp.unassessedSubmissionByCorrectionRound?.get(1)?.latestResult).to.equal(undefined);
->>>>>>> 6a5fc978
         expect(comp.submissionLockLimitReached).to.be.false;
         expect(comp.submissionsByCorrectionRound?.get(1)!.length).to.equal(0);
     });
@@ -284,11 +276,7 @@
 
         comp.loadAll();
 
-<<<<<<< HEAD
-        expect(modelingSubmissionStub).to.have.been.calledOnceWithExactly(exercise.id);
-=======
         expect(modelingSubmissionStubWithoutAssessment).to.have.been.calledOnceWithExactly(modelingExercise.id);
->>>>>>> 6a5fc978
         expect(comp.unassessedSubmissionByCorrectionRound?.get(1)).to.be.undefined;
         expect(comp.submissionLockLimitReached).to.be.true;
         expect(comp.submissionsByCorrectionRound?.get(1)!.length).to.equal(0);
