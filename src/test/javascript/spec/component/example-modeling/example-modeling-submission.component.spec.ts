import { ComponentFixture, fakeAsync, TestBed, tick } from '@angular/core/testing';
import { delay, of, throwError } from 'rxjs';
import { ArtemisTestModule } from '../../test.module';
import { ModelingSubmission } from 'app/entities/modeling-submission.model';
import { ActivatedRoute, ActivatedRouteSnapshot, convertToParamMap, Router } from '@angular/router';
import { ChangeDetectorRef, DebugElement } from '@angular/core';
import { MockComponent, MockModule, MockProvider } from 'ng-mocks';
import { ModelingEditorComponent } from 'app/exercises/modeling/shared/modeling-editor.component';
import { ModelingExercise, UMLDiagramType } from 'app/entities/modeling-exercise.model';
import { StudentParticipation } from 'app/entities/participation/student-participation.model';
import { Result } from 'app/entities/result.model';
import { Feedback, FeedbackCorrectionError, FeedbackCorrectionErrorType, FeedbackType } from 'app/entities/feedback.model';
import { UMLModel } from '@ls1intum/apollon';
import { HttpResponse } from '@angular/common/http';
import { AlertService } from 'app/core/util/alert.service';
import { ExampleModelingSubmissionComponent } from 'app/exercises/modeling/manage/example-modeling/example-modeling-submission.component';
import { ExampleSubmissionService } from 'app/exercises/shared/example-submission/example-submission.service';
import { ExampleSubmission } from 'app/entities/example-submission.model';
import { ArtemisExampleModelingSubmissionRoutingModule } from 'app/exercises/modeling/manage/example-modeling/example-modeling-submission.route';
import { TutorParticipationService } from 'app/exercises/shared/dashboards/tutor/tutor-participation.service';
import { ExerciseService } from 'app/exercises/shared/exercise/exercise.service';
import { ModelingAssessmentService } from 'app/exercises/modeling/assess/modeling-assessment.service';
import { MockTranslateService, TranslateTestingModule } from '../../helpers/mocks/service/mock-translate.service';
import { TranslateService } from '@ngx-translate/core';
import { MockTranslateValuesDirective } from '../../helpers/mocks/directive/mock-translate-values.directive';
import { FaLayersComponent } from '@fortawesome/angular-fontawesome';
import { CollapsableAssessmentInstructionsComponent } from 'app/assessment/assessment-instructions/collapsable-assessment-instructions/collapsable-assessment-instructions.component';
import { MockRouter } from '../../helpers/mocks/mock-router';
import { ModelingAssessmentComponent } from 'app/exercises/modeling/assess/modeling-assessment.component';
import { ArtemisTranslatePipe } from 'app/shared/pipes/artemis-translate.pipe';
import { UnreferencedFeedbackComponent } from 'app/exercises/shared/unreferenced-feedback/unreferenced-feedback.component';
import { ScoreDisplayComponent } from 'app/shared/score-display/score-display.component';
import { FormsModule } from '@angular/forms';

describe('Example Modeling Submission Component', () => {
    let comp: ExampleModelingSubmissionComponent;
    let fixture: ComponentFixture<ExampleModelingSubmissionComponent>;
    let debugElement: DebugElement;
    let service: ExampleSubmissionService;
    let alertService: AlertService;
    let router: Router;
    let route: ActivatedRoute;

    const participation = new StudentParticipation();
    participation.exercise = new ModelingExercise(UMLDiagramType.ClassDiagram, undefined, undefined);
    participation.id = 1;
    const submission = { id: 20, submitted: true, participation } as ModelingSubmission;

    const exampleSubmission: ExampleSubmission = {
        submission,
    };

    const exercise = {
        id: 22,
        diagramType: UMLDiagramType.ClassDiagram,
        course: { id: 2 },
    } as ModelingExercise;

    const mockFeedbackWithReference = {
        text: 'FeedbackWithReference',
        referenceId: 'relationshipId',
        reference: 'reference',
        credits: 30,
        correctionStatus: 'CORRECT',
    } as Feedback;
    const mockFeedbackWithoutReference = { text: 'FeedbackWithoutReference', credits: 30, type: FeedbackType.MANUAL_UNREFERENCED } as Feedback;
    const mockFeedbackInvalid = { text: 'FeedbackInvalid', referenceId: '4', reference: 'reference', correctionStatus: FeedbackCorrectionErrorType.INCORRECT_SCORE };
    const mockFeedbackCorrectionError = { reference: 'reference', type: FeedbackCorrectionErrorType.INCORRECT_SCORE } as FeedbackCorrectionError;

    beforeEach(() => {
        route = {
            snapshot: {
                paramMap: convertToParamMap({ exerciseId: '22', exampleSubmissionId: '35' }),
                queryParamMap: convertToParamMap({ readOnly: 0, toComplete: 0 }),
            },
        } as ActivatedRoute;

        TestBed.configureTestingModule({
            imports: [ArtemisTestModule, MockModule(ArtemisExampleModelingSubmissionRoutingModule), TranslateTestingModule, FormsModule],
            declarations: [
                ExampleModelingSubmissionComponent,
                ModelingAssessmentComponent,
                MockComponent(ModelingEditorComponent),
                MockTranslateValuesDirective,
                MockComponent(FaLayersComponent),
                MockComponent(CollapsableAssessmentInstructionsComponent),
                MockComponent(UnreferencedFeedbackComponent),
                MockComponent(ScoreDisplayComponent),
            ],
            providers: [
                MockProvider(ChangeDetectorRef),
                MockProvider(ArtemisTranslatePipe),
                { provide: Router, useClass: MockRouter },
                { provide: ActivatedRoute, useValue: route },
                { provide: TranslateService, useClass: MockTranslateService },
            ],
        })
            .compileComponents()
            .then(() => {
                fixture = TestBed.createComponent(ExampleModelingSubmissionComponent);
                comp = fixture.componentInstance;
                debugElement = fixture.debugElement;
                service = debugElement.injector.get(ExampleSubmissionService);
                alertService = debugElement.injector.get(AlertService);
                router = debugElement.injector.get(Router);
            });
    });

    afterEach(() => {
        jest.restoreAllMocks();
    });

    it('should initialize', () => {
        // GIVEN
        jest.spyOn(service, 'get').mockReturnValue(of(new HttpResponse({ body: exampleSubmission })));
        const exerciseService = debugElement.injector.get(ExerciseService);
        jest.spyOn(exerciseService, 'find').mockReturnValue(of(new HttpResponse({ body: exercise })));

        // WHEN
        fixture.detectChanges();

        // THEN
        expect(comp).toBe(comp);
    });

    it('should handle a new submission', () => {
        route.snapshot = { ...route.snapshot, paramMap: convertToParamMap({ exerciseId: '22', exampleSubmissionId: 'new' }) } as ActivatedRouteSnapshot;

        // WHEN
        fixture.detectChanges();

        // THEN
        expect(comp.isNewSubmission).toBeTrue();
        expect(comp.exampleSubmission).toEqual(new ExampleSubmission());
    });

    it('should upsert a new modeling submission', () => {
        // GIVEN
        const alertSpy = jest.spyOn(alertService, 'success');
        const serviceSpy = jest.spyOn(service, 'create').mockImplementation((newExampleSubmission) => of(new HttpResponse({ body: newExampleSubmission })));
        comp.isNewSubmission = true;
        comp.exercise = exercise;
        // WHEN
        fixture.detectChanges(); // Needed for @ViewChild to set fields.
        comp.upsertExampleModelingSubmission();

        // THEN
        expect(comp.isNewSubmission).toBeFalse();
        expect(serviceSpy).toHaveBeenCalledOnce();

        expect(alertSpy).toHaveBeenCalledOnce();
        expect(alertSpy).toHaveBeenCalledWith('artemisApp.modelingEditor.saveSuccessful');
    });

    it('should upsert an existing modeling submission', fakeAsync(() => {
        // GIVEN
        jest.spyOn(service, 'get').mockReturnValue(of(new HttpResponse({ body: exampleSubmission })));
        const alertSpy = jest.spyOn(alertService, 'success');
        const serviceSpy = jest.spyOn(service, 'update').mockImplementation((updatedExampleSubmission) => of(new HttpResponse({ body: updatedExampleSubmission })).pipe(delay(1)));

        const modelingAssessmentService = debugElement.injector.get(ModelingAssessmentService);
        const modelingAssessmentServiceSpy = jest.spyOn(modelingAssessmentService, 'saveExampleAssessment');

        comp.isNewSubmission = false;
        comp.exercise = exercise;
        comp.exampleSubmission = exampleSubmission;

        // WHEN
        fixture.detectChanges();
        comp.upsertExampleModelingSubmission();

        // Ensure calls are not concurrent, new one should start after first one ends.
        expect(serviceSpy).toHaveBeenCalledOnce();
        tick(1);

        // This service request should also start after the previous one ends.
        expect(modelingAssessmentServiceSpy).toHaveBeenCalledTimes(0);
        tick(1);

        // THEN
        expect(comp.isNewSubmission).toBeFalse();
        expect(serviceSpy).toHaveBeenCalledTimes(2);
        expect(modelingAssessmentServiceSpy).toHaveBeenCalledOnce();
        expect(alertSpy).toHaveBeenCalledOnce();
        expect(alertSpy).toHaveBeenCalledWith('artemisApp.modelingEditor.saveSuccessful');
    }));

    it('should check assessment', () => {
        // GIVEN
        const tutorParticipationService = debugElement.injector.get(TutorParticipationService);
        const assessExampleSubmissionSpy = jest.spyOn(tutorParticipationService, 'assessExampleSubmission');
        const exerciseId = 5;
        comp.exampleSubmission = exampleSubmission;
        comp.exerciseId = exerciseId;

        // WHEN
        comp.checkAssessment();

        // THEN
        expect(comp.assessmentsAreValid).toBeTrue();
        expect(assessExampleSubmissionSpy).toHaveBeenCalledOnce();
        expect(assessExampleSubmissionSpy).toHaveBeenCalledWith(exampleSubmission, exerciseId);
    });

    it('should check invalid assessment', () => {
        // GIVEN
        const alertSpy = jest.spyOn(alertService, 'error');
        comp.exampleSubmission = exampleSubmission;

        // WHEN
        comp.onReferencedFeedbackChanged([mockFeedbackInvalid]);
        comp.checkAssessment();

        // THEN
        expect(alertSpy).toHaveBeenCalledOnce();
        expect(alertSpy).toHaveBeenCalledWith('artemisApp.modelingAssessment.invalidAssessments');
    });

    it('should read and understood', () => {
        // GIVEN
        const tutorParticipationService = debugElement.injector.get(TutorParticipationService);
        jest.spyOn(tutorParticipationService, 'assessExampleSubmission').mockReturnValue(of(new HttpResponse({ body: {} })));
        const alertSpy = jest.spyOn(alertService, 'success');
        const routerSpy = jest.spyOn(router, 'navigate');
        comp.exercise = exercise;
        comp.exampleSubmission = exampleSubmission;

        // WHEN
        fixture.detectChanges();
        comp.readAndUnderstood();

        // THEN
        expect(alertSpy).toHaveBeenCalledOnce();
        expect(alertSpy).toHaveBeenCalledWith('artemisApp.exampleSubmission.readSuccessfully');
        expect(routerSpy).toHaveBeenCalledOnce();
    });

    it('should handle referenced feedback change', () => {
        // GIVEN
        const feedbacks = [mockFeedbackWithReference];
        comp.exercise = exercise;

        // WHEN
        comp.onReferencedFeedbackChanged(feedbacks);

        // THEN
        expect(comp.feedbackChanged).toBeTrue();
        expect(comp.assessmentsAreValid).toBeTrue();
        expect(comp.referencedFeedback).toEqual(feedbacks);
    });

    it('should handle unreferenced feedback change', () => {
        // GIVEN
        const feedbacks = [mockFeedbackWithoutReference];
        comp.exercise = exercise;

        // WHEN
        comp.onUnReferencedFeedbackChanged(feedbacks);

        // THEN
        expect(comp.feedbackChanged).toBeTrue();
        expect(comp.assessmentsAreValid).toBeTrue();
        expect(comp.unreferencedFeedback).toEqual(feedbacks);
    });

    it('should show submission', () => {
        // GIVEN
        const feedbacks = [mockFeedbackWithReference];
        comp.exercise = exercise;
        comp.exampleSubmission = exampleSubmission;

        // WHEN
        comp.onReferencedFeedbackChanged(feedbacks);
        comp.showSubmission();

        // THEN
        expect(comp.feedbackChanged).toBeFalse();
        expect(comp.assessmentMode).toBeFalse();
        expect(comp.totalScore).toBe(mockFeedbackWithReference.credits);
    });

    it('should create error alert if assessment is invalid', () => {
        // GIVEN
        const alertSpy = jest.spyOn(alertService, 'error');
        comp.exercise = exercise;
        comp.exampleSubmission = exampleSubmission;
        comp.referencedFeedback = [mockFeedbackInvalid];

        // WHEN
        comp.saveExampleAssessment();

        // THEN
<<<<<<< HEAD
        expect(alertSpy).toHaveBeenCalledTimes(1);
        expect(alertSpy).toHaveBeenCalledWith('artemisApp.modelingAssessment.invalidAssessments');
=======
        expect(alertSpy).toHaveBeenCalledOnce();
        expect(alertSpy).toHaveBeenCalledWith('modelingAssessment.invalidAssessments');
>>>>>>> 18461efe
    });

    it('should update assessment explanation and example assessment', () => {
        // GIVEN
        comp.exercise = exercise;
        comp.exampleSubmission = { ...exampleSubmission, assessmentExplanation: 'Explanation of the assessment' };
        comp.referencedFeedback = [mockFeedbackWithReference];
        comp.unreferencedFeedback = [mockFeedbackWithoutReference];

        const result = { id: 1 } as Result;
        const alertSpy = jest.spyOn(alertService, 'success');
        jest.spyOn(service, 'update').mockImplementation((updatedExampleSubmission) => of(new HttpResponse({ body: updatedExampleSubmission })));
        const modelingAssessmentService = debugElement.injector.get(ModelingAssessmentService);
        jest.spyOn(modelingAssessmentService, 'saveExampleAssessment').mockReturnValue(of(result));

        // WHEN
        comp.saveExampleAssessment();

        // THEN
        expect(comp.result).toBe(result);
<<<<<<< HEAD
        expect(alertSpy).toHaveBeenCalledTimes(1);
        expect(alertSpy).toHaveBeenCalledWith('artemisApp.modelingAssessmentEditor.messages.saveSuccessful');
=======
        expect(alertSpy).toHaveBeenCalledOnce();
        expect(alertSpy).toHaveBeenCalledWith('modelingAssessmentEditor.messages.saveSuccessful');
>>>>>>> 18461efe
    });

    it('should update assessment explanation but create error message on example assessment update failure', () => {
        // GIVEN
        comp.exercise = exercise;
        comp.exampleSubmission = { ...exampleSubmission, assessmentExplanation: 'Explanation of the assessment' };
        comp.referencedFeedback = [mockFeedbackWithReference, mockFeedbackWithoutReference];

        const alertSpy = jest.spyOn(alertService, 'error');
        jest.spyOn(service, 'update').mockImplementation((updatedExampleSubmission) => of(new HttpResponse({ body: updatedExampleSubmission })));
        const modelingAssessmentService = debugElement.injector.get(ModelingAssessmentService);
        jest.spyOn(modelingAssessmentService, 'saveExampleAssessment').mockReturnValue(throwError(() => ({ status: 404 })));

        // WHEN
        comp.saveExampleAssessment();

        // THEN
        expect(comp.result).toBe(undefined);
<<<<<<< HEAD
        expect(alertSpy).toHaveBeenCalledTimes(1);
        expect(alertSpy).toHaveBeenCalledWith('artemisApp.modelingAssessmentEditor.messages.saveFailed');
=======
        expect(alertSpy).toHaveBeenCalledOnce();
        expect(alertSpy).toHaveBeenCalledWith('modelingAssessmentEditor.messages.saveFailed');
>>>>>>> 18461efe
    });

    it('should mark all feedback correct', () => {
        // GIVEN
        comp.exercise = exercise;
        comp.exampleSubmission = exampleSubmission;
        comp.referencedFeedback = [mockFeedbackInvalid];
        comp.assessmentMode = true;

        // WHEN
        comp.showAssessment();
        fixture.detectChanges();
        const resultFeedbacksSetterSpy = jest.spyOn(comp.assessmentEditor, 'resultFeedbacks', 'set');

        comp.markAllFeedbackToCorrect();
        fixture.detectChanges();

        // THEN
        expect(comp.referencedFeedback.every((feedback) => feedback.correctionStatus === 'CORRECT')).toBeTrue();
        expect(resultFeedbacksSetterSpy).toHaveBeenCalledOnce();
        expect(resultFeedbacksSetterSpy).toHaveBeenCalledWith(comp.referencedFeedback);
    });

    it('should mark all feedback wrong', () => {
        // GIVEN
        comp.exercise = exercise;
        comp.exampleSubmission = exampleSubmission;
        comp.referencedFeedback = [mockFeedbackInvalid];
        comp.assessmentMode = true;

        // WHEN
        comp.showAssessment();
        fixture.detectChanges();
        const resultFeedbacksSetterSpy = jest.spyOn(comp.assessmentEditor, 'resultFeedbacks', 'set');

        comp.markWrongFeedback([mockFeedbackCorrectionError]);
        fixture.detectChanges();

        // THEN
        expect(comp.referencedFeedback[0].correctionStatus).toBe(mockFeedbackCorrectionError.type);
        expect(resultFeedbacksSetterSpy).toHaveBeenCalledOnce();
        expect(resultFeedbacksSetterSpy).toHaveBeenCalledWith(comp.referencedFeedback);
    });

    it('should create success alert on example assessment update', () => {
        // GIVEN
        const result = { id: 1 } as Result;
        const modelingAssessmentService = debugElement.injector.get(ModelingAssessmentService);
        jest.spyOn(modelingAssessmentService, 'saveExampleAssessment').mockReturnValue(of(result));
        const alertSpy = jest.spyOn(alertService, 'success');

        comp.exercise = exercise;
        comp.exampleSubmission = exampleSubmission;
        comp.referencedFeedback = [mockFeedbackWithReference];

        // WHEN
        comp.saveExampleAssessment();

        // THEN
        comp.result = result;
<<<<<<< HEAD
        expect(alertSpy).toHaveBeenCalledTimes(1);
        expect(alertSpy).toHaveBeenCalledWith('artemisApp.modelingAssessmentEditor.messages.saveSuccessful');
=======
        expect(alertSpy).toHaveBeenCalledOnce();
        expect(alertSpy).toHaveBeenCalledWith('modelingAssessmentEditor.messages.saveSuccessful');
>>>>>>> 18461efe
    });

    it('should create error alert on example assessment update failure', () => {
        // GIVEN
        const modelingAssessmentService = debugElement.injector.get(ModelingAssessmentService);
        jest.spyOn(modelingAssessmentService, 'saveExampleAssessment').mockReturnValue(throwError(() => ({ status: 404 })));
        const alertSpy = jest.spyOn(alertService, 'error');

        comp.exercise = exercise;
        comp.exampleSubmission = exampleSubmission;
        comp.referencedFeedback = [mockFeedbackWithReference];

        // WHEN
        comp.saveExampleAssessment();

        // THEN
<<<<<<< HEAD
        expect(alertSpy).toHaveBeenCalledTimes(1);
        expect(alertSpy).toHaveBeenCalledWith('artemisApp.modelingAssessmentEditor.messages.saveFailed');
=======
        expect(alertSpy).toHaveBeenCalledOnce();
        expect(alertSpy).toHaveBeenCalledWith('modelingAssessmentEditor.messages.saveFailed');
>>>>>>> 18461efe
    });

    it('should handle explanation change', () => {
        // GIVEN
        const explanation = 'New Explanation';

        // WHEN
        comp.explanationChanged(explanation);

        // THEN
        expect(comp.explanationText).toBe(explanation);
    });

    it('should show assessment', () => {
        // GIVEN
        const model = {
            version: '2.0.0',
            type: 'ClassDiagram',
        } as UMLModel;

        const result = { id: 1 } as Result;

        jest.spyOn(service, 'get').mockReturnValue(of(new HttpResponse({ body: exampleSubmission })));
        const modelingAssessmentService = debugElement.injector.get(ModelingAssessmentService);
        const assessmentSpy = jest.spyOn(modelingAssessmentService, 'getExampleAssessment').mockReturnValue(of(result));

        comp.exercise = exercise;
        comp.exampleSubmission = exampleSubmission;

        // WHEN
        fixture.detectChanges();
        jest.spyOn(comp.modelingEditor, 'getCurrentModel').mockReturnValue(model);

        comp.showAssessment();

        // THEN
        expect(assessmentSpy).toHaveBeenCalledOnce();
        expect(comp.assessmentMode).toBeTrue();
        expect(result.feedbacks).toEqual(comp.assessments);
    });
});<|MERGE_RESOLUTION|>--- conflicted
+++ resolved
@@ -290,13 +290,8 @@
         comp.saveExampleAssessment();
 
         // THEN
-<<<<<<< HEAD
-        expect(alertSpy).toHaveBeenCalledTimes(1);
+        expect(alertSpy).toHaveBeenCalledOnce();
         expect(alertSpy).toHaveBeenCalledWith('artemisApp.modelingAssessment.invalidAssessments');
-=======
-        expect(alertSpy).toHaveBeenCalledOnce();
-        expect(alertSpy).toHaveBeenCalledWith('modelingAssessment.invalidAssessments');
->>>>>>> 18461efe
     });
 
     it('should update assessment explanation and example assessment', () => {
@@ -317,13 +312,8 @@
 
         // THEN
         expect(comp.result).toBe(result);
-<<<<<<< HEAD
-        expect(alertSpy).toHaveBeenCalledTimes(1);
+        expect(alertSpy).toHaveBeenCalledOnce();
         expect(alertSpy).toHaveBeenCalledWith('artemisApp.modelingAssessmentEditor.messages.saveSuccessful');
-=======
-        expect(alertSpy).toHaveBeenCalledOnce();
-        expect(alertSpy).toHaveBeenCalledWith('modelingAssessmentEditor.messages.saveSuccessful');
->>>>>>> 18461efe
     });
 
     it('should update assessment explanation but create error message on example assessment update failure', () => {
@@ -342,13 +332,8 @@
 
         // THEN
         expect(comp.result).toBe(undefined);
-<<<<<<< HEAD
-        expect(alertSpy).toHaveBeenCalledTimes(1);
+        expect(alertSpy).toHaveBeenCalledOnce();
         expect(alertSpy).toHaveBeenCalledWith('artemisApp.modelingAssessmentEditor.messages.saveFailed');
-=======
-        expect(alertSpy).toHaveBeenCalledOnce();
-        expect(alertSpy).toHaveBeenCalledWith('modelingAssessmentEditor.messages.saveFailed');
->>>>>>> 18461efe
     });
 
     it('should mark all feedback correct', () => {
@@ -409,13 +394,8 @@
 
         // THEN
         comp.result = result;
-<<<<<<< HEAD
-        expect(alertSpy).toHaveBeenCalledTimes(1);
+        expect(alertSpy).toHaveBeenCalledOnce();
         expect(alertSpy).toHaveBeenCalledWith('artemisApp.modelingAssessmentEditor.messages.saveSuccessful');
-=======
-        expect(alertSpy).toHaveBeenCalledOnce();
-        expect(alertSpy).toHaveBeenCalledWith('modelingAssessmentEditor.messages.saveSuccessful');
->>>>>>> 18461efe
     });
 
     it('should create error alert on example assessment update failure', () => {
@@ -432,13 +412,8 @@
         comp.saveExampleAssessment();
 
         // THEN
-<<<<<<< HEAD
-        expect(alertSpy).toHaveBeenCalledTimes(1);
+        expect(alertSpy).toHaveBeenCalledOnce();
         expect(alertSpy).toHaveBeenCalledWith('artemisApp.modelingAssessmentEditor.messages.saveFailed');
-=======
-        expect(alertSpy).toHaveBeenCalledOnce();
-        expect(alertSpy).toHaveBeenCalledWith('modelingAssessmentEditor.messages.saveFailed');
->>>>>>> 18461efe
     });
 
     it('should handle explanation change', () => {
