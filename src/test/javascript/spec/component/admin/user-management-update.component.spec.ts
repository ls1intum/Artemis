--- conflicted
+++ resolved
@@ -1,11 +1,8 @@
 import { ComponentFixture, TestBed, fakeAsync, inject, tick } from '@angular/core/testing';
 import { HttpResponse } from '@angular/common/http';
 import { ActivatedRoute, Router, RouterState } from '@angular/router';
-<<<<<<< HEAD
-=======
 import { ProfileInfo } from 'app/shared/layouts/profiles/profile-info.model';
 import { ProfileService } from 'app/shared/layouts/profiles/profile.service';
->>>>>>> fe29b5c5
 import { Subject, of } from 'rxjs';
 import { FormBuilder, NgForm, NgModel } from '@angular/forms';
 import { ArtemisTestModule } from '../../test.module';
