--- conflicted
+++ resolved
@@ -161,15 +161,11 @@
 
     let router: any;
 
-    beforeEach(() => {
+    beforeEach(async () => {
         router = new MockRouter();
         return TestBed.configureTestingModule({
             imports: [ArtemisTestModule, MockModule(NgxDatatableModule), MockModule(RouterModule), MockModule(NgJhipsterModule), MockModule(NgbModule)],
-<<<<<<< HEAD
-            declarations: [TeamParticipationTableComponent, MockPipe(ArtemisTranslatePipe), MockPipe(ArtemisDatePipe), MockComponent(DataTableComponent)],
-=======
             declarations: [TeamParticipationTableComponent, MockComponent(DataTableComponent), MockPipe(ArtemisTranslatePipe), MockPipe(ArtemisDatePipe)],
->>>>>>> 75a1538b
             providers: [
                 MockProvider(TranslateService),
                 ExerciseService,
