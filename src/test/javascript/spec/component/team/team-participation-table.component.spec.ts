--- conflicted
+++ resolved
@@ -23,20 +23,13 @@
 import { Submission, SubmissionExerciseType } from 'app/entities/submission.model';
 import { MockRouter } from '../../helpers/mocks/service/mock-route.service';
 import { Router, RouterModule } from '@angular/router';
-<<<<<<< HEAD
-import { MockDirective, MockModule, MockPipe, MockProvider } from 'ng-mocks';
-=======
-import { MockComponent, MockModule, MockPipe, MockProvider } from 'ng-mocks';
->>>>>>> 069d32a2
+import { MockComponent, MockDirective, MockModule, MockPipe, MockProvider } from 'ng-mocks';
 import { TranslateService } from '@ngx-translate/core';
 import { NgxDatatableModule } from '@swimlane/ngx-datatable';
 import { ArtemisTranslatePipe } from 'app/shared/pipes/artemis-translate.pipe';
 import { ArtemisDatePipe } from 'app/shared/pipes/artemis-date.pipe';
-<<<<<<< HEAD
+import { DataTableComponent } from 'app/shared/data-table/data-table.component';
 import { TranslateDirective } from 'app/shared/language/translate.directive';
-=======
-import { DataTableComponent } from 'app/shared/data-table/data-table.component';
->>>>>>> 069d32a2
 
 chai.use(sinonChai);
 const expect = chai.expect;
@@ -171,13 +164,14 @@
     beforeEach(async () => {
         router = new MockRouter();
         return TestBed.configureTestingModule({
-<<<<<<< HEAD
-            imports: [ArtemisTestModule, ArtemisDataTableModule, MockModule(NgxDatatableModule), MockModule(RouterModule), MockModule(NgbModule)],
-            declarations: [TeamParticipationTableComponent, MockPipe(ArtemisTranslatePipe), MockPipe(ArtemisDatePipe), MockDirective(TranslateDirective)],
-=======
-            imports: [ArtemisTestModule, MockModule(NgxDatatableModule), MockModule(RouterModule), MockModule(NgJhipsterModule), MockModule(NgbModule)],
-            declarations: [TeamParticipationTableComponent, MockComponent(DataTableComponent), MockPipe(ArtemisTranslatePipe), MockPipe(ArtemisDatePipe)],
->>>>>>> 069d32a2
+            imports: [ArtemisTestModule, ArtemisDataTableModule, MockModule(NgxDatatableModule), MockModule(RouterModule), MockModule(NgJhipsterModule), MockModule(NgbModule)],
+            declarations: [
+                TeamParticipationTableComponent,
+                MockComponent(DataTableComponent),
+                MockPipe(ArtemisTranslatePipe),
+                MockPipe(ArtemisDatePipe),
+                MockDirective(TranslateDirective),
+            ],
             providers: [
                 MockProvider(TranslateService),
                 ExerciseService,
