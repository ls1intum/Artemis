import { HttpResponse } from '@angular/common/http';
import { HttpClientTestingModule } from '@angular/common/http/testing';
import { TestBed } from '@angular/core/testing';
import { Router } from '@angular/router';
import { Selection, UMLModel } from '@ls1intum/apollon';
import { Text } from '@ls1intum/apollon/lib/es5/utils/svg/text';
import { TranslateService } from '@ngx-translate/core';
import { Course } from 'app/entities/course.model';
import { QuizExercise } from 'app/entities/quiz/quiz-exercise.model';
import { QuizQuestionType } from 'app/entities/quiz/quiz-question.model';
import { generateDragAndDropQuizExercise } from 'app/exercises/quiz/manage/apollon-diagrams/exercise-generation/quiz-exercise-generator';
import { QuizExerciseService } from 'app/exercises/quiz/manage/quiz-exercise.service';
import { MockProvider } from 'ng-mocks';
import { LocalStorageService, SessionStorageService } from 'ngx-webstorage';
import { of } from 'rxjs';
import { MockRouter } from '../../../helpers/mocks/mock-router';
import { MockLocalStorageService } from '../../../helpers/mocks/service/mock-local-storage.service';
import { MockSyncStorage } from '../../../helpers/mocks/service/mock-sync-storage.service';
import * as testClassDiagram from '../../../util/modeling/test-models/class-diagram.json';

// has to be overridden, because jsdom does not provide a getBBox() function for SVGTextElements
Text.size = () => {
    return { width: 0, height: 0 };
};

describe('QuizExercise Generator', () => {
    let quizExerciseService: QuizExerciseService;

    const course: Course = { id: 123 } as Course;

    const configureServices = () => {
        quizExerciseService = TestBed.inject(QuizExerciseService);
    };

    beforeEach(() => {
        TestBed.configureTestingModule({
            imports: [HttpClientTestingModule],
            declarations: [],
            providers: [
                MockProvider(TranslateService),
                {
                    provide: SessionStorageService,
                    useClass: MockSyncStorage,
                },
                {
                    provide: LocalStorageService,
                    useClass: MockLocalStorageService,
                },
                { provide: Router, useClass: MockRouter },
            ],
            schemas: [],
        }).compileComponents();
    });

    afterEach(() => {
        jest.restoreAllMocks();
    });

    it('generateDragAndDropExercise for Class Diagram', async () => {
        const svgRenderer = require('app/exercises/quiz/manage/apollon-diagrams/exercise-generation/svg-renderer');
        configureServices();
        jest.spyOn(quizExerciseService, 'create').mockImplementation((generatedExercise) => of({ body: generatedExercise } as HttpResponse<QuizExercise>));
        jest.spyOn(svgRenderer, 'convertRenderedSVGToPNG').mockReturnValue(new Blob());
        // @ts-ignore
        const classDiagram: UMLModel = testClassDiagram as UMLModel;
        const interactiveElements: Selection = classDiagram.interactive;
        const selectedElements = Object.entries(interactiveElements.elements)
            .filter(([, include]) => include)
            .map(([id]) => id);
        const selectedRelationships = Object.entries(interactiveElements.relationships)
            .filter(([, include]) => include)
            .map(([id]) => id);
        const exerciseTitle = 'GenerateDragAndDropExerciseTest';
        const generatedQuestion = await generateDragAndDropQuizExercise(course, exerciseTitle, classDiagram);
        expect(generatedQuestion).toBeTruthy();
        expect(generatedQuestion.title).toEqual(exerciseTitle);
        expect(generatedQuestion.type).toEqual(QuizQuestionType.DRAG_AND_DROP);
        // create one DragItem for each interactive element
<<<<<<< HEAD
        expect(generatedQuestion.dragItems).toHaveLength(interactiveElements.elements.length + interactiveElements.relationships.length);
        // each DragItem needs one DropLocation
        expect(generatedQuestion.dropLocations).toHaveLength(interactiveElements.elements.length + interactiveElements.relationships.length);
        // if there are no similar elements -> amount of correct mappings = interactive elements
        expect(generatedQuestion.correctMappings).toHaveLength(interactiveElements.elements.length + interactiveElements.relationships.length);
=======
        expect(dragAndDropQuestion.dragItems).toHaveLength(selectedElements.length + selectedRelationships.length);
        // each DragItem needs one DropLocation
        expect(dragAndDropQuestion.dropLocations).toHaveLength(selectedElements.length + selectedRelationships.length);
        // if there are no similar elements -> amount of correct mappings = interactive elements
        expect(dragAndDropQuestion.correctMappings).toHaveLength(selectedElements.length + selectedRelationships.length);
>>>>>>> bd07c0fb
    });
});<|MERGE_RESOLUTION|>--- conflicted
+++ resolved
@@ -76,18 +76,10 @@
         expect(generatedQuestion.title).toEqual(exerciseTitle);
         expect(generatedQuestion.type).toEqual(QuizQuestionType.DRAG_AND_DROP);
         // create one DragItem for each interactive element
-<<<<<<< HEAD
-        expect(generatedQuestion.dragItems).toHaveLength(interactiveElements.elements.length + interactiveElements.relationships.length);
+        expect(generatedQuestion.dragItems).toHaveLength(selectedElements.length + selectedRelationships.length);
         // each DragItem needs one DropLocation
-        expect(generatedQuestion.dropLocations).toHaveLength(interactiveElements.elements.length + interactiveElements.relationships.length);
+        expect(generatedQuestion.dropLocations).toHaveLength(selectedElements.length + selectedRelationships.length);
         // if there are no similar elements -> amount of correct mappings = interactive elements
-        expect(generatedQuestion.correctMappings).toHaveLength(interactiveElements.elements.length + interactiveElements.relationships.length);
-=======
-        expect(dragAndDropQuestion.dragItems).toHaveLength(selectedElements.length + selectedRelationships.length);
-        // each DragItem needs one DropLocation
-        expect(dragAndDropQuestion.dropLocations).toHaveLength(selectedElements.length + selectedRelationships.length);
-        // if there are no similar elements -> amount of correct mappings = interactive elements
-        expect(dragAndDropQuestion.correctMappings).toHaveLength(selectedElements.length + selectedRelationships.length);
->>>>>>> bd07c0fb
+        expect(generatedQuestion.correctMappings).toHaveLength(selectedElements.length + selectedRelationships.length);
     });
 });