import { HttpResponse } from '@angular/common/http';
import { HttpClientTestingModule } from '@angular/common/http/testing';
import { TestBed } from '@angular/core/testing';
import { Router } from '@angular/router';
import { Selection, UMLModel } from '@ls1intum/apollon';
import { Text } from '@ls1intum/apollon/lib/es5/utils/svg/text';
import { TranslateService } from '@ngx-translate/core';
import { Course } from 'app/entities/course.model';
import { DragAndDropQuestion } from 'app/entities/quiz/drag-and-drop-question.model';
import { QuizExercise } from 'app/entities/quiz/quiz-exercise.model';
import { QuizQuestionType } from 'app/entities/quiz/quiz-question.model';
import { generateDragAndDropQuizExercise } from 'app/exercises/quiz/manage/apollon-diagrams/exercise-generation/quiz-exercise-generator';
import { QuizExerciseService } from 'app/exercises/quiz/manage/quiz-exercise.service';
import { FileUploaderService } from 'app/shared/http/file-uploader.service';
import { MockProvider } from 'ng-mocks';
import { LocalStorageService, SessionStorageService } from 'ngx-webstorage';
import { of } from 'rxjs';
import { MockRouter } from '../../../helpers/mocks/mock-router';
import { MockLocalStorageService } from '../../../helpers/mocks/service/mock-local-storage.service';
import { MockSyncStorage } from '../../../helpers/mocks/service/mock-sync-storage.service';
import * as testClassDiagram from '../../../util/modeling/test-models/class-diagram.json';
import { addDelay } from '../../../helpers/utils/general.utils';

// has to be overridden, because jsdom does not provide a getBBox() function for SVGTextElements
Text.size = () => {
    return { width: 0, height: 0 };
};

describe('QuizExercise Generator', () => {
    let quizExerciseService: QuizExerciseService;
    let fileUploaderService: FileUploaderService;

    const course: Course = { id: 123 } as Course;

    const configureServices = () => {
        quizExerciseService = TestBed.inject(QuizExerciseService);
        fileUploaderService = TestBed.inject(FileUploaderService);
    };

    beforeEach(() => {
        TestBed.configureTestingModule({
            imports: [HttpClientTestingModule],
            declarations: [],
            providers: [
                MockProvider(TranslateService),
                {
                    provide: SessionStorageService,
                    useClass: MockSyncStorage,
                },
                {
                    provide: LocalStorageService,
                    useClass: MockLocalStorageService,
                },
                { provide: Router, useClass: MockRouter },
            ],
            schemas: [],
        }).compileComponents();
    });

    afterEach(() => {
        jest.restoreAllMocks();
    });

    it('generateDragAndDropExercise for Class Diagram', async () => {
        const svgRenderer = require('app/exercises/quiz/manage/apollon-diagrams/exercise-generation/svg-renderer');
        configureServices();
<<<<<<< HEAD
        jest.spyOn(quizExerciseService, 'create').mockReturnValue(of({ body: quizExercise } as HttpResponse<QuizExercise>));
=======
        const examplePath = '/path/to/file';
        jest.spyOn(fileUploaderService, 'uploadFile').mockReturnValue(Promise.resolve({ path: examplePath }));
        jest.spyOn(quizExerciseService, 'create').mockImplementation((generatedExercise) => of({ body: generatedExercise } as HttpResponse<QuizExercise>));
>>>>>>> a9416ff8
        jest.spyOn(svgRenderer, 'convertRenderedSVGToPNG').mockReturnValue(new Blob());
        // @ts-ignore
        const classDiagram: UMLModel = testClassDiagram as UMLModel;
        const interactiveElements: Selection = classDiagram.interactive;
        const exerciseTitle = 'GenerateDragAndDropExerciseTest';
        await addDelay(300);
        const generatedExercise = await generateDragAndDropQuizExercise(course, exerciseTitle, classDiagram, fileUploaderService, quizExerciseService);
        expect(generatedExercise).toBeTruthy();
        expect(generatedExercise.title).toEqual(exerciseTitle);
        expect(generatedExercise.quizQuestions![0].type).toEqual(QuizQuestionType.DRAG_AND_DROP);
        const dragAndDropQuestion = generatedExercise.quizQuestions![0] as DragAndDropQuestion;
        // create one DragItem for each interactive element
        expect(dragAndDropQuestion.dragItems).toHaveLength(interactiveElements.elements.length + interactiveElements.relationships.length);
        // each DragItem needs one DropLocation
        expect(dragAndDropQuestion.dropLocations).toHaveLength(interactiveElements.elements.length + interactiveElements.relationships.length);
        // if there are no similar elements -> amount of correct mappings = interactive elements
        expect(dragAndDropQuestion.correctMappings).toHaveLength(interactiveElements.elements.length + interactiveElements.relationships.length);
    });
});<|MERGE_RESOLUTION|>--- conflicted
+++ resolved
@@ -64,13 +64,7 @@
     it('generateDragAndDropExercise for Class Diagram', async () => {
         const svgRenderer = require('app/exercises/quiz/manage/apollon-diagrams/exercise-generation/svg-renderer');
         configureServices();
-<<<<<<< HEAD
-        jest.spyOn(quizExerciseService, 'create').mockReturnValue(of({ body: quizExercise } as HttpResponse<QuizExercise>));
-=======
-        const examplePath = '/path/to/file';
-        jest.spyOn(fileUploaderService, 'uploadFile').mockReturnValue(Promise.resolve({ path: examplePath }));
         jest.spyOn(quizExerciseService, 'create').mockImplementation((generatedExercise) => of({ body: generatedExercise } as HttpResponse<QuizExercise>));
->>>>>>> a9416ff8
         jest.spyOn(svgRenderer, 'convertRenderedSVGToPNG').mockReturnValue(new Blob());
         // @ts-ignore
         const classDiagram: UMLModel = testClassDiagram as UMLModel;
