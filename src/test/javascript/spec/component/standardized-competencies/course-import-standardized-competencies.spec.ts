import { ArtemisTestModule } from '../../test.module';
import { ComponentFixture, TestBed } from '@angular/core/testing';
import { CourseImportStandardizedCompetenciesComponent } from 'app/course/competencies/import-standardized-competencies/course-import-standardized-competencies.component';
import { StandardizedCompetencyFilterStubComponent } from './filter/standardized-competency-filter-stub.component';
import { SortDirective } from 'app/shared/sort/sort.directive';
import { MockComponent, MockDirective, MockPipe, MockProvider } from 'ng-mocks';
import { HtmlForMarkdownPipe } from 'app/shared/pipes/html-for-markdown.pipe';
import { StandardizedCompetencyDetailStubComponent } from './detail/standardized-competency-detail-stub.component';
import { ButtonComponent } from 'app/shared/components/button.component';
import { ActivatedRoute, convertToParamMap, Router } from '@angular/router';
import { MockRouter } from '../../helpers/mocks/mock-router';
import { CompetencyService } from 'app/course/competencies/competency.service';
import { Competency } from 'app/entities/competency.model';
import { of } from 'rxjs';
import { HttpResponse } from '@angular/common/http';
import { StandardizedCompetencyService } from 'app/shared/standardized-competencies/standardized-competency.service';
import { KnowledgeAreaTreeStubComponent } from './knowledge-area-tree-stub.component';
import { SortService } from 'app/shared/service/sort.service';
import { MockTranslateService } from '../../helpers/mocks/service/mock-translate.service';
import { TranslateService } from '@ngx-translate/core';
import { Source } from 'app/entities/competency/standardized-competency.model';
import { DocumentationButtonComponent } from 'app/shared/components/documentation-button/documentation-button.component';
<<<<<<< HEAD

=======
import { ArtemisSharedCommonModule } from 'app/shared/shared-common.module';
import { ArtemisSharedComponentModule } from 'app/shared/components/shared-component.module';
>>>>>>> de5c9e3a
import { StandardizedCompetencyFilterComponent } from 'app/shared/standardized-competencies/standardized-competency-filter.component';
import { StandardizedCompetencyDetailComponent } from 'app/shared/standardized-competencies/standardized-competency-detail.component';
import { KnowledgeAreaTreeComponent } from 'app/shared/standardized-competencies/knowledge-area-tree.component';

describe('CourseImportStandardizedCompetenciesComponent', () => {
    let componentFixture: ComponentFixture<CourseImportStandardizedCompetenciesComponent>;
    let component: CourseImportStandardizedCompetenciesComponent;
    const courseId = 1;
    const route = {
        snapshot: { paramMap: convertToParamMap({ courseId: courseId }) },
    } as ActivatedRoute;

    beforeEach(() => {
        TestBed.configureTestingModule({
            imports: [
                CourseImportStandardizedCompetenciesComponent,
<<<<<<< HEAD

=======
                ArtemisSharedCommonModule,
                ArtemisSharedComponentModule,
>>>>>>> de5c9e3a
                StandardizedCompetencyFilterComponent,
                StandardizedCompetencyDetailComponent,
                KnowledgeAreaTreeComponent,
                ArtemisTestModule,
            ],
            declarations: [
                StandardizedCompetencyFilterStubComponent,
                StandardizedCompetencyDetailStubComponent,
                KnowledgeAreaTreeStubComponent,
                MockComponent(ButtonComponent),
                MockDirective(SortDirective),
                MockPipe(HtmlForMarkdownPipe),
                MockComponent(DocumentationButtonComponent),
            ],
            providers: [
                { provide: ActivatedRoute, useValue: route },
                { provide: Router, useClass: MockRouter },
                MockProvider(CompetencyService),
                MockProvider(StandardizedCompetencyService),
                MockProvider(SortService),
                { provide: TranslateService, useClass: MockTranslateService },
            ],
        })
            .compileComponents()
            .then(() => {
                componentFixture = TestBed.createComponent(CourseImportStandardizedCompetenciesComponent);
                component = componentFixture.componentInstance;
            });
    });

    afterEach(() => {
        jest.restoreAllMocks();
    });

    it('should load data', () => {
        const dtoTree = [
            {
                id: 1,
                children: [
                    {
                        id: 11,
                        parentId: 1,
                        children: [
                            {
                                id: 111,
                                parentId: 11,
                            },
                        ],
                    },
                ],
            },
            {
                id: 2,
                children: [
                    {
                        id: 21,
                        parentId: 2,
                    },
                ],
                competencies: [
                    {
                        id: 1,
                    },
                ],
            },
        ];
        const sources: Source[] = [{ id: 1 }, { id: 2 }];

        const standardizedCompetencyService = TestBed.inject(StandardizedCompetencyService);
        const getForTreeViewSpy = jest.spyOn(standardizedCompetencyService, 'getAllForTreeView').mockReturnValue(of(new HttpResponse({ body: dtoTree })));
        const getSourcesSpy = jest.spyOn(standardizedCompetencyService, 'getSources').mockReturnValue(of(new HttpResponse({ body: sources })));

        componentFixture.detectChanges();

        expect(getForTreeViewSpy).toHaveBeenCalled();
        expect(getSourcesSpy).toHaveBeenCalled();
        expect(component['knowledgeAreaMap'].size).toBe(5);
        expect(component['knowledgeAreasForSelect']).toHaveLength(5);
        expect(component['sources']).toHaveLength(2);
    });

    it('should open details', () => {
        component['sources'] = [{ id: 1, title: 'title1', author: 'author1' }];
        const competencyToOpen = { id: 2, isVisible: true, selected: true, sourceId: 1 };

        component['openCompetencyDetails'](competencyToOpen);

        expect(component['selectedCompetency']).toEqual(competencyToOpen);
        expect(component['sourceString']).toBeTruthy();
    });

    it('should close details', () => {
        component['selectedCompetency'] = { id: 2, isVisible: true, selected: true };

        component['closeCompetencyDetails']();

        expect(component['selectedCompetency']).toBeUndefined();
    });

    it('should toggle select', () => {
        const competencyToSelect = { id: 2, isVisible: true, selected: true };
        component['selectedCompetencies'] = [{ id: 1, isVisible: true, selected: true }];

        competencyToSelect.selected = true;
        component['toggleSelect'](competencyToSelect);

        expect(component['selectedCompetencies']).toHaveLength(2);

        competencyToSelect.selected = false;
        component['toggleSelect'](competencyToSelect);

        expect(component['selectedCompetencies']).toHaveLength(1);
    });

    it('should deselect', () => {
        const competencyToDeselect = { id: 2, isVisible: true, selected: true };
        component['selectedCompetencies'] = [{ id: 1, isVisible: true, selected: true }, competencyToDeselect];

        component['deselectCompetency'](competencyToDeselect);

        expect(component['selectedCompetencies']).toHaveLength(1);
        expect(competencyToDeselect.selected).toBeFalse();
    });

    it('should sort', () => {
        const sortService = TestBed.inject(SortService);
        const sortSpy = jest.spyOn(sortService, 'sortByProperty');

        component['sortSelected']({ predicate: 'title', ascending: true });

        expect(sortSpy).toHaveBeenCalledWith([], 'title', true);
    });

    it('should navigate after importing competencies', () => {
        const router: Router = TestBed.inject(Router);
        const navigateSpy = jest.spyOn(router, 'navigate');
        const competencyService = TestBed.inject(CompetencyService);
        const importSpy = jest.spyOn(competencyService, 'importStandardizedCompetencies').mockReturnValue(
            of({
                body: [{ id: 1 }, { id: 2 }],
            } as HttpResponse<Competency[]>),
        );
        component['selectedCompetencies'] = [
            { id: 11, isVisible: true },
            { id: 12, isVisible: true },
        ];

        component['importCompetencies']();

        expect(importSpy).toHaveBeenCalled();
        expect(navigateSpy).toHaveBeenCalled();
    });

    it('should cancel', () => {
        const router: Router = TestBed.inject(Router);
        const navigateSpy = jest.spyOn(router, 'navigate');

        component['cancel']();

        expect(navigateSpy).toHaveBeenCalled();
    });

    it('should not deactivate with pending changes', () => {
        let canDeactivate;

        component['isLoading'] = false;
        canDeactivate = component.canDeactivate();
        expect(canDeactivate).toBeTrue();

        component['isLoading'] = true;
        canDeactivate = component.canDeactivate();
        expect(canDeactivate).toBeFalse();
    });
});<|MERGE_RESOLUTION|>--- conflicted
+++ resolved
@@ -20,12 +20,9 @@
 import { TranslateService } from '@ngx-translate/core';
 import { Source } from 'app/entities/competency/standardized-competency.model';
 import { DocumentationButtonComponent } from 'app/shared/components/documentation-button/documentation-button.component';
-<<<<<<< HEAD
-
-=======
+
 import { ArtemisSharedCommonModule } from 'app/shared/shared-common.module';
 import { ArtemisSharedComponentModule } from 'app/shared/components/shared-component.module';
->>>>>>> de5c9e3a
 import { StandardizedCompetencyFilterComponent } from 'app/shared/standardized-competencies/standardized-competency-filter.component';
 import { StandardizedCompetencyDetailComponent } from 'app/shared/standardized-competencies/standardized-competency-detail.component';
 import { KnowledgeAreaTreeComponent } from 'app/shared/standardized-competencies/knowledge-area-tree.component';
@@ -42,12 +39,6 @@
         TestBed.configureTestingModule({
             imports: [
                 CourseImportStandardizedCompetenciesComponent,
-<<<<<<< HEAD
-
-=======
-                ArtemisSharedCommonModule,
-                ArtemisSharedComponentModule,
->>>>>>> de5c9e3a
                 StandardizedCompetencyFilterComponent,
                 StandardizedCompetencyDetailComponent,
                 KnowledgeAreaTreeComponent,
