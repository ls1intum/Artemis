import { ComponentFixture, TestBed } from '@angular/core/testing';
import { CompetencyTaxonomy } from 'app/entities/competency.model';
import { MockDirective, MockPipe } from 'ng-mocks';
import { HtmlForMarkdownPipe } from 'app/shared/pipes/html-for-markdown.pipe';
import { TranslateDirective } from 'app/shared/language/translate.directive';
import { StandardizedCompetencyDTO } from 'app/entities/competency/standardized-competency.model';
import { StandardizedCompetencyDetailComponent } from 'app/shared/standardized-competencies/standardized-competency-detail.component';

describe('StandardizedCompetencyDetailComponent', () => {
    let componentFixture: ComponentFixture<StandardizedCompetencyDetailComponent>;
    let component: StandardizedCompetencyDetailComponent;
    const defaultCompetency: StandardizedCompetencyDTO = {
        id: 1,
        title: 'title',
        description: 'description',
        taxonomy: CompetencyTaxonomy.ANALYZE,
        knowledgeAreaId: 1,
        sourceId: 1,
        version: '1.0.0',
    };
    const defaultKnowledgeAreaTitle = 'knowledgeArea';

    beforeEach(() => {
        TestBed.configureTestingModule({
<<<<<<< HEAD
            imports: [StandardizedCompetencyDetailComponent, ArtemisSharedCommonModule, ArtemisMarkdownModule],
=======
            imports: [StandardizedCompetencyDetailComponent, ArtemisTestModule],
>>>>>>> 3c8453cf
            declarations: [MockPipe(HtmlForMarkdownPipe), MockDirective(TranslateDirective)],
            providers: [],
        })
            .compileComponents()
            .then(() => {
                componentFixture = TestBed.createComponent(StandardizedCompetencyDetailComponent);
                component = componentFixture.componentInstance;
                component.competency = defaultCompetency;
                component.knowledgeAreaTitle = defaultKnowledgeAreaTitle;
            });
    });

    afterEach(() => {
        jest.restoreAllMocks();
    });

    it('should initialize', () => {
        componentFixture.detectChanges();
        expect(component).toBeDefined();
    });

    it('should close', () => {
        const closeSpy = jest.spyOn(component.onClose, 'emit');
        component.close();

        expect(closeSpy).toHaveBeenCalled();
    });
});<|MERGE_RESOLUTION|>--- conflicted
+++ resolved
@@ -22,11 +22,7 @@
 
     beforeEach(() => {
         TestBed.configureTestingModule({
-<<<<<<< HEAD
-            imports: [StandardizedCompetencyDetailComponent, ArtemisSharedCommonModule, ArtemisMarkdownModule],
-=======
-            imports: [StandardizedCompetencyDetailComponent, ArtemisTestModule],
->>>>>>> 3c8453cf
+            imports: [StandardizedCompetencyDetailComponent],
             declarations: [MockPipe(HtmlForMarkdownPipe), MockDirective(TranslateDirective)],
             providers: [],
         })
