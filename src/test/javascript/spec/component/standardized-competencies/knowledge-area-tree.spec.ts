import { ArtemisTranslatePipe } from 'app/shared/pipes/artemis-translate.pipe';
import { ComponentFixture, TestBed } from '@angular/core/testing';
import { MockPipe } from 'ng-mocks';
import { MatTreeModule } from '@angular/material/tree';
import { KnowledgeAreaTreeComponent } from 'app/shared/standardized-competencies/knowledge-area-tree.component';

describe('KnowledgeAreaTreeComponent', () => {
    let componentFixture: ComponentFixture<KnowledgeAreaTreeComponent>;
    let component: KnowledgeAreaTreeComponent;

    beforeEach(() => {
        TestBed.configureTestingModule({
<<<<<<< HEAD
            imports: [KnowledgeAreaTreeComponent, ArtemisSharedCommonModule, MatTreeModule, ArtemisMarkdownModule],
=======
            imports: [KnowledgeAreaTreeComponent, ArtemisTestModule, MatTreeModule],
>>>>>>> 3c8453cf
            declarations: [MockPipe(ArtemisTranslatePipe)],
            providers: [],
        })
            .compileComponents()
            .then(() => {
                componentFixture = TestBed.createComponent(KnowledgeAreaTreeComponent);
                component = componentFixture.componentInstance;
            });
    });

    afterEach(() => {
        jest.restoreAllMocks();
    });

    it('should initialize', () => {
        componentFixture.detectChanges();
        expect(component).toBeDefined();
    });
});<|MERGE_RESOLUTION|>--- conflicted
+++ resolved
@@ -10,11 +10,7 @@
 
     beforeEach(() => {
         TestBed.configureTestingModule({
-<<<<<<< HEAD
-            imports: [KnowledgeAreaTreeComponent, ArtemisSharedCommonModule, MatTreeModule, ArtemisMarkdownModule],
-=======
-            imports: [KnowledgeAreaTreeComponent, ArtemisTestModule, MatTreeModule],
->>>>>>> 3c8453cf
+            imports: [KnowledgeAreaTreeComponent, MatTreeModule],
             declarations: [MockPipe(ArtemisTranslatePipe)],
             providers: [],
         })
