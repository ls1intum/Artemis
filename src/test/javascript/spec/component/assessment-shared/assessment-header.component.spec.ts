--- conflicted
+++ resolved
@@ -17,10 +17,6 @@
 import { TextAssessmentEventType } from 'app/entities/text-assesment-event.model';
 import { NgbAlert, NgbTooltip } from '@ng-bootstrap/ng-bootstrap';
 import { ArtemisTranslatePipe } from 'app/shared/pipes/artemis-translate.pipe';
-<<<<<<< HEAD
-import { MockTranslateValuesDirective } from '../course/course-scores/course-scores.component.spec';
-import { FaIconComponent } from '@fortawesome/angular-fontawesome';
-=======
 import { FaIconComponent } from '@fortawesome/angular-fontawesome';
 import { GradingSystemService } from 'app/grading-system/grading-system.service';
 import { GradingScale } from 'app/entities/grading-scale.model';
@@ -28,7 +24,6 @@
 import { GradeStep } from 'app/entities/grade-step.model';
 import { of } from 'rxjs';
 import { MockTranslateValuesDirective } from '../../helpers/mocks/directive/mock-translate-values.directive';
->>>>>>> 2cd6a0f0
 
 describe('AssessmentHeaderComponent', () => {
     let component: AssessmentHeaderComponent;
@@ -58,13 +53,8 @@
                 AssessmentHeaderComponent,
                 AssessmentWarningComponent,
                 AlertComponent,
-<<<<<<< HEAD
-                NgbAlert,
-                NgbTooltip,
-=======
                 MockComponent(NgbAlert),
                 MockDirective(NgbTooltip),
->>>>>>> 2cd6a0f0
                 TranslateDirective,
                 ArtemisTranslatePipe,
                 MockTranslateValuesDirective,
@@ -117,11 +107,12 @@
 
     it('should display alerts', () => {
         const alertService = TestBed.inject(AlertService);
-        const testAlert = 'test-alert-string';
-        const alert = alertService.success(testAlert);
-        fixture.detectChanges();
-
-        expect(alert.message).toBe(testAlert);
+        alertService.success('test-alert-string');
+        fixture.detectChanges();
+
+        const alertComponent = fixture.debugElement.query(By.directive(AlertComponent));
+        const alertContent = alertComponent.nativeElement.textContent;
+        expect(alertContent).toContain('test-alert-string');
     });
 
     it('should display warning when assessment due date has not passed', () => {
