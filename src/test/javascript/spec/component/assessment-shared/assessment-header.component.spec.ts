import { async, ComponentFixture, TestBed } from '@angular/core/testing';
import { ActivatedRoute, convertToParamMap, ActivatedRouteSnapshot } from '@angular/router';
import { By } from '@angular/platform-browser';
import { JhiAlertService } from 'ng-jhipster';
import * as moment from 'moment';

import { AssessmentHeaderComponent } from 'app/assessment-shared';
import { ArtemisSharedModule, JhiAlertComponent } from 'app/shared';
import { ArtemisTestModule } from '../../test.module';
import { Result } from 'app/entities/result';

describe('AssessmentHeaderComponent', () => {
    let component: AssessmentHeaderComponent;
    let fixture: ComponentFixture<AssessmentHeaderComponent>;

    beforeEach(async(() => {
        TestBed.configureTestingModule({
            imports: [ArtemisTestModule, ArtemisSharedModule],
            declarations: [AssessmentHeaderComponent],
            providers: [JhiAlertService],
        }).compileComponents();
    }));

    beforeEach(() => {
        fixture = TestBed.createComponent(AssessmentHeaderComponent);
        component = fixture.componentInstance;
        fixture.detectChanges();
    });

    it('should create', () => {
        expect(component).toBeTruthy();
    });

    it('should include jhi-alert', () => {
        const jhiAlertComponent = fixture.debugElement.query(By.directive(JhiAlertComponent));
        expect(jhiAlertComponent).toBeTruthy();
    });

    it('should display alerts', () => {
        const alertService = TestBed.get(JhiAlertService);
        alertService.success('test-alert-string');
        fixture.detectChanges();

        const jhiAlertComponent = fixture.debugElement.query(By.directive(JhiAlertComponent));
        const jhiAlertContent = jhiAlertComponent.nativeElement.textContent;
        expect(jhiAlertContent).toContain('test-alert-string');
    });

    it('should show or hide a back button', () => {
        component.hideBackButton = false;
        fixture.detectChanges();
        let backButton = fixture.debugElement.query(By.css('fa-icon.back-button'));
        expect(backButton).toBeTruthy();

        component.hideBackButton = true;
        fixture.detectChanges();
        backButton = fixture.debugElement.query(By.css('fa-icon.back-button'));
        expect(backButton).toBeFalsy();
    });

    it('should emit event on back button', () => {
<<<<<<< HEAD
        spyOn(component.navigateBack, 'emit');
        component.showBackButton = true;
=======
        spyOn(component.goBack, 'emit');
        component.hideBackButton = false;
>>>>>>> 10e831c0
        fixture.detectChanges();

        const backButton = fixture.debugElement.query(By.css('fa-icon.back-button'));

        backButton.nativeElement.click();
        expect(component.navigateBack.emit).toHaveBeenCalledTimes(1);
    });

    it('should hide right side row-container if loading', () => {
        component.isLoading = false;
        fixture.detectChanges();
        let container = fixture.debugElement.query(By.css('.row-container:nth-of-type(2)'));
        expect(container).toBeTruthy();

        component.isLoading = true;
        fixture.detectChanges();
        container = fixture.debugElement.query(By.css('.row-container:nth-of-type(2)'));
        expect(container).toBeFalsy();
    });

    it('should show if submission is locked by other user', () => {
        component.isLoading = false;
        component.isAssessor = true;
        fixture.detectChanges();

        let assessmentLocked = fixture.debugElement.query(By.css('[jhiTranslate$=assessmentLocked]'));
        expect(assessmentLocked).toBeFalsy();

        let assessmentLockedCurrentUser = fixture.debugElement.query(By.css('[jhiTranslate$=assessmentLockedCurrentUser]'));
        expect(assessmentLockedCurrentUser).toBeTruthy();

        component.isAssessor = false;
        fixture.detectChanges();

        assessmentLocked = fixture.debugElement.query(By.css('[jhiTranslate$=assessmentLocked]'));
        expect(assessmentLocked).toBeTruthy();

        assessmentLockedCurrentUser = fixture.debugElement.query(By.css('[jhiTranslate$=assessmentLockedCurrentUser]'));
        expect(assessmentLockedCurrentUser).toBeFalsy();
    });

    it('should show save/submit buttons when no result present', () => {
        component.isLoading = false;
        fixture.detectChanges();

        const saveButtonSpan = fixture.debugElement.query(By.css('[jhiTranslate$=save]'));
        expect(saveButtonSpan).toBeTruthy();
        const submitButtonSpan = fixture.debugElement.query(By.css('[jhiTranslate$=submit]'));
        expect(submitButtonSpan).toBeTruthy();

        const overrideAssessmentButtonSpan = fixture.debugElement.query(By.css('[jhiTranslate$=overrideAssessment]'));
        expect(overrideAssessmentButtonSpan).toBeFalsy();

        spyOn(component.save, 'emit');
        saveButtonSpan.nativeElement.click();
        expect(component.save.emit).toHaveBeenCalledTimes(1);

        spyOn(component.submit, 'emit');
        submitButtonSpan.nativeElement.click();
        expect(component.submit.emit).toHaveBeenCalledTimes(1);

        const cancelButtonSpan = fixture.debugElement.query(By.css('[jhiTranslate$=cancel]'));
        spyOn(component.cancel, 'emit');
        cancelButtonSpan.nativeElement.click();
        expect(component.cancel.emit).toHaveBeenCalledTimes(1);
    });

    it('should show override button when result is present', () => {
        component.isLoading = false;
        component.result = new Result();
        component.result.completionDate = moment();
        fixture.detectChanges();

        const saveButtonSpan = fixture.debugElement.query(By.css('[jhiTranslate$=save]'));
        expect(saveButtonSpan).toBeFalsy();
        const submitButtonSpan = fixture.debugElement.query(By.css('[jhiTranslate$=submit]'));
        expect(submitButtonSpan).toBeFalsy();

        let overrideAssessmentButtonSpan = fixture.debugElement.query(By.css('[jhiTranslate$=overrideAssessment]'));
        expect(overrideAssessmentButtonSpan).toBeFalsy();

        component.canOverride = true;
        fixture.detectChanges();

        overrideAssessmentButtonSpan = fixture.debugElement.query(By.css('[jhiTranslate$=overrideAssessment]'));
        expect(overrideAssessmentButtonSpan).toBeTruthy();

        spyOn(component.submit, 'emit');
        overrideAssessmentButtonSpan.nativeElement.click();
        expect(component.submit.emit).toHaveBeenCalledTimes(1);
    });

    it('should show resolve conflict button if hasConflict', () => {
        component.isLoading = false;
        component.hasConflict = false;
        fixture.detectChanges();

        let resolveConflictButtonSpan = fixture.debugElement.query(By.css('[jhiTranslate$=resolveConflict]'));
        expect(resolveConflictButtonSpan).toBeFalsy();

        component.hasConflict = true;
        fixture.detectChanges();

        resolveConflictButtonSpan = fixture.debugElement.query(By.css('[jhiTranslate$=resolveConflict]'));
        expect(resolveConflictButtonSpan).toBeTruthy();

        spyOn(component.resolveConflict, 'emit');
        resolveConflictButtonSpan.nativeElement.click();
        expect(component.resolveConflict.emit).toHaveBeenCalledTimes(1);
    });

    it('should show next submission if assessor or instructur, result is present and no complaint', () => {
        spyOn(component.nextSubmission, 'emit');
        component.isLoading = false;
        component.isAssessor = false;
        component.hasComplaint = false;
        fixture.detectChanges();

        let nextSubmissionButtonSpan = fixture.debugElement.query(By.css('[jhiTranslate$=nextSubmission]'));
        expect(nextSubmissionButtonSpan).toBeFalsy();

        component.result = new Result();
        component.result.completionDate = moment();
        fixture.detectChanges();
        nextSubmissionButtonSpan = fixture.debugElement.query(By.css('[jhiTranslate$=nextSubmission]'));
        expect(nextSubmissionButtonSpan).toBeFalsy();

        component.isAtLeastInstructor = true;
        fixture.detectChanges();
        nextSubmissionButtonSpan = fixture.debugElement.query(By.css('[jhiTranslate$=nextSubmission]'));
        expect(nextSubmissionButtonSpan).toBeTruthy();

        component.isAssessor = true;
        fixture.detectChanges();
        nextSubmissionButtonSpan = fixture.debugElement.query(By.css('[jhiTranslate$=nextSubmission]'));
        expect(nextSubmissionButtonSpan).toBeTruthy();

        component.isAtLeastInstructor = false;
        fixture.detectChanges();
        nextSubmissionButtonSpan = fixture.debugElement.query(By.css('[jhiTranslate$=nextSubmission]'));
        expect(nextSubmissionButtonSpan).toBeTruthy();

        component.hasComplaint = true;
        fixture.detectChanges();
        nextSubmissionButtonSpan = fixture.debugElement.query(By.css('[jhiTranslate$=nextSubmission]'));
        expect(nextSubmissionButtonSpan).toBeFalsy();

        component.hasComplaint = false;
        component.busy = true;
        fixture.detectChanges();
        nextSubmissionButtonSpan = fixture.debugElement.query(By.css('[jhiTranslate$=nextSubmission]'));
        expect(nextSubmissionButtonSpan).toBeTruthy();
        const nextSubmissionButton = nextSubmissionButtonSpan.parent;
        expect(nextSubmissionButton).toBeTruthy();
        expect(nextSubmissionButton!.nativeElement.disabled).toBeTruthy();

        component.busy = false;
        fixture.detectChanges();
        nextSubmissionButtonSpan = fixture.debugElement.query(By.css('[jhiTranslate$=nextSubmission]'));
        nextSubmissionButtonSpan.nativeElement.click();
        expect(component.nextSubmission.emit).toHaveBeenCalledTimes(1);
    });
});<|MERGE_RESOLUTION|>--- conflicted
+++ resolved
@@ -59,13 +59,8 @@
     });
 
     it('should emit event on back button', () => {
-<<<<<<< HEAD
         spyOn(component.navigateBack, 'emit');
-        component.showBackButton = true;
-=======
-        spyOn(component.goBack, 'emit');
         component.hideBackButton = false;
->>>>>>> 10e831c0
         fixture.detectChanges();
 
         const backButton = fixture.debugElement.query(By.css('fa-icon.back-button'));
