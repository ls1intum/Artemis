--- conflicted
+++ resolved
@@ -79,11 +79,7 @@
 
         comp.openNextSubmission(2);
 
-<<<<<<< HEAD
         expect(sendSubmissionToOrionCancellableSpy).toHaveBeenCalledTimes(1);
-        expect(sendSubmissionToOrionCancellableSpy).toHaveBeenCalledWith(15, 2, 1);
-=======
-        expect(sendSubmissionToOrionCancellableSpy).to.have.been.calledOnceWithExactly(15, 2, 1, false);
->>>>>>> e0094325
+        expect(sendSubmissionToOrionCancellableSpy).toHaveBeenCalledWith(15, 2, 1, false);
     });
 });