--- conflicted
+++ resolved
@@ -1,4 +1,4 @@
-import { ComponentFixture, fakeAsync, TestBed, tick, waitForAsync } from '@angular/core/testing';
+import { ComponentFixture, TestBed, fakeAsync, tick, waitForAsync } from '@angular/core/testing';
 import { Lti13DeepLinkingComponent } from 'app/lti/lti13-deep-linking.component';
 import { ActivatedRoute, Router } from '@angular/router';
 import { HttpClient, HttpParams, HttpResponse } from '@angular/common/http';
@@ -26,13 +26,8 @@
 
     const routerMock = { navigate: jest.fn() };
     const httpMock = { post: jest.fn() };
-<<<<<<< HEAD
     const courseManagementServiceMock = { findWithExercisesAndLecturesAndCompetencies: jest.fn() };
-    const accountServiceMock = { identity: jest.fn(), getAuthenticationState: jest.fn() };
-=======
-    const courseManagementServiceMock = { findWithExercises: jest.fn() };
     const accountServiceMock = { identity: jest.fn(), getAuthenticationState: jest.fn(), hasAnyAuthority: jest.fn().mockResolvedValue(true) };
->>>>>>> b80e594a
     const sortServiceMock = { sortByProperty: jest.fn() };
     const alertServiceMock = { error: jest.fn(), addAlert: jest.fn() };
 
@@ -82,13 +77,13 @@
     it('should retrieve course details and exercises on init when user is authenticated', fakeAsync(() => {
         const loggedInUserUser: User = { id: 3, login: 'lti_user', firstName: 'TestUser', lastName: 'Moodle' } as User;
         accountServiceMock.identity.mockReturnValue(Promise.resolve(loggedInUserUser));
-        courseManagementServiceMock.findWithExercisesAndLecturesAndCompetencies.mockReturnValue(of(new HttpResponse({ body: course })));
+        courseManagementServiceMock.findWithExercises.mockReturnValue(of(new HttpResponse({ body: course })));
 
         component.ngOnInit();
         tick(1000);
 
         expect(accountServiceMock.identity).toHaveBeenCalled();
-        expect(courseManagementServiceMock.findWithExercisesAndLecturesAndCompetencies).toHaveBeenCalledWith(course.id);
+        expect(courseManagementServiceMock.findWithExercises).toHaveBeenCalledWith(course.id);
         expect(component.courseId).toBe(123);
         expect(component.course).toEqual(course);
         expect(component.exercises).toContainAllValues(course.exercises!);
@@ -130,7 +125,7 @@
 
         expect(component.isLinking).toBeFalse();
         expect(accountServiceMock.identity).not.toHaveBeenCalled();
-        expect(courseManagementServiceMock.findWithExercisesAndLecturesAndCompetencies).not.toHaveBeenCalled();
+        expect(courseManagementServiceMock.findWithExercises).not.toHaveBeenCalled();
         expect(component.courseId).toBeNaN();
     }));
 
@@ -200,7 +195,6 @@
         });
     });
 
-<<<<<<< HEAD
     it('should retrieve course lectures on init when user is authenticated', fakeAsync(() => {
         const loggedInUser: User = { id: 3, login: 'lti_user', firstName: 'TestUser', lastName: 'Moodle' } as User;
         accountServiceMock.identity.mockReturnValue(Promise.resolve(loggedInUser));
@@ -390,10 +384,9 @@
         expect(component.exercises).toEqual([]);
         expect(component.lectures).toEqual([]);
     }));
-=======
+
     it('should invoke account service using jhiHasAnyAuthority directive', () => {
         fixture.detectChanges();
         expect(accountServiceMock.hasAnyAuthority).toHaveBeenCalledWith(['ROLE_ADMIN', 'ROLE_INSTRUCTOR']);
     });
->>>>>>> b80e594a
 });