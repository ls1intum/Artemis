import { ComponentFixture, TestBed } from '@angular/core/testing';
<<<<<<< HEAD
import { LectureUnitManagementComponent } from 'app/lecture/lecture-unit/lecture-unit-management/lecture-unit-management.component';
import { AttachmentVideoUnit, IngestionState } from 'app/entities/lecture-unit/attachmentUnit.model';
=======
import { LectureUnitManagementComponent } from 'app/lecture/manage/lecture-units/lecture-unit-management.component';
import { AttachmentVideoUnit, IngestionState } from 'app/entities/lecture-unit/attachmentVideoUnit.model';
>>>>>>> b9cea56f
import { ArtemisTranslatePipe } from 'app/shared/pipes/artemis-translate.pipe';
import { ExerciseUnit } from 'app/entities/lecture-unit/exerciseUnit.model';
import { MockComponent, MockDirective, MockPipe, MockProvider } from 'ng-mocks';
import { Component, Input } from '@angular/core';
import { ExerciseUnitComponent } from 'app/lecture/overview/course-lectures/exercise-unit/exercise-unit.component';
import { AttachmentVideoUnitComponent } from 'app/lecture/overview/course-lectures/attachment-video-unit/attachment-video-unit.component';
import { VideoUnitComponent } from 'app/lecture/overview/course-lectures/video-unit/video-unit.component';
import { TextUnitComponent } from 'app/lecture/overview/course-lectures/text-unit/text-unit.component';
import { FaIconComponent } from '@fortawesome/angular-fontawesome';
import { MockRouter } from '../../helpers/mocks/mock-router';
import { ActivatedRoute, Params, Router } from '@angular/router';
import { LectureUnitService } from 'app/lecture/manage/lecture-units/lectureUnit.service';
import { LectureService } from 'app/lecture/manage/lecture.service';
import { AlertService } from 'app/shared/service/alert.service';
import { TextUnit } from 'app/entities/lecture-unit/textUnit.model';
import { VideoUnit } from 'app/entities/lecture-unit/videoUnit.model';
import { Lecture } from 'app/entities/lecture.model';
import { HttpResponse } from '@angular/common/http';
import { DeleteButtonDirective } from 'app/shared/delete-dialog/delete-button.directive';
import { HasAnyAuthorityDirective } from 'app/shared/auth/has-any-authority.directive';
import { of, throwError } from 'rxjs';
import { By } from '@angular/platform-browser';
import { ActionType } from 'app/shared/delete-dialog/delete-dialog.model';
import { CompetencyLectureUnitLink } from 'app/entities/competency.model';
import { UnitCreationCardComponent } from 'app/lecture/manage/lecture-units/unit-creation-card/unit-creation-card.component';
import { ArtemisDatePipe } from 'app/shared/pipes/artemis-date.pipe';
import { MockRouterLinkDirective } from '../../helpers/mocks/directive/mock-router-link.directive';
import { LectureUnit, LectureUnitType } from 'app/entities/lecture-unit/lectureUnit.model';
import { CdkDragDrop } from '@angular/cdk/drag-drop';
import { NgbTooltip } from '@ng-bootstrap/ng-bootstrap';
import { OnlineUnit } from 'app/entities/lecture-unit/onlineUnit.model';
import { IrisSettingsService } from 'app/iris/manage/settings/shared/iris-settings.service';
import { ProfileService } from 'app/shared/layouts/profiles/profile.service';
import { PROFILE_IRIS } from 'app/app.constants';
import { ProfileInfo } from 'app/shared/layouts/profiles/profile-info.model';
import { IrisCourseSettings } from 'app/entities/iris/settings/iris-settings.model';
import { IrisLectureIngestionSubSettings } from 'app/entities/iris/settings/iris-sub-settings.model';
import { Course } from 'app/entities/course.model';

@Component({ selector: 'jhi-competencies-popover', template: '' })
class CompetenciesPopoverStubComponent {
    @Input()
    courseId: number;
    @Input()
    competencyLinks: CompetencyLectureUnitLink[] = [];
    @Input()
    navigateTo: 'competencyManagement' | 'courseStatistics' = 'courseStatistics';
}

describe('LectureUnitManagementComponent', () => {
    let lectureUnitManagementComponent: LectureUnitManagementComponent;
    let lectureUnitManagementComponentFixture: ComponentFixture<LectureUnitManagementComponent>;

    let lectureService: LectureService;
    let lectureUnitService: LectureUnitService;
    let profileService: ProfileService;
    let irisSettingsService: IrisSettingsService;
    let findLectureSpy: jest.SpyInstance;
    let findLectureWithDetailsSpy: jest.SpyInstance;
    let deleteLectureUnitSpy: jest.SpyInstance;
    let updateOrderSpy: jest.SpyInstance;
    let getProfileInfo: jest.SpyInstance;
    let getCombinedCourseSettings: jest.SpyInstance;

<<<<<<< HEAD
    let attachmentUnit: AttachmentVideoUnit;
=======
    let attachmentVideoUnit: AttachmentVideoUnit;
>>>>>>> b9cea56f
    let exerciseUnit: ExerciseUnit;
    let textUnit: TextUnit;
    let videoUnit: VideoUnit;
    let lecture: Lecture;
    let course: Course;

    beforeEach(() => {
        return TestBed.configureTestingModule({
            imports: [MockDirective(NgbTooltip)],
            declarations: [
                LectureUnitManagementComponent,
                MockComponent(UnitCreationCardComponent),
                CompetenciesPopoverStubComponent,
                MockPipe(ArtemisTranslatePipe),
                MockPipe(ArtemisDatePipe),
                MockComponent(ExerciseUnitComponent),
                MockComponent(AttachmentVideoUnitComponent),
                MockComponent(VideoUnitComponent),
                MockComponent(TextUnitComponent),
                MockComponent(FaIconComponent),
                MockDirective(DeleteButtonDirective),
                MockDirective(HasAnyAuthorityDirective),
                MockRouterLinkDirective,
            ],
            providers: [
                MockProvider(LectureUnitService),
                MockProvider(LectureService),
                MockProvider(AlertService),
                MockProvider(ProfileService),
                MockProvider(IrisSettingsService),
                { provide: Router, useClass: MockRouter },
                {
                    provide: ActivatedRoute,
                    useValue: {
                        parent: {
                            params: {
                                subscribe: (fn: (value: Params) => void) =>
                                    fn({
                                        lectureId: 1,
                                    }),
                            },
                        },
                        children: [],
                    },
                },
            ],
        })
            .compileComponents()
            .then(() => {
                lectureUnitManagementComponentFixture = TestBed.createComponent(LectureUnitManagementComponent);
                lectureUnitManagementComponent = lectureUnitManagementComponentFixture.componentInstance;
                lectureService = TestBed.inject(LectureService);
                lectureUnitService = TestBed.inject(LectureUnitService);
                profileService = TestBed.inject(ProfileService);
                irisSettingsService = TestBed.inject(IrisSettingsService);

                findLectureSpy = jest.spyOn(lectureService, 'find');
                findLectureWithDetailsSpy = jest.spyOn(lectureService, 'findWithDetails');
                deleteLectureUnitSpy = jest.spyOn(lectureUnitService, 'delete');
                updateOrderSpy = jest.spyOn(lectureUnitService, 'updateOrder');
                getProfileInfo = jest.spyOn(profileService, 'getProfileInfo');
                getCombinedCourseSettings = jest.spyOn(irisSettingsService, 'getCombinedCourseSettings');

                textUnit = new TextUnit();
                textUnit.id = 0;
                videoUnit = new VideoUnit();
                videoUnit.id = 1;
                exerciseUnit = new ExerciseUnit();
                exerciseUnit.id = 2;
<<<<<<< HEAD
                attachmentUnit = new AttachmentVideoUnit();
                attachmentUnit.id = 3;
=======
                attachmentVideoUnit = new AttachmentVideoUnit();
                attachmentVideoUnit.id = 3;
>>>>>>> b9cea56f
                course = new Course();
                course.id = 99;

                lecture = new Lecture();
                lecture.id = 0;
                lecture.course = course;
                lecture.lectureUnits = [textUnit, videoUnit, exerciseUnit, attachmentVideoUnit];

                const returnValue = of(new HttpResponse({ body: lecture, status: 200 }));
                findLectureSpy.mockReturnValue(returnValue);
                findLectureWithDetailsSpy.mockReturnValue(returnValue);
                updateOrderSpy.mockReturnValue(returnValue);
                deleteLectureUnitSpy.mockReturnValue(of(new HttpResponse({ body: videoUnit, status: 200 })));
                const profileInfo = { activeProfiles: [PROFILE_IRIS] } as ProfileInfo;
                getProfileInfo.mockReturnValue(of(profileInfo));
                const irisCourseSettings = new IrisCourseSettings();
                irisCourseSettings.irisLectureIngestionSettings = new IrisLectureIngestionSubSettings();
                irisCourseSettings.irisLectureIngestionSettings.enabled = true;
                getCombinedCourseSettings.mockReturnValue(of(irisCourseSettings));

                lectureUnitManagementComponentFixture.detectChanges();
            });
    });

    it('should reorder', () => {
        const originalOrder = [...lecture.lectureUnits!];
        lectureUnitManagementComponentFixture.detectChanges();
        expect(lectureUnitManagementComponent.lectureUnits[0].id).toEqual(originalOrder[0].id);
        lectureUnitManagementComponent.drop({ previousIndex: 0, currentIndex: 1 } as CdkDragDrop<LectureUnit[]>);
        expect(lectureUnitManagementComponent.lectureUnits[0].id).toEqual(originalOrder[1].id);
        expect(lectureUnitManagementComponent.lectureUnits[1].id).toEqual(originalOrder[0].id);
    });

    it('should emit edit button event', () => {
        const editButtonClickedSpy = jest.spyOn(lectureUnitManagementComponent, 'onEditButtonClicked');
        lectureUnitManagementComponent.emitEditEvents = true;
        lectureUnitManagementComponentFixture.detectChanges();
        const buttons = lectureUnitManagementComponentFixture.debugElement.queryAll(By.css(`.edit`));
        for (const button of buttons) {
            button.nativeElement.click();
        }
        lectureUnitManagementComponentFixture.detectChanges();
        expect(editButtonClickedSpy).toHaveBeenCalledTimes(buttons.length);
    });

    it('should show loadData on delete', () => {
        const loadDataSpy = jest.spyOn(lectureUnitManagementComponent, 'loadData');
        lectureUnitManagementComponent.deleteLectureUnit(1);
        expect(loadDataSpy).toHaveBeenCalledOnce();
    });

    it('should give the correct delete question translation key', () => {
<<<<<<< HEAD
        expect(lectureUnitManagementComponent.getDeleteQuestionKey(new AttachmentVideoUnit())).toBe('artemisApp.attachmentUnit.delete.question');
=======
        expect(lectureUnitManagementComponent.getDeleteQuestionKey(new AttachmentVideoUnit())).toBe('artemisApp.attachmentVideoUnit.delete.question');
>>>>>>> b9cea56f
        expect(lectureUnitManagementComponent.getDeleteQuestionKey(new ExerciseUnit())).toBe('artemisApp.exerciseUnit.delete.question');
        expect(lectureUnitManagementComponent.getDeleteQuestionKey(new TextUnit())).toBe('artemisApp.textUnit.delete.question');
        expect(lectureUnitManagementComponent.getDeleteQuestionKey(new VideoUnit())).toBe('artemisApp.videoUnit.delete.question');
        expect(lectureUnitManagementComponent.getDeleteQuestionKey(new OnlineUnit())).toBe('artemisApp.onlineUnit.delete.question');
    });

    it('should return default question translation key for unhandled types', () => {
        const mockUnit = {
            type: null,
        };

        expect(lectureUnitManagementComponent.getDeleteQuestionKey(mockUnit as unknown as LectureUnit)).toBe('');
    });

    it('should give the correct confirmation text translation key', () => {
<<<<<<< HEAD
        expect(lectureUnitManagementComponent.getDeleteConfirmationTextKey(new AttachmentVideoUnit())).toBe('artemisApp.attachmentUnit.delete.typeNameToConfirm');
=======
        expect(lectureUnitManagementComponent.getDeleteConfirmationTextKey(new AttachmentVideoUnit())).toBe('artemisApp.attachmentVideoUnit.delete.typeNameToConfirm');
>>>>>>> b9cea56f
        expect(lectureUnitManagementComponent.getDeleteConfirmationTextKey(new ExerciseUnit())).toBe('artemisApp.exerciseUnit.delete.typeNameToConfirm');
        expect(lectureUnitManagementComponent.getDeleteConfirmationTextKey(new VideoUnit())).toBe('artemisApp.videoUnit.delete.typeNameToConfirm');
        expect(lectureUnitManagementComponent.getDeleteConfirmationTextKey(new TextUnit())).toBe('artemisApp.textUnit.delete.typeNameToConfirm');
        expect(lectureUnitManagementComponent.getDeleteConfirmationTextKey(new OnlineUnit())).toBe('artemisApp.onlineUnit.delete.typeNameToConfirm');
    });

    it('should return default confirmation text translation key for unhandled types', () => {
        const mockUnit = {
            type: null,
        };

        expect(lectureUnitManagementComponent.getDeleteConfirmationTextKey(mockUnit as unknown as LectureUnit)).toBe('');
    });

    it('should give the correct action type', () => {
        expect(lectureUnitManagementComponent.getActionType(new AttachmentVideoUnit())).toEqual(ActionType.Delete);
        expect(lectureUnitManagementComponent.getActionType(new ExerciseUnit())).toEqual(ActionType.Unlink);
        expect(lectureUnitManagementComponent.getActionType(new TextUnit())).toEqual(ActionType.Delete);
        expect(lectureUnitManagementComponent.getActionType(new VideoUnit())).toEqual(ActionType.Delete);
        expect(lectureUnitManagementComponent.getActionType(new OnlineUnit())).toEqual(ActionType.Delete);
    });

    it('should call onIngestButtonClicked when button is clicked', () => {
        const ingestLectureUnitInPyris = jest.spyOn(lectureUnitService, 'ingestLectureUnitInPyris');
        const returnValue = of(new HttpResponse<void>({ status: 200 }));
        ingestLectureUnitInPyris.mockReturnValue(returnValue);
        const lectureUnitId = 1;
        lectureUnitManagementComponent.lecture = { id: 2 } as any;
        lectureUnitManagementComponent.onIngestButtonClicked(lectureUnitId);
        expect(lectureUnitService.ingestLectureUnitInPyris).toHaveBeenCalledWith(lectureUnitId, lectureUnitManagementComponent.lecture.id);
    });

    it('should initialize profile info and check for Iris settings', () => {
        lectureUnitManagementComponent.lecture = lecture;
        lectureUnitManagementComponent.initializeProfileInfo();
        expect(profileService.getProfileInfo).toHaveBeenCalled();
        expect(irisSettingsService.getCombinedCourseSettings).toHaveBeenCalledWith(lecture.course!.id);
        expect(lectureUnitManagementComponent.irisEnabled).toBeTrue();
        expect(lectureUnitManagementComponent.lectureIngestionEnabled).toBeTrue();
    });

    it('should update ingestion states correctly when getIngestionState returns data', () => {
        lectureUnitManagementComponent.lecture = lecture;
        const mockIngestionStates = {
            3: IngestionState.DONE,
        };

        jest.spyOn(lectureUnitService, 'getIngestionState').mockReturnValue(
            of(
                new HttpResponse({
                    body: mockIngestionStates,
                    status: 200,
                }),
            ),
        );
        lectureUnitManagementComponent.updateIngestionStates();
        expect(lectureUnitService.getIngestionState).toHaveBeenCalledWith(lecture.course!.id!, lecture.id);
        expect(attachmentVideoUnit.pyrisIngestionState).toBe(IngestionState.DONE);
    });

    it('should handle error when ingestLectureUnitInPyris fails', () => {
        const ingestLectureUnitInPyris = jest.spyOn(lectureUnitService, 'ingestLectureUnitInPyris');
        const lectureUnitId = 1;
        lectureUnitManagementComponent.lecture = { id: 2 } as any;
        const error = new Error('Failed to send Ingestion request');
        ingestLectureUnitInPyris.mockReturnValue(throwError(() => error));

        jest.spyOn(console, 'error').mockImplementation(() => {});

        lectureUnitManagementComponent.onIngestButtonClicked(lectureUnitId);

        expect(lectureUnitService.ingestLectureUnitInPyris).toHaveBeenCalledWith(lectureUnitId, lectureUnitManagementComponent.lecture.id);
    });

    describe('isViewButtonAvailable', () => {
        it('should return true for an attachment unit with a PDF link', () => {
            const lectureUnit = {
                type: LectureUnitType.ATTACHMENT_VIDEO,
                attachment: { link: 'file.pdf' },
            } as LectureUnit;
            expect(lectureUnitManagementComponent.isViewButtonAvailable(lectureUnit)).toBeTrue();
        });

        it('should return false for file extension different than .pdf', () => {
            const lectureUnit = {
                type: LectureUnitType.ATTACHMENT_VIDEO,
                attachment: { link: 'file.txt' },
            };
            expect(lectureUnitManagementComponent.isViewButtonAvailable(lectureUnit)).toBeFalse();
        });

        it('should return false for a text unit', () => {
            const lectureUnit = {
                type: LectureUnitType.TEXT,
            };
            expect(lectureUnitManagementComponent.isViewButtonAvailable(lectureUnit)).toBeFalse();
        });
    });
});<|MERGE_RESOLUTION|>--- conflicted
+++ resolved
@@ -1,11 +1,6 @@
 import { ComponentFixture, TestBed } from '@angular/core/testing';
-<<<<<<< HEAD
-import { LectureUnitManagementComponent } from 'app/lecture/lecture-unit/lecture-unit-management/lecture-unit-management.component';
-import { AttachmentVideoUnit, IngestionState } from 'app/entities/lecture-unit/attachmentUnit.model';
-=======
 import { LectureUnitManagementComponent } from 'app/lecture/manage/lecture-units/lecture-unit-management.component';
 import { AttachmentVideoUnit, IngestionState } from 'app/entities/lecture-unit/attachmentVideoUnit.model';
->>>>>>> b9cea56f
 import { ArtemisTranslatePipe } from 'app/shared/pipes/artemis-translate.pipe';
 import { ExerciseUnit } from 'app/entities/lecture-unit/exerciseUnit.model';
 import { MockComponent, MockDirective, MockPipe, MockProvider } from 'ng-mocks';
@@ -70,11 +65,7 @@
     let getProfileInfo: jest.SpyInstance;
     let getCombinedCourseSettings: jest.SpyInstance;
 
-<<<<<<< HEAD
-    let attachmentUnit: AttachmentVideoUnit;
-=======
     let attachmentVideoUnit: AttachmentVideoUnit;
->>>>>>> b9cea56f
     let exerciseUnit: ExerciseUnit;
     let textUnit: TextUnit;
     let videoUnit: VideoUnit;
@@ -144,13 +135,8 @@
                 videoUnit.id = 1;
                 exerciseUnit = new ExerciseUnit();
                 exerciseUnit.id = 2;
-<<<<<<< HEAD
-                attachmentUnit = new AttachmentVideoUnit();
-                attachmentUnit.id = 3;
-=======
                 attachmentVideoUnit = new AttachmentVideoUnit();
                 attachmentVideoUnit.id = 3;
->>>>>>> b9cea56f
                 course = new Course();
                 course.id = 99;
 
@@ -203,11 +189,7 @@
     });
 
     it('should give the correct delete question translation key', () => {
-<<<<<<< HEAD
-        expect(lectureUnitManagementComponent.getDeleteQuestionKey(new AttachmentVideoUnit())).toBe('artemisApp.attachmentUnit.delete.question');
-=======
         expect(lectureUnitManagementComponent.getDeleteQuestionKey(new AttachmentVideoUnit())).toBe('artemisApp.attachmentVideoUnit.delete.question');
->>>>>>> b9cea56f
         expect(lectureUnitManagementComponent.getDeleteQuestionKey(new ExerciseUnit())).toBe('artemisApp.exerciseUnit.delete.question');
         expect(lectureUnitManagementComponent.getDeleteQuestionKey(new TextUnit())).toBe('artemisApp.textUnit.delete.question');
         expect(lectureUnitManagementComponent.getDeleteQuestionKey(new VideoUnit())).toBe('artemisApp.videoUnit.delete.question');
@@ -223,11 +205,7 @@
     });
 
     it('should give the correct confirmation text translation key', () => {
-<<<<<<< HEAD
-        expect(lectureUnitManagementComponent.getDeleteConfirmationTextKey(new AttachmentVideoUnit())).toBe('artemisApp.attachmentUnit.delete.typeNameToConfirm');
-=======
         expect(lectureUnitManagementComponent.getDeleteConfirmationTextKey(new AttachmentVideoUnit())).toBe('artemisApp.attachmentVideoUnit.delete.typeNameToConfirm');
->>>>>>> b9cea56f
         expect(lectureUnitManagementComponent.getDeleteConfirmationTextKey(new ExerciseUnit())).toBe('artemisApp.exerciseUnit.delete.typeNameToConfirm');
         expect(lectureUnitManagementComponent.getDeleteConfirmationTextKey(new VideoUnit())).toBe('artemisApp.videoUnit.delete.typeNameToConfirm');
         expect(lectureUnitManagementComponent.getDeleteConfirmationTextKey(new TextUnit())).toBe('artemisApp.textUnit.delete.typeNameToConfirm');
