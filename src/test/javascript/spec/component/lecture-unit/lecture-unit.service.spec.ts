--- conflicted
+++ resolved
@@ -5,11 +5,7 @@
 import { LectureUnitService } from 'app/lecture/manage/lecture-units/lectureUnit.service';
 import { LectureUnit } from 'app/entities/lecture-unit/lectureUnit.model';
 import dayjs from 'dayjs/esm';
-<<<<<<< HEAD
-import { AttachmentVideoUnit, IngestionState } from 'app/entities/lecture-unit/attachmentUnit.model';
-=======
 import { AttachmentVideoUnit, IngestionState } from 'app/entities/lecture-unit/attachmentVideoUnit.model';
->>>>>>> b9cea56f
 import { TextUnit } from 'app/entities/lecture-unit/textUnit.model';
 import { VideoUnit } from 'app/entities/lecture-unit/videoUnit.model';
 import { ExerciseUnit } from 'app/entities/lecture-unit/exerciseUnit.model';
@@ -23,11 +19,7 @@
     let service: LectureUnitService;
     let httpMock: HttpTestingController;
     let exerciseUnit: ExerciseUnit;
-<<<<<<< HEAD
-    let attachmentUnit: AttachmentVideoUnit;
-=======
     let attachmentVideoUnit: AttachmentVideoUnit;
->>>>>>> b9cea56f
     let textUnit: TextUnit;
     let videoUnit: VideoUnit;
     let lecture: Lecture;
@@ -51,17 +43,10 @@
         attachment.name = 'Example attachment';
         attachment.link = '/path/to/file/test.pdf';
 
-<<<<<<< HEAD
-        attachmentUnit = new AttachmentVideoUnit();
-        attachmentUnit.id = 37;
-        attachmentUnit.description = 'Lorem Ipsum Attachment';
-        attachmentUnit.attachment = attachment;
-=======
         attachmentVideoUnit = new AttachmentVideoUnit();
         attachmentVideoUnit.id = 37;
         attachmentVideoUnit.description = 'Lorem Ipsum Attachment';
         attachmentVideoUnit.attachment = attachment;
->>>>>>> b9cea56f
 
         const course = new Course();
         const exercise = new TextExercise(course, undefined);
