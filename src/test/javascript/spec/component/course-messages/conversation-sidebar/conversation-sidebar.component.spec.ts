import { ComponentFixture, TestBed, fakeAsync, tick } from '@angular/core/testing';
import { FormBuilder } from '@angular/forms';
import { ActivatedRoute, Router } from '@angular/router';
import { HttpResponse } from '@angular/common/http';
import { Observable, of } from 'rxjs';
<<<<<<< HEAD
import { MockComponent, MockDirective, MockPipe, MockProvider } from 'ng-mocks';
=======
import { MockComponent, MockModule, MockPipe, MockProvider } from 'ng-mocks';
>>>>>>> 22b9eec9
import { Course } from 'app/entities/course.model';
import { CourseManagementService } from 'app/course/manage/course-management.service';
import { ArtemisTranslatePipe } from 'app/shared/pipes/artemis-translate.pipe';
import { HttpClientTestingModule } from '@angular/common/http/testing';
import { TranslateService } from '@ngx-translate/core';
import { LocalStorageService, SessionStorageService } from 'ngx-webstorage';
import { FaIconComponent } from '@fortawesome/angular-fontawesome';
import { DataTableComponent } from 'app/shared/data-table/data-table.component';
import { MockTranslateService } from '../../../helpers/mocks/service/mock-translate.service';
import { MockRouter } from '../../../helpers/mocks/mock-router';
import { MockLocalStorageService } from '../../../helpers/mocks/service/mock-local-storage.service';
import { ConversationService } from 'app/shared/metis/conversation.service';
import { MockConversationService } from '../../../helpers/mocks/service/mock-conversation.service';
import { ConversationSidebarComponent } from 'app/overview/course-messages/conversation-sidebar/conversation-sidebar.component';
import { conversationBetweenUser1User2, conversationsOfUser1, metisCourse, metisUser2, metisUser3 } from '../../../helpers/sample/metis-sample-data';
import { NgxDatatableModule } from '@flaviosantoro92/ngx-datatable';
import { MessagingService } from 'app/shared/metis/messaging.service';
<<<<<<< HEAD
import { AccountService } from 'app/core/auth/account.service';
import { MockAccountService } from '../../../helpers/mocks/service/mock-account.service';
import { UnreadMessagesPipe } from 'app/shared/pipes/unread-messages.pipe';
import { User } from 'app/core/user/user.model';
=======
import { NgbTooltipModule } from '@ng-bootstrap/ng-bootstrap';
>>>>>>> 22b9eec9

describe('ConversationSidebarComponent', () => {
    let component: ConversationSidebarComponent;
    let fixture: ComponentFixture<ConversationSidebarComponent>;
    let courseManagementService: CourseManagementService;
    let accountService: AccountService;
    let messagingService: MessagingService;
    let emitActiveConversationSpy: jest.SpyInstance;

    const id = metisCourse.id;
    const parentRoute = {
        parent: {
            params: of({ id }),
            queryParams: of({ searchText: '' }),
        },
    } as any as ActivatedRoute;
    const route = { parent: parentRoute } as any as ActivatedRoute;

    beforeEach(() => {
        TestBed.configureTestingModule({
<<<<<<< HEAD
            imports: [HttpClientTestingModule, NgxDatatableModule],
            declarations: [
                ConversationSidebarComponent,
                MockComponent(FaIconComponent),
                MockComponent(DataTableComponent),
                MockPipe(ArtemisTranslatePipe),
                MockPipe(UnreadMessagesPipe),
            ],
=======
            imports: [HttpClientTestingModule, NgxDatatableModule, MockModule(NgbTooltipModule)],
            declarations: [ConversationSidebarComponent, MockComponent(FaIconComponent), MockComponent(DataTableComponent), MockPipe(ArtemisTranslatePipe)],
>>>>>>> 22b9eec9
            providers: [
                FormBuilder,
                MockProvider(SessionStorageService),
                { provide: MessagingService, useClass: MessagingService },
                { provide: AccountService, useClass: MockAccountService },
                { provide: ConversationService, useClass: MockConversationService },
                { provide: ActivatedRoute, useValue: route },
                { provide: TranslateService, useClass: MockTranslateService },
                { provide: Router, useClass: MockRouter },
                { provide: LocalStorageService, useClass: MockLocalStorageService },
                { provide: DataTableComponent, useClass: DataTableComponent },
            ],
        })
            .compileComponents()
            .then(() => {
                courseManagementService = TestBed.inject(CourseManagementService);
                jest.spyOn(courseManagementService, 'findOneForDashboard').mockReturnValue(of({ body: metisCourse }) as Observable<HttpResponse<Course>>);

                accountService = TestBed.inject(AccountService);
                const user = { id: 1 } as User;
                jest.spyOn(accountService, 'identity').mockReturnValue(Promise.resolve(user));
                messagingService = TestBed.inject(MessagingService);

                jest.spyOn(messagingService, 'getConversationsOfUser');

                fixture = TestBed.createComponent(ConversationSidebarComponent);
                component = fixture.componentInstance;
                emitActiveConversationSpy = jest.spyOn(component.selectConversation, 'emit');
            });
    });

    afterEach(() => {
        jest.restoreAllMocks();
    });

    it('should set course and user conversation, activeConversation on initialization and emitActiveConversation for other components', fakeAsync(() => {
        component.ngOnInit();
        tick();
        expect(component.course).toBe(metisCourse);
        expect(component.conversations).toBe(conversationsOfUser1);
        expect(component.activeConversation).toBe(conversationsOfUser1.first());
        expect(emitActiveConversationSpy).toHaveBeenCalledOnce();
        expect(emitActiveConversationSpy).toHaveBeenCalledWith(conversationsOfUser1.first());
    }));

    it('should search for other users via the searchbar', () => {
        const userServiceSpy = jest.spyOn(courseManagementService, 'searchOtherUsersInCourse').mockReturnValue(of(new HttpResponse({ body: [metisUser2] })));
        fixture.detectChanges();

        const search = component.searchUsersWithinCourse(of({ text: metisUser2.name!, entities: [metisUser2] }));
        fixture.detectChanges();

        // Check if the observable output matches our expectancies
        search.subscribe((a) => {
            expect(a).toBe([{ id: metisUser2.id, login: metisUser2.login }]);
            expect(component.searchNoResults).toBeFalse();
            expect(component.searchFailed).toBeFalse();
        });

        expect(userServiceSpy).toHaveBeenCalledOnce();
    });

    it('should return empty if search with less than 3 characters', () => {
        const userServiceSpy = jest.spyOn(courseManagementService, 'searchOtherUsersInCourse');
        fixture.detectChanges();

        const search = component.searchUsersWithinCourse(of({ text: 'ab', entities: [] }));
        fixture.detectChanges();

        // Check if the observable output matches our expectancies
        search.subscribe((a) => {
            expect(a).toBeEmpty();
            expect(component.searchNoResults).toBeFalse();
            expect(component.searchFailed).toBeFalse();
        });

        expect(userServiceSpy).toHaveBeenCalledTimes(0);
    });

    it('should set searchNoResults true when no user found while searching', () => {
        const userServiceSpy = jest.spyOn(courseManagementService, 'searchOtherUsersInCourse').mockReturnValue(of(new HttpResponse({ body: [] })));
        fixture.detectChanges();

        const search = component.searchUsersWithinCourse(of({ text: 'non-existing user name', entities: [] }));
        fixture.detectChanges();

        // Check if the observable output matches our expectancies
        search.subscribe((a) => {
            expect(a).toBeEmpty();
            expect(component.searchNoResults).toBeTrue();
            expect(component.searchFailed).toBeFalse();
        });

        expect(userServiceSpy).toHaveBeenCalledOnce();
    });

    it('should find if there is existing conversation with searched user', fakeAsync(() => {
        component.ngOnInit();
        tick();

        const usersConversations = component.findConversationWithUser(metisUser2);
        expect(usersConversations).toBe(conversationBetweenUser1User2);
    }));

    it('should return undefined if there is no existing conversation with searched user', fakeAsync(() => {
        component.ngOnInit();
        tick();

        const usersConversations = component.findConversationWithUser(metisUser3);
        expect(usersConversations).toBeUndefined();
    }));

    it('should handle selection of a user from the search list with existing conversation', () => {
        const spy = jest.spyOn(component, 'findConversationWithUser');

        component.conversations = conversationsOfUser1;

        // conversation already exists, activeConversation will be set and emitted for other postOverview component
        component.onAutocompleteSelect(metisUser2);
        fixture.detectChanges();

        expect(spy).toHaveBeenCalledOnce();
        expect(spy).toHaveBeenCalledWith(metisUser2);
        expect(component.activeConversation).toBe(conversationBetweenUser1User2);
        expect(emitActiveConversationSpy).toHaveBeenCalledOnce();
    });

    it('should handle selection of a user from the search list without existing conversation', () => {
        const findConversationWithUserStub = jest.spyOn(component, 'findConversationWithUser');
        component.conversations = conversationsOfUser1;

        // conversation doesn't exist, so it will be created and added to the beginning of the conversations
        component.onAutocompleteSelect(metisUser3);
        fixture.detectChanges();

        expect(findConversationWithUserStub).toHaveBeenCalledOnce();
        expect(findConversationWithUserStub).toHaveBeenCalledWith(metisUser3);
        expect(component.activeConversation).toBe(component.conversations[0]);
        expect(emitActiveConversationSpy).toHaveBeenCalledOnce();
    });

    it('should format search result', () => {
        const resultString = component.searchResultFormatter(metisUser2);
        expect(resultString).toBe(metisUser2.name);
    });

    it('should clear search text from user', () => {
        const resultString = component.clearUserSearchBar();
        expect(resultString).toBe('');
    });

    it('should create and initialize conversation correctly', fakeAsync(() => {
        component.ngOnInit();
        tick();

        const newConversationWithUser = component.createNewConversationWithUser(metisUser2);
        expect(newConversationWithUser.course).toBe(metisCourse);
        expect(newConversationWithUser.conversationParticipants!.first()?.user).toBe(metisUser2);
    }));

    it('should create the unread message pipe and should have unreadMessageCount one', fakeAsync(() => {
        // it should have conversation with user1 and user should have id 1
        component.activeConversation = conversationBetweenUser1User2;
        const pipe = new UnreadMessagesPipe(messagingService);
        expect(pipe.transform(component.activeConversation)).toBe(1);
        expect(pipe).toBeTruthy();
    }));
});<|MERGE_RESOLUTION|>--- conflicted
+++ resolved
@@ -3,11 +3,7 @@
 import { ActivatedRoute, Router } from '@angular/router';
 import { HttpResponse } from '@angular/common/http';
 import { Observable, of } from 'rxjs';
-<<<<<<< HEAD
-import { MockComponent, MockDirective, MockPipe, MockProvider } from 'ng-mocks';
-=======
 import { MockComponent, MockModule, MockPipe, MockProvider } from 'ng-mocks';
->>>>>>> 22b9eec9
 import { Course } from 'app/entities/course.model';
 import { CourseManagementService } from 'app/course/manage/course-management.service';
 import { ArtemisTranslatePipe } from 'app/shared/pipes/artemis-translate.pipe';
@@ -25,14 +21,11 @@
 import { conversationBetweenUser1User2, conversationsOfUser1, metisCourse, metisUser2, metisUser3 } from '../../../helpers/sample/metis-sample-data';
 import { NgxDatatableModule } from '@flaviosantoro92/ngx-datatable';
 import { MessagingService } from 'app/shared/metis/messaging.service';
-<<<<<<< HEAD
+import { NgbTooltipModule } from '@ng-bootstrap/ng-bootstrap';
 import { AccountService } from 'app/core/auth/account.service';
 import { MockAccountService } from '../../../helpers/mocks/service/mock-account.service';
 import { UnreadMessagesPipe } from 'app/shared/pipes/unread-messages.pipe';
 import { User } from 'app/core/user/user.model';
-=======
-import { NgbTooltipModule } from '@ng-bootstrap/ng-bootstrap';
->>>>>>> 22b9eec9
 
 describe('ConversationSidebarComponent', () => {
     let component: ConversationSidebarComponent;
@@ -53,7 +46,6 @@
 
     beforeEach(() => {
         TestBed.configureTestingModule({
-<<<<<<< HEAD
             imports: [HttpClientTestingModule, NgxDatatableModule],
             declarations: [
                 ConversationSidebarComponent,
@@ -61,11 +53,8 @@
                 MockComponent(DataTableComponent),
                 MockPipe(ArtemisTranslatePipe),
                 MockPipe(UnreadMessagesPipe),
+                MockModule(NgbTooltipModule),
             ],
-=======
-            imports: [HttpClientTestingModule, NgxDatatableModule, MockModule(NgbTooltipModule)],
-            declarations: [ConversationSidebarComponent, MockComponent(FaIconComponent), MockComponent(DataTableComponent), MockPipe(ArtemisTranslatePipe)],
->>>>>>> 22b9eec9
             providers: [
                 FormBuilder,
                 MockProvider(SessionStorageService),
