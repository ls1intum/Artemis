import { TranslateService } from '@ngx-translate/core';
import { ArtemisTranslatePipe } from 'app/shared/pipes/artemis-translate.pipe';
<<<<<<< HEAD
import * as chai from 'chai';
import { MockModule, MockPipe } from 'ng-mocks';
import { ChartsModule } from 'ng2-charts';
import { LocalStorageService, SessionStorageService } from 'ngx-webstorage';
=======
import { MockModule, MockPipe } from 'ng-mocks';
>>>>>>> 7ad5853f
import { of } from 'rxjs';
import { ComponentFixture, TestBed } from '@angular/core/testing';
import { CourseDetailLineChartComponent } from 'app/course/manage/detail/course-detail-line-chart.component';
import { CourseManagementService } from 'app/course/manage/course-management.service';
import { MockTranslateService } from '../../../helpers/mocks/service/mock-translate.service';
import { ArtemisTestModule } from '../../../test.module';
import { NgxChartsModule } from '@swimlane/ngx-charts';
import { MockCourseManagementService } from '../../../helpers/mocks/service/mock-course-management.service';

describe('CourseDetailLineChartComponent', () => {
    let fixture: ComponentFixture<CourseDetailLineChartComponent>;
    let component: CourseDetailLineChartComponent;
    let service: CourseManagementService;

    const initialStats = [26, 46, 34, 12, 26, 46, 34, 12, 26, 46, 34, 12, 26, 46, 34, 12];

    beforeEach(() => {
        TestBed.configureTestingModule({
<<<<<<< HEAD
            imports: [ArtemisTestModule, RouterTestingModule.withRoutes([]), MockModule(ChartsModule)],
=======
            imports: [ArtemisTestModule, MockModule(NgxChartsModule)],
>>>>>>> 7ad5853f
            declarations: [CourseDetailLineChartComponent, MockPipe(ArtemisTranslatePipe)],
            providers: [MockCourseManagementService, { provide: TranslateService, useClass: MockTranslateService }],
        })
            .compileComponents()
            .then(() => {
                fixture = TestBed.createComponent(CourseDetailLineChartComponent);
                component = fixture.componentInstance;
                service = TestBed.inject(CourseManagementService);
            });
    });

    beforeEach(() => {
        component.course = { id: 1 };
        component.numberOfStudentsInCourse = 50;
    });

    afterEach(() => {
        jest.restoreAllMocks();
    });

    it('should initialize', () => {
        const graphData: number[] = [];
        const spy = jest.spyOn(service, 'getStatisticsData');
        for (let i = 0; i < 16; i++) {
            graphData[i] = 40 + 2 * i;
        }
        spy.mockReturnValue(of(graphData));

        component.initialStats = initialStats;

        component.ngOnChanges();

        expect(component.absoluteSeries).toHaveLength(initialStats.length);
        for (let i = 0; i < 16; i++) {
            expect(component.absoluteSeries[i]['absoluteValue']).toBe(initialStats[i]);
        }

        component.switchTimeSpan(true);

        expect(component.data[0].series).toHaveLength(initialStats.length);
        for (let i = 0; i < 16; i++) {
            expect(component.absoluteSeries[i]['absoluteValue']).toBe(graphData[i]);
        }

        component.numberOfStudentsInCourse = 0;
        component.switchTimeSpan(true);

        expect(component.data[0].series).toHaveLength(initialStats.length);
        for (let i = 0; i < 16; i++) {
            expect(component.absoluteSeries[i]['absoluteValue']).toBe(0);
        }
    });
});<|MERGE_RESOLUTION|>--- conflicted
+++ resolved
@@ -1,13 +1,6 @@
 import { TranslateService } from '@ngx-translate/core';
 import { ArtemisTranslatePipe } from 'app/shared/pipes/artemis-translate.pipe';
-<<<<<<< HEAD
-import * as chai from 'chai';
 import { MockModule, MockPipe } from 'ng-mocks';
-import { ChartsModule } from 'ng2-charts';
-import { LocalStorageService, SessionStorageService } from 'ngx-webstorage';
-=======
-import { MockModule, MockPipe } from 'ng-mocks';
->>>>>>> 7ad5853f
 import { of } from 'rxjs';
 import { ComponentFixture, TestBed } from '@angular/core/testing';
 import { CourseDetailLineChartComponent } from 'app/course/manage/detail/course-detail-line-chart.component';
@@ -26,11 +19,7 @@
 
     beforeEach(() => {
         TestBed.configureTestingModule({
-<<<<<<< HEAD
-            imports: [ArtemisTestModule, RouterTestingModule.withRoutes([]), MockModule(ChartsModule)],
-=======
             imports: [ArtemisTestModule, MockModule(NgxChartsModule)],
->>>>>>> 7ad5853f
             declarations: [CourseDetailLineChartComponent, MockPipe(ArtemisTranslatePipe)],
             providers: [MockCourseManagementService, { provide: TranslateService, useClass: MockTranslateService }],
         })
