--- conflicted
+++ resolved
@@ -112,19 +112,14 @@
 
         component.ngOnChanges();
 
-        expect(component.showLifetimeOverview).toBe(true);
-        expect(component.startDateDisplayed).toBe(true);
-        expect(component.showsCurrentWeek).toBe(true);
+        expect(component.showLifetimeOverview).toBeTrue();
+        expect(component.startDateDisplayed).toBeTrue();
+        expect(component.showsCurrentWeek).toBeTrue();
 
         expect(component.data[0].series).toHaveLength(2);
         expect(component.data[0].series[0].value).toBe(24);
         expect(component.data[0].series[1].value).toBe(84);
-<<<<<<< HEAD
         expect(component.data[0].series[1].name).toBe(endDate.isoWeek().toString());
-=======
-        expect(component.data[0].series[1].name).toBe('calendar_week ' + endDate.isoWeek());
-        expect(component.startDateDisplayed).toBeTrue();
->>>>>>> 18461efe
     });
 
     it('should limit the next view if start date is reached', () => {
@@ -142,13 +137,8 @@
 
         expect(component.data[0].series).toHaveLength(1);
         expect(component.data[0].series[0].value).toBe(84);
-<<<<<<< HEAD
         expect(component.data[0].series[0].name).toBe(startDate.isoWeek().toString());
-        expect(getStatisticsDataMock).toHaveBeenCalledTimes(1);
-=======
-        expect(component.data[0].series[0].name).toBe('calendar_week ' + startDate.isoWeek());
         expect(getStatisticsDataMock).toHaveBeenCalledOnce();
->>>>>>> 18461efe
         expect(getStatisticsDataMock).toHaveBeenCalledWith(42, -1);
     });
 
@@ -159,8 +149,8 @@
 
         component.displayLifetimeOverview();
 
-        expect(component.showLifetimeOverview).toBe(true);
-        expect(getOverviewDataMock).toHaveBeenCalledTimes(1);
+        expect(component.showLifetimeOverview).toBeTrue();
+        expect(getOverviewDataMock).toHaveBeenCalledOnce();
         expect(getOverviewDataMock).toHaveBeenCalledWith(42);
         for (let i = 0; i < 17; i++) {
             expect(component.absoluteSeries[i]['absoluteValue']).toBe(initialStats[i]);
@@ -172,6 +162,6 @@
 
         component.toggleAverageLine();
 
-        expect(component.showAverage).toBe(true);
+        expect(component.showAverage).toBeFalse();
     });
 });