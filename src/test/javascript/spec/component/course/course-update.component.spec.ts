--- conflicted
+++ resolved
@@ -112,13 +112,10 @@
                 MockComponent(FormDateTimePickerComponent),
                 MockComponent(HelpIconComponent),
                 MockComponent(SecuredImageComponent),
+                MockDirective(FeatureToggleHideDirective),
                 MockDirective(HasAnyAuthorityDirective),
                 MockDirective(TranslateDirective),
-<<<<<<< HEAD
                 MockPipe(ArtemisTranslatePipe),
-=======
-                MockDirective(FeatureToggleHideDirective),
->>>>>>> d960b7da
                 MockPipe(RemoveKeysPipe),
             ],
         })
