--- conflicted
+++ resolved
@@ -178,14 +178,8 @@
             expect(comp.courseForm.get(['maxRequestMoreFeedbackTimeDays'])?.value).toBe(course.maxRequestMoreFeedbackTimeDays);
             expect(comp.messagingEnabled).toBe(isMessagingEnabled(course));
             expect(comp.communicationEnabled).toBe(isCommunicationEnabled(course));
-<<<<<<< HEAD
-            expect(comp.courseForm.get(['registrationEnabled'])?.value).toBe(course.registrationEnabled);
-            expect(comp.courseForm.get(['registrationConfirmationMessage'])?.value).toBe(course.registrationConfirmationMessage);
-=======
             expect(comp.courseForm.get(['registrationEnabled'])?.value).toBe(course.enrollmentEnabled);
             expect(comp.courseForm.get(['registrationConfirmationMessage'])?.value).toBe(course.enrollmentConfirmationMessage);
-            expect(comp.courseForm.get(['presentationScore'])?.value).toBe(course.presentationScore);
->>>>>>> 0532ade3
             expect(comp.courseForm.get(['color'])?.value).toBe(course.color);
             expect(comp.courseForm.get(['courseIcon'])?.value).toBe(course.courseIcon);
         }));
