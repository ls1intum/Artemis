--- conflicted
+++ resolved
@@ -23,11 +23,8 @@
 import { MockRouterLinkDirective } from '../../helpers/mocks/directive/mock-router-link.directive';
 import { ArtemisTestModule } from '../../test.module';
 import { NgbTooltipModule } from '@ng-bootstrap/ng-bootstrap';
-<<<<<<< HEAD
 import { UMLDiagramType } from '@ls1intum/apollon';
-=======
 import { NgModel } from '@angular/forms';
->>>>>>> 3afd5b02
 
 describe('Course LTI Configuration Component', () => {
     let comp: CourseLtiConfigurationComponent;
