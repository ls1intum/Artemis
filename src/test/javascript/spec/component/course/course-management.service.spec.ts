import { HttpClientTestingModule, HttpTestingController } from '@angular/common/http/testing';
import { fakeAsync, TestBed, tick } from '@angular/core/testing';
import { Router } from '@angular/router';
import { TranslateService } from '@ngx-translate/core';
import { AccountService } from 'app/core/auth/account.service';
import { User } from 'app/core/user/user.model';
import { StatsForDashboard } from 'app/course/dashboards/stats-for-dashboard.model';
import { CourseManagementService } from 'app/course/manage/course-management.service';
import { CourseManagementOverviewStatisticsDto } from 'app/course/manage/overview/course-management-overview-statistics-dto.model';
import { Course, CourseGroup } from 'app/entities/course.model';
import { Exercise } from 'app/entities/exercise.model';
import { ModelingExercise, UMLDiagramType } from 'app/entities/modeling-exercise.model';
import { ModelingSubmission } from 'app/entities/modeling-submission.model';
import { Organization } from 'app/entities/organization.model';
import { StudentParticipation } from 'app/entities/participation/student-participation.model';
import { ExerciseService } from 'app/exercises/shared/exercise/exercise.service';
import { LectureService } from 'app/lecture/lecture.service';
import { LocalStorageService, SessionStorageService } from 'ngx-webstorage';
import { take } from 'rxjs/operators';
import { MockRouter } from '../../helpers/mocks/mock-router';
import { MockSyncStorage } from '../../helpers/mocks/service/mock-sync-storage.service';
import { MockTranslateService } from '../../helpers/mocks/service/mock-translate.service';

describe('Course Management Service', () => {
    let courseManagementService: CourseManagementService;
    let accountService: AccountService;
    let lectureService: LectureService;
    let httpMock: HttpTestingController;
    let isAtLeastTutorInCourseSpy: jest.SpyInstance;
    let isAtLeastEditorInCourseSpy: jest.SpyInstance;
    let isAtLeastInstructorInCourseSpy: jest.SpyInstance;
    let convertExercisesDateFromServerSpy: jest.SpyInstance;
    let convertDatesForLecturesFromServerSpy: jest.SpyInstance;
    let syncGroupsSpy: jest.SpyInstance;
    const resourceUrl = SERVER_API_URL + 'api/courses';
    let course: Course;
    let exercises: Exercise[];
    let returnedFromService: any;
    let participations: StudentParticipation[];

    beforeEach(() => {
        TestBed.configureTestingModule({
            imports: [HttpClientTestingModule],
            providers: [
                { provide: Router, useClass: MockRouter },
                { provide: LocalStorageService, useClass: MockSyncStorage },
                { provide: SessionStorageService, useClass: MockSyncStorage },
                { provide: TranslateService, useClass: MockTranslateService },
            ],
        });
<<<<<<< HEAD

        courseManagementService = TestBed.inject(CourseManagementService);
        httpMock = TestBed.inject(HttpTestingController);
        accountService = TestBed.inject(AccountService);
=======
        courseManagementService = TestBed.inject(CourseManagementService);
        httpMock = TestBed.inject(HttpTestingController);
        accountService = TestBed.inject(AccountService);
        exerciseService = TestBed.inject(ExerciseService);
>>>>>>> 5095208b
        lectureService = TestBed.inject(LectureService);

        isAtLeastTutorInCourseSpy = jest.spyOn(accountService, 'isAtLeastTutorInCourse').mockReturnValue(false);
        isAtLeastEditorInCourseSpy = jest.spyOn(accountService, 'isAtLeastEditorInCourse').mockReturnValue(false);
        isAtLeastInstructorInCourseSpy = jest.spyOn(accountService, 'isAtLeastInstructorInCourse').mockReturnValue(false);
        syncGroupsSpy = jest.spyOn(accountService, 'syncGroups').mockImplementation();
        convertDatesForLecturesFromServerSpy = jest.spyOn(lectureService, 'convertDatesForLecturesFromServer');
        course = new Course();
        course.id = 1234;
        course.title = 'testTitle';
        exercises = [new ModelingExercise(UMLDiagramType.ComponentDiagram, undefined, undefined), new ModelingExercise(UMLDiagramType.ComponentDiagram, undefined, undefined)];
        course.exercises = exercises;
        course.lectures = undefined;
        course.startDate = undefined;
        course.endDate = undefined;
        returnedFromService = { ...course } as Course;
        participations = [new StudentParticipation()];
        convertExercisesDateFromServerSpy = jest.spyOn(ExerciseService, 'convertExercisesDateFromServer').mockReturnValue(exercises);
    });

    const expectDateConversionToBeCalled = (courseForConversion: Course) => {
        expect(convertExercisesDateFromServerSpy).toHaveBeenCalledWith(courseForConversion.exercises);
        expect(convertDatesForLecturesFromServerSpy).toHaveBeenCalledWith(courseForConversion.lectures);
    };

    const expectAccessRightsToBeCalled = () => {
        expect(isAtLeastTutorInCourseSpy).toHaveBeenCalled();
        expect(isAtLeastEditorInCourseSpy).toHaveBeenCalled();
        expect(isAtLeastInstructorInCourseSpy).toHaveBeenCalled();
    };

    const requestAndExpectDateConversion = (method: string, url: string, flushedObject: any = returnedFromService, courseToCheck: Course, checkAccessRights?: boolean) => {
        const req = httpMock.expectOne({ method, url });
        req.flush(flushedObject);
        expectDateConversionToBeCalled(courseToCheck);
        if (checkAccessRights) {
            expectAccessRightsToBeCalled();
        }
    };

    it('should create course', fakeAsync(() => {
        delete course.id;

        courseManagementService
            .create({ ...course })
            .pipe(take(1))
            .subscribe((res) => expect(res.body).toEqual({ ...course, id: 1234 }));

        const req = httpMock.expectOne({ method: 'POST', url: resourceUrl });
        req.flush(returnedFromService);
        tick();
    }));

    it('should update course', fakeAsync(() => {
        courseManagementService
            .update({ ...course })
            .pipe(take(1))
            .subscribe((res) => expect(res.body).toEqual(course));

        const req = httpMock.expectOne({ method: 'PUT', url: resourceUrl });
        req.flush(returnedFromService);
        tick();
    }));

    it('should find the course', fakeAsync(() => {
        courseManagementService
            .find(course.id!)
            .pipe(take(1))
            .subscribe((res) => expect(res.body).toEqual(course));
        requestAndExpectDateConversion('GET', `${resourceUrl}/${course.id}`, returnedFromService, course);
        tick();
    }));

    it('should set accessRights with by using the AccountService', fakeAsync(() => {
        courseManagementService
            .find(course.id!)
            .pipe(take(1))
            .subscribe((res) => expect(res.body).toEqual(course));
        requestAndExpectDateConversion('GET', `${resourceUrl}/${course.id}`, returnedFromService, course, true);
        tick();
    }));

    it('should get title of the course', fakeAsync(() => {
        returnedFromService = course.title!;
        courseManagementService
            .getTitle(course.id!)
            .pipe(take(1))
            .subscribe((res) => expect(res.body).toEqual(course.title));

        const req = httpMock.expectOne({ method: 'GET', url: `${resourceUrl}/${course.id}/title` });
        req.flush(returnedFromService);
        tick();
    }));

    it('should find course with exercises', fakeAsync(() => {
        courseManagementService
            .findWithExercises(course.id!)
            .pipe(take(1))
            .subscribe((res) => expect(res.body).toEqual(course));
        requestAndExpectDateConversion('GET', `${resourceUrl}/${course.id}/with-exercises`, returnedFromService, course);
        tick();
    }));

    it('should find course with exercises and participations', fakeAsync(() => {
        courseManagementService
            .findWithExercisesAndParticipations(course.id!)
            .pipe(take(1))
            .subscribe((res) => expect(res.body).toEqual(course));
        requestAndExpectDateConversion('GET', `${resourceUrl}/${course.id}/with-exercises-and-relevant-participations`, returnedFromService, course);
        tick();
    }));

    it('should find course with organizations', fakeAsync(() => {
        course.organizations = [new Organization()];
        returnedFromService = { ...course };
        courseManagementService
            .findWithOrganizations(course.id!)
            .pipe(take(1))
            .subscribe((res) => expect(res.body).toEqual(course));
        requestAndExpectDateConversion('GET', `${resourceUrl}/${course.id}/with-organizations`, returnedFromService, course);
        tick();
    }));

    it('should find all courses for dashboard', fakeAsync(() => {
        returnedFromService = [{ ...course }];
        courseManagementService
            .findAllForDashboard()
            .pipe(take(1))
            .subscribe((res) => expect(res.body).toEqual([{ ...course }]));
        requestAndExpectDateConversion('GET', `${resourceUrl}/for-dashboard`, returnedFromService, course);
        tick();
    }));

    it('should find one course for dashboard', fakeAsync(() => {
        courseManagementService
            .getCourseUpdates(course.id!)
            .pipe(take(1))
            .subscribe((updatedCourse) => {
                expect(updatedCourse).toEqual(course);
            });
        courseManagementService
            .findOneForDashboard(course.id!)
            .pipe(take(1))
            .subscribe((res) => expect(res.body).toEqual(course));
        requestAndExpectDateConversion('GET', `${resourceUrl}/${course.id}/for-dashboard`, returnedFromService, course, true);
        tick();
    }));

    it('should find participations for the course', fakeAsync(() => {
        returnedFromService = [...participations];
        courseManagementService
            .findAllParticipationsWithResults(course.id!)
            .pipe(take(1))
            .subscribe((res) => expect(res).toEqual(participations));
        const req = httpMock.expectOne({ method: 'GET', url: `${resourceUrl}/${course.id}/participations` });
        req.flush(returnedFromService);
        tick();
    }));

    it('should find results for the course', fakeAsync(() => {
        courseManagementService.findAllResultsOfCourseForExerciseAndCurrentUser(course.id!).subscribe((res) => expect(res).toEqual(course));
        const req = httpMock.expectOne({ method: 'GET', url: `${resourceUrl}/${course.id}/results` });
        req.flush(returnedFromService);
        tick();
    }));

    it('should find all courses to register', fakeAsync(() => {
        returnedFromService = [{ ...course }];
        courseManagementService
            .findAllToRegister()
            .pipe(take(1))
            .subscribe((res) => expect(res.body).toEqual([{ ...course }]));
        requestAndExpectDateConversion('GET', `${resourceUrl}/for-registration`, returnedFromService, course);
        tick();
    }));

    it('should find course with interesting exercises', fakeAsync(() => {
        courseManagementService
            .getCourseWithInterestingExercisesForTutors(course.id!)
            .pipe(take(1))
            .subscribe((res) => expect(res.body).toEqual(course));
        requestAndExpectDateConversion('GET', `${resourceUrl}/${course.id}/for-assessment-dashboard`, returnedFromService, course);
        tick();
    }));

    it('should get stats of course', fakeAsync(() => {
        const stats = new StatsForDashboard();
        returnedFromService = { ...stats };
        courseManagementService
            .getStatsForTutors(course.id!)
            .pipe(take(1))
            .subscribe((res) => expect(res.body).toEqual(stats));
        const req = httpMock.expectOne({ method: 'GET', url: `${resourceUrl}/${course.id}/stats-for-assessment-dashboard` });
        req.flush(returnedFromService);
        tick();
    }));

    it('should register for the course', fakeAsync(() => {
        const user = new User(1, 'name');
        courseManagementService
            .registerForCourse(course.id!)
            .pipe(take(1))
            .subscribe((res) => expect(res.body).toEqual(user));
        const req = httpMock.expectOne({ method: 'POST', url: `${resourceUrl}/${course.id}/register` });
        req.flush(user);
        expect(syncGroupsSpy).toHaveBeenCalledWith(user);
        tick();
    }));

    it('should get all courses', fakeAsync(() => {
        returnedFromService = [{ ...course }];
        const params = { testParam: 'testParamValue' };
        courseManagementService
            .getAll(params)
            .pipe(take(1))
            .subscribe((res) => expect(res.body).toEqual([{ ...course }]));
        requestAndExpectDateConversion('GET', `${resourceUrl}?testParam=testParamValue`, returnedFromService, course, true);
        tick();
    }));

    it('should get all courses with quiz exercises', fakeAsync(() => {
        returnedFromService = [{ ...course }];
        courseManagementService
            .getAllCoursesWithQuizExercises()
            .pipe(take(1))
            .subscribe((res) => expect(res.body).toEqual([{ ...course }]));
        requestAndExpectDateConversion('GET', `${resourceUrl}/courses-with-quiz`, returnedFromService, course, true);
        tick();
    }));

    it('should get all courses together with user stats', fakeAsync(() => {
        const params = { testParam: 'testParamValue' };
        returnedFromService = [{ ...course }];
        courseManagementService
            .getWithUserStats(params)
            .pipe(take(1))
            .subscribe((res) => expect(res.body).toEqual([{ ...course }]));
        requestAndExpectDateConversion('GET', `${resourceUrl}/with-user-stats?testParam=testParamValue`, returnedFromService, course, true);
        tick();
    }));

    it('should get all courses for overview', fakeAsync(() => {
        const params = { testParam: 'testParamValue' };
        returnedFromService = [{ ...course }];
        courseManagementService
            .getCourseOverview(params)
            .pipe(take(1))
            .subscribe((res) => expect(res.body).toEqual([{ ...course }]));
        const req = httpMock.expectOne({ method: 'GET', url: `${resourceUrl}/course-management-overview?testParam=testParamValue` });
        req.flush(returnedFromService);
        expectAccessRightsToBeCalled();
        tick();
    }));

    it('should delete a course ', fakeAsync(() => {
        courseManagementService
            .delete(course.id!)
            .pipe(take(1))
            .subscribe((res) => expect(res.body).toEqual({}));
        const req = httpMock.expectOne({ method: 'DELETE', url: `${resourceUrl}/${course.id}` });
        req.flush({});
        tick();
    }));

    it('should get all exercise details ', fakeAsync(() => {
        returnedFromService = [{ ...course }] as Course[];
        courseManagementService
            .getExercisesForManagementOverview(true)
            .pipe(take(1))
            .subscribe((res) => expect(res.body).toEqual([{ ...course }]));
        requestAndExpectDateConversion('GET', `${resourceUrl}/exercises-for-management-overview?onlyActive=true`, returnedFromService, course);
        tick();
    }));

    it('should get all stats for overview', fakeAsync(() => {
        const stats = [new CourseManagementOverviewStatisticsDto()];
        returnedFromService = [...stats];
        courseManagementService
            .getStatsForManagementOverview(true)
            .pipe(take(1))
            .subscribe((res) => expect(res.body).toEqual(stats));
        const req = httpMock.expectOne({ method: 'GET', url: `${resourceUrl}/stats-for-management-overview?onlyActive=true` });
        req.flush(returnedFromService);
        tick();
    }));

    it('should find all categories of course', fakeAsync(() => {
        const categories = ['category1', 'category2'];
        returnedFromService = [...categories];
        courseManagementService
            .findAllCategoriesOfCourse(course.id!)
            .pipe(take(1))
            .subscribe((res) => expect(res.body).toEqual(categories));
        const req = httpMock.expectOne({ method: 'GET', url: `${resourceUrl}/${course.id}/categories` });
        req.flush(returnedFromService);
        tick();
    }));

    it('should find all users of course group', fakeAsync(() => {
        const users = [new User(1, 'user1'), new User(2, 'user2')];
        returnedFromService = [...users];
        const courseGroup = CourseGroup.STUDENTS;
        courseManagementService
            .getAllUsersInCourseGroup(course.id!, courseGroup)
            .pipe(take(1))
            .subscribe((res) => expect(res.body).toEqual(users));
        const req = httpMock.expectOne({ method: 'GET', url: `${resourceUrl}/${course.id}/${courseGroup}` });
        req.flush(returnedFromService);
        tick();
    }));

    it('should find all users of course group', fakeAsync(() => {
        const expectedBlob = new Blob(['abc', 'cfe']);
        courseManagementService.downloadCourseArchive(course.id!).subscribe((resp) => {
            expect(resp.body).toEqual(expectedBlob);
        });
        const req = httpMock.expectOne({ method: 'GET', url: `${resourceUrl}/${course.id}/download-archive` });
        req.flush(expectedBlob);
        tick();
    }));

    it('should archive the course', fakeAsync(() => {
        courseManagementService.archiveCourse(course.id!).subscribe((res) => expect(res.body).toEqual(course));
        const req = httpMock.expectOne({ method: 'PUT', url: `${resourceUrl}/${course.id}/archive` });
        req.flush(returnedFromService);
        tick();
    }));

    it('should clean up the course', fakeAsync(() => {
        courseManagementService.cleanupCourse(course.id!).subscribe((res) => expect(res.body).toEqual(course));
        const req = httpMock.expectOne({ method: 'DELETE', url: `${resourceUrl}/${course.id}/cleanup` });
        req.flush(returnedFromService);
        tick();
    }));

    it('should find all locked submissions of course', fakeAsync(() => {
        const submission = new ModelingSubmission();
        const submissions = [submission];
        returnedFromService = [...submissions];
        courseManagementService.findAllLockedSubmissionsOfCourse(course.id!).subscribe((res) => expect(res.body).toEqual(submissions));
        const req = httpMock.expectOne({ method: 'GET', url: `${resourceUrl}/${course.id}/lockedSubmissions` });
        req.flush(returnedFromService);
        tick();
    }));

    it('should add user to course group', fakeAsync(() => {
        const user = new User(1, 'name');
        const courseGroup = CourseGroup.STUDENTS;
        courseManagementService
            .addUserToCourseGroup(course.id!, courseGroup, user.login!)
            .pipe(take(1))
            .subscribe((res) => expect(res.body).toEqual({}));
        const req = httpMock.expectOne({ method: 'POST', url: `${resourceUrl}/${course.id}/${courseGroup}/${user.login}` });
        req.flush({});
        tick();
    }));

    it('should remove user from course group', fakeAsync(() => {
        const user = new User(1, 'name');
        const courseGroup = CourseGroup.STUDENTS;
        courseManagementService
            .removeUserFromCourseGroup(course.id!, courseGroup, user.login!)
            .pipe(take(1))
            .subscribe((res) => expect(res.body).toEqual({}));
        const req = httpMock.expectOne({ method: 'DELETE', url: `${resourceUrl}/${course.id}/${courseGroup}/${user.login}` });
        req.flush({});
        tick();
    }));

    afterEach(() => {
        httpMock.verify();
        jest.restoreAllMocks();
    });
});<|MERGE_RESOLUTION|>--- conflicted
+++ resolved
@@ -48,17 +48,9 @@
                 { provide: TranslateService, useClass: MockTranslateService },
             ],
         });
-<<<<<<< HEAD
-
         courseManagementService = TestBed.inject(CourseManagementService);
         httpMock = TestBed.inject(HttpTestingController);
         accountService = TestBed.inject(AccountService);
-=======
-        courseManagementService = TestBed.inject(CourseManagementService);
-        httpMock = TestBed.inject(HttpTestingController);
-        accountService = TestBed.inject(AccountService);
-        exerciseService = TestBed.inject(ExerciseService);
->>>>>>> 5095208b
         lectureService = TestBed.inject(LectureService);
 
         isAtLeastTutorInCourseSpy = jest.spyOn(accountService, 'isAtLeastTutorInCourse').mockReturnValue(false);
