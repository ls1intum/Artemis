--- conflicted
+++ resolved
@@ -324,21 +324,6 @@
         tick();
     }));
 
-<<<<<<< HEAD
-=======
-    it('should get stats of instructor', fakeAsync(() => {
-        const stats = new StatsForDashboard();
-        returnedFromService = { ...stats };
-        courseManagementService
-            .getStatsForInstructors(course.id!)
-            .pipe(take(1))
-            .subscribe((res) => expect(res.body).to.deep.equal(stats));
-        const req = httpMock.expectOne({ method: 'GET', url: `${resourceUrl}/${course.id}/stats-for-instructor-dashboard` });
-        req.flush(returnedFromService);
-        tick();
-    }));
-
->>>>>>> 5a0d7ed4
     it('should get all exercise details ', fakeAsync(() => {
         returnedFromService = [{ ...course }] as Course[];
         courseManagementService
