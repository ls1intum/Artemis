import { HttpClientTestingModule, HttpTestingController } from '@angular/common/http/testing';
import { TestBed, fakeAsync, tick } from '@angular/core/testing';
import { Router } from '@angular/router';
import { TranslateService } from '@ngx-translate/core';
import { AccountService } from 'app/core/auth/account.service';
import { User } from 'app/core/user/user.model';
import { StatsForDashboard } from 'app/course/dashboards/stats-for-dashboard.model';
import { CourseManagementService } from 'app/course/manage/course-management.service';
import { CourseManagementOverviewStatisticsDto } from 'app/course/manage/overview/course-management-overview-statistics-dto.model';
import { Course, CourseGroup } from 'app/entities/course.model';
import { Exercise, ExerciseType, ScoresPerExerciseType } from 'app/entities/exercise.model';
import { ModelingExercise, UMLDiagramType } from 'app/entities/modeling-exercise.model';
import { ModelingSubmission } from 'app/entities/modeling-submission.model';
import { Organization } from 'app/entities/organization.model';
import { StudentParticipation } from 'app/entities/participation/student-participation.model';
import { ExerciseService } from 'app/exercises/shared/exercise/exercise.service';
import { LectureService } from 'app/lecture/lecture.service';
import { LocalStorageService, SessionStorageService } from 'ngx-webstorage';
import { take } from 'rxjs/operators';
import { MockRouter } from '../../helpers/mocks/mock-router';
import { MockSyncStorage } from '../../helpers/mocks/service/mock-sync-storage.service';
import { MockTranslateService } from '../../helpers/mocks/service/mock-translate.service';
import { OnlineCourseConfiguration } from 'app/entities/online-course-configuration.model';
import { CourseForDashboardDTO } from 'app/course/manage/course-for-dashboard-dto';
import { CourseScores } from 'app/course/course-scores/course-scores';
import { ScoresStorageService } from 'app/course/course-scores/scores-storage.service';
import { CourseStorageService } from 'app/course/manage/course-storage.service';
import { Result } from 'app/entities/result.model';

describe('Course Management Service', () => {
    let courseManagementService: CourseManagementService;
    let accountService: AccountService;
    let lectureService: LectureService;
    let httpMock: HttpTestingController;
    let courseStorageService: CourseStorageService;
    let scoresStorageService: ScoresStorageService;
    let isAtLeastTutorInCourseSpy: jest.SpyInstance;
    let isAtLeastEditorInCourseSpy: jest.SpyInstance;
    let isAtLeastInstructorInCourseSpy: jest.SpyInstance;
    let convertExercisesDateFromServerSpy: jest.SpyInstance;
    let convertDatesForLecturesFromServerSpy: jest.SpyInstance;
    let syncGroupsSpy: jest.SpyInstance;
    const resourceUrl = 'api/courses';
    let course: Course;
    let courseForDashboard: CourseForDashboardDTO;
    let courseScores: CourseScores;
    let scoresPerExerciseType: ScoresPerExerciseType;
    let participationResult: Result;
    let onlineCourseConfiguration: OnlineCourseConfiguration;
    let exercises: Exercise[];
    let returnedFromService: any;
    let participations: StudentParticipation[];

    beforeEach(() => {
        TestBed.configureTestingModule({
            imports: [HttpClientTestingModule],
            providers: [
                { provide: Router, useClass: MockRouter },
                { provide: LocalStorageService, useClass: MockSyncStorage },
                { provide: SessionStorageService, useClass: MockSyncStorage },
                { provide: TranslateService, useClass: MockTranslateService },
            ],
        });
        courseManagementService = TestBed.inject(CourseManagementService);
        httpMock = TestBed.inject(HttpTestingController);
        accountService = TestBed.inject(AccountService);
        lectureService = TestBed.inject(LectureService);
        courseStorageService = TestBed.inject(CourseStorageService);
        scoresStorageService = TestBed.inject(ScoresStorageService);

        isAtLeastTutorInCourseSpy = jest.spyOn(accountService, 'isAtLeastTutorInCourse').mockReturnValue(false);
        isAtLeastEditorInCourseSpy = jest.spyOn(accountService, 'isAtLeastEditorInCourse').mockReturnValue(false);
        isAtLeastInstructorInCourseSpy = jest.spyOn(accountService, 'isAtLeastInstructorInCourse').mockReturnValue(false);
        syncGroupsSpy = jest.spyOn(accountService, 'syncGroups').mockImplementation();
        convertDatesForLecturesFromServerSpy = jest.spyOn(lectureService, 'convertLectureArrayDatesFromServer');
        course = new Course();
        course.id = 1234;
        course.title = 'testTitle';
        exercises = [new ModelingExercise(UMLDiagramType.ComponentDiagram, undefined, undefined), new ModelingExercise(UMLDiagramType.ComponentDiagram, undefined, undefined)];
        course.exercises = exercises;
        course.lectures = undefined;
        course.startDate = undefined;
        course.endDate = undefined;
        course.competencies = [];
        course.prerequisites = [];

        courseForDashboard = new CourseForDashboardDTO();
        courseForDashboard.course = course;
        courseScores = new CourseScores(0, 0, { absoluteScore: 0, relativeScore: 0, currentRelativeScore: 0, presentationScore: 0 });
        courseForDashboard.totalScores = courseScores;
        courseForDashboard.programmingScores = courseScores;
        courseForDashboard.modelingScores = courseScores;
        courseForDashboard.quizScores = courseScores;
        courseForDashboard.textScores = courseScores;
        courseForDashboard.fileUploadScores = courseScores;
        participationResult = new Result();
        const participation = new StudentParticipation();
        participation.id = 432;
        participationResult.participation = participation;
        courseForDashboard.participationResults = [participationResult];

        scoresPerExerciseType = new Map<ExerciseType, CourseScores>();
        scoresPerExerciseType.set(ExerciseType.PROGRAMMING, courseScores);
        scoresPerExerciseType.set(ExerciseType.MODELING, courseScores);
        scoresPerExerciseType.set(ExerciseType.QUIZ, courseScores);
        scoresPerExerciseType.set(ExerciseType.TEXT, courseScores);
        scoresPerExerciseType.set(ExerciseType.FILE_UPLOAD, courseScores);

        onlineCourseConfiguration = new OnlineCourseConfiguration();
        onlineCourseConfiguration.id = 234;
        onlineCourseConfiguration.ltiKey = 'key';
        onlineCourseConfiguration.ltiSecret = 'secret';
        returnedFromService = { ...course } as Course;
        participations = [new StudentParticipation()];
        convertExercisesDateFromServerSpy = jest.spyOn(ExerciseService, 'convertExercisesDateFromServer').mockReturnValue(exercises);
    });

    const expectDateConversionToBeCalled = (courseForConversion: Course) => {
        expect(convertExercisesDateFromServerSpy).toHaveBeenCalledWith(courseForConversion.exercises);
        expect(convertDatesForLecturesFromServerSpy).toHaveBeenCalledWith(courseForConversion.lectures);
    };

    const expectAccessRightsToBeCalled = (tutorTimes: number, editorTimes: number, instructorTimes: number) => {
        expect(isAtLeastTutorInCourseSpy).toHaveBeenCalledTimes(tutorTimes);
        expect(isAtLeastEditorInCourseSpy).toHaveBeenCalledTimes(editorTimes);
        expect(isAtLeastInstructorInCourseSpy).toHaveBeenCalledTimes(instructorTimes);
    };

    const requestAndExpectDateConversion = (method: string, url: string, flushedObject: any = returnedFromService, courseToCheck: Course, checkAccessRights?: boolean) => {
        const req = httpMock.expectOne({ method, url });
        req.flush(flushedObject);
        expectDateConversionToBeCalled(courseToCheck);
        if (checkAccessRights) {
            expectAccessRightsToBeCalled(3, 3, 3);
        }
    };

    it('should update course', fakeAsync(() => {
        courseManagementService
            .update(1, { ...course })
            .pipe(take(1))
            .subscribe((res) => expect(res.body).toEqual(course));

        const req = httpMock.expectOne({ method: 'PUT', url: `${resourceUrl}/1` });
        req.flush(returnedFromService);
        tick();
    }));

    it('should update online course configuration', fakeAsync(() => {
        courseManagementService
            .updateOnlineCourseConfiguration(1, onlineCourseConfiguration)
            .pipe(take(1))
            .subscribe((res) => expect(res.body).toEqual(course));

        const req = httpMock.expectOne({ method: 'PUT', url: `${resourceUrl}/1/onlineCourseConfiguration` });
        req.flush(returnedFromService);
        tick();
    }));

    it('should find the course', fakeAsync(() => {
        courseManagementService
            .find(course.id!)
            .pipe(take(1))
            .subscribe((res) => expect(res.body).toEqual(course));
        requestAndExpectDateConversion('GET', `${resourceUrl}/${course.id}`, returnedFromService, course);
        tick();
    }));

    it('should set accessRights with by using the AccountService', fakeAsync(() => {
        courseManagementService
            .find(course.id!)
            .pipe(take(1))
            .subscribe((res) => expect(res.body).toEqual(course));
        requestAndExpectDateConversion('GET', `${resourceUrl}/${course.id}`, returnedFromService, course, true);
        tick();
    }));

    it('should find course with exercises', fakeAsync(() => {
        courseManagementService
            .findWithExercises(course.id!)
            .pipe(take(1))
            .subscribe((res) => expect(res.body).toEqual(course));
        requestAndExpectDateConversion('GET', `${resourceUrl}/${course.id}/with-exercises`, returnedFromService, course);
        tick();
    }));

    it('should find course with organizations', fakeAsync(() => {
        course.organizations = [new Organization()];
        returnedFromService = { ...course };
        courseManagementService
            .findWithOrganizations(course.id!)
            .pipe(take(1))
            .subscribe((res) => expect(res.body).toEqual(course));
        requestAndExpectDateConversion('GET', `${resourceUrl}/${course.id}/with-organizations`, returnedFromService, course);
        tick();
    }));

    it('should find all courses for dashboard', fakeAsync(() => {
        const courseStorageServiceSpy = jest.spyOn(courseStorageService, 'setCourses');
        returnedFromService = [{ ...courseForDashboard }];
        courseManagementService
            .findAllForDashboard()
            .pipe(take(1))
            .subscribe((res) => {
                expect(res.body).toEqual([{ ...course }]);
                expect(courseStorageServiceSpy).toHaveBeenCalledOnce();
            });
        requestAndExpectDateConversion('GET', `${resourceUrl}/for-dashboard`, returnedFromService, course);
        tick();
    }));

    it('should pass on an empty response body when fetching all courses for dashboard and there is no response body sent from the server', () => {
        courseManagementService.findAllForDashboard().subscribe((res) => expect(res.body).toBeNull());

        const req = httpMock.expectOne({ method: 'GET', url: `${resourceUrl}/for-dashboard` });
        req.flush(null);
    });

    it('should find one course for dashboard', fakeAsync(() => {
        returnedFromService = { ...courseForDashboard };
        courseStorageService
            .subscribeToCourseUpdates(course.id!)
            .pipe(take(1))
            .subscribe((updatedCourse) => {
                expect(updatedCourse).toEqual(course);
            });
        courseManagementService
            .findOneForDashboard(course.id!)
            .pipe(take(1))
            .subscribe((res) => expect(res.body).toEqual(course));
        requestAndExpectDateConversion('GET', `${resourceUrl}/${course.id}/for-dashboard`, returnedFromService, course, true);
        tick();
    }));

    it('should pass on an empty response body when fetching one course for dashboard and there is no response body sent from the server', () => {
        courseManagementService.findOneForDashboard(course.id!).subscribe((res) => expect(res.body).toBeNull());

        const req = httpMock.expectOne({ method: 'GET', url: `${resourceUrl}/${course.id}/for-dashboard` });
        req.flush(null);
    });

    it('should set the totalScores, the scoresPerExerciseType, and the participantScores in the scoresStorageService', fakeAsync(() => {
        const setStoredTotalScoresSpy = jest.spyOn(scoresStorageService, 'setStoredTotalScores');
        const setStoredScoresPerExerciseTypeSpy = jest.spyOn(scoresStorageService, 'setStoredScoresPerExerciseType');
        const setParticipationResultsSpy = jest.spyOn(scoresStorageService, 'setStoredParticipationResults');
        courseManagementService
            .findOneForDashboard(course.id!)
            .pipe(take(1))
            .subscribe(() => {
                expect(setStoredTotalScoresSpy).toHaveBeenCalledWith(course.id!, courseScores);
                expect(setStoredScoresPerExerciseTypeSpy).toHaveBeenCalledWith(course.id!, scoresPerExerciseType);
                expect(setParticipationResultsSpy).toHaveBeenCalledWith(courseForDashboard.participationResults);
            });
        const req = httpMock.expectOne({ method: 'GET', url: `${resourceUrl}/${course.id}/for-dashboard` });
        req.flush(courseForDashboard);
        tick();
    }));

    it('should find participations for the course', fakeAsync(() => {
        returnedFromService = [...participations];
        courseManagementService
            .findAllParticipationsWithResults(course.id!)
            .pipe(take(1))
            .subscribe((res) => expect(res).toEqual(participations));
        const req = httpMock.expectOne({ method: 'GET', url: `${resourceUrl}/${course.id}/participations` });
        req.flush(returnedFromService);
        tick();
    }));

    it('should find results for the course', fakeAsync(() => {
        courseManagementService.findAllResultsOfCourseForExerciseAndCurrentUser(course.id!).subscribe((res) => expect(res).toEqual(course));
        const req = httpMock.expectOne({ method: 'GET', url: `${resourceUrl}/${course.id}/results` });
        req.flush(returnedFromService);
        tick();
    }));

    it('should find all courses to register', fakeAsync(() => {
        returnedFromService = [{ ...course }];
        courseManagementService
            .findAllForRegistration()
            .pipe(take(1))
            .subscribe((res) => expect(res.body).toEqual([{ ...course }]));
        requestAndExpectDateConversion('GET', `${resourceUrl}/for-enrollment`, returnedFromService, course);
        tick();
    }));

    it('should find course with interesting exercises', fakeAsync(() => {
        courseManagementService
            .getCourseWithInterestingExercisesForTutors(course.id!)
            .pipe(take(1))
            .subscribe((res) => expect(res.body).toEqual(course));
        requestAndExpectDateConversion('GET', `${resourceUrl}/${course.id}/for-assessment-dashboard`, returnedFromService, course);
        tick();
    }));

    it('should get stats of course', fakeAsync(() => {
        const stats = new StatsForDashboard();
        returnedFromService = { ...stats };
        courseManagementService
            .getStatsForTutors(course.id!)
            .pipe(take(1))
            .subscribe((res) => expect(res.body).toEqual(stats));
        const req = httpMock.expectOne({ method: 'GET', url: `${resourceUrl}/${course.id}/stats-for-assessment-dashboard` });
        req.flush(returnedFromService);
        tick();
    }));

    it('should register for the course', fakeAsync(() => {
        const user = new User(1, 'name');
        courseManagementService
            .registerForCourse(course.id!)
            .pipe(take(1))
            .subscribe((res) => expect(res.body).toEqual(user));
        const req = httpMock.expectOne({ method: 'POST', url: `${resourceUrl}/${course.id}/enroll` });
<<<<<<< HEAD
        req.flush(user);
        expect(syncGroupsSpy).toHaveBeenCalledWith(user);
        tick();
    }));

    it('should unenroll from the course', fakeAsync(() => {
        const user = new User(1, 'name');
        courseManagementService
            .unenrollFromCourse(course.id!)
            .pipe(take(1))
            .subscribe((res) => expect(res.body).toEqual(user));
        const req = httpMock.expectOne({ method: 'POST', url: `${resourceUrl}/${course.id}/unenroll` });
=======
>>>>>>> 0532ade3
        req.flush(user);
        expect(syncGroupsSpy).toHaveBeenCalledWith(user);
        tick();
    }));

    it('should get all courses', fakeAsync(() => {
        returnedFromService = [{ ...course }];
        const params = { testParam: 'testParamValue' };
        courseManagementService
            .getAll(params)
            .pipe(take(1))
            .subscribe((res) => expect(res.body).toEqual([{ ...course }]));
        requestAndExpectDateConversion('GET', `${resourceUrl}?testParam=testParamValue`, returnedFromService, course, true);
        tick();
    }));

    it('should get all courses with quiz exercises', fakeAsync(() => {
        returnedFromService = [{ ...course }];
        courseManagementService
            .getAllCoursesWithQuizExercises()
            .pipe(take(1))
            .subscribe((res) => expect(res.body).toEqual([{ ...course }]));
        requestAndExpectDateConversion('GET', `${resourceUrl}/courses-with-quiz`, returnedFromService, course, true);
        tick();
    }));

    it('should get all courses together with user stats', fakeAsync(() => {
        const params = { testParam: 'testParamValue' };
        returnedFromService = [{ ...course }];
        courseManagementService
            .getWithUserStats(params)
            .pipe(take(1))
            .subscribe((res) => expect(res.body).toEqual([{ ...course }]));
        requestAndExpectDateConversion('GET', `${resourceUrl}/with-user-stats?testParam=testParamValue`, returnedFromService, course, true);
        tick();
    }));

    it('should get all courses for overview', fakeAsync(() => {
        const params = { testParam: 'testParamValue' };
        returnedFromService = [{ ...course }];
        courseManagementService
            .getCourseOverview(params)
            .pipe(take(1))
            .subscribe((res) => expect(res.body).toEqual([{ ...course }]));
        const req = httpMock.expectOne({ method: 'GET', url: `${resourceUrl}/course-management-overview?testParam=testParamValue` });
        req.flush(returnedFromService);
        expectAccessRightsToBeCalled(1, 1, 1);
        tick();
    }));

    it('should get all exercise details', fakeAsync(() => {
        returnedFromService = [{ ...course }] as Course[];
        courseManagementService
            .getExercisesForManagementOverview(true)
            .pipe(take(1))
            .subscribe((res) => expect(res.body).toEqual([{ ...course }]));
        requestAndExpectDateConversion('GET', `${resourceUrl}/exercises-for-management-overview?onlyActive=true`, returnedFromService, course);
        tick();
    }));

    it('should get all stats for overview', fakeAsync(() => {
        const stats = [new CourseManagementOverviewStatisticsDto()];
        returnedFromService = [...stats];
        courseManagementService
            .getStatsForManagementOverview(true)
            .pipe(take(1))
            .subscribe((res) => expect(res.body).toEqual(stats));
        const req = httpMock.expectOne({ method: 'GET', url: `${resourceUrl}/stats-for-management-overview?onlyActive=true` });
        req.flush(returnedFromService);
        tick();
    }));

    it('should find all categories of course', fakeAsync(() => {
        const categories = ['category1', 'category2'];
        returnedFromService = [...categories];
        courseManagementService
            .findAllCategoriesOfCourse(course.id!)
            .pipe(take(1))
            .subscribe((res) => expect(res.body).toEqual(categories));
        const req = httpMock.expectOne({ method: 'GET', url: `${resourceUrl}/${course.id}/categories` });
        req.flush(returnedFromService);
        tick();
    }));

    it('should find all users of course group', fakeAsync(() => {
        const users = [new User(1, 'user1'), new User(2, 'user2')];
        returnedFromService = [...users];
        const courseGroup = CourseGroup.STUDENTS;
        courseManagementService
            .getAllUsersInCourseGroup(course.id!, courseGroup)
            .pipe(take(1))
            .subscribe((res) => expect(res.body).toEqual(users));
        const req = httpMock.expectOne({ method: 'GET', url: `${resourceUrl}/${course.id}/${courseGroup}` });
        req.flush(returnedFromService);
        tick();
    }));

    it('should download course archive', fakeAsync(() => {
        const expectedBlob = new Blob(['abc', 'cfe']);
        courseManagementService.downloadCourseArchive(course.id!).subscribe((resp) => {
            expect(resp.body).toEqual(expectedBlob);
        });
        const req = httpMock.expectOne({ method: 'GET', url: `${resourceUrl}/${course.id}/download-archive` });
        req.flush(expectedBlob);
        tick();
    }));

    it('should archive the course', fakeAsync(() => {
        courseManagementService.archiveCourse(course.id!).subscribe((res) => expect(res.body).toEqual(course));
        const req = httpMock.expectOne({ method: 'PUT', url: `${resourceUrl}/${course.id}/archive` });
        req.flush(returnedFromService);
        tick();
    }));

    it('should clean up the course', fakeAsync(() => {
        courseManagementService.cleanupCourse(course.id!).subscribe((res) => expect(res.body).toEqual(course));
        const req = httpMock.expectOne({ method: 'DELETE', url: `${resourceUrl}/${course.id}/cleanup` });
        req.flush(returnedFromService);
        tick();
    }));

    it('should find all locked submissions of course', fakeAsync(() => {
        const submission = new ModelingSubmission();
        const submissions = [submission];
        returnedFromService = [...submissions];
        courseManagementService.findAllLockedSubmissionsOfCourse(course.id!).subscribe((res) => expect(res.body).toEqual(submissions));
        const req = httpMock.expectOne({ method: 'GET', url: `${resourceUrl}/${course.id}/lockedSubmissions` });
        req.flush(returnedFromService);
        tick();
    }));

    it('should add user to course group', fakeAsync(() => {
        const user = new User(1, 'name');
        const courseGroup = CourseGroup.STUDENTS;
        courseManagementService
            .addUserToCourseGroup(course.id!, courseGroup, user.login!)
            .pipe(take(1))
            .subscribe((res) => expect(res.body).toEqual({}));
        const req = httpMock.expectOne({ method: 'POST', url: `${resourceUrl}/${course.id}/${courseGroup}/${user.login}` });
        req.flush({});
        tick();
    }));

    it('should remove user from course group', fakeAsync(() => {
        const user = new User(1, 'name');
        const courseGroup = CourseGroup.STUDENTS;
        courseManagementService
            .removeUserFromCourseGroup(course.id!, courseGroup, user.login!)
            .pipe(take(1))
            .subscribe((res) => expect(res.body).toEqual({}));
        const req = httpMock.expectOne({ method: 'DELETE', url: `${resourceUrl}/${course.id}/${courseGroup}/${user.login}` });
        req.flush({});
        tick();
    }));

    it('should return lifetime overview data', fakeAsync(() => {
        const stats = [34, 23, 45, 67, 89, 201, 67, 890, 1359];
        courseManagementService
            .getStatisticsForLifetimeOverview(course.id!)
            .pipe(take(1))
            .subscribe((res) => expect(res).toEqual(stats));
        const req = httpMock.expectOne({ method: 'GET', url: `${resourceUrl}/${course.id}/statistics-lifetime-overview` });
        req.flush(stats);
        tick();
    }));

    it('should search other users within course', fakeAsync(() => {
        const users = [new User(1, 'user1')];
        returnedFromService = [...users];
        courseManagementService
            .searchOtherUsersInCourse(course.id!, 'user1')
            .pipe(take(1))
            .subscribe((res) => expect(res.body).toEqual(users));
        const req = httpMock.expectOne({ method: 'GET', url: `${resourceUrl}/${course.id}/search-other-users?nameOfUser=user1` });
        req.flush(returnedFromService);
        tick();
    }));

    afterEach(() => {
        httpMock.verify();
        jest.restoreAllMocks();
    });
});<|MERGE_RESOLUTION|>--- conflicted
+++ resolved
@@ -312,7 +312,6 @@
             .pipe(take(1))
             .subscribe((res) => expect(res.body).toEqual(user));
         const req = httpMock.expectOne({ method: 'POST', url: `${resourceUrl}/${course.id}/enroll` });
-<<<<<<< HEAD
         req.flush(user);
         expect(syncGroupsSpy).toHaveBeenCalledWith(user);
         tick();
@@ -325,8 +324,6 @@
             .pipe(take(1))
             .subscribe((res) => expect(res.body).toEqual(user));
         const req = httpMock.expectOne({ method: 'POST', url: `${resourceUrl}/${course.id}/unenroll` });
-=======
->>>>>>> 0532ade3
         req.flush(user);
         expect(syncGroupsSpy).toHaveBeenCalledWith(user);
         tick();
