--- conflicted
+++ resolved
@@ -1,10 +1,4 @@
 import { ComponentFixture, TestBed } from '@angular/core/testing';
-<<<<<<< HEAD
-import { ArtemisTestModule } from '../../test.module';
-import { MockSyncStorage } from '../../helpers/mocks/service/mock-sync-storage.service';
-import { LocalStorageService, SessionStorageService } from 'ngx-webstorage';
-=======
->>>>>>> 7ad5853f
 import { MockComponent, MockDirective, MockModule, MockPipe, MockProvider } from 'ng-mocks';
 import { TranslateService } from '@ngx-translate/core';
 import { CourseManagementOverviewStatisticsComponent } from 'app/course/manage/overview/course-management-overview-statistics.component';
@@ -21,21 +15,9 @@
 
     beforeEach(() => {
         TestBed.configureTestingModule({
-<<<<<<< HEAD
-            imports: [ArtemisTestModule, MockModule(ChartsModule)],
-            declarations: [
-                CourseManagementOverviewStatisticsComponent,
-                MockPipe(ArtemisTranslatePipe),
-                MockDirective(NgbTooltip),
-                MockComponent(CourseManagementExerciseRowComponent),
-                MockComponent(CourseManagementCardComponent),
-            ],
-            providers: [{ provide: LocalStorageService, useClass: MockSyncStorage }, { provide: SessionStorageService, useClass: MockSyncStorage }, MockProvider(TranslateService)],
-=======
             imports: [MockModule(LineChartModule)],
             declarations: [CourseManagementOverviewStatisticsComponent, MockPipe(ArtemisTranslatePipe), MockComponent(FaIconComponent), MockDirective(TranslateDirective)],
             providers: [MockProvider(TranslateService)],
->>>>>>> 7ad5853f
         })
             .compileComponents()
             .then(() => {
