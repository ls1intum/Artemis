--- conflicted
+++ resolved
@@ -42,14 +42,10 @@
 import { TutorialGroupsConfigurationService } from 'app/course/tutorial-groups/services/tutorial-groups-configuration.service';
 import { TutorialGroupsConfiguration } from 'app/entities/tutorial-group/tutorial-groups-configuration.model';
 import { generateExampleTutorialGroupsConfiguration } from '../tutorial-groups/helpers/tutorialGroupsConfigurationExampleModels';
-<<<<<<< HEAD
-import { EMPTY } from 'rxjs';
-import { CourseStorageService } from 'app/course/manage/course-storage.service';
-=======
 import { CourseExerciseService } from 'app/exercises/shared/course-exercises/course-exercise.service';
 import { ArtemisServerDateService } from 'app/shared/server-date.service';
 import { ProfileService } from 'app/shared/layouts/profiles/profile.service';
->>>>>>> 0d1ae459
+import { CourseStorageService } from 'app/course/manage/course-storage.service';
 
 const endDate1 = dayjs().add(1, 'days');
 const visibleDate1 = dayjs().subtract(1, 'days');
@@ -149,7 +145,6 @@
             providers: [
                 MockProvider(CourseManagementService),
                 MockProvider(CourseExerciseService),
-                MockProvider(CourseScoreCalculationService),
                 MockProvider(LearningGoalService),
                 {
                     provide: ActivatedRoute,
@@ -262,12 +257,7 @@
     });
 
     it('should have visible exams', () => {
-<<<<<<< HEAD
-        const findOneForDashboardStub = jest.spyOn(courseService, 'findOneForDashboard');
-        const getCourseStub = jest.spyOn(courseStorageService, 'getCourse');
-=======
-        const getCourseStub = jest.spyOn(courseScoreCalculationService, 'getCourse');
->>>>>>> 0d1ae459
+        const getCourseStub = jest.spyOn(courseStorageService, 'getCourse');
         getCourseStub.mockReturnValue(course1);
         findOneForDashboardStub.mockReturnValue(of(new HttpResponse({ body: course1, headers: new HttpHeaders() })));
 
@@ -279,12 +269,7 @@
     });
 
     it('should not have visible exams', () => {
-<<<<<<< HEAD
-        const findOneForDashboardStub = jest.spyOn(courseService, 'findOneForDashboard');
-        const getCourseStub = jest.spyOn(courseStorageService, 'getCourse');
-=======
-        const getCourseStub = jest.spyOn(courseScoreCalculationService, 'getCourse');
->>>>>>> 0d1ae459
+        const getCourseStub = jest.spyOn(courseStorageService, 'getCourse');
         getCourseStub.mockReturnValue(course2);
         findOneForDashboardStub.mockReturnValue(of(new HttpResponse({ body: course2, headers: new HttpHeaders() })));
 
@@ -296,12 +281,7 @@
     });
 
     it('should have learning goals and tutorial groups', () => {
-<<<<<<< HEAD
-        const findOneForDashboardStub = jest.spyOn(courseService, 'findOneForDashboard');
-        const getCourseStub = jest.spyOn(courseStorageService, 'getCourse');
-=======
-        const getCourseStub = jest.spyOn(courseScoreCalculationService, 'getCourse');
->>>>>>> 0d1ae459
+        const getCourseStub = jest.spyOn(courseStorageService, 'getCourse');
 
         const learningGoalsResponse: HttpResponse<LearningGoal[]> = new HttpResponse({
             body: [new LearningGoal()],
@@ -334,12 +314,7 @@
     });
 
     it('should subscribeToTeamAssignmentUpdates', () => {
-<<<<<<< HEAD
-        const findOneForDashboardStub = jest.spyOn(courseService, 'findOneForDashboard');
-        const getCourseStub = jest.spyOn(courseStorageService, 'getCourse');
-=======
-        const getCourseStub = jest.spyOn(courseScoreCalculationService, 'getCourse');
->>>>>>> 0d1ae459
+        const getCourseStub = jest.spyOn(courseStorageService, 'getCourse');
         const teamAssignmentUpdatesStub = jest.spyOn(teamService, 'teamAssignmentUpdates', 'get');
         getCourseStub.mockReturnValue(course2);
         teamAssignmentUpdatesStub.mockReturnValue(Promise.resolve(of({ exerciseId: 6, teamId: 1, studentParticipations: [] })));
@@ -351,15 +326,7 @@
     });
 
     it('should subscribeForQuizChanges', () => {
-<<<<<<< HEAD
-        const findOneForDashboardStub = jest.spyOn(courseService, 'findOneForDashboard');
-        const getCourseStub = jest.spyOn(courseStorageService, 'getCourse');
-        const jhiWebsocketServiceReceiveStub = jest.spyOn(jhiWebsocketService, 'receive');
-        jhiWebsocketServiceReceiveStub.mockReturnValue(of(quizExercise));
-        const jhiWebsocketServiceSubscribeStub = jest.spyOn(jhiWebsocketService, 'subscribe');
-=======
-        const getCourseStub = jest.spyOn(courseScoreCalculationService, 'getCourse');
->>>>>>> 0d1ae459
+        const getCourseStub = jest.spyOn(courseStorageService, 'getCourse');
         getCourseStub.mockReturnValue(course2);
         findOneForDashboardStub.mockReturnValue(of(new HttpResponse({ body: course2, headers: new HttpHeaders() })));
 
@@ -381,12 +348,7 @@
     });
 
     it('should render controls if child has configuration', () => {
-<<<<<<< HEAD
-        const findOneForDashboardStub = jest.spyOn(courseService, 'findOneForDashboard');
-        const getCourseStub = jest.spyOn(courseStorageService, 'getCourse');
-=======
-        const getCourseStub = jest.spyOn(courseScoreCalculationService, 'getCourse');
->>>>>>> 0d1ae459
+        const getCourseStub = jest.spyOn(courseStorageService, 'getCourse');
         getCourseStub.mockReturnValue(course2);
         findOneForDashboardStub.mockReturnValue(of(new HttpResponse({ body: course2, headers: new HttpHeaders() })));
 
