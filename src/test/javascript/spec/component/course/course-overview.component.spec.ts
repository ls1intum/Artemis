--- conflicted
+++ resolved
@@ -53,15 +53,10 @@
 import { BrowserAnimationsModule } from '@angular/platform-browser/animations';
 import { MatSidenavModule } from '@angular/material/sidenav';
 import { TranslateDirective } from 'app/shared/language/translate.directive';
-<<<<<<< HEAD
 import { MockLocalStorageService } from '../../helpers/mocks/service/mock-local-storage.service';
 import { LocalStorageService, SessionStorageService } from 'ngx-webstorage';
 import { MockSyncStorage } from '../../helpers/mocks/service/mock-sync-storage.service';
 import { ExamParticipationService } from 'app/exam/participate/exam-participation.service';
-import { CourseForDashboardDTO } from 'app/course/manage/course-for-dashboard-dto';
-import { CoursesForDashboardDTO } from 'app/course/manage/courses-for-dashboard-dto';
-=======
->>>>>>> f229d3fe
 
 const endDate1 = dayjs().add(1, 'days');
 const visibleDate1 = dayjs().subtract(1, 'days');
@@ -683,7 +678,6 @@
         expect(component.dropdownOpen).toBeTrue();
     });
 
-<<<<<<< HEAD
     it('should apply exam-wrapper and exam-is-active if exam is started', () => {
         (examParticipationService as any).examIsStarted$ = of(true);
         fixture.detectChanges();
@@ -722,12 +716,8 @@
         expect(displayStyle2).toBe('flex');
     });
 
-    it('should initialize courses attribute when page is loaded', () => {
-        component.ngOnInit();
-=======
     it('should initialize courses attribute when page is loaded', async () => {
         await component.ngOnInit();
->>>>>>> f229d3fe
 
         expect(component.courses).toEqual(courses);
         expect(component.courses?.length).toBe(1);
