import { HeaderCourseComponent } from 'app/overview/header-course.component';
import { FeatureToggleHideDirective } from 'app/shared/feature-toggle/feature-toggle-hide.directive';
import { MetisConversationService } from 'app/shared/metis/metis-conversation.service';
import { EMPTY, Observable, Subject, of, throwError } from 'rxjs';
import { ComponentFixture, TestBed, fakeAsync, tick } from '@angular/core/testing';
import { CourseManagementService } from 'app/course/manage/course-management.service';
import { ArtemisTestModule } from '../../test.module';
import { HttpHeaders, HttpResponse } from '@angular/common/http';
import { ActivatedRoute, Router } from '@angular/router';
import { Course } from 'app/entities/course.model';
import { MockComponent, MockDirective, MockPipe, MockProvider } from 'ng-mocks';
import { RouterTestingModule } from '@angular/router/testing';
import { MockHasAnyAuthorityDirective } from '../../helpers/mocks/directive/mock-has-any-authority.directive';
import { ArtemisDatePipe } from 'app/shared/pipes/artemis-date.pipe';
import { CourseExerciseRowComponent } from 'app/overview/course-exercises/course-exercise-row.component';
import { CourseExercisesComponent } from 'app/overview/course-exercises/course-exercises.component';
import { CourseRegistrationComponent } from 'app/overview/course-registration/course-registration.component';
import { CourseCardComponent } from 'app/overview/course-card.component';
import dayjs from 'dayjs/esm';
import { Exercise } from 'app/entities/exercise.model';
import { DueDateStat } from 'app/course/dashboards/due-date-stat.model';
import { MockRouter } from '../../helpers/mocks/mock-router';
import { SecuredImageComponent } from 'app/shared/image/secured-image.component';
import { OrionFilterDirective } from 'app/shared/orion/orion-filter.directive';
import { TeamService } from 'app/exercises/shared/team/team.service';
import { JhiWebsocketService } from 'app/core/websocket/websocket.service';
import { QuizExercise } from 'app/entities/quiz/quiz-exercise.model';
import { ArtemisTranslatePipe } from 'app/shared/pipes/artemis-translate.pipe';
import { SortDirective } from 'app/shared/sort/sort.directive';
import { SortByDirective } from 'app/shared/sort/sort-by.directive';
import { AlertService } from 'app/core/util/alert.service';
import { AfterViewInit, ChangeDetectorRef, Component, TemplateRef, ViewChild } from '@angular/core';
import { By } from '@angular/platform-browser';
import { TeamAssignmentPayload } from 'app/entities/team.model';
import { Exam } from 'app/entities/exam.model';
import { LearningGoalService } from 'app/course/learning-goals/learningGoal.service';
import { LearningGoal } from 'app/entities/learningGoal.model';
import { CourseOverviewComponent } from 'app/overview/course-overview.component';
import { BarControlConfiguration, BarControlConfigurationProvider } from 'app/overview/tab-bar/tab-bar';
import { TutorialGroupsService } from 'app/course/tutorial-groups/services/tutorial-groups.service';
import { TutorialGroup } from 'app/entities/tutorial-group/tutorial-group.model';
import { TutorialGroupsConfigurationService } from 'app/course/tutorial-groups/services/tutorial-groups-configuration.service';
import { TutorialGroupsConfiguration } from 'app/entities/tutorial-group/tutorial-groups-configuration.model';
import { generateExampleTutorialGroupsConfiguration } from '../tutorial-groups/helpers/tutorialGroupsConfigurationExampleModels';
import { CourseExerciseService } from 'app/exercises/shared/course-exercises/course-exercise.service';
import { ArtemisServerDateService } from 'app/shared/server-date.service';
import { ProfileService } from 'app/shared/layouts/profiles/profile.service';
import { CourseStorageService } from 'app/course/manage/course-storage.service';

const endDate1 = dayjs().add(1, 'days');
const visibleDate1 = dayjs().subtract(1, 'days');
const dueDateStat1: DueDateStat = { inTime: 1, late: 0, total: 1 };
const exercise1: Exercise = {
    id: 5,
    numberOfAssessmentsOfCorrectionRounds: [dueDateStat1],
    studentAssignedTeamIdComputed: false,
    dueDate: dayjs().add(2, 'days'),
    secondCorrectionEnabled: true,
};
const exercise2: Exercise = {
    id: 6,
    numberOfAssessmentsOfCorrectionRounds: [dueDateStat1],
    studentAssignedTeamIdComputed: false,
    dueDate: dayjs().add(1, 'days'),
    secondCorrectionEnabled: true,
};
const quizExercise: QuizExercise = { id: 7, numberOfAssessmentsOfCorrectionRounds: [], studentAssignedTeamIdComputed: false, secondCorrectionEnabled: true };

const courseEmpty: Course = {};

const exam1: Exam = { id: 3, endDate: endDate1, visibleDate: visibleDate1, course: courseEmpty };
const exam2: Exam = { id: 4, course: courseEmpty };
const exams = [exam1, exam2];
const course1: Course = {
    id: 1,
    exams,
    exercises: [exercise1],
    description:
        'Nihilne te nocturnum praesidium Palati, nihil urbis vigiliae. Salutantibus vitae elit libero, a pharetra augue. Quam diu etiam furor iste tuus nos eludet? ' +
        'Fabio vel iudice vincam, sunt in culpa qui officia. Quam temere in vitiis, legem sancimus haerentia. Quisque ut dolor gravida, placerat libero vel, euismod.',
};
const course2: Course = {
    id: 2,
    exercises: [exercise2],
    exams: [exam2],
    description: 'Short description of course 2',
    shortName: 'shortName2',
    learningGoals: [new LearningGoal()],
    tutorialGroups: [new TutorialGroup()],
    prerequisites: [new LearningGoal()],
};

@Component({
    template: '<ng-template #controls><button id="test-button">TestButton</button></ng-template>',
})
class ControlsTestingComponent implements BarControlConfigurationProvider, AfterViewInit {
    @ViewChild('controls', { static: false }) private controls: TemplateRef<any>;
    public readonly controlConfiguration: BarControlConfiguration = {
        subject: new Subject<TemplateRef<any>>(),
    };

    ngAfterViewInit(): void {
        this.controlConfiguration.subject!.next(this.controls);
    }
}

describe('CourseOverviewComponent', () => {
    let component: CourseOverviewComponent;
    let fixture: ComponentFixture<CourseOverviewComponent>;
    let courseService: CourseManagementService;
    let courseStorageService: CourseStorageService;
    let teamService: TeamService;
    let learningGoalService: LearningGoalService;
    let tutorialGroupsService: TutorialGroupsService;
    let tutorialGroupsConfigurationService: TutorialGroupsConfigurationService;
    let jhiWebsocketService: JhiWebsocketService;
    let router: MockRouter;
    let jhiWebsocketServiceReceiveStub: jest.SpyInstance;
    let jhiWebsocketServiceSubscribeSpy: jest.SpyInstance;
    let findOneForDashboardStub: jest.SpyInstance;
    let findOneForRegistrationStub: jest.SpyInstance;

    let metisConversationService: MetisConversationService;
    const course = { id: 1 } as Course;

    beforeEach(fakeAsync(() => {
        metisConversationService = {} as MetisConversationService;
        router = new MockRouter();

        TestBed.configureTestingModule({
            imports: [ArtemisTestModule, RouterTestingModule.withRoutes([])],
            declarations: [
                CourseOverviewComponent,
                MockDirective(MockHasAnyAuthorityDirective),
                MockDirective(OrionFilterDirective),
                MockPipe(ArtemisTranslatePipe),
                MockDirective(SortDirective),
                MockDirective(SortByDirective),
                MockDirective(FeatureToggleHideDirective),
                MockPipe(ArtemisDatePipe),
                MockComponent(CourseExerciseRowComponent),
                MockComponent(CourseExercisesComponent),
                MockComponent(CourseRegistrationComponent),
                MockComponent(CourseCardComponent),
                MockComponent(SecuredImageComponent),
                MockComponent(HeaderCourseComponent),
            ],
            providers: [
                MockProvider(CourseManagementService),
                MockProvider(CourseExerciseService),
                MockProvider(LearningGoalService),
                {
                    provide: ActivatedRoute,
                    useValue: { params: of({ courseId: course1.id }), snapshot: { firstChild: { routeConfig: { path: `courses/${course1.id}/exercises` } } } },
                },
                MockProvider(TeamService),
                MockProvider(JhiWebsocketService),
                MockProvider(ArtemisServerDateService),
                MockProvider(AlertService),
                MockProvider(ChangeDetectorRef),
                MockProvider(ProfileService),
                MockProvider(TutorialGroupsService),
                MockProvider(TutorialGroupsConfigurationService),
                MockProvider(MetisConversationService),
                { provide: Router, useValue: router },
            ],
        })
            .compileComponents()
            .then(() => {
                fixture = TestBed.overrideComponent(CourseOverviewComponent, {
                    set: {
                        providers: [
                            {
                                provide: MetisConversationService,
                                useValue: metisConversationService,
                            },
                        ],
                    },
                }).createComponent(CourseOverviewComponent);

                Object.defineProperty(metisConversationService, 'course', { get: () => course });
                Object.defineProperty(metisConversationService, 'setUpConversationService', { value: () => EMPTY });

                component = fixture.componentInstance;
                courseService = TestBed.inject(CourseManagementService);
                courseStorageService = TestBed.inject(CourseStorageService);
                teamService = TestBed.inject(TeamService);
                learningGoalService = TestBed.inject(LearningGoalService);
                tutorialGroupsService = TestBed.inject(TutorialGroupsService);
                tutorialGroupsConfigurationService = TestBed.inject(TutorialGroupsConfigurationService);
                jhiWebsocketService = TestBed.inject(JhiWebsocketService);
                jhiWebsocketServiceReceiveStub = jest.spyOn(jhiWebsocketService, 'receive').mockReturnValue(of(quizExercise));
                jhiWebsocketServiceSubscribeSpy = jest.spyOn(jhiWebsocketService, 'subscribe');
                jest.spyOn(teamService, 'teamAssignmentUpdates', 'get').mockResolvedValue(of(new TeamAssignmentPayload()));
                // default for findOneForDashboardStub is to return the course
                findOneForDashboardStub = jest.spyOn(courseService, 'findOneForDashboard').mockReturnValue(of(new HttpResponse({ body: course1, headers: new HttpHeaders() })));
                // default for findOneForRegistrationStub is to return the course as well
                findOneForRegistrationStub = jest
                    .spyOn(courseService, 'findOneForRegistration')
                    .mockReturnValue(of(new HttpResponse({ body: course1, headers: new HttpHeaders() })));
            });
    }));

    afterEach(() => {
        component.ngOnDestroy();
        jest.restoreAllMocks();
        localStorage.clear();
        sessionStorage.clear();
    });

    it('should call all methods on init', async () => {
        const getCourseStub = jest.spyOn(courseStorageService, 'getCourse');
        const subscribeToTeamAssignmentUpdatesStub = jest.spyOn(component, 'subscribeToTeamAssignmentUpdates');
        const subscribeForQuizChangesStub = jest.spyOn(component, 'subscribeForQuizChanges');
        findOneForDashboardStub.mockReturnValue(of(new HttpResponse({ body: course1, headers: new HttpHeaders() })));
        getCourseStub.mockReturnValue(course1);

        await component.ngOnInit();

        expect(getCourseStub).toHaveBeenCalled();
        expect(subscribeForQuizChangesStub).toHaveBeenCalledOnce();
        expect(subscribeToTeamAssignmentUpdatesStub).toHaveBeenCalledOnce();
    });

    it('should redirect to the registration page if the API endpoint returned a 403, but the user can register', fakeAsync(() => {
        // mock error response
        findOneForDashboardStub.mockReturnValue(
            throwError(
                new HttpResponse({
                    body: course1,
                    headers: new HttpHeaders(),
                    status: 403,
                }),
            ),
        );
        const findOneForRegistrationStub = jest.spyOn(courseService, 'findOneForRegistration');
        findOneForRegistrationStub.mockReturnValue(
            of(
                new HttpResponse({
                    body: course1,
                    headers: new HttpHeaders(),
                    status: 200,
                }),
            ),
        );

        fixture.detectChanges();
        tick();

        expect(router.navigate).toHaveBeenCalledWith(['courses', course1.id, 'register']);
    }));

    it('should call load Course methods on init', async () => {
        const getCourseStub = jest.spyOn(courseStorageService, 'getCourse');
        const subscribeToTeamAssignmentUpdatesStub = jest.spyOn(component, 'subscribeToTeamAssignmentUpdates');
        const subscribeForQuizChangesStub = jest.spyOn(component, 'subscribeForQuizChanges');
        findOneForDashboardStub.mockReturnValue(of(new HttpResponse({ body: course1, headers: new HttpHeaders() })));

        await component.ngOnInit();

        expect(getCourseStub).toHaveBeenCalledOnce();
        expect(subscribeForQuizChangesStub).toHaveBeenCalledOnce();
        expect(subscribeToTeamAssignmentUpdatesStub).toHaveBeenCalledOnce();
    });

<<<<<<< HEAD
    it('should show an alert when loading the course fails', async () => {
        findOneForDashboardStub.mockReturnValue(throwError(new HttpResponse({ status: 404 })));
        const alertService = TestBed.inject(AlertService);
        const alertServiceSpy = jest.spyOn(alertService, 'addAlert');

        component.loadCourse().subscribe(
            () => {
                throw new Error('should not happen');
            },
            (error) => {
                expect(error).toBeDefined();
            },
        );

        expect(alertServiceSpy).toHaveBeenCalled();
    });

    it('should return false for canRegisterForCourse if the server returns 403', fakeAsync(() => {
        findOneForRegistrationStub.mockReturnValue(throwError(new HttpResponse({ status: 403 })));

        // test that canRegisterForCourse subscribe gives false
        component.canRegisterForCourse().subscribe((canRegister) => {
            expect(canRegister).toBeFalse();
        });

        // wait for the observable to complete
        tick();
    }));

    it('should throw for unexpected registration responses from the server', fakeAsync(() => {
        findOneForRegistrationStub.mockReturnValue(throwError(new HttpResponse({ status: 404 })));

        // test that canRegisterForCourse throws
        component.canRegisterForCourse().subscribe(
            () => {
                throw new Error('should not be called');
            },
            (error) => {
                expect(error).toEqual(new HttpResponse({ status: 404 }));
            },
        );

        // wait for the observable to complete
        tick();
    }));
=======
    it('should load the course, even when just calling loadCourse by itself (for refreshing)', () => {
        // check that loadCourse already subscribes to the course itself

        // create observable httpResponse with course1, where we detect whether it was called
        const findOneForDashboardResponse = new Observable((subscriber) => {
            subscriber.next(course1);
            subscriber.complete();
        });
        const subscribeStub = jest.spyOn(findOneForDashboardResponse, 'subscribe');
        findOneForDashboardStub.mockReturnValue(findOneForDashboardResponse);

        component.loadCourse();

        expect(subscribeStub).toHaveBeenCalledOnce();
    });
>>>>>>> f6b429cc

    it('should have visible exams', () => {
        const getCourseStub = jest.spyOn(courseStorageService, 'getCourse');
        getCourseStub.mockReturnValue(course1);
        findOneForDashboardStub.mockReturnValue(of(new HttpResponse({ body: course1, headers: new HttpHeaders() })));

        component.ngOnInit();

        const bool = component.hasVisibleExams();

        expect(bool).toBeTrue();
    });

    it('should not have visible exams', () => {
        const getCourseStub = jest.spyOn(courseStorageService, 'getCourse');
        getCourseStub.mockReturnValue(course2);
        findOneForDashboardStub.mockReturnValue(of(new HttpResponse({ body: course2, headers: new HttpHeaders() })));

        component.ngOnInit();

        const bool = component.hasVisibleExams();

        expect(bool).toBeFalse();
    });

    it('should have learning goals and tutorial groups', () => {
        const getCourseStub = jest.spyOn(courseStorageService, 'getCourse');

        const learningGoalsResponse: HttpResponse<LearningGoal[]> = new HttpResponse({
            body: [new LearningGoal()],
            status: 200,
        });
        const tutorialGroupsResponse: HttpResponse<TutorialGroup[]> = new HttpResponse({
            body: [new TutorialGroup()],
            status: 200,
        });
        const configurationResponse: HttpResponse<TutorialGroupsConfiguration> = new HttpResponse({
            body: generateExampleTutorialGroupsConfiguration({}),
            status: 200,
        });

        jest.spyOn(learningGoalService, 'getAllPrerequisitesForCourse').mockReturnValue(of(learningGoalsResponse));
        jest.spyOn(learningGoalService, 'getAllForCourse').mockReturnValue(of(learningGoalsResponse));
        jest.spyOn(tutorialGroupsService, 'getAllForCourse').mockReturnValue(of(tutorialGroupsResponse));
        jest.spyOn(tutorialGroupsConfigurationService, 'getOneOfCourse').mockReturnValue(of(configurationResponse));

        getCourseStub.mockReturnValue(course2);
        findOneForDashboardStub.mockReturnValue(of(new HttpResponse({ body: course2, headers: new HttpHeaders() })));

        component.ngOnInit();

        expect(component.hasLearningGoals()).toBeTrue();
        expect(component.hasTutorialGroups()).toBeTrue();
        expect(component.course?.learningGoals).not.toBeEmpty();
        expect(component.course?.prerequisites).not.toBeEmpty();
        expect(component.course?.tutorialGroups).not.toBeEmpty();
    });

    it('should subscribeToTeamAssignmentUpdates', () => {
        const getCourseStub = jest.spyOn(courseStorageService, 'getCourse');
        const teamAssignmentUpdatesStub = jest.spyOn(teamService, 'teamAssignmentUpdates', 'get');
        getCourseStub.mockReturnValue(course2);
        teamAssignmentUpdatesStub.mockReturnValue(Promise.resolve(of({ exerciseId: 6, teamId: 1, studentParticipations: [] })));
        findOneForDashboardStub.mockReturnValue(of(new HttpResponse({ body: course2, headers: new HttpHeaders() })));

        component.ngOnInit();

        component.subscribeToTeamAssignmentUpdates();
    });

    it('should subscribeForQuizChanges', () => {
        const getCourseStub = jest.spyOn(courseStorageService, 'getCourse');
        getCourseStub.mockReturnValue(course2);
        findOneForDashboardStub.mockReturnValue(of(new HttpResponse({ body: course2, headers: new HttpHeaders() })));

        component.ngOnInit();
        component.subscribeForQuizChanges();

        expect(jhiWebsocketServiceSubscribeSpy).toHaveBeenCalledOnce();
        expect(jhiWebsocketServiceReceiveStub).toHaveBeenCalledOnce();
    });

    it('should do ngOnDestroy', () => {
        const jhiWebsocketServiceStub = jest.spyOn(jhiWebsocketService, 'unsubscribe');

        component.ngOnInit();
        component.subscribeForQuizChanges(); // to have quizExercisesChannel set
        component.ngOnDestroy();

        expect(jhiWebsocketServiceStub).toHaveBeenCalledOnce();
    });

    it('should render controls if child has configuration', () => {
        const getCourseStub = jest.spyOn(courseStorageService, 'getCourse');
        getCourseStub.mockReturnValue(course2);
        findOneForDashboardStub.mockReturnValue(of(new HttpResponse({ body: course2, headers: new HttpHeaders() })));

        const stubSubComponent = TestBed.createComponent(ControlsTestingComponent);
        component.onSubRouteActivate(stubSubComponent.componentInstance);
        fixture.detectChanges();
        stubSubComponent.detectChanges();

        const expectedButton = fixture.debugElement.query(By.css('#test-button'));
        expect(expectedButton).not.toBeNull();
        expect(expectedButton.nativeElement.innerHTML).toBe('TestButton');
    });
});<|MERGE_RESOLUTION|>--- conflicted
+++ resolved
@@ -263,7 +263,6 @@
         expect(subscribeToTeamAssignmentUpdatesStub).toHaveBeenCalledOnce();
     });
 
-<<<<<<< HEAD
     it('should show an alert when loading the course fails', async () => {
         findOneForDashboardStub.mockReturnValue(throwError(new HttpResponse({ status: 404 })));
         const alertService = TestBed.inject(AlertService);
@@ -309,7 +308,7 @@
         // wait for the observable to complete
         tick();
     }));
-=======
+
     it('should load the course, even when just calling loadCourse by itself (for refreshing)', () => {
         // check that loadCourse already subscribes to the course itself
 
@@ -325,7 +324,6 @@
 
         expect(subscribeStub).toHaveBeenCalledOnce();
     });
->>>>>>> f6b429cc
 
     it('should have visible exams', () => {
         const getCourseStub = jest.spyOn(courseStorageService, 'getCourse');
