import { HeaderCourseComponent } from 'app/overview/header-course.component';
import { FeatureToggleHideDirective } from 'app/shared/feature-toggle/feature-toggle-hide.directive';
import { MetisConversationService } from 'app/shared/metis/metis-conversation.service';
import { EMPTY, Observable, Subject, of, throwError } from 'rxjs';
import { ComponentFixture, TestBed, fakeAsync, tick } from '@angular/core/testing';
import { CourseManagementService } from 'app/course/manage/course-management.service';
import { ArtemisTestModule } from '../../test.module';
import { HttpHeaders, HttpResponse } from '@angular/common/http';
import { ActivatedRoute, Params, Router } from '@angular/router';
import { Course, CourseInformationSharingConfiguration } from 'app/entities/course.model';
import { MockComponent, MockDirective, MockPipe, MockProvider } from 'ng-mocks';
import { RouterTestingModule } from '@angular/router/testing';
import { MockHasAnyAuthorityDirective } from '../../helpers/mocks/directive/mock-has-any-authority.directive';
import { ArtemisDatePipe } from 'app/shared/pipes/artemis-date.pipe';
import { CourseExerciseRowComponent } from 'app/overview/course-exercises/course-exercise-row.component';
import { CourseExercisesComponent } from 'app/overview/course-exercises/course-exercises.component';
import { CourseRegistrationComponent } from 'app/overview/course-registration/course-registration.component';
import { CourseCardComponent } from 'app/overview/course-card.component';
import dayjs from 'dayjs/esm';
import { Exercise } from 'app/entities/exercise.model';
import { DueDateStat } from 'app/course/dashboards/due-date-stat.model';
import { MockRouter } from '../../helpers/mocks/mock-router';
import { SecuredImageComponent } from 'app/shared/image/secured-image.component';
import { OrionFilterDirective } from 'app/shared/orion/orion-filter.directive';
import { TeamService } from 'app/exercises/shared/team/team.service';
import { JhiWebsocketService } from 'app/core/websocket/websocket.service';
import { QuizExercise } from 'app/entities/quiz/quiz-exercise.model';
import { ArtemisTranslatePipe } from 'app/shared/pipes/artemis-translate.pipe';
import { SortDirective } from 'app/shared/sort/sort.directive';
import { SortByDirective } from 'app/shared/sort/sort-by.directive';
import { AlertService } from 'app/core/util/alert.service';
import { AfterViewInit, ChangeDetectorRef, Component, TemplateRef, ViewChild } from '@angular/core';
import { By } from '@angular/platform-browser';
import { TeamAssignmentPayload } from 'app/entities/team.model';
import { Exam } from 'app/entities/exam.model';
import { LearningGoalService } from 'app/course/learning-goals/learningGoal.service';
import { LearningGoal } from 'app/entities/learningGoal.model';
import { CourseOverviewComponent } from 'app/overview/course-overview.component';
import { BarControlConfiguration, BarControlConfigurationProvider } from 'app/overview/tab-bar/tab-bar';
import { TutorialGroupsService } from 'app/course/tutorial-groups/services/tutorial-groups.service';
import { TutorialGroup } from 'app/entities/tutorial-group/tutorial-group.model';
import { TutorialGroupsConfigurationService } from 'app/course/tutorial-groups/services/tutorial-groups-configuration.service';
import { TutorialGroupsConfiguration } from 'app/entities/tutorial-group/tutorial-groups-configuration.model';
import { generateExampleTutorialGroupsConfiguration } from '../tutorial-groups/helpers/tutorialGroupsConfigurationExampleModels';
import { CourseExerciseService } from 'app/exercises/shared/course-exercises/course-exercise.service';
import { ArtemisServerDateService } from 'app/shared/server-date.service';
import { ProfileService } from 'app/shared/layouts/profiles/profile.service';
import { CourseStorageService } from 'app/course/manage/course-storage.service';
import { MockMetisConversationService } from '../../helpers/mocks/service/mock-metis-conversation.service';

const endDate1 = dayjs().add(1, 'days');
const visibleDate1 = dayjs().subtract(1, 'days');
const dueDateStat1: DueDateStat = { inTime: 1, late: 0, total: 1 };
const exercise1: Exercise = {
    id: 5,
    numberOfAssessmentsOfCorrectionRounds: [dueDateStat1],
    studentAssignedTeamIdComputed: false,
    dueDate: dayjs().add(2, 'days'),
    secondCorrectionEnabled: true,
};
const exercise2: Exercise = {
    id: 6,
    numberOfAssessmentsOfCorrectionRounds: [dueDateStat1],
    studentAssignedTeamIdComputed: false,
    dueDate: dayjs().add(1, 'days'),
    secondCorrectionEnabled: true,
};
const quizExercise: QuizExercise = { id: 7, numberOfAssessmentsOfCorrectionRounds: [], studentAssignedTeamIdComputed: false, secondCorrectionEnabled: true };

const courseEmpty: Course = {};

const exam1: Exam = { id: 3, endDate: endDate1, visibleDate: visibleDate1, course: courseEmpty };
const exam2: Exam = { id: 4, course: courseEmpty };
const exams = [exam1, exam2];
const course1: Course = {
    id: 1,
    exams,
    exercises: [exercise1],
    description:
        'Nihilne te nocturnum praesidium Palati, nihil urbis vigiliae. Salutantibus vitae elit libero, a pharetra augue. Quam diu etiam furor iste tuus nos eludet? ' +
        'Fabio vel iudice vincam, sunt in culpa qui officia. Quam temere in vitiis, legem sancimus haerentia. Quisque ut dolor gravida, placerat libero vel, euismod.',
    courseInformationSharingConfiguration: CourseInformationSharingConfiguration.COMMUNICATION_AND_MESSAGING,
};
const course2: Course = {
    id: 2,
    exercises: [exercise2],
    exams: [exam2],
    description: 'Short description of course 2',
    shortName: 'shortName2',
    learningGoals: [new LearningGoal()],
    tutorialGroups: [new TutorialGroup()],
    prerequisites: [new LearningGoal()],
};

@Component({
    template: '<ng-template #controls><button id="test-button">TestButton</button></ng-template>',
})
class ControlsTestingComponent implements BarControlConfigurationProvider, AfterViewInit {
    @ViewChild('controls', { static: false }) private controls: TemplateRef<any>;
    public readonly controlConfiguration: BarControlConfiguration = {
        subject: new Subject<TemplateRef<any>>(),
    };

    ngAfterViewInit(): void {
        this.controlConfiguration.subject!.next(this.controls);
    }
}

describe('CourseOverviewComponent', () => {
    let component: CourseOverviewComponent;
    let fixture: ComponentFixture<CourseOverviewComponent>;
    let courseService: CourseManagementService;
    let courseStorageService: CourseStorageService;
    let teamService: TeamService;
    let learningGoalService: LearningGoalService;
    let tutorialGroupsService: TutorialGroupsService;
    let tutorialGroupsConfigurationService: TutorialGroupsConfigurationService;
    let jhiWebsocketService: JhiWebsocketService;
    let router: MockRouter;
    let jhiWebsocketServiceReceiveStub: jest.SpyInstance;
    let jhiWebsocketServiceSubscribeSpy: jest.SpyInstance;
    let findOneForDashboardStub: jest.SpyInstance;
<<<<<<< HEAD
    let route: ActivatedRoute;
=======
    let findOneForRegistrationStub: jest.SpyInstance;

>>>>>>> 930b704e
    let metisConversationService: MetisConversationService;

    const course = { id: 1, courseInformationSharingConfiguration: CourseInformationSharingConfiguration.COMMUNICATION_AND_MESSAGING } as Course;

    beforeEach(fakeAsync(() => {
        route = {
            params: of({ courseId: course1.id }) as Params,
            snapshot: { firstChild: { routeConfig: { path: `courses/${course1.id}/exercises` } } },
        } as ActivatedRoute;
        router = new MockRouter();

        TestBed.configureTestingModule({
            imports: [ArtemisTestModule, RouterTestingModule.withRoutes([])],
            declarations: [
                CourseOverviewComponent,
                MockDirective(MockHasAnyAuthorityDirective),
                MockDirective(OrionFilterDirective),
                MockPipe(ArtemisTranslatePipe),
                MockDirective(SortDirective),
                MockDirective(SortByDirective),
                MockDirective(FeatureToggleHideDirective),
                MockPipe(ArtemisDatePipe),
                MockComponent(CourseExerciseRowComponent),
                MockComponent(CourseExercisesComponent),
                MockComponent(CourseRegistrationComponent),
                MockComponent(CourseCardComponent),
                MockComponent(SecuredImageComponent),
                MockComponent(HeaderCourseComponent),
            ],
            providers: [
                MockProvider(CourseManagementService),
                MockProvider(CourseExerciseService),
                MockProvider(LearningGoalService),
                MockProvider(TeamService),
                MockProvider(JhiWebsocketService),
                MockProvider(ArtemisServerDateService),
                MockProvider(AlertService),
                MockProvider(ChangeDetectorRef),
                MockProvider(ProfileService),
                MockProvider(TutorialGroupsService),
                MockProvider(TutorialGroupsConfigurationService),
                MockProvider(MetisConversationService),
                { provide: Router, useValue: router },
                { provide: ActivatedRoute, useValue: route },
                { provide: MetisConversationService, useClass: MockMetisConversationService },
            ],
        })
            .compileComponents()
            .then(() => {
                fixture = TestBed.createComponent(CourseOverviewComponent);

                component = fixture.componentInstance;
                courseService = TestBed.inject(CourseManagementService);
                courseStorageService = TestBed.inject(CourseStorageService);
                teamService = TestBed.inject(TeamService);
                learningGoalService = TestBed.inject(LearningGoalService);
                tutorialGroupsService = TestBed.inject(TutorialGroupsService);
                tutorialGroupsConfigurationService = TestBed.inject(TutorialGroupsConfigurationService);
                jhiWebsocketService = TestBed.inject(JhiWebsocketService);
                metisConversationService = fixture.debugElement.injector.get(MetisConversationService);
                jhiWebsocketServiceReceiveStub = jest.spyOn(jhiWebsocketService, 'receive').mockReturnValue(of(quizExercise));
                jhiWebsocketServiceSubscribeSpy = jest.spyOn(jhiWebsocketService, 'subscribe');
                jest.spyOn(teamService, 'teamAssignmentUpdates', 'get').mockResolvedValue(of(new TeamAssignmentPayload()));
                // default for findOneForDashboardStub is to return the course
                findOneForDashboardStub = jest.spyOn(courseService, 'findOneForDashboard').mockReturnValue(of(new HttpResponse({ body: course1, headers: new HttpHeaders() })));
<<<<<<< HEAD
                jest.spyOn(metisConversationService, 'course', 'get').mockReturnValue(course);
=======
                // default for findOneForRegistrationStub is to return the course as well
                findOneForRegistrationStub = jest
                    .spyOn(courseService, 'findOneForRegistration')
                    .mockReturnValue(of(new HttpResponse({ body: course1, headers: new HttpHeaders() })));
>>>>>>> 930b704e
            });
    }));

    afterEach(() => {
        component.ngOnDestroy();
        jest.restoreAllMocks();
        localStorage.clear();
        sessionStorage.clear();
    });

    it('should call all methods on init', async () => {
        const getCourseStub = jest.spyOn(courseStorageService, 'getCourse');
        const subscribeToTeamAssignmentUpdatesStub = jest.spyOn(component, 'subscribeToTeamAssignmentUpdates');
        const subscribeForQuizChangesStub = jest.spyOn(component, 'subscribeForQuizChanges');
        findOneForDashboardStub.mockReturnValue(of(new HttpResponse({ body: course1, headers: new HttpHeaders() })));
        getCourseStub.mockReturnValue(course1);

        await component.ngOnInit();

        expect(getCourseStub).toHaveBeenCalled();
        expect(subscribeForQuizChangesStub).toHaveBeenCalledOnce();
        expect(subscribeToTeamAssignmentUpdatesStub).toHaveBeenCalledOnce();
    });

    it('loads conversations when switching to message tab once', async () => {
        const metisConversationServiceStub = jest.spyOn(metisConversationService, 'setUpConversationService').mockReturnValue(EMPTY);
        const getCourseStub = jest.spyOn(courseStorageService, 'getCourse');
        findOneForDashboardStub.mockReturnValue(of(new HttpResponse({ body: course1, headers: new HttpHeaders() })));
        getCourseStub.mockReturnValue(course1);

        await component.ngOnInit();

        expect(getCourseStub).toHaveBeenCalled();

        expect(metisConversationServiceStub).toHaveBeenCalledTimes(0);

        const tabs = ['messages', 'exercises', 'messages'];
        tabs.forEach((tab) => {
            route.snapshot.firstChild!.routeConfig!.path = tab;
            component.onSubRouteActivate({ controlConfiguration: undefined });

            expect(metisConversationServiceStub).toHaveBeenCalledOnce();
        });
    });

    it('should redirect to the registration page if the API endpoint returned a 403, but the user can register', fakeAsync(() => {
        // mock error response
        findOneForDashboardStub.mockReturnValue(
            throwError(
                new HttpResponse({
                    body: course1,
                    headers: new HttpHeaders(),
                    status: 403,
                }),
            ),
        );
        const findOneForRegistrationStub = jest.spyOn(courseService, 'findOneForRegistration');
        findOneForRegistrationStub.mockReturnValue(
            of(
                new HttpResponse({
                    body: course1,
                    headers: new HttpHeaders(),
                    status: 200,
                }),
            ),
        );

        fixture.detectChanges();
        tick();

        expect(router.navigate).toHaveBeenCalledWith(['courses', course1.id, 'register']);
    }));

    it('should call load Course methods on init', async () => {
        const getCourseStub = jest.spyOn(courseStorageService, 'getCourse');
        const subscribeToTeamAssignmentUpdatesStub = jest.spyOn(component, 'subscribeToTeamAssignmentUpdates');
        const subscribeForQuizChangesStub = jest.spyOn(component, 'subscribeForQuizChanges');
        findOneForDashboardStub.mockReturnValue(of(new HttpResponse({ body: course1, headers: new HttpHeaders() })));

        await component.ngOnInit();

        expect(getCourseStub).toHaveBeenCalledOnce();
        expect(subscribeForQuizChangesStub).toHaveBeenCalledOnce();
        expect(subscribeToTeamAssignmentUpdatesStub).toHaveBeenCalledOnce();
    });

    it('should show an alert when loading the course fails', async () => {
        findOneForDashboardStub.mockReturnValue(throwError(new HttpResponse({ status: 404 })));
        const alertService = TestBed.inject(AlertService);
        const alertServiceSpy = jest.spyOn(alertService, 'addAlert');

        component.loadCourse().subscribe(
            () => {
                throw new Error('should not happen');
            },
            (error) => {
                expect(error).toBeDefined();
            },
        );

        expect(alertServiceSpy).toHaveBeenCalled();
    });

    it('should return false for canRegisterForCourse if the server returns 403', fakeAsync(() => {
        findOneForRegistrationStub.mockReturnValue(throwError(new HttpResponse({ status: 403 })));

        // test that canRegisterForCourse subscribe gives false
        component.canRegisterForCourse().subscribe((canRegister) => {
            expect(canRegister).toBeFalse();
        });

        // wait for the observable to complete
        tick();
    }));

    it('should throw for unexpected registration responses from the server', fakeAsync(() => {
        findOneForRegistrationStub.mockReturnValue(throwError(new HttpResponse({ status: 404 })));

        // test that canRegisterForCourse throws
        component.canRegisterForCourse().subscribe(
            () => {
                throw new Error('should not be called');
            },
            (error) => {
                expect(error).toEqual(new HttpResponse({ status: 404 }));
            },
        );

        // wait for the observable to complete
        tick();
    }));

    it('should load the course, even when just calling loadCourse by itself (for refreshing)', () => {
        // check that loadCourse already subscribes to the course itself

        // create observable httpResponse with course1, where we detect whether it was called
        const findOneForDashboardResponse = new Observable((subscriber) => {
            subscriber.next(course1);
            subscriber.complete();
        });
        const subscribeStub = jest.spyOn(findOneForDashboardResponse, 'subscribe');
        findOneForDashboardStub.mockReturnValue(findOneForDashboardResponse);

        component.loadCourse();

        expect(subscribeStub).toHaveBeenCalledOnce();
    });

    it('should have visible exams', () => {
        const getCourseStub = jest.spyOn(courseStorageService, 'getCourse');
        getCourseStub.mockReturnValue(course1);
        findOneForDashboardStub.mockReturnValue(of(new HttpResponse({ body: course1, headers: new HttpHeaders() })));

        component.ngOnInit();

        const bool = component.hasVisibleExams();

        expect(bool).toBeTrue();
    });

    it('should not have visible exams', () => {
        const getCourseStub = jest.spyOn(courseStorageService, 'getCourse');
        getCourseStub.mockReturnValue(course2);
        findOneForDashboardStub.mockReturnValue(of(new HttpResponse({ body: course2, headers: new HttpHeaders() })));

        component.ngOnInit();

        const bool = component.hasVisibleExams();

        expect(bool).toBeFalse();
    });

    it('should have learning goals and tutorial groups', () => {
        const getCourseStub = jest.spyOn(courseStorageService, 'getCourse');

        const learningGoalsResponse: HttpResponse<LearningGoal[]> = new HttpResponse({
            body: [new LearningGoal()],
            status: 200,
        });
        const tutorialGroupsResponse: HttpResponse<TutorialGroup[]> = new HttpResponse({
            body: [new TutorialGroup()],
            status: 200,
        });
        const configurationResponse: HttpResponse<TutorialGroupsConfiguration> = new HttpResponse({
            body: generateExampleTutorialGroupsConfiguration({}),
            status: 200,
        });

        jest.spyOn(learningGoalService, 'getAllPrerequisitesForCourse').mockReturnValue(of(learningGoalsResponse));
        jest.spyOn(learningGoalService, 'getAllForCourse').mockReturnValue(of(learningGoalsResponse));
        jest.spyOn(tutorialGroupsService, 'getAllForCourse').mockReturnValue(of(tutorialGroupsResponse));
        jest.spyOn(tutorialGroupsConfigurationService, 'getOneOfCourse').mockReturnValue(of(configurationResponse));

        getCourseStub.mockReturnValue(course2);
        findOneForDashboardStub.mockReturnValue(of(new HttpResponse({ body: course2, headers: new HttpHeaders() })));

        component.ngOnInit();

        expect(component.hasLearningGoals()).toBeTrue();
        expect(component.hasTutorialGroups()).toBeTrue();
        expect(component.course?.learningGoals).not.toBeEmpty();
        expect(component.course?.prerequisites).not.toBeEmpty();
        expect(component.course?.tutorialGroups).not.toBeEmpty();
    });

    it('should subscribeToTeamAssignmentUpdates', () => {
        const getCourseStub = jest.spyOn(courseStorageService, 'getCourse');
        const teamAssignmentUpdatesStub = jest.spyOn(teamService, 'teamAssignmentUpdates', 'get');
        getCourseStub.mockReturnValue(course2);
        teamAssignmentUpdatesStub.mockReturnValue(Promise.resolve(of({ exerciseId: 6, teamId: 1, studentParticipations: [] })));
        findOneForDashboardStub.mockReturnValue(of(new HttpResponse({ body: course2, headers: new HttpHeaders() })));

        component.ngOnInit();

        component.subscribeToTeamAssignmentUpdates();
    });

    it('should subscribeForQuizChanges', () => {
        const getCourseStub = jest.spyOn(courseStorageService, 'getCourse');
        getCourseStub.mockReturnValue(course2);
        findOneForDashboardStub.mockReturnValue(of(new HttpResponse({ body: course2, headers: new HttpHeaders() })));

        component.ngOnInit();
        component.subscribeForQuizChanges();

        expect(jhiWebsocketServiceSubscribeSpy).toHaveBeenCalledOnce();
        expect(jhiWebsocketServiceReceiveStub).toHaveBeenCalledOnce();
    });

    it('should do ngOnDestroy', () => {
        const jhiWebsocketServiceStub = jest.spyOn(jhiWebsocketService, 'unsubscribe');

        component.ngOnInit();
        component.subscribeForQuizChanges(); // to have quizExercisesChannel set
        component.ngOnDestroy();

        expect(jhiWebsocketServiceStub).toHaveBeenCalledOnce();
    });

    it('should render controls if child has configuration', () => {
        const getCourseStub = jest.spyOn(courseStorageService, 'getCourse');
        getCourseStub.mockReturnValue(course2);
        findOneForDashboardStub.mockReturnValue(of(new HttpResponse({ body: course2, headers: new HttpHeaders() })));

        const stubSubComponent = TestBed.createComponent(ControlsTestingComponent);
        component.onSubRouteActivate(stubSubComponent.componentInstance);
        fixture.detectChanges();
        stubSubComponent.detectChanges();

        const expectedButton = fixture.debugElement.query(By.css('#test-button'));
        expect(expectedButton).not.toBeNull();
        expect(expectedButton.nativeElement.innerHTML).toBe('TestButton');
    });
});<|MERGE_RESOLUTION|>--- conflicted
+++ resolved
@@ -120,12 +120,9 @@
     let jhiWebsocketServiceReceiveStub: jest.SpyInstance;
     let jhiWebsocketServiceSubscribeSpy: jest.SpyInstance;
     let findOneForDashboardStub: jest.SpyInstance;
-<<<<<<< HEAD
     let route: ActivatedRoute;
-=======
     let findOneForRegistrationStub: jest.SpyInstance;
 
->>>>>>> 930b704e
     let metisConversationService: MetisConversationService;
 
     const course = { id: 1, courseInformationSharingConfiguration: CourseInformationSharingConfiguration.COMMUNICATION_AND_MESSAGING } as Course;
@@ -191,14 +188,11 @@
                 jest.spyOn(teamService, 'teamAssignmentUpdates', 'get').mockResolvedValue(of(new TeamAssignmentPayload()));
                 // default for findOneForDashboardStub is to return the course
                 findOneForDashboardStub = jest.spyOn(courseService, 'findOneForDashboard').mockReturnValue(of(new HttpResponse({ body: course1, headers: new HttpHeaders() })));
-<<<<<<< HEAD
-                jest.spyOn(metisConversationService, 'course', 'get').mockReturnValue(course);
-=======
                 // default for findOneForRegistrationStub is to return the course as well
                 findOneForRegistrationStub = jest
                     .spyOn(courseService, 'findOneForRegistration')
                     .mockReturnValue(of(new HttpResponse({ body: course1, headers: new HttpHeaders() })));
->>>>>>> 930b704e
+                jest.spyOn(metisConversationService, 'course', 'get').mockReturnValue(course);
             });
     }));
 
