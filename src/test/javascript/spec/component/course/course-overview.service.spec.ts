--- conflicted
+++ resolved
@@ -11,11 +11,8 @@
 import { MockTranslateService } from '../../helpers/mocks/service/mock-translate.service';
 import { LocalStorageService, SessionStorageService } from 'ngx-webstorage';
 import { MockSyncStorage } from '../../helpers/mocks/service/mock-sync-storage.service';
-<<<<<<< HEAD
 import { Exam } from 'app/entities/exam.model';
-=======
 import { ChannelDTO, ChannelSubType, getAsChannelDTO } from 'app/entities/metis/conversation/channel.model';
->>>>>>> f22e6a39
 
 describe('CourseOverviewService', () => {
     let service: CourseOverviewService;
@@ -320,7 +317,6 @@
         expect(upcomingExercise?.id).toBe(3);
     });
 
-<<<<<<< HEAD
     it('should correctly identify the exams furthest in the future', () => {
         const exams: Exam[] = [
             {
@@ -350,7 +346,8 @@
 
     it('should return undefined if exams array is empty', () => {
         expect(service.getUpcomingExam([])).toBeUndefined();
-=======
+    });
+
     it('should group conversations by conversation types and map to sidebar card elements', () => {
         const conversations = [generalChannel, examChannel, exerciseChannel];
 
@@ -403,6 +400,5 @@
         expect(getAsChannelDTO(groupedConversations['exerciseChannels'].entityData[0].conversation)?.name).toBe('exercise-test');
         expect(getAsChannelDTO(groupedConversations['favoriteChannels'].entityData[0].conversation)?.name).toBe('fav-channel');
         expect(getAsChannelDTO(groupedConversations['hiddenChannels'].entityData[0].conversation)?.name).toBe('hidden-channel');
->>>>>>> f22e6a39
     });
 });