--- conflicted
+++ resolved
@@ -2,21 +2,12 @@
 import { User } from 'app/core/user/user.model';
 import { EMAIL_KEY, NAME_KEY, POINTS_KEY, REGISTRATION_NUMBER_KEY, SCORE_KEY, USERNAME_KEY } from 'app/course/course-scores/course-scores.component';
 import { ExerciseType } from 'app/entities/exercise.model';
-<<<<<<< HEAD
 import { CourseScoresRowBuilder } from 'app/course/course-scores/course-scores-row-builder';
 import { CourseScoresCsvRowBuilder } from 'app/course/course-scores/course-scores-csv-row-builder';
-
-describe('The CourseScoresCsvRowBuilder', () => {
-    const localizer = (value: number): string => `${value}l`;
-    const percentageLocalizer = (value: number): string => `${value}%`;
-
-    let csvRow: CourseScoresRowBuilder;
-=======
 import { CsvDecimalSeparator } from 'app/shared/export/csv-export-modal.component';
 
 describe('The CourseScoresCsvRowBuilder', () => {
-    let csvRow: CourseScoresCsvRowBuilder;
->>>>>>> bef1b8df
+    let csvRow: CourseScoresRowBuilder;
 
     beforeEach(() => {
         csvRow = new CourseScoresCsvRowBuilder(CsvDecimalSeparator.PERIOD);
