<<<<<<< HEAD
import { HttpResponse } from '@angular/common/http';
import { Directive, Input } from '@angular/core';
=======
import * as chai from 'chai';
import * as sinonChai from 'sinon-chai';
import * as sinon from 'sinon';
import { SinonStub } from 'sinon';
>>>>>>> d8369b19
import { ComponentFixture, TestBed } from '@angular/core/testing';
import { ActivatedRoute } from '@angular/router';
import { TranslateService } from '@ngx-translate/core';
import { User } from 'app/core/user/user.model';
import { CourseScoresComponent, EMAIL_KEY, NAME_KEY, OVERALL_COURSE_POINTS_KEY, OVERALL_COURSE_SCORE_KEY, USERNAME_KEY } from 'app/course/course-scores/course-scores.component';
import { CourseManagementService } from 'app/course/manage/course-management.service';
import { Course } from 'app/entities/course.model';
import { Exercise, ExerciseType, IncludedInOverallScore } from 'app/entities/exercise.model';
import { StudentParticipation } from 'app/entities/participation/student-participation.model';
import { Result } from 'app/entities/result.model';
<<<<<<< HEAD
import { AlertComponent } from 'app/shared/alert/alert.component';
import { DeleteButtonDirective } from 'app/shared/delete-dialog/delete-button.directive';
import { OrionFilterDirective } from 'app/shared/orion/orion-filter.directive';
import { ArtemisDatePipe } from 'app/shared/pipes/artemis-date.pipe';
import { ArtemisTranslatePipe } from 'app/shared/pipes/artemis-translate.pipe.ts';
import * as chai from 'chai';
import * as moment from 'moment';
import { JhiSortByDirective, JhiSortDirective, JhiTranslateDirective } from 'ng-jhipster';
import { MockComponent, MockDirective, MockPipe, MockProvider } from 'ng-mocks';
import { MomentModule } from 'ngx-moment';
import { of } from 'rxjs';
import * as sinon from 'sinon';
import * as sinonChai from 'sinon-chai';
import { ArtemisTestModule } from '../../../test.module';
=======
import { ParticipantScoresService, ScoresDTO } from 'app/shared/participant-scores/participant-scores.service';
import { round } from 'app/shared/util/utils';
>>>>>>> d8369b19

chai.use(sinonChai);
const expect = chai.expect;

// tslint:disable-next-line:directive-selector
@Directive({ selector: '[translateValues]' })
export class MockTranslateValuesDirective {
    @Input('translateValues') data: any;
}

describe('CourseScoresComponent', () => {
    let fixture: ComponentFixture<CourseScoresComponent>;
    let component: CourseScoresComponent;
    let courseService: CourseManagementService;

    const exerciseWithFutureReleaseDate = {
        title: 'exercise with future release date',
        releaseDate: moment().add(1, 'day'),
    } as Exercise;

    const overallPoints = 10 + 10 + 10;
    const exerciseMaxPointsPerType = new Map<ExerciseType, number[]>();
    const textIncludedWith10Points10BonusPoints = {
        title: 'exercise', // testing duplicated titles
        id: 1,
        dueDate: moment().add(5, 'minutes'),
        type: ExerciseType.TEXT,
        includedInOverallScore: IncludedInOverallScore.INCLUDED_COMPLETELY,
        maxPoints: 10,
        bonusPoints: 10,
    } as Exercise;
    const sharedDueDate = moment().add(4, 'minutes');
    const quizIncludedWith10Points0BonusPoints = {
        title: 'exercise', // testing duplicated titles
        id: 2,
        dueDate: sharedDueDate,
        type: ExerciseType.QUIZ,
        includedInOverallScore: IncludedInOverallScore.INCLUDED_COMPLETELY,
        maxPoints: 10,
        bonusPoints: 0,
    } as Exercise;
    const fileBonusWith10Points0BonusPoints = {
        title: 'exercise three',
        id: 3,
        dueDate: sharedDueDate,
        type: ExerciseType.FILE_UPLOAD,
        includedInOverallScore: IncludedInOverallScore.INCLUDED_AS_BONUS,
        maxPoints: 10,
        bonusPoints: 0,
    } as Exercise;
    const modelingIncludedWith10Points0BonusPoints = {
        title: 'exercise four',
        id: 4,
        dueDate: moment().add(2, 'minutes'),
        type: ExerciseType.MODELING,
        includedInOverallScore: IncludedInOverallScore.INCLUDED_COMPLETELY,
        maxPoints: 10,
        bonusPoints: 0,
    } as Exercise;
    const quizNotIncludedWith10Points0BonusPoints = {
        title: 'exercise five',
        id: 5,
        dueDate: sharedDueDate,
        type: ExerciseType.QUIZ,
        includedInOverallScore: IncludedInOverallScore.NOT_INCLUDED,
        maxPoints: 10,
        bonusPoints: 0,
    } as Exercise;

    const course = {
        courseId: 1,
        exercises: [
            quizIncludedWith10Points0BonusPoints,
            exerciseWithFutureReleaseDate,
            quizNotIncludedWith10Points0BonusPoints,
            textIncludedWith10Points10BonusPoints,
            fileBonusWith10Points0BonusPoints,
            modelingIncludedWith10Points0BonusPoints,
        ],
    } as Course;

    const user1 = {
        name: 'user1',
        login: 'user1login',
        email: 'user1mail',
        id: 1,
    } as User;
    const user2 = {
        name: 'user2',
        login: 'user2login',
        email: 'user2mail',
        id: 2,
    } as User;
    const participation1 = {
        id: 1,
        student: user1,
        exercise: textIncludedWith10Points10BonusPoints,
        results: [{ score: 200 } as Result],
    } as StudentParticipation;
    const participation2 = {
        id: 2,
        student: user1,
        exercise: modelingIncludedWith10Points0BonusPoints,
        results: [{ score: 100 } as Result],
    } as StudentParticipation;
    const participation3 = {
        id: 3,
        student: user1,
        exercise: fileBonusWith10Points0BonusPoints,
        results: [{ score: 100 } as Result],
    } as StudentParticipation;
    const participation4 = {
        id: 4,
        student: user1,
        exercise: modelingIncludedWith10Points0BonusPoints,
        results: [{ score: 100 } as Result],
    } as StudentParticipation;
    const participation5 = {
        id: 5,
        student: user2,
        exercise: textIncludedWith10Points10BonusPoints,
        results: [],
    } as StudentParticipation;
    const participation6 = {
        id: 6,
        student: user2,
        exercise: modelingIncludedWith10Points0BonusPoints,
        results: [{ score: 50 } as Result],
    } as StudentParticipation;
    const participation7 = {
        id: 7,
        student: user2,
        exercise: fileBonusWith10Points0BonusPoints,
        results: [{ score: 100 } as Result],
    } as StudentParticipation;
    const participation8 = {
        id: 8,
        student: user2,
        exercise: modelingIncludedWith10Points0BonusPoints,
        results: [{ score: 50 } as Result],
    } as StudentParticipation;
    const courseScoreStudent1 = new ScoresDTO();
    courseScoreStudent1.studentId = user1.id;
    courseScoreStudent1.pointsAchieved = 40;
    courseScoreStudent1.studentLogin = user1.login;
    courseScoreStudent1.scoreAchieved = round((40 / 30) * 100, 1);
    const courseScoreStudent2 = new ScoresDTO();
    courseScoreStudent2.studentId = user2.id;
    courseScoreStudent2.pointsAchieved = 15;
    courseScoreStudent2.studentLogin = user2.login;
    courseScoreStudent2.scoreAchieved = round((15 / 30) * 100, 1);
    let findCourseScoresSpy: SinonStub;
    const participation9 = {
        id: 9,
        student: user1,
        exercise: quizNotIncludedWith10Points0BonusPoints,
        results: [{ score: 100 } as Result],
    } as StudentParticipation;
    const participation10 = {
        id: 10,
        student: user2,
        exercise: quizNotIncludedWith10Points0BonusPoints,
        results: [{ score: 100 } as Result],
    } as StudentParticipation;
    const participations: StudentParticipation[] = [
        participation1,
        participation2,
        participation3,
        participation4,
        participation5,
        participation6,
        participation7,
        participation8,
        participation9,
        participation10,
    ];
    const pointsOfStudent1 = new Map<ExerciseType, number[]>();
    const pointsOfStudent2 = new Map<ExerciseType, number[]>();

    beforeEach(() => {
        exerciseMaxPointsPerType.set(ExerciseType.QUIZ, [10]);
        exerciseMaxPointsPerType.set(ExerciseType.FILE_UPLOAD, [10]);
        exerciseMaxPointsPerType.set(ExerciseType.MODELING, [10]);
        exerciseMaxPointsPerType.set(ExerciseType.PROGRAMMING, []);
        exerciseMaxPointsPerType.set(ExerciseType.TEXT, [10]);

        pointsOfStudent1.set(ExerciseType.QUIZ, [Number.NaN]);
        pointsOfStudent1.set(ExerciseType.FILE_UPLOAD, [10]);
        pointsOfStudent1.set(ExerciseType.MODELING, [10]);
        pointsOfStudent1.set(ExerciseType.PROGRAMMING, []);
        pointsOfStudent1.set(ExerciseType.TEXT, [20]);

        pointsOfStudent2.set(ExerciseType.QUIZ, [Number.NaN]);
        pointsOfStudent2.set(ExerciseType.FILE_UPLOAD, [10]);
        pointsOfStudent2.set(ExerciseType.MODELING, [5]);
        pointsOfStudent2.set(ExerciseType.PROGRAMMING, []);
        pointsOfStudent2.set(ExerciseType.TEXT, [Number.NaN]);

        TestBed.configureTestingModule({
            imports: [ArtemisTestModule, MomentModule],
            declarations: [
                CourseScoresComponent,
                MockComponent(AlertComponent),
                MockPipe(ArtemisTranslatePipe),
                MockPipe(ArtemisDatePipe),
                MockDirective(OrionFilterDirective),
                MockDirective(JhiSortByDirective),
                MockDirective(JhiSortDirective),
                MockDirective(DeleteButtonDirective),
                MockDirective(JhiTranslateDirective),
                MockTranslateValuesDirective,
            ],
            providers: [
                {
                    provide: ActivatedRoute,
                    useValue: { params: of({ courseId: 1 }) },
                },
                MockProvider(TranslateService),
                MockProvider(ParticipantScoresService),
            ],
        })
            .compileComponents()
            .then(() => {
                fixture = TestBed.createComponent(CourseScoresComponent);
                component = fixture.componentInstance;
                courseService = fixture.debugElement.injector.get(CourseManagementService);
                const participationScoreService = fixture.debugElement.injector.get(ParticipantScoresService);
                findCourseScoresSpy = sinon.stub(participationScoreService, 'findCourseScores').returns(of(new HttpResponse({ body: [courseScoreStudent1, courseScoreStudent2] })));
            });
    });

    afterEach(function () {
        quizIncludedWith10Points0BonusPoints.title = 'exercise'; // testing duplicated titles
        textIncludedWith10Points10BonusPoints.title = 'exercise'; // testing duplicated titles
        sinon.restore();
    });

    it('should initialize', () => {
        fixture.detectChanges();
        expect(component).to.be.ok;
    });

    it('should not log error on sentry when correct participant score calculation', () => {
        spyOn(courseService, 'findWithExercises').and.returnValue(of(new HttpResponse({ body: course })));
        spyOn(courseService, 'findAllParticipationsWithResults').and.returnValue(of(participations));
        const errorSpy = sinon.spy(component, 'logErrorOnSentry');
        fixture.detectChanges();
        expect(errorSpy).to.not.have.been.called;
    });

    it('should log error on sentry when missing participant score calculation', () => {
        spyOn(courseService, 'findWithExercises').and.returnValue(of(new HttpResponse({ body: course })));
        spyOn(courseService, 'findAllParticipationsWithResults').and.returnValue(of(participations));
        findCourseScoresSpy.returns(of(new HttpResponse({ body: [] })));
        const errorSpy = sinon.spy(component, 'logErrorOnSentry');
        fixture.detectChanges();
        expect(errorSpy).to.have.been.calledTwice;
    });

    it('should log error on sentry when wrong points score calculation', () => {
        spyOn(courseService, 'findWithExercises').and.returnValue(of(new HttpResponse({ body: course })));
        spyOn(courseService, 'findAllParticipationsWithResults').and.returnValue(of(participations));
        const cs1 = new ScoresDTO();
        cs1.studentId = user1.id;
        cs1.pointsAchieved = 99;
        cs1.studentLogin = user1.login;
        cs1.scoreAchieved = round((40 / 30) * 100, 1);
        const cs2 = new ScoresDTO();
        cs2.studentId = user2.id;
        cs2.pointsAchieved = 99;
        cs2.studentLogin = user2.login;
        cs2.scoreAchieved = round((15 / 30) * 100, 1);
        findCourseScoresSpy.returns(of(new HttpResponse({ body: [cs1, cs2] })));
        const errorSpy = sinon.spy(component, 'logErrorOnSentry');
        fixture.detectChanges();
        expect(errorSpy).to.have.been.calledTwice;
    });

    it('should log error on sentry when wrong score calculation', () => {
        spyOn(courseService, 'findWithExercises').and.returnValue(of(new HttpResponse({ body: course })));
        spyOn(courseService, 'findAllParticipationsWithResults').and.returnValue(of(participations));
        const cs1 = new ScoresDTO();
        cs1.studentId = user1.id;
        cs1.pointsAchieved = 40;
        cs1.studentLogin = user1.login;
        cs1.scoreAchieved = 99;
        const cs2 = new ScoresDTO();
        cs2.studentId = user2.id;
        cs2.pointsAchieved = 15;
        cs2.studentLogin = user2.login;
        cs2.scoreAchieved = 99;
        findCourseScoresSpy.returns(of(new HttpResponse({ body: [cs1, cs2] })));
        const errorSpy = sinon.spy(component, 'logErrorOnSentry');
        fixture.detectChanges();
        expect(errorSpy).to.have.been.calledTwice;
    });
    it('should filter and sort exercises', () => {
        spyOn(courseService, 'findWithExercises').and.returnValue(of(new HttpResponse({ body: course })));
        fixture.detectChanges();

        expect(component.course).to.equal(course);
        expect(component.exercisesOfCourseThatAreIncludedInScoreCalculation).to.deep.equal([
            modelingIncludedWith10Points0BonusPoints,
            quizIncludedWith10Points0BonusPoints,
            fileBonusWith10Points0BonusPoints,
            textIncludedWith10Points10BonusPoints,
        ]);
    });

    it('should make duplicated titles unique', () => {
        spyOn(courseService, 'findWithExercises').and.returnValue(of(new HttpResponse({ body: course })));
        fixture.detectChanges();
        expect(quizIncludedWith10Points0BonusPoints.title).to.equal(`exercise (id=2)`);
        expect(textIncludedWith10Points10BonusPoints.title).to.equal(`exercise (id=1)`);
    });

    it('should group exercises and calculate exercise max score', () => {
        spyOn(courseService, 'findWithExercises').and.returnValue(of(new HttpResponse({ body: course })));
        spyOn(courseService, 'findAllParticipationsWithResults').and.returnValue(of(participations));
        fixture.detectChanges();

        expect(component.allParticipationsOfCourse).to.equal(participations);
        expect(component.maxNumberOfOverallPoints).to.deep.equal(overallPoints);
        expect(component.exerciseMaxPointsPerType).to.deep.equal(exerciseMaxPointsPerType);
    });

    it('should calculate per student score', () => {
        spyOn(courseService, 'findWithExercises').and.returnValue(of(new HttpResponse({ body: course })));
        spyOn(courseService, 'findAllParticipationsWithResults').and.returnValue(of(participations));
        fixture.detectChanges();

        expect(component.students[0].pointsPerExerciseType).to.deep.equal(pointsOfStudent1);
        expect(component.students[0].numberOfParticipatedExercises).to.equal(3);
        expect(component.students[0].numberOfSuccessfulExercises).to.equal(3);
        expect(component.students[0].overallPoints).to.equal(40);

        expect(component.students[1].pointsPerExerciseType).to.deep.equal(pointsOfStudent2);
        expect(component.students[1].numberOfParticipatedExercises).to.equal(2);
        expect(component.students[1].numberOfSuccessfulExercises).to.equal(1);
        expect(component.students[1].overallPoints).to.equal(15);

        expect(component.exportReady).to.be.true;
    });

    it('should generate csv correctly', () => {
        spyOn(courseService, 'findWithExercises').and.returnValue(of(new HttpResponse({ body: course })));
        spyOn(courseService, 'findAllParticipationsWithResults').and.returnValue(of(participations));
        fixture.detectChanges();
        const exportAsCsvStub = sinon.stub(component, 'exportAsCsv');
        component.exportResults();
        const generatedRows = exportAsCsvStub.getCall(0).args[0];
        const user1Row = generatedRows[0];
        validateUserRow(user1Row, user1.name!, user1.login!, user1.email!, '0', '0%', '10', '100%', '20', '200%', '10', '0%', '40', '133.3%');
        const user2Row = generatedRows[1];
        validateUserRow(user2Row, user2.name!, user2.login!, user2.email!, '0', '0%', '5', '50%', '0', '0%', '10', '0%', '15', '50%');
        const maxRow = generatedRows[3];
        expect(maxRow[OVERALL_COURSE_POINTS_KEY]).to.equal('30');
    });

    function validateUserRow(
        userRow: any,
        expectedName: string,
        expectedUsername: string,
        expectedEmail: string,
        expectedQuizPoints: string,
        expectedQuizScore: string,
        expectedModelingPoints: string,
        expectedModelingScore: string,
        expectedTextPoints: string,
        expectedTextScore: string,
        expectedFileUploadPoints: string,
        expectedFileUploadScore: string,
        expectedOverallCoursePoints: string,
        expectedOverallCourseScore: string,
    ) {
        expect(userRow[NAME_KEY]).to.equal(expectedName);
        expect(userRow[USERNAME_KEY]).to.equal(expectedUsername);
        expect(userRow[EMAIL_KEY]).to.equal(expectedEmail);
        expect(userRow['Quiz Points']).to.equal(expectedQuizPoints);
        expect(userRow['Quiz Score']).to.equal(expectedQuizScore);
        expect(userRow['Modeling Points']).to.equal(expectedModelingPoints);
        expect(userRow['Modeling Score']).to.equal(expectedModelingScore);
        expect(userRow['File-upload Points']).to.equal(expectedFileUploadPoints);
        expect(userRow['File-upload Score']).to.equal(expectedFileUploadScore);
        expect(userRow[OVERALL_COURSE_POINTS_KEY]).to.equal(expectedOverallCoursePoints);
        expect(userRow[OVERALL_COURSE_SCORE_KEY]).to.equal(expectedOverallCourseScore);
    }
});<|MERGE_RESOLUTION|>--- conflicted
+++ resolved
@@ -1,12 +1,5 @@
-<<<<<<< HEAD
 import { HttpResponse } from '@angular/common/http';
 import { Directive, Input } from '@angular/core';
-=======
-import * as chai from 'chai';
-import * as sinonChai from 'sinon-chai';
-import * as sinon from 'sinon';
-import { SinonStub } from 'sinon';
->>>>>>> d8369b19
 import { ComponentFixture, TestBed } from '@angular/core/testing';
 import { ActivatedRoute } from '@angular/router';
 import { TranslateService } from '@ngx-translate/core';
@@ -17,12 +10,13 @@
 import { Exercise, ExerciseType, IncludedInOverallScore } from 'app/entities/exercise.model';
 import { StudentParticipation } from 'app/entities/participation/student-participation.model';
 import { Result } from 'app/entities/result.model';
-<<<<<<< HEAD
 import { AlertComponent } from 'app/shared/alert/alert.component';
 import { DeleteButtonDirective } from 'app/shared/delete-dialog/delete-button.directive';
 import { OrionFilterDirective } from 'app/shared/orion/orion-filter.directive';
+import { ParticipantScoresService, ScoresDTO } from 'app/shared/participant-scores/participant-scores.service';
 import { ArtemisDatePipe } from 'app/shared/pipes/artemis-date.pipe';
 import { ArtemisTranslatePipe } from 'app/shared/pipes/artemis-translate.pipe.ts';
+import { round } from 'app/shared/util/utils';
 import * as chai from 'chai';
 import * as moment from 'moment';
 import { JhiSortByDirective, JhiSortDirective, JhiTranslateDirective } from 'ng-jhipster';
@@ -30,12 +24,9 @@
 import { MomentModule } from 'ngx-moment';
 import { of } from 'rxjs';
 import * as sinon from 'sinon';
+import { SinonStub } from 'sinon';
 import * as sinonChai from 'sinon-chai';
 import { ArtemisTestModule } from '../../../test.module';
-=======
-import { ParticipantScoresService, ScoresDTO } from 'app/shared/participant-scores/participant-scores.service';
-import { round } from 'app/shared/util/utils';
->>>>>>> d8369b19
 
 chai.use(sinonChai);
 const expect = chai.expect;
