--- conflicted
+++ resolved
@@ -19,13 +19,8 @@
 import { OnlineUnit } from 'app/entities/lecture-unit/onlineUnit.model';
 import { AttachmentVideoUnitFormData } from 'app/lecture/manage/lecture-units/attachment-video-unit-form/attachment-video-unit-form.component';
 import { Attachment, AttachmentType } from 'app/entities/attachment.model';
-<<<<<<< HEAD
-import { AttachmentVideoUnit } from 'app/entities/lecture-unit/attachmentUnit.model';
-import { objectToJsonBlob } from 'app/utils/blob-util';
-=======
 import { AttachmentVideoUnit } from 'app/entities/lecture-unit/attachmentVideoUnit.model';
 import { objectToJsonBlob } from 'app/shared/util/blob-util';
->>>>>>> b9cea56f
 import { CreateExerciseUnitComponent } from 'app/lecture/manage/lecture-units/create-exercise-unit/create-exercise-unit.component';
 import { LectureUpdateUnitsComponent } from 'app/lecture/manage/lecture-units/lecture-units.component';
 import { CompetencyLectureUnitLink } from 'app/entities/competency.model';
@@ -387,28 +382,17 @@
         attachment.name = attachmentVideoUnitFormData.formProperties.name;
         attachment.link = examplePath;
 
-<<<<<<< HEAD
-        const attachmentUnit = new AttachmentVideoUnit();
-        attachmentUnit.description = attachmentUnitFormData.formProperties.description;
-        attachmentUnit.attachment = attachment;
-=======
         const attachmentVideoUnit = new AttachmentVideoUnit();
         attachmentVideoUnit.description = attachmentVideoUnitFormData.formProperties.description;
         attachmentVideoUnit.attachment = attachment;
->>>>>>> b9cea56f
 
         const formData = new FormData();
         formData.append('file', fakeFile, attachmentVideoUnitFormData.fileProperties.fileName);
         formData.append('attachment', objectToJsonBlob(attachment));
         formData.append('attachmentVideoUnit', objectToJsonBlob(attachmentVideoUnit));
 
-<<<<<<< HEAD
-        const attachmentUnitResponse: HttpResponse<AttachmentVideoUnit> = new HttpResponse({
-            body: attachmentUnit,
-=======
         const attachmentVideoUnitResponse: HttpResponse<AttachmentVideoUnit> = new HttpResponse({
             body: attachmentVideoUnit,
->>>>>>> b9cea56f
             status: 201,
         });
         const createAttachmentVideoUnitStub = jest.spyOn(attachmentVideoUnitService, 'create').mockReturnValue(of(attachmentVideoUnitResponse));
@@ -464,28 +448,17 @@
         attachment.name = attachmentVideoUnitFormData.formProperties.name;
         attachment.link = examplePath;
 
-<<<<<<< HEAD
-        const attachmentUnit = new AttachmentVideoUnit();
-        attachmentUnit.description = attachmentUnitFormData.formProperties.description;
-        attachmentUnit.attachment = attachment;
-=======
         const attachmentVideoUnit = new AttachmentVideoUnit();
         attachmentVideoUnit.description = attachmentVideoUnitFormData.formProperties.description;
         attachmentVideoUnit.attachment = attachment;
->>>>>>> b9cea56f
 
         const formData = new FormData();
         formData.append('file', fakeFile, attachmentVideoUnitFormData.fileProperties.fileName);
         formData.append('attachment', objectToJsonBlob(attachment));
         formData.append('attachmentVideoUnit', objectToJsonBlob(attachmentVideoUnit));
 
-<<<<<<< HEAD
-        const attachmentUnitResponse: HttpResponse<AttachmentVideoUnit> = new HttpResponse({
-            body: attachmentUnit,
-=======
         const attachmentVideoUnitResponse: HttpResponse<AttachmentVideoUnit> = new HttpResponse({
             body: attachmentVideoUnit,
->>>>>>> b9cea56f
             status: 201,
         });
         const createAttachmentVideoUnitStub = jest.spyOn(attachmentVideoUnitService, 'update').mockReturnValue(of(attachmentVideoUnitResponse));
@@ -498,15 +471,9 @@
         const updateSpy = jest.spyOn(wizardUnitComponent.unitManagementComponent, 'loadData');
 
         wizardUnitComponent.isEditingLectureUnit = true;
-<<<<<<< HEAD
-        wizardUnitComponent.currentlyProcessedAttachmentUnit = new AttachmentVideoUnit();
-        wizardUnitComponent.currentlyProcessedAttachmentUnit.attachment = new Attachment();
-        wizardUnitComponent.isAttachmentUnitFormOpen.set(true);
-=======
         wizardUnitComponent.currentlyProcessedAttachmentVideoUnit = new AttachmentVideoUnit();
         wizardUnitComponent.currentlyProcessedAttachmentVideoUnit.attachment = new Attachment();
         wizardUnitComponent.isAttachmentVideoUnitFormOpen.set(true);
->>>>>>> b9cea56f
 
         wizardUnitComponent.createEditAttachmentVideoUnit(attachmentVideoUnitFormData);
 
@@ -547,15 +514,9 @@
         attachment.name = attachmentVideoUnitFormData.formProperties.name;
         attachment.link = examplePath;
 
-<<<<<<< HEAD
-        const attachmentUnit = new AttachmentVideoUnit();
-        attachmentUnit.description = attachmentUnitFormData.formProperties.description;
-        attachmentUnit.attachment = attachment;
-=======
         const attachmentVideoUnit = new AttachmentVideoUnit();
         attachmentVideoUnit.description = attachmentVideoUnitFormData.formProperties.description;
         attachmentVideoUnit.attachment = attachment;
->>>>>>> b9cea56f
 
         const formData = new FormData();
         formData.append('file', fakeFile, attachmentVideoUnitFormData.fileProperties.fileName);
@@ -607,15 +568,9 @@
         attachment.name = attachmentVideoUnitFormData.formProperties.name;
         attachment.link = examplePath;
 
-<<<<<<< HEAD
-        const attachmentUnit = new AttachmentVideoUnit();
-        attachmentUnit.description = attachmentUnitFormData.formProperties.description;
-        attachmentUnit.attachment = attachment;
-=======
         const attachmentVideoUnit = new AttachmentVideoUnit();
         attachmentVideoUnit.description = attachmentVideoUnitFormData.formProperties.description;
         attachmentVideoUnit.attachment = attachment;
->>>>>>> b9cea56f
 
         const formData = new FormData();
         formData.append('file', fakeFile, attachmentVideoUnitFormData.fileProperties.fileName);
@@ -711,13 +666,8 @@
         attachment.name = 'test';
         attachment.link = '/path/to/file';
 
-<<<<<<< HEAD
-        const attachmentUnit = new AttachmentVideoUnit();
-        attachmentUnit.attachment = attachment;
-=======
         const attachmentVideoUnit = new AttachmentVideoUnit();
         attachmentVideoUnit.attachment = attachment;
->>>>>>> b9cea56f
 
         wizardUnitComponent.startEditLectureUnit(attachmentVideoUnit);
 
