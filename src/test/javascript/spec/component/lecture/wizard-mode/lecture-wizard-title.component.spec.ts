--- conflicted
+++ resolved
@@ -13,11 +13,7 @@
     beforeEach(() => {
         TestBed.configureTestingModule({
             imports: [ReactiveFormsModule, FormsModule],
-<<<<<<< HEAD
-            declarations: [LectureUpdateTitleComponent, MockComponent(MarkdownEditorComponent), MockComponent(LectureTitleChannelNameComponent)],
-=======
-            declarations: [LectureUpdateWizardTitleComponent, MockComponent(MarkdownEditorMonacoComponent), MockComponent(LectureTitleChannelNameComponent)],
->>>>>>> 1bb98807
+            declarations: [LectureUpdateTitleComponent, MockComponent(MarkdownEditorMonacoComponent), MockComponent(LectureTitleChannelNameComponent)],
             providers: [],
             schemas: [],
         })
