import { ComponentFixture, TestBed, fakeAsync, tick } from '@angular/core/testing';
import dayjs from 'dayjs/esm';
import { ArtemisTestModule } from '../../test.module';
import { ActivatedRoute } from '@angular/router';
import { By } from '@angular/platform-browser';
import { Lecture } from 'app/entities/lecture.model';
import { Attachment, AttachmentType } from 'app/entities/attachment.model';
import { LectureAttachmentsComponent } from 'app/lecture/lecture-attachments.component';
import { AttachmentService } from 'app/lecture/attachment.service';
import { FileService } from 'app/shared/http/file.service';
import { HtmlForMarkdownPipe } from 'app/shared/pipes/html-for-markdown.pipe';
import { MockDirective, MockModule, MockPipe, MockProvider } from 'ng-mocks';
import { MockFileService } from '../../helpers/mocks/service/mock-file.service';
import { ArtemisDatePipe } from 'app/shared/pipes/artemis-date.pipe';
import { ArtemisTranslatePipe } from 'app/shared/pipes/artemis-translate.pipe';
import { FormDateTimePickerComponent } from 'app/shared/date-time-picker/date-time-picker.component';
import { DeleteButtonDirective } from 'app/shared/delete-dialog/delete-button.directive';
import { FormsModule, ReactiveFormsModule } from '@angular/forms';
import { of, take, throwError } from 'rxjs';
import { HttpResponse } from '@angular/common/http';
import { NgbTooltip } from '@ng-bootstrap/ng-bootstrap';
import { LectureService } from 'app/lecture/lecture.service';
import { RouterModule } from '@angular/router';
import { OwlDateTimeModule, OwlNativeDateTimeModule } from '@danielmoncada/angular-datetime-picker';

describe('LectureAttachmentsComponent', () => {
    let comp: LectureAttachmentsComponent;
    let fixture: ComponentFixture<LectureAttachmentsComponent>;
    let lectureService: LectureService;
    let attachmentService: AttachmentService;
    let attachmentServiceFindAllByLectureIdStub: jest.SpyInstance;
    let attachmentServiceCreateStub: jest.SpyInstance;
    let attachmentServiceUpdateStub: jest.SpyInstance;

    const lecture = {
        id: 4,
        title: 'Second Test Lecture2',
        description:
            'Lorem ipsum dolor sit amet, consetetur sadipscing elitr, sed diam nonumy eirmod tempor invidunt ut labore et dolore magna aliquyam erat, sed diam voluptua. At vero eos et accusam et justo duo dolores et ea rebum. Stet clita kasd gubergren, no sea takimata sanctus est Lorem ipsum dolor sit amet. Lorem ipsum dolor sit amet, consetetur sadipscing elitr, sed diam nonumy eirmod tempor invidunt ut labore et dolore magna aliquyam erat, sed diam voluptua. At vero eos et accusam et justo duo dolores et ea rebum. Stet clita kasd gubergren, no sea takimata sanctus est Lorem ipsum dolor sit amet.',
        startDate: dayjs('2019-04-15T14:00:19+02:00'),
        endDate: dayjs('2019-04-15T15:30:20+02:00'),
        course: {
            id: 1,
            title: 'Refactoring CSS',
            description:
                'Lorem ipsum dolor sit amet, consetetur sadipscing elitr, sed diam nonumy eirmod tempor invidunt ut labore et dolore magna aliquyam erat, sed diam voluptua. At vero eos et accusam et justo duo dolores et ea rebum. Stet clita kasd gubergren, no sea takimata sanctus est Lorem ipsum dolor sit amet. Lorem ipsum dolor sit amet, consetetur sadipscing elitr, sed diam nonumy eirmod tempor invidunt ut labore et dolore magna aliquyam erat, sed diam voluptua. At vero eos et accusam et justo duo dolores et ea rebum. Stet clita kasd gubergren, no sea takimata sanctus est Lorem ipsum dolor sit amet.',
            shortName: 'RCSS',
            studentGroupName: 'artemis-dev',
            teachingAssistantGroupName: 'tumuser',
            instructorGroupName: 'tumuser',
            startDate: dayjs('2018-12-15T16:11:00+01:00'),
            endDate: dayjs('2019-06-15T16:11:14+02:00'),
            onlineCourse: false,
            color: '#691b0b',
            enrollmentEnabled: false,
        },
    } as Lecture;

    const attachments = [
        {
            id: 50,
            name: 'test',
            link: '/api/files/attachments/lecture/4/Mein_Test_PDF4.pdf',
            version: 2,
            uploadDate: dayjs('2019-05-05T10:05:25+02:00'),
            attachmentType: 'FILE',
        },
        {
            id: 52,
            name: 'test2',
            link: '/api/files/attachments/lecture/4/Mein_Test_PDF3.pdf',
            version: 1,
            uploadDate: dayjs('2019-05-07T08:49:59+02:00'),
            attachmentType: 'FILE',
        },
    ] as Attachment[];

    const newAttachment = {
        id: 53,
        name: 'TestFile',
        link: '/api/files/attachments/lecture/4/Mein_Test_PDF3.pdf',
        version: 1,
        uploadDate: dayjs('2019-05-07T08:49:59+02:00'),
        attachmentType: 'FILE',
    } as Attachment;

    beforeEach(() => {
        return TestBed.configureTestingModule({
            imports: [
                ArtemisTestModule,
                MockDirective(NgbTooltip),
                RouterModule,
                ReactiveFormsModule,
                FormsModule,
                MockModule(OwlDateTimeModule),
                MockModule(OwlNativeDateTimeModule),
            ],
            declarations: [
                LectureAttachmentsComponent,
                FormDateTimePickerComponent,
                MockDirective(DeleteButtonDirective),
                MockPipe(ArtemisTranslatePipe),
                MockPipe(HtmlForMarkdownPipe),
                MockPipe(ArtemisDatePipe),
            ],
            providers: [
                { provide: ActivatedRoute, useValue: { parent: { data: of({ lecture }) } } },
                { provide: FileService, useClass: MockFileService },
                MockProvider(AttachmentService),
            ],
        })
            .compileComponents()
            .then(() => {
                fixture = TestBed.createComponent(LectureAttachmentsComponent);
                comp = fixture.componentInstance;
                attachmentService = TestBed.inject(AttachmentService);
                lectureService = TestBed.inject(LectureService);
                attachmentServiceFindAllByLectureIdStub = jest.spyOn(attachmentService, 'findAllByLectureId').mockReturnValue(of(new HttpResponse({ body: [...attachments] })));
                attachmentServiceCreateStub = jest.spyOn(attachmentService, 'create').mockReturnValue(of(new HttpResponse({ body: newAttachment })));
                attachmentServiceUpdateStub = jest.spyOn(attachmentService, 'update').mockReturnValue(of(new HttpResponse({ body: newAttachment })));
            });
    });

    afterEach(() => {
        comp.attachments = [...attachments];
        jest.restoreAllMocks();
    });

    it('should load existing lecture', fakeAsync(() => {
        fixture.componentRef.setInput('lectureId', 42);
        const findWithDetailsStub = jest.spyOn(lectureService, 'findWithDetails').mockReturnValue(
            of(
                new HttpResponse({
                    body: {
                        ...lecture,
                        id: 42,
                    },
                }),
            ),
        );
        const findAllAttachmentsByLectureId = jest.spyOn(attachmentService, 'findAllByLectureId').mockReturnValue(of(new HttpResponse({ body: attachments })));
        fixture.detectChanges();
        expect(findWithDetailsStub).toHaveBeenCalledWith(42);
        expect(findAllAttachmentsByLectureId).toHaveBeenCalledWith(42);
    }));

    it('should accept file and add attachment to list', fakeAsync(() => {
        fixture.detectChanges();
        jest.spyOn(attachmentService, 'create').mockReturnValue(of(new HttpResponse({ body: newAttachment })));
        const addAttachmentButton = fixture.debugElement.query(By.css('#add-attachment'));
        expect(comp.attachmentToBeUpdatedOrCreated()).toBeUndefined();
        expect(addAttachmentButton).not.toBeNull();
        addAttachmentButton.nativeElement.click();
        fixture.detectChanges();
        comp.attachmentFile.set(new File([''], 'Test-File.pdf', { type: 'application/pdf' }));
        const uploadAttachmentButton = fixture.debugElement.query(By.css('#upload-attachment'));
        expect(uploadAttachmentButton).not.toBeNull();
        expect(comp.attachmentToBeUpdatedOrCreated()).not.toBeNull();
        comp.form.patchValue({
            attachmentName: 'Test File Name',
            releaseDate: dayjs(),
        });
        fixture.detectChanges();
        expect(uploadAttachmentButton.nativeElement.disabled).toBeFalse();
        uploadAttachmentButton.nativeElement.click();
        fixture.detectChanges();
        tick();
        expect(comp.attachments).toHaveLength(3);
        expect(attachmentServiceFindAllByLectureIdStub).toHaveBeenCalledTimes(2);
    }));

    it('should not accept too large file', fakeAsync(() => {
        attachmentServiceCreateStub.mockReturnValue(throwError(() => new Error('File too large')));
        fixture.detectChanges();
        const addAttachmentButton = fixture.debugElement.query(By.css('#add-attachment'));
        expect(comp.attachmentToBeUpdatedOrCreated()).toBeUndefined();
        expect(addAttachmentButton).not.toBeNull();
        addAttachmentButton.nativeElement.click();
        fixture.detectChanges();
        const fakeBlob = { name: 'Test-File.pdf', size: 100000000000000000 };
        comp.attachmentFile.set(fakeBlob as File);
        const uploadAttachmentButton = fixture.debugElement.query(By.css('#upload-attachment'));
        expect(uploadAttachmentButton).not.toBeNull();
        expect(comp.attachmentToBeUpdatedOrCreated()).not.toBeNull();
        comp.form.patchValue({
            attachmentName: 'Test File Name',
            releaseDate: dayjs(),
        });
        fixture.detectChanges();
        expect(uploadAttachmentButton.nativeElement.disabled).toBeFalse();
        uploadAttachmentButton.nativeElement.click();
        tick();
        fixture.detectChanges();
        const fileAlert = fixture.debugElement.query(By.css('#too-large-file-alert'));
        expect(comp.attachments).toHaveLength(2);
        expect(fileAlert).not.toBeNull();
        expect(attachmentServiceFindAllByLectureIdStub).toHaveBeenCalledOnce();
    }));

    it('should exit saveAttachment', fakeAsync(() => {
        fixture.detectChanges();
        comp.attachmentToBeUpdatedOrCreated.set(undefined);
        comp.saveAttachment();
        expect(attachmentServiceFindAllByLectureIdStub).toHaveBeenCalledOnce();
        expect(attachmentServiceCreateStub).not.toHaveBeenCalled();
        expect(attachmentServiceUpdateStub).not.toHaveBeenCalled();
        expect(comp.attachmentToBeUpdatedOrCreated()).toBeUndefined();
    }));

    it('should reset on error for create', fakeAsync(() => {
        const errorMessage = 'File too large';
        fixture.detectChanges();
        const attachment = {
            lecture: comp.lecture,
            attachmentType: AttachmentType.FILE,
            version: 0,
            uploadDate: dayjs(),
        } as Attachment;
        const file = new File([''], 'Test-File.pdf', { type: 'application/pdf' });
        comp.fileInput = { nativeElement: { value: 'Test-File.pdf' } };
        comp.attachmentToBeUpdatedOrCreated.set(attachment);
        comp.attachmentFile.set(file);
        const attachmentServiceCreateStub = jest.spyOn(attachmentService, 'create').mockReturnValue(throwError(() => new Error(errorMessage)));
        comp.saveAttachment();
        attachment.version = 1;
        expect(attachmentServiceCreateStub).toHaveBeenCalledExactlyOnceWith(attachment, file);
        expect(comp.attachmentToBeUpdatedOrCreated()).toEqual(attachment);
        expect(comp.attachmentFile()).toBeUndefined();
        expect(comp.erroredFile).toEqual(file);
        expect(comp.errorMessage).toBe(errorMessage);
        expect(comp.fileInput.nativeElement.value).toBe('');
    }));

    it.each([true, false])(
        'should reset on error for update: %s',
        fakeAsync((withFile: boolean) => {
            const errorMessage = 'Some error message';
            const notification = 'Notification';
            const attachment = {
                id: 1,
                lecture: comp.lecture,
                attachmentType: AttachmentType.FILE,
                version: 1,
                uploadDate: dayjs(),
            } as Attachment;
            const backup = Object.assign({}, attachment);
            fixture.detectChanges();
            comp.fileInput = { nativeElement: { value: '' } };
            const file = new File([''], 'Test-File.pdf', { type: 'application/pdf' });
            if (withFile) {
                comp.fileInput.nativeElement.value = 'Test-File.pdf';
                comp.attachmentFile.set(file);
            }
            comp.attachmentToBeUpdatedOrCreated.set(attachment);
<<<<<<< HEAD
            comp.notificationText = notification;
=======
>>>>>>> a82ca47f
            comp.attachmentBackup = backup;
            comp.attachments = [attachment];

            // Do change
<<<<<<< HEAD
            attachment.name = 'New Name';
            comp.form.value.attachmentName = 'New Name';
=======
            comp.form.patchValue({
                attachmentName: 'New Name',
                notificationText: notification,
            });
>>>>>>> a82ca47f

            const attachmentServiceUpdateStub = jest.spyOn(attachmentService, 'update').mockReturnValue(throwError(() => new Error(errorMessage)));
            comp.saveAttachment();
            expect(attachmentServiceUpdateStub).toHaveBeenCalledExactlyOnceWith(1, attachment, withFile ? file : undefined, { notificationText: notification });
            expect(comp.attachmentToBeUpdatedOrCreated()).toEqual(attachment);
            expect(comp.errorMessage).toBe(errorMessage);
            expect(comp.fileInput.nativeElement.value).toBe('');
            expect(comp.attachments).toEqual([backup]);
            expect(comp.attachmentBackup).toBeUndefined();
            expect(comp.attachmentFile()).toBeUndefined();

            if (withFile) {
                expect(comp.erroredFile).toEqual(file);
            } else {
                expect(comp.erroredFile).toBeUndefined();
            }
        }),
    );

    it('should update Attachment', fakeAsync(() => {
        fixture.detectChanges();
        comp.attachmentToBeUpdatedOrCreated.set({
            id: 1,
            lecture: comp.lecture,
            attachmentType: AttachmentType.FILE,
            version: 1,
            uploadDate: dayjs(),
        } as Attachment);
        comp.notificationText = 'wow how did i get here';
        const attachmentServiceUpdateStub = jest.spyOn(attachmentService, 'update').mockReturnValue(
            of(
                new HttpResponse({
                    body: {
                        id: 52,
                        name: 'TestFile',
                        link: '/api/files/attachments/lecture/4/Mein_Test_PDF3.pdf',
                        version: 2,
                        uploadDate: dayjs('2019-05-07T08:49:59+02:00'),
                        attachmentType: 'FILE',
                    } as Attachment,
                }),
            ),
        );
        comp.saveAttachment();
        expect(attachmentServiceUpdateStub).toHaveBeenCalledOnce();
        expect(comp.attachments[1].version).toBe(2);
        expect(attachmentServiceFindAllByLectureIdStub).toHaveBeenCalledOnce();
    }));

    it('should edit attachment', fakeAsync(() => {
        fixture.detectChanges();
        comp.attachmentToBeUpdatedOrCreated.set(undefined);
        expect(comp.attachmentToBeUpdatedOrCreated()).toBeUndefined();
        comp.editAttachment(newAttachment);
        expect(comp.attachmentToBeUpdatedOrCreated()).toBe(newAttachment);
        expect(comp.attachmentBackup).toEqual(newAttachment);
        expect(attachmentServiceFindAllByLectureIdStub).toHaveBeenCalledOnce();
    }));

    it('should delete attachment', fakeAsync(() => {
        fixture.detectChanges();
        const attachmentId = 52;
        const toDelete = {
            id: attachmentId,
            name: 'test2',
            link: '/api/files/attachments/lecture/4/Mein_Test_PDF3.pdf',
            version: 1,
            uploadDate: dayjs('2019-05-07T08:49:59+02:00'),
            attachmentType: 'FILE',
        } as Attachment;
        comp.dialogError$.pipe(take(1)).subscribe((error) => expect(error).toBeEmpty());
        const attachmentServiceDeleteStub = jest.spyOn(attachmentService, 'delete').mockReturnValue(of(new HttpResponse({ body: null })));
        comp.deleteAttachment(toDelete);
        expect(comp.attachments).toHaveLength(1);
        expect(attachmentServiceDeleteStub).toHaveBeenCalledExactlyOnceWith(attachmentId);
        tick();
    }));

    it('should handle error on delete', fakeAsync(() => {
        fixture.detectChanges();
        const attachmentId = 52;
        const toDelete = {
            id: attachmentId,
            name: 'test2',
            link: '/api/files/attachments/lecture/4/Mein_Test_PDF3.pdf',
            version: 1,
            uploadDate: dayjs('2019-05-07T08:49:59+02:00'),
            attachmentType: 'FILE',
        } as Attachment;
        const errorMessage = 'Some error message';
        comp.dialogError$.pipe(take(1)).subscribe((error) => expect(error).toBe(errorMessage));
        const attachmentServiceDeleteStub = jest.spyOn(attachmentService, 'delete').mockReturnValue(throwError(() => new Error(errorMessage)));
        comp.deleteAttachment(toDelete);
        expect(comp.attachments).toHaveLength(2);
        expect(attachmentServiceDeleteStub).toHaveBeenCalledExactlyOnceWith(attachmentId);
        tick();
    }));

    it('should call cancel', fakeAsync(() => {
        fixture.detectChanges();
        const toCancel = {
            id: 52,
            name: 'test34',
            link: '/api/files/attachments/lecture/4/Mein_Test_PDF34.pdf',
            version: 5,
            uploadDate: dayjs('2019-05-07T08:49:59+02:00'),
            attachmentType: 'FILE',
        } as Attachment;
        comp.attachmentBackup = toCancel;
        comp.cancel();
        expect(comp.attachments[1]).toBe(toCancel);
        expect(attachmentServiceFindAllByLectureIdStub).toHaveBeenCalledOnce();
    }));

    it('should download attachment', fakeAsync(() => {
        fixture.detectChanges();
        comp.isDownloadingAttachmentLink = undefined;
        expect(comp.isDownloadingAttachmentLink).toBeUndefined();
        comp.downloadAttachment('https://my/own/download/url');
        expect(comp.isDownloadingAttachmentLink).toBeUndefined();
    }));

    it('should set lecture attachment', fakeAsync(() => {
        fixture.detectChanges();
        const myBlob1 = { size: 1024, name: '/api/files/attachments/lecture/4/NewTest34.pdf' };
        const myBlob2 = { size: 1024, name: '/api/files/attachments/lecture/4/NewTest100.pdf' };
        const object = {
            target: {
                files: [myBlob1, myBlob2],
            } as unknown as EventTarget,
        } as Event;
        comp.attachmentToBeUpdatedOrCreated.set(newAttachment);
        comp.setLectureAttachment(object);
        expect(comp.attachmentFile()).toBe(myBlob1);
        expect(comp.attachmentToBeUpdatedOrCreated()?.link).toBe(myBlob1.name);
        expect(attachmentServiceFindAllByLectureIdStub).toHaveBeenCalledOnce();
    }));

    describe('isViewButtonAvailable', () => {
        it('should return true if the attachment link ends with .pdf', () => {
            const attachment = { id: 1, link: 'example.pdf', attachmentType: 'FILE' } as Attachment;
            expect(comp.isViewButtonAvailable(attachment.link!)).toBeTrue();
        });

        it('should return false if the attachment link does not end with .pdf', () => {
            const attachment = { id: 2, link: 'example.txt', attachmentType: 'FILE' } as Attachment;
            expect(comp.isViewButtonAvailable(attachment.link!)).toBeFalse();
        });

        it.each([['document.docx'], ['spreadsheet.xlsx'], ['presentation.pptx'], ['image.jpeg']])('should return false for common file extension %s', (link) => {
            const attachment = { link };
            expect(comp.isViewButtonAvailable(attachment.link)).toBeFalse();
        });
    });
});<|MERGE_RESOLUTION|>--- conflicted
+++ resolved
@@ -213,7 +213,7 @@
         const attachment = {
             lecture: comp.lecture,
             attachmentType: AttachmentType.FILE,
-            version: 0,
+            version: 1,
             uploadDate: dayjs(),
         } as Attachment;
         const file = new File([''], 'Test-File.pdf', { type: 'application/pdf' });
@@ -222,7 +222,6 @@
         comp.attachmentFile.set(file);
         const attachmentServiceCreateStub = jest.spyOn(attachmentService, 'create').mockReturnValue(throwError(() => new Error(errorMessage)));
         comp.saveAttachment();
-        attachment.version = 1;
         expect(attachmentServiceCreateStub).toHaveBeenCalledExactlyOnceWith(attachment, file);
         expect(comp.attachmentToBeUpdatedOrCreated()).toEqual(attachment);
         expect(comp.attachmentFile()).toBeUndefined();
@@ -252,23 +251,14 @@
                 comp.attachmentFile.set(file);
             }
             comp.attachmentToBeUpdatedOrCreated.set(attachment);
-<<<<<<< HEAD
-            comp.notificationText = notification;
-=======
->>>>>>> a82ca47f
             comp.attachmentBackup = backup;
             comp.attachments = [attachment];
 
             // Do change
-<<<<<<< HEAD
-            attachment.name = 'New Name';
-            comp.form.value.attachmentName = 'New Name';
-=======
             comp.form.patchValue({
                 attachmentName: 'New Name',
                 notificationText: notification,
             });
->>>>>>> a82ca47f
 
             const attachmentServiceUpdateStub = jest.spyOn(attachmentService, 'update').mockReturnValue(throwError(() => new Error(errorMessage)));
             comp.saveAttachment();
