--- conflicted
+++ resolved
@@ -67,18 +67,12 @@
             getAttachmentFile: jest.fn().mockReturnValue(of(new Blob([''], { type: 'application/pdf' }))),
             update: jest.fn().mockReturnValue(of({})),
             delete: jest.fn().mockReturnValue(of({})),
-            create: jest.fn().mockReturnValue(of({})),
-            getAttachmentByParentAttachmentId: jest.fn(),
         };
         attachmentUnitServiceMock = {
             getAttachmentFile: jest.fn().mockReturnValue(of(new Blob([''], { type: 'application/pdf' }))),
             update: jest.fn().mockReturnValue(of({})),
             delete: jest.fn().mockReturnValue(of({})),
-<<<<<<< HEAD
-            getHiddenSlides: jest.fn(),
-=======
             getHiddenSlides: jest.fn().mockReturnValue(of([1, 2, 3])),
->>>>>>> 37d1d0c4
         };
         lectureUnitServiceMock = {
             delete: jest.fn().mockReturnValue(of({})),
@@ -134,9 +128,6 @@
         it('should load attachment unit file and verify service calls when attachment unit data is available', fakeAsync(() => {
             routeMock.data = of({
                 course: { id: 1, name: 'Example Course' },
-<<<<<<< HEAD
-                attachmentUnit: { id: 1, name: 'Chapter 1', lecture: { id: 1 } },
-=======
                 attachmentUnit: {
                     id: 1,
                     name: 'Chapter 1',
@@ -146,26 +137,11 @@
                         { slideNumber: 2, hidden: true },
                     ],
                 },
->>>>>>> 37d1d0c4
-            });
-
-            const mockBlob = new Blob(['mock content'], { type: 'application/pdf' });
-            attachmentUnitServiceMock.getAttachmentFile.mockReturnValue(of(mockBlob));
-            attachmentUnitServiceMock.getHiddenSlides = jest.fn().mockReturnValue(of([1, 2, 3]));
-
+            });
             component.ngOnInit();
-<<<<<<< HEAD
-
-            expect(attachmentUnitServiceMock.getAttachmentFile).toHaveBeenCalledWith(1, 1);
-            expect(attachmentUnitServiceMock.getHiddenSlides).toHaveBeenCalledWith(1, 1);
-            expect(component.currentPdfBlob()).toBeDefined();
-            expect(component.hiddenPages().size).toBe(3);
-        });
-=======
             tick();
             expect(attachmentUnitServiceMock.getAttachmentFile).toHaveBeenCalledWith(1, 1);
         }));
->>>>>>> 37d1d0c4
 
         it('should handle errors and trigger alert when loading an attachment file fails', () => {
             const errorResponse = new HttpErrorResponse({
@@ -187,16 +163,12 @@
         it('should handle errors and trigger alert when loading an attachment unit file fails', fakeAsync(() => {
             routeMock.data = of({
                 course: { id: 1, name: 'Example Course' },
-<<<<<<< HEAD
-                attachmentUnit: { id: 1, name: 'Chapter 1', lecture: { id: 1 } },
-=======
                 attachmentUnit: {
                     id: 1,
                     name: 'Chapter 1',
                     lecture: { id: 1 },
                     slides: [],
                 },
->>>>>>> 37d1d0c4
             });
 
             const errorResponse = new HttpErrorResponse({
@@ -205,19 +177,13 @@
                 error: 'File not found',
             });
 
-            attachmentUnitServiceMock.getAttachmentFile.mockReturnValue(throwError(() => errorResponse));
-            attachmentUnitServiceMock.getHiddenSlides.mockReturnValue(of([]));
-
+            const attachmentUnitService = TestBed.inject(AttachmentUnitService);
+            jest.spyOn(attachmentUnitService, 'getAttachmentFile').mockReturnValue(throwError(() => errorResponse));
             const alertServiceSpy = jest.spyOn(alertServiceMock, 'error');
 
             component.ngOnInit();
             tick();
 
-<<<<<<< HEAD
-            expect(attachmentUnitServiceMock.getAttachmentFile).toHaveBeenCalledWith(1, 1);
-            expect(alertServiceSpy).toHaveBeenCalledWith('error.http.404');
-        });
-=======
             expect(alertServiceSpy).toHaveBeenCalledWith('error.http.404');
         }));
 
@@ -267,7 +233,6 @@
                 expect(alertServiceMock.error).toHaveBeenCalledWith('artemisApp.attachment.pdfPreview.attachmentUpdateError', { error: 'Update failed' });
             });
         }));
->>>>>>> 37d1d0c4
     });
 
     describe('Unsubscribing from Observables', () => {
@@ -276,112 +241,7 @@
             component.ngOnDestroy();
             expect(spySub).toHaveBeenCalled();
         });
-    });
-
-<<<<<<< HEAD
-    describe('Getting Hidden Pages', () => {
-        it('should return an array of hidden page numbers from DOM elements with specific IDs and classes', () => {
-            const mockElement1 = document.createElement('button');
-            mockElement1.id = 'hide-show-button-1';
-            mockElement1.className = 'hide-show-btn btn-success';
-
-            const mockElement2 = document.createElement('button');
-            mockElement2.id = 'hide-show-button-2';
-            mockElement2.className = 'hide-show-btn btn-success';
-
-            const mockElement3 = document.createElement('button');
-            mockElement3.id = 'hide-show-button-3';
-            mockElement3.className = 'hide-show-btn btn-success';
-
-            document.body.appendChild(mockElement1);
-            document.body.appendChild(mockElement2);
-            document.body.appendChild(mockElement3);
-
-            const hiddenPages = component.getHiddenPages();
-            expect(hiddenPages).toEqual([1, 2, 3]);
-
-            document.body.removeChild(mockElement1);
-            document.body.removeChild(mockElement2);
-            document.body.removeChild(mockElement3);
-        });
-
-        it('should return an empty array if no matching elements are found', () => {
-            document.body.innerHTML = '';
-            const hiddenPages = component.getHiddenPages();
-            expect(hiddenPages).toEqual([]);
-        });
-
-        it('should ignore elements with IDs that do not match the expected pattern', () => {
-            const mockElement1 = document.createElement('button');
-            mockElement1.id = 'hide-show-button-1';
-            mockElement1.className = 'hide-show-btn btn-success';
-
-            const mockElement2 = document.createElement('button');
-            mockElement2.id = 'non-matching-id';
-            mockElement2.className = 'hide-show-btn btn-success';
-
-            document.body.appendChild(mockElement1);
-            document.body.appendChild(mockElement2);
-
-            const hiddenPages = component.getHiddenPages();
-            expect(hiddenPages).toEqual([1]);
-
-            document.body.removeChild(mockElement1);
-            document.body.removeChild(mockElement2);
-        });
-    });
-
-    describe('Create Hidden Version of Attachment', () => {
-        it('should create a hidden version of the PDF by removing specified pages', async () => {
-            component.attachmentUnit.set({
-                attachment: { name: 'example' },
-            });
-
-            const mockBlob = new Blob(['PDF content'], { type: 'application/pdf' });
-            mockBlob.arrayBuffer = jest.fn().mockResolvedValue(new ArrayBuffer(8));
-            component.currentPdfBlob.set(mockBlob);
-
-            const mockPdfDoc = {
-                removePage: jest.fn(),
-                save: jest.fn().mockResolvedValue(new Uint8Array([1, 2, 3])),
-            };
-            (PDFDocument.load as jest.Mock).mockResolvedValue(mockPdfDoc);
-
-            const hiddenPages = [1, 3, 5];
-            const result = await component.createHiddenVersionOfAttachment(hiddenPages);
-
-            expect(PDFDocument.load).toHaveBeenCalledWith(await mockBlob.arrayBuffer());
-            expect(mockPdfDoc.removePage).toHaveBeenCalledWith(4);
-            expect(mockPdfDoc.removePage).toHaveBeenCalledWith(2);
-            expect(mockPdfDoc.removePage).toHaveBeenCalledWith(0);
-            expect(mockPdfDoc.removePage).toHaveBeenCalledTimes(3);
-            expect(mockPdfDoc.save).toHaveBeenCalled();
-
-            expect(result).toBeInstanceOf(File);
-            expect(result?.name).toBe('example.pdf');
-            expect(result?.type).toBe('application/pdf');
-        });
-
-        it('should handle errors and display an alert when PDF processing fails', async () => {
-            component.attachmentUnit.set({
-                attachment: { name: 'example' },
-            });
-
-            const mockBlob = new Blob(['PDF content'], { type: 'application/pdf' });
-            mockBlob.arrayBuffer = jest.fn().mockResolvedValue(new ArrayBuffer(8));
-            component.currentPdfBlob.set(mockBlob);
-
-            (PDFDocument.load as jest.Mock).mockRejectedValue(new Error('PDF processing failed'));
-
-            const alertServiceSpy = jest.spyOn(component.alertService, 'error');
-            const hiddenPages = [1, 3, 5];
-            const result = await component.createHiddenVersionOfAttachment(hiddenPages);
-
-            expect(PDFDocument.load).toHaveBeenCalledWith(await mockBlob.arrayBuffer());
-            expect(alertServiceSpy).toHaveBeenCalledWith('artemisApp.attachment.pdfPreview.pageDeleteError', { error: 'PDF processing failed' });
-            expect(result).toBeUndefined();
-        });
-=======
+
         it('should unsubscribe attachmentUnit subscription during component destruction', fakeAsync(() => {
             routeMock.data = of({
                 course: { id: 1, name: 'Example Course' },
@@ -405,7 +265,6 @@
             component.ngOnDestroy();
             expect(spySub).toHaveBeenCalled();
         }));
->>>>>>> 37d1d0c4
     });
 
     describe('File Input Handling', () => {
@@ -489,14 +348,6 @@
             jest.spyOn(component, 'getHiddenPages').mockReturnValue([]);
             jest.spyOn(FormData.prototype, 'append');
 
-<<<<<<< HEAD
-        it('should display success alert and navigate when finalHiddenPages is empty', async () => {
-            component.attachment.set(undefined);
-            component.attachmentUnit.set({ id: 1, lecture: { id: 1 }, attachment: { id: 2, name: 'Attachment Name', version: 1 } });
-            component.course.set({ id: 1 });
-
-            attachmentUnitServiceMock.update.mockReturnValue(of({}));
-=======
             component.attachment.set(undefined);
             component.attachmentUnit.set({
                 id: 1,
@@ -531,22 +382,13 @@
             component.currentPdfBlob.set(new Blob(['PDF content'], { type: 'application/pdf' }));
             routerNavigateSpy = jest.spyOn(TestBed.inject(Router), 'navigate').mockImplementation(() => Promise.resolve(true));
             attachmentUnitServiceMock.update = jest.fn().mockReturnValue(throwError(() => new Error('Update failed')));
->>>>>>> 37d1d0c4
-
-            const alertServiceSpy = jest.spyOn(alertServiceMock, 'success');
-            const routerSpy = jest.spyOn(TestBed.inject(Router), 'navigate').mockResolvedValue(true);
+
             component.updateAttachmentWithFile();
             tick();
 
-<<<<<<< HEAD
-            expect(alertServiceSpy).toHaveBeenCalledWith('artemisApp.attachment.pdfPreview.attachmentUpdateSuccess');
-            expect(routerSpy).toHaveBeenCalledWith(['course-management', 1, 'lectures', 1, 'unit-management']);
-        });
-=======
             expect(attachmentUnitServiceMock.update).toHaveBeenCalledWith(1, 1, expect.any(FormData));
             expect(alertServiceMock.error).toHaveBeenCalledWith('artemisApp.attachment.pdfPreview.attachmentUpdateError', { error: 'Update failed' });
         }));
->>>>>>> 37d1d0c4
     });
 
     describe('PDF Merging', () => {
@@ -651,35 +493,6 @@
         });
     });
 
-    describe('Update Hidden Pages', () => {
-        it('should not change hidden pages if no pages are deleted', () => {
-            component.hiddenPages.set(new Set([1, 3, 5]));
-
-            const pagesToDelete: number[] = [];
-            component.updateHiddenPages(pagesToDelete);
-
-            expect(component.hiddenPages()).toEqual(new Set([1, 3, 5]));
-        });
-
-        it('should handle an empty set of hidden pages', () => {
-            component.hiddenPages.set(new Set());
-
-            const pagesToDelete = [0, 1, 2];
-            component.updateHiddenPages(pagesToDelete);
-
-            expect(component.hiddenPages()).toEqual(new Set());
-        });
-
-        it('should not adjust hidden pages that are not affected by the deletion', () => {
-            component.hiddenPages.set(new Set([4, 6, 8]));
-
-            const pagesToDelete = [0, 1];
-            component.updateHiddenPages(pagesToDelete);
-
-            expect(component.hiddenPages()).toEqual(new Set([2, 4, 6]));
-        });
-    });
-
     describe('Attachment Deletion', () => {
         it('should delete the attachment and navigate to attachments on success', () => {
             component.attachment.set({ id: 1, lecture: { id: 2 } });
