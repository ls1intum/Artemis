import { ComponentFixture, fakeAsync, flush, TestBed, tick } from '@angular/core/testing';
import { RouterTestingModule } from '@angular/router/testing';
import { JhiLanguageHelper } from 'app/core/language/language.helper';
import { AccountService } from 'app/core/auth/account.service';
import * as chai from 'chai';
import * as sinonChai from 'sinon-chai';
import * as moment from 'moment';
import { SinonStub, stub } from 'sinon';
import { ArtemisTestModule } from '../../test.module';
import { MockSyncStorage } from '../../mocks';
<<<<<<< HEAD
import { ResultComponent, UpdatingResultComponent } from 'app/entities/result';
=======
import { ResultComponent } from 'app/entities/result';
>>>>>>> c0164d97
import { MockComponent } from 'ng-mocks';
import { ArtemisSharedModule } from 'app/shared';
import { ExerciseType } from 'app/entities/exercise';
import { MockAlertService } from '../../helpers/mock-alert.service';
import { JhiAlertService } from 'ng-jhipster';
import { Router } from '@angular/router';
import { of } from 'rxjs';
import { TextAssessmentComponent } from 'app/text-assessment/text-assessment.component';
import { TextSubmission, TextSubmissionService } from 'app/entities/text-submission';
import { TextExercise } from 'app/entities/text-exercise';
import { TextAssessmentEditorComponent } from 'app/text-assessment/text-assessment-editor/text-assessment-editor.component';
import { ResizableInstructionsComponent } from 'app/text-assessment/resizable-instructions/resizable-instructions.component';
import { AssessmentDetailComponent } from 'app/assessment-shared/assessment-detail/assessment-detail.component';
import { ComplaintsForTutorComponent } from 'app/complaints-for-tutor';
import { DebugElement } from '@angular/core';
import { By } from '@angular/platform-browser';
import { MockAccountService } from '../../mocks/mock-account.service';
import { Location } from '@angular/common';
import { textAssessmentRoutes } from 'app/text-assessment/text-assessment.route';
import { LocalStorageService, SessionStorageService } from 'ngx-webstorage';
import { SubmissionExerciseType, SubmissionType } from 'app/entities/submission';
import { ComplaintService } from 'app/entities/complaint/complaint.service';
import { MockComplaintService } from '../../mocks/mock-complaint.service';
import { TranslateModule } from '@ngx-translate/core';

chai.use(sinonChai);
const expect = chai.expect;

describe('TextAssessmentComponent', () => {
    let comp: TextAssessmentComponent;
    let fixture: ComponentFixture<TextAssessmentComponent>;
    let textSubmissionService: TextSubmissionService;
    let getTextSubmissionForExerciseWithoutAssessmentStub: SinonStub;
    let debugElement: DebugElement;
    let router: Router;
    let location: Location;

    const exercise = { id: 20, type: ExerciseType.TEXT } as TextExercise;

    beforeEach(async () => {
        return TestBed.configureTestingModule({
            imports: [ArtemisTestModule, ArtemisSharedModule, TranslateModule.forRoot(), RouterTestingModule.withRoutes([textAssessmentRoutes[0]])],
            declarations: [
                TextAssessmentComponent,
                MockComponent(ResultComponent),
                MockComponent(TextAssessmentEditorComponent),
                MockComponent(ResizableInstructionsComponent),
                MockComponent(AssessmentDetailComponent),
                MockComponent(ComplaintsForTutorComponent),
                MockComponent(ResultComponent),
            ],
            providers: [
                JhiLanguageHelper,
                { provide: JhiAlertService, useClass: MockAlertService },
                { provide: AccountService, useClass: MockAccountService },
                { provide: SessionStorageService, useClass: MockSyncStorage },
                { provide: LocalStorageService, useClass: MockSyncStorage },
                { provide: ComplaintService, useClass: MockComplaintService },
            ],
        })
            .overrideModule(ArtemisTestModule, { set: { declarations: [], exports: [] } })
            .compileComponents()
            .then(() => {
                fixture = TestBed.createComponent(TextAssessmentComponent);
                comp = fixture.componentInstance;
                comp.exercise = exercise;
                debugElement = fixture.debugElement;
                router = debugElement.injector.get(Router);
                location = debugElement.injector.get(Location);
                textSubmissionService = TestBed.get(TextSubmissionService);
                getTextSubmissionForExerciseWithoutAssessmentStub = stub(textSubmissionService, 'getTextSubmissionForExerciseWithoutAssessment');

                router.initialNavigation();
            });
    });

    afterEach(() => {
        getTextSubmissionForExerciseWithoutAssessmentStub.restore();
    });

    it(
        'AssessNextButton should be visible, the method assessNextOptimal should be invoked ' + 'and the url should change after clicking on the button',
        fakeAsync(() => {
            // set all attributes for comp
            comp.ngOnInit();
            tick();

            comp.userId = 99;
            comp.submission = {
                submissionExerciseType: SubmissionExerciseType.TEXT,
                id: 2278,
                submitted: true,
                type: SubmissionType.MANUAL,
                submissionDate: moment('2019-07-09T10:47:33.244Z'),
                text: 'asdfasdfasdfasdf',
            } as TextSubmission;
            comp.result = {
                id: 2374,
                resultString: '1 of 12 points',
                completionDate: moment('2019-07-09T11:51:23.251Z'),
                successful: false,
                score: 8,
                rated: true,
                hasFeedback: false,
                submission: comp.submission,
            };
            comp.isAssessor = true;
            comp.isAtLeastInstructor = true;
            comp.assessmentsAreValid = true;
            const unassessedSubmission = { submissionExerciseType: 'text', id: 2279, submitted: true, type: 'MANUAL' };

            fixture.detectChanges();

            // check if assessNextButton is available
            const assessNextButton = debugElement.query(By.css('#assessNextButton'));
            expect(assessNextButton).to.exist;

            // check if getTextSubmissionForExerciseWithoutAssessment() is called and works
            getTextSubmissionForExerciseWithoutAssessmentStub.returns(of(unassessedSubmission));
            assessNextButton.nativeElement.click();
            expect(getTextSubmissionForExerciseWithoutAssessmentStub).to.have.been.called;
            expect(comp.unassessedSubmission).to.be.deep.equal(unassessedSubmission);

            // check if the url changes when you clicked on assessNextAssessmentButton
            tick();
            expect(location.path()).to.be.equal('/text/' + comp.exercise.id + '/assessment/' + comp.unassessedSubmission.id);

            fixture.destroy();
            flush();
        }),
    );
});<|MERGE_RESOLUTION|>--- conflicted
+++ resolved
@@ -8,11 +8,7 @@
 import { SinonStub, stub } from 'sinon';
 import { ArtemisTestModule } from '../../test.module';
 import { MockSyncStorage } from '../../mocks';
-<<<<<<< HEAD
-import { ResultComponent, UpdatingResultComponent } from 'app/entities/result';
-=======
 import { ResultComponent } from 'app/entities/result';
->>>>>>> c0164d97
 import { MockComponent } from 'ng-mocks';
 import { ArtemisSharedModule } from 'app/shared';
 import { ExerciseType } from 'app/entities/exercise';
