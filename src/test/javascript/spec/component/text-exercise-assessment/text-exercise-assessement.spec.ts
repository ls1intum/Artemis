import { ComponentFixture, fakeAsync, flush, TestBed, tick } from '@angular/core/testing';
import { RouterTestingModule } from '@angular/router/testing';
import { JhiLanguageHelper } from 'app/core/language/language.helper';
import { AccountService } from 'app/core/auth/account.service';
import * as chai from 'chai';
import * as sinonChai from 'sinon-chai';
import * as moment from 'moment';
import { SinonStub, stub } from 'sinon';
import { ArtemisTestModule } from '../../test.module';
import { MockSyncStorage } from '../../mocks/mock-sync.storage';
import { Result } from 'app/entities/result/result.model';
import { MockComponent } from 'ng-mocks';
import { ArtemisSharedModule } from 'app/shared/shared.module';
import { MockAlertService } from '../../helpers/mock-alert.service';
import { AlertService } from 'app/core/alert/alert.service';
<<<<<<< HEAD
import { Router, ActivatedRoute } from '@angular/router';
import { of, throwError } from 'rxjs';
import { TextAssessmentComponent } from 'app/exercises/text/assess/text-assessment/text-assessment.component';
import { TextAssessmentEditorComponent } from 'app/exercises/text/assess/text-assessment/text-assessment-editor/text-assessment-editor.component';
import { ResizableInstructionsComponent } from 'app/exercises/text/assess/text-assessment/resizable-instructions/resizable-instructions.component';
=======
import { Router } from '@angular/router';
import { of } from 'rxjs';
import { TextAssessmentComponent } from 'app/exercises/text/assess/text-assessment.component';
import { TextAssessmentEditorComponent } from 'app/exercises/text/assess/text-assessment-editor/text-assessment-editor.component';
import { ResizableInstructionsComponent } from 'app/exercises/text/assess/resizable-instructions/resizable-instructions.component';
>>>>>>> c191ddf1
import { AssessmentDetailComponent } from 'app/assessment/assessment-detail/assessment-detail.component';
import { DebugElement } from '@angular/core';
import { By } from '@angular/platform-browser';
import { MockAccountService } from '../../mocks/mock-account.service';
import { Location } from '@angular/common';
import { textAssessmentRoutes } from 'app/exercises/text/assess/text-assessment.route';
import { LocalStorageService, SessionStorageService } from 'ngx-webstorage';
import { ComplaintService } from 'app/complaints/complaint.service';
import { MockComplaintService } from '../../mocks/mock-complaint.service';
import { TranslateModule } from '@ngx-translate/core';
import { TextSubmissionService } from 'app/exercises/text/participate/text-submission.service';
import { ComplaintsForTutorComponent } from 'app/complaints/complaints-for-tutor/complaints-for-tutor.component';
import { ResultComponent } from 'app/shared/result/result.component';
import { SubmissionExerciseType, SubmissionType } from 'app/entities/submission.model';
import { TextExercise } from 'app/entities/text-exercise.model';
import { ExerciseType } from 'app/entities/exercise.model';
import { TextSubmission } from 'app/entities/text-submission.model';
<<<<<<< HEAD
import { Participation } from 'app/entities/participation/participation.model';
import { AssessmentType } from 'app/entities/assessment-type.model';
import { StudentParticipation } from 'app/entities/participation/student-participation.model';
import { MockActivatedRoute } from '../../helpers/mock-route.service';
=======
import { Result } from 'app/entities/result.model';
>>>>>>> c191ddf1

chai.use(sinonChai);
const expect = chai.expect;

describe('TextAssessmentComponent', () => {
    let comp: TextAssessmentComponent;
    let fixture: ComponentFixture<TextAssessmentComponent>;
    let textSubmissionService: TextSubmissionService;
    let getTextSubmissionForExerciseWithoutAssessmentStub: SinonStub;
    let debugElement: DebugElement;
    let router: Router;
    let location: Location;

<<<<<<< HEAD
    const exercise = { id: 20, type: ExerciseType.TEXT, assessmentType: AssessmentType.MANUAL } as TextExercise;
=======
    const exercise = { id: 20, type: ExerciseType.TEXT, course: { id: 1 } } as TextExercise;
>>>>>>> c191ddf1

    beforeEach(async () => {
        return TestBed.configureTestingModule({
            imports: [ArtemisTestModule, ArtemisSharedModule, TranslateModule.forRoot(), RouterTestingModule.withRoutes([textAssessmentRoutes[0]])],
            declarations: [
                TextAssessmentComponent,
                MockComponent(ResultComponent),
                MockComponent(TextAssessmentEditorComponent),
                MockComponent(ResizableInstructionsComponent),
                MockComponent(AssessmentDetailComponent),
                MockComponent(ComplaintsForTutorComponent),
            ],
            providers: [
                JhiLanguageHelper,
                { provide: AlertService, useClass: MockAlertService },
                { provide: AccountService, useClass: MockAccountService },
                { provide: SessionStorageService, useClass: MockSyncStorage },
                { provide: LocalStorageService, useClass: MockSyncStorage },
                { provide: ComplaintService, useClass: MockComplaintService },
                { provide: ActivatedRoute, useValue: new MockActivatedRoute({ exerciseId: 1, submissionId: 'new' }) },
            ],
        })
            .overrideModule(ArtemisTestModule, { set: { declarations: [], exports: [] } })
            .compileComponents()
            .then(() => {
                fixture = TestBed.createComponent(TextAssessmentComponent);
                comp = fixture.componentInstance;
                comp.exercise = exercise;
                debugElement = fixture.debugElement;
                router = debugElement.injector.get(Router);
                location = debugElement.injector.get(Location);
                textSubmissionService = TestBed.inject(TextSubmissionService);
                getTextSubmissionForExerciseWithoutAssessmentStub = stub(textSubmissionService, 'getTextSubmissionForExerciseWithoutAssessment');

                router.initialNavigation();
            });
    });

    afterEach(() => {
        getTextSubmissionForExerciseWithoutAssessmentStub.restore();
    });

    it(
        'AssessNextButton should be visible, the method assessNextOptimal should be invoked ' + 'and the url should change after clicking on the button',
        fakeAsync(() => {
            getTextSubmissionForExerciseWithoutAssessmentStub.returns(throwError({ status: 404 }));
            // set all attributes for comp
            comp.ngOnInit();
            tick();

            // not found state is correctly set on the component
            expect(comp.notFound).to.be.true;

            comp.userId = 99;
            comp.submission = {
                submissionExerciseType: SubmissionExerciseType.TEXT,
                id: 2278,
                submitted: true,
                type: SubmissionType.MANUAL,
                submissionDate: moment('2019-07-09T10:47:33.244Z'),
                text: 'asdfasdfasdfasdf',
            } as TextSubmission;
            comp.result = new Result();
            comp.result.id = 2374;
            comp.result.resultString = '1 of 12 points';
            comp.result.completionDate = moment('2019-07-09T11:51:23.251Z');
            comp.result.successful = false;
            comp.result.score = 8;
            comp.result.rated = true;
            comp.result.hasFeedback = false;
            comp.result.submission = comp.submission;
            comp.isAssessor = true;
            comp.isAtLeastInstructor = true;
            comp.assessmentsAreValid = true;
            const unassessedSubmission = { submissionExerciseType: 'text', id: 2279, submitted: true, type: 'MANUAL' };

            fixture.detectChanges();

            // check if assessNextButton is available
            const assessNextButton = debugElement.query(By.css('#assessNextButton'));
            expect(assessNextButton).to.exist;

            // check if getTextSubmissionForExerciseWithoutAssessment() is called and works
            getTextSubmissionForExerciseWithoutAssessmentStub.returns(of(unassessedSubmission));
            assessNextButton.nativeElement.click();
            expect(getTextSubmissionForExerciseWithoutAssessmentStub).to.have.been.called;
            expect(comp.unassessedSubmission).to.be.deep.equal(unassessedSubmission);

            // check if the url changes when you clicked on assessNextAssessmentButton
            tick();
            expect(location.path()).to.be.equal(
                `/course-management/${comp.exercise.course?.id}/text-exercises/${comp.exercise.id}/submissions/${comp.unassessedSubmission.id}/assessment`,
            );

            fixture.destroy();
            flush();
        }),
    );

    it('Should set the result and participation properly for new submission', fakeAsync(() => {
        const result = { hasComplaint: false } as Result;
        const participation = new StudentParticipation() as Participation;
        participation.exercise = exercise;
        const submission = {
            submissionExerciseType: SubmissionExerciseType.TEXT,
            id: 2278,
            submitted: true,
            type: SubmissionType.MANUAL,
            submissionDate: moment('2019-07-09T10:47:33.244Z'),
            text: 'asdfasdfasdfasdf',
            participation,
            result,
        } as TextSubmission;
        getTextSubmissionForExerciseWithoutAssessmentStub.returns(of(submission));
        comp.ngOnInit();
        tick();
        expect(comp.submission).to.be.deep.equal(submission);
        expect(comp.result).to.be.deep.equal(result);
        expect(comp.exercise).to.be.deep.equal(exercise);
        expect(comp.participation).to.be.deep.equal(participation);
        expect(comp.isAtLeastInstructor).to.be.true;
    }));
});<|MERGE_RESOLUTION|>--- conflicted
+++ resolved
@@ -8,24 +8,16 @@
 import { SinonStub, stub } from 'sinon';
 import { ArtemisTestModule } from '../../test.module';
 import { MockSyncStorage } from '../../mocks/mock-sync.storage';
-import { Result } from 'app/entities/result/result.model';
+import { Result } from 'app/entities/result.model';
 import { MockComponent } from 'ng-mocks';
 import { ArtemisSharedModule } from 'app/shared/shared.module';
 import { MockAlertService } from '../../helpers/mock-alert.service';
 import { AlertService } from 'app/core/alert/alert.service';
-<<<<<<< HEAD
 import { Router, ActivatedRoute } from '@angular/router';
 import { of, throwError } from 'rxjs';
-import { TextAssessmentComponent } from 'app/exercises/text/assess/text-assessment/text-assessment.component';
-import { TextAssessmentEditorComponent } from 'app/exercises/text/assess/text-assessment/text-assessment-editor/text-assessment-editor.component';
-import { ResizableInstructionsComponent } from 'app/exercises/text/assess/text-assessment/resizable-instructions/resizable-instructions.component';
-=======
-import { Router } from '@angular/router';
-import { of } from 'rxjs';
 import { TextAssessmentComponent } from 'app/exercises/text/assess/text-assessment.component';
 import { TextAssessmentEditorComponent } from 'app/exercises/text/assess/text-assessment-editor/text-assessment-editor.component';
 import { ResizableInstructionsComponent } from 'app/exercises/text/assess/resizable-instructions/resizable-instructions.component';
->>>>>>> c191ddf1
 import { AssessmentDetailComponent } from 'app/assessment/assessment-detail/assessment-detail.component';
 import { DebugElement } from '@angular/core';
 import { By } from '@angular/platform-browser';
@@ -43,14 +35,10 @@
 import { TextExercise } from 'app/entities/text-exercise.model';
 import { ExerciseType } from 'app/entities/exercise.model';
 import { TextSubmission } from 'app/entities/text-submission.model';
-<<<<<<< HEAD
 import { Participation } from 'app/entities/participation/participation.model';
 import { AssessmentType } from 'app/entities/assessment-type.model';
 import { StudentParticipation } from 'app/entities/participation/student-participation.model';
 import { MockActivatedRoute } from '../../helpers/mock-route.service';
-=======
-import { Result } from 'app/entities/result.model';
->>>>>>> c191ddf1
 
 chai.use(sinonChai);
 const expect = chai.expect;
@@ -64,11 +52,7 @@
     let router: Router;
     let location: Location;
 
-<<<<<<< HEAD
     const exercise = { id: 20, type: ExerciseType.TEXT, assessmentType: AssessmentType.MANUAL } as TextExercise;
-=======
-    const exercise = { id: 20, type: ExerciseType.TEXT, course: { id: 1 } } as TextExercise;
->>>>>>> c191ddf1
 
     beforeEach(async () => {
         return TestBed.configureTestingModule({
