import { ComponentFixture, TestBed, waitForAsync } from '@angular/core/testing';
import { NgbActiveModal } from '@ng-bootstrap/ng-bootstrap';
import { ChannelsCreateDialogComponent } from 'app/overview/course-conversations/dialogs/channels-create-dialog/channels-create-dialog.component';
import { ArtemisTranslatePipe } from 'app/shared/pipes/artemis-translate.pipe';
import { MockPipe, MockProvider } from 'ng-mocks';
import { Course } from 'app/entities/course.model';
<<<<<<< HEAD
import { Component, output } from '@angular/core';
import { ChannelFormData, ChannelType } from 'app/overview/course-conversations/dialogs/channels-create-dialog/channel-form/channel-form.component';
import { By } from '@angular/platform-browser';
import { ChannelDTO } from 'app/entities/metis/conversation/channel.model';
import { initializeDialog } from '../dialog-test-helpers';

@Component({
    selector: 'jhi-channel-form',
    template: '',
})
class ChannelFormStubComponent {
    formSubmitted = output<ChannelFormData>();
    channelTypeChanged = output<ChannelType>();
    isAnnouncementChannelChanged = output<boolean>();
    isCourseWideChannelChanged = output<boolean>();
}
=======
import { ChannelFormData } from 'app/overview/course-conversations/dialogs/channels-create-dialog/channel-form/channel-form.component';
import { By } from '@angular/platform-browser';
import { ChannelDTO } from 'app/entities/metis/conversation/channel.model';
import { initializeDialog } from '../dialog-test-helpers';
import { MockTranslateService } from '../../../../../helpers/mocks/service/mock-translate.service';
import { TranslateService } from '@ngx-translate/core';
>>>>>>> 43d00896

describe('ChannelsCreateDialogComponent', () => {
    let component: ChannelsCreateDialogComponent;
    let fixture: ComponentFixture<ChannelsCreateDialogComponent>;
    const course = { id: 1 } as Course;

    beforeEach(waitForAsync(() => {
        TestBed.configureTestingModule({
            declarations: [ChannelsCreateDialogComponent, MockPipe(ArtemisTranslatePipe)],
            providers: [MockProvider(NgbActiveModal), { provide: TranslateService, useClass: MockTranslateService }],
        })
            .compileComponents()
            .then(() => {
                fixture = TestBed.createComponent(ChannelsCreateDialogComponent);
                component = fixture.componentInstance;
                fixture.detectChanges();
                initializeDialog(component, fixture, { course });
            });
    }));

    afterEach(() => {
        jest.restoreAllMocks();
    });

    it('should create', () => {
        expect(component).toBeTruthy();
    });

    it('should initialize the dialog correctly', () => {
        const initializeSpy = jest.spyOn(component, 'initialize');
        component.initialize();
        expect(initializeSpy).toHaveBeenCalledOnce();
        expect(component.course).toBe(course);
    });

    it('clicking close button in modal header should dismiss the modal', () => {
        const closeButton = fixture.debugElement.nativeElement.querySelector('.modal-header button');
        const activeModal = TestBed.inject(NgbActiveModal);
        const dismissSpy = jest.spyOn(activeModal, 'dismiss');
        closeButton.click();
        expect(dismissSpy).toHaveBeenCalledOnce();
    });

    it('should change channel type when channel type is changed in channel form', () => {
        expect(component.isPublicChannel).toBeTrue();
        const channelTypeChangedEvent = 'PRIVATE';
        const formComponentDebug = fixture.debugElement.query(By.css('jhi-channel-form'));
        expect(formComponentDebug).toBeTruthy();

        const formComponent = formComponentDebug.componentInstance;
        expect(formComponent).toBeTruthy();
        formComponent.channelTypeChanged.emit(channelTypeChangedEvent);
        expect(component.isPublicChannel).toBeFalse();
    });

    it('should change channel announcement type when channel announcement type is changed in channel form', () => {
        expect(component.isAnnouncementChannel).toBeFalse();
        const formComponentDebug = fixture.debugElement.query(By.css('jhi-channel-form'));
        expect(formComponentDebug).toBeTruthy();

        const formComponent = formComponentDebug.componentInstance;
        formComponent.isAnnouncementChannelChanged.emit(true);
        expect(component.isAnnouncementChannel).toBeTrue();
    });

    it('should change channel scope type when channel scope type is changed in channel form', () => {
        expect(component.isCourseWideChannel).toBeFalse();
        const form: ChannelFormStubComponent = fixture.debugElement.query(By.directive(ChannelFormStubComponent)).componentInstance;
        form.isCourseWideChannelChanged.emit(true);
        expect(component.isCourseWideChannel).toBeTrue();
    });

    it('should close modal with the channel to create when form is submitted', () => {
        const activeModal = TestBed.inject(NgbActiveModal);
        const closeSpy = jest.spyOn(activeModal, 'close');

        const formComponentDebug = fixture.debugElement.query(By.css('jhi-channel-form'));
        expect(formComponentDebug).toBeTruthy();

        const formComponent = formComponentDebug.componentInstance;
        const formData: ChannelFormData = {
            name: 'test',
            description: 'helloWorld',
            isPublic: true,
        };
        formComponent.formSubmitted.emit(formData);

        const expectedChannel = new ChannelDTO();
        expectedChannel.name = formData.name;
        expectedChannel.description = formData.description;
        expectedChannel.isPublic = formData.isPublic!;

        expect(closeSpy).toHaveBeenCalledOnce();
        expect(closeSpy).toHaveBeenCalledWith(expectedChannel);
    });

    it('should call createChannel with correct data', () => {
        const createChannelSpy = jest.spyOn(component, 'createChannel');

        const formData: ChannelFormData = {
            name: 'testChannel',
            description: 'Test description',
            isPublic: false,
            isAnnouncementChannel: true,
            isCourseWideChannel: false,
        };

        const form: ChannelFormStubComponent = fixture.debugElement.query(By.directive(ChannelFormStubComponent)).componentInstance;
        form.formSubmitted.emit(formData);

        expect(createChannelSpy).toHaveBeenCalledOnce();
        expect(createChannelSpy).toHaveBeenCalledWith(formData);
    });

    it('should close modal when createChannel is called', () => {
        const activeModal = TestBed.inject(NgbActiveModal);
        const closeSpy = jest.spyOn(activeModal, 'close');

        const formData: ChannelFormData = {
            name: 'testChannel',
            description: 'Test description',
            isPublic: true,
            isAnnouncementChannel: false,
            isCourseWideChannel: true,
        };

        component.createChannel(formData);

        expect(closeSpy).toHaveBeenCalledOnce();
        expect(closeSpy).toHaveBeenCalledWith(
            expect.objectContaining({
                name: formData.name,
                description: formData.description,
                isPublic: formData.isPublic,
            }),
        );
    });
});<|MERGE_RESOLUTION|>--- conflicted
+++ resolved
@@ -4,31 +4,12 @@
 import { ArtemisTranslatePipe } from 'app/shared/pipes/artemis-translate.pipe';
 import { MockPipe, MockProvider } from 'ng-mocks';
 import { Course } from 'app/entities/course.model';
-<<<<<<< HEAD
-import { Component, output } from '@angular/core';
-import { ChannelFormData, ChannelType } from 'app/overview/course-conversations/dialogs/channels-create-dialog/channel-form/channel-form.component';
-import { By } from '@angular/platform-browser';
-import { ChannelDTO } from 'app/entities/metis/conversation/channel.model';
-import { initializeDialog } from '../dialog-test-helpers';
-
-@Component({
-    selector: 'jhi-channel-form',
-    template: '',
-})
-class ChannelFormStubComponent {
-    formSubmitted = output<ChannelFormData>();
-    channelTypeChanged = output<ChannelType>();
-    isAnnouncementChannelChanged = output<boolean>();
-    isCourseWideChannelChanged = output<boolean>();
-}
-=======
 import { ChannelFormData } from 'app/overview/course-conversations/dialogs/channels-create-dialog/channel-form/channel-form.component';
 import { By } from '@angular/platform-browser';
 import { ChannelDTO } from 'app/entities/metis/conversation/channel.model';
 import { initializeDialog } from '../dialog-test-helpers';
 import { MockTranslateService } from '../../../../../helpers/mocks/service/mock-translate.service';
 import { TranslateService } from '@ngx-translate/core';
->>>>>>> 43d00896
 
 describe('ChannelsCreateDialogComponent', () => {
     let component: ChannelsCreateDialogComponent;
