import { TestBed } from '@angular/core/testing';
import { MetisConversationService } from 'app/shared/metis/metis-conversation.service';
import { GroupChatService } from 'app/shared/metis/conversations/group-chat.service';
import { MockProvider } from 'ng-mocks';
import { CourseManagementService } from 'app/course/manage/course-management.service';
import { OneToOneChatService } from 'app/shared/metis/conversations/one-to-one-chat.service';
import { AlertService } from 'app/core/util/alert.service';
import { JhiWebsocketService } from 'app/core/websocket/websocket.service';
import { Course } from 'app/entities/course.model';
import { ConversationService } from 'app/shared/metis/conversations/conversation.service';
import { ChannelService } from 'app/shared/metis/conversations/channel.service';
import { AccountService } from 'app/core/auth/account.service';
import { HttpResponse } from '@angular/common/http';
import { Subject, forkJoin, of } from 'rxjs';
import { generateExampleChannelDTO, generateExampleGroupChatDTO, generateOneToOneChatDTO } from '../helpers/conversationExampleModels';
import { GroupChatDto } from 'app/entities/metis/conversation/group-chat.model';
import { OneToOneChatDTO } from 'app/entities/metis/conversation/one-to-one-chat.model';
import { ChannelDTO } from 'app/entities/metis/conversation/channel.model';
import { ConversationWebsocketDTO } from 'app/entities/metis/conversation/conversation-websocket-dto.model';
import { MockAccountService } from '../../../../helpers/mocks/service/mock-account.service';
import { MetisPostAction } from 'app/shared/metis/metis.util';
import dayjs from 'dayjs/esm';

describe('MetisConversationService', () => {
    let metisConversationService: MetisConversationService;
    let conversationService: ConversationService;
    let groupChatService: GroupChatService;
    let oneToOneChatService: OneToOneChatService;
    let channelService: ChannelService;
    let websocketService: JhiWebsocketService;
    let courseManagementService: CourseManagementService;

    const course = { id: 1 } as Course;
    let groupChat: GroupChatDto;
    let oneToOneChat: OneToOneChatDTO;
    let channel: ChannelDTO;
    let receiveMockSubject: Subject<ConversationWebsocketDTO>;

    beforeEach(() => {
        TestBed.configureTestingModule({
            providers: [
                { provide: MetisConversationService, useClass: MetisConversationService },
                MockProvider(CourseManagementService),
                MockProvider(GroupChatService),
                MockProvider(ChannelService),
                MockProvider(OneToOneChatService),
                MockProvider(ConversationService),
                MockProvider(JhiWebsocketService),
                { provide: AccountService, useClass: MockAccountService },
                MockProvider(AlertService),
            ],
        });
        groupChat = generateExampleGroupChatDTO({ id: 1 });
        oneToOneChat = generateOneToOneChatDTO({ id: 2 });
        channel = generateExampleChannelDTO({ id: 3 });

        metisConversationService = TestBed.inject(MetisConversationService);
        groupChatService = TestBed.inject(GroupChatService);
        oneToOneChatService = TestBed.inject(OneToOneChatService);
        channelService = TestBed.inject(ChannelService);
        websocketService = TestBed.inject(JhiWebsocketService);
        courseManagementService = TestBed.inject(CourseManagementService);
        conversationService = TestBed.inject(ConversationService);

        jest.spyOn(courseManagementService, 'findOneForDashboard').mockReturnValue(of(new HttpResponse<Course>({ body: course })));
        jest.spyOn(conversationService, 'getConversationsOfUser').mockReturnValue(of(new HttpResponse({ body: [groupChat, oneToOneChat, channel] })));
        jest.spyOn(conversationService, 'convertServerDates').mockImplementation((conversation) => conversation);

        receiveMockSubject = new Subject<ConversationWebsocketDTO>();

        jest.spyOn(websocketService, 'receive').mockReturnValue(receiveMockSubject.asObservable());
        jest.spyOn(websocketService, 'subscribe');
    });

    afterEach(() => {
        jest.restoreAllMocks();
    });

    it('should create', () => {
        expect(metisConversationService).toBeTruthy();
    });

    it('should set up the service correctly', () => {
        return new Promise((done) => {
            metisConversationService.setUpConversationService(1).subscribe({
                complete: () => {
                    expect(metisConversationService.course).toEqual(course);
                    forkJoin([metisConversationService.isLoading$, metisConversationService.activeConversation$, metisConversationService.conversationsOfUser$]).subscribe({
                        next: ([isLoading, activeConversation, conversations]) => {
                            expect(isLoading).toBeFalse();
                            expect(activeConversation).toBeUndefined();
                            expect(conversations).toEqual([groupChat, oneToOneChat, channel]);
                            done({});
                        },
                    });
                    metisConversationService._isLoading$.complete();
                    metisConversationService._activeConversation$.complete();
                    metisConversationService._conversationsOfUser$.complete();
                },
            });
        });
    });

    it('should set active conversation', () => {
        return new Promise((done) => {
            metisConversationService.setUpConversationService(1).subscribe({
                complete: () => {
                    metisConversationService.setActiveConversation(groupChat);
                    metisConversationService.activeConversation$.subscribe((activeConversation) => {
                        expect(activeConversation).toEqual(groupChat);
                        done({});
                    });
                },
            });
        });
    });

<<<<<<< HEAD
    it('should set has unread messages to true', () => {
        groupChat.unreadMessagesCount = 1;
        return new Promise((done) => {
            metisConversationService.setUpConversationService(1).subscribe({
                complete: () => {
                    metisConversationService.setActiveConversation(groupChat);
                    metisConversationService.hasUnreadMessages$.pipe().subscribe((hasUnreadMessages) => {
                        expect(hasUnreadMessages).toBeTrue();
=======
    it('should set active conversation by id', () => {
        return new Promise((done) => {
            metisConversationService.setUpConversationService(1).subscribe({
                complete: () => {
                    metisConversationService.setActiveConversation(groupChat.id);
                    metisConversationService.activeConversation$.subscribe((activeConversation) => {
                        expect(activeConversation).toEqual(groupChat);
>>>>>>> 74cac91b
                        done({});
                    });
                },
            });
        });
    });

    it('should get conversations of users again if force refresh is called', () => {
        return new Promise((done) => {
            metisConversationService.setUpConversationService(1).subscribe({
                complete: () => {
                    metisConversationService.setActiveConversation(groupChat);
                    const getConversationsOfUserSpy = jest.spyOn(conversationService, 'getConversationsOfUser');
                    getConversationsOfUserSpy.mockClear();
                    metisConversationService.forceRefresh().subscribe({
                        complete: () => {
                            expect(getConversationsOfUserSpy).toHaveBeenCalledOnce();
                            expect(getConversationsOfUserSpy).toHaveBeenCalledWith(1);
                            done({});
                        },
                    });
                },
            });
        });
    });

    it('should set active conversation to newly created channel', () => {
        return new Promise((done) => {
            metisConversationService.setUpConversationService(1).subscribe({
                complete: () => {
                    const newChannel = generateExampleChannelDTO({ id: 99 });
                    const createChannelSpy = jest.spyOn(channelService, 'create').mockReturnValue(of(new HttpResponse({ body: newChannel })));
                    const getConversationSpy = jest
                        .spyOn(conversationService, 'getConversationsOfUser')
                        .mockReturnValue(of(new HttpResponse({ body: [groupChat, oneToOneChat, channel, newChannel] })));
                    createChannelSpy.mockClear();
                    metisConversationService.createChannel(newChannel).subscribe({
                        complete: () => {
                            expect(createChannelSpy).toHaveBeenCalledOnce();
                            expect(createChannelSpy).toHaveBeenCalledWith(course.id, newChannel);
                            metisConversationService.activeConversation$.subscribe((activeConversation) => {
                                expect(activeConversation).toBe(newChannel);
                                expect(getConversationSpy).toHaveBeenCalledTimes(2);
                                done({});
                            });
                        },
                    });
                },
            });
        });
    });

    it('should set active conversation to newly created groupChat', () => {
        return new Promise((done) => {
            metisConversationService.setUpConversationService(1).subscribe({
                complete: () => {
                    const newGroupChat = generateExampleGroupChatDTO({ id: 99 });
                    const createGroupChatSpy = jest.spyOn(groupChatService, 'create').mockReturnValue(of(new HttpResponse({ body: newGroupChat })));
                    const getConversationSpy = jest
                        .spyOn(conversationService, 'getConversationsOfUser')
                        .mockReturnValue(of(new HttpResponse({ body: [groupChat, oneToOneChat, channel, newGroupChat] })));
                    createGroupChatSpy.mockClear();
                    metisConversationService.createGroupChat(['login']).subscribe({
                        complete: () => {
                            expect(createGroupChatSpy).toHaveBeenCalledOnce();
                            expect(createGroupChatSpy).toHaveBeenCalledWith(course.id, ['login']);
                            metisConversationService.activeConversation$.subscribe((activeConversation) => {
                                expect(activeConversation).toBe(newGroupChat);
                                expect(getConversationSpy).toHaveBeenCalledTimes(2);
                                done({});
                            });
                        },
                    });
                },
            });
        });
    });

    it('should set active conversation to newly created one to one chat', () => {
        return new Promise((done) => {
            metisConversationService.setUpConversationService(1).subscribe({
                complete: () => {
                    const newOneToOneChat = generateOneToOneChatDTO({ id: 99 });
                    const createOneToOneChatSpy = jest.spyOn(oneToOneChatService, 'create').mockReturnValue(of(new HttpResponse({ body: newOneToOneChat })));
                    const getConversationSpy = jest
                        .spyOn(conversationService, 'getConversationsOfUser')
                        .mockReturnValue(of(new HttpResponse({ body: [groupChat, oneToOneChat, channel, newOneToOneChat] })));
                    createOneToOneChatSpy.mockClear();
                    metisConversationService.createOneToOneChat('login').subscribe({
                        complete: () => {
                            expect(createOneToOneChatSpy).toHaveBeenCalledOnce();
                            expect(createOneToOneChatSpy).toHaveBeenCalledWith(course.id, 'login');
                            metisConversationService.activeConversation$.subscribe((activeConversation) => {
                                expect(activeConversation).toBe(newOneToOneChat);
                                expect(getConversationSpy).toHaveBeenCalledTimes(2);
                                done({});
                            });
                        },
                    });
                },
            });
        });
    });

    it('should add new conversation to conversations of user on conversation create received', () => {
        return new Promise((done) => {
            metisConversationService.setUpConversationService(1).subscribe({
                complete: () => {
                    const websocketDTO = new ConversationWebsocketDTO();
                    websocketDTO.crudAction = MetisPostAction.CREATE;
                    websocketDTO.conversation = generateExampleChannelDTO({ id: 99 });

                    receiveMockSubject.next(websocketDTO);
                    metisConversationService.conversationsOfUser$.subscribe((conversationsOfUser) => {
                        expect(conversationsOfUser).toEqual([groupChat, oneToOneChat, channel, websocketDTO.conversation]);
                        done({});
                    });
                },
            });
        });
    });

    it('should update conversation in conversations of user on conversation update received', () => {
        return new Promise((done) => {
            metisConversationService.setUpConversationService(1).subscribe({
                complete: () => {
                    const websocketDTO = new ConversationWebsocketDTO();
                    websocketDTO.crudAction = MetisPostAction.UPDATE;
                    websocketDTO.conversation = { ...channel, name: 'newtitle' } as ChannelDTO;

                    receiveMockSubject.next(websocketDTO);
                    metisConversationService.conversationsOfUser$.subscribe((conversationsOfUser) => {
                        expect(conversationsOfUser).toContainEqual(websocketDTO.conversation);
                        expect(conversationsOfUser).not.toContainEqual(channel);
                        expect(conversationsOfUser).toContainEqual(groupChat);
                        expect(conversationsOfUser).toContainEqual(oneToOneChat);
                        expect(conversationsOfUser).toHaveLength(3);
                        done({});
                    });
                },
            });
        });
    });

    it('should update conversation last message date in conversations of user on conversation new message received', () => {
        return new Promise((done) => {
            metisConversationService.setUpConversationService(1).subscribe({
                complete: () => {
                    const websocketDTO = new ConversationWebsocketDTO();
                    websocketDTO.crudAction = MetisPostAction.NEW_MESSAGE;
                    // 1 of january 2022
                    const lastMessageDate = dayjs('2022-01-01T00:00:00.000Z');
                    websocketDTO.conversation = { ...channel, lastMessageDate } as ChannelDTO;

                    receiveMockSubject.next(websocketDTO);
                    metisConversationService.conversationsOfUser$.subscribe((conversationsOfUser) => {
                        // find updated conversation in cache
                        const updatedConversation = conversationsOfUser.find((conversation) => conversation.id === channel.id);
                        expect(updatedConversation!.lastMessageDate!.isSame(lastMessageDate)).toBeTrue();
                        done({});
                    });
                },
            });
        });
    });

    it('should remove conversation in conversations of user on conversation delete received', () => {
        return new Promise((done) => {
            metisConversationService.setUpConversationService(1).subscribe({
                complete: () => {
                    const websocketDTO = new ConversationWebsocketDTO();
                    websocketDTO.crudAction = MetisPostAction.DELETE;
                    websocketDTO.conversation = { ...channel } as ChannelDTO;

                    receiveMockSubject.next(websocketDTO);
                    metisConversationService.conversationsOfUser$.subscribe((conversationsOfUser) => {
                        expect(conversationsOfUser).not.toContainEqual(channel);
                        expect(conversationsOfUser).toContainEqual(groupChat);
                        expect(conversationsOfUser).toContainEqual(oneToOneChat);
                        expect(conversationsOfUser).toHaveLength(2);
                        done({});
                    });
                },
            });
        });
    });
});<|MERGE_RESOLUTION|>--- conflicted
+++ resolved
@@ -115,7 +115,20 @@
         });
     });
 
-<<<<<<< HEAD
+    it('should set active conversation by id', () => {
+        return new Promise((done) => {
+            metisConversationService.setUpConversationService(1).subscribe({
+                complete: () => {
+                    metisConversationService.setActiveConversation(groupChat.id);
+                    metisConversationService.activeConversation$.subscribe((activeConversation) => {
+                        expect(activeConversation).toEqual(groupChat);
+                        done({});
+                    });
+                },
+            });
+        });
+    });
+
     it('should set has unread messages to true', () => {
         groupChat.unreadMessagesCount = 1;
         return new Promise((done) => {
@@ -124,15 +137,6 @@
                     metisConversationService.setActiveConversation(groupChat);
                     metisConversationService.hasUnreadMessages$.pipe().subscribe((hasUnreadMessages) => {
                         expect(hasUnreadMessages).toBeTrue();
-=======
-    it('should set active conversation by id', () => {
-        return new Promise((done) => {
-            metisConversationService.setUpConversationService(1).subscribe({
-                complete: () => {
-                    metisConversationService.setActiveConversation(groupChat.id);
-                    metisConversationService.activeConversation$.subscribe((activeConversation) => {
-                        expect(activeConversation).toEqual(groupChat);
->>>>>>> 74cac91b
                         done({});
                     });
                 },
