--- conflicted
+++ resolved
@@ -37,12 +37,9 @@
 import { OneToOneChatCreateDialogComponent } from 'app/overview/course-conversations/dialogs/one-to-one-chat-create-dialog/one-to-one-chat-create-dialog.component';
 import { ChannelAction, ChannelsOverviewDialogComponent } from 'app/overview/course-conversations/dialogs/channels-overview-dialog/channels-overview-dialog.component';
 import { ProfileService } from 'app/shared/layouts/profiles/profile.service';
-<<<<<<< HEAD
 import { CourseSidebarService } from 'app/overview/course-sidebar.service';
-=======
 import { ChannelsCreateDialogComponent } from 'app/overview/course-conversations/dialogs/channels-create-dialog/channels-create-dialog.component';
 import { ChannelDTO } from 'app/entities/metis/conversation/channel.model';
->>>>>>> f0d60cb3
 
 const examples: (ConversationDTO | undefined)[] = [undefined, generateOneToOneChatDTO({}), generateExampleGroupChatDTO({}), generateExampleChannelDTO({})];
 
@@ -57,11 +54,8 @@
         let acceptCodeOfConductSpy: jest.SpyInstance;
         let setActiveConversationSpy: jest.SpyInstance;
         let metisConversationService: MetisConversationService;
-<<<<<<< HEAD
+        let modalService: NgbModal;
         let courseSidebarService: CourseSidebarService;
-=======
-        let modalService: NgbModal;
->>>>>>> f0d60cb3
 
         beforeEach(waitForAsync(() => {
             queryParamsSubject = new BehaviorSubject(convertToParamMap({}));
@@ -312,44 +306,6 @@
             expect(setActiveConversationSpy).toHaveBeenCalled();
         });
 
-<<<<<<< HEAD
-        it('getChannelSubType method should return correct SubType', () => {
-            fixture.detectChanges();
-            expect(component.getChannelSubType('exerciseChannels')).toEqual(ChannelSubType.EXERCISE);
-            expect(component.getChannelSubType('examChannels')).toEqual(ChannelSubType.EXAM);
-            expect(component.getChannelSubType('generalChannels')).toEqual(ChannelSubType.GENERAL);
-            expect(component.getChannelSubType('lectureChannels')).toEqual(ChannelSubType.LECTURE);
-        });
-
-        it('onAccordionPlusButtonPressed method should call openCreateGroupChatDialog when groupKey is groupChats', () => {
-            fixture.detectChanges();
-            const createGroupChatSpy = jest.spyOn(component, 'openCreateGroupChatDialog').mockImplementation();
-            component.onAccordionPlusButtonPressed('groupChats');
-            expect(createGroupChatSpy).toHaveBeenCalled();
-        });
-
-        it('onAccordionPlusButtonPressed method should call openCreateOneToOneChatDialog when groupKey is directMessages', () => {
-            fixture.detectChanges();
-            const createDirectMessageSpy = jest.spyOn(component, 'openCreateOneToOneChatDialog').mockImplementation();
-            component.onAccordionPlusButtonPressed('directMessages');
-            expect(createDirectMessageSpy).toHaveBeenCalled();
-        });
-
-        it('onAccordionPlusButtonPressed method should call openChannelOverviewDialog when groupKey is any channelType', () => {
-            fixture.detectChanges();
-            const openChannelOverviewDialogSpy = jest.spyOn(component, 'openChannelOverviewDialog').mockImplementation();
-            component.onAccordionPlusButtonPressed('generalChannels');
-            expect(openChannelOverviewDialogSpy).toHaveBeenCalledWith('generalChannels');
-            component.onAccordionPlusButtonPressed('examChannels');
-            expect(openChannelOverviewDialogSpy).toHaveBeenCalledWith('examChannels');
-            component.onAccordionPlusButtonPressed('lectureChannels');
-            expect(openChannelOverviewDialogSpy).toHaveBeenCalledWith('lectureChannels');
-            component.onAccordionPlusButtonPressed('exerciseChannels');
-            expect(openChannelOverviewDialogSpy).toHaveBeenCalledWith('exerciseChannels');
-            component.onAccordionPlusButtonPressed('randomInputShouldAddedToGeneralChannels');
-            expect(openChannelOverviewDialogSpy).toHaveBeenCalledWith('generalChannels');
-        });
-=======
         describe('performChannelAction', () => {
             let channelAction: ChannelAction;
             let channel: ChannelDTO;
@@ -366,7 +322,6 @@
 
                 component.createChannelFn = undefined;
                 component.ngOnInit();
->>>>>>> f0d60cb3
 
                 component.createChannelFn = jest.fn().mockReturnValue(EMPTY);
                 jest.spyOn(component, 'prepareSidebarData').mockImplementation();
