import { ComponentFixture, TestBed, fakeAsync, tick, waitForAsync } from '@angular/core/testing';
import { ConversationHeaderComponent } from 'app/overview/course-conversations/layout/conversation-header/conversation-header.component';
import { Location } from '@angular/common';
import { MockComponent, MockPipe, MockProvider } from 'ng-mocks';
import { ChannelIconComponent } from 'app/overview/course-conversations/other/channel-icon/channel-icon.component';
import { FaIconComponent } from '@fortawesome/angular-fontawesome';
import { ArtemisTranslatePipe } from 'app/shared/pipes/artemis-translate.pipe';
import { NgbModal, NgbModalRef } from '@ng-bootstrap/ng-bootstrap';
import { MetisConversationService } from 'app/shared/metis/metis-conversation.service';
import { ConversationService } from 'app/shared/metis/conversations/conversation.service';
import { ConversationDTO } from 'app/entities/metis/conversation/conversation.model';
import { generateExampleChannelDTO, generateExampleGroupChatDTO, generateOneToOneChatDTO } from '../../helpers/conversationExampleModels';
import { BehaviorSubject, EMPTY, of, Subject } from 'rxjs';
import { ConversationAddUsersDialogComponent } from 'app/overview/course-conversations/dialogs/conversation-add-users-dialog/conversation-add-users-dialog.component';
import { defaultFirstLayerDialogOptions } from 'app/overview/course-conversations/other/conversation.util';
import {
    ConversationDetailDialogComponent,
    ConversationDetailTabs,
} from 'app/overview/course-conversations/dialogs/conversation-detail-dialog/conversation-detail-dialog.component';
import { ChannelDTO, ChannelSubType } from 'app/entities/metis/conversation/channel.model';
import { CourseLectureDetailsComponent } from 'app/overview/course-lectures/course-lecture-details.component';
import { CourseExerciseDetailsComponent } from 'app/overview/exercise-details/course-exercise-details.component';
import { ExamDetailComponent } from 'app/exam/manage/exams/exam-detail.component';
import { MetisService } from 'app/shared/metis/metis.service';
import { MockMetisService } from '../../../../../helpers/mocks/service/mock-metis-service.service';
import { MockTranslateService } from '../../../../../helpers/mocks/service/mock-translate.service';
import { TranslateService } from '@ngx-translate/core';
import { provideRouter } from '@angular/router';
import { ProfilePictureComponent } from 'app/shared/profile-picture/profile-picture.component';
<<<<<<< HEAD
import { HttpResponse } from '@angular/common/http';
import { MockMetisConversationService } from '../../../../../helpers/mocks/service/mock-metis-conversation.service';
=======
import { input, runInInjectionContext, SimpleChanges } from '@angular/core';
import { MockSyncStorage } from '../../../../../helpers/mocks/service/mock-sync-storage.service';
import { LocalStorageService } from 'ngx-webstorage';
>>>>>>> d04c2d85

const examples: ConversationDTO[] = [
    generateOneToOneChatDTO({}),
    generateExampleGroupChatDTO({}),
    generateExampleChannelDTO({} as ChannelDTO),
    generateExampleChannelDTO({ subType: ChannelSubType.EXERCISE, subTypeReferenceId: 1 } as ChannelDTO),
    generateExampleChannelDTO({ subType: ChannelSubType.LECTURE, subTypeReferenceId: 1 } as ChannelDTO),
    generateExampleChannelDTO({ subType: ChannelSubType.EXAM, subTypeReferenceId: 1 } as ChannelDTO),
];
examples.forEach((activeConversation) => {
    describe('ConversationHeaderComponent with' + +(activeConversation instanceof ChannelDTO ? activeConversation.subType + ' ' : '') + activeConversation.type, () => {
        let component: ConversationHeaderComponent;
        let fixture: ComponentFixture<ConversationHeaderComponent>;
        let metisConversationService: MetisConversationService;
        let location: Location;
        const course = { id: 1 } as any;
        const canAddUsers = jest.fn();

        beforeEach(waitForAsync(() => {
            TestBed.configureTestingModule({
                declarations: [
                    ConversationHeaderComponent,
                    MockComponent(ChannelIconComponent),
                    MockComponent(ProfilePictureComponent),
                    MockComponent(FaIconComponent),
                    MockPipe(ArtemisTranslatePipe),
                ],
                imports: [],
                providers: [
                    provideRouter([
                        { path: 'courses/:courseId/lectures/:lectureId', component: CourseLectureDetailsComponent },
                        { path: 'courses/:courseId/exercises/:exerciseId', component: CourseExerciseDetailsComponent },
                        { path: 'courses/:courseId/exams/:examId', component: ExamDetailComponent },
                    ]),
                    MockProvider(NgbModal),
                    MockProvider(ConversationService),
                    { provide: MetisService, useClass: MockMetisService },
                    { provide: TranslateService, useClass: MockTranslateService },
<<<<<<< HEAD
                    { provide: MetisConversationService, useClass: MockMetisConversationService },
=======
                    { provide: LocalStorageService, useClass: MockSyncStorage },
>>>>>>> d04c2d85
                ],
            }).compileComponents();
        }));

        beforeEach(() => {
            canAddUsers.mockReturnValue(true);
            metisConversationService = TestBed.inject(MetisConversationService);
            Object.defineProperty(metisConversationService, 'course', { get: () => course });
            Object.defineProperty(metisConversationService, 'activeConversation$', { get: () => new BehaviorSubject(activeConversation).asObservable() });
            Object.defineProperty(metisConversationService, 'forceRefresh', { value: () => EMPTY });

            location = TestBed.inject(Location);

            fixture = TestBed.createComponent(ConversationHeaderComponent);
            component = fixture.componentInstance;
            component.canAddUsers = canAddUsers;
            fixture.detectChanges();
        });

        it('should create', () => {
            expect(component).toBeTruthy();
            expect(component.activeConversation).toEqual(activeConversation);
        });

        it('should open the add users dialog', fakeAsync(() => {
            canAddUsers.mockReturnValue(false);
            fixture.detectChanges();
            expect(fixture.debugElement.nativeElement.querySelector('.addUsers')).toBeFalsy();

            canAddUsers.mockReturnValue(true);
            fixture.detectChanges();
            const addUsersButton = fixture.debugElement.nativeElement.querySelector('.addUsers');
            expect(addUsersButton).toBeTruthy();

            const modalService = TestBed.inject(NgbModal);
            const mockModalRef = {
                componentInstance: { course: undefined, activeConversation, initialize: () => {} },
                result: Promise.resolve(),
            };
            const openDialogSpy = jest.spyOn(modalService, 'open').mockReturnValue(mockModalRef as unknown as NgbModalRef);
            fixture.detectChanges();
            addUsersButton.click();
            fixture.whenStable().then(() => {
                expect(openDialogSpy).toHaveBeenCalledOnce();
                expect(openDialogSpy).toHaveBeenCalledWith(ConversationAddUsersDialogComponent, defaultFirstLayerDialogOptions);
                expect(mockModalRef.componentInstance.course).toEqual(course);
                expect(mockModalRef.componentInstance.activeConversation).toEqual(activeConversation);
            });
        }));

        it('should open dialog details dialog with members tab', fakeAsync(() => {
            detailDialogTest('members', ConversationDetailTabs.MEMBERS);
        }));

        it('should open dialog details dialog with info tab', fakeAsync(() => {
            detailDialogTest('info', ConversationDetailTabs.INFO);
        }));

        it('should toggle search when search button is pressed', fakeAsync(() => {
            const searchButton = fixture.debugElement.nativeElement.querySelector('.search');
            expect(searchButton).toBeTruthy();

            const toggleSearchSpy = jest.spyOn(component, 'toggleSearchBar');
            fixture.detectChanges();
            searchButton.click();

            fixture.whenStable().then(() => {
                expect(toggleSearchSpy).toHaveBeenCalledOnce();
            });
        }));

        it('should set otherUser to the non-requesting user in a one-to-one conversation', () => {
            const oneToOneChat = generateOneToOneChatDTO({});
            oneToOneChat.members = [
                { id: 1, isRequestingUser: true },
                { id: 2, isRequestingUser: false },
            ];

            component.activeConversation = oneToOneChat;
            component.getOtherUser();

            expect(component.otherUser).toEqual(oneToOneChat.members[1]);
        });

        it('should toggle pinned messages visibility', fakeAsync(() => {
            const togglePinnedMessagesSpy = jest.spyOn(component, 'togglePinnedMessages');

            expect(component.showPinnedMessages).toBe(false);

            component.togglePinnedMessages();
            expect(togglePinnedMessagesSpy).toHaveBeenCalled();
            expect(component.showPinnedMessages).toBe(true);

            component.togglePinnedMessages();
            expect(component.showPinnedMessages).toBe(false);
        }));

        it('should emit togglePinnedMessage event', fakeAsync(() => {
            const togglePinnedMessageSpy = jest.spyOn(component.togglePinnedMessage, 'emit');

            component.togglePinnedMessages();
            expect(togglePinnedMessageSpy).toHaveBeenCalled();
        }));

        it('should set showPinnedMessages to false if pinnedMessageCount changes to 0 while it is currently showing pinned messages', () => {
            component.showPinnedMessages = true;
            runInInjectionContext(fixture.debugElement.injector, () => {
                component.pinnedMessageCount = input<number>(3);

                const changes: SimpleChanges = {
                    pinnedMessageCount: {
                        currentValue: 0,
                        previousValue: 3,
                        firstChange: false,
                        isFirstChange: () => false,
                    },
                };

                component.ngOnChanges(changes);
                expect(component.showPinnedMessages).toBeFalse();
            });
        });

        it('should not change showPinnedMessages if pinnedMessageCount changes but is not 0', () => {
            component.showPinnedMessages = true;
            runInInjectionContext(fixture.debugElement.injector, () => {
                component.pinnedMessageCount = input<number>(3);

                const changes: SimpleChanges = {
                    pinnedMessageCount: {
                        currentValue: 5,
                        previousValue: 3,
                        firstChange: false,
                        isFirstChange: () => false,
                    },
                };

                component.ngOnChanges(changes);
                expect(component.showPinnedMessages).toBeTrue();
            });
        });

        it('should correctly handle first change of pinnedMessageCount', () => {
            component.showPinnedMessages = false;
            runInInjectionContext(fixture.debugElement.injector, () => {
                component.pinnedMessageCount = input<number>(2);

                const changes: SimpleChanges = {
                    pinnedMessageCount: {
                        currentValue: 2,
                        previousValue: undefined,
                        firstChange: true,
                        isFirstChange: () => true,
                    },
                };

                component.ngOnChanges(changes);
                expect(component.showPinnedMessages).toBeFalse();
            });
        });

        if (activeConversation instanceof ChannelDTO && activeConversation.subType !== ChannelSubType.GENERAL) {
            it(
                'should navigate to ' + activeConversation.subType,
                fakeAsync(() => {
                    const button = fixture.debugElement.nativeElement.querySelector('.sub-type-reference');
                    button.click();
                    tick();

                    // Assert that the router has navigated to the correct link
                    expect(location.path()).toBe('/courses/1/' + activeConversation.subType + 's/1');
                }),
            );
        }

        it('should dismiss modal and call createOneToOneChatWithId when userNameClicked is emitted', fakeAsync(() => {
            const fakeUserNameClicked$ = new Subject<number>();
            const fakeClosed$ = new Subject<void>();

            const fakeModalRef: NgbModalRef = {
                componentInstance: {
                    course: undefined,
                    activeConversation: undefined,
                    selectedTab: undefined,
                    initialize: jest.fn(),
                    userNameClicked: fakeUserNameClicked$,
                },
                dismiss: jest.fn(),
                closed: fakeClosed$,
                result: Promise.resolve(),
            } as any;

            const modalService = TestBed.inject(NgbModal);
            jest.spyOn(modalService, 'open').mockReturnValue(fakeModalRef);

            const metisConversationService = TestBed.inject(MetisConversationService);
            const createChatSpy = jest.spyOn(metisConversationService, 'createOneToOneChatWithId').mockReturnValue(of(new HttpResponse({ status: 200 })) as any);

            const event = new MouseEvent('click');
            component.openConversationDetailDialog(event, ConversationDetailTabs.INFO);

            const testUserId = 42;
            fakeUserNameClicked$.next(testUserId);
            tick();

            expect(fakeModalRef.dismiss).toHaveBeenCalled();
            expect(createChatSpy).toHaveBeenCalledWith(testUserId);
        }));

        it('should not subscribe to userNameClicked if the modal instance does not have that property', fakeAsync(() => {
            const fakeModalRef: NgbModalRef = {
                componentInstance: {
                    course: undefined,
                    activeConversation: undefined,
                    selectedTab: undefined,
                    initialize: jest.fn(),
                },
                dismiss: jest.fn(),
                result: Promise.resolve(),
            } as any;

            const modalService = TestBed.inject(NgbModal);
            const metisConversationService = TestBed.inject(MetisConversationService);
            const createChatSpy = jest.spyOn(metisConversationService, 'createOneToOneChatWithId');

            jest.spyOn(modalService, 'open').mockReturnValue(fakeModalRef);
            const event = new MouseEvent('click');
            component.openConversationDetailDialog(event, ConversationDetailTabs.INFO);
            tick();

            expect(createChatSpy).not.toHaveBeenCalled();
        }));

        it('should always open info tab when conversation is one-to-one chat', fakeAsync(() => {
            const oneToOneChat = generateOneToOneChatDTO({});
            component.activeConversation = oneToOneChat;

            const fakeModalRef: NgbModalRef = {
                componentInstance: {
                    course: undefined,
                    activeConversation: undefined,
                    selectedTab: null,
                    initialize: jest.fn(),
                },
                result: Promise.resolve(),
                dismiss: jest.fn(),
            } as any;

            const modalService = TestBed.inject(NgbModal);
            jest.spyOn(modalService, 'open').mockReturnValue(fakeModalRef);

            const event = new MouseEvent('click');
            component.openConversationDetailDialog(event, ConversationDetailTabs.MEMBERS);
            tick();

            expect(fakeModalRef.componentInstance.selectedTab).toEqual(ConversationDetailTabs.INFO);
        }));

        it('should emit onUpdateSidebar when conversation detail dialog is closed', fakeAsync(() => {
            const modalService = TestBed.inject(NgbModal);
            const fakeModalRef: NgbModalRef = {
                componentInstance: {
                    course: undefined,
                    activeConversation: undefined,
                    selectedTab: undefined,
                    initialize: jest.fn(),
                },
                dismiss: jest.fn(),
                result: Promise.resolve(),
            } as any;

            jest.spyOn(modalService, 'open').mockReturnValue(fakeModalRef);

            const onUpdateSidebarSpy = jest.spyOn(component.onUpdateSidebar, 'emit');

            const event = new MouseEvent('click');
            component.openConversationDetailDialog(event, ConversationDetailTabs.INFO);
            tick();

            expect(onUpdateSidebarSpy).toHaveBeenCalledOnce();
        }));

        it('should emit collapseSearch when toggleSearchBar is called', () => {
            const collapseSearchSpy = jest.spyOn(component.collapseSearch, 'emit');
            component.toggleSearchBar();

            expect(collapseSearchSpy).toHaveBeenCalledOnce();
        });

        function detailDialogTest(className: string, tab: ConversationDetailTabs) {
            const detailButton = fixture.debugElement.nativeElement.querySelector('.' + className);
            expect(detailButton).toBeTruthy();

            const modalService = TestBed.inject(NgbModal);
            const mockModalRef = {
                componentInstance: {
                    course: undefined,
                    activeConversation,
                    selectedTab: undefined,
                    initialize: () => {},
                },
                result: Promise.resolve(),
            };
            const openDialogSpy = jest.spyOn(modalService, 'open').mockReturnValue(mockModalRef as unknown as NgbModalRef);
            fixture.detectChanges();
            detailButton.click();
            fixture.whenStable().then(() => {
                expect(openDialogSpy).toHaveBeenCalledOnce();
                expect(openDialogSpy).toHaveBeenCalledWith(ConversationDetailDialogComponent, defaultFirstLayerDialogOptions);
                expect(mockModalRef.componentInstance.course).toEqual(course);
                expect(mockModalRef.componentInstance.activeConversation).toEqual(activeConversation);

                const expectedTab = component.getAsOneToOneChat(activeConversation) ? ConversationDetailTabs.INFO : tab;
                expect(mockModalRef.componentInstance.selectedTab).toEqual(expectedTab);
            });
        }
    });
});<|MERGE_RESOLUTION|>--- conflicted
+++ resolved
@@ -27,14 +27,11 @@
 import { TranslateService } from '@ngx-translate/core';
 import { provideRouter } from '@angular/router';
 import { ProfilePictureComponent } from 'app/shared/profile-picture/profile-picture.component';
-<<<<<<< HEAD
-import { HttpResponse } from '@angular/common/http';
-import { MockMetisConversationService } from '../../../../../helpers/mocks/service/mock-metis-conversation.service';
-=======
 import { input, runInInjectionContext, SimpleChanges } from '@angular/core';
 import { MockSyncStorage } from '../../../../../helpers/mocks/service/mock-sync-storage.service';
 import { LocalStorageService } from 'ngx-webstorage';
->>>>>>> d04c2d85
+import { HttpResponse } from '@angular/common/http';
+import { MockMetisConversationService } from '../../../../../helpers/mocks/service/mock-metis-conversation.service';
 
 const examples: ConversationDTO[] = [
     generateOneToOneChatDTO({}),
@@ -73,11 +70,8 @@
                     MockProvider(ConversationService),
                     { provide: MetisService, useClass: MockMetisService },
                     { provide: TranslateService, useClass: MockTranslateService },
-<<<<<<< HEAD
                     { provide: MetisConversationService, useClass: MockMetisConversationService },
-=======
                     { provide: LocalStorageService, useClass: MockSyncStorage },
->>>>>>> d04c2d85
                 ],
             }).compileComponents();
         }));
