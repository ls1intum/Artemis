import { ConversationMessagesComponent } from 'app/overview/course-conversations/layout/conversation-messages/conversation-messages.component';
import { ComponentFixture, fakeAsync, TestBed, tick, waitForAsync } from '@angular/core/testing';
import { ArtemisTranslatePipe } from 'app/shared/pipes/artemis-translate.pipe';
import { MockComponent, MockDirective, MockPipe, MockProvider } from 'ng-mocks';
import { ButtonComponent } from 'app/shared/components/button.component';
import { FormsModule, ReactiveFormsModule } from '@angular/forms';
import { FaIconComponent } from '@fortawesome/angular-fontawesome';
import { PostingThreadComponent } from 'app/shared/metis/posting-thread/posting-thread.component';
import { MessageInlineInputComponent } from 'app/shared/metis/message/message-inline-input/message-inline-input.component';
import { MetisConversationService } from 'app/shared/metis/metis-conversation.service';
import { NgbModal } from '@ng-bootstrap/ng-bootstrap';
import { MetisService } from 'app/shared/metis/metis.service';
import { Post } from 'app/entities/metis/post.model';
import { BehaviorSubject, of } from 'rxjs';
<<<<<<< HEAD
import { Conversation, ConversationDTO } from 'app/entities/metis/conversation/conversation.model';
=======
import { ConversationDTO, ConversationType } from 'app/entities/metis/conversation/conversation.model';
>>>>>>> d04c2d85
import { generateExampleChannelDTO, generateExampleGroupChatDTO, generateOneToOneChatDTO } from '../../helpers/conversationExampleModels';
import { Directive, ElementRef, EventEmitter, input, Input, Output, QueryList, runInInjectionContext } from '@angular/core';
import { By } from '@angular/platform-browser';
import { Course } from 'app/entities/course.model';
import { ChannelDTO, getAsChannelDTO } from 'app/entities/metis/conversation/channel.model';
import { PostCreateEditModalComponent } from 'app/shared/metis/posting-create-edit-modal/post-create-edit-modal/post-create-edit-modal.component';
import dayjs from 'dayjs/esm';
import { TranslateDirective } from 'app/shared/language/translate.directive';
import { HttpResponse } from '@angular/common/http';
import { ForwardedMessage } from 'app/entities/metis/forwarded-message.model';
import { AnswerPost } from 'app/entities/metis/answer-post.model';
import { PostingType } from '../../../../../../../../main/webapp/app/entities/metis/posting.model';

const examples: ConversationDTO[] = [
    generateOneToOneChatDTO({}),
    generateExampleGroupChatDTO({}),
    generateExampleChannelDTO({} as ChannelDTO),
    generateExampleChannelDTO({ isAnnouncementChannel: true } as ChannelDTO),
];

@Directive({
    selector: '[infiniteScroll], [infinite-scroll], [data-infinite-scroll]',
})
class InfiniteScrollStubDirective {
    @Output() scrolled = new EventEmitter<void>();
    @Output() scrolledUp = new EventEmitter<void>();

    @Input() infiniteScrollDistance = 2;
    @Input() infiniteScrollUpDistance = 1.5;
    @Input() infiniteScrollThrottle = 150;
    @Input() infiniteScrollDisabled = false;
    @Input() infiniteScrollContainer: any = null;
    @Input() scrollWindow = true;
    @Input() immediateCheck = false;
    @Input() horizontal = false;
    @Input() alwaysCallback = false;
    @Input() fromRoot = false;
}
examples.forEach((activeConversation) => {
    describe('ConversationMessagesComponent with ' + (getAsChannelDTO(activeConversation)?.isAnnouncementChannel ? 'announcement ' : '') + activeConversation.type, () => {
        let component: ConversationMessagesComponent;
        let fixture: ComponentFixture<ConversationMessagesComponent>;
        let metisService: MetisService;
        let metisConversationService: MetisConversationService;
        let examplePost: Post;
        const course = { id: 1 } as Course;

        beforeEach(waitForAsync(() => {
            TestBed.configureTestingModule({
                imports: [FormsModule, ReactiveFormsModule],
                declarations: [
                    ConversationMessagesComponent,
                    InfiniteScrollStubDirective,
                    MockPipe(ArtemisTranslatePipe),
                    MockComponent(ButtonComponent),
                    MockComponent(FaIconComponent),
                    MockComponent(PostingThreadComponent),
                    MockComponent(MessageInlineInputComponent),
                    MockComponent(PostCreateEditModalComponent),
                    MockDirective(TranslateDirective),
                ],
                providers: [MockProvider(MetisConversationService), MockProvider(MetisService), MockProvider(NgbModal)],
            }).compileComponents();
        }));

        beforeEach(() => {
            examplePost = { id: 1, content: 'loremIpsum' } as Post;

            metisService = TestBed.inject(MetisService);
            metisConversationService = TestBed.inject(MetisConversationService);
            Object.defineProperty(metisService, 'posts', { get: () => new BehaviorSubject([examplePost]).asObservable() });
            Object.defineProperty(metisService, 'totalNumberOfPosts', { get: () => new BehaviorSubject(1).asObservable() });
            Object.defineProperty(metisService, 'createEmptyPostForContext', { value: () => new Post() });
            Object.defineProperty(metisConversationService, 'course', { get: () => course });
            Object.defineProperty(metisConversationService, 'activeConversation$', { get: () => new BehaviorSubject(activeConversation).asObservable() });
            Object.defineProperty(metisService, 'getPinnedPosts', {
                value: () => of([]),
            });

            Object.defineProperty(metisService, 'fetchAllPinnedPosts', {
                value: () => of([]),
            });

            fixture = TestBed.createComponent(ConversationMessagesComponent);
            component = fixture.componentInstance;
            component.course = course;
            component.messages = {
                toArray: jest.fn().mockReturnValue([]),
            } as any;
            component.content = {
                nativeElement: {
                    getBoundingClientRect: jest.fn().mockReturnValue({ top: 0, bottom: 100 }),
                },
            } as any;
            component.canStartSaving = true;
            fixture.detectChanges();
        });

        afterEach(() => {
            jest.clearAllMocks();
        });

        it('should create', fakeAsync(() => {
            expect(component).toBeTruthy();
        }));

        it('should set initial values correctly', fakeAsync(() => {
            component.course = course;
            component._activeConversation = activeConversation;
            component.posts = [examplePost];
        }));

        it('should fetch posts on search input and clear search again on clear button press', fakeAsync(() => {
            const getFilteredPostSpy = jest.spyOn(metisService, 'getFilteredPosts');
            const inputField = fixture.debugElement.query(By.css('#searchInput'));
            inputField.nativeElement.value = 'test';
            inputField.nativeElement.dispatchEvent(new Event('input'));
            tick(301);
            expect(component.searchText).toBe('test');
            expect(getFilteredPostSpy).toHaveBeenCalledOnce();
            fixture.detectChanges();

            getFilteredPostSpy.mockClear();
            const clearButton = fixture.debugElement.query(By.css('#clearSearchButton'));
            clearButton.nativeElement.click();
            tick(301);
            expect(component.searchText).toBe('');
            expect(getFilteredPostSpy).toHaveBeenCalledOnce();
        }));

        it('should fetch posts on next page fetch', fakeAsync(() => {
            const getFilteredPostSpy = jest.spyOn(metisService, 'getFilteredPosts');
            component.searchText = 'loremIpsum';
            component.totalNumberOfPosts = 10;
            component.fetchNextPage();
            expect(getFilteredPostSpy).toHaveBeenCalledOnce();
        }));

        it('should save the scroll position in sessionStorage', fakeAsync(() => {
            const setItemSpy = jest.spyOn(sessionStorage, 'setItem');
            component.ngOnInit();
            component.saveScrollPosition(15);
            tick(100);
            const expectedKey = `${component.sessionStorageKey}${component._activeConversation?.id}`;
            const expectedValue = '15';
            expect(setItemSpy).toHaveBeenCalledWith(expectedKey, expectedValue);
            expect(setItemSpy).toHaveBeenCalledTimes(2);
        }));

        it('should scroll to the last selected element or fetch next page if not found', fakeAsync(() => {
            const mockMessages = [
                { post: { id: 1 }, elementRef: { nativeElement: { scrollIntoView: jest.fn() } } },
                { post: { id: 2 }, elementRef: { nativeElement: { scrollIntoView: jest.fn() } } },
            ] as unknown as PostingThreadComponent[];
            component.messages = {
                toArray: () => mockMessages,
            } as QueryList<PostingThreadComponent>;

            const fetchNextPageSpy = jest.spyOn(component, 'fetchNextPage').mockImplementation(() => {});
            const existingScrollPosition = 1;

            component.goToLastSelectedElement(existingScrollPosition, false);
            tick();
            expect(fetchNextPageSpy).not.toHaveBeenCalled();

            const nonExistingScrollPosition = 999;
            component.goToLastSelectedElement(nonExistingScrollPosition, false);
            tick();

            expect(fetchNextPageSpy).toHaveBeenCalled();
        }));

        it('should find visible elements at the scroll position and save scroll position', () => {
            // Mock des Containers
            component.content.nativeElement = {
                getBoundingClientRect: jest.fn().mockReturnValue({ top: 0, bottom: 100 }),
                scrollTop: 0,
                scrollHeight: 200,
                removeEventListener: jest.fn(),
            };
            const mockMessages = [
                { post: { id: 1 }, elementRef: { nativeElement: { getBoundingClientRect: jest.fn().mockReturnValue({ top: 10, bottom: 90 }) } } },
                { post: { id: 2 }, elementRef: { nativeElement: { getBoundingClientRect: jest.fn().mockReturnValue({ top: 100, bottom: 200 }) } } },
            ] as unknown as PostingThreadComponent[];
            component.messages.toArray = jest.fn().mockReturnValue(mockMessages);
            component.canStartSaving = true;
            const nextSpy = jest.spyOn(component.scrollSubject, 'next');
            component.findElementsAtScrollPosition();
            expect(component.elementsAtScrollPosition).toEqual([mockMessages[0]]);
            expect(nextSpy).toHaveBeenCalledWith(1);
        });

        it('should not save scroll position if no elements are visible', () => {
            const mockMessages = [
                {
                    post: { id: 1 },
                    elementRef: { nativeElement: { getBoundingClientRect: jest.fn().mockReturnValue({ top: 200, bottom: 300 }) } },
                },
            ] as unknown as PostingThreadComponent[];

            component.messages.toArray = jest.fn().mockReturnValue(mockMessages);
            const nextSpy = jest.spyOn(component.scrollSubject, 'next');
            component.findElementsAtScrollPosition();
            expect(component.elementsAtScrollPosition).toEqual([]);
            expect(nextSpy).not.toHaveBeenCalled();
        });

        it('should scroll to the bottom when a new message is created', fakeAsync(() => {
            component.content.nativeElement.scrollTop = 100;
            fixture.detectChanges();
            component.handleNewMessageCreated();
            tick(300);
            expect(component.content.nativeElement.scrollTop).toBe(component.content.nativeElement.scrollHeight);
        }));

        it('should create empty post with the correct conversation type', fakeAsync(() => {
            const createEmptyPostForContextSpy = jest.spyOn(metisService, 'createEmptyPostForContext').mockReturnValue(new Post());
            component.createEmptyPost();
            expect(createEmptyPostForContextSpy).toHaveBeenCalledOnce();
            const conversation = createEmptyPostForContextSpy.mock.calls[0][0];
            expect(conversation!.type).toEqual(activeConversation.type);
            expect(conversation!.id).toEqual(activeConversation.id);
        }));

        it('should set posts and group them correctly', () => {
            const posts = [
                { id: 1, creationDate: dayjs().subtract(2, 'hours'), author: { id: 1 } } as Post,
                { id: 4, creationDate: dayjs().subtract(3, 'minutes'), author: { id: 1 } } as Post,
                { id: 2, creationDate: dayjs().subtract(1, 'minutes'), author: { id: 1 } } as Post,
                { id: 3, creationDate: dayjs(), author: { id: 2 } } as Post,
            ];

            component.allPosts = posts;
            component.setPosts();

            expect(component.posts).toHaveLength(4);
            expect(component.groupedPosts).toHaveLength(3);

            expect(component.groupedPosts[0].posts).toHaveLength(1);
            expect(component.groupedPosts[0].posts[0].id).toBe(1);
            expect(component.groupedPosts[0].posts[0].isConsecutive).toBeFalse();

            expect(component.groupedPosts[1].posts).toHaveLength(2);
            expect(component.groupedPosts[1].posts[0].id).toBe(4);
            expect(component.groupedPosts[1].posts[0].isConsecutive).toBeFalse();
            expect(component.groupedPosts[1].posts[1].id).toBe(2);
            expect(component.groupedPosts[1].posts[1].isConsecutive).toBeTrue();

            expect(component.groupedPosts[2].posts).toHaveLength(1);
            expect(component.groupedPosts[2].posts[0].id).toBe(3);
            expect(component.groupedPosts[2].posts[0].isConsecutive).toBeFalse();
        });

        it('should not group posts that are exactly 5 minutes apart', () => {
            const posts = [
                { id: 1, creationDate: dayjs().subtract(10, 'minutes'), author: { id: 1 } } as Post,
                { id: 2, creationDate: dayjs().subtract(5, 'minutes'), author: { id: 1 } } as Post,
                { id: 3, creationDate: dayjs(), author: { id: 1 } } as Post,
            ];

            component.allPosts = posts;
            component.setPosts();

            expect(component.groupedPosts).toHaveLength(3);
            expect(component.groupedPosts[0].posts).toHaveLength(1);
            expect(component.groupedPosts[1].posts).toHaveLength(1);
            expect(component.groupedPosts[2].posts).toHaveLength(1);
        });

        it('should fetch forwarded messages correctly', () => {
            const mockForwardedMessages: ForwardedMessage[] = [
                { id: 101, sourceId: 10, sourceType: 'POST' } as unknown as ForwardedMessage,
                { id: 102, sourceId: 11, sourceType: 'ANSWER' } as unknown as ForwardedMessage,
            ];

            const mockResponse = new HttpResponse({
                body: [{ id: 1, messages: mockForwardedMessages }],
            });

            jest.spyOn(metisService, 'getForwardedMessagesByIds').mockReturnValue(of(mockResponse));

            metisService.getForwardedMessagesByIds([1], PostingType.POST)?.subscribe((response) => {
                expect(response.body).toEqual(mockResponse.body);
            });
        });

        if (getAsChannelDTO(activeConversation)?.isAnnouncementChannel) {
            it('should display the "new announcement" button when the conversation is an announcement channel', fakeAsync(() => {
                const announcementButton = fixture.debugElement.query(By.css('.btn.btn-md.btn-primary'));
                expect(announcementButton).toBeTruthy(); // Check if the button is present
                expect(component.isHiddenInputFull).toBeFalsy();
                expect(component.isHiddenInputWithCallToAction).toBeTruthy();

                const modal = fixture.debugElement.query(By.directive(PostCreateEditModalComponent));
                expect(modal).toBeTruthy(); // Check if the modal is present
            }));
        } else {
            it('should display the inline input when the conversation is not an announcement channel', fakeAsync(() => {
                const inlineInput = fixture.debugElement.query(By.directive(MessageInlineInputComponent));
                expect(inlineInput).toBeTruthy(); // Check if the inline input component is present
            }));
        }

        it('should scroll to bottom and set canStartSaving to true when lastScrollPosition is falsy', async () => {
            const scrollToBottomSpy = jest.spyOn(component, 'scrollToBottomOfMessages');

            await component.goToLastSelectedElement(0, false);

            expect(scrollToBottomSpy).toHaveBeenCalledOnce();
            expect(component.canStartSaving).toBeTrue();
        });

<<<<<<< HEAD
        it('should handle posts without forwarded messages gracefully', fakeAsync(() => {
            jest.spyOn(metisService, 'getForwardedMessagesByIds').mockReturnValue(of(new HttpResponse({ body: [] })));

            component.setPosts([{ id: 1, hasForwardedMessages: false } as Post]);

            tick();

            expect(component.posts[0].forwardedPosts).toBeUndefined();
            expect(component.posts[0].forwardedAnswerPosts).toBeUndefined();
        }));

        it('should handle forwarded messages with missing source gracefully', fakeAsync(() => {
            const mockForwardedMessages: ForwardedMessage[] = [
                { id: 101, sourceId: 99, sourceType: 'POST' } as unknown as ForwardedMessage,
                { id: 102, sourceId: 100, sourceType: 'ANSWER' } as unknown as ForwardedMessage,
            ];

            jest.spyOn(metisService, 'getSourcePostsByIds').mockReturnValue(of([]));
            jest.spyOn(metisService, 'getSourceAnswerPostsByIds').mockReturnValue(of([]));

            jest.spyOn(metisService, 'getForwardedMessagesByIds').mockReturnValue(of(new HttpResponse({ body: [{ id: 1, messages: mockForwardedMessages }] })));

            component.setPosts([{ id: 1, hasForwardedMessages: true } as Post]);

            tick();

            expect(component.posts[0].forwardedPosts).toEqual([]);
            expect(component.posts[0].forwardedAnswerPosts).toEqual([]);
        }));

        it('should not fetch source posts or answers for empty forwarded messages', fakeAsync(() => {
            const mockForwardedMessages: ForwardedMessage[] = [];

            jest.spyOn(metisService, 'getSourcePostsByIds').mockReturnValue(of([]));
            jest.spyOn(metisService, 'getSourceAnswerPostsByIds').mockReturnValue(of([]));

            jest.spyOn(metisService, 'getForwardedMessagesByIds').mockReturnValue(of(new HttpResponse({ body: [{ id: 1, messages: mockForwardedMessages }] })));

            const getSourcePostsSpy = jest.spyOn(metisService, 'getSourcePostsByIds');
            const getSourceAnswersSpy = jest.spyOn(metisService, 'getSourceAnswerPostsByIds');

            component.setPosts([{ id: 1, hasForwardedMessages: true } as Post]);

            tick();

            expect(getSourcePostsSpy).not.toHaveBeenCalled();
            expect(getSourceAnswersSpy).not.toHaveBeenCalled();
        }));

        it('should correctly assign forwarded posts and answers', fakeAsync(() => {
            const mockForwardedMessages: ForwardedMessage[] = [
                { id: 101, sourceId: 10, sourceType: 'POST' } as unknown as ForwardedMessage,
                { id: 102, sourceId: 11, sourceType: 'ANSWER' } as unknown as ForwardedMessage,
            ];

            const mockSourcePosts: Post[] = [{ id: 10, content: 'Forwarded Post Content', conversation: component._activeConversation as Conversation } as Post];
            const mockSourceAnswerPosts: AnswerPost[] = [{ id: 11, content: 'Forwarded Answer Content', resolvesPost: true } as AnswerPost];

            jest.spyOn(metisService, 'getForwardedMessagesByIds').mockReturnValue(of(new HttpResponse({ body: [{ id: 1, messages: mockForwardedMessages }] })));
            jest.spyOn(metisService, 'getSourcePostsByIds').mockReturnValue(of(mockSourcePosts));
            jest.spyOn(metisService, 'getSourceAnswerPostsByIds').mockReturnValue(of(mockSourceAnswerPosts));

            const postsWithForwarded: Post[] = [
                {
                    id: 1,
                    content: 'Some content...',
                    hasForwardedMessages: true,
                } as Post,
            ];

            component.setPosts(postsWithForwarded);

            tick();
            fixture.detectChanges();
            const getSourcePostsSpy = jest.spyOn(metisService, 'getSourcePostsByIds');
            const getSourceAnswersSpy = jest.spyOn(metisService, 'getSourceAnswerPostsByIds');

            expect(getSourcePostsSpy).toHaveBeenCalled();
            expect(getSourceAnswersSpy).toHaveBeenCalled();

            expect(component.posts).toHaveLength(1);
            expect(component.posts[0].forwardedPosts).toBeDefined();
            expect(component.posts[0].forwardedAnswerPosts).toBeDefined();

            expect(component.posts[0].forwardedPosts!).toHaveLength(mockSourcePosts.length);
            expect(component.posts[0].forwardedAnswerPosts!).toHaveLength(mockSourceAnswerPosts.length);

            expect(component.posts[0].forwardedPosts![0].id).toBe(10);
            expect(component.posts[0].forwardedAnswerPosts![0].id).toBe(11);
=======
        it('should filter posts to show only pinned posts when showOnlyPinned is true', () => {
            const pinnedPost = { id: 1, displayPriority: 'PINNED' } as Post;
            const regularPost = { id: 2, displayPriority: 'NONE' } as Post;
            component.pinnedPosts = [pinnedPost];
            component.allPosts = [pinnedPost, regularPost];

            runInInjectionContext(fixture.debugElement.injector, () => {
                component.showOnlyPinned = input<boolean>(true);
                component.applyPinnedMessageFilter();
            });

            expect(component.posts).toEqual([pinnedPost]);
        });

        it('should show all posts when showOnlyPinned is false', () => {
            const pinnedPost = { id: 1, displayPriority: 'PINNED' } as Post;
            const regularPost = { id: 2, displayPriority: 'NONE' } as Post;
            component.pinnedPosts = [pinnedPost];
            component.allPosts = [pinnedPost, regularPost];
            runInInjectionContext(fixture.debugElement.injector, () => {
                component.showOnlyPinned = input<boolean>(false);
                component.applyPinnedMessageFilter();
            });

            expect(component.posts).toEqual([pinnedPost, regularPost]);
        });

        it('should call setPosts when showOnlyPinned input changes and it is not the first change', () => {
            const changes = {
                showOnlyPinned: {
                    currentValue: true,
                    previousValue: false,
                    firstChange: false,
                    isFirstChange: () => false,
                },
            };

            const setPostsSpy = jest.spyOn(component, 'setPosts');
            component.ngOnChanges(changes);

            expect(setPostsSpy).toHaveBeenCalled();
        });

        it('should not call setPosts when showOnlyPinned input changes for the first time', () => {
            const changes = {
                showOnlyPinned: {
                    currentValue: true,
                    previousValue: undefined,
                    firstChange: true,
                    isFirstChange: () => true,
                },
            };

            const setPostsSpy = jest.spyOn(component, 'setPosts');
            component.ngOnChanges(changes);

            expect(setPostsSpy).not.toHaveBeenCalled();
        });

        it('should not call setPosts when showOnlyPinned input does not change', () => {
            const changes = {
                unrelatedInput: {
                    currentValue: true,
                    previousValue: false,
                    firstChange: false,
                    isFirstChange: () => false,
                },
            };

            const setPostsSpy = jest.spyOn(component, 'setPosts');
            component.ngOnChanges(changes);

            expect(setPostsSpy).not.toHaveBeenCalled();
        });

        it('should subscribe to pinned posts on init and emit pinnedCount', fakeAsync(() => {
            const pinnedPostsStub = [{ id: 10, displayPriority: 'PINNED' }] as Post[];
            const pinnedPostsSubject = new BehaviorSubject<Post[]>([]);

            const pinnedCountSpy = jest.spyOn(component.pinnedCount, 'emit');
            jest.spyOn(metisService, 'getPinnedPosts').mockReturnValue(pinnedPostsSubject.asObservable());

            component.ngOnInit();

            pinnedPostsSubject.next(pinnedPostsStub);
            tick();

            expect(component.pinnedPosts).toEqual(pinnedPostsStub);
            expect(pinnedCountSpy).toHaveBeenCalledWith(pinnedPostsStub.length);
        }));

        it('should fetch pinned posts in onActiveConversationChange and emit pinnedCount', fakeAsync(() => {
            const pinnedPostsStub = [{ id: 77, displayPriority: 'PINNED' }] as Post[];
            const pinnedCountSpy = jest.spyOn(component.pinnedCount, 'emit');
            jest.spyOn(metisService, 'fetchAllPinnedPosts').mockReturnValue(of(pinnedPostsStub));

            component._activeConversation = { id: 123, type: ConversationType.CHANNEL };
            component.course = { id: 1 } as Course;
            component.searchInput = {
                nativeElement: { value: '' },
            } as ElementRef;

            component['onActiveConversationChange']();
            tick();

            expect(component.pinnedPosts).toEqual(pinnedPostsStub);
            expect(pinnedCountSpy).toHaveBeenCalledWith(pinnedPostsStub.length);
>>>>>>> d04c2d85
        }));
    });
});<|MERGE_RESOLUTION|>--- conflicted
+++ resolved
@@ -12,11 +12,7 @@
 import { MetisService } from 'app/shared/metis/metis.service';
 import { Post } from 'app/entities/metis/post.model';
 import { BehaviorSubject, of } from 'rxjs';
-<<<<<<< HEAD
-import { Conversation, ConversationDTO } from 'app/entities/metis/conversation/conversation.model';
-=======
-import { ConversationDTO, ConversationType } from 'app/entities/metis/conversation/conversation.model';
->>>>>>> d04c2d85
+import { Conversation, ConversationDTO, ConversationType } from 'app/entities/metis/conversation/conversation.model';
 import { generateExampleChannelDTO, generateExampleGroupChatDTO, generateOneToOneChatDTO } from '../../helpers/conversationExampleModels';
 import { Directive, ElementRef, EventEmitter, input, Input, Output, QueryList, runInInjectionContext } from '@angular/core';
 import { By } from '@angular/platform-browser';
@@ -329,11 +325,10 @@
             expect(component.canStartSaving).toBeTrue();
         });
 
-<<<<<<< HEAD
         it('should handle posts without forwarded messages gracefully', fakeAsync(() => {
             jest.spyOn(metisService, 'getForwardedMessagesByIds').mockReturnValue(of(new HttpResponse({ body: [] })));
 
-            component.setPosts([{ id: 1, hasForwardedMessages: false } as Post]);
+            component.posts = [{ id: 1, hasForwardedMessages: false } as Post];
 
             tick();
 
@@ -352,7 +347,8 @@
 
             jest.spyOn(metisService, 'getForwardedMessagesByIds').mockReturnValue(of(new HttpResponse({ body: [{ id: 1, messages: mockForwardedMessages }] })));
 
-            component.setPosts([{ id: 1, hasForwardedMessages: true } as Post]);
+            component.allPosts = [{ id: 1, hasForwardedMessages: true } as Post];
+            component.setPosts();
 
             tick();
 
@@ -371,7 +367,8 @@
             const getSourcePostsSpy = jest.spyOn(metisService, 'getSourcePostsByIds');
             const getSourceAnswersSpy = jest.spyOn(metisService, 'getSourceAnswerPostsByIds');
 
-            component.setPosts([{ id: 1, hasForwardedMessages: true } as Post]);
+            component.allPosts = [{ id: 1, hasForwardedMessages: true } as Post];
+            component.setPosts();
 
             tick();
 
@@ -400,7 +397,8 @@
                 } as Post,
             ];
 
-            component.setPosts(postsWithForwarded);
+            component.allPosts = postsWithForwarded;
+            component.setPosts();
 
             tick();
             fixture.detectChanges();
@@ -419,7 +417,8 @@
 
             expect(component.posts[0].forwardedPosts![0].id).toBe(10);
             expect(component.posts[0].forwardedAnswerPosts![0].id).toBe(11);
-=======
+        }));
+
         it('should filter posts to show only pinned posts when showOnlyPinned is true', () => {
             const pinnedPost = { id: 1, displayPriority: 'PINNED' } as Post;
             const regularPost = { id: 2, displayPriority: 'NONE' } as Post;
@@ -527,7 +526,6 @@
 
             expect(component.pinnedPosts).toEqual(pinnedPostsStub);
             expect(pinnedCountSpy).toHaveBeenCalledWith(pinnedPostsStub.length);
->>>>>>> d04c2d85
         }));
     });
 });