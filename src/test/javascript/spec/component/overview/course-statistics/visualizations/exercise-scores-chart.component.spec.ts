--- conflicted
+++ resolved
@@ -1,17 +1,8 @@
 import { ComponentFixture, TestBed } from '@angular/core/testing';
 import { TranslateService } from '@ngx-translate/core';
 import { AlertService } from 'app/core/util/alert.service';
-<<<<<<< HEAD
-import { MockModule, MockPipe, MockProvider } from 'ng-mocks';
-import * as sinon from 'sinon';
-import sinonChai from 'sinon-chai';
-import 'chart.js';
-import { CustomChartPoint, ExerciseScoresChartComponent } from 'app/overview/visualizations/exercise-scores-chart/exercise-scores-chart.component';
-import { ChartsModule } from 'ng2-charts';
-=======
 import { MockDirective, MockModule, MockPipe, MockProvider } from 'ng-mocks';
 import { ExerciseScoresChartComponent } from 'app/overview/visualizations/exercise-scores-chart/exercise-scores-chart.component';
->>>>>>> 7ad5853f
 import { ArtemisTranslatePipe } from 'app/shared/pipes/artemis-translate.pipe';
 import { of } from 'rxjs';
 import { ActivatedRoute } from '@angular/router';
@@ -46,13 +37,8 @@
 
     beforeEach(() => {
         TestBed.configureTestingModule({
-<<<<<<< HEAD
-            imports: [MockModule(ChartsModule), RouterTestingModule.withRoutes([])],
-            declarations: [ExerciseScoresChartComponent, MockPipe(ArtemisTranslatePipe)],
-=======
             imports: [MockModule(LineChartModule), RouterTestingModule.withRoutes([]), MockModule(BrowserAnimationsModule)],
             declarations: [ExerciseScoresChartComponent, MockPipe(ArtemisTranslatePipe), MockDirective(TranslateDirective)],
->>>>>>> 7ad5853f
             providers: [
                 MockProvider(AlertService),
                 MockProvider(TranslateService),
