import { ComponentFixture, TestBed } from '@angular/core/testing';
import { ActivatedRoute, Router, RouterModule } from '@angular/router';
import { Course } from 'app/entities/course.model';
import { CourseExamsComponent } from 'app/overview/course-exams/course-exams.component';
import { Exam } from 'app/entities/exam/exam.model';
import { ArtemisTestModule } from '../../../test.module';
import dayjs from 'dayjs/esm';
import { MockComponent, MockDirective, MockModule, MockPipe, MockProvider } from 'ng-mocks';
import { Observable, of } from 'rxjs';
import { ArtemisServerDateService } from 'app/shared/server-date.service';
import { ExamParticipationService } from 'app/exam/participate/exam-participation.service';
import { StudentExam } from 'app/entities/student-exam.model';
import { ArtemisTranslatePipe } from 'app/shared/pipes/artemis-translate.pipe';
import { CourseStorageService } from 'app/course/manage/course-storage.service';
import { SidebarComponent } from 'app/shared/sidebar/sidebar.component';
import { SearchFilterComponent } from 'app/shared/search-filter/search-filter.component';
import { SearchFilterPipe } from 'app/shared/pipes/search-filter.pipe';
import { FormsModule, ReactiveFormsModule } from '@angular/forms';
import { MockRouter } from '../../../helpers/mocks/mock-router';
import { CourseOverviewService } from 'app/overview/course-overview.service';
import { TranslateDirective } from 'app/shared/language/translate.directive';

describe('CourseExamsComponent', () => {
    let component: CourseExamsComponent;
    let componentFixture: ComponentFixture<CourseExamsComponent>;
    let courseStorageService: CourseStorageService;
    let courseOverviewService: CourseOverviewService;
    let examParticipationService: ExamParticipationService;
    let subscribeToCourseUpdates: jest.SpyInstance;
    const router = new MockRouter();

    const visibleRealExam1 = {
        id: 1,
        visibleDate: dayjs().subtract(1, 'days'),
        startDate: dayjs().subtract(30, 'minutes'),
        testExam: false,
    } as Exam;

    const visibleRealExam2 = {
        id: 2,

        visibleDate: dayjs().subtract(2, 'days'),
        startDate: dayjs().subtract(1, 'days'),
        testExam: false,
    } as Exam;

    const notVisibleRealExam = {
        id: 3,
        visibleDate: dayjs().add(2, 'days'),
        startDate: dayjs().add(1, 'days'),
        testExam: false,
    } as Exam;

    const visibleTestExam1 = {
        id: 11,
        visibleDate: dayjs().subtract(1, 'days'),
        startDate: dayjs().subtract(30, 'minutes'),
        testExam: true,
    } as Exam;

    const visibleTestExam2 = {
        id: 12,
        visibleDate: dayjs().subtract(4, 'days'),
        startDate: dayjs().subtract(1, 'days'),
        testExam: true,
    } as Exam;

    const notVisibleTestExam = {
        id: 13,
        visibleDate: dayjs().add(2, 'days'),
        startDate: dayjs().add(1, 'days'),
        testExam: true,
    } as Exam;

    const studentExamForExam3AndSubmitted = {
        id: 11,
        started: true,
        startedDate: dayjs().subtract(2, 'hour'),
        submitted: true,
        submissionDate: dayjs().subtract(1, 'hour'),
        exam: visibleTestExam1,
    } as StudentExam;

    const studentExamForExam3AndNotSubmitted = {
        id: 12,
        started: true,
        startedDate: dayjs().subtract(2, 'hour'),
        exam: visibleTestExam1,
    } as StudentExam;

    const studentExamForExam4AndSubmitted = {
        id: 13,
        started: true,
        submitted: true,
        submissionDate: dayjs().subtract(1, 'hour'),
        exam: visibleTestExam2,
    } as StudentExam;

    beforeEach(() => {
        router.navigate.mockImplementation(() => Promise.resolve(true));

        TestBed.configureTestingModule({
<<<<<<< HEAD
            imports: [ArtemisTestModule, RouterTestingModule, MockModule(FormsModule), MockModule(ReactiveFormsModule), MockDirective(TranslateDirective)],
            declarations: [CourseExamsComponent, SidebarComponent, MockComponent(SearchFilterComponent), MockPipe(ArtemisTranslatePipe), MockPipe(SearchFilterPipe)],
=======
            imports: [ArtemisTestModule, RouterModule.forRoot([]), MockModule(FormsModule), MockModule(ReactiveFormsModule), MockDirective(TranslateDirective)],
            declarations: [CourseExamsComponent, SidebarComponent, SearchFilterComponent, MockPipe(ArtemisTranslatePipe), MockPipe(SearchFilterPipe)],
>>>>>>> b6b47e7f
            providers: [
                { provide: Router, useValue: router },
                {
                    provide: ActivatedRoute,
                    useValue: {
                        parent: {
                            params: of({ courseId: '1' }),
                        },
                        params: of({ examId: visibleRealExam1.id }),
                    },
                },
                MockProvider(CourseStorageService),
                MockProvider(ArtemisServerDateService),
                MockProvider(ExamParticipationService),
            ],
        })
            .compileComponents()
            .then(() => {
                componentFixture = TestBed.createComponent(CourseExamsComponent);
                component = componentFixture.componentInstance;

                courseStorageService = TestBed.inject(CourseStorageService);
                examParticipationService = TestBed.inject(ExamParticipationService);
                courseOverviewService = TestBed.inject(CourseOverviewService);
                subscribeToCourseUpdates = jest.spyOn(courseStorageService, 'subscribeToCourseUpdates').mockReturnValue(of());
                (examParticipationService as any).examIsStarted$ = of(false);
                jest.spyOn(courseStorageService, 'getCourse').mockReturnValue({
                    exams: [visibleRealExam1, visibleRealExam2, notVisibleRealExam, visibleTestExam1, visibleTestExam2, notVisibleTestExam],
                });
                jest.spyOn(TestBed.inject(ExamParticipationService), 'loadStudentExamsForTestExamsPerCourseAndPerUserForOverviewPage').mockReturnValue(
                    of([studentExamForExam3AndSubmitted, studentExamForExam3AndNotSubmitted, studentExamForExam4AndSubmitted]) as Observable<StudentExam[]>,
                );
            });
    });

    it('exam should be visible', () => {
        componentFixture.detectChanges();
        expect(component.isVisible(visibleRealExam1)).toBeTrue();
    });

    it('exam should not be visible', () => {
        componentFixture.detectChanges();
        expect(component.isVisible(notVisibleRealExam)).toBeFalse();
    });

    it('should correctly return StudentExams by id in reverse order', () => {
        componentFixture.detectChanges();
        const resultArray = [studentExamForExam3AndNotSubmitted, studentExamForExam3AndSubmitted];
        expect(component.getStudentExamForExamIdOrderedByIdReverse(11)).toEqual(resultArray);
    });

    it('should correctly initialize the expandAttemptsMap', () => {
        const expectedMap = new Map<number, boolean>();
        expectedMap.set(visibleTestExam1.id!, false);
        expectedMap.set(visibleTestExam2.id!, false);

        // Map gets initialized in OnInit-Method
        component.ngOnInit();

        expect(component.expandAttemptsMap).toEqual(expectedMap);
    });

    it('should correctly switch boolean value in expandAttemptsMap', () => {
        const expectedMap = new Map<number, boolean>();
        expectedMap.set(visibleTestExam1.id!, true);
        expectedMap.set(visibleTestExam2.id!, false);

        // Map gets initialized in OnInit-Method
        component.ngOnInit();
        component.changeExpandAttemptList(visibleTestExam1.id!);

        expect(component.expandAttemptsMap).toEqual(expectedMap);
    });

    it('should correctly update new exams', () => {
        const expectedMap = new Map<number, boolean>();
        expectedMap.set(visibleTestExam1.id!, false);
        expectedMap.set(visibleTestExam2.id!, false);
        expectedMap.set(42, false);

        let updateHandler: (course: Course) => void = () => {};
        subscribeToCourseUpdates.mockReturnValue({
            subscribe: (handler: (course: Course) => void): void => {
                updateHandler = handler;
            },
        });

        component.ngOnInit();

        const newExam = {
            id: 42,
            visibleDate: dayjs().subtract(1, 'minutes'),
            testExam: true,
        } as Exam;
        updateHandler({ exams: [visibleRealExam1, visibleRealExam2, notVisibleRealExam, visibleTestExam1, visibleTestExam2, notVisibleTestExam, newExam] });

        expect(component.expandAttemptsMap).toEqual(expectedMap);
        expect(component.testExamsOfCourse).toContain(newExam);
    });

    it('should correctly return visible real exams ordered according to startedDate', () => {
        component.ngOnInit();
        const resultArray = [visibleRealExam2, visibleRealExam1];
        expect(component.realExamsOfCourse).toEqual(resultArray);
    });

    it('should correctly return visible test exams ordered according to startedDate', () => {
        component.ngOnInit();
        const resultArray = [visibleTestExam2, visibleTestExam1];
        expect(component.testExamsOfCourse).toEqual(resultArray);
    });

    it('should display/hide sidebar if exam is started/over', () => {
        (examParticipationService as any).examIsStarted$ = of(true);
        componentFixture.detectChanges();
        expect(componentFixture.nativeElement.querySelector('#exam-sidebar-test').hidden).toBeTrue();

        component.isExamStarted = false;
        componentFixture.detectChanges();
        expect(componentFixture.nativeElement.querySelector('#exam-sidebar-test').hidden).toBeFalse();
    });

    it('should group all exams as test when all exams are test exams', () => {
        const testExams: Exam[] = [
            { id: 1, title: 'Test Exam 1', testExam: true } as Exam,
            { id: 2, title: 'Test Exam 2', testExam: true } as Exam,
            { id: 3, title: 'Test Exam 3', testExam: true } as Exam,
        ];

        jest.spyOn(courseOverviewService, 'mapExamToSidebarCardElement');
        const groupedExams = component.groupExamsByRealOrTest([], testExams);

        expect(groupedExams['real'].entityData).toHaveLength(0);
        expect(groupedExams['test'].entityData).toHaveLength(3);
        expect(courseOverviewService.mapExamToSidebarCardElement).toHaveBeenCalledTimes(3);
        expect(groupedExams['test'].entityData[0].title).toBe('Test Exam 1');
        expect(groupedExams['test'].entityData[1].title).toBe('Test Exam 2');
        expect(groupedExams['test'].entityData[2].title).toBe('Test Exam 3');
    });

    it('should group all exam types correctly and map to sidebar card elements', () => {
        const testExams: Exam[] = [
            { id: 1, title: 'Test Exam 1', testExam: true } as Exam,
            { id: 2, title: 'Test Exam 2', testExam: true } as Exam,
            { id: 3, title: 'Test Exam 3', testExam: true } as Exam,
        ];

        const realExams: Exam[] = [
            { id: 1, title: 'Real Exam 1', testExam: false } as Exam,
            { id: 2, title: 'Real Exam 2', testExam: false } as Exam,
            { id: 3, title: 'Real Exam 3', testExam: false } as Exam,
        ];

        jest.spyOn(courseOverviewService, 'mapExamToSidebarCardElement');
        const groupedExams = component.groupExamsByRealOrTest(realExams, testExams);

        expect(groupedExams['real'].entityData).toHaveLength(3);
        expect(groupedExams['test'].entityData).toHaveLength(3);
        expect(courseOverviewService.mapExamToSidebarCardElement).toHaveBeenCalledTimes(6);
        expect(groupedExams['test'].entityData[0].title).toBe('Test Exam 1');
        expect(groupedExams['test'].entityData[1].title).toBe('Test Exam 2');
        expect(groupedExams['test'].entityData[2].title).toBe('Test Exam 3');
        expect(groupedExams['real'].entityData[0].title).toBe('Real Exam 1');
        expect(groupedExams['real'].entityData[1].title).toBe('Real Exam 2');
        expect(groupedExams['real'].entityData[2].title).toBe('Real Exam 3');
    });

    it('should sort exams by startDate', () => {
        const exams: Exam[] = [
            { id: 1, title: 'Exam 1', startDate: dayjs().subtract(10, 'minutes') } as Exam,
            { id: 2, title: 'Exam 2', startDate: dayjs().subtract(30, 'minutes') } as Exam,
            { id: 3, title: 'Exam 3', startDate: dayjs().subtract(20, 'minutes') } as Exam,
        ];

        const sortedExams = exams.sort((a, b) => component.sortExamsByStartDate(a, b));

        expect(sortedExams[0].id).toBe(2);
        expect(sortedExams[1].id).toBe(3);
        expect(sortedExams[2].id).toBe(1);
    });

    it('should toggle sidebar', () => {
        component.isCollapsed = false;
        component.toggleSidebar();
        expect(component.isCollapsed).toBeTrue();

        component.toggleSidebar();
        expect(component.isCollapsed).toBeFalse();
    });

    it('should not update sidebarData if there is no exam', () => {
        const course = new Course();
        course.exams = undefined;
        component.course = course;

        const updateSidebarDataStub = jest.spyOn(component, 'updateSidebarData');
        component.prepareSidebarData();
        expect(updateSidebarDataStub).not.toHaveBeenCalledOnce();
    });
});<|MERGE_RESOLUTION|>--- conflicted
+++ resolved
@@ -100,13 +100,8 @@
         router.navigate.mockImplementation(() => Promise.resolve(true));
 
         TestBed.configureTestingModule({
-<<<<<<< HEAD
-            imports: [ArtemisTestModule, RouterTestingModule, MockModule(FormsModule), MockModule(ReactiveFormsModule), MockDirective(TranslateDirective)],
+            imports: [ArtemisTestModule, RouterModule.forRoot([]), MockModule(FormsModule), MockModule(ReactiveFormsModule), MockDirective(TranslateDirective)],
             declarations: [CourseExamsComponent, SidebarComponent, MockComponent(SearchFilterComponent), MockPipe(ArtemisTranslatePipe), MockPipe(SearchFilterPipe)],
-=======
-            imports: [ArtemisTestModule, RouterModule.forRoot([]), MockModule(FormsModule), MockModule(ReactiveFormsModule), MockDirective(TranslateDirective)],
-            declarations: [CourseExamsComponent, SidebarComponent, SearchFilterComponent, MockPipe(ArtemisTranslatePipe), MockPipe(SearchFilterPipe)],
->>>>>>> b6b47e7f
             providers: [
                 { provide: Router, useValue: router },
                 {
