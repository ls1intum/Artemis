import { ComponentFixture, fakeAsync, TestBed, tick } from '@angular/core/testing';
import { DebugElement, TemplateRef } from '@angular/core';
import { ProfileService } from 'app/shared/layouts/profiles/profile.service';
import { Observable, of } from 'rxjs';
import { Exercise, ExerciseType } from 'app/entities/exercise.model';
import { StudentParticipation } from 'app/entities/participation/student-participation.model';
import { By } from '@angular/platform-browser';
import { AlertService } from 'app/core/util/alert.service';
import { CourseExerciseService } from 'app/exercises/shared/course-exercises/course-exercise.service';
import { HttpResponse, provideHttpClient } from '@angular/common/http';
import { ExerciseService } from 'app/exercises/shared/exercise/exercise.service';
import { RequestFeedbackButtonComponent } from 'app/overview/exercise-details/request-feedback-button/request-feedback-button.component';
import { MockProfileService } from '../../../../helpers/mocks/service/mock-profile.service';
import { ProfileInfo } from 'app/shared/layouts/profiles/profile-info.model';
import { MockTranslateService } from '../../../../helpers/mocks/service/mock-translate.service';
import { TranslateService } from '@ngx-translate/core';
import { AccountService } from 'app/core/auth/account.service';
import { MockAccountService } from '../../../../helpers/mocks/service/mock-account.service';
import { NgbModal, NgbTooltipModule } from '@ng-bootstrap/ng-bootstrap';

describe('RequestFeedbackButtonComponent', () => {
    let component: RequestFeedbackButtonComponent;
    let fixture: ComponentFixture<RequestFeedbackButtonComponent>;
    let debugElement: DebugElement;
    let profileService: ProfileService;
    let alertService: AlertService;
    let courseExerciseService: CourseExerciseService;
    let exerciseService: ExerciseService;

    beforeEach(() => {
        return TestBed.configureTestingModule({
            imports: [RequestFeedbackButtonComponent, NgbTooltipModule],
            providers: [
                { provide: ProfileService, useClass: MockProfileService },
                { provide: TranslateService, useClass: MockTranslateService },
                { provide: AccountService, useClass: MockAccountService },
                provideHttpClient(),
            ],
        })
            .compileComponents()
            .then(() => {
                fixture = TestBed.createComponent(RequestFeedbackButtonComponent);
                component = fixture.componentInstance;
                debugElement = fixture.debugElement;
                courseExerciseService = debugElement.injector.get(CourseExerciseService);
                exerciseService = debugElement.injector.get(ExerciseService);
                profileService = debugElement.injector.get(ProfileService);
                alertService = debugElement.injector.get(AlertService);
            });
    });

    function setAthenaEnabled(enabled: boolean) {
        jest.spyOn(profileService, 'getProfileInfo').mockReturnValue(of({ activeProfiles: enabled ? ['athena'] : [] } as ProfileInfo));
    }

    function mockExerciseDetails(exercise: Exercise) {
        jest.spyOn(exerciseService, 'getExerciseDetails').mockReturnValue(of(new HttpResponse({ body: { exercise: exercise } })));
    }

    function initAndTick() {
        component.ngOnInit();
        tick();
        fixture.detectChanges();
    }

    function createBaseExercise(type: ExerciseType, isExam = false, participation?: StudentParticipation): Exercise {
        return {
            id: 1,
            type,
            course: isExam ? undefined : {},
            studentParticipations: participation ? [participation] : undefined,
            allowFeedbackRequests: true,
        } as Exercise;
    }

    function createParticipation(submitted = true): StudentParticipation {
        return {
            id: 1,
            submissions: [{ id: 1, submitted }],
            testRun: false,
        } as StudentParticipation;
<<<<<<< HEAD
        const exercise = { id: 1, type: ExerciseType.TEXT, course: undefined, studentParticipations: [participation], preliminaryFeedbackModule: 'module' } as Exercise;
=======
    }

    function setupComponentInputs(exercise: Exercise, isSubmitted?: boolean, isGeneratingFeedback?: boolean) {
>>>>>>> 93eba08f
        fixture.componentRef.setInput('exercise', exercise);
        if (isSubmitted !== undefined) {
            fixture.componentRef.setInput('isSubmitted', isSubmitted);
        }
        if (isGeneratingFeedback !== undefined) {
            fixture.componentRef.setInput('isGeneratingFeedback', isGeneratingFeedback);
        }
        mockExerciseDetails(exercise);
    }

    it('should handle errors when requestAIFeedback fails', fakeAsync(() => {
        setAthenaEnabled(true);
        const participation = createParticipation();
        const exercise = createBaseExercise(ExerciseType.TEXT, true, participation);
        setupComponentInputs(exercise);
        component.hasUserAcceptedExternalLLMUsage = true;

        jest.spyOn(courseExerciseService, 'requestFeedback').mockReturnValue(
            new Observable<StudentParticipation>((subscriber) => {
                subscriber.error({ error: { errorKey: 'someError' } });
            }),
        );
        jest.spyOn(alertService, 'error');

        // component.requestAIFeedback({} as any);
        const mockTemplateRef = {} as TemplateRef<any>;
        component.requestAIFeedback(mockTemplateRef);
        tick();

        expect(alertService.error).toHaveBeenCalledWith('artemisApp.exercise.someError');
    }));

    it('should display the button when Athena is enabled and it is not an exam exercise', fakeAsync(() => {
        setAthenaEnabled(true);
<<<<<<< HEAD
        const exercise = { id: 1, type: ExerciseType.TEXT, course: {}, preliminaryFeedbackModule: 'module' } as Exercise; // course undefined means exam exercise
        fixture.componentRef.setInput('exercise', exercise);
        mockExerciseDetails(exercise);
=======
        const exercise = createBaseExercise(ExerciseType.TEXT, false);
        setupComponentInputs(exercise);
>>>>>>> 93eba08f

        initAndTick();

        const button = debugElement.query(By.css('button'));
        expect(button).not.toBeNull();
        expect(button.nativeElement.disabled).toBeTrue();
    }));

    it('should not display the button when it is an exam exercise', fakeAsync(() => {
        setAthenaEnabled(true);
        const exercise = createBaseExercise(ExerciseType.TEXT, true);
        setupComponentInputs(exercise);

        initAndTick();

        const button = debugElement.query(By.css('button'));
        const link = debugElement.query(By.css('a'));
        expect(button).toBeNull();
        expect(link).toBeNull();
    }));

    it('should disable the button when participation is missing', fakeAsync(() => {
        setAthenaEnabled(true);
<<<<<<< HEAD
        const exercise = { id: 1, type: ExerciseType.TEXT, course: {}, studentParticipations: undefined, preliminaryFeedbackModule: 'module' } as Exercise;
        fixture.componentRef.setInput('exercise', exercise);
        mockExerciseDetails(exercise);
=======
        const exercise = createBaseExercise(ExerciseType.TEXT, false);
        setupComponentInputs(exercise);
>>>>>>> 93eba08f

        initAndTick();

        const button = debugElement.query(By.css('button'));
        expect(button).not.toBeNull();
        expect(button.nativeElement.disabled).toBeTrue();
    }));

    it('should display the correct button label and style when Athena is enabled', fakeAsync(() => {
        setAthenaEnabled(true);
<<<<<<< HEAD
        const participation = {
            id: 1,
            submissions: [{ id: 1, submitted: true }],
        } as StudentParticipation;
        const exercise = { id: 1, type: ExerciseType.TEXT, course: {}, studentParticipations: [participation], preliminaryFeedbackModule: 'module' } as Exercise;
        fixture.componentRef.setInput('exercise', exercise);
=======
        const participation = createParticipation();
        const exercise = createBaseExercise(ExerciseType.TEXT, false, participation);
        setupComponentInputs(exercise);
>>>>>>> 93eba08f
        component.isExamExercise = false;

        initAndTick();

        const button = debugElement.query(By.css('button'));
        expect(button).not.toBeNull();

        const span = button.query(By.css('span'));
        expect(span.nativeElement.textContent).toContain('artemisApp.exerciseActions.requestAutomaticFeedback');
    }));

    it('should call requestAIFeedback() when button is clicked', fakeAsync(() => {
        setAthenaEnabled(true);
<<<<<<< HEAD
        const participation = {
            id: 1,
            submissions: [{ id: 1, submitted: false }],
            testRun: false,
        } as StudentParticipation;
        const exercise = { id: 1, type: ExerciseType.PROGRAMMING, studentParticipations: [participation], course: {}, preliminaryFeedbackModule: 'module' } as Exercise;
        fixture.componentRef.setInput('exercise', exercise);
=======
        const participation = createParticipation();
        const exercise = createBaseExercise(ExerciseType.PROGRAMMING, false, participation);
        setupComponentInputs(exercise);
        component.hasUserAcceptedExternalLLMUsage = true;
>>>>>>> 93eba08f

        initAndTick();

        jest.spyOn(component, 'requestAIFeedback');
        jest.spyOn(courseExerciseService, 'requestFeedback').mockReturnValue(of({} as StudentParticipation));

        const button = debugElement.query(By.css('button'));
        expect(button).not.toBeNull();
        button.nativeElement.click();
        tick();

        expect(component.requestAIFeedback).toHaveBeenCalled();
    }));

    it('should show an alert when requestAIFeedback() is called and conditions are not satisfied', fakeAsync(() => {
        setAthenaEnabled(true);
<<<<<<< HEAD

        const exercise = { id: 1, type: ExerciseType.TEXT, course: {}, preliminaryFeedbackModule: 'module' } as Exercise;
        fixture.componentRef.setInput('exercise', exercise);
=======
        const exercise = createBaseExercise(ExerciseType.TEXT, false);
        setupComponentInputs(exercise);
        component.hasUserAcceptedExternalLLMUsage = true;
>>>>>>> 93eba08f

        jest.spyOn(component, 'hasAthenaResultForLatestSubmission').mockReturnValue(true);
        jest.spyOn(alertService, 'warning');

        component.requestAIFeedback({} as any);

        expect(alertService.warning).toHaveBeenCalled();
    }));

    it('should disable the button if latest submission is not submitted or feedback is generating', fakeAsync(() => {
        setAthenaEnabled(true);
<<<<<<< HEAD
        const participation = {
            id: 1,
            submissions: [{ id: 1, submitted: false }],
            testRun: false,
        } as StudentParticipation;
        const exercise = { id: 1, type: ExerciseType.TEXT, studentParticipations: [participation], course: {}, preliminaryFeedbackModule: 'module' } as Exercise;
        fixture.componentRef.setInput('exercise', exercise);
        fixture.componentRef.setInput('isSubmitted', false);
        fixture.componentRef.setInput('isGeneratingFeedback', false);
        mockExerciseDetails(exercise);
=======
        const participation = createParticipation();
        const exercise = createBaseExercise(ExerciseType.TEXT, false, participation);
        setupComponentInputs(exercise, false, false);
>>>>>>> 93eba08f

        initAndTick();

        const button = debugElement.query(By.css('button'));
        expect(button).not.toBeNull();
        expect(button.nativeElement.disabled).toBeTrue();
    }));

    it('should enable the button if latest submission is submitted and feedback is not generating', fakeAsync(() => {
        setAthenaEnabled(true);
<<<<<<< HEAD
        const participation = {
            id: 1,
            submissions: [{ id: 1, submitted: true }],
            testRun: false,
        } as StudentParticipation;
        const exercise = { id: 1, type: ExerciseType.TEXT, course: {}, studentParticipations: [participation], preliminaryFeedbackModule: 'module' } as Exercise;
        fixture.componentRef.setInput('exercise', exercise);
        fixture.componentRef.setInput('isSubmitted', true);
        fixture.componentRef.setInput('isGeneratingFeedback', false);
        mockExerciseDetails(exercise);
=======
        const participation = createParticipation();
        const exercise = createBaseExercise(ExerciseType.TEXT, false, participation);
        setupComponentInputs(exercise, true, false);
>>>>>>> 93eba08f

        initAndTick();

        const button = debugElement.query(By.css('button'));
        expect(button).not.toBeNull();
        expect(button.nativeElement.disabled).toBeFalse();
    }));

<<<<<<< HEAD
    it('should display the button when Athena is disabled and it is not an exam exercise and manual feedback requests are enabled', fakeAsync(() => {
        setAthenaEnabled(false);
        const exercise = { id: 1, type: ExerciseType.TEXT, course: {}, allowManualFeedbackRequests: true } as Exercise; // course undefined means exam exercise
        fixture.componentRef.setInput('exercise', exercise);
        mockExerciseDetails(exercise);

        component.ngOnInit();
        tick();
        fixture.detectChanges();

        const button = debugElement.query(By.css('a'));
        expect(button).not.toBeNull();
=======
    it('should open modal when hasUserAcceptedExternalLLMUsage is false and requestAIFeedback is clicked', fakeAsync(() => {
        setAthenaEnabled(true);
        const participation = createParticipation();
        const exercise = createBaseExercise(ExerciseType.TEXT, false, participation);
        setupComponentInputs(exercise, true, false);
        component.hasUserAcceptedExternalLLMUsage = false;

        // Set up modal spy
        const modalService = TestBed.inject(NgbModal);
        const modalSpy = jest.spyOn(modalService, 'open').mockReturnValue({} as any);

        initAndTick();

        const button = debugElement.query(By.css('button'));
        expect(button).not.toBeNull();
        button.nativeElement.click();
        tick();

        expect(modalSpy).toHaveBeenCalled();
    }));

    it('should not open modal when hasUserAcceptedExternalLLMUsage is true and requestAIFeedback is clicked', fakeAsync(() => {
        setAthenaEnabled(true);
        const participation = createParticipation();
        const exercise = createBaseExercise(ExerciseType.TEXT, false, participation);
        setupComponentInputs(exercise, true, false);
        component.hasUserAcceptedExternalLLMUsage = true;

        // Set up spies
        const modalService = TestBed.inject(NgbModal);
        const modalSpy = jest.spyOn(modalService, 'open');
        const processFeedbackSpy = jest.spyOn(courseExerciseService, 'requestFeedback').mockReturnValue(of({} as StudentParticipation));

        // Just call requestAIFeedback with an empty template ref object
        const mockTemplateRef = {} as TemplateRef<any>;
        component.requestAIFeedback(mockTemplateRef);
        tick();

        expect(modalSpy).not.toHaveBeenCalled();
        expect(processFeedbackSpy).toHaveBeenCalledWith(exercise.id);
>>>>>>> 93eba08f
    }));
});<|MERGE_RESOLUTION|>--- conflicted
+++ resolved
@@ -63,13 +63,14 @@
         fixture.detectChanges();
     }
 
-    function createBaseExercise(type: ExerciseType, isExam = false, participation?: StudentParticipation): Exercise {
+    function createBaseExercise(type: ExerciseType, isExam = false, participation?: StudentParticipation, preliminaryModule: string = 'module'): Exercise {
         return {
             id: 1,
             type,
             course: isExam ? undefined : {},
             studentParticipations: participation ? [participation] : undefined,
             allowFeedbackRequests: true,
+            preliminaryFeedbackModule: preliminaryModule,
         } as Exercise;
     }
 
@@ -79,13 +80,9 @@
             submissions: [{ id: 1, submitted }],
             testRun: false,
         } as StudentParticipation;
-<<<<<<< HEAD
-        const exercise = { id: 1, type: ExerciseType.TEXT, course: undefined, studentParticipations: [participation], preliminaryFeedbackModule: 'module' } as Exercise;
-=======
     }
 
     function setupComponentInputs(exercise: Exercise, isSubmitted?: boolean, isGeneratingFeedback?: boolean) {
->>>>>>> 93eba08f
         fixture.componentRef.setInput('exercise', exercise);
         if (isSubmitted !== undefined) {
             fixture.componentRef.setInput('isSubmitted', isSubmitted);
@@ -120,14 +117,8 @@
 
     it('should display the button when Athena is enabled and it is not an exam exercise', fakeAsync(() => {
         setAthenaEnabled(true);
-<<<<<<< HEAD
-        const exercise = { id: 1, type: ExerciseType.TEXT, course: {}, preliminaryFeedbackModule: 'module' } as Exercise; // course undefined means exam exercise
-        fixture.componentRef.setInput('exercise', exercise);
-        mockExerciseDetails(exercise);
-=======
         const exercise = createBaseExercise(ExerciseType.TEXT, false);
         setupComponentInputs(exercise);
->>>>>>> 93eba08f
 
         initAndTick();
 
@@ -151,14 +142,8 @@
 
     it('should disable the button when participation is missing', fakeAsync(() => {
         setAthenaEnabled(true);
-<<<<<<< HEAD
-        const exercise = { id: 1, type: ExerciseType.TEXT, course: {}, studentParticipations: undefined, preliminaryFeedbackModule: 'module' } as Exercise;
-        fixture.componentRef.setInput('exercise', exercise);
-        mockExerciseDetails(exercise);
-=======
         const exercise = createBaseExercise(ExerciseType.TEXT, false);
         setupComponentInputs(exercise);
->>>>>>> 93eba08f
 
         initAndTick();
 
@@ -169,18 +154,9 @@
 
     it('should display the correct button label and style when Athena is enabled', fakeAsync(() => {
         setAthenaEnabled(true);
-<<<<<<< HEAD
-        const participation = {
-            id: 1,
-            submissions: [{ id: 1, submitted: true }],
-        } as StudentParticipation;
-        const exercise = { id: 1, type: ExerciseType.TEXT, course: {}, studentParticipations: [participation], preliminaryFeedbackModule: 'module' } as Exercise;
-        fixture.componentRef.setInput('exercise', exercise);
-=======
-        const participation = createParticipation();
-        const exercise = createBaseExercise(ExerciseType.TEXT, false, participation);
-        setupComponentInputs(exercise);
->>>>>>> 93eba08f
+        const participation = createParticipation();
+        const exercise = createBaseExercise(ExerciseType.TEXT, false, participation);
+        setupComponentInputs(exercise);
         component.isExamExercise = false;
 
         initAndTick();
@@ -194,20 +170,10 @@
 
     it('should call requestAIFeedback() when button is clicked', fakeAsync(() => {
         setAthenaEnabled(true);
-<<<<<<< HEAD
-        const participation = {
-            id: 1,
-            submissions: [{ id: 1, submitted: false }],
-            testRun: false,
-        } as StudentParticipation;
-        const exercise = { id: 1, type: ExerciseType.PROGRAMMING, studentParticipations: [participation], course: {}, preliminaryFeedbackModule: 'module' } as Exercise;
-        fixture.componentRef.setInput('exercise', exercise);
-=======
         const participation = createParticipation();
         const exercise = createBaseExercise(ExerciseType.PROGRAMMING, false, participation);
         setupComponentInputs(exercise);
         component.hasUserAcceptedExternalLLMUsage = true;
->>>>>>> 93eba08f
 
         initAndTick();
 
@@ -224,15 +190,9 @@
 
     it('should show an alert when requestAIFeedback() is called and conditions are not satisfied', fakeAsync(() => {
         setAthenaEnabled(true);
-<<<<<<< HEAD
-
-        const exercise = { id: 1, type: ExerciseType.TEXT, course: {}, preliminaryFeedbackModule: 'module' } as Exercise;
-        fixture.componentRef.setInput('exercise', exercise);
-=======
         const exercise = createBaseExercise(ExerciseType.TEXT, false);
         setupComponentInputs(exercise);
         component.hasUserAcceptedExternalLLMUsage = true;
->>>>>>> 93eba08f
 
         jest.spyOn(component, 'hasAthenaResultForLatestSubmission').mockReturnValue(true);
         jest.spyOn(alertService, 'warning');
@@ -244,22 +204,9 @@
 
     it('should disable the button if latest submission is not submitted or feedback is generating', fakeAsync(() => {
         setAthenaEnabled(true);
-<<<<<<< HEAD
-        const participation = {
-            id: 1,
-            submissions: [{ id: 1, submitted: false }],
-            testRun: false,
-        } as StudentParticipation;
-        const exercise = { id: 1, type: ExerciseType.TEXT, studentParticipations: [participation], course: {}, preliminaryFeedbackModule: 'module' } as Exercise;
-        fixture.componentRef.setInput('exercise', exercise);
-        fixture.componentRef.setInput('isSubmitted', false);
-        fixture.componentRef.setInput('isGeneratingFeedback', false);
-        mockExerciseDetails(exercise);
-=======
         const participation = createParticipation();
         const exercise = createBaseExercise(ExerciseType.TEXT, false, participation);
         setupComponentInputs(exercise, false, false);
->>>>>>> 93eba08f
 
         initAndTick();
 
@@ -270,22 +217,9 @@
 
     it('should enable the button if latest submission is submitted and feedback is not generating', fakeAsync(() => {
         setAthenaEnabled(true);
-<<<<<<< HEAD
-        const participation = {
-            id: 1,
-            submissions: [{ id: 1, submitted: true }],
-            testRun: false,
-        } as StudentParticipation;
-        const exercise = { id: 1, type: ExerciseType.TEXT, course: {}, studentParticipations: [participation], preliminaryFeedbackModule: 'module' } as Exercise;
-        fixture.componentRef.setInput('exercise', exercise);
-        fixture.componentRef.setInput('isSubmitted', true);
-        fixture.componentRef.setInput('isGeneratingFeedback', false);
-        mockExerciseDetails(exercise);
-=======
         const participation = createParticipation();
         const exercise = createBaseExercise(ExerciseType.TEXT, false, participation);
         setupComponentInputs(exercise, true, false);
->>>>>>> 93eba08f
 
         initAndTick();
 
@@ -294,7 +228,48 @@
         expect(button.nativeElement.disabled).toBeFalse();
     }));
 
-<<<<<<< HEAD
+    it('should open modal when hasUserAcceptedExternalLLMUsage is false and requestAIFeedback is clicked', fakeAsync(() => {
+        setAthenaEnabled(true);
+        const participation = createParticipation();
+        const exercise = createBaseExercise(ExerciseType.TEXT, false, participation);
+        setupComponentInputs(exercise, true, false);
+        component.hasUserAcceptedExternalLLMUsage = false;
+
+        // Set up modal spy
+        const modalService = TestBed.inject(NgbModal);
+        const modalSpy = jest.spyOn(modalService, 'open').mockReturnValue({} as any);
+
+        initAndTick();
+
+        const button = debugElement.query(By.css('button'));
+        expect(button).not.toBeNull();
+        button.nativeElement.click();
+        tick();
+
+        expect(modalSpy).toHaveBeenCalled();
+    }));
+
+    it('should not open modal when hasUserAcceptedExternalLLMUsage is true and requestAIFeedback is clicked', fakeAsync(() => {
+        setAthenaEnabled(true);
+        const participation = createParticipation();
+        const exercise = createBaseExercise(ExerciseType.TEXT, false, participation);
+        setupComponentInputs(exercise, true, false);
+        component.hasUserAcceptedExternalLLMUsage = true;
+
+        // Set up spies
+        const modalService = TestBed.inject(NgbModal);
+        const modalSpy = jest.spyOn(modalService, 'open');
+        const processFeedbackSpy = jest.spyOn(courseExerciseService, 'requestFeedback').mockReturnValue(of({} as StudentParticipation));
+
+        // Just call requestAIFeedback with an empty template ref object
+        const mockTemplateRef = {} as TemplateRef<any>;
+        component.requestAIFeedback(mockTemplateRef);
+        tick();
+
+        expect(modalSpy).not.toHaveBeenCalled();
+        expect(processFeedbackSpy).toHaveBeenCalledWith(exercise.id);
+    }));
+
     it('should display the button when Athena is disabled and it is not an exam exercise and manual feedback requests are enabled', fakeAsync(() => {
         setAthenaEnabled(false);
         const exercise = { id: 1, type: ExerciseType.TEXT, course: {}, allowManualFeedbackRequests: true } as Exercise; // course undefined means exam exercise
@@ -307,47 +282,5 @@
 
         const button = debugElement.query(By.css('a'));
         expect(button).not.toBeNull();
-=======
-    it('should open modal when hasUserAcceptedExternalLLMUsage is false and requestAIFeedback is clicked', fakeAsync(() => {
-        setAthenaEnabled(true);
-        const participation = createParticipation();
-        const exercise = createBaseExercise(ExerciseType.TEXT, false, participation);
-        setupComponentInputs(exercise, true, false);
-        component.hasUserAcceptedExternalLLMUsage = false;
-
-        // Set up modal spy
-        const modalService = TestBed.inject(NgbModal);
-        const modalSpy = jest.spyOn(modalService, 'open').mockReturnValue({} as any);
-
-        initAndTick();
-
-        const button = debugElement.query(By.css('button'));
-        expect(button).not.toBeNull();
-        button.nativeElement.click();
-        tick();
-
-        expect(modalSpy).toHaveBeenCalled();
-    }));
-
-    it('should not open modal when hasUserAcceptedExternalLLMUsage is true and requestAIFeedback is clicked', fakeAsync(() => {
-        setAthenaEnabled(true);
-        const participation = createParticipation();
-        const exercise = createBaseExercise(ExerciseType.TEXT, false, participation);
-        setupComponentInputs(exercise, true, false);
-        component.hasUserAcceptedExternalLLMUsage = true;
-
-        // Set up spies
-        const modalService = TestBed.inject(NgbModal);
-        const modalSpy = jest.spyOn(modalService, 'open');
-        const processFeedbackSpy = jest.spyOn(courseExerciseService, 'requestFeedback').mockReturnValue(of({} as StudentParticipation));
-
-        // Just call requestAIFeedback with an empty template ref object
-        const mockTemplateRef = {} as TemplateRef<any>;
-        component.requestAIFeedback(mockTemplateRef);
-        tick();
-
-        expect(modalSpy).not.toHaveBeenCalled();
-        expect(processFeedbackSpy).toHaveBeenCalledWith(exercise.id);
->>>>>>> 93eba08f
     }));
 });