import { ComponentFixture, TestBed, fakeAsync, tick } from '@angular/core/testing';
import { ActivatedRoute, Router } from '@angular/router';
import { TranslateService } from '@ngx-translate/core';
import { AccountService } from 'app/core/auth/account.service';
import { User } from 'app/core/user/user.model';
import { CourseManagementService } from 'app/course/manage/course-management.service';
import { Exercise, ExerciseType } from 'app/entities/exercise.model';
import { Participation, ParticipationType } from 'app/entities/participation/participation.model';
import { StudentParticipation } from 'app/entities/participation/student-participation.model';
import { Result } from 'app/entities/result.model';
import { TeamAssignmentPayload } from 'app/entities/team.model';
import { TextSubmission } from 'app/entities/text-submission.model';
import { ProgrammingSubmissionService } from 'app/exercises/programming/participate/programming-submission.service';
import { ProgrammingExerciseInstructionComponent } from 'app/exercises/programming/shared/instructions-render/programming-exercise-instruction.component';
import { QuizExerciseService } from 'app/exercises/quiz/manage/quiz-exercise.service';
import { HeaderExercisePageWithDetailsComponent } from 'app/exercises/shared/exercise-headers/header-exercise-page-with-details.component';
import { ExampleSolutionInfo, ExerciseService } from 'app/exercises/shared/exercise/exercise.service';
import { ParticipationService } from 'app/exercises/shared/participation/participation.service';
import { RatingComponent } from 'app/exercises/shared/rating/rating.component';
import { ResultComponent } from 'app/exercises/shared/result/result.component';
import { TeamService } from 'app/exercises/shared/team/team.service';
import { GuidedTourService } from 'app/guided-tour/guided-tour.service';
import { CourseExerciseDetailsComponent } from 'app/overview/exercise-details/course-exercise-details.component';
import { ExerciseDetailsStudentActionsComponent } from 'app/overview/exercise-details/exercise-details-student-actions.component';
import { ParticipationWebsocketService } from 'app/overview/participation-websocket.service';
import { ResultHistoryComponent } from 'app/overview/result-history/result-history.component';
import { SubmissionResultStatusComponent } from 'app/overview/submission-result-status.component';
import { ExerciseActionButtonComponent } from 'app/shared/components/exercise-action-button.component';
import { ProfileInfo } from 'app/shared/layouts/profiles/profile-info.model';
import { ProfileService } from 'app/shared/layouts/profiles/profile.service';
import { ArtemisTimeAgoPipe } from 'app/shared/pipes/artemis-time-ago.pipe';
import { ArtemisTranslatePipe } from 'app/shared/pipes/artemis-translate.pipe';
import { HtmlForMarkdownPipe } from 'app/shared/pipes/html-for-markdown.pipe';
import { cloneDeep } from 'lodash-es';
import dayjs from 'dayjs/esm';
import { MockComponent, MockDirective, MockPipe, MockProvider } from 'ng-mocks';
import { BehaviorSubject, of, throwError } from 'rxjs';
import { MockAccountService } from '../../../helpers/mocks/service/mock-account.service';
import { MockParticipationWebsocketService } from '../../../helpers/mocks/service/mock-participation-websocket.service';
import { MockProfileService } from '../../../helpers/mocks/service/mock-profile.service';
import { MockTranslateService } from '../../../helpers/mocks/service/mock-translate.service';
import { ComplaintService, EntityResponseType } from 'app/complaints/complaint.service';
import { MockRouter } from '../../../helpers/mocks/mock-router';
import { FaIconComponent } from '@fortawesome/angular-fontawesome';
import { ExtensionPointDirective } from 'app/shared/extension-point/extension-point.directive';
import { ArtemisDatePipe } from 'app/shared/pipes/artemis-date.pipe';
import { ComplaintsStudentViewComponent } from 'app/complaints/complaints-for-students/complaints-student-view.component';
import { HttpClientTestingModule } from '@angular/common/http/testing';
import { MockRouterLinkDirective } from '../../../helpers/mocks/directive/mock-router-link.directive';
import { LtiInitializerComponent } from 'app/overview/exercise-details/lti-initializer.component';
import { ModelingEditorComponent } from 'app/exercises/modeling/shared/modeling-editor.component';
import { TextExercise } from 'app/entities/text-exercise.model';
import { MockCourseManagementService } from '../../../helpers/mocks/service/mock-course-management.service';
import { ArtemisMarkdownService } from 'app/shared/markdown.service';
import { DiscussionSectionComponent } from 'app/overview/discussion-section/discussion-section.component';
import { ProgrammingExercise } from 'app/entities/programming-exercise.model';
import { SubmissionPolicyService } from 'app/exercises/programming/manage/services/submission-policy.service';
import { LockRepositoryPolicy } from 'app/entities/submission-policy.model';
import { PlagiarismCasesService } from 'app/course/plagiarism-cases/shared/plagiarism-cases.service';
import { PlagiarismCaseInfo } from 'app/exercises/shared/plagiarism/types/PlagiarismCaseInfo';
import { PlagiarismVerdict } from 'app/exercises/shared/plagiarism/types/PlagiarismVerdict';
import { HttpResponse } from '@angular/common/http';
import { AlertService } from 'app/core/util/alert.service';
import { ExerciseHintButtonOverlayComponent } from 'app/exercises/shared/exercise-hint/participate/exercise-hint-button-overlay.component';
import { ProgrammingExerciseExampleSolutionRepoDownloadComponent } from 'app/exercises/programming/shared/actions/programming-exercise-example-solution-repo-download.component';
import { ResetRepoButtonComponent } from 'app/shared/components/reset-repo-button/reset-repo-button.component';
import { ProblemStatementComponent } from 'app/overview/exercise-details/problem-statement/problem-statement.component';
import { ExerciseInfoComponent } from 'app/exercises/shared/exercise-info/exercise-info.component';

describe('CourseExerciseDetailsComponent', () => {
    let comp: CourseExerciseDetailsComponent;
    let fixture: ComponentFixture<CourseExerciseDetailsComponent>;
    let profileService: ProfileService;
    let exerciseService: ExerciseService;
    let teamService: TeamService;
    let participationService: ParticipationService;
    let participationWebsocketService: ParticipationWebsocketService;
    let complaintService: ComplaintService;
    let plagiarismCaseService: PlagiarismCasesService;

    let getProfileInfoMock: jest.SpyInstance;
    let getExerciseDetailsMock: jest.SpyInstance;
    let mergeStudentParticipationMock: jest.SpyInstance;
    let subscribeForParticipationChangesMock: jest.SpyInstance;
    let plagiarismCaseServiceMock: jest.SpyInstance;

    const exercise = { id: 42, type: ExerciseType.TEXT, studentParticipations: [], course: {} } as unknown as Exercise;

    const textExercise = {
        id: 24,
        type: ExerciseType.TEXT,
        studentParticipations: [],
        exampleSolution: 'Example<br>Solution',
    } as unknown as TextExercise;

    const plagiarismCaseInfo = { id: 20, verdict: PlagiarismVerdict.WARNING };

    const route = { params: of({ courseId: 1, exerciseId: exercise.id }), queryParams: of({ welcome: '' }) };

    beforeEach(() => {
        TestBed.configureTestingModule({
            imports: [HttpClientTestingModule],
            declarations: [
                CourseExerciseDetailsComponent,
                MockPipe(ArtemisTranslatePipe),
                MockPipe(ArtemisTimeAgoPipe),
                MockPipe(HtmlForMarkdownPipe),
                MockComponent(HeaderExercisePageWithDetailsComponent),
                MockComponent(ExerciseDetailsStudentActionsComponent),
                MockComponent(SubmissionResultStatusComponent),
                MockComponent(ExerciseActionButtonComponent),
                MockComponent(ProgrammingExerciseInstructionComponent),
                MockComponent(ResultHistoryComponent),
                MockComponent(ResultComponent),
                MockComponent(ComplaintsStudentViewComponent),
                MockComponent(ExerciseHintButtonOverlayComponent),
                MockComponent(ProgrammingExerciseExampleSolutionRepoDownloadComponent),
                MockComponent(ProblemStatementComponent),
                MockComponent(ResetRepoButtonComponent),
                MockComponent(RatingComponent),
                MockRouterLinkDirective,
                MockComponent(ExerciseDetailsStudentActionsComponent),
                MockComponent(FaIconComponent),
                MockDirective(ExtensionPointDirective),
                MockPipe(ArtemisDatePipe),
                MockComponent(LtiInitializerComponent),
                MockComponent(ModelingEditorComponent),
                MockComponent(ExerciseInfoComponent),
            ],
            providers: [
                { provide: ActivatedRoute, useValue: route },
                { provide: Router, useClass: MockRouter },
                { provide: ProfileService, useClass: MockProfileService },
                { provide: AccountService, useClass: MockAccountService },
                { provide: TranslateService, useClass: MockTranslateService },
                { provide: ParticipationWebsocketService, useClass: MockParticipationWebsocketService },
                { provide: CourseManagementService, useClass: MockCourseManagementService },
                MockProvider(ExerciseService),
                MockProvider(ParticipationService),
                MockProvider(GuidedTourService),
                MockProvider(TeamService),
                MockProvider(QuizExerciseService),
                MockProvider(ProgrammingSubmissionService),
                MockProvider(ComplaintService),
                MockProvider(SubmissionPolicyService),
                MockProvider(PlagiarismCasesService),
                MockProvider(AlertService),
            ],
        })
            .compileComponents()
            .then(() => {
                fixture = TestBed.createComponent(CourseExerciseDetailsComponent);
                comp = fixture.componentInstance;

                comp.studentParticipations = [];

                // mock profileService
                profileService = fixture.debugElement.injector.get(ProfileService);
                getProfileInfoMock = jest.spyOn(profileService, 'getProfileInfo');
                const profileInfo = { inProduction: false } as ProfileInfo;
                const profileInfoSubject = new BehaviorSubject<ProfileInfo | null>(profileInfo);
                getProfileInfoMock.mockReturnValue(profileInfoSubject);

                // mock exerciseService
                exerciseService = fixture.debugElement.injector.get(ExerciseService);
                getExerciseDetailsMock = jest.spyOn(exerciseService, 'getExerciseDetails');
                getExerciseDetailsMock.mockReturnValue(of({ body: exercise }));

                // mock teamService, needed for team assignment
                teamService = fixture.debugElement.injector.get(TeamService);
                const teamAssignmentPayload = { exerciseId: 2, teamId: 2, studentParticipations: [] } as TeamAssignmentPayload;
                jest.spyOn(teamService, 'teamAssignmentUpdates', 'get').mockReturnValue(Promise.resolve(of(teamAssignmentPayload)));

                // mock participationService, needed for team assignment
                participationWebsocketService = fixture.debugElement.injector.get(ParticipationWebsocketService);
                subscribeForParticipationChangesMock = jest.spyOn(participationWebsocketService, 'subscribeForParticipationChanges');
                subscribeForParticipationChangesMock.mockReturnValue(new BehaviorSubject<Participation | undefined>(undefined));

                complaintService = fixture.debugElement.injector.get(ComplaintService);

                // mock plagiarismCaseService used when loading exercises
                plagiarismCaseService = fixture.debugElement.injector.get(PlagiarismCasesService);
                plagiarismCaseServiceMock = jest
                    .spyOn(plagiarismCaseService, 'getPlagiarismCaseInfoForStudent')
                    .mockReturnValue(of({ body: plagiarismCaseInfo } as HttpResponse<PlagiarismCaseInfo>));
            });
    });

    afterEach(() => {
        jest.restoreAllMocks();
    });

    it('should initialize', fakeAsync(() => {
        fixture.detectChanges();
        tick(500);
        expect(comp.inProductionEnvironment).toBeFalse();
        expect(comp.courseId).toBe(1);
        expect(comp.exercise).toStrictEqual(exercise);
        expect(comp.hasMoreResults).toBeFalse();
    }));

    it('should have student participations', fakeAsync(() => {
        const studentParticipation = new StudentParticipation();
        studentParticipation.student = new User(99);
        studentParticipation.submissions = [new TextSubmission()];
        studentParticipation.type = ParticipationType.STUDENT;
        studentParticipation.id = 42;
        const result = new Result();
        result.id = 1;
        result.completionDate = dayjs();
        studentParticipation.results = [result];
        studentParticipation.exercise = exercise;

        const exerciseDetail = { ...exercise, studentParticipations: [studentParticipation] };
        const exerciseDetailResponse = of({ body: exerciseDetail });

        // return initial participation for websocketService
        jest.spyOn(participationWebsocketService, 'getParticipationsForExercise').mockReturnValue([studentParticipation]);
        jest.spyOn(complaintService, 'findBySubmissionId').mockReturnValue(of({} as EntityResponseType));

        // mock participationService, needed for team assignment
        participationService = TestBed.inject(ParticipationService);
        mergeStudentParticipationMock = jest.spyOn(participationService, 'mergeStudentParticipations');
        mergeStudentParticipationMock.mockReturnValue([studentParticipation]);
        const changedParticipation = cloneDeep(studentParticipation);
        const changedResult = { ...result, id: 2 };
        changedParticipation.results = [changedResult];
        subscribeForParticipationChangesMock.mockReturnValue(new BehaviorSubject<Participation | undefined>(changedParticipation));

        fixture.detectChanges();
        tick(500);

        // override mock to return exercise with participation
        getExerciseDetailsMock.mockReturnValue(exerciseDetailResponse);
        mergeStudentParticipationMock.mockReturnValue([changedParticipation]);
        comp.loadExercise();
        fixture.detectChanges();
        expect(comp.courseId).toBe(1);
        expect(comp.studentParticipations?.[0].exercise?.id).toBe(exerciseDetail.id);
        expect(comp.exercise!.id).toBe(exercise.id);
        expect(comp.exercise!.studentParticipations![0].results![0]).toStrictEqual(changedResult);
        expect(comp.plagiarismCaseInfo).toEqual(plagiarismCaseInfo);
        expect(comp.hasMoreResults).toBeFalse();
        expect(comp.exerciseRatedBadge(result)).toBe('bg-info');
        expect(plagiarismCaseServiceMock).toHaveBeenCalledTimes(2);
        expect(plagiarismCaseServiceMock).toHaveBeenCalledWith(1, exercise.id);
    }));

    it('should not be a quiz exercise', () => {
        comp.exercise = { ...exercise };
        expect(comp.quizExerciseStatus).toBeUndefined();
    });

    it('should configure example solution for exercise', () => {
        const exampleSolutionInfo = {} as ExampleSolutionInfo;
        const exerciseServiceSpy = jest.spyOn(ExerciseService, 'extractExampleSolutionInfo').mockReturnValue(exampleSolutionInfo);

        const artemisMarkdown = fixture.debugElement.injector.get(ArtemisMarkdownService);

        expect(comp.exampleSolutionInfo).toBeUndefined();
        const newExercise = { ...textExercise };
        comp.showIfExampleSolutionPresent(newExercise);
        expect(comp.exampleSolutionInfo).toBe(exampleSolutionInfo);
        expect(exerciseServiceSpy).toHaveBeenCalledOnce();
        expect(exerciseServiceSpy).toHaveBeenCalledWith(newExercise, artemisMarkdown);
    });

    it('should collapse example solution for tutors', () => {
        expect(comp.exampleSolutionCollapsed).toBeUndefined();
        comp.showIfExampleSolutionPresent({ ...textExercise, isAtLeastTutor: true });
        expect(comp.exampleSolutionCollapsed).toBeTrue();

        comp.showIfExampleSolutionPresent({ ...textExercise, isAtLeastTutor: false });
        expect(comp.exampleSolutionCollapsed).toBeFalse();
    });

    it('should collapse/expand example solution when clicked', () => {
        expect(comp.exampleSolutionCollapsed).toBeUndefined();
        comp.changeExampleSolution();
        expect(comp.exampleSolutionCollapsed).toBeTrue();

        comp.changeExampleSolution();
        expect(comp.exampleSolutionCollapsed).toBeFalse();
    });

    it('should store a reference to child component', () => {
        comp.exercise = exercise;

        const childComponent = {} as DiscussionSectionComponent;
        comp.onChildActivate(childComponent);
        expect(childComponent.exercise).toEqual(exercise);
    });

    it('should activate hint', () => {
        comp.availableExerciseHints = [{ id: 1 }, { id: 2 }];
        comp.activatedExerciseHints = [];

        const activatedHint = comp.availableExerciseHints[0];
        comp.onHintActivated(activatedHint);
        expect(comp.availableExerciseHints).not.toContain(activatedHint);
        expect(comp.activatedExerciseHints).toContain(activatedHint);
    });

    it('should handle new programming exercise', () => {
        const submissionPolicyService = fixture.debugElement.injector.get(SubmissionPolicyService);
        const submissionPolicy = new LockRepositoryPolicy();
        const submissionPolicyServiceSpy = jest.spyOn(submissionPolicyService, 'getSubmissionPolicyOfProgrammingExercise').mockReturnValue(of(submissionPolicy));

        const programmingExercise = {
            id: exercise.id,
            type: ExerciseType.PROGRAMMING,
            studentParticipations: [],
            course: { id: 2 },
            allowComplaintsForAutomaticAssessments: true,
            secondCorrectionEnabled: false,
            studentAssignedTeamIdComputed: true,
            numberOfAssessmentsOfCorrectionRounds: [],
        } as ProgrammingExercise;

        const childComponent = {} as DiscussionSectionComponent;
        comp.onChildActivate(childComponent);

        const courseId = programmingExercise.course!.id!;

        comp.courseId = courseId;

        comp.handleNewExercise(programmingExercise);
        expect(comp.baseResource).toBe(`/course-management/${courseId}/${programmingExercise.type}-exercises/${programmingExercise.id}/`);
        expect(comp.allowComplaintsForAutomaticAssessments).toBeTrue();
<<<<<<< HEAD
        expect(comp.hasSubmissionPolicy).toBeTrue();
=======
        expect(comp.irisActivated).toBeTrue();
>>>>>>> 53901ec1
        expect(submissionPolicyServiceSpy).toHaveBeenCalledOnce();
        expect(comp.submissionPolicy).toEqual(submissionPolicy);
        expect(childComponent.exercise).toEqual(programmingExercise);
    });

    it('should handle error when getting latest rated result', fakeAsync(() => {
        const alertService = fixture.debugElement.injector.get(AlertService);
        const alertServiceSpy = jest.spyOn(alertService, 'error');
        const error = { message: 'Error msg' };
        const complaintServiceSpy = jest.spyOn(complaintService, 'findBySubmissionId').mockReturnValue(throwError(error));

        const submissionId = 55;
        comp.gradedStudentParticipation = { submissions: [{ id: submissionId }] };
        comp.sortedHistoryResults = [{ id: 2 }];
        comp.exercise = { ...exercise };

        comp.loadComplaintAndLatestRatedResult();
        tick();

        expect(complaintServiceSpy).toHaveBeenCalledOnce();
        expect(complaintServiceSpy).toHaveBeenCalledWith(submissionId);

        expect(alertServiceSpy).toHaveBeenCalledOnce();
        expect(alertServiceSpy).toHaveBeenCalledWith(error.message);
    }));
});<|MERGE_RESOLUTION|>--- conflicted
+++ resolved
@@ -327,11 +327,7 @@
         comp.handleNewExercise(programmingExercise);
         expect(comp.baseResource).toBe(`/course-management/${courseId}/${programmingExercise.type}-exercises/${programmingExercise.id}/`);
         expect(comp.allowComplaintsForAutomaticAssessments).toBeTrue();
-<<<<<<< HEAD
         expect(comp.hasSubmissionPolicy).toBeTrue();
-=======
-        expect(comp.irisActivated).toBeTrue();
->>>>>>> 53901ec1
         expect(submissionPolicyServiceSpy).toHaveBeenCalledOnce();
         expect(comp.submissionPolicy).toEqual(submissionPolicy);
         expect(childComponent.exercise).toEqual(programmingExercise);
