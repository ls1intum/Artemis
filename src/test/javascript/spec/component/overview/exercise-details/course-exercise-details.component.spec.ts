import { ComponentFixture, TestBed, fakeAsync, tick } from '@angular/core/testing';
import { ActivatedRoute, Router } from '@angular/router';
import { TranslateService } from '@ngx-translate/core';
import { AccountService } from 'app/core/auth/account.service';
import { User } from 'app/core/user/user.model';
import { CourseManagementService } from 'app/course/manage/course-management.service';
import { Exercise, ExerciseType } from 'app/entities/exercise.model';
import { Participation, ParticipationType } from 'app/entities/participation/participation.model';
import { StudentParticipation } from 'app/entities/participation/student-participation.model';
import { Result } from 'app/entities/result.model';
import { TeamAssignmentPayload } from 'app/entities/team.model';
import { TextSubmission } from 'app/entities/text-submission.model';
import { ProgrammingSubmissionService } from 'app/exercises/programming/participate/programming-submission.service';
import { ProgrammingExerciseInstructionComponent } from 'app/exercises/programming/shared/instructions-render/programming-exercise-instruction.component';
import { QuizExerciseService } from 'app/exercises/quiz/manage/quiz-exercise.service';
import { HeaderExercisePageWithDetailsComponent } from 'app/exercises/shared/exercise-headers/header-exercise-page-with-details.component';
import { ExampleSolutionInfo, ExerciseService } from 'app/exercises/shared/exercise/exercise.service';
import { ParticipationService } from 'app/exercises/shared/participation/participation.service';
import { RatingComponent } from 'app/exercises/shared/rating/rating.component';
import { ResultComponent } from 'app/exercises/shared/result/result.component';
import { TeamService } from 'app/exercises/shared/team/team.service';
import { GuidedTourService } from 'app/guided-tour/guided-tour.service';
import { CourseExerciseDetailsComponent } from 'app/overview/exercise-details/course-exercise-details.component';
import { ExerciseDetailsStudentActionsComponent } from 'app/overview/exercise-details/exercise-details-student-actions.component';
import { ParticipationWebsocketService } from 'app/overview/participation-websocket.service';
import { ResultHistoryComponent } from 'app/overview/result-history/result-history.component';
import { SubmissionResultStatusComponent } from 'app/overview/submission-result-status.component';
import { ExerciseActionButtonComponent } from 'app/shared/components/exercise-action-button.component';
import { ProfileInfo } from 'app/shared/layouts/profiles/profile-info.model';
import { ProfileService } from 'app/shared/layouts/profiles/profile.service';
import { ArtemisTimeAgoPipe } from 'app/shared/pipes/artemis-time-ago.pipe';
import { ArtemisTranslatePipe } from 'app/shared/pipes/artemis-translate.pipe';
import { HtmlForMarkdownPipe } from 'app/shared/pipes/html-for-markdown.pipe';
import { cloneDeep } from 'lodash-es';
import dayjs from 'dayjs/esm';
import { MockComponent, MockDirective, MockPipe, MockProvider } from 'ng-mocks';
import { BehaviorSubject, of, throwError } from 'rxjs';
import { MockAccountService } from '../../../helpers/mocks/service/mock-account.service';
import { MockParticipationWebsocketService } from '../../../helpers/mocks/service/mock-participation-websocket.service';
import { MockProfileService } from '../../../helpers/mocks/service/mock-profile.service';
import { MockTranslateService } from '../../../helpers/mocks/service/mock-translate.service';
import { ComplaintService, EntityResponseType } from 'app/complaints/complaint.service';
import { MockRouter } from '../../../helpers/mocks/mock-router';
import { FaIconComponent } from '@fortawesome/angular-fontawesome';
import { ExtensionPointDirective } from 'app/shared/extension-point/extension-point.directive';
import { ArtemisDatePipe } from 'app/shared/pipes/artemis-date.pipe';
import { ComplaintsStudentViewComponent } from 'app/complaints/complaints-for-students/complaints-student-view.component';
import { HttpClientTestingModule } from '@angular/common/http/testing';
import { MockRouterLinkDirective } from '../../../helpers/mocks/directive/mock-router-link.directive';
import { LtiInitializerComponent } from 'app/overview/exercise-details/lti-initializer.component';
import { ModelingEditorComponent } from 'app/exercises/modeling/shared/modeling-editor.component';
import { TextExercise } from 'app/entities/text-exercise.model';
import { MockCourseManagementService } from '../../../helpers/mocks/service/mock-course-management.service';
import { ArtemisMarkdownService } from 'app/shared/markdown.service';
import { DiscussionSectionComponent } from 'app/overview/discussion-section/discussion-section.component';
import { ProgrammingExercise } from 'app/entities/programming-exercise.model';
import { SubmissionPolicyService } from 'app/exercises/programming/manage/services/submission-policy.service';
import { LockRepositoryPolicy } from 'app/entities/submission-policy.model';
import { PlagiarismCasesService } from 'app/course/plagiarism-cases/shared/plagiarism-cases.service';
import { PlagiarismCaseInfo } from 'app/exercises/shared/plagiarism/types/PlagiarismCaseInfo';
import { PlagiarismVerdict } from 'app/exercises/shared/plagiarism/types/PlagiarismVerdict';
import { HttpResponse } from '@angular/common/http';
import { AlertService } from 'app/core/util/alert.service';
import { ExerciseHintButtonOverlayComponent } from 'app/exercises/shared/exercise-hint/participate/exercise-hint-button-overlay.component';
import { ProgrammingExerciseExampleSolutionRepoDownloadComponent } from 'app/exercises/programming/shared/actions/programming-exercise-example-solution-repo-download.component';
import { ResetRepoButtonComponent } from 'app/shared/components/reset-repo-button/reset-repo-button.component';
import { ProblemStatementComponent } from 'app/overview/exercise-details/problem-statement/problem-statement.component';
import { ExerciseInfoComponent } from 'app/exercises/shared/exercise-info/exercise-info.component';

describe('CourseExerciseDetailsComponent', () => {
    let comp: CourseExerciseDetailsComponent;
    let fixture: ComponentFixture<CourseExerciseDetailsComponent>;
    let profileService: ProfileService;
    let exerciseService: ExerciseService;
    let teamService: TeamService;
    let participationService: ParticipationService;
    let participationWebsocketService: ParticipationWebsocketService;
    let complaintService: ComplaintService;
    let plagiarismCaseService: PlagiarismCasesService;

    let getProfileInfoMock: jest.SpyInstance;
    let getExerciseDetailsMock: jest.SpyInstance;
    let mergeStudentParticipationMock: jest.SpyInstance;
    let subscribeForParticipationChangesMock: jest.SpyInstance;
    let plagiarismCaseServiceMock: jest.SpyInstance;

    const exercise = { id: 42, type: ExerciseType.TEXT, studentParticipations: [], course: {} } as unknown as Exercise;

    const textExercise = {
        id: 24,
        type: ExerciseType.TEXT,
        studentParticipations: [],
        exampleSolution: 'Example<br>Solution',
    } as unknown as TextExercise;

    const plagiarismCaseInfo = { id: 20, verdict: PlagiarismVerdict.WARNING };

    const route = { params: of({ courseId: 1, exerciseId: exercise.id }), queryParams: of({ welcome: '' }) };

    beforeEach(() => {
        TestBed.configureTestingModule({
            imports: [HttpClientTestingModule],
            declarations: [
                CourseExerciseDetailsComponent,
                MockPipe(ArtemisTranslatePipe),
                MockPipe(ArtemisTimeAgoPipe),
                MockPipe(HtmlForMarkdownPipe),
                MockComponent(HeaderExercisePageWithDetailsComponent),
                MockComponent(ExerciseDetailsStudentActionsComponent),
                MockComponent(SubmissionResultStatusComponent),
                MockComponent(ExerciseActionButtonComponent),
                MockComponent(ProgrammingExerciseInstructionComponent),
                MockComponent(ResultHistoryComponent),
                MockComponent(ResultComponent),
                MockComponent(ComplaintsStudentViewComponent),
                MockComponent(ExerciseHintButtonOverlayComponent),
                MockComponent(ProgrammingExerciseExampleSolutionRepoDownloadComponent),
                MockComponent(ProblemStatementComponent),
                MockComponent(ResetRepoButtonComponent),
                MockComponent(RatingComponent),
                MockRouterLinkDirective,
                MockComponent(ExerciseDetailsStudentActionsComponent),
                MockComponent(FaIconComponent),
                MockDirective(ExtensionPointDirective),
                MockPipe(ArtemisDatePipe),
                MockComponent(LtiInitializerComponent),
                MockComponent(ModelingEditorComponent),
                MockComponent(ExerciseInfoComponent),
            ],
            providers: [
                { provide: ActivatedRoute, useValue: route },
                { provide: Router, useClass: MockRouter },
                { provide: ProfileService, useClass: MockProfileService },
                { provide: AccountService, useClass: MockAccountService },
                { provide: TranslateService, useClass: MockTranslateService },
                { provide: ParticipationWebsocketService, useClass: MockParticipationWebsocketService },
                { provide: CourseManagementService, useClass: MockCourseManagementService },
                MockProvider(ExerciseService),
                MockProvider(ParticipationService),
                MockProvider(GuidedTourService),
                MockProvider(TeamService),
                MockProvider(QuizExerciseService),
                MockProvider(ProgrammingSubmissionService),
                MockProvider(ComplaintService),
                MockProvider(SubmissionPolicyService),
                MockProvider(PlagiarismCasesService),
                MockProvider(AlertService),
            ],
        })
            .compileComponents()
            .then(() => {
                fixture = TestBed.createComponent(CourseExerciseDetailsComponent);
                comp = fixture.componentInstance;

                comp.studentParticipations = [];

                // mock profileService
                profileService = fixture.debugElement.injector.get(ProfileService);
                getProfileInfoMock = jest.spyOn(profileService, 'getProfileInfo');
                const profileInfo = { inProduction: false, irisEnabled: true } as ProfileInfo;
                const profileInfoSubject = new BehaviorSubject<ProfileInfo | null>(profileInfo);
                getProfileInfoMock.mockReturnValue(profileInfoSubject);

                // mock exerciseService
                exerciseService = fixture.debugElement.injector.get(ExerciseService);
                getExerciseDetailsMock = jest.spyOn(exerciseService, 'getExerciseDetails');
                getExerciseDetailsMock.mockReturnValue(of({ body: exercise }));

                // mock teamService, needed for team assignment
                teamService = fixture.debugElement.injector.get(TeamService);
                const teamAssignmentPayload = { exerciseId: 2, teamId: 2, studentParticipations: [] } as TeamAssignmentPayload;
                jest.spyOn(teamService, 'teamAssignmentUpdates', 'get').mockReturnValue(Promise.resolve(of(teamAssignmentPayload)));

                // mock participationService, needed for team assignment
                participationWebsocketService = fixture.debugElement.injector.get(ParticipationWebsocketService);
                subscribeForParticipationChangesMock = jest.spyOn(participationWebsocketService, 'subscribeForParticipationChanges');
                subscribeForParticipationChangesMock.mockReturnValue(new BehaviorSubject<Participation | undefined>(undefined));

                complaintService = fixture.debugElement.injector.get(ComplaintService);

                // mock plagiarismCaseService used when loading exercises
                plagiarismCaseService = fixture.debugElement.injector.get(PlagiarismCasesService);
                plagiarismCaseServiceMock = jest
                    .spyOn(plagiarismCaseService, 'getPlagiarismCaseInfoForStudent')
                    .mockReturnValue(of({ body: plagiarismCaseInfo } as HttpResponse<PlagiarismCaseInfo>));
            });
    });

    afterEach(() => {
        jest.restoreAllMocks();
    });

    it('should initialize', fakeAsync(() => {
        fixture.detectChanges();
        tick(500);
        expect(comp.inProductionEnvironment).toBeFalse();
        expect(comp.irisProfileEnabled).toBeTrue();
        expect(comp.courseId).toBe(1);
        expect(comp.exercise).toStrictEqual(exercise);
        expect(comp.hasMoreResults).toBeFalse();
    }));

    it('should have student participations', fakeAsync(() => {
        const studentParticipation = new StudentParticipation();
        studentParticipation.student = new User(99);
        studentParticipation.submissions = [new TextSubmission()];
        studentParticipation.type = ParticipationType.STUDENT;
        studentParticipation.id = 42;
        const result = new Result();
        result.id = 1;
        result.completionDate = dayjs();
        studentParticipation.results = [result];
        studentParticipation.exercise = exercise;

        const exerciseDetail = { ...exercise, studentParticipations: [studentParticipation] };
        const exerciseDetailResponse = of({ body: exerciseDetail });

        // return initial participation for websocketService
        jest.spyOn(participationWebsocketService, 'getParticipationsForExercise').mockReturnValue([studentParticipation]);
        jest.spyOn(complaintService, 'findBySubmissionId').mockReturnValue(of({} as EntityResponseType));

        // mock participationService, needed for team assignment
        participationService = TestBed.inject(ParticipationService);
        mergeStudentParticipationMock = jest.spyOn(participationService, 'mergeStudentParticipations');
        mergeStudentParticipationMock.mockReturnValue([studentParticipation]);
        const changedParticipation = cloneDeep(studentParticipation);
        const changedResult = { ...result, id: 2 };
        changedParticipation.results = [changedResult];
        subscribeForParticipationChangesMock.mockReturnValue(new BehaviorSubject<Participation | undefined>(changedParticipation));

        fixture.detectChanges();
        tick(500);

        // override mock to return exercise with participation
        getExerciseDetailsMock.mockReturnValue(exerciseDetailResponse);
        mergeStudentParticipationMock.mockReturnValue([changedParticipation]);
        comp.loadExercise();
        fixture.detectChanges();
        expect(comp.courseId).toBe(1);
        expect(comp.studentParticipations?.[0].exercise?.id).toBe(exerciseDetail.id);
        expect(comp.exercise!.id).toBe(exercise.id);
        expect(comp.exercise!.studentParticipations![0].results![0]).toStrictEqual(changedResult);
        expect(comp.plagiarismCaseInfo).toEqual(plagiarismCaseInfo);
        expect(comp.hasMoreResults).toBeFalse();
        expect(comp.exerciseRatedBadge(result)).toBe('bg-info');
        expect(plagiarismCaseServiceMock).toHaveBeenCalledTimes(2);
        expect(plagiarismCaseServiceMock).toHaveBeenCalledWith(1, exercise.id);
    }));

    it('should not be a quiz exercise', () => {
        comp.exercise = { ...exercise };
        expect(comp.quizExerciseStatus).toBeUndefined();
    });

    it('should configure example solution for exercise', () => {
        const exampleSolutionInfo = {} as ExampleSolutionInfo;
        const exerciseServiceSpy = jest.spyOn(ExerciseService, 'extractExampleSolutionInfo').mockReturnValue(exampleSolutionInfo);

        const artemisMarkdown = fixture.debugElement.injector.get(ArtemisMarkdownService);

        expect(comp.exampleSolutionInfo).toBeUndefined();
        const newExercise = { ...textExercise };
        comp.showIfExampleSolutionPresent(newExercise);
        expect(comp.exampleSolutionInfo).toBe(exampleSolutionInfo);
        expect(exerciseServiceSpy).toHaveBeenCalledOnce();
        expect(exerciseServiceSpy).toHaveBeenCalledWith(newExercise, artemisMarkdown);
    });

    it('should collapse example solution for tutors', () => {
        expect(comp.exampleSolutionCollapsed).toBeUndefined();
        comp.showIfExampleSolutionPresent({ ...textExercise, isAtLeastTutor: true });
        expect(comp.exampleSolutionCollapsed).toBeTrue();

        comp.showIfExampleSolutionPresent({ ...textExercise, isAtLeastTutor: false });
        expect(comp.exampleSolutionCollapsed).toBeFalse();
    });

    it('should collapse/expand example solution when clicked', () => {
        expect(comp.exampleSolutionCollapsed).toBeUndefined();
        comp.changeExampleSolution();
        expect(comp.exampleSolutionCollapsed).toBeTrue();

        comp.changeExampleSolution();
        expect(comp.exampleSolutionCollapsed).toBeFalse();
    });

    it('should store a reference to child component', () => {
        comp.exercise = exercise;

        const childComponent = {} as DiscussionSectionComponent;
        comp.onChildActivate(childComponent);
        expect(childComponent.exercise).toEqual(exercise);
    });

    it('should activate hint', () => {
        comp.availableExerciseHints = [{ id: 1 }, { id: 2 }];
        comp.activatedExerciseHints = [];

        const activatedHint = comp.availableExerciseHints[0];
        comp.onHintActivated(activatedHint);
        expect(comp.availableExerciseHints).not.toContain(activatedHint);
        expect(comp.activatedExerciseHints).toContain(activatedHint);
    });

    it('should handle new programming exercise', fakeAsync(() => {
        const studentParticipation = new StudentParticipation();
        studentParticipation.student = new User(99);
        studentParticipation.submissions = [new TextSubmission()];
        studentParticipation.type = ParticipationType.STUDENT;
        studentParticipation.id = 42;
        const result = new Result();
        result.id = 1;
        result.completionDate = dayjs();
        studentParticipation.results = [result];
        studentParticipation.exercise = exercise;

        participationService = TestBed.inject(ParticipationService);
        mergeStudentParticipationMock = jest.spyOn(participationService, 'mergeStudentParticipations');
        mergeStudentParticipationMock.mockReturnValue([studentParticipation]);

        fixture.detectChanges();
        tick(500);

        const submissionPolicyService = fixture.debugElement.injector.get(SubmissionPolicyService);
        const submissionPolicy = new LockRepositoryPolicy();
        const submissionPolicyServiceSpy = jest.spyOn(submissionPolicyService, 'getSubmissionPolicyOfProgrammingExercise').mockReturnValue(of(submissionPolicy));

        const programmingExercise = {
            id: exercise.id,
            type: ExerciseType.PROGRAMMING,
            studentParticipations: [],
            course: { id: 2 },
            allowComplaintsForAutomaticAssessments: true,
            secondCorrectionEnabled: false,
            studentAssignedTeamIdComputed: true,
            numberOfAssessmentsOfCorrectionRounds: [],
            irisActivated: true,
        } as ProgrammingExercise;

        const childComponent = {} as DiscussionSectionComponent;
        comp.onChildActivate(childComponent);

        const courseId = programmingExercise.course!.id!;

        comp.courseId = courseId;

        comp.handleNewExercise(programmingExercise);
        expect(comp.baseResource).toBe(`/course-management/${courseId}/${programmingExercise.type}-exercises/${programmingExercise.id}/`);
        expect(comp.allowComplaintsForAutomaticAssessments).toBeTrue();
<<<<<<< HEAD
        expect(comp.hasSubmissionPolicy).toBeTrue();
        expect(comp.irisActivated).toBeTrue();
=======
>>>>>>> f998779b
        expect(submissionPolicyServiceSpy).toHaveBeenCalledOnce();
        expect(comp.submissionPolicy).toEqual(submissionPolicy);
        expect(childComponent.exercise).toEqual(programmingExercise);
    }));

    it('should handle error when getting latest rated result', fakeAsync(() => {
        const alertService = fixture.debugElement.injector.get(AlertService);
        const alertServiceSpy = jest.spyOn(alertService, 'error');
        const error = { message: 'Error msg' };
        const complaintServiceSpy = jest.spyOn(complaintService, 'findBySubmissionId').mockReturnValue(throwError(error));

        const submissionId = 55;
        comp.gradedStudentParticipation = { submissions: [{ id: submissionId }] };
        comp.sortedHistoryResults = [{ id: 2 }];
        comp.exercise = { ...exercise };

        comp.loadComplaintAndLatestRatedResult();
        tick();

        expect(complaintServiceSpy).toHaveBeenCalledOnce();
        expect(complaintServiceSpy).toHaveBeenCalledWith(submissionId);

        expect(alertServiceSpy).toHaveBeenCalledOnce();
        expect(alertServiceSpy).toHaveBeenCalledWith(error.message);
    }));
});<|MERGE_RESOLUTION|>--- conflicted
+++ resolved
@@ -347,11 +347,7 @@
         comp.handleNewExercise(programmingExercise);
         expect(comp.baseResource).toBe(`/course-management/${courseId}/${programmingExercise.type}-exercises/${programmingExercise.id}/`);
         expect(comp.allowComplaintsForAutomaticAssessments).toBeTrue();
-<<<<<<< HEAD
-        expect(comp.hasSubmissionPolicy).toBeTrue();
         expect(comp.irisActivated).toBeTrue();
-=======
->>>>>>> f998779b
         expect(submissionPolicyServiceSpy).toHaveBeenCalledOnce();
         expect(comp.submissionPolicy).toEqual(submissionPolicy);
         expect(childComponent.exercise).toEqual(programmingExercise);
