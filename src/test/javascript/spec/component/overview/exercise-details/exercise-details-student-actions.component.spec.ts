import { ComponentFixture, fakeAsync, flush, TestBed, tick } from '@angular/core/testing';
import { DebugElement } from '@angular/core';
import { Subject, of } from 'rxjs';
import { MockComponent, MockDirective, MockPipe, MockProvider } from 'ng-mocks';
import { InitializationState } from 'app/entities/participation/participation.model';
import { ExerciseMode, ExerciseType, ParticipationStatus } from 'app/entities/exercise.model';
import { MockCourseExerciseService } from '../../../helpers/mocks/service/mock-course-exercise.service';
import { ExerciseActionButtonComponent } from 'app/shared/components/exercise-action-button.component';
import { StudentParticipation } from 'app/entities/participation/student-participation.model';
import { ArtemisTestModule } from '../../../test.module';
import { ExerciseDetailsStudentActionsComponent } from 'app/overview/exercise-details/exercise-details-student-actions.component';
import { Team } from 'app/entities/team.model';
import { User } from 'app/core/user/user.model';
import { By } from '@angular/platform-browser';
import { ProgrammingExercise } from 'app/entities/programming-exercise.model';
import { ProfileService } from 'app/shared/layouts/profiles/profile.service';
import { ProfileInfo } from 'app/shared/layouts/profiles/profile-info.model';
import { CloneRepoButtonComponent } from 'app/shared/components/clone-repo-button/clone-repo-button.component';
import { LocalStorageService, SessionStorageService } from 'ngx-webstorage';
import { MockSyncStorage } from '../../../helpers/mocks/service/mock-sync-storage.service';
import { ArtemisTranslatePipe } from 'app/shared/pipes/artemis-translate.pipe';
import { ExtensionPointDirective } from 'app/shared/extension-point/extension-point.directive';
import { MockRouterLinkDirective } from '../../../helpers/mocks/directive/mock-router-link.directive';
import { MockRouter } from '../../../helpers/mocks/mock-router';
import { Router } from '@angular/router';
import { FeatureToggleDirective } from 'app/shared/feature-toggle/feature-toggle.directive';
import { HttpClient } from '@angular/common/http';
import { CourseExerciseService } from 'app/exercises/shared/course-exercises/course-exercise.service';
import { Result } from 'app/entities/result.model';
import { ProgrammingExerciseStudentParticipation } from 'app/entities/participation/programming-exercise-student-participation.model';
import dayjs from 'dayjs/esm';

describe('ExerciseDetailsStudentActionsComponent', () => {
    let comp: ExerciseDetailsStudentActionsComponent;
    let fixture: ComponentFixture<ExerciseDetailsStudentActionsComponent>;
    let debugElement: DebugElement;
    let courseExerciseService: CourseExerciseService;
    let profileService: ProfileService;
    let startExerciseStub: jest.SpyInstance;
    let startPracticeStub: jest.SpyInstance;
    let resumeStub: jest.SpyInstance;
    let getProfileInfoSub: jest.SpyInstance;

    const team = { id: 1, students: [{ id: 99 } as User] } as Team;
    const programmingExercise: ProgrammingExercise = {
        id: 42,
        type: ExerciseType.PROGRAMMING,
        studentParticipations: [],
        numberOfAssessmentsOfCorrectionRounds: [],
        secondCorrectionEnabled: false,
        studentAssignedTeamIdComputed: false,
    };
    const teamExerciseWithoutTeamAssigned: ProgrammingExercise = {
        ...programmingExercise,
        mode: ExerciseMode.TEAM,
        teamMode: true,
        studentAssignedTeamIdComputed: true,
    };
    const teamExerciseWithTeamAssigned = { ...teamExerciseWithoutTeamAssigned, studentAssignedTeamId: team.id, allowOfflineIde: true } as ProgrammingExercise;

    beforeEach(() => {
        return TestBed.configureTestingModule({
            imports: [ArtemisTestModule],
            declarations: [
                ExerciseDetailsStudentActionsComponent,
                MockComponent(ExerciseActionButtonComponent),
                MockComponent(CloneRepoButtonComponent),
                MockPipe(ArtemisTranslatePipe),
                ExtensionPointDirective,
                MockRouterLinkDirective,
                MockDirective(FeatureToggleDirective),
            ],
            providers: [
                { provide: CourseExerciseService, useClass: MockCourseExerciseService },
                { provide: Router, useClass: MockRouter },
                MockProvider(HttpClient),
                { provide: LocalStorageService, useClass: MockSyncStorage },
                { provide: SessionStorageService, useClass: MockSyncStorage },
            ],
        })
            .compileComponents()
            .then(() => {
                fixture = TestBed.createComponent(ExerciseDetailsStudentActionsComponent);
                comp = fixture.componentInstance;
                debugElement = fixture.debugElement;
                courseExerciseService = debugElement.injector.get(CourseExerciseService);
                profileService = debugElement.injector.get(ProfileService);

                getProfileInfoSub = jest.spyOn(profileService, 'getProfileInfo');
                getProfileInfoSub.mockReturnValue(of({ inProduction: false, sshCloneURLTemplate: 'ssh://git@testserver.com:1234/' } as ProfileInfo));

                startExerciseStub = jest.spyOn(courseExerciseService, 'startExercise');
                startPracticeStub = jest.spyOn(courseExerciseService, 'startPractice');
                resumeStub = jest.spyOn(courseExerciseService, 'resumeProgrammingExercise');
            });
    });

    afterEach(() => {
        jest.restoreAllMocks();
    });

    it('should not show the buttons "Team" and "Start exercise" for a team exercise when not assigned to a team yet', fakeAsync(() => {
        comp.exercise = teamExerciseWithoutTeamAssigned;

        fixture.detectChanges();
        tick();

        const viewTeamButton = fixture.debugElement.query(By.css('.view-team'));
        expect(viewTeamButton).toBeNull();

        const startExerciseButton = fixture.debugElement.query(By.css('.start-exercise'));
        expect(startExerciseButton).toBeNull();
    }));

    it('should reflect the correct participation state when a team was assigned to the student', fakeAsync(() => {
        comp.exercise = teamExerciseWithoutTeamAssigned;
        fixture.detectChanges();
        tick();

        expect(comp.participationStatusWrapper()).toEqual(ParticipationStatus.NO_TEAM_ASSIGNED);

        comp.exercise.studentAssignedTeamId = team.id;
        fixture.detectChanges();
        tick();

        expect(comp.participationStatusWrapper()).toEqual(ParticipationStatus.UNINITIALIZED);
    }));

    it('should show the button "Team" for a team exercise for a student to view his team when assigned to a team', fakeAsync(() => {
        comp.exercise = teamExerciseWithTeamAssigned;

        fixture.detectChanges();
        tick();

        const viewTeamButton = fixture.debugElement.query(By.css('.view-team'));
        expect(viewTeamButton).not.toBeNull();
    }));

    it('should show the button "Start exercise" for a team exercise when assigned to a team', fakeAsync(() => {
        comp.exercise = teamExerciseWithTeamAssigned;

        fixture.detectChanges();
        tick();

        const startExerciseButton = fixture.debugElement.query(By.css('.start-exercise'));
        expect(startExerciseButton).not.toBeNull();
    }));

    it('should reflect the correct participation state when team exercise was started', fakeAsync(() => {
        const inactivePart = { id: 2, initializationState: InitializationState.UNINITIALIZED } as StudentParticipation;
        const initPart = { id: 2, initializationState: InitializationState.INITIALIZED } as StudentParticipation;
        const participationSubject = new Subject<StudentParticipation>();

        comp.exercise = teamExerciseWithTeamAssigned;
        startExerciseStub.mockReturnValue(participationSubject);
        comp.startExercise();
        participationSubject.next(inactivePart);

        fixture.detectChanges();
        tick();

        expect(comp.participationStatusWrapper()).toEqual(ParticipationStatus.UNINITIALIZED);
        expect(startExerciseStub).toHaveBeenCalledOnce();
        participationSubject.next(initPart);

        fixture.detectChanges();
        tick();

        expect(comp.participationStatusWrapper()).toEqual(ParticipationStatus.INITIALIZED);

        // Check that button "Start exercise" is no longer shown
        const startExerciseButton = fixture.debugElement.query(By.css('.start-exercise'));
        expect(startExerciseButton).toBeNull();

        // Check that button "Clone repository" is shown
        const cloneRepositoryButton = fixture.debugElement.query(By.css('jhi-clone-repo-button'));
        expect(cloneRepositoryButton).not.toBeNull();

        fixture.destroy();
        flush();
    }));

    it('should reflect the correct participation state for practice mode', fakeAsync(() => {
        const exercise = {
            id: 43,
            type: ExerciseType.PROGRAMMING,
            dueDate: dayjs().subtract(5, 'minutes'),
            allowOfflineIde: true,
            studentParticipations: [] as StudentParticipation[],
        } as ProgrammingExercise;
        const inactivePart = { id: 2, initializationState: InitializationState.UNINITIALIZED, testRun: true } as StudentParticipation;
        const initPart = { id: 2, initializationState: InitializationState.INITIALIZED, testRun: true } as StudentParticipation;
        const participationSubject = new Subject<StudentParticipation>();

        comp.exercise = exercise;

        fixture.detectChanges();
        tick();

        let startExerciseButton = fixture.debugElement.query(By.css('.start-practice'));
        expect(startExerciseButton).not.toBeNull();

        startPracticeStub.mockReturnValue(participationSubject);
        comp.startPractice();
        participationSubject.next(inactivePart);

        fixture.detectChanges();
        tick();

        expect(comp.participationStatusWrapper(true)).toEqual(ParticipationStatus.UNINITIALIZED);
        expect(startPracticeStub).toHaveBeenCalledOnce();

        comp.exercise.studentParticipations = [];
        participationSubject.next(initPart);

        fixture.detectChanges();
        tick();

        expect(comp.participationStatusWrapper(true)).toEqual(ParticipationStatus.INITIALIZED);

        // Check that button "Start practice" is no longer shown
        startExerciseButton = fixture.debugElement.query(By.css('.start-practice'));
        expect(startExerciseButton).toBeNull();

        // Check that button "Clone repository" is shown
        const cloneRepositoryButton = fixture.debugElement.query(By.css('jhi-clone-repo-button'));
        expect(cloneRepositoryButton).not.toBeNull();

        fixture.destroy();
        flush();
    }));

    it('should correctly resume programming participation', () => {
        const inactiveParticipation: ProgrammingExerciseStudentParticipation = { id: 1, initializationState: InitializationState.INACTIVE };
        const activeParticipation: ProgrammingExerciseStudentParticipation = { id: 1, initializationState: InitializationState.INITIALIZED };
        const practiceParticipation: ProgrammingExerciseStudentParticipation = { id: 2, testRun: true, initializationState: InitializationState.INACTIVE };
        comp.exercise = { id: 3, studentParticipations: [inactiveParticipation, practiceParticipation] } as ProgrammingExercise;

        resumeStub.mockReturnValue(of(activeParticipation));

        comp.resumeProgrammingExercise(false);

        expect(comp.exercise.studentParticipations).toEqual([activeParticipation, practiceParticipation]);
        expect(comp.exercise.participationStatus).toBe(ParticipationStatus.INITIALIZED);
    });

    it('should not allow to publish a build plan for text exercises', () => {
        comp.exercise = teamExerciseWithoutTeamAssigned;
        expect(comp.publishBuildPlanUrl()).toBeUndefined();
    });

<<<<<<< HEAD
    it('should hide the feedback request button', () => {
        comp.exercise = { ...programmingExercise, allowManualFeedbackRequests: false };
        expect(comp.isManualFeedbackRequestsAllowed()).toBeFalse();
    });

    it('should show the feedback request button', () => {
        comp.exercise = { ...programmingExercise, allowManualFeedbackRequests: true };
        expect(comp.isManualFeedbackRequestsAllowed()).toBeTrue();
    });

    it('should disable the feedback request button', () => {
        const result: Result = { score: 50, rated: true };
        const participation: StudentParticipation = {
            results: [result],
            individualDueDate: undefined,
        };

        comp.exercise = { ...programmingExercise, allowManualFeedbackRequests: true };
        comp.studentParticipation = participation;

        expect(comp.isFeedbackRequestButtonDisabled()).toBeTrue();
    });

    it('should enable the feedback request button', () => {
        const result: Result = { score: 100, rated: true };
        const participation: StudentParticipation = {
            results: [result],
            individualDueDate: undefined,
        };

        comp.exercise = { ...programmingExercise, allowManualFeedbackRequests: true };
        comp.studentParticipation = participation;

        expect(comp.isFeedbackRequestButtonDisabled()).toBeFalse();
    });
=======
    it('should show correct buttons in exam mode', fakeAsync(() => {
        const exercise = { type: ExerciseType.PROGRAMMING } as ProgrammingExercise;
        exercise.allowOfflineIde = false;
        exercise.allowOnlineEditor = true;
        exercise.studentParticipations = [{ initializationState: InitializationState.INITIALIZED } as StudentParticipation];
        comp.exercise = exercise;
        comp.examMode = true;

        fixture.detectChanges();
        tick();

        let startExerciseButton = debugElement.query(By.css('button.start-exercise'));
        expect(startExerciseButton).toBeNull();
        let codeEditorButton = debugElement.query(By.css('jhi-open-code-editor-button'));
        expect(codeEditorButton).toBeNull();
        let cloneRepoButton = debugElement.query(By.css('jhi-clone-repo-button'));
        expect(cloneRepoButton).toBeNull();

        exercise.allowOfflineIde = true;

        fixture.detectChanges();
        tick();

        startExerciseButton = debugElement.query(By.css('button.start-exercise'));
        expect(startExerciseButton).toBeNull();
        codeEditorButton = debugElement.query(By.css('jhi-open-code-editor-button'));
        expect(codeEditorButton).toBeNull();
        cloneRepoButton = debugElement.query(By.css('jhi-clone-repo-button'));
        expect(cloneRepoButton).not.toBeNull();
    }));
>>>>>>> 9d459825
});<|MERGE_RESOLUTION|>--- conflicted
+++ resolved
@@ -249,7 +249,6 @@
         expect(comp.publishBuildPlanUrl()).toBeUndefined();
     });
 
-<<<<<<< HEAD
     it('should hide the feedback request button', () => {
         comp.exercise = { ...programmingExercise, allowManualFeedbackRequests: false };
         expect(comp.isManualFeedbackRequestsAllowed()).toBeFalse();
@@ -285,7 +284,7 @@
 
         expect(comp.isFeedbackRequestButtonDisabled()).toBeFalse();
     });
-=======
+
     it('should show correct buttons in exam mode', fakeAsync(() => {
         const exercise = { type: ExerciseType.PROGRAMMING } as ProgrammingExercise;
         exercise.allowOfflineIde = false;
@@ -316,5 +315,4 @@
         cloneRepoButton = debugElement.query(By.css('jhi-clone-repo-button'));
         expect(cloneRepoButton).not.toBeNull();
     }));
->>>>>>> 9d459825
 });