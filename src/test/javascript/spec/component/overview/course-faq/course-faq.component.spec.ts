--- conflicted
+++ resolved
@@ -108,7 +108,6 @@
 
                 faqService = TestBed.inject(FaqService);
                 alertService = TestBed.inject(AlertService);
-                sortService = TestBed.inject(SortService);
             });
     });
 
@@ -123,12 +122,8 @@
     });
 
     it('should fetch faqs when initialized', () => {
-<<<<<<< HEAD
-        const findAllSpy = jest.spyOn(faqService, 'findAllByCourseId');
-=======
         const findAllSpy = jest.spyOn(faqService, 'findAllByCourseIdAndState');
 
->>>>>>> caea9665
         courseFaqComponentFixture.detectChanges();
         expect(findAllSpy).toHaveBeenCalledExactlyOnceWith(1, FaqState.ACCEPTED);
         expect(courseFaqComponent.faqs).toHaveLength(3);
