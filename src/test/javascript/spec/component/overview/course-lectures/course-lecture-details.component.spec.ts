import { DebugElement } from '@angular/core';
import { ComponentFixture, TestBed, fakeAsync, tick } from '@angular/core/testing';
import { By } from '@angular/platform-browser';
import { ActivatedRoute, Router } from '@angular/router';
import { FaIconComponent } from '@fortawesome/angular-fontawesome';
import { TranslateService } from '@ngx-translate/core';
import { MockComponent, MockDirective, MockPipe, MockProvider, MockInstance } from 'ng-mocks';
import dayjs from 'dayjs/esm';
import { AlertService } from 'app/shared/service/alert.service';
import { BehaviorSubject, of } from 'rxjs';
import { CourseLectureDetailsComponent } from 'app/lecture/overview/course-lectures/course-lecture-details.component';
import { AttachmentVideoUnitComponent } from 'app/lecture/overview/course-lectures/attachment-video-unit/attachment-video-unit.component';
import { ExerciseUnitComponent } from 'app/lecture/overview/course-lectures/exercise-unit/exercise-unit.component';
import { TextUnitComponent } from 'app/lecture/overview/course-lectures/text-unit/text-unit.component';
import { VideoUnitComponent } from 'app/lecture/overview/course-lectures/video-unit/video-unit.component';
import { CompetenciesPopoverComponent } from 'app/atlas/shared/competencies-popover/competencies-popover.component';
import { ArtemisDatePipe } from 'app/shared/pipes/artemis-date.pipe';
import { ArtemisTranslatePipe } from 'app/shared/pipes/artemis-translate.pipe';
import { ArtemisTimeAgoPipe } from 'app/shared/pipes/artemis-time-ago.pipe';
import { SidePanelComponent } from 'app/shared/side-panel/side-panel.component';
import { Lecture } from 'app/entities/lecture.model';
import { Course, CourseInformationSharingConfiguration } from 'app/entities/course.model';
<<<<<<< HEAD
import { AttachmentVideoUnit } from 'app/entities/lecture-unit/attachmentUnit.model';
=======
import { AttachmentVideoUnit } from 'app/entities/lecture-unit/attachmentVideoUnit.model';
>>>>>>> b9cea56f
import { Attachment, AttachmentType } from 'app/entities/attachment.model';
import { TextUnit } from 'app/entities/lecture-unit/textUnit.model';
import { FileService } from 'app/shared/http/file.service';
import { LectureService } from 'app/lecture/manage/lecture.service';
import { MockTranslateService } from '../../../helpers/mocks/service/mock-translate.service';
import { HttpHeaders, HttpResponse, provideHttpClient } from '@angular/common/http';
import { HtmlForMarkdownPipe } from 'app/shared/pipes/html-for-markdown.pipe';
import { SubmissionResultStatusComponent } from 'app/core/course/overview/submission-result-status.component';
import { ExerciseDetailsStudentActionsComponent } from 'app/core/course/overview/exercise-details/exercise-details-student-actions.component';
import { NotReleasedTagComponent } from 'app/shared/components/not-released-tag.component';
import { DifficultyBadgeComponent } from 'app/exercise/exercise-headers/difficulty-badge.component';
import { IncludedInScoreBadgeComponent } from 'app/exercise/exercise-headers/included-in-score-badge.component';
import { CourseExerciseRowComponent } from 'app/core/course/overview/course-exercises/course-exercise-row.component';
import { MockFileService } from '../../../helpers/mocks/service/mock-file.service';
import { TranslateDirective } from 'app/shared/language/translate.directive';
import { LectureUnitService } from 'app/lecture/manage/lecture-units/lectureUnit.service';
import { ScienceService } from 'app/shared/science/science.service';
import * as DownloadUtils from 'app/shared/util/download.util';
import { ProfileService } from 'app/shared/layouts/profiles/profile.service';
import { ProfileInfo } from 'app/shared/layouts/profiles/profile-info.model';
import { MockProfileService } from '../../../helpers/mocks/service/mock-profile.service';
import { OnlineUnitComponent } from 'app/lecture/overview/course-lectures/online-unit/online-unit.component';
import { provideHttpClientTesting } from '@angular/common/http/testing';
import { NgbCollapse, NgbPopover, NgbTooltip } from '@ng-bootstrap/ng-bootstrap';
import { DiscussionSectionComponent } from 'app/communication/shared/discussion-section/discussion-section.component';
import { ElementRef, signal } from '@angular/core';

describe('CourseLectureDetailsComponent', () => {
    let fixture: ComponentFixture<CourseLectureDetailsComponent>;
    let courseLecturesDetailsComponent: CourseLectureDetailsComponent;
    let lecture: Lecture;
    let course: Course;
    let lectureUnit1: AttachmentVideoUnit;
    let lectureUnit2: AttachmentVideoUnit;
    let lectureUnit3: TextUnit;
    let debugElement: DebugElement;
    let profileService: ProfileService;
    let lectureService: LectureService;

    let getProfileInfoMock: jest.SpyInstance;

    MockInstance(DiscussionSectionComponent, 'content', signal(new ElementRef(document.createElement('div'))));
    MockInstance(DiscussionSectionComponent, 'messages', signal([new ElementRef(document.createElement('div'))]));
    // @ts-ignore
    MockInstance(DiscussionSectionComponent, 'postCreateEditModal', signal(new ElementRef(document.createElement('div'))));

    beforeEach(async () => {
        const releaseDate = dayjs('18-03-2020', 'DD-MM-YYYY');

        course = new Course();
        course.id = 456;
        course.courseInformationSharingConfiguration = CourseInformationSharingConfiguration.COMMUNICATION_AND_MESSAGING;

        lecture = new Lecture();
        lecture.id = 1;
        lecture.startDate = releaseDate;
        lecture.description = 'Test description';
        lecture.title = 'Test lecture';
        lecture.course = course;

        lectureUnit1 = getAttachmentVideoUnit(lecture, 1, releaseDate);
        lectureUnit2 = getAttachmentVideoUnit(lecture, 2, releaseDate);

        lectureUnit3 = new TextUnit();
        lectureUnit3.id = 3;
        lectureUnit3.name = 'Unit 3';
        lectureUnit3.releaseDate = releaseDate;
        lectureUnit3.lecture = lecture;
        lectureUnit3.visibleToStudents = true;

        lecture.lectureUnits = [lectureUnit1, lectureUnit2, lectureUnit3];

        let headers = new HttpHeaders();
        headers = headers.set('Content-Type', 'application/json; charset=utf-8');
        const response = of(new HttpResponse({ body: lecture, headers, status: 200 }));

        await TestBed.configureTestingModule({
            imports: [MockDirective(NgbTooltip), MockDirective(NgbCollapse), MockDirective(NgbPopover)],
            declarations: [
                CourseLectureDetailsComponent,
                MockComponent(AttachmentVideoUnitComponent),
                MockComponent(ExerciseUnitComponent),
                MockComponent(TextUnitComponent),
                MockComponent(VideoUnitComponent),
                MockComponent(OnlineUnitComponent),
                CompetenciesPopoverComponent,
                NotReleasedTagComponent,
                DifficultyBadgeComponent,
                IncludedInScoreBadgeComponent,
                MockPipe(HtmlForMarkdownPipe),
                MockPipe(ArtemisTimeAgoPipe),
                MockPipe(ArtemisTranslatePipe),
                MockPipe(ArtemisDatePipe),
                MockComponent(CourseExerciseRowComponent),
                MockComponent(ExerciseDetailsStudentActionsComponent),
                MockComponent(SidePanelComponent),
                MockComponent(FaIconComponent),
                MockDirective(TranslateDirective),
                MockComponent(SubmissionResultStatusComponent),
                MockComponent(DiscussionSectionComponent),
            ],
            providers: [
                provideHttpClient(),
                provideHttpClientTesting(),
                MockProvider(LectureService, {
                    find: () => {
                        return response;
                    },
                    findWithDetails: () => {
                        return response;
                    },
                }),
                MockProvider(LectureUnitService),
                MockProvider(AlertService),
                { provide: FileService, useClass: MockFileService },
                { provide: TranslateService, useClass: MockTranslateService },
                { provide: ProfileService, useClass: MockProfileService },
                {
                    provide: ActivatedRoute,
                    useValue: {
                        params: of({ lectureId: '1', courseId: '1' }),
                    },
                },
                MockProvider(Router),
                MockProvider(ScienceService),
            ],
        }).compileComponents();

        lectureService = TestBed.inject(LectureService);
        jest.spyOn(lectureService, 'findWithDetails').mockReturnValue(response);
        jest.spyOn(lectureService, 'find').mockReturnValue(response);

        fixture = TestBed.createComponent(CourseLectureDetailsComponent);
        courseLecturesDetailsComponent = fixture.componentInstance;
        debugElement = fixture.debugElement;

        // mock profileService
        profileService = fixture.debugElement.injector.get(ProfileService);
        getProfileInfoMock = jest.spyOn(profileService, 'getProfileInfo');
        const profileInfo = { inProduction: false } as ProfileInfo;
        const profileInfoSubject = new BehaviorSubject<ProfileInfo | null>(profileInfo);
        getProfileInfoMock.mockReturnValue(profileInfoSubject);
    });

    afterEach(() => {
        jest.restoreAllMocks();
    });

    it('should initialize', () => {
        fixture.detectChanges();
        expect(courseLecturesDetailsComponent).not.toBeNull();
        courseLecturesDetailsComponent.ngOnDestroy();
    });

    it('should display all three lecture units: 2 attachment units and 1 text unit', fakeAsync(() => {
        fixture.detectChanges();

        const attachmentVideoUnits = debugElement.queryAll(By.css('jhi-attachment-video-unit'));
        const textUnits = debugElement.queryAll(By.css('jhi-text-unit'));
        expect(attachmentVideoUnits).toHaveLength(2);
        expect(textUnits).toHaveLength(1);
    }));

    it('should display download PDF button', fakeAsync(() => {
        fixture.detectChanges();

        const downloadButton = debugElement.query(By.css('#downloadButton'));
        expect(downloadButton).not.toBeNull();
        expect(courseLecturesDetailsComponent.hasPdfLectureUnit).toBeTrue();
    }));

    it('should not display download PDF button', fakeAsync(() => {
        lecture.lectureUnits = [lectureUnit3];
        courseLecturesDetailsComponent.lecture = lecture;
        courseLecturesDetailsComponent.ngOnInit();
        fixture.detectChanges();

        const downloadButton = debugElement.query(By.css('#downloadButton'));
        expect(downloadButton).toBeNull();
        expect(courseLecturesDetailsComponent.hasPdfLectureUnit).toBeFalse();
    }));

    it('should not display manage button when user is only tutor', fakeAsync(() => {
        lecture.course!.isAtLeastTutor = true;
        fixture.detectChanges();

        const manageLectureButton = debugElement.query(By.css('#manageLectureButton'));
        expect(manageLectureButton).toBeNull();
    }));

    it('should display manage button when user is at least editor', fakeAsync(() => {
        lecture.course!.isAtLeastEditor = true;
        fixture.detectChanges();

        const manageLectureButton = debugElement.query(By.css('#manageLectureButton'));
        expect(manageLectureButton).not.toBeNull();
    }));

    it('should not display manage button when user is a student', fakeAsync(() => {
        lecture.course!.isAtLeastTutor = false;
        fixture.detectChanges();

        const manageLectureButton = debugElement.query(By.css('#manageLectureButton'));
        expect(manageLectureButton).toBeNull();
    }));

    it('should redirect to lecture management', fakeAsync(() => {
        const router = TestBed.inject(Router);
        const navigateSpy = jest.spyOn(router, 'navigate');
        fixture.detectChanges();

        courseLecturesDetailsComponent.redirectToLectureManagement();
        expect(navigateSpy).toHaveBeenCalledWith(['course-management', 456, 'lectures', 1]);
    }));

    it('should check attachment release date', fakeAsync(() => {
        const attachment = getAttachmentVideoUnit(lecture, 1, dayjs().add(1, 'day')).attachment!;

        expect(courseLecturesDetailsComponent.attachmentNotReleased(attachment)).toBeTrue();

        attachment.releaseDate = dayjs().subtract(1, 'day');
        expect(courseLecturesDetailsComponent.attachmentNotReleased(attachment)).toBeFalse();

        attachment.releaseDate = undefined;
        expect(courseLecturesDetailsComponent.attachmentNotReleased(attachment)).toBeFalse();
    }));

    it('should get the attachment extension', fakeAsync(() => {
        const attachment = getAttachmentVideoUnit(lecture, 1, dayjs()).attachment!;

        expect(courseLecturesDetailsComponent.attachmentExtension(attachment)).toBe('pdf');

        attachment.link = '/path/to/file/test.test.docx';
        expect(courseLecturesDetailsComponent.attachmentExtension(attachment)).toBe('docx');

        attachment.link = undefined;
        expect(courseLecturesDetailsComponent.attachmentExtension(attachment)).toBe('N/A');
    }));

    it('should show discussion section when communication is enabled', fakeAsync(() => {
        fixture.detectChanges();

        const discussionSection = fixture.nativeElement.querySelector('jhi-discussion-section');
        expect(discussionSection).toBeTruthy();
    }));

    it('should not show discussion section when communication is disabled', fakeAsync(() => {
        const lecture = {
            ...lectureUnit3.lecture,
            course: { courseInformationSharingConfiguration: CourseInformationSharingConfiguration.DISABLED },
        };
        const response = of(new HttpResponse({ body: { ...lecture }, status: 200 }));
        jest.spyOn(TestBed.inject(LectureService), 'findWithDetails').mockReturnValue(response);

        fixture.detectChanges();

        const discussionSection = fixture.nativeElement.querySelector('jhi-discussion-section');
        expect(discussionSection).toBeFalsy();
    }));

    it('should download file for attachment', fakeAsync(() => {
        const fileService = TestBed.inject(FileService);
        const downloadFileSpy = jest.spyOn(fileService, 'downloadFileByAttachmentName');
        const attachment = getAttachmentVideoUnit(lecture, 1, dayjs()).attachment!;

        courseLecturesDetailsComponent.downloadAttachment(attachment.link, attachment.name);

        expect(downloadFileSpy).toHaveBeenCalledOnce();
        expect(downloadFileSpy).toHaveBeenCalledWith(attachment.link, attachment.name);
        expect(courseLecturesDetailsComponent.isDownloadingLink).toBeUndefined();
    }));

    it('should download PDF file', fakeAsync(() => {
        fixture.detectChanges();

        const downloadAttachmentStub = jest.spyOn(courseLecturesDetailsComponent, 'downloadMergedFiles');
        const downloadStreamStub = jest.spyOn(DownloadUtils, 'downloadStream').mockImplementation(() => {});
        const downloadButton = debugElement.query(By.css('#downloadButton'));
        expect(downloadButton).not.toBeNull();

        downloadButton.nativeElement.click();
        tick();
        expect(downloadAttachmentStub).toHaveBeenCalledOnce();
        expect(downloadStreamStub).toHaveBeenCalledExactlyOnceWith(null, 'application/pdf', 'Test lecture');
    }));

    it('should set lecture unit as completed', fakeAsync(() => {
        const lectureUnitService = TestBed.inject(LectureUnitService);
        const completeSpy = jest.spyOn(lectureUnitService, 'completeLectureUnit');

        courseLecturesDetailsComponent.lecture = lecture;
        courseLecturesDetailsComponent.ngOnInit();
        fixture.detectChanges();

        expect(lectureUnit3.completed).toBeFalsy();
        courseLecturesDetailsComponent.completeLectureUnit({ lectureUnit: lectureUnit3, completed: true });
        expect(completeSpy).toHaveBeenCalledExactlyOnceWith(lecture, { lectureUnit: lectureUnit3, completed: true });
    }));
});

const getAttachmentVideoUnit = (lecture: Lecture, id: number, releaseDate: dayjs.Dayjs) => {
    const attachment = new Attachment();
    attachment.id = id;
    attachment.version = 1;
    attachment.attachmentType = AttachmentType.FILE;
    attachment.releaseDate = releaseDate;
    attachment.uploadDate = dayjs().year(2020).month(3).date(5);
    attachment.name = 'test';
    attachment.link = '/path/to/file/test.pdf';

<<<<<<< HEAD
    const attachmentUnit = new AttachmentVideoUnit();
    attachmentUnit.id = id;
    attachmentUnit.name = 'Unit 1';
    attachmentUnit.releaseDate = attachment.releaseDate;
    attachmentUnit.lecture = lecture;
    attachmentUnit.attachment = attachment;
    attachment.attachmentUnit = attachmentUnit;
    return attachmentUnit;
=======
    const attachmentVideoUnit = new AttachmentVideoUnit();
    attachmentVideoUnit.id = id;
    attachmentVideoUnit.name = 'Unit 1';
    attachmentVideoUnit.releaseDate = attachment.releaseDate;
    attachmentVideoUnit.lecture = lecture;
    attachmentVideoUnit.attachment = attachment;
    attachment.attachmentVideoUnit = attachmentVideoUnit;
    return attachmentVideoUnit;
>>>>>>> b9cea56f
};<|MERGE_RESOLUTION|>--- conflicted
+++ resolved
@@ -20,11 +20,7 @@
 import { SidePanelComponent } from 'app/shared/side-panel/side-panel.component';
 import { Lecture } from 'app/entities/lecture.model';
 import { Course, CourseInformationSharingConfiguration } from 'app/entities/course.model';
-<<<<<<< HEAD
-import { AttachmentVideoUnit } from 'app/entities/lecture-unit/attachmentUnit.model';
-=======
 import { AttachmentVideoUnit } from 'app/entities/lecture-unit/attachmentVideoUnit.model';
->>>>>>> b9cea56f
 import { Attachment, AttachmentType } from 'app/entities/attachment.model';
 import { TextUnit } from 'app/entities/lecture-unit/textUnit.model';
 import { FileService } from 'app/shared/http/file.service';
@@ -335,16 +331,6 @@
     attachment.name = 'test';
     attachment.link = '/path/to/file/test.pdf';
 
-<<<<<<< HEAD
-    const attachmentUnit = new AttachmentVideoUnit();
-    attachmentUnit.id = id;
-    attachmentUnit.name = 'Unit 1';
-    attachmentUnit.releaseDate = attachment.releaseDate;
-    attachmentUnit.lecture = lecture;
-    attachmentUnit.attachment = attachment;
-    attachment.attachmentUnit = attachmentUnit;
-    return attachmentUnit;
-=======
     const attachmentVideoUnit = new AttachmentVideoUnit();
     attachmentVideoUnit.id = id;
     attachmentVideoUnit.name = 'Unit 1';
@@ -353,5 +339,4 @@
     attachmentVideoUnit.attachment = attachment;
     attachment.attachmentVideoUnit = attachmentVideoUnit;
     return attachmentVideoUnit;
->>>>>>> b9cea56f
 };