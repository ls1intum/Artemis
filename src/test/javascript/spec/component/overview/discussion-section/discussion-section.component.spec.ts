--- conflicted
+++ resolved
@@ -1,4 +1,6 @@
 import { ComponentFixture, TestBed, fakeAsync, tick } from '@angular/core/testing';
+import { of } from 'rxjs';
+import { HttpResponse } from '@angular/common/http';
 import { MockComponent, MockModule, MockPipe, MockProvider } from 'ng-mocks';
 import { ArtemisTranslatePipe } from 'app/shared/pipes/artemis-translate.pipe';
 import { MetisService } from 'app/shared/metis/metis.service';
@@ -14,6 +16,7 @@
 import { PostingThreadComponent } from 'app/shared/metis/posting-thread/posting-thread.component';
 import { PostCreateEditModalComponent } from 'app/shared/metis/posting-create-edit-modal/post-create-edit-modal/post-create-edit-modal.component';
 import { SortDirection } from 'app/shared/metis/metis.util';
+import { CourseManagementService } from 'app/course/manage/course-management.service';
 import { MockTranslateService } from '../../../helpers/mocks/service/mock-translate.service';
 import { TranslateService } from '@ngx-translate/core';
 import { FaIconComponent } from '@fortawesome/angular-fontawesome';
@@ -130,7 +133,6 @@
         expect(component.posts).toEqual(metisExercisePosts);
     }));
 
-<<<<<<< HEAD
     it('should set course and messages for lecture with lecture channel on initialization', fakeAsync(() => {
         getChannelOfLectureSpy = jest.spyOn(channelService, 'getChannelOfLecture').mockReturnValue(
             of(
@@ -140,15 +142,12 @@
                 }),
             ),
         );
-        component.lecture = metisLecture;
-=======
-    it('should set course and posts for lecture on initialization', fakeAsync(() => {
         component.lecture = { ...metisLecture, course: metisCourse };
->>>>>>> b81dd9db
         component.ngOnInit();
         tick();
         expect(component.course).toEqual(metisCourse);
         expect(component.createdPost).toBeDefined();
+        expect(component.posts).toEqual(metisLecturePosts);
         expect(component.channel).toEqual(metisLectureChannel);
         expect(getChannelOfLectureSpy).toHaveBeenCalled();
     }));
@@ -239,13 +238,9 @@
         expect(searchInput.textContent).toBe('');
     }));
 
-<<<<<<< HEAD
     it('should display one new message button for more then 3 messages in channel', fakeAsync(() => {
+        component.exercise = { ...metisExercise, course: metisCourse };
         component.exercise = metisExercise;
-=======
-    it('should display an extra new post button on top of posts for user convenience', fakeAsync(() => {
-        component.exercise = { ...metisExercise, course: metisCourse };
->>>>>>> b81dd9db
         component.ngOnInit();
         tick();
         fixture.detectChanges();
@@ -256,13 +251,9 @@
         expect(newPostButtons).toHaveLength(1);
     }));
 
-<<<<<<< HEAD
     it('should display one new message button', fakeAsync(() => {
+        component.exercise = { ...metisExercise, course: metisCourse };
         component.exercise = metisExercise;
-=======
-    it('extra new post button on top of posts should be hidden if there are less then 3 posts', fakeAsync(() => {
-        component.exercise = { ...metisExercise, course: metisCourse };
->>>>>>> b81dd9db
         component.ngOnInit();
         tick();
         fixture.detectChanges();
@@ -285,6 +276,21 @@
         expect(filterResolvedCheckbox).not.toBeNull();
         expect(filterOwnCheckbox).not.toBeNull();
         expect(filterToAnsweredOrReacted).not.toBeNull();
+    }));
+
+    it('should hide search-bar and filters if focused to a post', fakeAsync(() => {
+        component.ngOnInit();
+        tick();
+        fixture.detectChanges();
+        const searchInput = getElement(fixture.debugElement, 'input[name=searchText]');
+        const filterResolvedCheckbox = getElement(fixture.debugElement, 'input[name=filterToUnresolved]');
+        const filterOwnCheckbox = getElement(fixture.debugElement, 'input[name=filterToOwn]');
+        const filterToAnsweredOrReacted = getElement(fixture.debugElement, 'input[name=filterToAnsweredOrReacted]');
+
+        expect(searchInput).toBeNull();
+        expect(filterResolvedCheckbox).toBeNull();
+        expect(filterOwnCheckbox).toBeNull();
+        expect(filterToAnsweredOrReacted).toBeNull();
     }));
 
     it('triggering filters should invoke the metis service', fakeAsync(() => {
