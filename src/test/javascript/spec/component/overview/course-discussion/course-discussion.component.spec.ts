import { ComponentFixture, TestBed, fakeAsync, tick } from '@angular/core/testing';
import { CourseWideContext, PostSortCriterion, SortDirection } from 'app/shared/metis/metis.util';
import { PostingThreadComponent } from 'app/shared/metis/posting-thread/posting-thread.component';
import { PostCreateEditModalComponent } from 'app/shared/metis/posting-create-edit-modal/post-create-edit-modal/post-create-edit-modal.component';
import { ButtonComponent } from 'app/shared/components/button.component';
import { FormBuilder, FormsModule, ReactiveFormsModule } from '@angular/forms';
import { ActivatedRoute, Router } from '@angular/router';
import { HttpResponse } from '@angular/common/http';
import { Observable, of } from 'rxjs';
import { getElement } from '../../../helpers/utils/general.utils';
import { By } from '@angular/platform-browser';
import { MockComponent, MockModule, MockPipe, MockProvider } from 'ng-mocks';
import { Course } from 'app/entities/course.model';
import { CourseManagementService } from 'app/course/manage/course-management.service';
import { ArtemisTranslatePipe } from 'app/shared/pipes/artemis-translate.pipe';
import { MetisService } from 'app/shared/metis/metis.service';
import { ExerciseService } from 'app/exercises/shared/exercise/exercise.service';
import { MockExerciseService } from '../../../helpers/mocks/service/mock-exercise.service';
import { HttpClientTestingModule } from '@angular/common/http/testing';
import { AnswerPostService } from 'app/shared/metis/answer-post.service';
import { MockAnswerPostService } from '../../../helpers/mocks/service/mock-answer-post.service';
import { PostService } from 'app/shared/metis/post.service';
import { MockPostService } from '../../../helpers/mocks/service/mock-post.service';
import { CourseDiscussionComponent } from 'app/overview/course-discussion/course-discussion.component';
import { TranslateService } from '@ngx-translate/core';
import { MockTranslateService } from '../../../helpers/mocks/service/mock-translate.service';
import { MockRouter } from '../../../helpers/mocks/mock-router';
import { LocalStorageService, SessionStorageService } from 'ngx-webstorage';
import { MockLocalStorageService } from '../../../helpers/mocks/service/mock-local-storage.service';
import { FaIconComponent } from '@fortawesome/angular-fontawesome';
import { ItemCountComponent } from 'app/shared/pagination/item-count.component';
import {
    metisCourse,
    metisCoursePosts,
    metisCoursePostsWithCourseWideContext,
    metisExercise,
    metisExercise2,
    metisExercisePosts,
    metisLecture,
    metisLecture2,
    metisLecture3,
    metisLecturePosts,
    metisUser1,
} from '../../../helpers/sample/metis-sample-data';
import { VirtualScrollComponent } from 'app/shared/virtual-scroll/virtual-scroll.component';
import { NgbTooltipModule } from '@ng-bootstrap/ng-bootstrap';
import { DocumentationButtonComponent } from 'app/shared/components/documentation-button/documentation-button.component';
import { MatSelectModule } from '@angular/material/select';

describe('CourseDiscussionComponent', () => {
    let component: CourseDiscussionComponent;
    let fixture: ComponentFixture<CourseDiscussionComponent>;
    let courseManagementService: CourseManagementService;
    let metisService: MetisService;
    let metisServiceGetFilteredPostsSpy: jest.SpyInstance;
    let metisServiceGetUserStub: jest.SpyInstance;
    let fetchNextPageSpy: jest.SpyInstance;

    const id = metisCourse.id;
    const parentRoute = {
        parent: {
            params: of({ id }),
            queryParams: of({ searchText: '' }),
        },
    } as any as ActivatedRoute;
    const route = { parent: parentRoute } as any as ActivatedRoute;

    beforeEach(() => {
        TestBed.configureTestingModule({
            imports: [HttpClientTestingModule, MockModule(FormsModule), MockModule(ReactiveFormsModule), MockModule(NgbTooltipModule), MockModule(MatSelectModule)],
            declarations: [
                CourseDiscussionComponent,
                MockComponent(VirtualScrollComponent),
                MockComponent(PostingThreadComponent),
                MockComponent(PostCreateEditModalComponent),
                MockComponent(FaIconComponent),
                MockPipe(ArtemisTranslatePipe),
                MockComponent(ButtonComponent),
                MockComponent(ItemCountComponent),
                MockComponent(DocumentationButtonComponent),
            ],
            providers: [
                FormBuilder,
                MockProvider(SessionStorageService),
                { provide: ExerciseService, useClass: MockExerciseService },
                { provide: AnswerPostService, useClass: MockAnswerPostService },
                { provide: PostService, useClass: MockPostService },
                { provide: ActivatedRoute, useValue: route },
                { provide: TranslateService, useClass: MockTranslateService },
                { provide: Router, useClass: MockRouter },
                { provide: LocalStorageService, useClass: MockLocalStorageService },
                { provide: MetisService, useClass: MetisService },
            ],
        })
            .compileComponents()
            .then(() => {
                courseManagementService = TestBed.inject(CourseManagementService);
                jest.spyOn(courseManagementService, 'findOneForDashboard').mockReturnValue(of({ body: metisCourse }) as Observable<HttpResponse<Course>>);
                fixture = TestBed.createComponent(CourseDiscussionComponent);
                component = fixture.componentInstance;
                metisService = fixture.debugElement.injector.get(MetisService);
                metisServiceGetFilteredPostsSpy = jest.spyOn(metisService, 'getFilteredPosts');
                metisServiceGetUserStub = jest.spyOn(metisService, 'getUser');
                fetchNextPageSpy = jest.spyOn(component, 'fetchNextPage');
            });
    });

    afterEach(() => {
        jest.restoreAllMocks();
    });

    it('should set course and posts for course on initialization', fakeAsync(() => {
        component.ngOnInit();
        tick();
        expect(component.course).toBe(metisCourse);
        expect(component.createdPost).not.toBeNull();
        expect(component.posts).toEqual(metisCoursePosts);
        expect(component.currentPostContextFilter).toEqual({
            courseId: metisCourse.id,
            courseWideContext: undefined,
            exerciseId: undefined,
            lectureId: undefined,
            searchText: undefined,
            filterToUnresolved: false,
            filterToOwn: false,
            filterToAnsweredOrReacted: false,
            postSortCriterion: PostSortCriterion.CREATION_DATE,
            sortingOrder: SortDirection.DESCENDING,
        });
    }));

    it('should initialize formGroup correctly', fakeAsync(() => {
        component.ngOnInit();
        tick();
        expect(component.formGroup.get('context')?.value).toEqual([]);
        expect(component.formGroup.get('sortBy')?.value).toBe(PostSortCriterion.CREATION_DATE);
        expect(component.formGroup.get('filterToUnresolved')?.value).toBeFalse();
        expect(component.formGroup.get('filterToOwn')?.value).toBeFalse();
        expect(component.formGroup.get('filterToAnsweredOrReacted')?.value).toBeFalse();
        expect(component.currentSortDirection).toBe(SortDirection.DESCENDING);
    }));

    it('should initialize overview page with course posts for default settings correctly', fakeAsync(() => {
        component.ngOnInit();
        tick();
        expect(component.formGroup.get('context')?.value).toEqual([]);
        expect(component.formGroup.get('sortBy')?.value).toEqual(PostSortCriterion.CREATION_DATE);
        expect(component.currentSortDirection).toBe(SortDirection.DESCENDING);
        fixture.detectChanges();
        const searchInput = getElement(fixture.debugElement, 'input[name=searchText]');
        expect(searchInput.textContent).toBe('');
<<<<<<< HEAD
        const contextOptions = getElement(fixture.debugElement, 'mat-select[name=context]');
        expect(component.lectures).toEqual([metisLecture, metisLecture2]);
=======
        const contextOptions = getElement(fixture.debugElement, 'select[name=context]');
        expect(component.lectures).toEqual([metisLecture, metisLecture2, metisLecture3]);
>>>>>>> 7202b645
        expect(component.exercises).toEqual([metisExercise, metisExercise2]);
        // select should provide all context options
        expect(contextOptions.textContent).toContain(metisLecture.title);
        expect(contextOptions.textContent).toContain(metisLecture2.title);
        expect(contextOptions.textContent).toContain(metisExercise.title);
        expect(contextOptions.textContent).toContain(metisExercise2.title);
        // nothing should be selected
        const selectedContextOption = getElement(fixture.debugElement, 'mat-select[name=context]');
        expect(selectedContextOption.value).toBeUndefined();
        // creation date should be selected as sort criterion
        const selectedSortByOption = getElement(fixture.debugElement, 'select[name=sortBy]');
        expect(selectedSortByOption.value).not.toBeNull();
        // descending should be selected as sort direction
        // show correct number of posts found
        const postCountInformation = getElement(fixture.debugElement, '.post-result-information');
        expect(component.posts).toEqual(metisCoursePosts);
        expect(postCountInformation.textContent).not.toBeNull();
    }));

    it('should invoke metis service forcing a reload from server when search text changed', fakeAsync(() => {
        component.ngOnInit();
        tick();
        component.searchText = 'textToSearch';
        component.onSelectContext();
        expect(metisServiceGetFilteredPostsSpy).toHaveBeenCalledWith({
            courseId: metisCourse.id,
            courseWideContexts: undefined,
            exerciseIds: undefined,
            lectureIds: undefined,
            searchText: component.searchText,
            filterToUnresolved: false,
            filterToOwn: false,
            filterToAnsweredOrReacted: false,
            page: component.page - 1,
            pageSize: component.itemsPerPage,
            pagingEnabled: true,
            postSortCriterion: 'CREATION_DATE',
            sortingOrder: 'DESCENDING',
        });
        expect(metisServiceGetFilteredPostsSpy).toHaveBeenCalledTimes(2);
    }));

    it('should invoke metis service and update filter setting when filterToUnresolved checkbox is checked', fakeAsync(() => {
        component.ngOnInit();
        tick();
        fixture.detectChanges();
        component.formGroup.patchValue({
            filterToUnresolved: true,
            filterToOwn: false,
            filterToAnsweredOrReacted: false,
        });
        const filterResolvedCheckbox = getElement(fixture.debugElement, 'input[name=filterToUnresolved]');
        filterResolvedCheckbox.dispatchEvent(new Event('change'));
        tick();
        fixture.detectChanges();
        expect(metisServiceGetFilteredPostsSpy).toHaveBeenCalledTimes(3);
        expect(component.currentPostContextFilter.filterToUnresolved).toBeTrue();
        // actual post filtering done at server side, tested by AnswerPostIntegrationTest
    }));

    it('should invoke metis service and update filter setting when filterToUnresolved and filterToOwn checkbox is checked', fakeAsync(() => {
        const currentUser = metisUser1;
        metisServiceGetUserStub.mockReturnValue(currentUser);
        component.ngOnInit();
        tick();
        fixture.detectChanges();
        component.formGroup.patchValue({
            filterToUnresolved: true,
            filterToOwn: true,
            filterToAnsweredOrReacted: false,
        });
        const filterResolvedCheckbox = getElement(fixture.debugElement, 'input[name=filterToUnresolved]');
        const filterOwnCheckbox = getElement(fixture.debugElement, 'input[name=filterToOwn]');
        filterResolvedCheckbox.dispatchEvent(new Event('change'));
        filterOwnCheckbox.dispatchEvent(new Event('change'));
        tick();
        fixture.detectChanges();
        expect(metisServiceGetFilteredPostsSpy).toHaveBeenCalledTimes(4);
        expect(component.currentPostContextFilter.filterToUnresolved).toBeTrue();
        expect(component.currentPostContextFilter.filterToOwn).toBeTrue();
        expect(component.currentPostContextFilter.filterToAnsweredOrReacted).toBeFalse();
        // actual post filtering done at server side, tested by AnswerPostIntegrationTest
    }));

    it('should invoke metis service and update filter setting when filterToOwn checkbox is checked', fakeAsync(() => {
        const currentUser = metisUser1;
        metisServiceGetUserStub.mockReturnValue(currentUser);
        component.ngOnInit();
        tick();
        fixture.detectChanges();
        component.formGroup.patchValue({
            filterToUnresolved: false,
            filterToOwn: true,
            filterToAnsweredOrReacted: false,
        });
        const filterOwnCheckbox = getElement(fixture.debugElement, 'input[name=filterToOwn]');
        filterOwnCheckbox.dispatchEvent(new Event('change'));
        tick();
        fixture.detectChanges();
        expect(metisServiceGetFilteredPostsSpy).toHaveBeenCalledTimes(3);
        expect(component.currentPostContextFilter.filterToUnresolved).toBeFalse();
        expect(component.currentPostContextFilter.filterToOwn).toBeTrue();
        expect(component.currentPostContextFilter.filterToAnsweredOrReacted).toBeFalse();
        // actual post filtering done at server side, tested by PostIntegrationTest
    }));

    it('should fetch new posts when context filter changes to course-wide-context', fakeAsync(() => {
        component.ngOnInit();
        tick();
        fixture.detectChanges();
        component.formGroup.patchValue({
            context: [
                {
                    courseWideContext: CourseWideContext.ORGANIZATION,
                },
            ],
        });
        const contextOptions = fixture.debugElement.query(By.css('mat-select[name=context]'));
        contextOptions.triggerEventHandler('selectionChange', false);
        tick();
        fixture.detectChanges();
        expect(metisServiceGetFilteredPostsSpy).toHaveBeenCalledTimes(3);
        expect(component.posts).toEqual(metisCoursePostsWithCourseWideContext.filter((post) => post.courseWideContext === CourseWideContext.ORGANIZATION));
    }));

    it('should fetch new posts when context filter changes to exercise', fakeAsync(async () => {
        component.ngOnInit();
        tick();
        fixture.detectChanges();
        component.formGroup.patchValue({
            context: [
                {
                    exerciseId: metisExercise.id,
                },
            ],
        });
        const contextOptions = fixture.debugElement.query(By.css('mat-select[name=context]'));
        contextOptions.triggerEventHandler('selectionChange', false);
        tick();
        fixture.detectChanges();
        expect(metisServiceGetFilteredPostsSpy).toHaveBeenCalledTimes(3);
        expect(component.posts).toEqual(metisExercisePosts);
    }));

    it('should fetch new posts when context filter changes to lecture', fakeAsync(() => {
        component.ngOnInit();
        tick();
        fixture.detectChanges();
        component.formGroup.patchValue({
            context: [
                {
                    lectureId: metisLecture.id,
                },
            ],
        });
        const contextOptions = fixture.debugElement.query(By.css('mat-select[name=context]'));
        contextOptions.triggerEventHandler('selectionChange', false);
        tick();
        fixture.detectChanges();
        expect(metisServiceGetFilteredPostsSpy).toHaveBeenCalledTimes(3);
        expect(component.posts).toEqual(metisLecturePosts);
    }));

    it('should fetch new posts when multiple context filters are selected', fakeAsync(() => {
        component.ngOnInit();
        tick();
        fixture.detectChanges();
        component.formGroup.patchValue({
            context: [
                {
                    lectureId: metisLecture.id,
                },
                {
                    exerciseId: metisExercise.id,
                },
                {
                    courseWideContext: CourseWideContext.TECH_SUPPORT,
                },
                {
                    courseWideContext: CourseWideContext.RANDOM,
                },
                {
                    courseWideContext: CourseWideContext.ORGANIZATION,
                },
            ],
        });
        const contextOptions = fixture.debugElement.query(By.css('mat-select[name=context]'));
        contextOptions.triggerEventHandler('selectionChange', false);
        tick();
        fixture.detectChanges();
        expect(metisServiceGetFilteredPostsSpy).toHaveBeenCalledTimes(3);
        expect(metisServiceGetFilteredPostsSpy.mock.calls[2][0]).toEqual({
            ...component.currentPostContextFilter,
            courseWideContexts: [CourseWideContext.TECH_SUPPORT, CourseWideContext.RANDOM, CourseWideContext.ORGANIZATION],
            lectureIds: [metisLecture.id],
            exerciseIds: [metisExercise.id],
        });
    }));

    it('should invoke metis service forcing a reload when sort criterion changed', fakeAsync(() => {
        component.ngOnInit();
        tick();
        fixture.detectChanges();
        const sortByOptions = getElement(fixture.debugElement, 'select[name=sortBy]');
        sortByOptions.dispatchEvent(new Event('change'));
        expectGetFilteredPostsToBeCalled();
    }));

    it('should invoke metis service forcing a reload when sort direction changed', fakeAsync(() => {
        component.ngOnInit();
        tick();
        fixture.detectChanges();
        const selectedDirectionOption = getElement(fixture.debugElement, '.clickable');
        selectedDirectionOption.dispatchEvent(new Event('click'));
        expectGetFilteredPostsToBeCalled();
    }));

    it('should fetch next page of posts if exists', fakeAsync(() => {
        component.itemsPerPage = 5;
        component.ngOnInit();
        tick();
        fixture.detectChanges();
        component.fetchNextPage();
        // next page does not exist, service method won't be called again
        component.fetchNextPage();
        expect(metisServiceGetFilteredPostsSpy).toHaveBeenCalledTimes(3);
        expect(metisServiceGetFilteredPostsSpy).toHaveBeenNthCalledWith(
            3,
            {
                ...component.currentPostContextFilter,
                page: 1,
                pageSize: component.itemsPerPage,
                pagingEnabled: true,
            },
            false,
        );
    }));

    it('should call fetchNextPage when virtual scroller component renders last part of fetched posts', fakeAsync(() => {
        prepareComponent();

        const onEndOfOriginalItemsReachedEvent = new CustomEvent('onEndOfOriginalItemsReached');

        const scrollableDiv = getElement(fixture.debugElement, 'jhi-virtual-scroll');
        scrollableDiv.dispatchEvent(onEndOfOriginalItemsReachedEvent);

        expect(fetchNextPageSpy).toHaveBeenCalledOnce();
    }));

    function expectGetFilteredPostsToBeCalled() {
        expect(metisServiceGetFilteredPostsSpy).toHaveBeenCalledWith({
            courseId: metisCourse.id,
            courseWideContext: undefined,
            exerciseId: undefined,
            lectureId: undefined,
            page: component.page - 1,
            pageSize: component.itemsPerPage,
            pagingEnabled: true,
            postSortCriterion: 'CREATION_DATE',
            sortingOrder: 'DESCENDING',
        });
        expect(metisServiceGetFilteredPostsSpy).toHaveBeenCalledTimes(3);
    }

    describe('sorting of posts', () => {
        it('should distinguish context filter options for properly show them in form', () => {
            let result = component.compareContextFilterOptionFn({ courseId: metisCourse.id }, { courseId: metisCourse.id });
            expect(result).toBeTrue();
            result = component.compareContextFilterOptionFn({ courseId: metisCourse.id }, { courseId: 99 });
            expect(result).toBeFalse();
            result = component.compareContextFilterOptionFn({ lectureId: metisLecture.id }, { lectureId: metisLecture.id });
            expect(result).toBeTrue();
            result = component.compareContextFilterOptionFn({ lectureId: metisLecture.id }, { lectureId: 99 });
            expect(result).toBeFalse();
            result = component.compareContextFilterOptionFn({ exerciseId: metisExercise.id }, { exerciseId: metisExercise.id });
            expect(result).toBeTrue();
            result = component.compareContextFilterOptionFn({ exerciseId: metisExercise.id }, { exerciseId: 99 });
            expect(result).toBeFalse();
            result = component.compareContextFilterOptionFn({ courseWideContext: CourseWideContext.ORGANIZATION }, { courseWideContext: CourseWideContext.ORGANIZATION });
            expect(result).toBeTrue();
            result = component.compareContextFilterOptionFn({ courseWideContext: CourseWideContext.ORGANIZATION }, { courseWideContext: CourseWideContext.TECH_SUPPORT });
            expect(result).toBeFalse();
        });
    });

    function prepareComponent() {
        component.itemsPerPage = 5;
        component.ngOnInit();
        tick();
        fixture.detectChanges();
    }
});<|MERGE_RESOLUTION|>--- conflicted
+++ resolved
@@ -149,13 +149,8 @@
         fixture.detectChanges();
         const searchInput = getElement(fixture.debugElement, 'input[name=searchText]');
         expect(searchInput.textContent).toBe('');
-<<<<<<< HEAD
         const contextOptions = getElement(fixture.debugElement, 'mat-select[name=context]');
-        expect(component.lectures).toEqual([metisLecture, metisLecture2]);
-=======
-        const contextOptions = getElement(fixture.debugElement, 'select[name=context]');
         expect(component.lectures).toEqual([metisLecture, metisLecture2, metisLecture3]);
->>>>>>> 7202b645
         expect(component.exercises).toEqual([metisExercise, metisExercise2]);
         // select should provide all context options
         expect(contextOptions.textContent).toContain(metisLecture.title);
