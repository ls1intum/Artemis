--- conflicted
+++ resolved
@@ -41,10 +41,7 @@
     metisUser1,
 } from '../../../helpers/sample/metis-sample-data';
 import { VirtualScrollComponent } from 'app/shared/virtual-scroll/virtual-scroll.component';
-<<<<<<< HEAD
-=======
 import { NgbTooltipModule } from '@ng-bootstrap/ng-bootstrap';
->>>>>>> f089f06a
 
 describe('CourseDiscussionComponent', () => {
     let component: CourseDiscussionComponent;
