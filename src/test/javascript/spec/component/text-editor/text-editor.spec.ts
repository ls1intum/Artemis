--- conflicted
+++ resolved
@@ -6,11 +6,7 @@
 import { TextExercise } from 'app/entities/text-exercise';
 import { StudentParticipation } from 'app/entities/participation';
 import { ComponentFixture, fakeAsync, TestBed, tick } from '@angular/core/testing';
-<<<<<<< HEAD
-import { Result, ResultComponent, UpdatingResultComponent } from 'app/entities/result';
-=======
 import { Result, ResultComponent } from 'app/entities/result';
->>>>>>> c0164d97
 import { JhiAlertService } from 'ng-jhipster';
 import { ArtemisTestModule } from '../../test.module';
 import { TranslateModule } from '@ngx-translate/core';
