--- conflicted
+++ resolved
@@ -24,11 +24,7 @@
 import * as moment from 'moment';
 import * as sinon from 'sinon';
 import { stub } from 'sinon';
-<<<<<<< HEAD
-import { MockComponent, MockModule } from 'ng-mocks';
-=======
-import { MockComponent, MockPipe } from 'ng-mocks';
->>>>>>> 6a4bbc00
+import { MockComponent, MockModule, MockPipe } from 'ng-mocks';
 import { DeviceDetectorService } from 'ngx-device-detector';
 import { ModelingEditorComponent } from 'app/exercises/modeling/shared/modeling-editor.component';
 import { ArtemisResultModule } from 'app/exercises/shared/result/result.module';
@@ -47,11 +43,7 @@
 import { AssessmentType } from 'app/entities/assessment-type.model';
 import { Feedback } from 'app/entities/feedback.model';
 import { JhiWebsocketService } from 'app/core/websocket/websocket.service';
-<<<<<<< HEAD
-import { update } from 'lodash';
-=======
 import { HtmlForMarkdownPipe } from 'app/shared/pipes/html-for-markdown.pipe';
->>>>>>> 6a4bbc00
 
 chai.use(sinonChai);
 const expect = chai.expect;
