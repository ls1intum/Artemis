import { ComponentFixture, TestBed } from '@angular/core/testing';
import { of, throwError } from 'rxjs';

import { ArtemisTestModule } from '../../test.module';
import { ModelingSubmissionComponent } from 'app/exercises/modeling/participate/modeling-submission.component';
import { ModelingSubmissionService } from 'app/exercises/modeling/participate/modeling-submission.service';
import { ModelingSubmission } from 'app/entities/modeling-submission.model';
import { MockSyncStorage } from '../../helpers/mocks/service/mock-sync-storage.service';
import { MockParticipationWebsocketService } from '../../helpers/mocks/service/mock-participation-websocket.service';
import { MockCookieService } from '../../helpers/mocks/service/mock-cookie.service';
import { LocalStorageService, SessionStorageService } from 'ngx-webstorage';
import { CookieService } from 'ngx-cookie-service';
import { TranslateModule } from '@ngx-translate/core';
import { RouterTestingModule } from '@angular/router/testing';
import { ActivatedRoute, Router } from '@angular/router';
import { ParticipationWebsocketService } from 'app/overview/participation-websocket.service';
import { DebugElement } from '@angular/core';
import { By } from '@angular/platform-browser';
import * as chai from 'chai';
import * as sinonChai from 'sinon-chai';
import { MockAlertService } from '../../helpers/mocks/service/mock-alert.service';
import { MockComplaintService } from '../../helpers/mocks/service/mock-complaint.service';
import { AlertService } from 'app/core/alert/alert.service';
import { ArtemisSharedModule } from 'app/shared/shared.module';
import { ArtemisSharedComponentModule } from 'app/shared/components/shared-component.module';
import * as moment from 'moment';
import * as sinon from 'sinon';
import { MockComponent } from 'ng-mocks';
import { DeviceDetectorService } from 'ngx-device-detector';
import { ModelingEditorComponent } from 'app/exercises/modeling/shared/modeling-editor.component';
import { ArtemisResultModule } from 'app/exercises/shared/result/result.module';
import { ModelingExercise } from 'app/entities/modeling-exercise.model';
import { ArtemisComplaintsModule } from 'app/complaints/complaints.module';
import { ComplaintService } from 'app/complaints/complaint.service';
import { StudentParticipation } from 'app/entities/participation/student-participation.model';
import { Result } from 'app/entities/result.model';
import { ModelingAssessmentModule } from 'app/exercises/modeling/assess/modeling-assessment.module';
import { routes } from 'app/exercises/modeling/participate/modeling-participation.route';
import { stub } from 'sinon';
import { ArtemisTeamModule } from 'app/exercises/shared/team/team.module';
import { ArtemisTeamSubmissionSyncModule } from 'app/exercises/shared/team-submission-sync/team-submission-sync.module';
import { ArtemisHeaderExercisePageWithDetailsModule } from 'app/exercises/shared/exercise-headers/exercise-headers.module';
import { ArtemisFullscreenModule } from 'app/shared/fullscreen/fullscreen.module';

chai.use(sinonChai);
const expect = chai.expect;

<<<<<<< HEAD
describe('ModelingSubmission Management Component', () => {
    let comp: ModelingSubmissionComponent;
    let fixture: ComponentFixture<ModelingSubmissionComponent>;
    let debugElement: DebugElement;
    let service: ModelingSubmissionService;
    let router: Router;

    const route = ({ params: of({ courseId: 5, exerciseId: 22, participationId: 123 }) } as any) as ActivatedRoute;
    const participation = new StudentParticipation();
    participation.exercise = new ModelingExercise('ClassDiagram');
    const submission = <ModelingSubmission>(<unknown>{ id: 20, submitted: true, participation });
    const result = { id: 1 } as Result;

    beforeEach(() => {
        TestBed.configureTestingModule({
            imports: [
                ArtemisTestModule,
                TranslateModule.forRoot(),
                ArtemisSharedModule,
                ArtemisResultModule,
                ArtemisSharedComponentModule,
                ModelingAssessmentModule,
                ArtemisComplaintsModule,
                ArtemisTeamModule,
                ArtemisHeaderExercisePageWithDetailsModule,
                RouterTestingModule.withRoutes([routes[0]]),
            ],
            declarations: [ModelingSubmissionComponent, MockComponent(ModelingEditorComponent)],
            providers: [
                { provide: AlertService, useClass: MockAlertService },
                { provide: ComplaintService, useClass: MockComplaintService },
                { provide: LocalStorageService, useClass: MockSyncStorage },
                { provide: SessionStorageService, useClass: MockSyncStorage },
                { provide: CookieService, useClass: MockCookieService },
                { provide: ActivatedRoute, useValue: route },
                { provide: ParticipationWebsocketService, useClass: MockParticipationWebsocketService },
                { provide: DeviceDetectorService },
            ],
        })
            .overrideModule(ArtemisTestModule, { set: { declarations: [], exports: [] } })
            .compileComponents()
            .then(() => {
                fixture = TestBed.createComponent(ModelingSubmissionComponent);
                comp = fixture.componentInstance;
                debugElement = fixture.debugElement;
                service = debugElement.injector.get(ModelingSubmissionService);
                router = debugElement.injector.get(Router);
                // Ignore window scroll
                window.scroll = () => {
                    return false;
                };
            });
    });

    it('Should call load getDataForModelingEditor on init', () => {
        // GIVEN
        const fake = sinon.fake.returns(of(submission));
        sinon.replace(service, 'getLatestSubmissionForModelingEditor', fake);

        // WHEN
        comp.ngOnInit();

        // THEN
        expect(fake).to.have.been.calledOnce;
        expect(comp.submission).to.be.include({ id: 20 });
    });

    it('should allow to submit when exercise due date not set', () => {
        // GIVEN
        sinon.replace(service, 'getLatestSubmissionForModelingEditor', sinon.fake.returns(of(submission)));

        // WHEN
        comp.isLoading = false;
        fixture.detectChanges();

        expect(debugElement.query(By.css('div'))).to.exist;

        const submitButton = debugElement.query(By.css('jhi-button'));
        expect(submitButton).to.exist;
        expect(submitButton.attributes['ng-reflect-disabled']).to.be.equal('false');
        expect(comp.isActive).to.be.true;
    });

    it('should not allow to submit after the deadline if the initialization date is before the due date', () => {
        submission.participation.initializationDate = moment().subtract(2, 'days');
        (<StudentParticipation>submission.participation).exercise.dueDate = moment().subtract(1, 'days');
        sinon.replace(service, 'getLatestSubmissionForModelingEditor', sinon.fake.returns(of(submission)));

        fixture.detectChanges();

        const submitButton = debugElement.query(By.css('jhi-button'));
        expect(submitButton).to.exist;
        expect(submitButton.attributes['ng-reflect-disabled']).to.be.equal('true');
    });

    it('should allow to submit after the deadline if the initialization date is after the due date', () => {
        submission.participation.initializationDate = moment().add(1, 'days');
        (<StudentParticipation>submission.participation).exercise.dueDate = moment();
        sinon.replace(service, 'getLatestSubmissionForModelingEditor', sinon.fake.returns(of(submission)));

        fixture.detectChanges();

        expect(comp.isLate).to.be.true;
        const submitButton = debugElement.query(By.css('jhi-button'));
        expect(submitButton).to.exist;
        expect(submitButton.attributes['ng-reflect-disabled']).to.be.equal('false');
    });

    it('should not allow to submit if there is a result and no due date', () => {
        comp.result = result;
        sinon.replace(service, 'getLatestSubmissionForModelingEditor', sinon.fake.returns(of(submission)));

        fixture.detectChanges();

        const submitButton = debugElement.query(By.css('jhi-button'));
        expect(submitButton).to.exist;
        expect(submitButton.attributes['ng-reflect-disabled']).to.be.equal('true');
    });

    it('should get inactive as soon as the due date passes the current date', () => {
        (<StudentParticipation>submission.participation).exercise.dueDate = moment().add(1, 'days');
        sinon.replace(service, 'getLatestSubmissionForModelingEditor', sinon.fake.returns(of(submission)));

        fixture.detectChanges();
        comp.participation.initializationDate = moment();

        expect(comp.isActive).to.be.true;

        comp.modelingExercise.dueDate = moment().subtract(1, 'days');

        fixture.detectChanges();
        expect(comp.isActive).to.be.false;
    });

    it('should navigate to access denied page on 403 error status', () => {
        sinon.replace(service, 'getLatestSubmissionForModelingEditor', sinon.fake.returns(throwError({ status: 403 })));
        const spy = stub(router, 'navigate');
        spy.returns(new Promise(() => true));
        fixture.detectChanges();
        expect(spy.called).to.be.true;
    });

    it('should set correct properties on modeling exercise update when saving', () => {
        sinon.replace(service, 'getLatestSubmissionForModelingEditor', sinon.fake.returns(of(submission)));
        fixture.detectChanges();

        const fake = sinon.replace(service, 'update', sinon.fake.returns(of({ body: submission })));
        comp.saveDiagram();
        expect(fake).to.have.been.calledOnce;
        expect(comp.submission).to.be.deep.equal(submission);
    });

    it('should set correct properties on modeling exercise create when saving', () => {
        fixture.detectChanges();

        const fake = sinon.replace(service, 'create', sinon.fake.returns(of({ body: submission })));
        comp.modelingExercise = new ModelingExercise('DeploymentDiagram');
        comp.modelingExercise.id = 1;
        comp.saveDiagram();
        expect(fake).to.have.been.calledOnce;
        expect(comp.submission).to.be.deep.equal(submission);
    });

    it('should set correct properties on modeling exercise create when submitting', () => {
        fixture.detectChanges();

        const modelSubmission = <ModelingSubmission>(<unknown>{ model: '{"elements": [{"id": 1}]}', submitted: true, participation });
        comp.submission = modelSubmission;
        const fake = sinon.replace(service, 'create', sinon.fake.returns(of({ body: submission })));
        comp.modelingExercise = new ModelingExercise('DeploymentDiagram');
        comp.modelingExercise.id = 1;
        comp.submit();
        expect(fake).to.have.been.calledOnce;
        expect(comp.submission).to.be.deep.equal(submission);
=======
describe('Component Tests', () => {
    describe('ModelingSubmission Management Component', () => {
        let comp: ModelingSubmissionComponent;
        let fixture: ComponentFixture<ModelingSubmissionComponent>;
        let debugElement: DebugElement;
        let service: ModelingSubmissionService;
        let router: Router;

        const route = ({ params: of({ courseId: 5, exerciseId: 22, participationId: 123 }) } as any) as ActivatedRoute;
        const participation = new StudentParticipation();
        participation.exercise = new ModelingExercise('ClassDiagram');
        const submission = <ModelingSubmission>(<unknown>{ id: 20, submitted: true, participation });
        const result = { id: 1 } as Result;

        beforeEach(() => {
            TestBed.configureTestingModule({
                imports: [
                    ArtemisTestModule,
                    TranslateModule.forRoot(),
                    ArtemisSharedModule,
                    ArtemisResultModule,
                    ArtemisSharedComponentModule,
                    ModelingAssessmentModule,
                    ArtemisComplaintsModule,
                    ArtemisTeamModule,
                    ArtemisFullscreenModule,
                    ArtemisTeamSubmissionSyncModule,
                    ArtemisHeaderExercisePageWithDetailsModule,
                    RouterTestingModule.withRoutes([routes[0]]),
                ],
                declarations: [ModelingSubmissionComponent, MockComponent(ModelingEditorComponent)],
                providers: [
                    { provide: AlertService, useClass: MockAlertService },
                    { provide: ComplaintService, useClass: MockComplaintService },
                    { provide: LocalStorageService, useClass: MockSyncStorage },
                    { provide: SessionStorageService, useClass: MockSyncStorage },
                    { provide: CookieService, useClass: MockCookieService },
                    { provide: ActivatedRoute, useValue: route },
                    { provide: ParticipationWebsocketService, useClass: MockParticipationWebsocketService },
                    { provide: DeviceDetectorService },
                ],
            })
                .overrideModule(ArtemisTestModule, { set: { declarations: [], exports: [] } })
                .compileComponents()
                .then(() => {
                    fixture = TestBed.createComponent(ModelingSubmissionComponent);
                    comp = fixture.componentInstance;
                    debugElement = fixture.debugElement;
                    service = debugElement.injector.get(ModelingSubmissionService);
                    router = debugElement.injector.get(Router);
                    // Ignore window scroll
                    window.scroll = () => {
                        return false;
                    };
                });
        });

        it('Should call load getDataForModelingEditor on init', () => {
            // GIVEN
            const fake = sinon.fake.returns(of(submission));
            sinon.replace(service, 'getLatestSubmissionForModelingEditor', fake);

            // WHEN
            comp.ngOnInit();

            // THEN
            expect(fake).to.have.been.calledOnce;
            expect(comp.submission).to.be.include({ id: 20 });
        });

        it('should allow to submit when exercise due date not set', () => {
            // GIVEN
            sinon.replace(service, 'getLatestSubmissionForModelingEditor', sinon.fake.returns(of(submission)));

            // WHEN
            comp.isLoading = false;
            fixture.detectChanges();

            expect(debugElement.query(By.css('div'))).to.exist;

            const submitButton = debugElement.query(By.css('jhi-button'));
            expect(submitButton).to.exist;
            expect(submitButton.attributes['ng-reflect-disabled']).to.be.equal('false');
            expect(comp.isActive).to.be.true;
        });

        it('should not allow to submit after the deadline if the initialization date is before the due date', () => {
            submission.participation.initializationDate = moment().subtract(2, 'days');
            (<StudentParticipation>submission.participation).exercise.dueDate = moment().subtract(1, 'days');
            sinon.replace(service, 'getLatestSubmissionForModelingEditor', sinon.fake.returns(of(submission)));

            fixture.detectChanges();

            const submitButton = debugElement.query(By.css('jhi-button'));
            expect(submitButton).to.exist;
            expect(submitButton.attributes['ng-reflect-disabled']).to.be.equal('true');
        });

        it('should allow to submit after the deadline if the initialization date is after the due date', () => {
            submission.participation.initializationDate = moment().add(1, 'days');
            (<StudentParticipation>submission.participation).exercise.dueDate = moment();
            sinon.replace(service, 'getLatestSubmissionForModelingEditor', sinon.fake.returns(of(submission)));

            fixture.detectChanges();

            expect(comp.isLate).to.be.true;
            const submitButton = debugElement.query(By.css('jhi-button'));
            expect(submitButton).to.exist;
            expect(submitButton.attributes['ng-reflect-disabled']).to.be.equal('false');
        });

        it('should not allow to submit if there is a result and no due date', () => {
            comp.result = result;
            sinon.replace(service, 'getLatestSubmissionForModelingEditor', sinon.fake.returns(of(submission)));

            fixture.detectChanges();

            const submitButton = debugElement.query(By.css('jhi-button'));
            expect(submitButton).to.exist;
            expect(submitButton.attributes['ng-reflect-disabled']).to.be.equal('true');
        });

        it('should get inactive as soon as the due date passes the current date', () => {
            (<StudentParticipation>submission.participation).exercise.dueDate = moment().add(1, 'days');
            sinon.replace(service, 'getLatestSubmissionForModelingEditor', sinon.fake.returns(of(submission)));

            fixture.detectChanges();
            comp.participation.initializationDate = moment();

            expect(comp.isActive).to.be.true;

            comp.modelingExercise.dueDate = moment().subtract(1, 'days');

            fixture.detectChanges();
            expect(comp.isActive).to.be.false;
        });

        it('should navigate to access denied page on 403 error status', () => {
            sinon.replace(service, 'getLatestSubmissionForModelingEditor', sinon.fake.returns(throwError({ status: 403 })));
            const spy = stub(router, 'navigate');
            spy.returns(new Promise((resolve) => true));
            fixture.detectChanges();
            expect(spy.called).to.be.true;
        });

        it('should set correct properties on modeling exercise update when saving', () => {
            sinon.replace(service, 'getLatestSubmissionForModelingEditor', sinon.fake.returns(of(submission)));
            fixture.detectChanges();

            const fake = sinon.replace(service, 'update', sinon.fake.returns(of({ body: submission })));
            comp.saveDiagram();
            expect(fake).to.have.been.calledOnce;
            expect(comp.submission).to.be.deep.equal(submission);
        });

        it('should set correct properties on modeling exercise create when saving', () => {
            fixture.detectChanges();

            const fake = sinon.replace(service, 'create', sinon.fake.returns(of({ body: submission })));
            comp.modelingExercise = new ModelingExercise('DeploymentDiagram');
            comp.modelingExercise.id = 1;
            comp.saveDiagram();
            expect(fake).to.have.been.calledOnce;
            expect(comp.submission).to.be.deep.equal(submission);
        });

        it('should set correct properties on modeling exercise create when submitting', () => {
            fixture.detectChanges();

            const modelSubmission = <ModelingSubmission>(<unknown>{ model: '{"elements": [{"id": 1}]}', submitted: true, participation });
            comp.submission = modelSubmission;
            const fake = sinon.replace(service, 'create', sinon.fake.returns(of({ body: submission })));
            comp.modelingExercise = new ModelingExercise('DeploymentDiagram');
            comp.modelingExercise.id = 1;
            comp.submit();
            expect(fake).to.have.been.calledOnce;
            expect(comp.submission).to.be.deep.equal(submission);
        });
>>>>>>> 980b2095
    });
});<|MERGE_RESOLUTION|>--- conflicted
+++ resolved
@@ -45,182 +45,6 @@
 chai.use(sinonChai);
 const expect = chai.expect;
 
-<<<<<<< HEAD
-describe('ModelingSubmission Management Component', () => {
-    let comp: ModelingSubmissionComponent;
-    let fixture: ComponentFixture<ModelingSubmissionComponent>;
-    let debugElement: DebugElement;
-    let service: ModelingSubmissionService;
-    let router: Router;
-
-    const route = ({ params: of({ courseId: 5, exerciseId: 22, participationId: 123 }) } as any) as ActivatedRoute;
-    const participation = new StudentParticipation();
-    participation.exercise = new ModelingExercise('ClassDiagram');
-    const submission = <ModelingSubmission>(<unknown>{ id: 20, submitted: true, participation });
-    const result = { id: 1 } as Result;
-
-    beforeEach(() => {
-        TestBed.configureTestingModule({
-            imports: [
-                ArtemisTestModule,
-                TranslateModule.forRoot(),
-                ArtemisSharedModule,
-                ArtemisResultModule,
-                ArtemisSharedComponentModule,
-                ModelingAssessmentModule,
-                ArtemisComplaintsModule,
-                ArtemisTeamModule,
-                ArtemisHeaderExercisePageWithDetailsModule,
-                RouterTestingModule.withRoutes([routes[0]]),
-            ],
-            declarations: [ModelingSubmissionComponent, MockComponent(ModelingEditorComponent)],
-            providers: [
-                { provide: AlertService, useClass: MockAlertService },
-                { provide: ComplaintService, useClass: MockComplaintService },
-                { provide: LocalStorageService, useClass: MockSyncStorage },
-                { provide: SessionStorageService, useClass: MockSyncStorage },
-                { provide: CookieService, useClass: MockCookieService },
-                { provide: ActivatedRoute, useValue: route },
-                { provide: ParticipationWebsocketService, useClass: MockParticipationWebsocketService },
-                { provide: DeviceDetectorService },
-            ],
-        })
-            .overrideModule(ArtemisTestModule, { set: { declarations: [], exports: [] } })
-            .compileComponents()
-            .then(() => {
-                fixture = TestBed.createComponent(ModelingSubmissionComponent);
-                comp = fixture.componentInstance;
-                debugElement = fixture.debugElement;
-                service = debugElement.injector.get(ModelingSubmissionService);
-                router = debugElement.injector.get(Router);
-                // Ignore window scroll
-                window.scroll = () => {
-                    return false;
-                };
-            });
-    });
-
-    it('Should call load getDataForModelingEditor on init', () => {
-        // GIVEN
-        const fake = sinon.fake.returns(of(submission));
-        sinon.replace(service, 'getLatestSubmissionForModelingEditor', fake);
-
-        // WHEN
-        comp.ngOnInit();
-
-        // THEN
-        expect(fake).to.have.been.calledOnce;
-        expect(comp.submission).to.be.include({ id: 20 });
-    });
-
-    it('should allow to submit when exercise due date not set', () => {
-        // GIVEN
-        sinon.replace(service, 'getLatestSubmissionForModelingEditor', sinon.fake.returns(of(submission)));
-
-        // WHEN
-        comp.isLoading = false;
-        fixture.detectChanges();
-
-        expect(debugElement.query(By.css('div'))).to.exist;
-
-        const submitButton = debugElement.query(By.css('jhi-button'));
-        expect(submitButton).to.exist;
-        expect(submitButton.attributes['ng-reflect-disabled']).to.be.equal('false');
-        expect(comp.isActive).to.be.true;
-    });
-
-    it('should not allow to submit after the deadline if the initialization date is before the due date', () => {
-        submission.participation.initializationDate = moment().subtract(2, 'days');
-        (<StudentParticipation>submission.participation).exercise.dueDate = moment().subtract(1, 'days');
-        sinon.replace(service, 'getLatestSubmissionForModelingEditor', sinon.fake.returns(of(submission)));
-
-        fixture.detectChanges();
-
-        const submitButton = debugElement.query(By.css('jhi-button'));
-        expect(submitButton).to.exist;
-        expect(submitButton.attributes['ng-reflect-disabled']).to.be.equal('true');
-    });
-
-    it('should allow to submit after the deadline if the initialization date is after the due date', () => {
-        submission.participation.initializationDate = moment().add(1, 'days');
-        (<StudentParticipation>submission.participation).exercise.dueDate = moment();
-        sinon.replace(service, 'getLatestSubmissionForModelingEditor', sinon.fake.returns(of(submission)));
-
-        fixture.detectChanges();
-
-        expect(comp.isLate).to.be.true;
-        const submitButton = debugElement.query(By.css('jhi-button'));
-        expect(submitButton).to.exist;
-        expect(submitButton.attributes['ng-reflect-disabled']).to.be.equal('false');
-    });
-
-    it('should not allow to submit if there is a result and no due date', () => {
-        comp.result = result;
-        sinon.replace(service, 'getLatestSubmissionForModelingEditor', sinon.fake.returns(of(submission)));
-
-        fixture.detectChanges();
-
-        const submitButton = debugElement.query(By.css('jhi-button'));
-        expect(submitButton).to.exist;
-        expect(submitButton.attributes['ng-reflect-disabled']).to.be.equal('true');
-    });
-
-    it('should get inactive as soon as the due date passes the current date', () => {
-        (<StudentParticipation>submission.participation).exercise.dueDate = moment().add(1, 'days');
-        sinon.replace(service, 'getLatestSubmissionForModelingEditor', sinon.fake.returns(of(submission)));
-
-        fixture.detectChanges();
-        comp.participation.initializationDate = moment();
-
-        expect(comp.isActive).to.be.true;
-
-        comp.modelingExercise.dueDate = moment().subtract(1, 'days');
-
-        fixture.detectChanges();
-        expect(comp.isActive).to.be.false;
-    });
-
-    it('should navigate to access denied page on 403 error status', () => {
-        sinon.replace(service, 'getLatestSubmissionForModelingEditor', sinon.fake.returns(throwError({ status: 403 })));
-        const spy = stub(router, 'navigate');
-        spy.returns(new Promise(() => true));
-        fixture.detectChanges();
-        expect(spy.called).to.be.true;
-    });
-
-    it('should set correct properties on modeling exercise update when saving', () => {
-        sinon.replace(service, 'getLatestSubmissionForModelingEditor', sinon.fake.returns(of(submission)));
-        fixture.detectChanges();
-
-        const fake = sinon.replace(service, 'update', sinon.fake.returns(of({ body: submission })));
-        comp.saveDiagram();
-        expect(fake).to.have.been.calledOnce;
-        expect(comp.submission).to.be.deep.equal(submission);
-    });
-
-    it('should set correct properties on modeling exercise create when saving', () => {
-        fixture.detectChanges();
-
-        const fake = sinon.replace(service, 'create', sinon.fake.returns(of({ body: submission })));
-        comp.modelingExercise = new ModelingExercise('DeploymentDiagram');
-        comp.modelingExercise.id = 1;
-        comp.saveDiagram();
-        expect(fake).to.have.been.calledOnce;
-        expect(comp.submission).to.be.deep.equal(submission);
-    });
-
-    it('should set correct properties on modeling exercise create when submitting', () => {
-        fixture.detectChanges();
-
-        const modelSubmission = <ModelingSubmission>(<unknown>{ model: '{"elements": [{"id": 1}]}', submitted: true, participation });
-        comp.submission = modelSubmission;
-        const fake = sinon.replace(service, 'create', sinon.fake.returns(of({ body: submission })));
-        comp.modelingExercise = new ModelingExercise('DeploymentDiagram');
-        comp.modelingExercise.id = 1;
-        comp.submit();
-        expect(fake).to.have.been.calledOnce;
-        expect(comp.submission).to.be.deep.equal(submission);
-=======
 describe('Component Tests', () => {
     describe('ModelingSubmission Management Component', () => {
         let comp: ModelingSubmissionComponent;
@@ -399,6 +223,5 @@
             expect(fake).to.have.been.calledOnce;
             expect(comp.submission).to.be.deep.equal(submission);
         });
->>>>>>> 980b2095
     });
 });