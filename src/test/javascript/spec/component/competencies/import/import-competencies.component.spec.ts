--- conflicted
+++ resolved
@@ -147,13 +147,8 @@
         const competencyTables = componentFixture.debugElement.queryAll(By.directive(ImportCompetenciesTableStubComponent));
         expect(competencyTables).toHaveLength(2);
         for (const element of competencyTables) {
-<<<<<<< HEAD
             const table: ImportCompetenciesTableStubComponent = element.componentInstance;
-            table.searchChange.emit({} as BasePageableSearch);
-=======
-            const table: CompetencyTableStubComponent = element.componentInstance;
             table.searchChange.emit({} as PageableSearch);
->>>>>>> 59338f9d
         }
 
         expect(searchChangeSpy).toHaveBeenCalledOnce();
