import { ComponentFixture, TestBed } from '@angular/core/testing';
import { ImportCompetenciesComponent } from 'app/course/competencies/import/import-competencies.component';
import { MockRouter } from '../../../helpers/mocks/mock-router';
import { ActivatedRoute, convertToParamMap, Router } from '@angular/router';
import { CompetencyService } from 'app/course/competencies/competency.service';
import { of } from 'rxjs';
import { CompetencyWithTailRelationDTO } from 'app/entities/competency.model';
import { HttpResponse } from '@angular/common/http';

describe('ImportCompetenciesComponent', () => {
    let componentFixture: ComponentFixture<ImportCompetenciesComponent>;
    let component: ImportCompetenciesComponent;
    let competencyService: CompetencyService;

    beforeEach(() => {
        TestBed.configureTestingModule({
<<<<<<< HEAD
            imports: [ImportCompetenciesComponent, ArtemisFormsModule],
=======
            imports: [ImportCompetenciesComponent, ArtemisTestModule],
>>>>>>> 3c8453cf
            declarations: [],
            providers: [
                {
                    provide: ActivatedRoute,
                    useValue: {
                        snapshot: { paramMap: convertToParamMap({ courseId: 1 }) },
                    } as ActivatedRoute,
                },
                { provide: Router, useClass: MockRouter },
            ],
        })
            .compileComponents()
            .then(() => {
                componentFixture = TestBed.createComponent(ImportCompetenciesComponent);
                component = componentFixture.componentInstance;
                competencyService = TestBed.inject(CompetencyService);
            });
    });

    afterEach(() => {
        jest.restoreAllMocks();
    });

    it('should initialize', () => {
        componentFixture.detectChanges();
        expect(component).toBeDefined();
    });

    it('should import competencies on submit', () => {
        const competencyDTOs: CompetencyWithTailRelationDTO[] = [{ competency: { id: 1 } }, { competency: { id: 2 } }];
        const importBulkSpy = jest.spyOn(competencyService, 'importBulk').mockReturnValue(
            of({
                body: competencyDTOs,
            } as HttpResponse<CompetencyWithTailRelationDTO[]>),
        );
        const router: Router = TestBed.inject(Router);
        const navigateSpy = jest.spyOn(router, 'navigate');

        component.onSubmit();

        expect(importBulkSpy).toHaveBeenCalled();
        expect(navigateSpy).toHaveBeenCalled();
    });
});<|MERGE_RESOLUTION|>--- conflicted
+++ resolved
@@ -14,11 +14,7 @@
 
     beforeEach(() => {
         TestBed.configureTestingModule({
-<<<<<<< HEAD
-            imports: [ImportCompetenciesComponent, ArtemisFormsModule],
-=======
-            imports: [ImportCompetenciesComponent, ArtemisTestModule],
->>>>>>> 3c8453cf
+            imports: [ImportCompetenciesComponent],
             declarations: [],
             providers: [
                 {
