import { ComponentFixture, TestBed } from '@angular/core/testing';
import { ImportCompetenciesComponent } from 'app/course/competencies/import/import-competencies.component';
import { MockRouter } from '../../../helpers/mocks/mock-router';
import { ActivatedRoute, Router, convertToParamMap } from '@angular/router';
import { of } from 'rxjs';
import { CompetencyWithTailRelationDTO } from 'app/entities/competency.model';
import { HttpResponse } from '@angular/common/http';
import { ImportPrerequisitesComponent } from 'app/course/competencies/import/import-prerequisites.component';
import { PrerequisiteService } from 'app/course/competencies/prerequisite.service';

describe('ImportPrerequisitesComponent', () => {
    let componentFixture: ComponentFixture<ImportPrerequisitesComponent>;
    let component: ImportPrerequisitesComponent;
    let prerequisiteService: PrerequisiteService;

    beforeEach(() => {
        TestBed.configureTestingModule({
<<<<<<< HEAD
            imports: [ImportCompetenciesComponent, ArtemisFormsModule],
=======
            imports: [ImportCompetenciesComponent, ArtemisTestModule],
>>>>>>> 3c8453cf
            declarations: [],
            providers: [
                {
                    provide: ActivatedRoute,
                    useValue: {
                        snapshot: { paramMap: convertToParamMap({ courseId: 1 }) },
                    } as ActivatedRoute,
                },
                { provide: Router, useClass: MockRouter },
            ],
        })
            .compileComponents()
            .then(() => {
                componentFixture = TestBed.createComponent(ImportPrerequisitesComponent);
                component = componentFixture.componentInstance;
                prerequisiteService = TestBed.inject(PrerequisiteService);
            });
    });

    afterEach(() => {
        jest.restoreAllMocks();
    });

    it('should initialize', () => {
        componentFixture.detectChanges();
        expect(component).toBeDefined();
    });

    it('should import prerequisites on submit', () => {
        const competencyDTOs: CompetencyWithTailRelationDTO[] = [{ competency: { id: 1 } }, { competency: { id: 2 } }];
        const importBulkSpy = jest.spyOn(prerequisiteService, 'importBulk').mockReturnValue(
            of({
                body: competencyDTOs,
            } as HttpResponse<CompetencyWithTailRelationDTO[]>),
        );
        const router: Router = TestBed.inject(Router);
        const navigateSpy = jest.spyOn(router, 'navigate');

        component.onSubmit();

        expect(importBulkSpy).toHaveBeenCalled();
        expect(navigateSpy).toHaveBeenCalled();
    });
});<|MERGE_RESOLUTION|>--- conflicted
+++ resolved
@@ -15,11 +15,7 @@
 
     beforeEach(() => {
         TestBed.configureTestingModule({
-<<<<<<< HEAD
-            imports: [ImportCompetenciesComponent, ArtemisFormsModule],
-=======
-            imports: [ImportCompetenciesComponent, ArtemisTestModule],
->>>>>>> 3c8453cf
+            imports: [ImportCompetenciesComponent],
             declarations: [],
             providers: [
                 {
