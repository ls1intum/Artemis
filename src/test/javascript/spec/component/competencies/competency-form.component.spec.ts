--- conflicted
+++ resolved
@@ -9,11 +9,7 @@
 import { Lecture } from 'app/entities/lecture.model';
 import { LectureUnitService } from 'app/lecture/lecture-unit/lecture-unit-management/lectureUnit.service';
 import { ArtemisTranslatePipe } from 'app/shared/pipes/artemis-translate.pipe';
-<<<<<<< HEAD
-import { MockComponent, MockPipe, MockProvider } from 'ng-mocks';
-=======
-import { MockModule, MockPipe, MockProvider } from 'ng-mocks';
->>>>>>> ba8b9227
+import { MockComponent, MockModule, MockPipe, MockProvider } from 'ng-mocks';
 import { of } from 'rxjs';
 import { KeysPipe } from 'app/shared/pipes/keys.pipe';
 import { ArtemisTestModule } from '../../test.module';
@@ -30,13 +26,8 @@
 
     beforeEach(() => {
         TestBed.configureTestingModule({
-<<<<<<< HEAD
-            imports: [ArtemisTestModule, ReactiveFormsModule, NgbDropdownModule],
+            imports: [ArtemisTestModule, ReactiveFormsModule, NgbDropdownModule, MockModule(NgbTooltipModule)],
             declarations: [CompetencyFormComponent, MockPipe(ArtemisTranslatePipe), MockPipe(KeysPipe), MockComponent(FormDateTimePickerComponent)],
-=======
-            imports: [ArtemisTestModule, ReactiveFormsModule, NgbDropdownModule, MockModule(NgbTooltipModule)],
-            declarations: [CompetencyFormComponent, MockPipe(ArtemisTranslatePipe), MockPipe(KeysPipe)],
->>>>>>> ba8b9227
             providers: [MockProvider(CompetencyService), MockProvider(LectureUnitService), { provide: TranslateService, useClass: MockTranslateService }],
         })
             .compileComponents()
@@ -124,11 +115,8 @@
 
         expect(competencyFormComponent.titleControl?.value).toEqual(formData.title);
         expect(competencyFormComponent.descriptionControl?.value).toEqual(formData.description);
-<<<<<<< HEAD
         expect(competencyFormComponent.softDueDateControl?.value).toEqual(formData.softDueDate);
-=======
         expect(competencyFormComponent.optionalControl?.value).toEqual(formData.optional);
->>>>>>> ba8b9227
         expect(competencyFormComponent.selectedLectureUnitsInTable).toEqual(formData.connectedLectureUnits);
     });
 
