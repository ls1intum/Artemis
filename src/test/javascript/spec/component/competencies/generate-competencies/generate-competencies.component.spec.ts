--- conflicted
+++ resolved
@@ -35,11 +35,7 @@
         mockWebSocketSubject = new Subject<any>();
 
         TestBed.configureTestingModule({
-<<<<<<< HEAD
-            imports: [GenerateCompetenciesComponent, ArtemisSharedCommonModule, ArtemisSharedComponentModule, ArtemisCompetenciesModule],
-=======
-            imports: [ArtemisTestModule, GenerateCompetenciesComponent],
->>>>>>> 3c8453cf
+            imports: [GenerateCompetenciesComponent],
             declarations: [
                 CourseDescriptionFormStubComponent,
                 MockComponent(CompetencyRecommendationDetailComponent),
