import { ComponentFixture, fakeAsync, TestBed, tick } from '@angular/core/testing';
import { ArtemisTranslatePipe } from 'app/shared/pipes/artemis-translate.pipe';
import { MockComponent, MockDirective, MockPipe, MockProvider } from 'ng-mocks';
import { ArtemisTestModule } from '../../../test.module';
import { CompetencyFormControlsWithViewed, GenerateCompetenciesComponent } from 'app/course/competencies/generate-competencies/generate-competencies.component';
import { ButtonComponent } from 'app/shared/components/button.component';
import { FormControl, FormGroup } from '@angular/forms';
import { FeatureToggleDirective } from 'app/shared/feature-toggle/feature-toggle.directive';
import { TranslateDirective } from 'app/shared/language/translate.directive';
import { ActivatedRoute, Router } from '@angular/router';
import { CompetencyService } from 'app/course/competencies/competency.service';
import { AlertService } from 'app/core/util/alert.service';
import { MockNgbModalService } from '../../../helpers/mocks/service/mock-ngb-modal.service';
import { NgbModal } from '@ng-bootstrap/ng-bootstrap';
import { of, Subject } from 'rxjs';
import { MockRouter } from '../../../helpers/mocks/mock-router';
import { CourseDescriptionFormStubComponent } from './course-description-form-stub.component';
import { MockActivatedRoute } from '../../../helpers/mocks/activated-route/mock-activated-route';
import { Competency, CompetencyTaxonomy } from 'app/entities/competency.model';
import { HttpResponse } from '@angular/common/http';
import { By } from '@angular/platform-browser';
import { CompetencyRecommendationDetailComponent } from 'app/course/competencies/generate-competencies/competency-recommendation-detail.component';
import { DocumentationButtonComponent } from 'app/shared/components/documentation-button/documentation-button.component';
import { WebsocketService } from 'app/core/websocket/websocket.service';
import { IrisStageStateDTO } from 'app/entities/iris/iris-stage-dto.model';
import { CourseDescriptionFormComponent } from 'app/course/competencies/generate-competencies/course-description-form.component';
import { CourseCompetencyService } from 'app/course/competencies/course-competency.service';
<<<<<<< HEAD

import { ArtemisCompetenciesModule } from 'app/course/competencies/competency.module';
=======
import { ArtemisSharedCommonModule } from 'app/shared/shared-common.module';
import { ArtemisSharedComponentModule } from 'app/shared/components/shared-component.module';
>>>>>>> de5c9e3a
import { CourseManagementService } from 'app/course/manage/course-management.service';

describe('GenerateCompetenciesComponent', () => {
    let generateCompetenciesComponentFixture: ComponentFixture<GenerateCompetenciesComponent>;
    let generateCompetenciesComponent: GenerateCompetenciesComponent;
    let mockWebSocketSubject: Subject<any>;

    beforeEach(() => {
        mockWebSocketSubject = new Subject<any>();

        TestBed.configureTestingModule({
<<<<<<< HEAD
            imports: [ArtemisTestModule, GenerateCompetenciesComponent, ArtemisCompetenciesModule],
=======
            imports: [ArtemisTestModule, GenerateCompetenciesComponent, ArtemisSharedCommonModule, ArtemisSharedComponentModule],
>>>>>>> de5c9e3a
            declarations: [
                CourseDescriptionFormStubComponent,
                MockComponent(CompetencyRecommendationDetailComponent),
                MockComponent(DocumentationButtonComponent),
                MockComponent(CourseDescriptionFormComponent),
                ButtonComponent,
                MockPipe(ArtemisTranslatePipe),
                MockDirective(FeatureToggleDirective),
                MockDirective(TranslateDirective),
            ],
            providers: [
                {
                    provide: ActivatedRoute,
                    useValue: new MockActivatedRoute({ courseId: 1 }),
                },
                { provide: Router, useClass: MockRouter },
                {
                    provide: WebsocketService,
                    useValue: {
                        subscribe: jest.fn(),
                        receive: jest.fn(() => mockWebSocketSubject.asObservable()),
                        unsubscribe: jest.fn(),
                    },
                },
                MockProvider(CourseDescriptionFormComponent),
                MockProvider(CourseManagementService),
                MockProvider(CourseCompetencyService),
                MockProvider(CompetencyService),
                MockProvider(AlertService),
                MockProvider(ArtemisTranslatePipe),
            ],
        })
            .overrideProvider(NgbModal, { useValue: new MockNgbModalService() })
            .compileComponents()
            .then(() => {
                generateCompetenciesComponentFixture = TestBed.createComponent(GenerateCompetenciesComponent);
                generateCompetenciesComponent = generateCompetenciesComponentFixture.componentInstance;
            });
    });

    afterEach(() => {
        jest.restoreAllMocks();
    });

    it('should initialize', () => {
        generateCompetenciesComponentFixture.detectChanges();
        expect(generateCompetenciesComponent).toBeDefined();
    });

    it('should handle description submit', () => {
        generateCompetenciesComponentFixture.detectChanges();
        const getCompetencyRecommendationsSpy = jest.spyOn(generateCompetenciesComponent, 'getCompetencyRecommendations').mockReturnValue();

        const courseDescriptionComponent: CourseDescriptionFormComponent = generateCompetenciesComponentFixture.debugElement.query(
            By.directive(CourseDescriptionFormComponent),
        ).componentInstance;
        courseDescriptionComponent.formSubmitted.emit('');

        expect(getCompetencyRecommendationsSpy).toHaveBeenCalledOnce();
    });

    it('should initialize the form with the course description', fakeAsync(() => {
        generateCompetenciesComponentFixture.detectChanges();
        const courseDescription = 'Course Description';

        const courseDescriptionComponent: CourseDescriptionFormComponent = generateCompetenciesComponentFixture.debugElement.query(
            By.directive(CourseDescriptionFormComponent),
        ).componentInstance;
        const setCourseDescriptionSpy = jest.spyOn(courseDescriptionComponent, 'setCourseDescription');

        // mock the course returned by CourseManagementService
        const course = { description: courseDescription };
        const courseManagementService = TestBed.inject(CourseManagementService);
        const getCourseSpy = jest.spyOn(courseManagementService, 'find').mockReturnValue(of(new HttpResponse({ body: course })));

        generateCompetenciesComponent.ngOnInit();
        tick();

        expect(getCourseSpy).toHaveBeenCalledOnce();
        expect(setCourseDescriptionSpy).toHaveBeenCalledWith(courseDescription);
    }));

    it('should add competency recommendations', () => {
        generateCompetenciesComponentFixture.detectChanges();
        const courseDescription = 'Course Description';
        const response = new HttpResponse({
            body: null,
            status: 200,
        });
        const courseCompetencyService = TestBed.inject(CourseCompetencyService);
        const getSpy = jest.spyOn(courseCompetencyService, 'generateCompetenciesFromCourseDescription').mockReturnValue(of(response));

        //expect no recommendations to exist at the start
        expect(generateCompetenciesComponentFixture.debugElement.queryAll(By.directive(CompetencyRecommendationDetailComponent))).toHaveLength(0);
        expect(generateCompetenciesComponent.competencies.value).toHaveLength(0);

        generateCompetenciesComponent.getCompetencyRecommendations(courseDescription);
        const websocketMessage = {
            stages: [{ state: IrisStageStateDTO.DONE }],
            result: [{ title: 'Title', description: 'Description', taxonomy: CompetencyTaxonomy.ANALYZE }],
        };
        mockWebSocketSubject.next(websocketMessage);
        generateCompetenciesComponentFixture.detectChanges();

        expect(generateCompetenciesComponentFixture.debugElement.queryAll(By.directive(CompetencyRecommendationDetailComponent))).toHaveLength(1);
        expect(generateCompetenciesComponent.competencies.value).toHaveLength(1);
        expect(getSpy).toHaveBeenCalledOnce();
    });

    it('should open modal to remove competency recommendations', () => {
        const modalService: NgbModal = TestBed.inject(NgbModal);
        const openSpy = jest.spyOn(modalService, 'open');
        generateCompetenciesComponent.competencies.push(createCompetencyFormGroup('Title', 'Description', CompetencyTaxonomy.ANALYZE, true));
        expect(openSpy).not.toHaveBeenCalled();

        generateCompetenciesComponent.onDelete(0);

        expect(openSpy).toHaveBeenCalled();
    });

    it('should cancel', () => {
        generateCompetenciesComponentFixture.detectChanges();
        const router: Router = TestBed.inject(Router);
        const navigateSpy = jest.spyOn(router, 'navigate');
        const cancelButton = generateCompetenciesComponentFixture.debugElement.nativeElement.querySelector('#cancelButton > .jhi-btn');

        cancelButton.click();

        expect(navigateSpy).toHaveBeenCalled();
    });

    it('should deactivate correctly', () => {
        generateCompetenciesComponentFixture.detectChanges();

        expect(generateCompetenciesComponent.canDeactivate()).toBeTrue();

        generateCompetenciesComponent.isLoading = true;
        expect(generateCompetenciesComponent.canDeactivate()).toBeFalse();

        generateCompetenciesComponent.submitted = true;
        expect(generateCompetenciesComponent.canDeactivate()).toBeTrue();
    });

    it('should not submit for unviewed recommendations', () => {
        generateCompetenciesComponentFixture.detectChanges();
        const modalService: NgbModal = TestBed.inject(NgbModal);
        const openSpy = jest.spyOn(modalService, 'open');
        const saveSpy = jest.spyOn(generateCompetenciesComponent, 'save');

        //create competency recomendations that are UNVIEWED
        generateCompetenciesComponent.competencies.push(createCompetencyFormGroup());
        const saveButton = generateCompetenciesComponentFixture.debugElement.nativeElement.querySelector('#saveButton > .jhi-btn');
        saveButton.click();

        generateCompetenciesComponentFixture.detectChanges();

        return generateCompetenciesComponentFixture.whenStable().then(() => {
            expect(openSpy).toHaveBeenCalledOnce();
            expect(saveSpy).not.toHaveBeenCalled();
        });
    });

    it('should submit', () => {
        generateCompetenciesComponentFixture.detectChanges();
        const router: Router = TestBed.inject(Router);
        const modalService: NgbModal = TestBed.inject(NgbModal);
        const competencyService: CompetencyService = TestBed.inject(CompetencyService);

        const navigateSpy = jest.spyOn(router, 'navigate');
        const openSpy = jest.spyOn(modalService, 'open');
        const response: HttpResponse<Competency[]> = new HttpResponse({
            body: [],
            status: 200,
        });
        const createBulkSpy = jest.spyOn(competencyService, 'createBulk').mockReturnValue(of(response));

        //create competency recomendations that are VIEWED
        generateCompetenciesComponent.competencies.push(createCompetencyFormGroup('Title', 'Description', CompetencyTaxonomy.ANALYZE, true));
        const saveButton = generateCompetenciesComponentFixture.debugElement.nativeElement.querySelector('#saveButton > .jhi-btn');
        saveButton.click();

        generateCompetenciesComponentFixture.detectChanges();

        return generateCompetenciesComponentFixture.whenStable().then(() => {
            expect(openSpy).not.toHaveBeenCalled();
            expect(createBulkSpy).toHaveBeenCalledOnce();
            expect(navigateSpy).toHaveBeenCalledOnce();
        });
    });

    it('should display alerts after generating', () => {
        const alertService = TestBed.inject(AlertService);
        const response = new HttpResponse({
            body: null,
            status: 200,
        });
        const courseCompetencyService = TestBed.inject(CourseCompetencyService);
        const generateCompetenciesMock = jest.spyOn(courseCompetencyService, 'generateCompetenciesFromCourseDescription').mockReturnValue(of(response));

        const successMock = jest.spyOn(alertService, 'success');
        generateCompetenciesComponent.getCompetencyRecommendations('Cool course description');
        const websocketMessage = {
            stages: [{ state: IrisStageStateDTO.DONE }],
            result: [{ title: 'Title', description: 'Description', taxonomy: CompetencyTaxonomy.ANALYZE }],
        };
        mockWebSocketSubject.next(websocketMessage);
        expect(successMock).toHaveBeenCalledOnce();
        expect(generateCompetenciesMock).toHaveBeenCalledOnce();

        const warnMock = jest.spyOn(alertService, 'warning');
        generateCompetenciesComponent.getCompetencyRecommendations('Cool course description');
        const errorMessage = {
            stages: [{ state: IrisStageStateDTO.ERROR }],
            result: [{ title: 'Title', description: 'Description', taxonomy: CompetencyTaxonomy.ANALYZE }],
        };
        mockWebSocketSubject.next(errorMessage);
        expect(warnMock).toHaveBeenCalled();
    });

    it('should not deactivate when loading', () => {
        generateCompetenciesComponent.isLoading = true;
        const canDeactivate = generateCompetenciesComponent.canDeactivate();
        expect(canDeactivate).toBeFalse();
    });

    function createCompetencyFormGroup(title?: string, description?: string, taxonomy?: CompetencyTaxonomy, viewed = false): FormGroup<CompetencyFormControlsWithViewed> {
        return new FormGroup({
            competency: new FormGroup({
                title: new FormControl(title, { nonNullable: true }),
                description: new FormControl(description, { nonNullable: true }),
                taxonomy: new FormControl(taxonomy, { nonNullable: true }),
            }),
            viewed: new FormControl(viewed, { nonNullable: true }),
        });
    }
});<|MERGE_RESOLUTION|>--- conflicted
+++ resolved
@@ -25,13 +25,9 @@
 import { IrisStageStateDTO } from 'app/entities/iris/iris-stage-dto.model';
 import { CourseDescriptionFormComponent } from 'app/course/competencies/generate-competencies/course-description-form.component';
 import { CourseCompetencyService } from 'app/course/competencies/course-competency.service';
-<<<<<<< HEAD
-
 import { ArtemisCompetenciesModule } from 'app/course/competencies/competency.module';
-=======
 import { ArtemisSharedCommonModule } from 'app/shared/shared-common.module';
 import { ArtemisSharedComponentModule } from 'app/shared/components/shared-component.module';
->>>>>>> de5c9e3a
 import { CourseManagementService } from 'app/course/manage/course-management.service';
 
 describe('GenerateCompetenciesComponent', () => {
@@ -43,11 +39,7 @@
         mockWebSocketSubject = new Subject<any>();
 
         TestBed.configureTestingModule({
-<<<<<<< HEAD
             imports: [ArtemisTestModule, GenerateCompetenciesComponent, ArtemisCompetenciesModule],
-=======
-            imports: [ArtemisTestModule, GenerateCompetenciesComponent, ArtemisSharedCommonModule, ArtemisSharedComponentModule],
->>>>>>> de5c9e3a
             declarations: [
                 CourseDescriptionFormStubComponent,
                 MockComponent(CompetencyRecommendationDetailComponent),
