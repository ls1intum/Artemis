import { ComponentFixture, TestBed } from '@angular/core/testing';
import { MockComponent, MockProvider } from 'ng-mocks';
import { AlertService } from 'app/core/util/alert.service';
import { ActivatedRoute, Router } from '@angular/router';
import { of } from 'rxjs';
import { HttpResponse } from '@angular/common/http';
import { By } from '@angular/platform-browser';
import { Lecture } from 'app/entities/lecture.model';
import { EditCompetencyComponent } from 'app/course/competencies/edit/edit-competency.component';
import { CompetencyService } from 'app/course/competencies/competency.service';
import { LectureService } from 'app/lecture/lecture.service';
import { Competency, CourseCompetencyProgress } from 'app/entities/competency.model';
import { TextUnit } from 'app/entities/lecture-unit/textUnit.model';
import { MockRouter } from '../../helpers/mocks/mock-router';
<<<<<<< HEAD
import { CompetencyFormStubComponent } from './competency-form-stub.component';
=======
import { ArtemisTestModule } from '../../test.module';
>>>>>>> 3c8453cf
import { CompetencyFormComponent } from 'app/course/competencies/forms/competency/competency-form.component';
import { OwlNativeDateTimeModule } from '@danielmoncada/angular-datetime-picker';
import { MockResizeObserver } from '../../helpers/mocks/service/mock-resize-observer';

describe('EditCompetencyComponent', () => {
    let editCompetencyComponentFixture: ComponentFixture<EditCompetencyComponent>;
    let editCompetencyComponent: EditCompetencyComponent;
    beforeEach(() => {
        TestBed.configureTestingModule({
<<<<<<< HEAD
            imports: [EditCompetencyComponent, CompetencyFormStubComponent, OwlNativeDateTimeModule],
=======
            imports: [ArtemisTestModule, EditCompetencyComponent, OwlNativeDateTimeModule, MockComponent(CompetencyFormComponent)],
>>>>>>> 3c8453cf
            declarations: [],
            providers: [
                MockProvider(LectureService),
                MockProvider(CompetencyService),
                MockProvider(AlertService),
                { provide: Router, useClass: MockRouter },
                {
                    provide: ActivatedRoute,
                    useValue: {
                        paramMap: of({
                            get: (key: string) => {
                                switch (key) {
                                    case 'competencyId':
                                        return 1;
                                }
                            },
                        }),
                        parent: {
                            parent: {
                                paramMap: of({
                                    get: (key: string) => {
                                        switch (key) {
                                            case 'courseId':
                                                return 1;
                                        }
                                    },
                                }),
                            },
                        },
                    },
                },
            ],
            schemas: [],
        }).compileComponents();

        global.ResizeObserver = jest.fn().mockImplementation((callback: ResizeObserverCallback) => {
            return new MockResizeObserver(callback);
        });

        editCompetencyComponentFixture = TestBed.createComponent(EditCompetencyComponent);
        editCompetencyComponent = editCompetencyComponentFixture.componentInstance;
    });

    afterEach(() => {
        jest.restoreAllMocks();
    });

    it('should initialize', () => {
        editCompetencyComponentFixture.detectChanges();
        expect(editCompetencyComponent).toBeDefined();
    });

    it('should set form data correctly', () => {
        // mocking competency service
        const competencyService = TestBed.inject(CompetencyService);
        const lectureUnit = new TextUnit();
        lectureUnit.id = 1;

        const competencyOfResponse: Competency = {};
        competencyOfResponse.id = 1;
        competencyOfResponse.title = 'test';
        competencyOfResponse.description = 'lorem ipsum';
        competencyOfResponse.optional = true;

        const competencyResponse: HttpResponse<Competency> = new HttpResponse({
            body: competencyOfResponse,
            status: 200,
        });
        const competencyCourseProgressResponse: HttpResponse<CourseCompetencyProgress> = new HttpResponse({
            body: { competencyId: 1, numberOfStudents: 8, numberOfMasteredStudents: 5, averageStudentScore: 90 } as CourseCompetencyProgress,
            status: 200,
        });

        const findByIdSpy = jest.spyOn(competencyService, 'findById').mockReturnValue(of(competencyResponse));
        const getCourseProgressSpy = jest.spyOn(competencyService, 'getCourseProgress').mockReturnValue(of(competencyCourseProgressResponse));

        // mocking lecture service
        const lectureService = TestBed.inject(LectureService);
        const lectureOfResponse = new Lecture();
        lectureOfResponse.id = 1;
        lectureOfResponse.lectureUnits = [lectureUnit];

        const lecturesResponse: HttpResponse<Lecture[]> = new HttpResponse<Lecture[]>({
            body: [lectureOfResponse],
            status: 200,
        });

        const findAllByCourseSpy = jest.spyOn(lectureService, 'findAllByCourseId').mockReturnValue(of(lecturesResponse));

        editCompetencyComponentFixture.detectChanges();
        const competencyFormComponent = editCompetencyComponentFixture.debugElement.query(By.directive(CompetencyFormComponent)).componentInstance;
        expect(findByIdSpy).toHaveBeenCalledOnce();
        expect(getCourseProgressSpy).toHaveBeenCalledOnce();
        expect(findAllByCourseSpy).toHaveBeenCalledOnce();

        expect(editCompetencyComponent.formData.title).toEqual(competencyOfResponse.title);
        expect(editCompetencyComponent.formData.description).toEqual(competencyOfResponse.description);
        expect(editCompetencyComponent.formData.optional).toEqual(competencyOfResponse.optional);
        expect(editCompetencyComponent.lecturesWithLectureUnits).toEqual([lectureOfResponse]);
        expect(competencyFormComponent.formData).toEqual(editCompetencyComponent.formData);
    });

    it('should send PUT request upon form submission and navigate', () => {
        const router: Router = TestBed.inject(Router);
        const competencyService = TestBed.inject(CompetencyService);
        const lectureService = TestBed.inject(LectureService);

        const textUnit = new TextUnit();
        textUnit.id = 1;

        const competencyDatabase: Competency = {};
        competencyDatabase.id = 1;
        competencyDatabase.title = 'test';
        competencyDatabase.description = 'lorem ipsum';
        competencyDatabase.optional = true;

        const findByIdResponse: HttpResponse<Competency> = new HttpResponse({
            body: competencyDatabase,
            status: 200,
        });
        const findByIdSpy = jest.spyOn(competencyService, 'findById').mockReturnValue(of(findByIdResponse));
        jest.spyOn(competencyService, 'getCourseProgress').mockReturnValue(
            of(
                new HttpResponse({
                    body: {},
                    status: 200,
                }),
            ),
        );
        jest.spyOn(lectureService, 'findAllByCourseId').mockReturnValue(
            of(
                new HttpResponse({
                    body: [new Lecture()],
                    status: 200,
                }),
            ),
        );
        editCompetencyComponentFixture.detectChanges();
        expect(findByIdSpy).toHaveBeenCalledOnce();
        expect(editCompetencyComponent.competency).toEqual(competencyDatabase);

        const changedUnit: Competency = {
            ...competencyDatabase,
            title: 'Changed',
            optional: false,
        };

        const updateResponse: HttpResponse<Competency> = new HttpResponse({
            body: changedUnit,
            status: 200,
        });
        const updatedSpy = jest.spyOn(competencyService, 'update').mockReturnValue(of(updateResponse));
        const navigateSpy = jest.spyOn(router, 'navigate');

        const competencyForm = editCompetencyComponentFixture.debugElement.query(By.directive(CompetencyFormComponent)).componentInstance;
        competencyForm.formSubmitted.emit({
            title: changedUnit.title,
            description: changedUnit.description,
            optional: changedUnit.optional,
            lectureUnitLinks: changedUnit.lectureUnitLinks,
        });

        expect(updatedSpy).toHaveBeenCalledOnce();
        expect(navigateSpy).toHaveBeenCalledOnce();
    });
});<|MERGE_RESOLUTION|>--- conflicted
+++ resolved
@@ -12,11 +12,7 @@
 import { Competency, CourseCompetencyProgress } from 'app/entities/competency.model';
 import { TextUnit } from 'app/entities/lecture-unit/textUnit.model';
 import { MockRouter } from '../../helpers/mocks/mock-router';
-<<<<<<< HEAD
 import { CompetencyFormStubComponent } from './competency-form-stub.component';
-=======
-import { ArtemisTestModule } from '../../test.module';
->>>>>>> 3c8453cf
 import { CompetencyFormComponent } from 'app/course/competencies/forms/competency/competency-form.component';
 import { OwlNativeDateTimeModule } from '@danielmoncada/angular-datetime-picker';
 import { MockResizeObserver } from '../../helpers/mocks/service/mock-resize-observer';
@@ -26,11 +22,7 @@
     let editCompetencyComponent: EditCompetencyComponent;
     beforeEach(() => {
         TestBed.configureTestingModule({
-<<<<<<< HEAD
             imports: [EditCompetencyComponent, CompetencyFormStubComponent, OwlNativeDateTimeModule],
-=======
-            imports: [ArtemisTestModule, EditCompetencyComponent, OwlNativeDateTimeModule, MockComponent(CompetencyFormComponent)],
->>>>>>> 3c8453cf
             declarations: [],
             providers: [
                 MockProvider(LectureService),
