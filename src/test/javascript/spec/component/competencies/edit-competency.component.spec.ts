--- conflicted
+++ resolved
@@ -57,14 +57,11 @@
             ],
             schemas: [],
         }).compileComponents();
-<<<<<<< HEAD
 
         global.ResizeObserver = jest.fn().mockImplementation((callback: ResizeObserverCallback) => {
             return new MockResizeObserver(callback);
         });
 
-=======
->>>>>>> de5c9e3a
         editCompetencyComponentFixture = TestBed.createComponent(EditCompetencyComponent);
         editCompetencyComponent = editCompetencyComponentFixture.componentInstance;
     });
