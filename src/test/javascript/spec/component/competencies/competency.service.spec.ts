import { HttpResponse } from '@angular/common/http';
import { HttpClientTestingModule, HttpTestingController } from '@angular/common/http/testing';
import { TestBed, fakeAsync, tick } from '@angular/core/testing';
import { LectureUnitService } from 'app/lecture/lecture-unit/lecture-unit-management/lectureUnit.service';
import { MockProvider } from 'ng-mocks';
import { take } from 'rxjs/operators';
import { LectureUnit } from 'app/entities/lecture-unit/lectureUnit.model';
import { CompetencyService } from 'app/course/competencies/competency.service';
import { Competency, CompetencyProgress, CompetencyRelation, CompetencyWithTailRelationDTO, CourseCompetencyProgress } from 'app/entities/competency.model';
import { AccountService } from 'app/core/auth/account.service';
import { MockAccountService } from '../../helpers/mocks/service/mock-account.service';

describe('CompetencyService', () => {
    let competencyService: CompetencyService;
    let httpTestingController: HttpTestingController;
    let defaultCompetencies: Competency[];
    let defaultCompetencyProgress: CompetencyProgress;
    let defaultCompetencyCourseProgress: CourseCompetencyProgress;
    let expectedResultCompetency: any;
    let expectedResultCompetencyProgress: any;
    let expectedResultCompetencyCourseProgress: any;
    let resultImportAll: HttpResponse<CompetencyWithTailRelationDTO[]>;

    beforeEach(() => {
        TestBed.configureTestingModule({
            imports: [HttpClientTestingModule],
            providers: [
                MockProvider(LectureUnitService, {
                    convertLectureUnitArrayDatesFromServer<T extends LectureUnit>(res: T[]): T[] {
                        return res;
                    },
                    convertLectureUnitArrayDatesFromClient<T extends LectureUnit>(lectureUnits: T[]): T[] {
                        return lectureUnits;
                    },
                }),
                { provide: AccountService, useClass: MockAccountService },
            ],
        });
        expectedResultCompetency = {} as HttpResponse<Competency>;
        expectedResultCompetencyProgress = {} as HttpResponse<CompetencyProgress>;

        competencyService = TestBed.inject(CompetencyService);
        httpTestingController = TestBed.inject(HttpTestingController);

        defaultCompetencies = [{ id: 0, title: 'title', description: 'description' } as Competency];
        defaultCompetencyProgress = { progress: 20, confidence: 50 } as CompetencyProgress;
        defaultCompetencyCourseProgress = { competencyId: 0, numberOfStudents: 8, numberOfMasteredStudents: 5, averageStudentScore: 90 } as CourseCompetencyProgress;
    });

    afterEach(() => {
        httpTestingController.verify();
    });

    it('should find a competency', fakeAsync(() => {
        const returnedFromService = [...defaultCompetencies];
        competencyService
            .findById(1, 1)
            .pipe(take(1))
            .subscribe((resp) => (expectedResultCompetency = resp));

        const req = httpTestingController.expectOne({ method: 'GET' });
        req.flush(returnedFromService);
        tick();

        expect(expectedResultCompetency.body).toEqual(defaultCompetencies);
    }));

    it('should find all competencies', fakeAsync(() => {
        const returnedFromService = [...defaultCompetencies];
        competencyService.getAllForCourse(1).subscribe((resp) => (expectedResultCompetency = resp));

        const req = httpTestingController.expectOne({ method: 'GET' });
        req.flush(returnedFromService);
        tick();

        expect(expectedResultCompetency.body).toEqual(defaultCompetencies);
    }));

    it('should find all prerequisites', fakeAsync(() => {
        const returnedFromService = [...defaultCompetencies];
        competencyService.getAllPrerequisitesForCourse(1).subscribe((resp) => (expectedResultCompetency = resp));

        const req = httpTestingController.expectOne({ method: 'GET' });
        req.flush(returnedFromService);
        tick();

        expect(expectedResultCompetency.body).toEqual(defaultCompetencies);
    }));

    it('should get individual progress for a competency', fakeAsync(() => {
        const returnedFromService = { ...defaultCompetencyProgress };
        competencyService
            .getProgress(1, 1)
            .pipe(take(1))
            .subscribe((resp) => (expectedResultCompetencyProgress = resp));

        const req = httpTestingController.expectOne({ method: 'GET' });
        req.flush(returnedFromService);
        tick();

        expect(expectedResultCompetencyProgress.body).toEqual(defaultCompetencyProgress);
    }));

    it('should get course progress for a competency', fakeAsync(() => {
        const returnedFromService = { ...defaultCompetencyCourseProgress };
        competencyService
            .getCourseProgress(1, 1)
            .pipe(take(1))
            .subscribe((resp) => (expectedResultCompetencyCourseProgress = resp));

        const req = httpTestingController.expectOne({ method: 'GET' });
        req.flush(returnedFromService);
        tick();

        expect(expectedResultCompetencyCourseProgress.body).toEqual(defaultCompetencyCourseProgress);
    }));

    it('should create a Competency', fakeAsync(() => {
        const returnedFromService = { ...defaultCompetencies.first(), id: 0 };
        const expected = { ...returnedFromService };
        competencyService
            .create(new Competency(), 1)
            .pipe(take(1))
            .subscribe((resp) => (expectedResultCompetency = resp));

        const req = httpTestingController.expectOne({ method: 'POST' });
        req.flush(returnedFromService);
        tick();

        expect(expectedResultCompetency.body).toEqual(expected);
    }));

    it('should update a Competency', fakeAsync(() => {
        const returnedFromService = { ...defaultCompetencies.first(), title: 'Test' };
        const expected = { ...returnedFromService };
        competencyService
            .update(expected, 1)
            .pipe(take(1))
            .subscribe((resp) => (expectedResultCompetency = resp));

        const req = httpTestingController.expectOne({ method: 'PUT' });
        req.flush(returnedFromService);
        tick();

        expect(expectedResultCompetency.body).toEqual(expected);
    }));

    it('should delete a Competency', fakeAsync(() => {
        let result: any;
        competencyService.delete(1, 1).subscribe((resp) => (result = resp.ok));
        const req = httpTestingController.expectOne({ method: 'DELETE' });
        req.flush({ status: 200 });
        tick();

        expect(result).toBeTrue();
    }));

    it('should add a Competency relation', fakeAsync(() => {
        const returnedFromService = { tailCompetency: 1, headCompetency: 2, type: 'assumes' } as CompetencyRelation;
        let result: any;
        competencyService
            .createCompetencyRelation(1, 2, 'assumes', 1)
            .pipe(take(1))
            .subscribe((resp) => (result = resp));

        const req = httpTestingController.expectOne({ method: 'POST' });
        req.flush(returnedFromService);
        tick();

        expect(result.body).toEqual(returnedFromService);
    }));

    it('should remove a Competency relation', fakeAsync(() => {
        let result: any;
        competencyService.removeCompetencyRelation(1, 1, 1).subscribe((resp) => (result = resp.ok));
        const req = httpTestingController.expectOne({ method: 'DELETE' });
        req.flush({ status: 200 });
        tick();

        expect(result).toBeTrue();
    }));

    it('should add a prerequisite', fakeAsync(() => {
        const returnedFromService = { ...defaultCompetencies.first(), id: 0 };
        const expected = { ...returnedFromService };
        competencyService
            .addPrerequisite(defaultCompetencies.first()!.id!, 1)
            .pipe(take(1))
            .subscribe((resp) => (expectedResultCompetency = resp));

        const req = httpTestingController.expectOne({ method: 'POST' });
        req.flush(returnedFromService);
        tick();

        expect(expectedResultCompetency.body).toEqual(expected);
    }));

    it('should remove a prerequisite', fakeAsync(() => {
        let result: any;
        competencyService.removePrerequisite(1, 1).subscribe((resp) => (result = resp.ok));
        const req = httpTestingController.expectOne({ method: 'DELETE' });
        req.flush({ status: 200 });
        tick();

        expect(result).toBeTrue();
    }));

<<<<<<< HEAD
    it('should parse a list of competencies from a course description', fakeAsync(() => {
        const description = 'Lorem ipsum dolor sit amet';
        const returnedFromService = defaultCompetencies;
        const expected = defaultCompetencies;
        let response: any;

        competencyService.getCompetenciesFromCourseDescription(description, 1).subscribe((resp) => (response = resp));
        const req = httpTestingController.expectOne({ method: 'POST' });
        req.flush(returnedFromService);
        tick();

        expect(response.body).toEqual(expected);
    }));

    it('should bulk create competencies', fakeAsync(() => {
        const returnedFromService = defaultCompetencies;
        const expected = defaultCompetencies;
        let response: any;

        competencyService.createBulk(defaultCompetencies, 1).subscribe((resp) => (response = resp));
=======
    it('should import all competencies of a course', fakeAsync(() => {
        const competencyDTO = new CompetencyWithTailRelationDTO();
        competencyDTO.competency = { ...defaultCompetencies.first(), id: 1 };
        competencyDTO.tailRelations = [];
        const returnedFromService = [competencyDTO];
        const expected = [...returnedFromService];

        competencyService
            .importAll(1, 2, true)
            .pipe(take(1))
            .subscribe((resp) => (resultImportAll = resp));

>>>>>>> 3afd5b02
        const req = httpTestingController.expectOne({ method: 'POST' });
        req.flush(returnedFromService);
        tick();

<<<<<<< HEAD
        expect(response.body).toEqual(expected);
=======
        expect(resultImportAll.body).toEqual(expected);
>>>>>>> 3afd5b02
    }));
});<|MERGE_RESOLUTION|>--- conflicted
+++ resolved
@@ -205,7 +205,6 @@
         expect(result).toBeTrue();
     }));
 
-<<<<<<< HEAD
     it('should parse a list of competencies from a course description', fakeAsync(() => {
         const description = 'Lorem ipsum dolor sit amet';
         const returnedFromService = defaultCompetencies;
@@ -226,7 +225,13 @@
         let response: any;
 
         competencyService.createBulk(defaultCompetencies, 1).subscribe((resp) => (response = resp));
-=======
+        const req = httpTestingController.expectOne({ method: 'POST' });
+        req.flush(returnedFromService);
+        tick();
+      
+        expect(response.body).toEqual(expected);
+    }));
+      
     it('should import all competencies of a course', fakeAsync(() => {
         const competencyDTO = new CompetencyWithTailRelationDTO();
         competencyDTO.competency = { ...defaultCompetencies.first(), id: 1 };
@@ -239,15 +244,10 @@
             .pipe(take(1))
             .subscribe((resp) => (resultImportAll = resp));
 
->>>>>>> 3afd5b02
-        const req = httpTestingController.expectOne({ method: 'POST' });
-        req.flush(returnedFromService);
-        tick();
-
-<<<<<<< HEAD
-        expect(response.body).toEqual(expected);
-=======
+        const req = httpTestingController.expectOne({ method: 'POST' });
+        req.flush(returnedFromService);
+        tick();
+      
         expect(resultImportAll.body).toEqual(expected);
->>>>>>> 3afd5b02
     }));
 });