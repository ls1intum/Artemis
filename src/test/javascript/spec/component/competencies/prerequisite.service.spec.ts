--- conflicted
+++ resolved
@@ -63,7 +63,6 @@
         expect(result).toBeTrue();
     }));
 
-<<<<<<< HEAD
     it('should create a prerequisite', fakeAsync(() => {
         let actualPrerequisite: Prerequisite | undefined;
         const expectedPrerequisite: Prerequisite = { id: 1, title: 'newTitle', description: 'newDescription' };
@@ -90,14 +89,9 @@
         expect(actualPrerequisite).toEqual(expectedPrerequisite);
     }));
   
-    it('should convert response dto to to prerequisite', () => {
-        const expectedPrerequisite: Prerequisite = { id: 1, title: 'title1', linkedCourseCompetency: { id: 1, course: { id: 1, title: '', semester: 'SS01' } } };
-        const prerequisiteDTO: PrerequisiteResponseDTO = {
-=======
     it('should convert response dtos to to prerequisite', () => {
         const expectedPrerequisite1: Prerequisite = { id: 1, title: 'title1', linkedCourseCompetency: { id: 1, course: { id: 1, title: '', semester: 'SS01' } } };
         const prerequisiteDTO1: PrerequisiteResponseDTO = {
->>>>>>> 448dfba2
             id: 1,
             title: 'title1',
             linkedCourseCompetencyDTO: {
