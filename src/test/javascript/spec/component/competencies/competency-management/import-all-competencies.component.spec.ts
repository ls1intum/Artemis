--- conflicted
+++ resolved
@@ -16,11 +16,7 @@
 
     beforeEach(() => {
         TestBed.configureTestingModule({
-<<<<<<< HEAD
             imports: [ImportAllCompetenciesComponent, ArtemisTestModule, ArtemisFormsModule, MockComponent(NgbPagination)],
-=======
-            imports: [ImportAllCompetenciesComponent, ArtemisTestModule, MockComponent(NgbPagination), ArtemisSharedCommonModule, ArtemisSharedComponentModule],
->>>>>>> de5c9e3a
             declarations: [MockRouter, MockComponent(ButtonComponent), MockDirective(SortByDirective), MockDirective(SortDirective)],
         })
             .compileComponents()
