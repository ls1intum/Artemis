--- conflicted
+++ resolved
@@ -15,11 +15,7 @@
 
     beforeEach(() => {
         TestBed.configureTestingModule({
-<<<<<<< HEAD
-            imports: [ImportAllCompetenciesComponent, ArtemisFormsModule, MockComponent(NgbPagination), ArtemisSharedCommonModule, ArtemisSharedComponentModule],
-=======
-            imports: [ImportAllCompetenciesComponent, ArtemisTestModule, MockComponent(NgbPagination)],
->>>>>>> 3c8453cf
+            imports: [ImportAllCompetenciesComponent, MockComponent(NgbPagination)],
             declarations: [MockRouter, MockComponent(ButtonComponent), MockDirective(SortByDirective), MockDirective(SortDirective)],
         })
             .compileComponents()
