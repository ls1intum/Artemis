--- conflicted
+++ resolved
@@ -11,10 +11,7 @@
 import { CompetencyRelationType, CompetencyWithTailRelationDTO, CourseCompetencyType } from 'app/entities/competency.model';
 import { of } from 'rxjs';
 import { HttpResponse } from '@angular/common/http';
-<<<<<<< HEAD
-=======
 import { ArtemisSharedModule } from 'app/shared/shared.module';
->>>>>>> de5c9e3a
 
 describe('CompetencyManagementTableComponent', () => {
     let fixture: ComponentFixture<CompetencyManagementTableComponent>;
@@ -25,11 +22,7 @@
 
     beforeEach(() => {
         TestBed.configureTestingModule({
-<<<<<<< HEAD
             imports: [CompetencyManagementTableComponent, ArtemisTestModule],
-=======
-            imports: [CompetencyManagementTableComponent, ArtemisTestModule, ArtemisSharedModule],
->>>>>>> de5c9e3a
             declarations: [],
             providers: [MockProvider(AlertService), { provide: NgbModal, useClass: MockNgbModalService }],
         })
