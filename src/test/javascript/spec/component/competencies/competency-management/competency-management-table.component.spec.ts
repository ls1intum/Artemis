import { ComponentFixture, TestBed } from '@angular/core/testing';
import '@angular/localize/init';
import { CompetencyManagementTableComponent } from 'app/course/competencies/competency-management/competency-management-table.component';
import { PrerequisiteService } from 'app/course/competencies/prerequisite.service';
import { CompetencyService } from 'app/course/competencies/competency.service';
import { NgbModal } from '@ng-bootstrap/ng-bootstrap';
import { AlertService } from 'app/core/util/alert.service';
import { MockNgbModalService } from '../../../helpers/mocks/service/mock-ngb-modal.service';
import { MockProvider } from 'ng-mocks';
import { CompetencyRelationType, CompetencyWithTailRelationDTO, CourseCompetencyType } from 'app/entities/competency.model';
import { of } from 'rxjs';
import { HttpResponse } from '@angular/common/http';

describe('CompetencyManagementTableComponent', () => {
    let fixture: ComponentFixture<CompetencyManagementTableComponent>;
    let component: CompetencyManagementTableComponent;

    let competencyService: CompetencyService;
    let prerequisiteService: PrerequisiteService;

    beforeEach(() => {
        TestBed.configureTestingModule({
<<<<<<< HEAD
            imports: [CompetencyManagementTableComponent, ArtemisSharedModule, ArtemisMarkdownModule],
=======
            imports: [CompetencyManagementTableComponent, ArtemisTestModule],
>>>>>>> 3c8453cf
            declarations: [],
            providers: [MockProvider(AlertService), { provide: NgbModal, useClass: MockNgbModalService }],
        })
            .compileComponents()
            .then(() => {
                fixture = TestBed.createComponent(CompetencyManagementTableComponent);
                component = fixture.componentInstance;

                competencyService = TestBed.inject(CompetencyService);
                prerequisiteService = TestBed.inject(PrerequisiteService);
            });
    });

    afterEach(() => {
        jest.restoreAllMocks();
    });

    it('should initialize values', () => {
        component.competencyType = CourseCompetencyType.COMPETENCY;
        component.ngOnInit();
        expect(component.service).toEqual(competencyService);

        component.competencyType = CourseCompetencyType.PREREQUISITE;
        component.ngOnInit();
        expect(component.service).toEqual(prerequisiteService);
    });

    it('should handle import all data', () => {
        fixture.componentRef.setInput('allCompetencies', []);
        fixture.detectChanges();
        component.courseCompetencies = [];

        const responseBody: CompetencyWithTailRelationDTO[] = [
            { competency: { id: 1 }, tailRelations: [] },
            { competency: { id: 2 }, tailRelations: [{ id: 3, tailCompetencyId: 2, headCompetencyId: 1, relationType: CompetencyRelationType.ASSUMES }] },
        ];

        component.updateDataAfterImportAll(responseBody);
        expect(component.courseCompetencies).toHaveLength(2);
    });

    it('should handle delete competency', () => {
        const deleteSpy = jest.spyOn(competencyService, 'delete').mockReturnValue(of(new HttpResponse<object>({ status: 200 })));
        const competencyDeletedNextSpy = jest.spyOn(component.competencyDeleted, 'next');
        const competency1 = { id: 1, type: CourseCompetencyType.COMPETENCY };
        const competency2 = { id: 2, type: CourseCompetencyType.COMPETENCY };
        component.service = competencyService;
        component.courseCompetencies = [competency1, competency2];

        component.deleteCompetency(1);
        expect(deleteSpy).toHaveBeenCalledOnce();
        // Assert that competencyDeleted.next is called with the correct id
        expect(competencyDeletedNextSpy).toHaveBeenCalledWith(1);
    });
});<|MERGE_RESOLUTION|>--- conflicted
+++ resolved
@@ -20,11 +20,7 @@
 
     beforeEach(() => {
         TestBed.configureTestingModule({
-<<<<<<< HEAD
-            imports: [CompetencyManagementTableComponent, ArtemisSharedModule, ArtemisMarkdownModule],
-=======
-            imports: [CompetencyManagementTableComponent, ArtemisTestModule],
->>>>>>> 3c8453cf
+            imports: [CompetencyManagementTableComponent],
             declarations: [],
             providers: [MockProvider(AlertService), { provide: NgbModal, useClass: MockNgbModalService }],
         })
