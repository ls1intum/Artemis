import { ComponentFixture, TestBed } from '@angular/core/testing';
import { TranslateService } from '@ngx-translate/core';
import { CompetencyCardComponent } from 'app/course/competencies/competency-card/competency-card.component';
import { Competency, CompetencyProgress } from 'app/entities/competency.model';
import { ArtemisTranslatePipe } from 'app/shared/pipes/artemis-translate.pipe';
import { MockComponent, MockPipe, MockProvider } from 'ng-mocks';
import { CompetencyRingsComponent } from 'app/course/competencies/competency-rings/competency-rings.component';
import { FaIconComponent } from '@fortawesome/angular-fontawesome';
import { NgbTooltipMocksModule } from '../../helpers/mocks/directive/ngbTooltipMocks.module';
<<<<<<< HEAD
import dayjs from 'dayjs/esm';
import { ArtemisTimeAgoPipe } from 'app/shared/pipes/artemis-time-ago.pipe';
=======
>>>>>>> ba8b9227
import { By } from '@angular/platform-browser';

describe('CompetencyCardComponent', () => {
    let competencyCardComponentFixture: ComponentFixture<CompetencyCardComponent>;
    let competencyCardComponent: CompetencyCardComponent;
    beforeEach(() => {
        TestBed.configureTestingModule({
            imports: [NgbTooltipMocksModule],
            declarations: [
                CompetencyCardComponent,
                MockPipe(ArtemisTranslatePipe),
                MockComponent(FaIconComponent),
                MockComponent(CompetencyRingsComponent),
                MockPipe(ArtemisTimeAgoPipe),
            ],
            providers: [MockProvider(TranslateService)],
            schemas: [],
        })
            .compileComponents()
            .then(() => {
                competencyCardComponentFixture = TestBed.createComponent(CompetencyCardComponent);
                competencyCardComponent = competencyCardComponentFixture.componentInstance;
            });
    });

    afterEach(() => {
        jest.restoreAllMocks();
    });

    it('should calculate correct progress, confidence and mastery', () => {
        competencyCardComponent.competency = {
            id: 1,
            masteryThreshold: 80,
            userProgress: [
                {
                    progress: 45,
                    confidence: 60,
                } as CompetencyProgress,
            ],
        } as Competency;

        competencyCardComponentFixture.detectChanges();

        expect(competencyCardComponent.progress).toBe(45);
        expect(competencyCardComponent.confidence).toBe(75);
        expect(competencyCardComponent.mastery).toBe(65);
        expect(competencyCardComponent.isMastered).toBeFalse();
    });

    it('should display competency as mastered', () => {
        competencyCardComponent.competency = {
            id: 1,
            masteryThreshold: 40,
            userProgress: [
                {
                    progress: 100,
                    confidence: 60,
                } as CompetencyProgress,
            ],
        } as Competency;

        competencyCardComponentFixture.detectChanges();

        expect(competencyCardComponent.progress).toBe(100);
        expect(competencyCardComponent.confidence).toBe(100);
        expect(competencyCardComponent.mastery).toBe(100);
        expect(competencyCardComponent.isMastered).toBeTrue();
    });

<<<<<<< HEAD
    it('should detect if due date is passed', () => {
        const competencyFuture = { softDueDate: dayjs().add(1, 'days') } as Competency;
        competencyCardComponent.competency = competencyFuture;
        competencyCardComponentFixture.detectChanges();
        expect(competencyCardComponent.softDueDatePassed).toBeFalse();

        const competencyPast = { softDueDate: dayjs().subtract(1, 'days') } as Competency;
        competencyCardComponent.competency = competencyPast;
        competencyCardComponentFixture.detectChanges();
        expect(competencyCardComponent.softDueDatePassed).toBeTrue();
    });

    it.each([
        { competency: { softDueDate: dayjs().add(1, 'days') } as Competency, expectedBadge: 'success' },
        { competency: { softDueDate: dayjs().subtract(1, 'days') } as Competency, expectedBadge: 'danger' },
    ])('should have [ngClass] resolve to correct date badge', ({ competency, expectedBadge }) => {
        competencyCardComponent.competency = competency;
        competencyCardComponentFixture.detectChanges();
        const badge = competencyCardComponentFixture.debugElement.query(By.css('#date-badge')).nativeElement;
        expect(badge.classList).toContain('bg-' + expectedBadge);
=======
    it('should display optional badge for optional competency', () => {
        competencyCardComponent.competency = {
            id: 1,
            optional: true,
        } as Competency;

        competencyCardComponentFixture.detectChanges();

        const badge = competencyCardComponentFixture.debugElement.query(By.css('#optional-badge'));
        expect(badge).not.toBeNull();
    });

    it('should not display optional badge for non-optional competency', () => {
        competencyCardComponent.competency = {
            id: 1,
            optional: false,
        } as Competency;

        competencyCardComponentFixture.detectChanges();

        const badge = competencyCardComponentFixture.debugElement.query(By.css('#optional-badge'));
        expect(badge).toBeNull();
>>>>>>> ba8b9227
    });
});<|MERGE_RESOLUTION|>--- conflicted
+++ resolved
@@ -7,11 +7,8 @@
 import { CompetencyRingsComponent } from 'app/course/competencies/competency-rings/competency-rings.component';
 import { FaIconComponent } from '@fortawesome/angular-fontawesome';
 import { NgbTooltipMocksModule } from '../../helpers/mocks/directive/ngbTooltipMocks.module';
-<<<<<<< HEAD
 import dayjs from 'dayjs/esm';
 import { ArtemisTimeAgoPipe } from 'app/shared/pipes/artemis-time-ago.pipe';
-=======
->>>>>>> ba8b9227
 import { By } from '@angular/platform-browser';
 
 describe('CompetencyCardComponent', () => {
@@ -81,28 +78,6 @@
         expect(competencyCardComponent.isMastered).toBeTrue();
     });
 
-<<<<<<< HEAD
-    it('should detect if due date is passed', () => {
-        const competencyFuture = { softDueDate: dayjs().add(1, 'days') } as Competency;
-        competencyCardComponent.competency = competencyFuture;
-        competencyCardComponentFixture.detectChanges();
-        expect(competencyCardComponent.softDueDatePassed).toBeFalse();
-
-        const competencyPast = { softDueDate: dayjs().subtract(1, 'days') } as Competency;
-        competencyCardComponent.competency = competencyPast;
-        competencyCardComponentFixture.detectChanges();
-        expect(competencyCardComponent.softDueDatePassed).toBeTrue();
-    });
-
-    it.each([
-        { competency: { softDueDate: dayjs().add(1, 'days') } as Competency, expectedBadge: 'success' },
-        { competency: { softDueDate: dayjs().subtract(1, 'days') } as Competency, expectedBadge: 'danger' },
-    ])('should have [ngClass] resolve to correct date badge', ({ competency, expectedBadge }) => {
-        competencyCardComponent.competency = competency;
-        competencyCardComponentFixture.detectChanges();
-        const badge = competencyCardComponentFixture.debugElement.query(By.css('#date-badge')).nativeElement;
-        expect(badge.classList).toContain('bg-' + expectedBadge);
-=======
     it('should display optional badge for optional competency', () => {
         competencyCardComponent.competency = {
             id: 1,
@@ -125,6 +100,27 @@
 
         const badge = competencyCardComponentFixture.debugElement.query(By.css('#optional-badge'));
         expect(badge).toBeNull();
->>>>>>> ba8b9227
+    });
+
+    it('should detect if due date is passed', () => {
+        const competencyFuture = { softDueDate: dayjs().add(1, 'days') } as Competency;
+        competencyCardComponent.competency = competencyFuture;
+        competencyCardComponentFixture.detectChanges();
+        expect(competencyCardComponent.softDueDatePassed).toBeFalse();
+
+        const competencyPast = { softDueDate: dayjs().subtract(1, 'days') } as Competency;
+        competencyCardComponent.competency = competencyPast;
+        competencyCardComponentFixture.detectChanges();
+        expect(competencyCardComponent.softDueDatePassed).toBeTrue();
+    });
+
+    it.each([
+        { competency: { softDueDate: dayjs().add(1, 'days') } as Competency, expectedBadge: 'success' },
+        { competency: { softDueDate: dayjs().subtract(1, 'days') } as Competency, expectedBadge: 'danger' },
+    ])('should have [ngClass] resolve to correct date badge', ({ competency, expectedBadge }) => {
+        competencyCardComponent.competency = competency;
+        competencyCardComponentFixture.detectChanges();
+        const badge = competencyCardComponentFixture.debugElement.query(By.css('#date-badge')).nativeElement;
+        expect(badge.classList).toContain('bg-' + expectedBadge);
     });
 });