import { ComponentFixture, TestBed, fakeAsync, flush, tick, waitForAsync } from '@angular/core/testing';
import { ArtemisTranslatePipe } from 'app/shared/pipes/artemis-translate.pipe';
import { FormsModule } from '@angular/forms';
<<<<<<< HEAD
import { HttpResponse } from '@angular/common/http';
=======
import { ActivatedRoute } from '@angular/router';
>>>>>>> 5f3c207a
import { FontAwesomeModule } from '@fortawesome/angular-fontawesome';
import { MockPipe } from 'ng-mocks';
import { ExerciseChatWidgetComponent } from 'app/iris/exercise-chatbot/exercise-chatwidget/exercise-chat-widget.component';
import { IrisStateStore } from 'app/iris/state-store.service';
import { AccountService } from 'app/core/auth/account.service';
import { TranslateService } from '@ngx-translate/core';
import { MAT_DIALOG_DATA, MatDialog, MatDialogModule } from '@angular/material/dialog';
import { IrisHttpMessageService } from 'app/iris/http-message.service';
import {
    ActiveConversationMessageLoadedAction,
    NumNewMessagesResetAction,
    RateMessageSuccessAction,
    SessionReceivedAction,
    StudentMessageSentAction,
} from 'app/iris/state-store.model';
import { of, throwError } from 'rxjs';
import { mockClientMessage, mockServerMessage } from '../../../helpers/sample/iris-sample-data';
import { HtmlForMarkdownPipe } from 'app/shared/pipes/html-for-markdown.pipe';
<<<<<<< HEAD
import { IrisMessageContent, IrisMessageContentType } from 'app/entities/iris/iris-content-type.model';
import { IrisMessage, IrisSender, IrisServerMessage } from 'app/entities/iris/iris-message.model';
import { IrisErrorMessageKey, IrisErrorType } from 'app/entities/iris/iris-errors.model';
import { By } from '@angular/platform-browser';
=======
import { IrisMessageContentType } from 'app/entities/iris/iris-content-type.model';
import { IrisSender } from 'app/entities/iris/iris-message.model';
import { LocalStorageService, SessionStorageService } from 'ngx-webstorage';
import { MockTranslateService } from '../../../helpers/mocks/service/mock-translate.service';
import { MockSyncStorage } from '../../../helpers/mocks/service/mock-sync-storage.service';
import { MockHttpService } from '../../../helpers/mocks/service/mock-http.service';
import { HttpClient } from '@angular/common/http';
import { MockAccountService } from '../../../helpers/mocks/service/mock-account.service';
>>>>>>> 5f3c207a

describe('ExerciseChatWidgetComponent', () => {
    let component: ExerciseChatWidgetComponent;
    let fixture: ComponentFixture<ExerciseChatWidgetComponent>;
    let stateStore: IrisStateStore;
    let mockHttpMessageService: IrisHttpMessageService;
    let mockDialog: MatDialog;

    beforeEach(async () => {
        mockDialog = {
            open: jest.fn().mockReturnValue({
                afterClosed: jest.fn(),
                close: jest.fn(),
            }),
            closeAll: jest.fn(),
        } as unknown as MatDialog;

        mockHttpMessageService = {
            createMessage: jest.fn(),
            rateMessage: jest.fn(),
        } as any;

        stateStore = new IrisStateStore();

        await TestBed.configureTestingModule({
            imports: [FormsModule, FontAwesomeModule, MatDialogModule],
            declarations: [ExerciseChatWidgetComponent, MockPipe(ArtemisTranslatePipe), MockPipe(HtmlForMarkdownPipe)],
            providers: [
                { provide: MAT_DIALOG_DATA, useValue: { stateStore: stateStore } },
                { provide: IrisHttpMessageService, useValue: mockHttpMessageService },
                { provide: MatDialog, useValue: mockDialog },
                { provide: ActivatedRoute, useValue: {} },
                { provide: LocalStorageService, useValue: {} },
                { provide: TranslateService, useClass: MockTranslateService },
                { provide: SessionStorageService, useClass: MockSyncStorage },
                { provide: HttpClient, useClass: MockHttpService },
                { provide: AccountService, useClass: MockAccountService },
            ],
        })
            .compileComponents()
            .then(() => {
                jest.spyOn(console, 'error').mockImplementation(() => {});
                global.window ??= window;
                window.scroll = jest.fn();
                window.HTMLElement.prototype.scrollTo = jest.fn();
                fixture = TestBed.createComponent(ExerciseChatWidgetComponent);
                component = fixture.componentInstance;
                fixture.detectChanges();
            });
    });

    afterEach(() => {
        jest.restoreAllMocks();
    });

    it('should add user message on send', waitForAsync(async () => {
        // given
        jest.spyOn(stateStore, 'dispatch');
        component.newMessageTextContent = 'Hello';

        // when
        component.onSend();

        await fixture.whenStable();

        // then
        expect(component.messages).toContain('Hello');
        expect(stateStore.dispatch).toHaveBeenCalledWith(
            new StudentMessageSentAction({
                sender: IrisSender.USER,
                content: [
                    {
                        type: IrisMessageContentType.TEXT,
                        textContent: 'Hello',
                    },
                ],
            }),
        );
    }));

    it('should clear newMessage on send', async () => {
        component.newMessageTextContent = 'Hello';

        component.onSend();

        expect(component.newMessageTextContent).toBe('');
    });

    it('should handle an error and dispatch ConversationErrorOccurredAction', fakeAsync(() => {
        stateStore.dispatch(new SessionReceivedAction(component.sessionId, []));
        tick();
        const message = 'Hello';
        const error = { fatal: false, key: 'artemisApp.exerciseChatbot.errors.sendMessageFailed' };
        jest.spyOn(mockHttpMessageService, 'createMessage').mockReturnValue(
            throwError({
                status: 500,
            }),
        );
        jest.spyOn(mockHttpMessageService, 'createMessage');
        jest.spyOn(component, 'scrollToBottom');
        jest.spyOn(stateStore, 'dispatchAndThen');

        component.newMessageTextContent = message;

        tick();
        fixture.detectChanges();
        component.onSend();

        tick();
        fixture.detectChanges();

        expect(stateStore.dispatchAndThen).toHaveBeenCalled();
        expect(component.newMessageTextContent).toBe('');
        expect(component.error).toEqual(error);
        expect(component.scrollToBottom).toHaveBeenCalled();
    }));

    it('should not send a message if newMessageTextContent is empty', async () => {
        jest.spyOn(component, 'scrollToBottom');
        jest.spyOn(mockHttpMessageService, 'createMessage');
        jest.spyOn(stateStore, 'dispatchAndThen');

        await component.onSend();

        expect(stateStore.dispatchAndThen).not.toHaveBeenCalled();
        expect(mockHttpMessageService.createMessage).not.toHaveBeenCalled();
        expect(component.newMessageTextContent).toBe('');
        expect(component.scrollToBottom).toHaveBeenCalled();
    });

    it('should close the dialog', () => {
        component.closeChat();

        expect(mockDialog.closeAll).toHaveBeenCalled();
    });

    it('should increment the number of dots every 500 milliseconds', () => {
        jest.useFakeTimers();

        component.dots = 1;
        component.animateDots();

        jest.advanceTimersByTime(500);
        expect(component.dots).toBe(2);

        jest.advanceTimersByTime(500);
        expect(component.dots).toBe(3);

        jest.advanceTimersByTime(500);
        expect(component.dots).toBe(1);

        jest.useRealTimers();
    });

    it('should set the appropriate message styles based on the sender', async () => {
        stateStore.dispatch(new SessionReceivedAction(123, [mockClientMessage, mockServerMessage]));

        fixture.detectChanges();

        const chatBodyElement: HTMLElement = fixture.nativeElement.querySelector('.chat-body');
        const clientChats = chatBodyElement.querySelectorAll('.client-chat');
        const myChats = chatBodyElement.querySelectorAll('.my-chat');

        expect(clientChats).toHaveLength(1);
        expect(myChats).toHaveLength(1);
    });

    it('should render rate message buttons for server responses only', () => {
        stateStore.dispatch(new SessionReceivedAction(123, [mockClientMessage, mockServerMessage, mockServerMessage]));

        fixture.detectChanges();

        const chatBodyElement: HTMLElement = fixture.nativeElement.querySelector('.chat-body');
        const myChats = chatBodyElement.querySelectorAll('.my-chat');
        const clientChats = chatBodyElement.querySelectorAll('.client-chat');
        const buttons = chatBodyElement.querySelectorAll('.rate-message-buttons');

        expect(myChats).toHaveLength(1);
        expect(clientChats).toHaveLength(2);
        expect(buttons).toHaveLength(2);
    });

    it('should render rate buttons with correct class style', () => {
        const mockMessageContent = {
            textContent: 'Hello, world!',
            type: IrisMessageContentType.TEXT,
        } as IrisMessageContent;
        const helpfulMessage = { sender: IrisSender.LLM, content: [mockMessageContent], helpful: true } as IrisServerMessage;
        const unhelpfulMessage = { sender: IrisSender.LLM, content: [mockMessageContent], helpful: false } as IrisServerMessage;
        const neutralMessage = { sender: IrisSender.LLM, content: [mockMessageContent] } as IrisServerMessage;

        stateStore.dispatch(new SessionReceivedAction(123, [helpfulMessage, unhelpfulMessage, neutralMessage, unhelpfulMessage]));

        fixture.detectChanges();

        const thumbsUpClickedButtons: HTMLInputElement = fixture.debugElement.nativeElement.querySelectorAll('.thumbs-up-clicked');
        const thumbsDownClickedButtons: HTMLInputElement = fixture.debugElement.nativeElement.querySelectorAll('.thumbs-down-clicked');
        const rateNotClickedButtons: HTMLInputElement = fixture.debugElement.nativeElement.querySelectorAll('.rate-button-not-clicked');
        const rateClickableButtons: HTMLInputElement = fixture.debugElement.nativeElement.querySelectorAll('.clickable');
        expect(thumbsUpClickedButtons).toHaveLength(1);
        expect(thumbsDownClickedButtons).toHaveLength(2);
        expect(rateNotClickedButtons).toHaveLength(5);
        expect(rateClickableButtons).toHaveLength(5);
    });

    it('should send request when pressing thumbs up button on a message', async () => {
        jest.spyOn(stateStore, 'dispatch');
        const rateMessageMock = jest.spyOn(mockHttpMessageService, 'rateMessage').mockReturnValueOnce(
            of(
                new HttpResponse<IrisMessage>({
                    status: 200,
                    body: mockServerMessage,
                }),
            ),
        );
        const mockMessageContent = {
            textContent: 'Hello, world!',
            type: IrisMessageContentType.TEXT,
        } as IrisMessageContent;
        const unhelpfulMessage = {
            sender: IrisSender.LLM,
            id: 18,
            content: [mockMessageContent],
            helpful: false,
        } as IrisServerMessage;

        stateStore.dispatch(new SessionReceivedAction(123, [unhelpfulMessage]));
        fixture.detectChanges();

        const button: HTMLInputElement = fixture.debugElement.nativeElement.querySelector('.rate-button-not-clicked');

        button.click();

        expect(rateMessageMock).toHaveBeenCalledWith(123, 18, true);
        expect(stateStore.dispatch).toHaveBeenCalledWith(new RateMessageSuccessAction(0, true));
    });

    it('should send request when pressing thumbs down button on a message', async () => {
        jest.spyOn(stateStore, 'dispatch');
        const rateMessageMock = jest.spyOn(mockHttpMessageService, 'rateMessage').mockReturnValueOnce(
            of(
                new HttpResponse<IrisMessage>({
                    status: 200,
                    body: mockServerMessage,
                }),
            ),
        );
        const mockMessageContent = {
            textContent: 'Hello, world!',
            type: IrisMessageContentType.TEXT,
        } as IrisMessageContent;
        const helpfulMessage = {
            sender: IrisSender.LLM,
            id: 18,
            content: [mockMessageContent],
            helpful: true,
        } as IrisServerMessage;

        stateStore.dispatch(new SessionReceivedAction(123, [helpfulMessage]));
        fixture.detectChanges();

        const button: HTMLInputElement = fixture.debugElement.nativeElement.querySelector('.rate-button-not-clicked');

        button.click();

        expect(rateMessageMock).toHaveBeenCalledWith(123, 18, false);
        expect(stateStore.dispatch).toHaveBeenCalledWith(new RateMessageSuccessAction(0, false));
    });

    it('should render unread message line with correct position', () => {
        // given
        stateStore.dispatch(new SessionReceivedAction(123, [mockClientMessage, mockServerMessage])); // 2 old messages
        stateStore.dispatch(new ActiveConversationMessageLoadedAction(mockServerMessage)); // 1 new message

        // when
        component.ngAfterViewInit();

        // then
        expect(component.unreadMessageIndex).toBe(2);

        fixture.detectChanges();
        const unreadMessageLine: HTMLInputElement = fixture.debugElement.nativeElement.querySelector('.unread-message');
        expect(unreadMessageLine).not.toBeNull();
    });

    it('should scroll to unread message position when there is new unread messages', () => {
        // given
        jest.spyOn(component, 'scrollToUnread');
        jest.spyOn(component, 'scrollToBottom');
        stateStore.dispatch(new SessionReceivedAction(123, [mockClientMessage, mockServerMessage])); // 2 old messages
        stateStore.dispatch(new ActiveConversationMessageLoadedAction(mockServerMessage)); // 1 new message

        // when
        component.ngAfterViewInit();

        // then
        expect(component.numNewMessages).toBe(1);
        expect(component.scrollToUnread).toHaveBeenCalled();
        expect(component.scrollToBottom).not.toHaveBeenCalled();
    });

    it('should scroll to bottom when there is no new unread messages', () => {
        // given
        jest.spyOn(component, 'scrollToUnread');
        jest.spyOn(component, 'scrollToBottom');
        stateStore.dispatch(new SessionReceivedAction(123, [mockClientMessage, mockServerMessage])); // 2 old messages

        // when
        component.ngAfterViewInit();

        // then
        expect(component.numNewMessages).toBe(0);
        expect(component.scrollToBottom).toHaveBeenCalled();
        expect(component.scrollToUnread).not.toHaveBeenCalled();
    });

    it('should call action to reset number of new messages when close chat', () => {
        // given
        jest.spyOn(stateStore, 'dispatch');

        // when
        component.closeChat();

        // then
        expect(stateStore.dispatch).toHaveBeenCalledWith(new NumNewMessagesResetAction());
    });

    it('should disable the send button if there is an error', () => {
        component.error = {
            key: IrisErrorMessageKey.SEND_MESSAGE_FAILED,
            fatal: false,
        };

        // when
        fixture.detectChanges();

        // then
        const buttonElement: HTMLElement = fixture.debugElement.nativeElement.querySelector('#sendButton');
        expect(buttonElement.getAttribute('disabled')).not.toBeNull();
    });

    it('should see the resend button if there is a sending error; a retry succeeds', fakeAsync(() => {
        // given
        stateStore.dispatch(new SessionReceivedAction(component.sessionId, [mockClientMessage]));
        component.error = { fatal: false, key: IrisErrorMessageKey.SEND_MESSAGE_FAILED } as IrisErrorType;

        tick(100);
        fixture.detectChanges();

        let resendButton = fixture.debugElement.nativeElement.querySelector('#resendButton');

        expect(resendButton.getAttribute('disabled')).toBeFalsy();

        jest.spyOn(mockHttpMessageService, 'createMessage').mockReturnValue(
            of(
                new HttpResponse<IrisMessage>({
                    status: 200,
                    body: mockServerMessage,
                }),
            ),
        );

        // when
        component.resendMessage(mockClientMessage);

        // then

        tick(100);
        fixture.detectChanges();

        expect(component.error).toBeNull();

        resendButton = fixture.debugElement.nativeElement.querySelector('#resendButton');
        expect(resendButton).toBeNull();
        flush();
    }));

    it('should see the resend button if there is a sending error; a retry fails', fakeAsync(() => {
        // given
        stateStore.dispatch(new SessionReceivedAction(component.sessionId, [mockClientMessage]));
        component.error = { fatal: false, key: IrisErrorMessageKey.SEND_MESSAGE_FAILED } as IrisErrorType;

        tick(100);
        fixture.detectChanges();

        let resendButton = fixture.debugElement.nativeElement.querySelector('#resendButton');

        expect(resendButton.getAttribute('disabled')).toBeFalsy();

        jest.spyOn(mockHttpMessageService, 'createMessage').mockReturnValue(
            throwError({
                status: 500,
            }),
        );

        // when
        component.resendMessage(mockClientMessage);

        // then
        tick(100);
        fixture.detectChanges();

        expect(component.error).not.toBeNull();

        resendButton = fixture.debugElement.nativeElement.querySelector('#resendButton');
        expect(resendButton.getAttribute('disabled')).toBeFalsy();

        const element = fixture.debugElement.query(By.css('.shake-animation')).nativeElement;
        expect(element.classList.contains('shake-animation')).toBeTrue();

        flush();
    }));
});<|MERGE_RESOLUTION|>--- conflicted
+++ resolved
@@ -1,11 +1,8 @@
 import { ComponentFixture, TestBed, fakeAsync, flush, tick, waitForAsync } from '@angular/core/testing';
 import { ArtemisTranslatePipe } from 'app/shared/pipes/artemis-translate.pipe';
 import { FormsModule } from '@angular/forms';
-<<<<<<< HEAD
 import { HttpResponse } from '@angular/common/http';
-=======
 import { ActivatedRoute } from '@angular/router';
->>>>>>> 5f3c207a
 import { FontAwesomeModule } from '@fortawesome/angular-fontawesome';
 import { MockPipe } from 'ng-mocks';
 import { ExerciseChatWidgetComponent } from 'app/iris/exercise-chatbot/exercise-chatwidget/exercise-chat-widget.component';
@@ -24,12 +21,6 @@
 import { of, throwError } from 'rxjs';
 import { mockClientMessage, mockServerMessage } from '../../../helpers/sample/iris-sample-data';
 import { HtmlForMarkdownPipe } from 'app/shared/pipes/html-for-markdown.pipe';
-<<<<<<< HEAD
-import { IrisMessageContent, IrisMessageContentType } from 'app/entities/iris/iris-content-type.model';
-import { IrisMessage, IrisSender, IrisServerMessage } from 'app/entities/iris/iris-message.model';
-import { IrisErrorMessageKey, IrisErrorType } from 'app/entities/iris/iris-errors.model';
-import { By } from '@angular/platform-browser';
-=======
 import { IrisMessageContentType } from 'app/entities/iris/iris-content-type.model';
 import { IrisSender } from 'app/entities/iris/iris-message.model';
 import { LocalStorageService, SessionStorageService } from 'ngx-webstorage';
@@ -38,7 +29,10 @@
 import { MockHttpService } from '../../../helpers/mocks/service/mock-http.service';
 import { HttpClient } from '@angular/common/http';
 import { MockAccountService } from '../../../helpers/mocks/service/mock-account.service';
->>>>>>> 5f3c207a
+import { IrisMessageContent, IrisMessageContentType } from 'app/entities/iris/iris-content-type.model';
+import { IrisMessage, IrisSender, IrisServerMessage } from 'app/entities/iris/iris-message.model';
+import { IrisErrorMessageKey, IrisErrorType } from 'app/entities/iris/iris-errors.model';
+import { By } from '@angular/platform-browser';
 
 describe('ExerciseChatWidgetComponent', () => {
     let component: ExerciseChatWidgetComponent;
@@ -58,7 +52,6 @@
 
         mockHttpMessageService = {
             createMessage: jest.fn(),
-            rateMessage: jest.fn(),
         } as any;
 
         stateStore = new IrisStateStore();
@@ -86,6 +79,7 @@
                 window.HTMLElement.prototype.scrollTo = jest.fn();
                 fixture = TestBed.createComponent(ExerciseChatWidgetComponent);
                 component = fixture.componentInstance;
+                fixture.nativeElement.querySelector('.chat-body').scrollTo = jest.fn();
                 fixture.detectChanges();
             });
     });
@@ -151,6 +145,7 @@
         fixture.detectChanges();
 
         expect(stateStore.dispatchAndThen).toHaveBeenCalled();
+        expect(mockHttpMessageService.createMessage).toHaveBeenCalledWith(component.sessionId, mockMessage);
         expect(component.newMessageTextContent).toBe('');
         expect(component.error).toEqual(error);
         expect(component.scrollToBottom).toHaveBeenCalled();
@@ -197,6 +192,7 @@
         stateStore.dispatch(new SessionReceivedAction(123, [mockClientMessage, mockServerMessage]));
 
         fixture.detectChanges();
+        await fixture.whenStable();
 
         const chatBodyElement: HTMLElement = fixture.nativeElement.querySelector('.chat-body');
         const clientChats = chatBodyElement.querySelectorAll('.client-chat');
