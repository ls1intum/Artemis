import { ComponentFixture, TestBed, waitForAsync } from '@angular/core/testing';
import { ArtemisTranslatePipe } from 'app/shared/pipes/artemis-translate.pipe';
import { FormsModule } from '@angular/forms';
<<<<<<< HEAD
import { ActivatedRoute } from '@angular/router';
import { HttpResponse } from '@angular/common/http';
=======
>>>>>>> f8329680
import { FontAwesomeModule } from '@fortawesome/angular-fontawesome';
import { MockPipe } from 'ng-mocks';
import { ExerciseChatWidgetComponent } from 'app/iris/exercise-chatbot/exercise-chatwidget/exercise-chat-widget.component';
import { IrisStateStore } from 'app/iris/state-store.service';
import { AccountService } from 'app/core/auth/account.service';
import { TranslateService } from '@ngx-translate/core';
import { MAT_DIALOG_DATA, MatDialog, MatDialogModule } from '@angular/material/dialog';
import { IrisHttpMessageService } from 'app/iris/http-message.service';
import {
    ActiveConversationMessageLoadedAction,
    ConversationErrorOccurredAction,
    NumNewMessagesResetAction,
    SessionReceivedAction,
    StudentMessageSentAction,
} from 'app/iris/state-store.model';
import { throwError } from 'rxjs';
import { mockClientMessage, mockServerMessage } from '../../../helpers/sample/iris-sample-data';
import { HtmlForMarkdownPipe } from 'app/shared/pipes/html-for-markdown.pipe';
<<<<<<< HEAD
import { LocalStorageService, SessionStorageService } from 'ngx-webstorage';
import { MockTranslateService } from '../../../helpers/mocks/service/mock-translate.service';
import { MockSyncStorage } from '../../../helpers/mocks/service/mock-sync-storage.service';
import { MockHttpService } from '../../../helpers/mocks/service/mock-http.service';
import { HttpClient } from '@angular/common/http';
import { MockAccountService } from '../../../helpers/mocks/service/mock-account.service';
import { IrisMessageContent, IrisMessageContentType } from 'app/entities/iris/iris-content-type.model';
import { IrisMessage, IrisSender, IrisServerMessage } from 'app/entities/iris/iris-message.model';
=======
import { IrisMessageContentType } from 'app/entities/iris/iris-content-type.model';
import { IrisSender } from 'app/entities/iris/iris-message.model';
import { IrisErrorMessageKey } from 'app/entities/iris/iris-errors.model';
>>>>>>> f8329680

describe('ExerciseChatWidgetComponent', () => {
    let component: ExerciseChatWidgetComponent;
    let fixture: ComponentFixture<ExerciseChatWidgetComponent>;
    let stateStore: IrisStateStore;
    let mockHttpMessageService: IrisHttpMessageService;
    let mockDialog: MatDialog;

    beforeEach(async () => {
        mockDialog = {
            open: jest.fn().mockReturnValue({
                afterClosed: jest.fn(),
                close: jest.fn(),
            }),
            closeAll: jest.fn(),
        } as unknown as MatDialog;

        mockHttpMessageService = {
            createMessage: jest.fn(),
        } as any;

        stateStore = new IrisStateStore();

        await TestBed.configureTestingModule({
            imports: [FormsModule, FontAwesomeModule, MatDialogModule],
            declarations: [ExerciseChatWidgetComponent, MockPipe(ArtemisTranslatePipe), MockPipe(HtmlForMarkdownPipe)],
            providers: [
                { provide: MAT_DIALOG_DATA, useValue: { stateStore: stateStore } },
                { provide: IrisHttpMessageService, useValue: mockHttpMessageService },
                { provide: MatDialog, useValue: mockDialog },
                { provide: ActivatedRoute, useValue: {} },
                { provide: LocalStorageService, useValue: {} },
                { provide: TranslateService, useClass: MockTranslateService },
                { provide: SessionStorageService, useClass: MockSyncStorage },
                { provide: HttpClient, useClass: MockHttpService },
                { provide: AccountService, useClass: MockAccountService },
            ],
        })
            .compileComponents()
            .then(() => {
                jest.spyOn(console, 'error').mockImplementation(() => {});
                global.window ??= window;
                window.scroll = jest.fn();
                window.HTMLElement.prototype.scrollTo = jest.fn();
                fixture = TestBed.createComponent(ExerciseChatWidgetComponent);
                component = fixture.componentInstance;
<<<<<<< HEAD
=======
                component.shouldLoadGreetingMessage = false;
                fixture.nativeElement.querySelector('.chat-body').scrollTo = jest.fn();
>>>>>>> f8329680
                fixture.detectChanges();
            });
    });

    it('should add user message on send', waitForAsync(async () => {
        // given
        jest.spyOn(stateStore, 'dispatch');
        component.newMessageTextContent = 'Hello';

        // when
        component.onSend();

        await fixture.whenStable();

        // then
        expect(component.messages).toContain('Hello');
        expect(stateStore.dispatch).toHaveBeenCalledWith(
            new StudentMessageSentAction(
                {
                    sender: IrisSender.USER,
                    content: [
                        {
                            type: IrisMessageContentType.TEXT,
                            textContent: 'Hello',
                        },
                    ],
                },
                null,
            ),
        );
    }));

    it('should clear newMessage on send', async () => {
        component.newMessageTextContent = 'Hello';

        component.onSend();

        expect(component.newMessageTextContent).toBe('');
    });

    it('should handle an error and dispatch ConversationErrorOccurredAction', waitForAsync(async () => {
        const message = 'Hello';
        const error = 'Something went wrong. Please try again later!';
        const mockMessage = {
            sender: component.SENDER_USER,
            content: [
                {
                    type: 'TEXT',
                    textContent: 'Hello',
                },
            ],
        };
        jest.spyOn(mockHttpMessageService, 'createMessage').mockReturnValueOnce(
            throwError({
                status: 500,
            }),
        );
        jest.spyOn(component, 'scrollToBottom');
        jest.spyOn(stateStore, 'dispatchAndThen');

        component.newMessageTextContent = message;
        component.onSend();
        await fixture.whenStable();

        expect(stateStore.dispatchAndThen).toHaveBeenCalled();
        expect(mockHttpMessageService.createMessage).toHaveBeenCalledWith(component.sessionId, mockMessage);
        expect(component.newMessageTextContent).toBe('');
        expect(component.error).toEqual(error);
        expect(component.scrollToBottom).toHaveBeenCalled();
    }));

    it('should not send a message if newMessageTextContent is empty', async () => {
        jest.spyOn(component, 'scrollToBottom');
        jest.spyOn(mockHttpMessageService, 'createMessage');
        jest.spyOn(stateStore, 'dispatchAndThen');

        await component.onSend();

        expect(stateStore.dispatchAndThen).toHaveBeenCalledWith(new ConversationErrorOccurredAction(IrisErrorMessageKey.EMPTY_MESSAGE));
        expect(mockHttpMessageService.createMessage).not.toHaveBeenCalled();
        expect(component.newMessageTextContent).toBe('');
        expect(component.scrollToBottom).toHaveBeenCalled();
    });

    it('should close the dialog', () => {
        component.closeChat();

        expect(mockDialog.closeAll).toHaveBeenCalled();
    });

    it('should increment the number of dots every 500 milliseconds', () => {
        jest.useFakeTimers();

        component.dots = 1;
        component.animateDots();

        jest.advanceTimersByTime(500);
        expect(component.dots).toBe(2);

        jest.advanceTimersByTime(500);
        expect(component.dots).toBe(3);

        jest.advanceTimersByTime(500);
        expect(component.dots).toBe(1);

        jest.useRealTimers();
    });

    it('should set the appropriate message styles based on the sender', waitForAsync(async () => {
        stateStore.dispatch(new SessionReceivedAction(123, [mockClientMessage, mockServerMessage]));

        fixture.detectChanges();
        await fixture.whenStable();

        const chatBodyElement: HTMLElement = fixture.nativeElement.querySelector('.chat-body');
        const clientChats = chatBodyElement.querySelectorAll('.client-chat');
        const myChats = chatBodyElement.querySelectorAll('.my-chat');

        expect(clientChats).toHaveLength(1);
        expect(myChats).toHaveLength(1);
    }));

    it('should render unread message line with correct position', () => {
        // given
        stateStore.dispatch(new SessionReceivedAction(123, [mockClientMessage, mockServerMessage])); // 2 old messages
        stateStore.dispatch(new ActiveConversationMessageLoadedAction(mockServerMessage)); // 1 new message

        // when
        component.ngAfterViewInit();

        // then
        expect(component.unreadMessageIndex).toBe(2);

        fixture.detectChanges();
        const unreadMessageLine: HTMLInputElement = fixture.debugElement.nativeElement.querySelector('.unread-message');
        expect(unreadMessageLine).not.toBeNull();
    });

    it('should scroll to unread message position when there is new unread messages', () => {
        // given
        jest.spyOn(component, 'scrollToUnread');
        jest.spyOn(component, 'scrollToBottom');
        stateStore.dispatch(new SessionReceivedAction(123, [mockClientMessage, mockServerMessage])); // 2 old messages
        stateStore.dispatch(new ActiveConversationMessageLoadedAction(mockServerMessage)); // 1 new message

        // when
        component.ngAfterViewInit();

        // then
        expect(component.numNewMessages).toBe(1);
        expect(component.scrollToUnread).toHaveBeenCalled();
        expect(component.scrollToBottom).not.toHaveBeenCalled();
    });

    it('should scroll to bottom when there is no new unread messages', () => {
        // given
        jest.spyOn(component, 'scrollToUnread');
        jest.spyOn(component, 'scrollToBottom');
        stateStore.dispatch(new SessionReceivedAction(123, [mockClientMessage, mockServerMessage])); // 2 old messages

        // when
        component.ngAfterViewInit();

        // then
        expect(component.numNewMessages).toBe(0);
        expect(component.scrollToBottom).toHaveBeenCalled();
        expect(component.scrollToUnread).not.toHaveBeenCalled();
    });

    it('should call action to reset number of new messages when close chat', () => {
        // given
        jest.spyOn(stateStore, 'dispatch');

        // when
        component.closeChat();

        // then
        expect(stateStore.dispatch).toHaveBeenCalledWith(new NumNewMessagesResetAction());
    });

    it('should call resetScreen and update localStorage for maximizeScreen', () => {
        const localStorageSetItemSpy = jest.spyOn(localStorage, 'setItem');

        component.maximizeScreen();

        expect(localStorageSetItemSpy).toHaveBeenCalledTimes(3);
        expect(localStorageSetItemSpy).toHaveBeenCalledWith('widgetWidth', component.fullWidth);
        expect(localStorageSetItemSpy).toHaveBeenCalledWith('widgetHeight', component.fullHeight);
        expect(localStorageSetItemSpy).toHaveBeenCalledWith('fullSize', 'true');
    });

    it('should call resetScreen and update localStorage for minimizeScreen', () => {
        const localStorageSetItemSpy = jest.spyOn(localStorage, 'setItem');

        component.minimizeScreen();

        expect(localStorageSetItemSpy).toHaveBeenCalledTimes(6);
        expect(localStorageSetItemSpy).toHaveBeenCalledWith('widgetWidth', `${component.initialWidth}px`);
        expect(localStorageSetItemSpy).toHaveBeenCalledWith('widgetHeight', `${component.initialHeight}px`);
        expect(localStorageSetItemSpy).toHaveBeenCalledWith('fullSize', 'false');
    });

    it('should call onSend if Enter key is pressed without Shift key', () => {
        const event = new KeyboardEvent('keyup', { key: 'Enter', shiftKey: false });
        jest.spyOn(component, 'onSend');

        jest.spyOn(event, 'preventDefault');

        component.handleKey(event);

        expect(event.preventDefault).toHaveBeenCalled();
        expect(component.onSend).toHaveBeenCalled();
    });

    it('should remove selected text and move cursor position if Enter key is pressed with Shift key', () => {
        const event = new KeyboardEvent('keyup', { key: 'Enter', shiftKey: true });
        const textAreaElement = document.createElement('textarea');
        const selectionStart = 6;
        const selectionEnd = 10;
        textAreaElement.value = 'Sample text';
        textAreaElement.selectionStart = selectionStart;
        textAreaElement.selectionEnd = selectionEnd;
        jest.spyOn(event, 'target', 'get').mockReturnValue(textAreaElement);

        component.handleKey(event);

        const expectedValue = 'Samplet';
        const expectedSelectionStart = selectionStart + 1;
        const expectedSelectionEnd = selectionStart + 1;

        // Trigger the appropriate input events to simulate user input
        const inputEvent = new Event('input', { bubbles: true, cancelable: true });
        textAreaElement.dispatchEvent(inputEvent);

        expect(textAreaElement.value).toBe(expectedValue);
        expect(textAreaElement.selectionStart).toBe(expectedSelectionStart);
        expect(textAreaElement.selectionEnd).toBe(expectedSelectionEnd);
    });
});<|MERGE_RESOLUTION|>--- conflicted
+++ resolved
@@ -1,11 +1,8 @@
 import { ComponentFixture, TestBed, waitForAsync } from '@angular/core/testing';
 import { ArtemisTranslatePipe } from 'app/shared/pipes/artemis-translate.pipe';
 import { FormsModule } from '@angular/forms';
-<<<<<<< HEAD
 import { ActivatedRoute } from '@angular/router';
 import { HttpResponse } from '@angular/common/http';
-=======
->>>>>>> f8329680
 import { FontAwesomeModule } from '@fortawesome/angular-fontawesome';
 import { MockPipe } from 'ng-mocks';
 import { ExerciseChatWidgetComponent } from 'app/iris/exercise-chatbot/exercise-chatwidget/exercise-chat-widget.component';
@@ -24,7 +21,6 @@
 import { throwError } from 'rxjs';
 import { mockClientMessage, mockServerMessage } from '../../../helpers/sample/iris-sample-data';
 import { HtmlForMarkdownPipe } from 'app/shared/pipes/html-for-markdown.pipe';
-<<<<<<< HEAD
 import { LocalStorageService, SessionStorageService } from 'ngx-webstorage';
 import { MockTranslateService } from '../../../helpers/mocks/service/mock-translate.service';
 import { MockSyncStorage } from '../../../helpers/mocks/service/mock-sync-storage.service';
@@ -33,11 +29,8 @@
 import { MockAccountService } from '../../../helpers/mocks/service/mock-account.service';
 import { IrisMessageContent, IrisMessageContentType } from 'app/entities/iris/iris-content-type.model';
 import { IrisMessage, IrisSender, IrisServerMessage } from 'app/entities/iris/iris-message.model';
-=======
-import { IrisMessageContentType } from 'app/entities/iris/iris-content-type.model';
-import { IrisSender } from 'app/entities/iris/iris-message.model';
 import { IrisErrorMessageKey } from 'app/entities/iris/iris-errors.model';
->>>>>>> f8329680
+
 
 describe('ExerciseChatWidgetComponent', () => {
     let component: ExerciseChatWidgetComponent;
@@ -84,11 +77,8 @@
                 window.HTMLElement.prototype.scrollTo = jest.fn();
                 fixture = TestBed.createComponent(ExerciseChatWidgetComponent);
                 component = fixture.componentInstance;
-<<<<<<< HEAD
-=======
                 component.shouldLoadGreetingMessage = false;
                 fixture.nativeElement.querySelector('.chat-body').scrollTo = jest.fn();
->>>>>>> f8329680
                 fixture.detectChanges();
             });
     });
