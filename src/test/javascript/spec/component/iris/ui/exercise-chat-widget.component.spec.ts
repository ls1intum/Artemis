--- conflicted
+++ resolved
@@ -19,13 +19,8 @@
     SessionReceivedAction,
     StudentMessageSentAction,
 } from 'app/iris/state-store.model';
-<<<<<<< HEAD
-import { throwError } from 'rxjs';
+import { of, throwError } from 'rxjs';
 import { mockArtemisClientMessage, mockClientMessage, mockServerMessage } from '../../../helpers/sample/iris-sample-data';
-=======
-import { of, throwError } from 'rxjs';
-import { mockClientMessage, mockServerMessage } from '../../../helpers/sample/iris-sample-data';
->>>>>>> 40622ab5
 import { HtmlForMarkdownPipe } from 'app/shared/pipes/html-for-markdown.pipe';
 import { LocalStorageService, SessionStorageService } from 'ngx-webstorage';
 import { MockTranslateService } from '../../../helpers/mocks/service/mock-translate.service';
@@ -36,11 +31,8 @@
 import { IrisMessageContentType } from 'app/entities/iris/iris-content-type.model';
 import { IrisClientMessage, IrisSender } from 'app/entities/iris/iris-message.model';
 import { IrisErrorMessageKey } from 'app/entities/iris/iris-errors.model';
-<<<<<<< HEAD
 import { IrisSessionService } from 'app/iris/session.service';
-=======
 import { UserService } from 'app/core/user/user.service';
->>>>>>> 40622ab5
 
 describe('ExerciseChatWidgetComponent', () => {
     let component: ExerciseChatWidgetComponent;
@@ -49,11 +41,8 @@
     let mockHttpMessageService: IrisHttpMessageService;
     let mockSessionService: IrisSessionService;
     let mockDialog: MatDialog;
-<<<<<<< HEAD
     let mockModalService: NgbModal;
-=======
     let mockUserService: UserService;
->>>>>>> 40622ab5
 
     beforeEach(async () => {
         mockDialog = {
@@ -68,10 +57,10 @@
             createMessage: jest.fn(),
         } as any;
 
-<<<<<<< HEAD
         mockSessionService = {
             createNewSession: jest.fn(),
-=======
+        } as any;
+
         mockUserService = {
             acceptIris: jest.fn().mockReturnValue({
                 subscribe: jest.fn(),
@@ -79,7 +68,6 @@
             getIrisAcceptedAt: jest.fn().mockReturnValue({
                 subscribe: jest.fn(),
             }),
->>>>>>> 40622ab5
         } as any;
 
         stateStore = new IrisStateStore();
