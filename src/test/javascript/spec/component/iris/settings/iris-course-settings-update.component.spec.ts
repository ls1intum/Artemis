--- conflicted
+++ resolved
@@ -64,11 +64,7 @@
         expect(getSettingsSpy).toHaveBeenCalledWith(1);
         expect(getParentSettingsSpy).toHaveBeenCalledOnce();
 
-<<<<<<< HEAD
-        expect(fixture.debugElement.queryAll(By.directive(IrisCommonSubSettingsUpdateComponent))).toHaveLength(4);
-=======
         expect(fixture.debugElement.queryAll(By.directive(IrisCommonSubSettingsUpdateComponent))).toHaveLength(3);
->>>>>>> 3fd3dc54
     });
 
     it('Can deactivate correctly', () => {
