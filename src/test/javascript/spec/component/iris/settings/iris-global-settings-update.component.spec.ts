--- conflicted
+++ resolved
@@ -52,11 +52,7 @@
         expect(comp.settingsUpdateComponent).toBeTruthy();
         expect(getSettingsSpy).toHaveBeenCalledOnce();
 
-<<<<<<< HEAD
-        expect(fixture.debugElement.queryAll(By.directive(IrisCommonSubSettingsUpdateComponent))).toHaveLength(4);
-=======
         expect(fixture.debugElement.queryAll(By.directive(IrisCommonSubSettingsUpdateComponent))).toHaveLength(3);
->>>>>>> 3fd3dc54
     });
 
     it('Can deactivate correctly', () => {
