--- conflicted
+++ resolved
@@ -31,10 +31,7 @@
                 { provide: LocalStorageService, useClass: MockSyncStorage },
                 { provide: SessionStorageService, useClass: MockSyncStorage },
                 { provide: ActivatedRoute, useValue: new MockActivatedRoute({}) },
-<<<<<<< HEAD
-=======
                 { provide: NgbModal, useClass: MockNgbModalService },
->>>>>>> 1e8b186f
                 MockProvider(TranslateService),
             ],
             declarations: [TextExerciseUpdateComponent],
