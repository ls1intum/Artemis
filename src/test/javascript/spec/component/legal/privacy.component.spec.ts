--- conflicted
+++ resolved
@@ -10,12 +10,7 @@
 import { SessionStorageService } from 'ngx-webstorage';
 import { of } from 'rxjs';
 import { MockSyncStorage } from '../../helpers/mocks/service/mock-sync-storage.service';
-<<<<<<< HEAD
-import { PrivacyStatementLanguage } from 'app/entities/privacy-statement.model';
-import { RouterModule } from '@angular/router';
-=======
 import { LegalDocumentLanguage } from 'app/entities/legal-document.model';
->>>>>>> 01f5b457
 
 describe('PrivacyComponent', () => {
     let component: PrivacyComponent;
