import { PrivacyStatementService } from 'app/shared/service/privacy-statement.service';
import { ArtemisTestModule } from '../../test.module';
import { TranslateDirective } from 'app/shared/language/translate.directive';
import { PrivacyComponent } from 'app/core/legal/privacy.component';
import { MockDirective, MockPipe } from 'ng-mocks';
import { ComponentFixture, TestBed } from '@angular/core/testing';
import { HtmlForMarkdownPipe } from 'app/shared/pipes/html-for-markdown.pipe';
<<<<<<< HEAD
import { LegalDocumentLanguage } from 'app/entities/legal-document.model';
=======
>>>>>>> c8a65412
import { JhiLanguageHelper } from 'app/core/language/language.helper';
import { MockLanguageHelper } from '../../helpers/mocks/service/mock-translate.service';
import { SessionStorageService } from 'ngx-webstorage';
import { of } from 'rxjs';
import { MockSyncStorage } from '../../helpers/mocks/service/mock-sync-storage.service';
<<<<<<< HEAD
=======
import { PrivacyStatementLanguage } from 'app/entities/privacy-statement.model';
>>>>>>> c8a65412

describe('PrivacyComponent', () => {
    let component: PrivacyComponent;
    let fixture: ComponentFixture<PrivacyComponent>;
    let privacyStatementService: PrivacyStatementService;
    let languageHelper: JhiLanguageHelper;
    beforeEach(async () => {
        await TestBed.configureTestingModule({
            imports: [ArtemisTestModule],
            declarations: [PrivacyComponent, MockDirective(TranslateDirective), MockPipe(HtmlForMarkdownPipe)],
            providers: [
                { provide: JhiLanguageHelper, useClass: MockLanguageHelper },
                {
                    provide: SessionStorageService,
                    use: MockSyncStorage,
                },
            ],
        }).compileComponents();
        fixture = TestBed.createComponent(PrivacyComponent);
        component = fixture.componentInstance;
        privacyStatementService = TestBed.inject(PrivacyStatementService);
        languageHelper = TestBed.inject(JhiLanguageHelper);
        fixture.detectChanges();
    });

    it('should load privacy statement on init in correct language', () => {
        jest.spyOn(languageHelper, 'language', 'get').mockReturnValue(of('en'));
        const privacyServiceSpy = jest.spyOn(privacyStatementService, 'getPrivacyStatement');
        component.ngOnInit();
        fixture.detectChanges();
        expect(privacyServiceSpy).toHaveBeenCalledOnce();
        expect(privacyServiceSpy).toHaveBeenCalledWith(LegalDocumentLanguage.ENGLISH);
    });
});<|MERGE_RESOLUTION|>--- conflicted
+++ resolved
@@ -5,19 +5,12 @@
 import { MockDirective, MockPipe } from 'ng-mocks';
 import { ComponentFixture, TestBed } from '@angular/core/testing';
 import { HtmlForMarkdownPipe } from 'app/shared/pipes/html-for-markdown.pipe';
-<<<<<<< HEAD
-import { LegalDocumentLanguage } from 'app/entities/legal-document.model';
-=======
->>>>>>> c8a65412
 import { JhiLanguageHelper } from 'app/core/language/language.helper';
 import { MockLanguageHelper } from '../../helpers/mocks/service/mock-translate.service';
 import { SessionStorageService } from 'ngx-webstorage';
 import { of } from 'rxjs';
 import { MockSyncStorage } from '../../helpers/mocks/service/mock-sync-storage.service';
-<<<<<<< HEAD
-=======
 import { PrivacyStatementLanguage } from 'app/entities/privacy-statement.model';
->>>>>>> c8a65412
 
 describe('PrivacyComponent', () => {
     let component: PrivacyComponent;
@@ -49,6 +42,6 @@
         component.ngOnInit();
         fixture.detectChanges();
         expect(privacyServiceSpy).toHaveBeenCalledOnce();
-        expect(privacyServiceSpy).toHaveBeenCalledWith(LegalDocumentLanguage.ENGLISH);
+        expect(privacyServiceSpy).toHaveBeenCalledWith(PrivacyStatementLanguage.ENGLISH);
     });
 });