--- conflicted
+++ resolved
@@ -13,11 +13,8 @@
 import { TranslateModule } from '@ngx-translate/core';
 import { By } from '@angular/platform-browser';
 import { Observable, Subject } from 'rxjs';
-<<<<<<< HEAD
+import { ConfirmEntityNameComponent } from 'app/shared/confirm-entity-name/confirm-entity-name.component';
 import { FontAwesomeTestingModule } from '@fortawesome/angular-fontawesome/testing';
-=======
-import { ConfirmEntityNameComponent } from 'app/shared/confirm-entity-name/confirm-entity-name.component';
->>>>>>> 92cb3861
 
 describe('DataExportConfirmationDialogComponent', () => {
     let comp: DataExportConfirmationDialogComponent;
@@ -25,15 +22,9 @@
     let debugElement: DebugElement;
     let ngbActiveModal: NgbActiveModal;
 
-<<<<<<< HEAD
-    beforeEach(() => {
-        return TestBed.configureTestingModule({
-            imports: [TranslateModule.forRoot(), ArtemisTestModule, FormsModule, NgbModule, FontAwesomeTestingModule],
-            declarations: [DataExportConfirmationDialogComponent, AlertOverlayComponent, MockPipe(ArtemisTranslatePipe), MockDirective(TranslateDirective)],
-=======
     beforeEach(async () => {
         await TestBed.configureTestingModule({
-            imports: [TranslateModule.forRoot(), ArtemisTestModule, ReactiveFormsModule, FormsModule, NgbModule],
+            imports: [TranslateModule.forRoot(), ArtemisTestModule, ReactiveFormsModule, FormsModule, NgbModule, FontAwesomeTestingModule],
             declarations: [
                 DataExportConfirmationDialogComponent,
                 AlertOverlayComponent,
@@ -41,7 +32,6 @@
                 MockPipe(ArtemisTranslatePipe),
                 MockDirective(TranslateDirective),
             ],
->>>>>>> 92cb3861
             providers: [JhiLanguageHelper, AlertService],
         }).compileComponents();
         fixture = TestBed.createComponent(DataExportConfirmationDialogComponent);
