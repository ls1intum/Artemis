--- conflicted
+++ resolved
@@ -226,10 +226,7 @@
         const spy = jest.spyOn(translatePipe, 'transform');
         fixture.detectChanges();
         await fixture.whenStable();
-<<<<<<< HEAD
-=======
         await comp.ngAfterViewInit();
->>>>>>> a9e075a0
         for (let i = 0; i < elementCounts.length; i++) {
             expect(spy).toHaveBeenCalledWith('artemisApp.modelingAssessment.impactWarning', { affectedSubmissionsCount: elementCounts[i].numberOfOtherElements });
         }
@@ -255,12 +252,7 @@
 
         fixture.detectChanges();
         await fixture.whenStable();
-<<<<<<< HEAD
-        await comp.apollonEditor!.nextRender;
-
-=======
         await comp.ngAfterViewInit();
->>>>>>> a9e075a0
         expect(comp.apollonEditor).not.toBeNull();
 
         const apollonModel = comp.apollonEditor!.model;
@@ -282,10 +274,7 @@
         fixture.detectChanges();
         const apollonSpy = jest.spyOn(comp.apollonEditor!, 'model', 'set');
         await fixture.whenStable();
-<<<<<<< HEAD
-=======
         await comp.apollonEditor!.nextRender;
->>>>>>> a9e075a0
         await comp.ngOnChanges(changes);
         expect(apollonSpy).toHaveBeenCalledWith(newModel);
     });
@@ -300,11 +289,7 @@
         fixture.detectChanges();
         await fixture.whenStable();
         await comp.ngOnChanges(changes);
-<<<<<<< HEAD
-        await comp.apollonEditor!.nextRender;
-=======
         await comp.ngAfterViewInit();
->>>>>>> a9e075a0
 
         expect(comp.apollonEditor).not.toBeNull();
         const apollonModel = comp.apollonEditor!.model;
