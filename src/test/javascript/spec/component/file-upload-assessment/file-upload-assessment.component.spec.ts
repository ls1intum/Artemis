--- conflicted
+++ resolved
@@ -1,8 +1,8 @@
-import { ComponentFixture, fakeAsync, TestBed, tick } from '@angular/core/testing';
+import { ComponentFixture, TestBed } from '@angular/core/testing';
 import { RouterTestingModule } from '@angular/router/testing';
 import { JhiLanguageHelper } from 'app/core/language/language.helper';
 import { AccountService } from 'app/core/auth/account.service';
-import { of, Subject, throwError } from 'rxjs';
+import { of, throwError } from 'rxjs';
 import { cloneDeep } from 'lodash';
 import * as chai from 'chai';
 import * as sinonChai from 'sinon-chai';
@@ -14,7 +14,7 @@
 import { FaIconComponent } from '@fortawesome/angular-fontawesome';
 import { ArtemisSharedModule } from 'app/shared/shared.module';
 
-import { ActivatedRoute, convertToParamMap, Params, Router } from '@angular/router';
+import { Router } from '@angular/router';
 import { FileUploadAssessmentComponent } from 'app/exercises/file-upload/assess/file-upload-assessment.component';
 import { DebugElement } from '@angular/core';
 import { MockAccountService } from '../../helpers/mocks/service/mock-account.service';
@@ -43,9 +43,6 @@
 import { Complaint } from 'app/entities/complaint.model';
 import { Feedback, FeedbackType } from 'app/entities/feedback.model';
 import { ComplaintResponse } from 'app/entities/complaint-response.model';
-import * as sinon from 'sinon';
-import { HttpErrorResponse } from '@angular/common/http';
-import { JhiAlertService } from 'ng-jhipster';
 
 chai.use(sinonChai);
 
@@ -61,14 +58,9 @@
     let getFileUploadSubmissionForExerciseWithoutAssessmentStub: SinonStub;
     let debugElement: DebugElement;
     let router: Router;
-    let navigateByUrlStub: SinonStub;
-    let alertService: JhiAlertService;
-    let route: ActivatedRoute;
+    const activatedRouteMock: MockActivatedRoute = new MockActivatedRoute();
 
     const exercise = { id: 20, type: ExerciseType.FILE_UPLOAD, maxPoints: 100, bonusPoints: 0 } as FileUploadExercise;
-    const map1 = new Map<string, Object>().set('testRun', true).set('correction-round', 1);
-    const params1 = { exerciseId: 20, courseId: 123, submissionId: 7 };
-    const params2 = { exerciseId: 20, courseId: 123, submissionId: 'new' };
 
     beforeEach(async () => {
         return TestBed.configureTestingModule({
@@ -93,7 +85,6 @@
                 { provide: SessionStorageService, useClass: MockSyncStorage },
                 { provide: LocalStorageService, useClass: MockSyncStorage },
                 { provide: ComplaintService, useClass: MockComplaintService },
-                { provide: ActivatedRoute, useValue: { queryParamMap: of(map1), params: of(params1) } },
             ],
         })
             .overrideModule(ArtemisTestModule, {
@@ -116,13 +107,12 @@
                 fileUploadAssessmentsService = fixture.componentRef.injector.get(FileUploadAssessmentsService);
                 accountService = TestBed.inject(AccountService);
                 complaintService = TestBed.inject(ComplaintService);
-                alertService = TestBed.inject(JhiAlertService);
                 getFileUploadSubmissionForExerciseWithoutAssessmentStub = stub(
                     fileUploadSubmissionService,
                     'getFileUploadSubmissionForExerciseForCorrectionRoundWithoutAssessment',
                 );
                 stub(accountService, 'isAtLeastInstructorInCourse').returns(false);
-                navigateByUrlStub = stub(router, 'navigateByUrl');
+
                 fixture.ngZone!.run(() => {
                     router.initialNavigation();
                 });
@@ -133,122 +123,50 @@
         getFileUploadSubmissionForExerciseWithoutAssessmentStub.restore();
     });
 
-    describe('ngOnInit', () => {
-        it('AssessNextButton should be visible', fakeAsync(() => {
-            getFileUploadSubmissionForExerciseWithoutAssessmentStub.returns(throwError({ status: 404 }));
-
-            comp.ngOnInit();
-
-            comp.userId = 99;
-            comp.submission = createSubmission(exercise);
-            comp.result = createResult(comp.submission);
-            setLatestSubmissionResult(comp.submission, comp.result);
-            comp.submission.participation!.submissions = [comp.submission];
-            comp.submission.participation!.results = [comp.submission.latestResult!];
-            comp.isAssessor = true;
-            comp.isAtLeastInstructor = true;
-            comp.assessmentsAreValid = true;
-            comp.isLoading = false;
-
-            fixture.detectChanges();
-
-            expect(getFirstResult(comp.submission)).to.equal(comp.result);
-            const assessNextButton = debugElement.query(By.css('#assessNextButton'));
-            expect(assessNextButton).to.exist;
-        }));
-
-        it('should get correctionRound', fakeAsync(() => {
-            getFileUploadSubmissionForExerciseWithoutAssessmentStub.returns(throwError({ status: 404 }));
-
-            comp.ngOnInit();
-
-            comp.userId = 99;
-            comp.submission = createSubmission(exercise);
-            comp.result = createResult(comp.submission);
-            setLatestSubmissionResult(comp.submission, comp.result);
-            comp.submission.participation!.submissions = [comp.submission];
-            comp.submission.participation!.results = [comp.submission.latestResult!];
-            comp.isAssessor = true;
-            comp.isAtLeastInstructor = true;
-            comp.assessmentsAreValid = true;
-            comp.isLoading = false;
-
-            fixture.detectChanges();
-
-            expect(getFirstResult(comp.submission)).to.equal(comp.result);
-            const assessNextButton = debugElement.query(By.css('#assessNextButton'));
-            expect(assessNextButton).to.exist;
-            expect(comp.correctionRound).to.be.equal(1);
-        }));
-    });
-    describe('loadSubmission', () => {
-        it('should load submission', fakeAsync(() => {
-            const submission = createSubmission(exercise);
-            const result = createResult(submission);
-            result.hasComplaint = true;
-            const complaint = new Complaint();
-            complaint.id = 0;
-            complaint.complaintText = 'complaint';
-            complaint.resultBeforeComplaint = 'result';
-            stub(fileUploadSubmissionService, 'get').returns(of({ body: submission } as EntityResponseType));
-            stub(complaintService, 'findByResultId').returns(of({ body: complaint } as EntityResponseType));
-            comp.submission = submission;
-            setLatestSubmissionResult(comp.submission, result);
-
-            fixture.detectChanges();
-            expect(comp.result).to.equal(result);
-            expect(comp.submission).to.equal(submission);
-            expect(comp.complaint).to.equal(complaint);
-            expect(comp.result.feedbacks?.length === 0).to.equal(true);
-            expect(comp.busy).to.be.false;
-        }));
-
-        it('should load optimal submission', () => {
-            let activatedRoute: ActivatedRoute = fixture.debugElement.injector.get(ActivatedRoute);
-            activatedRoute.params = of(params2);
-            TestBed.inject(ActivatedRoute);
-            const submission = createSubmission(exercise);
-            const result = createResult(submission);
-            getFileUploadSubmissionForExerciseWithoutAssessmentStub.returns(of(submission));
-            stub(fileUploadSubmissionService, 'get').returns(of({ body: submission } as EntityResponseType));
-            // stub(complaintService, 'findByResultId').returns(of({ body: complaint } as EntityResponseType));
-
-            fixture.detectChanges();
-            expect(comp.result).to.not.equal(result);
-            expect(comp.submission).to.equal(submission);
-            expect(comp.busy).to.be.true;
-        });
-
-        it('should get 404 error when loading optimal submission', () => {
-            navigateByUrlStub.returns(Promise.resolve(true));
-            let activatedRoute: ActivatedRoute = fixture.debugElement.injector.get(ActivatedRoute);
-            activatedRoute.params = of(params2);
-            TestBed.inject(ActivatedRoute);
-            getFileUploadSubmissionForExerciseWithoutAssessmentStub.returns(throwError({ status: 404 }));
-            fixture.detectChanges();
-            expect(navigateByUrlStub).to.have.been.called;
-            expect(comp.busy).to.be.true;
-        });
-        it('should get lock limit reached error when loading optimal submission', () => {
-            navigateByUrlStub.returns(Promise.resolve(true));
-            let activatedRoute: ActivatedRoute = fixture.debugElement.injector.get(ActivatedRoute);
-            activatedRoute.params = of(params2);
-            TestBed.inject(ActivatedRoute);
-            getFileUploadSubmissionForExerciseWithoutAssessmentStub.returns(throwError({ error: { errorKey: 'lockedSubmissionsLimitReached' } }));
-            fixture.detectChanges();
-            expect(navigateByUrlStub).to.have.been.called;
-            expect(comp.busy).to.be.true;
-        });
-        it('should fail to load optimal submission', () => {
-            navigateByUrlStub.returns(Promise.resolve(true));
-            let activatedRoute: ActivatedRoute = fixture.debugElement.injector.get(ActivatedRoute);
-            activatedRoute.params = of(params2);
-            TestBed.inject(ActivatedRoute);
-            getFileUploadSubmissionForExerciseWithoutAssessmentStub.returns(throwError({ status: 403 }));
-            fixture.detectChanges();
-            expect(navigateByUrlStub).to.have.been.called;
-            expect(comp.busy).to.be.true;
-        });
+    it('AssessNextButton should be visible', () => {
+        activatedRouteMock.testParams = { exerciseId: 1, submissionId: 'new' };
+        getFileUploadSubmissionForExerciseWithoutAssessmentStub.returns(throwError({ status: 404 }));
+
+        // set all attributes for comp
+        comp.ngOnInit();
+
+        comp.userId = 99;
+        comp.submission = createSubmission(exercise);
+        comp.result = createResult(comp.submission);
+        setLatestSubmissionResult(comp.submission, comp.result);
+        comp.submission.participation!.submissions = [comp.submission];
+        comp.submission.participation!.results = [comp.submission.latestResult!];
+        comp.isAssessor = true;
+        comp.isAtLeastInstructor = true;
+        comp.assessmentsAreValid = true;
+        comp.isLoading = false;
+
+        fixture.detectChanges();
+
+        expect(getFirstResult(comp.submission)).to.equal(comp.result);
+        const assessNextButton = debugElement.query(By.css('#assessNextButton'));
+        expect(assessNextButton).to.exist;
+    });
+
+    it('should load submission', () => {
+        const submission = createSubmission(exercise);
+        const result = createResult(submission);
+        result.hasComplaint = true;
+        const complaint = new Complaint();
+        complaint.id = 0;
+        complaint.complaintText = 'complaint';
+        complaint.resultBeforeComplaint = 'result';
+        stub(fileUploadSubmissionService, 'get').returns(of({ body: submission } as EntityResponseType));
+        stub(complaintService, 'findByResultId').returns(of({ body: complaint } as EntityResponseType));
+        comp.submission = submission;
+        setLatestSubmissionResult(comp.submission, result);
+
+        fixture.detectChanges();
+        expect(comp.result).to.equal(result);
+        expect(comp.submission).to.equal(submission);
+        expect(comp.complaint).to.equal(complaint);
+        expect(comp.result.feedbacks?.length === 0).to.equal(true);
+        expect(comp.busy).to.be.false;
     });
 
     it('should load correct feedbacks and update general feedback', () => {
@@ -309,55 +227,28 @@
         comp.updateAssessment();
         expect(comp.totalScore).to.equal(100);
     });
-    describe('onSaveAssessment', () => {
-        it('should save the assessment', () => {
-            const submission = createSubmission(exercise);
-            // initial result
-            const initResult = createResult(submission);
-            initResult.assessmentType = AssessmentType.AUTOMATIC;
-            // changed result
-            const feedback = new Feedback();
-            feedback.credits = 10;
-            feedback.type = FeedbackType.AUTOMATIC;
-            const changedResult = cloneDeep(initResult);
-            changedResult.feedbacks = [feedback];
-            changedResult.hasFeedback = true;
-            stub(fileUploadSubmissionService, 'get').returns(of({ body: submission } as EntityResponseType));
-            stub(fileUploadAssessmentsService, 'saveAssessment').returns(of(changedResult));
-            comp.submission = submission;
-            setLatestSubmissionResult(comp.submission, initResult);
-
-            fixture.detectChanges();
-            comp.onSaveAssessment();
-            expect(comp.result).to.equal(changedResult);
-            expect(comp.isLoading).to.be.false;
-        });
-
-        it('should not save the assessment if error', () => {
-            //errorResponse
-            const errorResponse = new HttpErrorResponse({ error: 'Forbidden', status: 403 });
-            const alertServiceErrorSpy = sinon.spy(alertService, 'error');
-            const submission = createSubmission(exercise);
-            // initial result
-            const initResult = createResult(submission);
-            initResult.assessmentType = AssessmentType.AUTOMATIC;
-            // changed result
-            const feedback = new Feedback();
-            feedback.credits = 10;
-            feedback.type = FeedbackType.AUTOMATIC;
-            const changedResult = cloneDeep(initResult);
-            changedResult.feedbacks = [feedback];
-            changedResult.hasFeedback = true;
-            stub(fileUploadSubmissionService, 'get').returns(of({ body: submission } as EntityResponseType));
-            stub(fileUploadAssessmentsService, 'saveAssessment').returns(throwError(errorResponse));
-            comp.submission = submission;
-            setLatestSubmissionResult(comp.submission, initResult);
-
-            fixture.detectChanges();
-            comp.onSaveAssessment();
-            sinon.assert.calledOnceWithExactly(alertServiceErrorSpy, 'artemisApp.assessment.messages.saveFailed');
-            expect(comp.isLoading).to.be.false;
-        });
+
+    it('should save the assessment', () => {
+        const submission = createSubmission(exercise);
+        // initial result
+        const initResult = createResult(submission);
+        initResult.assessmentType = AssessmentType.AUTOMATIC;
+        // changed result
+        const feedback = new Feedback();
+        feedback.credits = 10;
+        feedback.type = FeedbackType.AUTOMATIC;
+        const changedResult = cloneDeep(initResult);
+        changedResult.feedbacks = [feedback];
+        changedResult.hasFeedback = true;
+        stub(fileUploadSubmissionService, 'get').returns(of({ body: submission } as EntityResponseType));
+        stub(fileUploadAssessmentsService, 'saveAssessment').returns(of(changedResult));
+        comp.submission = submission;
+        setLatestSubmissionResult(comp.submission, initResult);
+
+        fixture.detectChanges();
+        comp.onSaveAssessment();
+        expect(comp.result).to.equal(changedResult);
+        expect(comp.isLoading).to.be.false;
     });
 
     it('should update the assessment after submit', () => {
@@ -386,188 +277,7 @@
         expect(comp.result).to.equal(changedResult);
         expect(comp.participation.results![0]).to.equal(changedResult);
     });
-    describe('onUpdateAssessmentAfterComplaint', () => {
-        it('should update assessment after complaint', () => {
-            const submission = createSubmission(exercise);
-            const feedback = new Feedback();
-            feedback.credits = 10;
-            feedback.type = FeedbackType.AUTOMATIC;
-            // initial result
-            const initResult = createResult(submission);
-            initResult.assessmentType = AssessmentType.AUTOMATIC;
-            initResult.hasFeedback = true;
-            initResult.feedbacks = [feedback];
-            // changed result
-            const changedResult = cloneDeep(initResult);
-            changedResult.feedbacks = [feedback, feedback];
-            stub(fileUploadSubmissionService, 'get').returns(of({ body: submission } as EntityResponseType));
-            stub(fileUploadAssessmentsService, 'updateAssessmentAfterComplaint').returns(of({ body: changedResult } as EntityResponseType));
-            comp.submission = submission;
-            setLatestSubmissionResult(comp.submission, initResult);
-
-<<<<<<< HEAD
-            fixture.detectChanges();
-            const complaintResponse = new ComplaintResponse();
-            comp.onUpdateAssessmentAfterComplaint(complaintResponse);
-            expect(comp.isLoading).to.be.false;
-            expect(comp.result).to.equal(changedResult);
-            expect(comp.participation.results![0]).to.equal(changedResult);
-        });
-        it('should not update assessment after complaint if already locked', () => {
-            const alertServiceErrorSpy = sinon.spy(alertService, 'error');
-            const errorResponse = new HttpErrorResponse({
-                error: {
-                    errorKey: 'complaintLock',
-                    message: 'errormessage',
-                    params: [],
-                },
-                status: 403,
-            });
-            const submission = createSubmission(exercise);
-            const feedback = new Feedback();
-            feedback.credits = 10;
-            feedback.type = FeedbackType.AUTOMATIC;
-            // initial result
-            const initResult = createResult(submission);
-            initResult.assessmentType = AssessmentType.AUTOMATIC;
-            initResult.hasFeedback = true;
-            initResult.feedbacks = [feedback];
-            // changed result
-            const changedResult = cloneDeep(initResult);
-            changedResult.feedbacks = [feedback, feedback];
-            stub(fileUploadSubmissionService, 'get').returns(of({ body: submission } as EntityResponseType));
-            stub(fileUploadAssessmentsService, 'updateAssessmentAfterComplaint').returns(throwError(errorResponse));
-            comp.submission = submission;
-            setLatestSubmissionResult(comp.submission, initResult);
-
-            fixture.detectChanges();
-            const complaintResponse = new ComplaintResponse();
-            comp.onUpdateAssessmentAfterComplaint(complaintResponse);
-            expect(comp.isLoading).to.be.false;
-            sinon.assert.calledOnceWithExactly(alertServiceErrorSpy, 'errormessage', []);
-        });
-        it('should not update assessment after complaint', () => {
-            const alertServiceErrorSpy = sinon.spy(alertService, 'error');
-            const errorResponse = new HttpErrorResponse({
-                error: {
-                    errorKey: 'notFound',
-                    message: 'errormessage',
-                    params: [],
-                },
-                status: 404,
-            });
-            const submission = createSubmission(exercise);
-            const feedback = new Feedback();
-            feedback.credits = 10;
-            feedback.type = FeedbackType.AUTOMATIC;
-            // initial result
-            const initResult = createResult(submission);
-            initResult.assessmentType = AssessmentType.AUTOMATIC;
-            initResult.hasFeedback = true;
-            initResult.feedbacks = [feedback];
-            // changed result
-            const changedResult = cloneDeep(initResult);
-            changedResult.feedbacks = [feedback, feedback];
-            stub(fileUploadSubmissionService, 'get').returns(of({ body: submission } as EntityResponseType));
-            stub(fileUploadAssessmentsService, 'updateAssessmentAfterComplaint').returns(throwError(errorResponse));
-            comp.submission = submission;
-            setLatestSubmissionResult(comp.submission, initResult);
-
-            fixture.detectChanges();
-            const complaintResponse = new ComplaintResponse();
-            comp.onUpdateAssessmentAfterComplaint(complaintResponse);
-            expect(comp.isLoading).to.be.false;
-            sinon.assert.calledOnceWithExactly(alertServiceErrorSpy, 'artemisApp.assessment.messages.updateAfterComplaintFailed');
-        });
-    });
-
-    describe('attachmentExtension', () => {
-        it('should get file extension', () => {
-            expect(comp.attachmentExtension('this/is/a/filepath/file.png')).to.equal('png');
-        });
-
-        it('should get N/A if filepath is empty', () => {
-            expect(comp.attachmentExtension('')).to.equal('N/A');
-        });
-    });
-
-    describe('assessNexdt', () => {
-        it('should assess next result if there is one', () => {
-            const returnedSubmission = createSubmission(exercise);
-            getFileUploadSubmissionForExerciseWithoutAssessmentStub.returns(of(returnedSubmission));
-            comp.courseId = 77;
-            navigateByUrlStub.returns(Promise.resolve(true));
-            comp.assessNext();
-            expect(returnedSubmission.id).to.be.not.undefined;
-            expect(navigateByUrlStub).to.have.been.calledTwice;
-            // the first call comes from the initial navigation in the beforeEach
-            sinon.assert.calledWith(navigateByUrlStub.firstCall, ``, { replaceUrl: true });
-            sinon.assert.calledWith(
-                navigateByUrlStub.secondCall,
-                `/course-management/${comp.courseId}/file-upload-exercises/${comp.exercise!.id}/submissions/${returnedSubmission.id}/assessment`,
-                {},
-            );
-            expect(getFileUploadSubmissionForExerciseWithoutAssessmentStub).to.have.been.called;
-        });
-        it('should alert when no next result is found', () => {
-            const alertServiceSpy = sinon.spy(alertService, 'error');
-            const errorResponse = new HttpErrorResponse({ error: 'Not Found', status: 404 });
-            getFileUploadSubmissionForExerciseWithoutAssessmentStub.returns(throwError(errorResponse));
-            comp.courseId = 77;
-            navigateByUrlStub.returns(Promise.resolve(true));
-            comp.assessNext();
-            expect(navigateByUrlStub).to.have.been.calledOnce;
-            // the first call comes from the initial navigation in the beforeEach
-            sinon.assert.calledWith(navigateByUrlStub.firstCall, ``, { replaceUrl: true });
-            expect(getFileUploadSubmissionForExerciseWithoutAssessmentStub).to.have.been.called;
-            expect(alertServiceSpy).to.have.been.calledOnce;
-        });
-        it('should alert when assess next is forbidden', () => {
-            const alertServiceSpy = sinon.spy(alertService, 'error');
-            const errorResponse = new HttpErrorResponse({ error: 'Forbidden', status: 403 });
-            getFileUploadSubmissionForExerciseWithoutAssessmentStub.returns(throwError(errorResponse));
-            comp.courseId = 77;
-            navigateByUrlStub.returns(Promise.resolve(true));
-            comp.assessNext();
-            expect(navigateByUrlStub).to.have.been.calledOnce;
-            // the first call comes from the initial navigation in the beforeEach
-            sinon.assert.calledWith(navigateByUrlStub.firstCall, ``, { replaceUrl: true });
-            expect(getFileUploadSubmissionForExerciseWithoutAssessmentStub).to.have.been.called;
-            expect(alertServiceSpy).to.have.been.calledOnce;
-        });
-    });
-    describe('canOverride', () => {
-        it('should not be able to override if tutor is assessor and result has a complaint', () => {
-            comp.isAtLeastInstructor = false;
-            comp.complaint = { id: 3 };
-            comp.isAssessor = true;
-            expect(comp.canOverride).to.be.equal(false);
-        });
-        it('should not be able to override if tutor is assessor and result has a complaint', () => {
-            comp.isAtLeastInstructor = false;
-            comp.exercise!.assessmentDueDate = moment().add(-100, 'seconds');
-            expect(comp.canOverride).to.be.equal(false);
-        });
-        it('should not be able to override if exercise is undefined', () => {
-            comp.exercise = undefined;
-            expect(comp.canOverride).to.be.equal(false);
-        });
-    });
-    describe('getComplaint', () => {
-        it('should get Complaint', () => {
-            const submission = createSubmission(exercise);
-            comp.result = createResult(comp.submission);
-            comp.result.hasComplaint = true;
-            const complaint = new Complaint();
-            complaint.id = 0;
-            complaint.complaintText = 'complaint';
-            complaint.resultBeforeComplaint = 'result';
-            stub(complaintService, 'findByResultId').returns(of({ body: complaint } as EntityResponseType));
-            expect(comp.complaint).to.be.undefined;
-            comp.getComplaint();
-            expect(comp.complaint).to.be.equal(complaint);
-        });
-=======
+
     it('should update assessment after complaint', () => {
         const submission = createSubmission(exercise);
         const feedback = new Feedback();
@@ -586,45 +296,13 @@
         stub(fileUploadAssessmentsService, 'updateAssessmentAfterComplaint').returns(of({ body: changedResult } as EntityResponseType));
         comp.submission = submission;
         setLatestSubmissionResult(comp.submission, initResult);
->>>>>>> 0a926d9c
-
-        it('should get empty Complaint', () => {
-            comp.result = createResult(comp.submission);
-            stub(complaintService, 'findByResultId').returns(of({} as EntityResponseType));
-            expect(comp.complaint).to.be.undefined;
-            comp.getComplaint();
-            expect(comp.complaint).to.be.undefined;
-        });
-        it('should get error', () => {
-            comp.result = createResult(comp.submission);
-            const alertServiceSpy = sinon.spy(alertService, 'error');
-            const errorResponse = new HttpErrorResponse({ error: { message: 'Forbidden' }, status: 403 });
-            stub(complaintService, 'findByResultId').returns(throwError(errorResponse));
-            comp.getComplaint();
-            expect(alertServiceSpy).to.have.been.called;
-        });
-    });
-
-    it('should cancel the current assessment', () => {
-        const windowFake = sinon.fake.returns(true);
-        const cancelAssessmentStub = stub(fileUploadAssessmentsService, 'cancelAssessment').returns(of());
-        sinon.replace(window, 'confirm', windowFake);
-
-        comp.submission = ({
-            id: 2,
-        } as unknown) as FileUploadSubmission;
-        fixture.detectChanges();
-
-        comp.onCancelAssessment();
-        expect(windowFake).to.have.been.calledOnce;
-        expect(cancelAssessmentStub).to.have.been.calledOnce;
+
+        fixture.detectChanges();
+        const complaintResponse = new ComplaintResponse();
+        comp.onUpdateAssessmentAfterComplaint(complaintResponse);
         expect(comp.isLoading).to.be.false;
-    });
-    it('should navigate back', () => {
-        comp.submission = createSubmission(exercise);
-        navigateByUrlStub.returns(Promise.resolve(true));
-        comp.navigateBack();
-        expect(navigateByUrlStub).to.have.been.called;
+        expect(comp.result).to.equal(changedResult);
+        expect(comp.participation.results![0]).to.equal(changedResult);
     });
 });
 
