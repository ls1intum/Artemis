import { ComponentFixture, TestBed, fakeAsync, tick } from '@angular/core/testing';
import { PlagiarismCasesInstructorViewComponent } from 'app/course/plagiarism-cases/instructor-view/plagiarism-cases-instructor-view.component';
import { PlagiarismCasesService } from 'app/course/plagiarism-cases/shared/plagiarism-cases.service';
import { ActivatedRoute, ActivatedRouteSnapshot, RouterModule, convertToParamMap } from '@angular/router';
import { Observable, of } from 'rxjs';
import { HttpResponse, provideHttpClient } from '@angular/common/http';
import { PlagiarismCase } from 'app/exercises/shared/plagiarism/types/PlagiarismCase';
import { TranslateService } from '@ngx-translate/core';
import { TextExercise } from 'app/entities/text/text-exercise.model';
import { PlagiarismVerdict } from 'app/exercises/shared/plagiarism/types/PlagiarismVerdict';
import * as DownloadUtil from 'app/shared/util/download.util';
import dayjs from 'dayjs/esm';
import { DocumentationButtonComponent } from 'app/shared/components/documentation-button/documentation-button.component';
import { MockComponent } from 'ng-mocks';
import { NotificationService } from 'app/shared/notification/notification.service';
import { ExerciseType } from 'app/entities/exercise.model';
import { PlagiarismSubmission } from 'app/exercises/shared/plagiarism/types/PlagiarismSubmission';
import { TextSubmissionElement } from 'app/exercises/shared/plagiarism/types/text/TextSubmissionElement';
<<<<<<< HEAD
import { MockTranslateService, TranslateTestingModule } from '../../helpers/mocks/service/mock-translate.service';
=======
import { ArtemisTestModule } from '../../test.module';
import { MockTranslateService } from '../../helpers/mocks/service/mock-translate.service';
>>>>>>> b16a4189
import { ArtemisDatePipe } from '../../../../../main/webapp/app/shared/pipes/artemis-date.pipe';
import { ProgressBarComponent } from 'app/shared/dashboards/tutor-participation-graph/progress-bar/progress-bar.component';
import { PlagiarismCaseVerdictComponent } from 'app/course/plagiarism-cases/shared/verdict/plagiarism-case-verdict.component';
import { MockNotificationService } from '../../helpers/mocks/service/mock-notification.service';
import { Component } from '@angular/core';
import { Location } from '@angular/common';
import { provideHttpClientTesting } from '@angular/common/http/testing';

@Component({ template: '' })
class DummyComponent {}

jest.mock('app/shared/util/download.util', () => ({
    downloadFile: jest.fn(),
}));

describe('Plagiarism Cases Instructor View Component', () => {
    let component: PlagiarismCasesInstructorViewComponent;
    let fixture: ComponentFixture<PlagiarismCasesInstructorViewComponent>;
    let plagiarismCasesService: PlagiarismCasesService;

    let route: ActivatedRoute;

    const date = dayjs();

    const exercise1 = {
        id: 1,
        title: 'Test Exercise 1',
        type: ExerciseType.TEXT,
    } as TextExercise;
    const exercise2 = {
        id: 2,
        title: 'Test Exercise 2',
        type: ExerciseType.TEXT,
    } as TextExercise;

    const studentLoginA = 'studentA';
    const plagiarismSubmission1 = {
        id: 1,
        studentLogin: studentLoginA,
    } as PlagiarismSubmission<TextSubmissionElement>;

    const plagiarismCase1 = {
        id: 1,
        exercise: exercise1,

        student: { id: 1, login: 'Student 1' },
        verdict: PlagiarismVerdict.PLAGIARISM,
        verdictBy: {
            name: 'Test Instructor 1',
        },
        verdictDate: date,
        post: {
            id: 1,
            answers: [
                {
                    author: { id: 1 },
                },
            ],
        },
        plagiarismSubmissions: [plagiarismSubmission1],
    } as PlagiarismCase;
    const plagiarismCase2 = {
        id: 2,
        student: { id: 2 },
        exercise: exercise1,
        verdict: PlagiarismVerdict.WARNING,
    } as PlagiarismCase;
    const plagiarismCase3 = {
        id: 3,
        student: { id: 3 },
        exercise: exercise2,
        verdict: PlagiarismVerdict.POINT_DEDUCTION,
        post: { id: 2 },
    } as PlagiarismCase;
    const plagiarismCase4 = {
        id: 4,
        student: { id: 4, login: 'Student 2' },
        exercise: exercise2,
    } as PlagiarismCase;
    const plagiarismCase5 = {
        id: 5,
        student: { id: 5, login: 'Student 2' },
        exercise: exercise2,
        verdict: PlagiarismVerdict.NO_PLAGIARISM,
        post: { id: 3 },
    } as PlagiarismCase;

    beforeEach(() => {
        route = { snapshot: { paramMap: convertToParamMap({ courseId: 1 }) } } as any as ActivatedRoute;

        TestBed.configureTestingModule({
            imports: [
<<<<<<< HEAD
                TranslateTestingModule,
=======
                ArtemisTestModule,
>>>>>>> b16a4189
                ArtemisDatePipe,
                RouterModule.forRoot([
                    {
                        path: 'course-management/:courseId/:exerciseType/:exerciseId/plagiarism',
                        component: DummyComponent,
                    },
                ]),
            ],
            declarations: [
                PlagiarismCasesInstructorViewComponent,
                MockComponent(DocumentationButtonComponent),
                MockComponent(ProgressBarComponent),
                MockComponent(PlagiarismCaseVerdictComponent),
            ],
            providers: [
                { provide: ActivatedRoute, useValue: route },
                { provide: NotificationService, useClass: MockNotificationService },
                { provide: TranslateService, useClass: MockTranslateService },
                provideHttpClient(),
                provideHttpClientTesting(),
            ],
        }).compileComponents();

        fixture = TestBed.createComponent(PlagiarismCasesInstructorViewComponent);
        component = fixture.componentInstance;
        plagiarismCasesService = fixture.debugElement.injector.get(PlagiarismCasesService);
        jest.spyOn(plagiarismCasesService, 'getCoursePlagiarismCasesForInstructor').mockReturnValue(
            of({ body: [plagiarismCase1, plagiarismCase2, plagiarismCase3, plagiarismCase4] }) as Observable<HttpResponse<PlagiarismCase[]>>,
        );
    });

    afterEach(() => {
        jest.restoreAllMocks();
    });

    it('should set plagiarism cases and exercises on initialization', fakeAsync(() => {
        component.ngOnInit();
        tick();
        expect(component.courseId).toBe(1);
        expect(component.examId).toBe(0);
        expect(component.plagiarismCases).toEqual([plagiarismCase1, plagiarismCase2, plagiarismCase3, plagiarismCase4]);
        expect(component.exercisesWithPlagiarismCases).toEqual([exercise1, exercise2]);
        expect(component.groupedPlagiarismCases).toEqual({
            1: [plagiarismCase1, plagiarismCase2],
            2: [plagiarismCase3, plagiarismCase4],
        });
    }));

    it('should get plagiarism cases for course when exam id is not set', fakeAsync(() => {
        jest.spyOn(plagiarismCasesService, 'getExamPlagiarismCasesForInstructor');
        component.ngOnInit();
        tick();

        expect(component.courseId).toBe(1);
        expect(component.examId).toBe(0);
        expect(plagiarismCasesService.getCoursePlagiarismCasesForInstructor).toHaveBeenCalledOnce();
        expect(plagiarismCasesService.getExamPlagiarismCasesForInstructor).not.toHaveBeenCalled();
    }));

    it('should get plagiarism cases for exam when exam id is set', fakeAsync(() => {
        jest.spyOn(plagiarismCasesService, 'getExamPlagiarismCasesForInstructor');

        const newSnapshot = { paramMap: convertToParamMap({ courseId: 1, examId: 1 }) } as ActivatedRouteSnapshot;
        const activatedRoute: ActivatedRoute = fixture.debugElement.injector.get(ActivatedRoute);
        activatedRoute.snapshot = newSnapshot;

        component.ngOnInit();
        tick();

        expect(component.courseId).toBe(1);
        expect(component.examId).toBe(1);
        expect(plagiarismCasesService.getCoursePlagiarismCasesForInstructor).not.toHaveBeenCalled();
        expect(plagiarismCasesService.getExamPlagiarismCasesForInstructor).toHaveBeenCalledOnce();
    }));

    it('should calculate number of plagiarism cases', () => {
        const plagiarismCases = [plagiarismCase1, plagiarismCase2, plagiarismCase3, plagiarismCase4, plagiarismCase5];
        expect(component.numberOfCases(plagiarismCases)).toBe(5);
    });

    it('should calculate number of plagiarism cases with verdict', () => {
        const plagiarismCases = [plagiarismCase1, plagiarismCase2, plagiarismCase3, plagiarismCase4, plagiarismCase5];
        expect(component.numberOfCasesWithVerdict(plagiarismCases)).toBe(4);
    });

    it('should calculate percentage of plagiarism cases with verdict', () => {
        const plagiarismCases = [plagiarismCase1, plagiarismCase2, plagiarismCase3, plagiarismCase4, plagiarismCase5];
        expect(component.percentageOfCasesWithVerdict(plagiarismCases)).toBe(80);
    });

    it('should calculate number of plagiarism cases with post', () => {
        const plagiarismCases = [plagiarismCase1, plagiarismCase2, plagiarismCase3, plagiarismCase4, plagiarismCase5];
        expect(component.numberOfCasesWithPost(plagiarismCases)).toBe(3);
    });

    it('should calculate percentage of plagiarism cases with post', () => {
        const plagiarismCases = [plagiarismCase1, plagiarismCase2, plagiarismCase3, plagiarismCase4];
        expect(component.percentageOfCasesWithPost(plagiarismCases)).toBe(50);
    });

    it('should calculate number of plagiarism cases with student answer', () => {
        const plagiarismCases = [plagiarismCase1, plagiarismCase2, plagiarismCase3, plagiarismCase4, plagiarismCase5];
        expect(component.numberOfCasesWithStudentAnswer(plagiarismCases)).toBe(1);
    });

    it('should calculate percentage of plagiarism cases with student answer', () => {
        const plagiarismCases = [plagiarismCase1, plagiarismCase2, plagiarismCase3, plagiarismCase4];
        expect(component.percentageOfCasesWithStudentAnswer(plagiarismCases)).toBe(50);
    });

    it('should check if student has responded for a plagiarism case', () => {
        expect(component.hasStudentAnswer(plagiarismCase1)).toBeTrue();
        expect(component.hasStudentAnswer(plagiarismCase2)).toBeFalse();
        expect(component.hasStudentAnswer(plagiarismCase3)).toBeFalse();
    });

    it('should export plagiarism cases as CSV', () => {
        const downloadSpy = jest.spyOn(DownloadUtil, 'downloadFile');
        component.plagiarismCases = [plagiarismCase1, plagiarismCase4];
        const expectedBlob = [
            'Student Login; Matr. Nr.; Exercise;Verdict; Verdict Date\n',
            `Student 1; -; Test Exercise 1; PLAGIARISM; ${date}; Test Instructor 1\n`,
            'Student 2; -; Test Exercise 2; No verdict yet; -; -\n',
        ];
        component.exportPlagiarismCases();
        expect(downloadSpy).toHaveBeenCalledOnce();
        expect(downloadSpy).toHaveBeenCalledWith(new Blob(expectedBlob, { type: 'text/csv' }), 'plagiarism-cases.csv');
    });

    it('should navigate to plagiarism detection page on click', fakeAsync(() => {
        const location = fixture.debugElement.injector.get(Location);
        const courseId = route.snapshot.paramMap.get('courseId');
        // exercise id = exercise1.id for first element of first group (0-0)
        const exerciseId = exercise1.id;

        fixture.detectChanges();
        const plagiarismDetectionLink = fixture.debugElement.nativeElement.querySelector('#plagiarism-detection-link-' + exercise1.id);
        expect(plagiarismDetectionLink).toBeTruthy();
        plagiarismDetectionLink.click();
        tick();
        expect(location.path()).toBe(`/course-management/${courseId}/${exercise1.type}-exercises/${exerciseId}/plagiarism`);
    }));
});<|MERGE_RESOLUTION|>--- conflicted
+++ resolved
@@ -16,12 +16,7 @@
 import { ExerciseType } from 'app/entities/exercise.model';
 import { PlagiarismSubmission } from 'app/exercises/shared/plagiarism/types/PlagiarismSubmission';
 import { TextSubmissionElement } from 'app/exercises/shared/plagiarism/types/text/TextSubmissionElement';
-<<<<<<< HEAD
-import { MockTranslateService, TranslateTestingModule } from '../../helpers/mocks/service/mock-translate.service';
-=======
-import { ArtemisTestModule } from '../../test.module';
 import { MockTranslateService } from '../../helpers/mocks/service/mock-translate.service';
->>>>>>> b16a4189
 import { ArtemisDatePipe } from '../../../../../main/webapp/app/shared/pipes/artemis-date.pipe';
 import { ProgressBarComponent } from 'app/shared/dashboards/tutor-participation-graph/progress-bar/progress-bar.component';
 import { PlagiarismCaseVerdictComponent } from 'app/course/plagiarism-cases/shared/verdict/plagiarism-case-verdict.component';
@@ -114,11 +109,6 @@
 
         TestBed.configureTestingModule({
             imports: [
-<<<<<<< HEAD
-                TranslateTestingModule,
-=======
-                ArtemisTestModule,
->>>>>>> b16a4189
                 ArtemisDatePipe,
                 RouterModule.forRoot([
                     {
