--- conflicted
+++ resolved
@@ -75,27 +75,28 @@
         expect(comp.isProgrammingExercise).toBeTrue();
     });
 
-<<<<<<< HEAD
+    it('does not fetch a programming submission', () => {
+        jest.spyOn(repositoryService, 'getRepositoryContent').mockReturnValue(of({}));
+        comp.hideContent = true;
+
+        comp.ngOnChanges({
+            plagiarismSubmission: { currentValue: { submissionId: 2 } } as SimpleChange,
+        });
+
+        expect(repositoryService.getRepositoryContent).not.toHaveBeenCalled();
+    });
+
     it('handles a programming submission fetch error', () => {
         comp.exercise = { type: ExerciseType.PROGRAMMING } as ProgrammingExercise;
         jest.spyOn(repositoryService, 'getRepositoryContent').mockReturnValue(throwError({}));
-=======
-    it('does not fetch a programming submission', () => {
-        jest.spyOn(repositoryService, 'getRepositoryContent').mockReturnValue(of({}));
-        comp.hideContent = true;
->>>>>>> 7d294a3e
-
-        comp.ngOnChanges({
-            plagiarismSubmission: { currentValue: { submissionId: 2 } } as SimpleChange,
-        });
-
-<<<<<<< HEAD
+
+        comp.ngOnChanges({
+            plagiarismSubmission: { currentValue: { submissionId: 2 } } as SimpleChange,
+        });
+
         expect(repositoryService.getRepositoryContent).toHaveBeenCalledOnce();
         expect(comp.isProgrammingExercise).toBeFalse();
         expect(comp.fileContent).toBe('artemisApp.plagiarism.cannotLoadFiles');
-=======
-        expect(repositoryService.getRepositoryContent).not.toHaveBeenCalled();
->>>>>>> 7d294a3e
     });
 
     it('sorts and filters the files when fetching a programming submission', () => {
