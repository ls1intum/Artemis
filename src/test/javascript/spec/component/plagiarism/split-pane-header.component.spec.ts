import { EventEmitter, SimpleChange } from '@angular/core';
import { ComponentFixture, TestBed } from '@angular/core/testing';
import { TranslateService } from '@ngx-translate/core';
import { ArtemisTestModule } from '../../test.module';
import { MockTranslateService } from '../../helpers/mocks/service/mock-translate.service';
import { SplitPaneHeaderComponent } from 'app/exercises/shared/plagiarism/plagiarism-split-view/split-pane-header/split-pane-header.component';
import { ArtemisTranslatePipe } from 'app/shared/pipes/artemis-translate.pipe';
import { NgbTooltip, NgbDropdown } from '@ng-bootstrap/ng-bootstrap';
import { NgModel } from '@angular/forms';
import { PlagiarismDetailsComponent } from 'app/exercises/shared/plagiarism/plagiarism-details/plagiarism-details.component';
import { PlagiarismRunDetailsComponent } from 'app/exercises/shared/plagiarism/plagiarism-run-details/plagiarism-run-details.component';
import { PlagiarismSidebarComponent } from 'app/exercises/shared/plagiarism/plagiarism-sidebar/plagiarism-sidebar.component';
import { MockPipe, MockDirective, MockComponent } from 'ng-mocks';

describe('Plagiarism Split Pane Header Component', () => {
    let comp: SplitPaneHeaderComponent;
    let fixture: ComponentFixture<SplitPaneHeaderComponent>;

    const files = [
        { file: 'src/Main.java', hasMatch: true },
        { file: 'src/Utils.java', hasMatch: false },
        { file: 'src/Other.java', hasMatch: true },
    ];

    beforeEach(() => {
        TestBed.configureTestingModule({
            imports: [ArtemisTestModule],
            declarations: [
                SplitPaneHeaderComponent,
                MockPipe(ArtemisTranslatePipe),
                MockDirective(NgbDropdown),
                MockDirective(NgbTooltip),
                MockDirective(NgModel),
                MockComponent(PlagiarismDetailsComponent),
                MockComponent(PlagiarismRunDetailsComponent),
                MockComponent(PlagiarismSidebarComponent),
            ],
            providers: [{ provide: TranslateService, useClass: MockTranslateService }],
        })
            .compileComponents()
            .then(() => {
                fixture = TestBed.createComponent(SplitPaneHeaderComponent);
                comp = fixture.componentInstance;

                comp.files = [];
                comp.studentLogin = 'ts10abc';
                comp.selectFile = new EventEmitter<string>();
            });
    });

    it('resets the active file index on change', () => {
        comp.activeFileIndex = 1;

        comp.ngOnChanges({
            files: { currentValue: files } as SimpleChange,
        });

        expect(comp.activeFileIndex).toEqual(0);
    });

    it('selects the first file on change', () => {
        comp.files = files;
        jest.spyOn(comp.selectFile, 'emit');

        comp.ngOnChanges({
            files: { currentValue: files } as SimpleChange,
        });

<<<<<<< HEAD
        expect(comp.selectFile.emit).toHaveBeenCalledTimes(1);
        expect(comp.selectFile.emit).toHaveBeenCalledWith(files[0].file);
=======
        expect(comp.selectFile.emit).toHaveBeenCalledOnce();
        expect(comp.selectFile.emit).toHaveBeenCalledWith(files[0]);
>>>>>>> 18461efe
    });

    it('does not find an active file', () => {
        const activeFile = comp.hasActiveFile();

        expect(activeFile).toBeFalse();
    });

    it('returns the active file', () => {
        comp.files = files;
        const activeFile = comp.getActiveFile();

        expect(activeFile).toBe(files[0].file);
    });

    it('handles selection of a file', () => {
        const idx = 1;
        comp.showFiles = true;
        jest.spyOn(comp.selectFile, 'emit');

        comp.handleFileSelect(files[idx], idx);

        expect(comp.activeFileIndex).toBe(idx);
<<<<<<< HEAD
        expect(comp.showFiles).toBe(false);
        expect(comp.selectFile.emit).toHaveBeenCalledTimes(1);
        expect(comp.selectFile.emit).toHaveBeenCalledWith(files[idx].file);
=======
        expect(comp.showFiles).toBeFalse();
        expect(comp.selectFile.emit).toHaveBeenCalledOnce();
        expect(comp.selectFile.emit).toHaveBeenCalledWith(files[idx]);
>>>>>>> 18461efe
    });

    it('has no files', () => {
        expect(comp.hasFiles()).toBeFalse();
    });

    it('has files', () => {
        comp.files = files;

        expect(comp.hasFiles()).toBeTrue();
    });

    it('toggles "show files"', () => {
        comp.showFiles = false;
        comp.files = files;

        comp.toggleShowFiles();

        expect(comp.showFiles).toBeTrue();
    });

    it('does not toggle "show files"', () => {
        comp.showFiles = false;

        comp.toggleShowFiles();

        expect(comp.showFiles).toBeFalse();
    });
});<|MERGE_RESOLUTION|>--- conflicted
+++ resolved
@@ -66,13 +66,8 @@
             files: { currentValue: files } as SimpleChange,
         });
 
-<<<<<<< HEAD
-        expect(comp.selectFile.emit).toHaveBeenCalledTimes(1);
+        expect(comp.selectFile.emit).toHaveBeenCalledOnce();
         expect(comp.selectFile.emit).toHaveBeenCalledWith(files[0].file);
-=======
-        expect(comp.selectFile.emit).toHaveBeenCalledOnce();
-        expect(comp.selectFile.emit).toHaveBeenCalledWith(files[0]);
->>>>>>> 18461efe
     });
 
     it('does not find an active file', () => {
@@ -96,15 +91,9 @@
         comp.handleFileSelect(files[idx], idx);
 
         expect(comp.activeFileIndex).toBe(idx);
-<<<<<<< HEAD
-        expect(comp.showFiles).toBe(false);
-        expect(comp.selectFile.emit).toHaveBeenCalledTimes(1);
-        expect(comp.selectFile.emit).toHaveBeenCalledWith(files[idx].file);
-=======
         expect(comp.showFiles).toBeFalse();
         expect(comp.selectFile.emit).toHaveBeenCalledOnce();
-        expect(comp.selectFile.emit).toHaveBeenCalledWith(files[idx]);
->>>>>>> 18461efe
+        expect(comp.selectFile.emit).toHaveBeenCalledWith(files[idx].file);
     });
 
     it('has no files', () => {
