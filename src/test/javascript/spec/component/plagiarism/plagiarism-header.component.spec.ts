import { ComponentFixture, TestBed, fakeAsync, tick } from '@angular/core/testing';
import { TranslateService } from '@ngx-translate/core';
import { Observable, Subject, of } from 'rxjs';
import { PlagiarismHeaderComponent } from 'app/exercises/shared/plagiarism/plagiarism-header/plagiarism-header.component';
<<<<<<< HEAD
import { MockTranslateService, TranslateTestingModule } from '../../helpers/mocks/service/mock-translate.service';
=======
import { ArtemisTestModule } from '../../test.module';
import { MockTranslateService } from '../../helpers/mocks/service/mock-translate.service';
>>>>>>> b16a4189
import { PlagiarismComparison } from 'app/exercises/shared/plagiarism/types/PlagiarismComparison';
import { ModelingSubmissionElement } from 'app/exercises/shared/plagiarism/types/modeling/ModelingSubmissionElement';
import { PlagiarismStatus } from 'app/exercises/shared/plagiarism/types/PlagiarismStatus';
import { Exercise } from 'app/entities/exercise.model';
import { PlagiarismCasesService } from 'app/course/plagiarism-cases/shared/plagiarism-cases.service';
import { HttpResponse, provideHttpClient } from '@angular/common/http';
import { NgbModal } from '@ng-bootstrap/ng-bootstrap';
import { MockNgbModalService } from '../../helpers/mocks/service/mock-ngb-modal.service';
import { ButtonComponent } from 'app/shared/components/button.component';
import { MockDirective } from 'ng-mocks';
import { TranslateDirective } from 'app/shared/language/translate.directive';
import { provideHttpClientTesting } from '@angular/common/http/testing';

describe('Plagiarism Header Component', () => {
    let comp: PlagiarismHeaderComponent;
    let fixture: ComponentFixture<PlagiarismHeaderComponent>;
    let plagiarismCasesService: PlagiarismCasesService;

    beforeEach(() => {
        TestBed.configureTestingModule({
<<<<<<< HEAD
            imports: [TranslateTestingModule],
=======
            imports: [ArtemisTestModule],
>>>>>>> b16a4189
            declarations: [PlagiarismHeaderComponent, MockDirective(TranslateDirective)],
            providers: [
                { provide: TranslateService, useClass: MockTranslateService },
                { provide: NgbModal, useClass: MockNgbModalService },
                provideHttpClient(),
                provideHttpClientTesting(),
            ],
        }).compileComponents();

        fixture = TestBed.createComponent(PlagiarismHeaderComponent);
        comp = fixture.componentInstance;

        plagiarismCasesService = TestBed.inject(PlagiarismCasesService);
        comp.comparison = {
            submissionA: { studentLogin: 'studentA' },
            submissionB: { studentLogin: 'studentB' },
            status: PlagiarismStatus.NONE,
        } as PlagiarismComparison<ModelingSubmissionElement>;
        comp.exercise = { course: { id: 1 } } as Exercise;
        comp.splitControlSubject = new Subject<string>();
    });

    afterEach(() => {
        jest.restoreAllMocks();
    });

    it('should confirm a plagiarism', () => {
        jest.spyOn(comp, 'updatePlagiarismStatus');
        comp.confirmPlagiarism();

        expect(comp.updatePlagiarismStatus).toHaveBeenCalledWith(PlagiarismStatus.CONFIRMED);
        expect(comp.isLoading).toBeTrue();
    });

    it('should disable confirm button if plagiarism status is dirty', () => {
        comp.comparison.status = PlagiarismStatus.NONE;
        comp.isLoading = true;

        const nativeElement = fixture.nativeElement;
        const button = nativeElement.querySelector("[data-qa='confirm-plagiarism-button']") as ButtonComponent;
        fixture.detectChanges();

        expect(button.disabled).toBeTrue();
    });

    it('should deny a plagiarism', () => {
        jest.spyOn(comp, 'updatePlagiarismStatus');
        comp.denyPlagiarism();

        expect(comp.updatePlagiarismStatus).toHaveBeenCalledWith(PlagiarismStatus.DENIED);
        expect(comp.isLoading).toBeTrue();
    });

    it('should disable deny button if plagiarism status is dirty', () => {
        comp.comparison.status = PlagiarismStatus.NONE;
        comp.isLoading = true;

        const nativeElement = fixture.nativeElement;
        const button = nativeElement.querySelector("[data-qa='deny-plagiarism-button']") as ButtonComponent;
        fixture.detectChanges();

        expect(button.disabled).toBeTrue();
    });

    it('should open a confirmation popup to deny a plagiarism if it is changing from confirmed to denied', () => {
        jest.spyOn(comp, 'updatePlagiarismStatus');
        const modalSpy = jest.spyOn(fixture.debugElement.injector.get(NgbModal), 'open');

        comp.comparison.status = PlagiarismStatus.CONFIRMED;

        comp.denyPlagiarism();

        expect(comp.updatePlagiarismStatus).not.toHaveBeenCalled();
        expect(modalSpy).toHaveBeenCalledOnce();
        expect(comp.isLoading).toBeTrue();
    });

    it('should update the plagiarism status', fakeAsync(() => {
        const updatePlagiarismComparisonStatusStub = jest
            .spyOn(plagiarismCasesService, 'updatePlagiarismComparisonStatus')
            .mockReturnValue(of({}) as Observable<HttpResponse<void>>);
        comp.updatePlagiarismStatus(PlagiarismStatus.CONFIRMED);

        tick();

        expect(updatePlagiarismComparisonStatusStub).toHaveBeenCalledOnce();
        expect(comp.comparison.status).toEqual(PlagiarismStatus.CONFIRMED);
        expect(comp.isLoading).toBeFalse();
    }));

    it('should emit when expanding left split view pane', () => {
        comp.splitControlSubject = new Subject<string>();
        jest.spyOn(comp.splitControlSubject, 'next');

        const nativeElement = fixture.nativeElement;
        const splitLeftButton = nativeElement.querySelector("[data-qa='split-view-left']");
        splitLeftButton.dispatchEvent(new Event('click'));

        fixture.detectChanges();

        expect(comp.splitControlSubject.next).toHaveBeenCalledWith('left');
    });

    it('should emit when expanding right split view pane', () => {
        comp.splitControlSubject = new Subject<string>();
        jest.spyOn(comp.splitControlSubject, 'next');

        const nativeElement = fixture.nativeElement;
        const splitRightButton = nativeElement.querySelector("[data-qa='split-view-right']");
        splitRightButton.dispatchEvent(new Event('click'));

        fixture.detectChanges();

        expect(comp.splitControlSubject.next).toHaveBeenCalledWith('right');
    });

    it('should emit when resetting the split panes', () => {
        comp.splitControlSubject = new Subject<string>();
        jest.spyOn(comp.splitControlSubject, 'next');

        const nativeElement = fixture.nativeElement;
        const splitHalfButton = nativeElement.querySelector("[data-qa='split-view-even']");
        splitHalfButton.dispatchEvent(new Event('click'));

        fixture.detectChanges();

        expect(comp.splitControlSubject.next).toHaveBeenCalledWith('even');
    });

    it.each(['confirm-plagiarism-button', 'deny-plagiarism-button'])('should disable status update button for team exercises', (selector) => {
        comp.exercise.teamMode = true;

        const nativeElement = fixture.nativeElement;
        const button = nativeElement.querySelector(`[data-qa=${selector}]`) as ButtonComponent;
        fixture.detectChanges();

        expect(button.disabled).toBeTrue();
    });
});<|MERGE_RESOLUTION|>--- conflicted
+++ resolved
@@ -2,12 +2,7 @@
 import { TranslateService } from '@ngx-translate/core';
 import { Observable, Subject, of } from 'rxjs';
 import { PlagiarismHeaderComponent } from 'app/exercises/shared/plagiarism/plagiarism-header/plagiarism-header.component';
-<<<<<<< HEAD
-import { MockTranslateService, TranslateTestingModule } from '../../helpers/mocks/service/mock-translate.service';
-=======
-import { ArtemisTestModule } from '../../test.module';
 import { MockTranslateService } from '../../helpers/mocks/service/mock-translate.service';
->>>>>>> b16a4189
 import { PlagiarismComparison } from 'app/exercises/shared/plagiarism/types/PlagiarismComparison';
 import { ModelingSubmissionElement } from 'app/exercises/shared/plagiarism/types/modeling/ModelingSubmissionElement';
 import { PlagiarismStatus } from 'app/exercises/shared/plagiarism/types/PlagiarismStatus';
@@ -28,11 +23,6 @@
 
     beforeEach(() => {
         TestBed.configureTestingModule({
-<<<<<<< HEAD
-            imports: [TranslateTestingModule],
-=======
-            imports: [ArtemisTestModule],
->>>>>>> b16a4189
             declarations: [PlagiarismHeaderComponent, MockDirective(TranslateDirective)],
             providers: [
                 { provide: TranslateService, useClass: MockTranslateService },
