--- conflicted
+++ resolved
@@ -19,15 +19,9 @@
 @Component({ selector: 'jhi-learning-goal-card', template: '<div><ng-content></ng-content></div>' })
 class LearningGoalCardStubComponent {
     @Input() learningGoal: LearningGoal;
-<<<<<<< HEAD
     @Input() progress?: number;
-    @Input() isPrerequisite: Boolean;
-    @Input() displayOnly: Boolean;
-=======
-    @Input() learningGoalProgress: IndividualLearningGoalProgress;
     @Input() isPrerequisite: boolean;
     @Input() displayOnly: boolean;
->>>>>>> f1abacaa
 }
 
 class MockActivatedRoute {
