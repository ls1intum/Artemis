--- conflicted
+++ resolved
@@ -35,21 +35,6 @@
 
         component.ngOnInit();
         expect(subscribeSpy).toHaveBeenCalledOnce();
-<<<<<<< HEAD
-=======
-        expect(component.popover.open).not.toHaveBeenCalled();
-
-        tick(1200);
-
-        expect(component.popover.open).toHaveBeenCalledOnce();
-        expect(component.showInitialHints).toBeTrue();
-
-        component.closePopover();
-
-        tick(200);
-
-        expect(component.showInitialHints).toBeFalse();
->>>>>>> 4ff08462
     }));
 
     it('theme toggles correctly', fakeAsync(() => {
