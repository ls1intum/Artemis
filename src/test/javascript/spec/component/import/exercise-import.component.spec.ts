import { Injector } from '@angular/core';
import { ComponentFixture, TestBed, fakeAsync, tick } from '@angular/core/testing';
import { FormsModule } from '@angular/forms';
import { NgbActiveModal, NgbPagination } from '@ng-bootstrap/ng-bootstrap';
import { Exercise, ExerciseType } from 'app/entities/exercise.model';
import { ProgrammingLanguage } from 'app/entities/programming-exercise.model';
import { QuizExercise } from 'app/entities/quiz/quiz-exercise.model';
import { TextExercise } from 'app/entities/text-exercise.model';
import { ModelingExercisePagingService } from 'app/exercises/modeling/manage/modeling-exercise-paging.service';
import { CodeAnalysisPagingService } from 'app/exercises/programming/manage/services/code-analysis-paging.service';
import { ProgrammingExercisePagingService } from 'app/exercises/programming/manage/services/programming-exercise-paging.service';
import { QuizExercisePagingService } from 'app/exercises/quiz/manage/quiz-exercise-paging.service';
import { ExerciseImportComponent } from 'app/exercises/shared/import/exercise-import.component';
import { PagingService } from 'app/exercises/shared/manage/paging.service';
import { TextExercisePagingService } from 'app/exercises/text/manage/text-exercise/text-exercise-paging.service';
import { ButtonComponent } from 'app/shared/components/button.component';
import { TranslateDirective } from 'app/shared/language/translate.directive';
import { ExerciseCourseTitlePipe } from 'app/shared/pipes/exercise-course-title.pipe';
import { SortService } from 'app/shared/service/sort.service';
import { SortByDirective } from 'app/shared/sort/sort-by.directive';
import { SortDirective } from 'app/shared/sort/sort.directive';
import { PageableSearch, SearchResult, SortingOrder } from 'app/shared/table/pageable-table';
import { MockComponent, MockDirective, MockPipe } from 'ng-mocks';
import { of } from 'rxjs';
import { ArtemisTestModule } from '../../test.module';
import { FileUploadExercisePagingService } from 'app/exercises/file-upload/manage/file-upload-exercise-paging.service';

describe('ExerciseImportComponent', () => {
    let fixture: ComponentFixture<ExerciseImportComponent>;
    let comp: ExerciseImportComponent;

    let quizExercisePagingService: QuizExercisePagingService;
    let sortService: SortService;
    let injector: Injector;
    let activeModal: NgbActiveModal;
    let searchForExercisesStub: jest.SpyInstance;
    let sortByPropertyStub: jest.SpyInstance;
    let searchResult: SearchResult<Exercise>;
    let state: PageableSearch;
    let quizExercise: QuizExercise;

    beforeEach(() => {
        TestBed.configureTestingModule({
            imports: [ArtemisTestModule, FormsModule, MockComponent(NgbPagination)],
            declarations: [
                ExerciseImportComponent,
                MockPipe(ExerciseCourseTitlePipe),
                MockComponent(ButtonComponent),
                MockDirective(SortByDirective),
                MockDirective(SortDirective),
                MockDirective(TranslateDirective),
            ],
        })
            .compileComponents()
            .then(() => {
                fixture = TestBed.createComponent(ExerciseImportComponent);
                comp = fixture.componentInstance;
                quizExercisePagingService = TestBed.get(QuizExercisePagingService);
                sortService = TestBed.inject(SortService);
                injector = TestBed.inject(Injector);
                activeModal = TestBed.inject(NgbActiveModal);
                searchForExercisesStub = jest.spyOn(quizExercisePagingService, 'searchForExercises');
                sortByPropertyStub = jest.spyOn(sortService, 'sortByProperty');
            });
    });

    afterEach(() => {
        jest.restoreAllMocks();
    });

    beforeEach(() => {
        comp.exerciseType = ExerciseType.QUIZ;
        fixture.detectChanges();
        quizExercise = new QuizExercise(undefined, undefined);
        quizExercise.id = 5;
        searchResult = { numberOfPages: 3, resultsOnPage: [quizExercise] };
        state = {
            page: 1,
            pageSize: 10,
            searchTerm: 'initialSearchTerm',
            sortingOrder: SortingOrder.DESCENDING,
            sortedColumn: 'ID',
            ...searchResult,
        };
        searchForExercisesStub.mockReturnValue(of(searchResult));
    });

    it('should initialize the content', () => {
        // WHEN
        fixture.detectChanges();

        // THEN
        expect(comp.content).toEqual({ resultsOnPage: [], numberOfPages: 0 });
    });

    it('should close the active modal', () => {
        const dismiss = jest.spyOn(activeModal, 'dismiss');

        // WHEN
        comp.clear();

        // THEN
        expect(dismiss).toHaveBeenCalledOnceWith('cancel');
    });

    it('should close the active modal with result', () => {
        // GIVEN
        const activeModalSpy = jest.spyOn(activeModal, 'close');
        const exercise = { id: 1 } as TextExercise;
        // WHEN
        comp.openImport(exercise);

        // THEN
        expect(activeModalSpy).toHaveBeenCalledOnce();
        expect(activeModalSpy).toHaveBeenCalledWith(exercise);
    });

    it('should change the page on active modal', fakeAsync(() => {
        const defaultPageSize = 10;
        const numberOfPages = 5;
        const pagingServiceSpy = jest.spyOn(quizExercisePagingService, 'searchForExercises');
        pagingServiceSpy.mockReturnValue(of({ numberOfPages } as SearchResult<TextExercise>));

        fixture.detectChanges();

        let expectedPageNumber = 1;
        comp.onPageChange(expectedPageNumber);
        tick();
        expect(comp.page).toBe(expectedPageNumber);
        expect(comp.total).toBe(numberOfPages * defaultPageSize);

        expectedPageNumber = 2;
        comp.onPageChange(expectedPageNumber);
        tick();
        expect(comp.page).toBe(expectedPageNumber);
        expect(comp.total).toBe(numberOfPages * defaultPageSize);

        // Page number should be changed unless it is falsy.
        comp.onPageChange(0);
        tick();
        expect(comp.page).toBe(expectedPageNumber);

        // Number of times onPageChange is called with a truthy value.
        expect(pagingServiceSpy).toHaveBeenCalledTimes(2);
    }));

    it('should sort rows with default values', () => {
        const sortServiceSpy = jest.spyOn(sortService, 'sortByProperty');

        fixture.detectChanges();
        comp.sortRows();

        expect(sortServiceSpy).toHaveBeenCalledOnce();
        expect(sortServiceSpy).toHaveBeenCalledWith([], 'ID', false);
    });

    it('should set search term and search', fakeAsync(() => {
        const pagingServiceSpy = jest.spyOn(quizExercisePagingService, 'searchForExercises');
        pagingServiceSpy.mockReturnValue(of({ numberOfPages: 3 } as SearchResult<TextExercise>));

        fixture.detectChanges();

        const expectedSearchTerm = 'search term';
        comp.searchTerm = expectedSearchTerm;
        tick();
        expect(comp.searchTerm).toBe(expectedSearchTerm);

        // It should wait first before executing search.
        expect(pagingServiceSpy).not.toHaveBeenCalled();

        tick(300);

        expect(pagingServiceSpy).toHaveBeenCalledOnce();
    }));

    const setStateAndCallOnInit = (middleExpectation: () => void) => {
        comp.state = { ...state };
        comp.ngOnInit();
        middleExpectation();
        expect(comp.content).toEqual(searchResult);
        comp.sortRows();
        expect(sortByPropertyStub).toHaveBeenCalledWith(searchResult.resultsOnPage, comp.sortedColumn, comp.listSorting);
    };

    it('should set content to paging result on sort', fakeAsync(() => {
        expect(comp.listSorting).toBeFalse();
        setStateAndCallOnInit(() => {
            comp.listSorting = true;
            tick(10);
<<<<<<< HEAD
            expect(searchForExercisesStub).toHaveBeenCalledWith(
                {
                    ...state,
                    sortingOrder: SortingOrder.ASCENDING,
                },
                true,
                true,
                undefined,
            );
=======
            expect(searchForExercisesStub).toHaveBeenCalledWith({ ...state, sortingOrder: SortingOrder.ASCENDING }, true, true, undefined);
>>>>>>> 628a395c
            expect(comp.listSorting).toBeTrue();
        });
    }));

    it('should set content to paging result on pageChange', fakeAsync(() => {
        expect(comp.page).toBe(1);
        setStateAndCallOnInit(() => {
            comp.onPageChange(5);
            tick(10);
            expect(searchForExercisesStub).toHaveBeenCalledWith({ ...state, page: 5 }, true, true, undefined);
            expect(comp.page).toBe(5);
        });
    }));

    it('should set content to paging result on search', fakeAsync(() => {
        expect(comp.searchTerm).toBe('');
        setStateAndCallOnInit(() => {
            const givenSearchTerm = 'givenSearchTerm';
            comp.searchTerm = givenSearchTerm;
            tick(10);
            expect(searchForExercisesStub).not.toHaveBeenCalled();
            tick(290);
<<<<<<< HEAD
            expect(searchForExercisesStub).toHaveBeenCalledWith(
                {
                    ...state,
                    searchTerm: givenSearchTerm,
                },
                true,
                true,
                undefined,
            );
=======
            expect(searchForExercisesStub).toHaveBeenCalledWith({ ...state, searchTerm: givenSearchTerm }, true, true, undefined);
>>>>>>> 628a395c
            expect(comp.searchTerm).toEqual(givenSearchTerm);
        });
    }));

    it('should set content to paging result on sortedColumn change', fakeAsync(() => {
        expect(comp.sortedColumn).toBe('ID');
        setStateAndCallOnInit(() => {
            comp.sortedColumn = 'TITLE';
            tick(10);
<<<<<<< HEAD
            expect(searchForExercisesStub).toHaveBeenCalledWith(
                {
                    ...state,
                    sortedColumn: 'TITLE',
                },
                true,
                true,
                undefined,
            );
=======
            expect(searchForExercisesStub).toHaveBeenCalledWith({ ...state, sortedColumn: 'TITLE' }, true, true, undefined);
>>>>>>> 628a395c
            expect(comp.sortedColumn).toBe('TITLE');
        });
    }));

    it('should return quiz exercise id', () => {
        expect(comp.trackId(0, quizExercise)).toEqual(quizExercise.id);
    });

    it('should switch courseFilter/examFilter and search', fakeAsync(() => {
        const pagingServiceSpy = jest.spyOn(quizExercisePagingService, 'searchForExercises');
        pagingServiceSpy.mockReturnValue(of({ numberOfPages: 3 } as SearchResult<QuizExercise>));

        fixture.detectChanges();
        expect(comp.isCourseFilter).toBeTrue();
        expect(comp.isExamFilter).toBeTrue();

        comp.onCourseFilterChange();
        comp.onExamFilterChange();
        tick();
        expect(comp.isCourseFilter).toBeFalse();
        expect(comp.isExamFilter).toBeFalse();

        expect(pagingServiceSpy).not.toHaveBeenCalled();
        tick(300);

        const expectedSearchObject = {
            page: 1,
            pageSize: 10,
            searchTerm: '',
            sortedColumn: 'ID',
            sortingOrder: 'DESCENDING',
        };
        expect(pagingServiceSpy).toHaveBeenCalledWith(expectedSearchObject, false, false, undefined);
    }));

    it.each([
        [ExerciseType.PROGRAMMING, ProgrammingExercisePagingService],
        [ExerciseType.TEXT, TextExercisePagingService],
        [ExerciseType.MODELING, ModelingExercisePagingService],
        [ExerciseType.QUIZ, QuizExercisePagingService],
<<<<<<< HEAD
        [ExerciseType.FILE_UPLOAD, FileUploadExercisePagingService],
=======
>>>>>>> 628a395c
    ])(
        'uses the correct paging service',
        fakeAsync((exerciseType: ExerciseType, expectedPagingService: typeof PagingService) => {
            const getSpy = jest.spyOn(injector, 'get');
            jest.resetAllMocks();

            comp.exerciseType = exerciseType;

            comp.ngOnInit();

            expect(getSpy).toHaveBeenCalledOnceWith(expectedPagingService);
        }),
    );

    it('should allow importing SCA configurations', () => {
        const getSpy = jest.spyOn(injector, 'get');
        jest.resetAllMocks();

        comp.exerciseType = ExerciseType.PROGRAMMING;
        comp.programmingLanguage = ProgrammingLanguage.JAVA;

        comp.ngOnInit();

        expect(comp.titleKey).toContain('configureGrading');
        expect(getSpy).toHaveBeenCalledOnceWith(CodeAnalysisPagingService);
    });

    it('should sort by exam title when only the exam filter is active', () => {
        comp.isExamFilter = true;
        comp.isCourseFilter = false;

        comp.sortedColumn = 'COURSE_TITLE';

        expect(comp.sortedColumn).toBe('EXAM_TITLE');
    });
});<|MERGE_RESOLUTION|>--- conflicted
+++ resolved
@@ -187,19 +187,7 @@
         setStateAndCallOnInit(() => {
             comp.listSorting = true;
             tick(10);
-<<<<<<< HEAD
-            expect(searchForExercisesStub).toHaveBeenCalledWith(
-                {
-                    ...state,
-                    sortingOrder: SortingOrder.ASCENDING,
-                },
-                true,
-                true,
-                undefined,
-            );
-=======
             expect(searchForExercisesStub).toHaveBeenCalledWith({ ...state, sortingOrder: SortingOrder.ASCENDING }, true, true, undefined);
->>>>>>> 628a395c
             expect(comp.listSorting).toBeTrue();
         });
     }));
@@ -222,19 +210,7 @@
             tick(10);
             expect(searchForExercisesStub).not.toHaveBeenCalled();
             tick(290);
-<<<<<<< HEAD
-            expect(searchForExercisesStub).toHaveBeenCalledWith(
-                {
-                    ...state,
-                    searchTerm: givenSearchTerm,
-                },
-                true,
-                true,
-                undefined,
-            );
-=======
             expect(searchForExercisesStub).toHaveBeenCalledWith({ ...state, searchTerm: givenSearchTerm }, true, true, undefined);
->>>>>>> 628a395c
             expect(comp.searchTerm).toEqual(givenSearchTerm);
         });
     }));
@@ -244,19 +220,7 @@
         setStateAndCallOnInit(() => {
             comp.sortedColumn = 'TITLE';
             tick(10);
-<<<<<<< HEAD
-            expect(searchForExercisesStub).toHaveBeenCalledWith(
-                {
-                    ...state,
-                    sortedColumn: 'TITLE',
-                },
-                true,
-                true,
-                undefined,
-            );
-=======
             expect(searchForExercisesStub).toHaveBeenCalledWith({ ...state, sortedColumn: 'TITLE' }, true, true, undefined);
->>>>>>> 628a395c
             expect(comp.sortedColumn).toBe('TITLE');
         });
     }));
@@ -297,10 +261,7 @@
         [ExerciseType.TEXT, TextExercisePagingService],
         [ExerciseType.MODELING, ModelingExercisePagingService],
         [ExerciseType.QUIZ, QuizExercisePagingService],
-<<<<<<< HEAD
         [ExerciseType.FILE_UPLOAD, FileUploadExercisePagingService],
-=======
->>>>>>> 628a395c
     ])(
         'uses the correct paging service',
         fakeAsync((exerciseType: ExerciseType, expectedPagingService: typeof PagingService) => {
