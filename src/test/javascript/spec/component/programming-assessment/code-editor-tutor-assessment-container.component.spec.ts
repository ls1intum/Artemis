import * as ace from 'brace';
import { ComponentFixture, TestBed, fakeAsync, flush, tick } from '@angular/core/testing';
import { NgbModal, NgbModalRef } from '@ng-bootstrap/ng-bootstrap';
import { DebugElement } from '@angular/core';
import { of, throwError } from 'rxjs';
import { ArtemisTestModule } from '../../test.module';
import { ParticipationWebsocketService } from 'app/overview/participation-websocket.service';
import { MockSyncStorage } from '../../helpers/mocks/service/mock-sync-storage.service';
import { MockParticipationWebsocketService } from '../../helpers/mocks/service/mock-participation-websocket.service';
import { User } from 'app/core/user/user.model';
import { AccountService } from 'app/core/auth/account.service';
import { LocalStorageService, SessionStorageService } from 'ngx-webstorage';
import { By } from '@angular/platform-browser';
import { MockComponent, MockPipe, MockProvider } from 'ng-mocks';
import { RepositoryFileService } from 'app/exercises/shared/result/repository.service';
import { StudentParticipation } from 'app/entities/participation/student-participation.model';
import { ProgrammingAssessmentRepoExportButtonComponent } from 'app/exercises/programming/assess/repo-export/programming-assessment-repo-export-button.component';
import { ProgrammingSubmission } from 'app/entities/programming-submission.model';
import { Feedback, FeedbackType } from 'app/entities/feedback.model';
import { ProgrammingAssessmentManualResultService } from 'app/exercises/programming/assess/manual-result/programming-assessment-manual-result.service';
import { ProgrammingExercise } from 'app/entities/programming-exercise.model';
import { Complaint } from 'app/entities/complaint.model';
import { ComplaintService } from 'app/complaints/complaint.service';
import { MockRepositoryFileService } from '../../helpers/mocks/service/mock-repository-file.service';
import { MockNgbModalService } from '../../helpers/mocks/service/mock-ngb-modal.service';
import { CodeEditorTutorAssessmentContainerComponent } from 'app/exercises/programming/assess/code-editor-tutor-assessment-container.component';
import { Result } from 'app/entities/result.model';
import { AssessmentType } from 'app/entities/assessment-type.model';
import { ProgrammingExerciseStudentParticipation } from 'app/entities/participation/programming-exercise-student-participation.model';
import { AssessmentLayoutComponent } from 'app/assessment/assessment-layout/assessment-layout.component';
import { HttpErrorResponse, HttpResponse } from '@angular/common/http';
import { Course } from 'app/entities/course.model';
import { delay } from 'rxjs/operators';
import { ProgrammingSubmissionService } from 'app/exercises/programming/participate/programming-submission.service';
import { ComplaintResponse } from 'app/entities/complaint-response.model';
import { ActivatedRoute, Router, convertToParamMap } from '@angular/router';
import { ProgrammingExerciseService } from 'app/exercises/programming/manage/services/programming-exercise.service';
import { CodeEditorRepositoryFileService } from 'app/exercises/programming/shared/code-editor/service/code-editor-repository.service';
import { CodeEditorAceComponent } from 'app/exercises/programming/shared/code-editor/ace/code-editor-ace.component';
import { CodeEditorFileBrowserComponent } from 'app/exercises/programming/shared/code-editor/file-browser/code-editor-file-browser.component';
import { FileType } from 'app/exercises/programming/shared/code-editor/model/code-editor.model';
import { RouterTestingModule } from '@angular/router/testing';
import { CodeEditorContainerComponent } from 'app/exercises/programming/shared/code-editor/container/code-editor-container.component';
import { ResultComponent } from 'app/exercises/shared/result/result.component';
import { IncludedInScoreBadgeComponent } from 'app/exercises/shared/exercise-headers/included-in-score-badge.component';
import { AssessmentInstructionsComponent } from 'app/assessment/assessment-instructions/assessment-instructions/assessment-instructions.component';
import { UnreferencedFeedbackComponent } from 'app/exercises/shared/unreferenced-feedback/unreferenced-feedback.component';
import { ArtemisTranslatePipe } from 'app/shared/pipes/artemis-translate.pipe';
import { MockTranslateService } from '../../helpers/mocks/service/mock-translate.service';
import { TranslateService } from '@ngx-translate/core';
import { AssessmentHeaderComponent } from 'app/assessment/assessment-header/assessment-header.component';
import { AssessmentAfterComplaint, ComplaintsForTutorComponent } from 'app/complaints/complaints-for-tutor/complaints-for-tutor.component';
import { AssessmentComplaintAlertComponent } from 'app/assessment/assessment-complaint-alert/assessment-complaint-alert.component';
import { CodeEditorGridComponent } from 'app/exercises/programming/shared/code-editor/layout/code-editor-grid.component';
import { CodeEditorActionsComponent } from 'app/exercises/programming/shared/code-editor/actions/code-editor-actions.component';
import { CodeEditorInstructionsComponent } from 'app/exercises/programming/shared/code-editor/instructions/code-editor-instructions.component';
import { KeysPipe } from 'app/shared/pipes/keys.pipe';
import { CodeEditorBuildOutputComponent } from 'app/exercises/programming/shared/code-editor/build-output/code-editor-build-output.component';
import { CodeEditorFileBrowserCreateNodeComponent } from 'app/exercises/programming/shared/code-editor/file-browser/code-editor-file-browser-create-node.component';
import { CodeEditorStatusComponent } from 'app/exercises/programming/shared/code-editor/status/code-editor-status.component';
import { CodeEditorFileBrowserFolderComponent } from 'app/exercises/programming/shared/code-editor/file-browser/code-editor-file-browser-folder.component';
import { CodeEditorFileBrowserFileComponent } from 'app/exercises/programming/shared/code-editor/file-browser/code-editor-file-browser-file.component';
import { CodeEditorTutorAssessmentInlineFeedbackComponent } from 'app/exercises/programming/assess/code-editor-tutor-assessment-inline-feedback.component';
import { AceEditorComponent } from 'app/shared/markdown-editor/ace-editor/ace-editor.component';
import { ExtensionPointDirective } from 'app/shared/extension-point/extension-point.directive';
import { TreeviewComponent } from 'app/exercises/programming/shared/code-editor/treeview/components/treeview/treeview.component';
import { TreeviewItem } from 'app/exercises/programming/shared/code-editor/treeview/models/treeview-item';
import { AlertService } from 'app/core/util/alert.service';
import { Exercise } from 'app/entities/exercise.model';
import { ProfileService } from 'app/shared/layouts/profiles/profile.service';
import { MockAthenaService } from '../../helpers/mocks/service/mock-athena.service';
import { AthenaService } from 'app/assessment/athena.service';
import { MockResizeObserver } from '../../helpers/mocks/service/mock-resize-observer';
import { EntityResponseType } from 'app/exercises/shared/result/result.service';

function addFeedbackAndValidateScore(comp: CodeEditorTutorAssessmentContainerComponent, pointsAwarded: number, scoreExpected: number) {
    comp.unreferencedFeedback.push({
        type: FeedbackType.MANUAL_UNREFERENCED,
        detailText: 'unreferenced feedback',
        credits: pointsAwarded,
    });
    comp.validateFeedback();
    expect(comp.manualResult?.score).toEqual(scoreExpected);
}

describe('CodeEditorTutorAssessmentContainerComponent', () => {
    // needed to make sure ace is defined
    ace.acequire('ace/ext/modelist.js');
    let comp: CodeEditorTutorAssessmentContainerComponent;
    let fixture: ComponentFixture<CodeEditorTutorAssessmentContainerComponent>;
    let debugElement: DebugElement;
    let programmingAssessmentManualResultService: ProgrammingAssessmentManualResultService;
    let complaintService: ComplaintService;
    let accountService: AccountService;
    let programmingSubmissionService: ProgrammingSubmissionService;
    let programmingExerciseService: ProgrammingExerciseService;
    let repositoryFileService: CodeEditorRepositoryFileService;
    let router: Router;

    let updateAfterComplaintStub: jest.SpyInstance;
    let findBySubmissionIdStub: jest.SpyInstance;
    let getIdentityStub: jest.SpyInstance;
    let getProgrammingSubmissionForExerciseWithoutAssessmentStub: jest.SpyInstance;
    let lockAndGetProgrammingSubmissionParticipationStub: jest.SpyInstance;
    let findWithParticipationsStub: jest.SpyInstance;

    const user = <User>{ id: 99, groups: ['instructorGroup'] };
    const result: Result = {
        feedbacks: [new Feedback()],
        participation: new StudentParticipation(),
        score: 80,
        successful: true,
        submission: new ProgrammingSubmission(),
        assessor: user,
        hasComplaint: true,
        assessmentType: AssessmentType.SEMI_AUTOMATIC,
        id: 2,
    };
    result.submission!.id = 1;

    const complaint = <Complaint>{ id: 1, complaintText: 'Why only 80%?', result };
    const exercise = {
        id: 1,
        templateParticipation: {
            id: 3,
            repositoryUri: 'test2',
            results: [{ id: 9, submission: { id: 1, buildFailed: false } }],
        },
        maxPoints: 100,
        gradingInstructions: 'Grading Instructions',
        course: <Course>{ instructorGroupName: 'instructorGroup' },
    } as unknown as ProgrammingExercise;

    const participation: ProgrammingExerciseStudentParticipation = new ProgrammingExerciseStudentParticipation();
    participation.results = [result];
    participation.exercise = exercise;
    participation.id = 1;
    participation.student = { login: 'student1' } as User;
    participation.repositoryUri = 'http://student1@bitbucket.ase.in.tum.de/scm/TEST/test-repo-student1.git';
    result.submission!.participation = participation;

    const submission: ProgrammingSubmission = new ProgrammingSubmission();
    submission.results = [result];
    submission.participation = participation;
    submission.id = 1234;
    submission.latestResult = result;

    const unassessedSubmission = new ProgrammingSubmission();
    unassessedSubmission.id = 12;

    const afterComplaintResult = new Result();
    afterComplaintResult.score = 100;

    const afterOverrideResult: Result = new Result();
    afterOverrideResult.feedbacks = [{ type: FeedbackType.AUTOMATIC, testCase: { testName: 'testCase1' }, detailText: 'testCase1 failed', credits: 0 }];
    afterOverrideResult.assessor = user;

    const overrideEntityResponse: EntityResponseType = new HttpResponse({ body: afterOverrideResult });

    const route = (): ActivatedRoute => ({ params: of({ submissionId: 123 }), queryParamMap: of(convertToParamMap({ testRun: false })) }) as any as ActivatedRoute;
    const fileContent = 'This is the content of a file';
    const templateFileSessionReturn: { [fileName: string]: string } = { 'folder/file1': fileContent };

    beforeEach(() => {
        return TestBed.configureTestingModule({
            imports: [ArtemisTestModule, RouterTestingModule],
            declarations: [
                CodeEditorTutorAssessmentContainerComponent,
                MockComponent(ProgrammingAssessmentRepoExportButtonComponent),
                AssessmentLayoutComponent,
                MockComponent(AssessmentComplaintAlertComponent),
                MockComponent(AssessmentHeaderComponent),
                MockComponent(ComplaintsForTutorComponent),
                CodeEditorContainerComponent,
                CodeEditorFileBrowserComponent,
                MockPipe(KeysPipe),
                TreeviewComponent,
                MockComponent(CodeEditorStatusComponent),
                MockComponent(CodeEditorFileBrowserCreateNodeComponent),
                MockComponent(CodeEditorFileBrowserFolderComponent),
                MockComponent(CodeEditorFileBrowserFileComponent),
                MockComponent(CodeEditorBuildOutputComponent),
                MockComponent(CodeEditorGridComponent),
                MockComponent(CodeEditorActionsComponent),
                CodeEditorAceComponent,
                MockComponent(CodeEditorTutorAssessmentInlineFeedbackComponent),
                AceEditorComponent,
                MockComponent(CodeEditorInstructionsComponent),
                MockComponent(ResultComponent),
                MockComponent(IncludedInScoreBadgeComponent),
                MockComponent(AssessmentInstructionsComponent),
                MockComponent(UnreferencedFeedbackComponent),
                MockPipe(ArtemisTranslatePipe),
                ExtensionPointDirective,
            ],
            providers: [
                MockProvider(Router),
                { provide: TranslateService, useClass: MockTranslateService },
                { provide: ParticipationWebsocketService, useClass: MockParticipationWebsocketService },
                { provide: RepositoryFileService, useClass: MockRepositoryFileService },
                { provide: NgbModal, useClass: MockNgbModalService },
                { provide: SessionStorageService, useClass: MockSyncStorage },
                { provide: LocalStorageService, useClass: MockSyncStorage },
                { provide: AthenaService, useClass: MockAthenaService },
                { provide: ActivatedRoute, useValue: route() },
                MockProvider(ProfileService, { getProfileInfo: () => of({ activeProfiles: [] }) }, 'useValue'),
            ],
        })
            .compileComponents()
            .then(() => {
                // Ignore console errors
                console.error = () => {
                    return false;
                };
                fixture = TestBed.createComponent(CodeEditorTutorAssessmentContainerComponent);
                comp = fixture.componentInstance;
                debugElement = fixture.debugElement;
                router = TestBed.inject(Router);

                programmingAssessmentManualResultService = debugElement.injector.get(ProgrammingAssessmentManualResultService);
                programmingSubmissionService = debugElement.injector.get(ProgrammingSubmissionService);
                complaintService = debugElement.injector.get(ComplaintService);
                accountService = debugElement.injector.get(AccountService);
                programmingExerciseService = debugElement.injector.get(ProgrammingExerciseService);
                repositoryFileService = debugElement.injector.get(CodeEditorRepositoryFileService);

                updateAfterComplaintStub = jest.spyOn(programmingAssessmentManualResultService, 'updateAfterComplaint').mockReturnValue(of(afterComplaintResult));
                lockAndGetProgrammingSubmissionParticipationStub = jest
                    .spyOn(programmingSubmissionService, 'lockAndGetProgrammingSubmissionParticipation')
                    .mockReturnValue(of(submission).pipe(delay(100)));
                findBySubmissionIdStub = jest.spyOn(complaintService, 'findBySubmissionId').mockReturnValue(of({ body: complaint } as HttpResponse<Complaint>));
                getIdentityStub = jest.spyOn(accountService, 'identity').mockReturnValue(new Promise((promise) => promise(user)));
                getProgrammingSubmissionForExerciseWithoutAssessmentStub = jest
                    .spyOn(programmingSubmissionService, 'getSubmissionWithoutAssessment')
                    .mockReturnValue(of(unassessedSubmission));

                findWithParticipationsStub = jest.spyOn(programmingExerciseService, 'findWithTemplateAndSolutionParticipation');
                findWithParticipationsStub.mockReturnValue(of({ body: exercise }));

                // Mock the ResizeObserver, which is not available in the test environment
                global.ResizeObserver = jest.fn().mockImplementation((...args) => new MockResizeObserver(args));
            });
    });

    afterEach(() => {
        jest.restoreAllMocks();
        result.assessor = user;
        result.hasComplaint = true;
    });

    it('should use jhi-assessment-layout', () => {
        const assessmentLayout = fixture.debugElement.query(By.directive(AssessmentLayoutComponent));
        expect(assessmentLayout).toBeDefined();
    });

<<<<<<< HEAD
    it('should load the grading criteria on initialisation', fakeAsync(() => {
        comp.ngOnInit();
        tick(100);

        expect(findWithParticipationsStub).toHaveBeenCalledWith(exercise.id, false, true);
=======
    it('should update assessor correctly if the manual assessment is overridden', fakeAsync(() => {
        const user2 = <User>{ id: 100, groups: ['instructorGroup'] };
        const discardPendingSubmissionsWithConfirmationStub = jest.spyOn(comp, 'discardPendingSubmissionsWithConfirmation').mockReturnValue(Promise.resolve(true));
        const updateAfterNewAssessment = jest.spyOn(programmingAssessmentManualResultService, 'saveAssessment').mockReturnValue(of(overrideEntityResponse));
        result.assessor = user2;
        result.hasComplaint = false;
        comp.ngOnInit();
        tick(100);
        expect(comp.isAssessor).toBeFalse();
        addFeedbackAndValidateScore(comp, 0, 0);
        comp.submit().then(() => {
            fixture.detectChanges();
            const alertElementSubmit = debugElement.queryAll(By.css('jhi-alert'));
            expect(alertElementSubmit).not.toBeNull();

            expect(getIdentityStub).toHaveBeenCalled();
            expect(discardPendingSubmissionsWithConfirmationStub).toHaveBeenCalled();
            expect(updateAfterNewAssessment).toHaveBeenCalledOnce();
            expect(comp.isAssessor).toBeTrue();
        });
        flush();
>>>>>>> 861b60bc
    }));

    it('should show unreferenced feedback suggestions', () => {
        comp.feedbackSuggestions = [{ reference: 'file:src/Test.java_line:1' }, { reference: 'file:src/Test.java_line:2' }, { reference: undefined }];
        expect(comp.unreferencedFeedbackSuggestions).toHaveLength(1);
    });

    it('should not show feedback suggestions where there are already existing manual feedbacks', async () => {
        comp.unreferencedFeedback = [{ text: 'unreferenced test', detailText: 'some detail', reference: undefined }];
        comp.referencedFeedback = [{ text: 'referenced test', detailText: 'some detail', reference: 'file:src/Test.java_line:1' }];
        const feedbackSuggestionsStub = jest.spyOn(comp['athenaService'], 'getProgrammingFeedbackSuggestions');
        feedbackSuggestionsStub.mockReturnValue(
            of([
                { text: 'FeedbackSuggestion:unreferenced test', detailText: 'some detail' },
                { text: 'FeedbackSuggestion:referenced test', detailText: 'some detail', reference: 'file:src/Test.java_line:1' },
                { text: 'FeedbackSuggestion:suggestion to pass', detailText: 'some detail', reference: 'file:src/Test.java_line:2' },
            ] as Feedback[]),
        );
        comp['submission'] = { id: undefined }; // Needed for loadFeedbackSuggestions
        await comp['loadFeedbackSuggestions']();
        expect(comp.feedbackSuggestions).toStrictEqual([{ text: 'FeedbackSuggestion:suggestion to pass', detailText: 'some detail', reference: 'file:src/Test.java_line:2' }]);
    });

    it('should show complaint for result with complaint and check assessor', fakeAsync(() => {
        comp.ngOnInit();
        tick(100);

        expect(getIdentityStub).toHaveBeenCalledOnce();
        expect(lockAndGetProgrammingSubmissionParticipationStub).toHaveBeenCalledOnce();
        expect(findBySubmissionIdStub).toHaveBeenCalledOnce();
        expect(comp.isAssessor).toBeTrue();
        expect(comp.complaint).not.toBeNull();
        fixture.detectChanges();

        const complaintsForm = debugElement.query(By.css('jhi-complaints-for-tutor-form'));
        expect(complaintsForm).not.toBeNull();
        expect(comp.complaint).not.toBeNull();

        // Wait until periodic timer has passed out
        tick(100);
        flush();
    }));

    it('should lock a new submission', fakeAsync(() => {
        const activatedRoute: ActivatedRoute = fixture.debugElement.injector.get(ActivatedRoute);
        activatedRoute.params = of({ submissionId: 'new' });
        TestBed.inject(ActivatedRoute);

        getProgrammingSubmissionForExerciseWithoutAssessmentStub.mockReturnValue(of(submission));

        comp.ngOnInit();
        tick(100);
        expect(getProgrammingSubmissionForExerciseWithoutAssessmentStub).toHaveBeenCalledOnce();
        flush();
    }));

    it('should not show complaint when participation contains no complaint', fakeAsync(() => {
        findBySubmissionIdStub.mockReturnValue(of({ body: undefined }));
        comp.ngOnInit();
        tick(100);

        expect(getIdentityStub).toHaveBeenCalledOnce();
        expect(lockAndGetProgrammingSubmissionParticipationStub).toHaveBeenCalledOnce();
        expect(findBySubmissionIdStub).toHaveBeenCalledOnce();
        expect(comp.complaint).toBeUndefined();
        fixture.detectChanges();

        const complaintsForm = debugElement.query(By.css('jhi-complaints-for-tutor-form'));
        expect(complaintsForm).toBeNull();

        // Wait until periodic timer has passed out
        tick(100);
        flush();
    }));

    it('should calculate score correctly for IncludedCompletelyWithBonusPointsExercise', fakeAsync(() => {
        comp.ngOnInit();
        tick(100);

        comp.exercise.maxPoints = 10;
        comp.exercise.bonusPoints = 10;
        comp.automaticFeedback = [];
        comp.referencedFeedback = [];
        comp.unreferencedFeedback = [];
        addFeedbackAndValidateScore(comp, 0, 0);
        addFeedbackAndValidateScore(comp, -1, 0);
        addFeedbackAndValidateScore(comp, 1, 0);
        addFeedbackAndValidateScore(comp, 5, 50);
        addFeedbackAndValidateScore(comp, 5, 100);
        addFeedbackAndValidateScore(comp, 5, 150);
        addFeedbackAndValidateScore(comp, 5, 200);
        addFeedbackAndValidateScore(comp, 5, 200);
        flush();
    }));

    it('should calculate score correctly for IncludedCompletelyWithoutBonusPointsExercise', fakeAsync(() => {
        comp.ngOnInit();
        tick(100);

        comp.exercise.maxPoints = 10;
        comp.exercise.bonusPoints = 0;
        comp.automaticFeedback = [];
        comp.referencedFeedback = [];
        comp.unreferencedFeedback = [];
        addFeedbackAndValidateScore(comp, 0, 0);
        addFeedbackAndValidateScore(comp, -1, 0);
        addFeedbackAndValidateScore(comp, 1, 0);
        addFeedbackAndValidateScore(comp, 5, 50);
        addFeedbackAndValidateScore(comp, 5, 100);
        addFeedbackAndValidateScore(comp, 5, 100);
        flush();
    }));

    it('should calculate score correctly for IncludedAsBonusExercise', fakeAsync(() => {
        comp.ngOnInit();
        tick(100);

        comp.exercise.maxPoints = 10;
        comp.exercise.bonusPoints = 0;
        comp.automaticFeedback = [];
        comp.referencedFeedback = [];
        comp.unreferencedFeedback = [];
        addFeedbackAndValidateScore(comp, 0, 0);
        addFeedbackAndValidateScore(comp, -1, 0);
        addFeedbackAndValidateScore(comp, 1, 0);
        addFeedbackAndValidateScore(comp, 5, 50);
        addFeedbackAndValidateScore(comp, 5, 100);
        addFeedbackAndValidateScore(comp, 5, 100);
        flush();
    }));

    it('should calculate score correctly for NotIncludedExercise', fakeAsync(() => {
        comp.ngOnInit();
        tick(100);

        comp.exercise.maxPoints = 10;
        comp.exercise.bonusPoints = 0;
        comp.automaticFeedback = [];
        comp.referencedFeedback = [];
        comp.unreferencedFeedback = [];
        addFeedbackAndValidateScore(comp, 0, 0);
        addFeedbackAndValidateScore(comp, -1, 0);
        addFeedbackAndValidateScore(comp, 1, 0);
        addFeedbackAndValidateScore(comp, 5, 50);
        addFeedbackAndValidateScore(comp, 5, 100);
        addFeedbackAndValidateScore(comp, 5, 100);
        flush();
    }));

    it('should calculate score for result of submission', fakeAsync(() => {
        // When score is undefined
        result.score = undefined;
        comp.ngOnInit();
        tick(100);

        // Should calculate the score
        expect(comp.submission?.results?.[0].score).toBeDefined();
    }));

    it('should save and submit manual result', fakeAsync(() => {
        comp.ngOnInit();
        tick(100);
        comp.automaticFeedback = [{ type: FeedbackType.AUTOMATIC, testCase: { testName: 'testCase1' }, detailText: 'testCase1 failed', credits: 0 }];
        comp.referencedFeedback = [{ type: FeedbackType.MANUAL, text: 'manual feedback', detailText: 'manual feedback for a file:1', credits: 2, reference: 'file:1_line:1' }];
        comp.unreferencedFeedback = [{ type: FeedbackType.MANUAL_UNREFERENCED, detailText: 'unreferenced feedback', credits: 1 }];
        comp.validateFeedback();
        comp.save();
        const alertElement = debugElement.queryAll(By.css('jhi-alert'));

        expect(comp.manualResult?.feedbacks).toHaveLength(3);
        expect(comp.manualResult?.feedbacks!.some((feedback) => feedback.type === FeedbackType.AUTOMATIC)).toBeTrue();
        expect(comp.manualResult?.feedbacks!.some((feedback) => feedback.type === FeedbackType.MANUAL)).toBeTrue();
        expect(comp.manualResult?.feedbacks!.some((feedback) => feedback.type === FeedbackType.MANUAL_UNREFERENCED)).toBeTrue();
        expect(alertElement).not.toBeNull();

        // Reset feedbacks
        comp.manualResult!.feedbacks! = [];
        comp.validateFeedback();
        comp.submit();
        const alertElementSubmit = debugElement.queryAll(By.css('jhi-alert'));

        expect(comp.manualResult?.feedbacks).toHaveLength(3);
        expect(comp.manualResult?.feedbacks!.some((feedback) => feedback.type === FeedbackType.AUTOMATIC)).toBeTrue();
        expect(comp.manualResult?.feedbacks!.some((feedback) => feedback.type === FeedbackType.MANUAL)).toBeTrue();
        expect(comp.manualResult?.feedbacks!.some((feedback) => feedback.type === FeedbackType.MANUAL_UNREFERENCED)).toBeTrue();
        expect(alertElementSubmit).not.toBeNull();
        flush();
    }));

    it('should cancel the assessment and navigate back', fakeAsync(() => {
        comp.ngOnInit();
        tick(100);
        const navigateBackStub = jest.spyOn(comp, 'navigateBack');
        const cancelBackStub = jest.spyOn(programmingAssessmentManualResultService, 'cancelAssessment').mockReturnValue(of(undefined));
        global.confirm = () => true;
        const confirmSpy = jest.spyOn(window, 'confirm');
        comp.cancel();

        expect(confirmSpy).toHaveBeenCalledOnce();
        tick(100);
        expect(comp.cancelBusy).toBeFalse();
        expect(navigateBackStub).toHaveBeenCalledOnce();
        expect(cancelBackStub).toHaveBeenCalledOnce();
        flush();
    }));

    it('should go to next submission', fakeAsync(() => {
        const routerStub = jest.spyOn(router, 'navigate');

        comp.ngOnInit();
        const courseId = 123;
        comp.courseId = courseId;
        comp.exerciseId = exercise.id!;
        tick(100);
        comp.nextSubmission();

        const url = [
            '/course-management',
            courseId!.toString(),
            'programming-exercises',
            exercise.id!.toString(),
            'submissions',
            unassessedSubmission.id!.toString(),
            'assessment',
        ];
        const queryParams = { queryParams: { 'correction-round': 0 } };
        expect(getProgrammingSubmissionForExerciseWithoutAssessmentStub).toHaveBeenCalledOnce();
        expect(routerStub).toHaveBeenCalledWith(url, queryParams);
        flush();
    }));

    it('should show a message if no more unassessed submissions are present', () => {
        comp.exercise = exercise;
        comp.ngOnInit();

        getProgrammingSubmissionForExerciseWithoutAssessmentStub.mockReturnValue(of(undefined));
        comp.nextSubmission();

        expect(getProgrammingSubmissionForExerciseWithoutAssessmentStub).toHaveBeenCalledOnce();
        expect(comp.submission).toBeUndefined();
    });

    it('should highlight lines that were changed', fakeAsync(() => {
        // Stub
        const getFilesWithContentStub = jest.spyOn(repositoryFileService, 'getFilesWithContent');
        getFilesWithContentStub.mockReturnValue(of(templateFileSessionReturn));
        // Stub for ace editor
        const getFileStub = jest.spyOn(repositoryFileService, 'getFile');
        getFileStub.mockReturnValue(of({ fileContent: 'new file text' }));

        // Data for file browser
        const treeItems = [
            new TreeviewItem({
                internalDisabled: false,
                internalChecked: false,
                internalCollapsed: false,
                text: 'folder/file1',
                value: 'file1',
            } as any),
        ];

        const repositoryFiles = {
            folder: FileType.FOLDER,
            'folder/file1': FileType.FILE,
        };

        // Initialize component and children
        fixture.detectChanges();
        // wait until data is loaded from CodeEditorTutorAssessmentContainer
        tick(100);
        fixture.detectChanges();

        // Setup tree for file browser
        const codeEditorFileBrowserComp = fixture.debugElement.query(By.directive(CodeEditorFileBrowserComponent)).componentInstance;
        codeEditorFileBrowserComp.filesTreeViewItem = treeItems;
        codeEditorFileBrowserComp.repositoryFiles = repositoryFiles;
        codeEditorFileBrowserComp.selectedFile = 'folder/file1';
        fixture.detectChanges();
        codeEditorFileBrowserComp.isLoadingFiles = false;
        fixture.detectChanges();
        const browserComponent = fixture.debugElement.query(By.directive(CodeEditorFileBrowserComponent)).componentInstance;
        expect(browserComponent).toBeDefined();
        expect(browserComponent.filesTreeViewItem).toHaveLength(1);

        const codeEditorAceComp = fixture.debugElement.query(By.directive(CodeEditorAceComponent)).componentInstance;
        codeEditorAceComp.isLoading = false;
        fixture.whenStable().then(() => {
            fixture.detectChanges();
            expect(codeEditorAceComp.markerIds).toHaveLength(1);
        });

        getFilesWithContentStub.mockRestore();
        getFileStub.mockRestore();
        fixture.destroy();
        flush();
    }));

    it.each([undefined, 'genericErrorKey', 'complaintLock'])(
        'should update assessment after complaint, errorKeyFromServer=%s',
        fakeAsync((errorKeyFromServer: string | undefined) => {
            comp.ngOnInit();
            tick(100);

            let onSuccessCalled = false;
            let onErrorCalled = false;
            const assessmentAfterComplaint: AssessmentAfterComplaint = {
                complaintResponse: new ComplaintResponse(),
                onSuccess: () => (onSuccessCalled = true),
                onError: () => (onErrorCalled = true),
            };

            const errorMessage = 'errMsg';
            const errorParams = ['errParam1', 'errParam2'];
            if (errorKeyFromServer) {
                updateAfterComplaintStub.mockReturnValue(
                    throwError(
                        () =>
                            new HttpErrorResponse({
                                status: 400,
                                error: { message: errorMessage, errorKey: errorKeyFromServer, params: errorParams },
                            }),
                    ),
                );
            }

            const alertService = TestBed.inject(AlertService);
            const errorSpy = jest.spyOn(alertService, 'error');
            const validateSpy = jest.spyOn(comp, 'validateFeedback').mockImplementation(() => (comp.assessmentsAreValid = true));

            comp.onUpdateAssessmentAfterComplaint(assessmentAfterComplaint);

            expect(validateSpy).toHaveBeenCalledOnce();
            expect(updateAfterComplaintStub).toHaveBeenCalledOnce();
            expect(comp.manualResult!.score).toBe(errorKeyFromServer ? 0 : 100);
            flush();
            expect(onSuccessCalled).toBe(!errorKeyFromServer);
            expect(onErrorCalled).toBe(!!errorKeyFromServer);
            if (!errorKeyFromServer) {
                expect(errorSpy).not.toHaveBeenCalled();
            } else if (errorKeyFromServer === 'complaintLock') {
                expect(errorSpy).toHaveBeenCalledOnce();
                expect(errorSpy).toHaveBeenCalledWith(errorMessage, errorParams);
            } else {
                // Handle all other errors
                expect(errorSpy).toHaveBeenCalledOnce();
                expect(errorSpy).toHaveBeenCalledWith('artemisApp.assessment.messages.updateAfterComplaintFailed');
            }
        }),
    );

    it('should display error when complaint resolved but assessment invalid', () => {
        let onSuccessCalled = false;
        let onErrorCalled = false;
        const assessmentAfterComplaint: AssessmentAfterComplaint = {
            complaintResponse: new ComplaintResponse(),
            onSuccess: () => (onSuccessCalled = true),
            onError: () => (onErrorCalled = true),
        };
        const alertService = TestBed.inject(AlertService);
        const errorSpy = jest.spyOn(alertService, 'error');

        const validateSpy = jest.spyOn(comp, 'validateFeedback').mockImplementation(() => (comp.assessmentsAreValid = false));

        comp.onUpdateAssessmentAfterComplaint(assessmentAfterComplaint);
        expect(validateSpy).toHaveBeenCalledOnce();
        expect(errorSpy).toHaveBeenCalledOnce();
        expect(errorSpy).toHaveBeenCalledWith('artemisApp.programmingAssessment.invalidAssessments');
        expect(onSuccessCalled).toBeFalse();
        expect(onErrorCalled).toBeTrue();
    });

    it.each([
        [0, { complaintResponse: { complaint: { accepted: false } }, onSuccess: () => {}, onError: () => {} }, [], false],
        [0, { complaintResponse: { complaint: { accepted: false } }, onSuccess: () => {}, onError: () => {} }, [{ credits: 1 }], false],
        [1, { complaintResponse: { complaint: { accepted: false } }, onSuccess: () => {}, onError: () => {} }, [], false],
        [1, { complaintResponse: { complaint: { accepted: false } }, onSuccess: () => {}, onError: () => {} }, [{ credits: 1 }], false],
        [0, { complaintResponse: { complaint: { accepted: true } }, onSuccess: () => {}, onError: () => {} }, [], true],
        [0, { complaintResponse: { complaint: { accepted: true } }, onSuccess: () => {}, onError: () => {} }, [{ credits: 1 }], false],
        [1, { complaintResponse: { complaint: { accepted: true } }, onSuccess: () => {}, onError: () => {} }, [], true],
        [1, { complaintResponse: { complaint: { accepted: true } }, onSuccess: () => {}, onError: () => {} }, [{ credits: 1 }], true],
    ])(
        'should get confirmation if complaint is accepted without higher score',
        (totalScoreBeforeAssessment: number, assessmentAfterComplaint: AssessmentAfterComplaint, newFeedback: Feedback[], needsConfirmation: boolean) => {
            comp.exercise = { maxPoints: 2 } as Exercise;
            comp.totalScoreBeforeAssessment = totalScoreBeforeAssessment;
            comp.referencedFeedback = [];
            comp.automaticFeedback = [];
            comp.unreferencedFeedback = newFeedback;
            jest.spyOn(window, 'confirm').mockReturnValue(false);

            comp.checkFeedbackChangeForAcceptedComplaint(assessmentAfterComplaint);

            if (needsConfirmation) {
                expect(window.confirm).toHaveBeenCalledOnce();
            } else {
                expect(window.confirm).not.toHaveBeenCalled();
            }
        },
    );

    it('should update and validate referenced feedback', () => {
        const feedbacks = [
            { reference: 'file:src/Test.java_line:1', type: FeedbackType.MANUAL },
            { reference: 'file:src/Test.java_line:2', type: FeedbackType.MANUAL },
            { reference: undefined, type: FeedbackType.MANUAL },
        ];
        const validateFeedbackStub = jest.spyOn(comp, 'validateFeedback');
        validateFeedbackStub.mockReturnValue(undefined);
        comp.onUpdateFeedback(feedbacks);
        expect(comp.referencedFeedback).toEqual([
            { reference: 'file:src/Test.java_line:1', type: FeedbackType.MANUAL },
            { reference: 'file:src/Test.java_line:2', type: FeedbackType.MANUAL },
        ]);
        expect(validateFeedbackStub).toHaveBeenCalled();
    });

    it('should correctly remove feedback suggestions', () => {
        const feedbackSuggestion1 = { id: 1, credits: 1 };
        const feedbackSuggestion2 = { id: 2, credits: 2 };
        const feedbackSuggestion3 = { id: 3, credits: 3 };
        comp.feedbackSuggestions = [feedbackSuggestion1, feedbackSuggestion2, feedbackSuggestion3];
        comp.removeSuggestion(feedbackSuggestion2);
        expect(comp.feedbackSuggestions).toEqual([feedbackSuggestion1, feedbackSuggestion3]);
    });

    it('should show a confirmation dialog if there are pending feedback suggestions', async () => {
        const modalOpenStub = jest.spyOn(comp['modalService'], 'open').mockReturnValue({ closed: of(true) } as NgbModalRef); // Confirm dismissal
        comp.feedbackSuggestions = [{ id: 1, credits: 1 }];
        await comp.discardPendingSubmissionsWithConfirmation();
        expect(modalOpenStub).toHaveBeenCalled();
        // Dismissal should clear all feedback suggestions
        expect(comp.feedbackSuggestions).toBeEmpty();
    });

    it('should keep feedback suggestions if the confirmation dialog is cancelled', async () => {
        const modalOpenStub = jest.spyOn(comp['modalService'], 'open').mockReturnValue({ closed: of(false) } as NgbModalRef); // Cancel suggestion dismissal
        comp.feedbackSuggestions = [{ id: 1, credits: 1 }];
        await comp.discardPendingSubmissionsWithConfirmation();
        expect(modalOpenStub).toHaveBeenCalled();
        // Cancelling should keep everything intact
        expect(comp.feedbackSuggestions).not.toBeEmpty();
    });

    it('should not show a confirmation dialog if there are no feedback suggestions left', async () => {
        const modalOpenStub = jest.spyOn(comp['modalService'], 'open');
        comp.feedbackSuggestions = [];
        await comp.discardPendingSubmissionsWithConfirmation();
        expect(modalOpenStub).not.toHaveBeenCalled();
    });
});<|MERGE_RESOLUTION|>--- conflicted
+++ resolved
@@ -253,13 +253,13 @@
         expect(assessmentLayout).toBeDefined();
     });
 
-<<<<<<< HEAD
     it('should load the grading criteria on initialisation', fakeAsync(() => {
         comp.ngOnInit();
         tick(100);
 
         expect(findWithParticipationsStub).toHaveBeenCalledWith(exercise.id, false, true);
-=======
+    }));
+
     it('should update assessor correctly if the manual assessment is overridden', fakeAsync(() => {
         const user2 = <User>{ id: 100, groups: ['instructorGroup'] };
         const discardPendingSubmissionsWithConfirmationStub = jest.spyOn(comp, 'discardPendingSubmissionsWithConfirmation').mockReturnValue(Promise.resolve(true));
@@ -281,7 +281,6 @@
             expect(comp.isAssessor).toBeTrue();
         });
         flush();
->>>>>>> 861b60bc
     }));
 
     it('should show unreferenced feedback suggestions', () => {
