import { HttpErrorResponse, HttpResponse } from '@angular/common/http';
import { ComponentFixture, fakeAsync, flush, TestBed, tick } from '@angular/core/testing';
import { TranslateService } from '@ngx-translate/core';
import { ActivatedRoute, convertToParamMap, Router } from '@angular/router';
import { HtmlForMarkdownPipe } from 'app/shared/pipes/html-for-markdown.pipe';
import { MockComponent, MockModule, MockPipe, MockProvider } from 'ng-mocks';
import { of, throwError } from 'rxjs';
import { MockRouterLinkDirective } from '../../helpers/mocks/directive/mock-router-link.directive';
import { MockRouter } from '../../helpers/mocks/mock-router';
import { MockTranslateService } from '../../helpers/mocks/service/mock-translate.service';
import { ArtemisTestModule } from '../../test.module';
import { FaqUpdateComponent } from 'app/faq/faq-update.component';
import { FaqService } from 'app/faq/faq.service';
import { Faq } from 'app/entities/faq.model';
import { BrowserAnimationsModule } from '@angular/platform-browser/animations';
import { AlertService } from 'app/core/util/alert.service';
import { FaqCategory } from 'app/entities/faq-category.model';
import { ProfileService } from 'app/shared/layouts/profiles/profile.service';
import { ProfileInfo } from 'app/shared/layouts/profiles/profile-info.model';
<<<<<<< HEAD
import { MockResizeObserver } from '../../helpers/mocks/service/mock-resize-observer';
=======
import { MarkdownEditorMonacoComponent } from 'app/shared/markdown-editor/monaco/markdown-editor-monaco.component';
>>>>>>> de5c9e3a

describe('FaqUpdateComponent', () => {
    let faqUpdateComponentFixture: ComponentFixture<FaqUpdateComponent>;
    let faqUpdateComponent: FaqUpdateComponent;
    let faqService: FaqService;
    let activatedRoute: ActivatedRoute;
    let router: Router;
    let faq1: Faq;
    let courseId: number;

    let alertServiceStub: jest.SpyInstance;
    let alertService: AlertService;

    beforeEach(() => {
        faq1 = new Faq();
        faq1.id = 1;
        faq1.questionTitle = 'questionTitle';
        faq1.questionAnswer = 'questionAnswer';
        faq1.categories = [new FaqCategory('category1', '#94a11c')];
        courseId = 1;
        const mockProfileInfo = { activeProfiles: ['iris'] } as ProfileInfo;
        TestBed.configureTestingModule({
            imports: [ArtemisTestModule, MockModule(BrowserAnimationsModule)],
<<<<<<< HEAD
            declarations: [FaqUpdateComponent, MockPipe(HtmlForMarkdownPipe), MockRouterLinkDirective],
=======
            declarations: [FaqUpdateComponent, MockComponent(MarkdownEditorMonacoComponent), MockPipe(HtmlForMarkdownPipe), MockRouterLinkDirective],
>>>>>>> de5c9e3a
            providers: [
                { provide: TranslateService, useClass: MockTranslateService },
                { provide: Router, useClass: MockRouter },
                {
                    provide: ActivatedRoute,
                    useValue: {
                        parent: {
                            data: of({ course: { id: 1 } }),
                        },
                        snapshot: {
                            paramMap: convertToParamMap({
                                courseId: '1',
                            }),
                        },
                    },
                },
                MockProvider(FaqService, {
                    find: () => {
                        return of(
                            new HttpResponse({
                                body: faq1,
                                status: 200,
                            }),
                        );
                    },
                    findAllCategoriesByCourseId: () => {
                        return of(
                            new HttpResponse({
                                body: [],
                                status: 200,
                            }),
                        );
                    },
                }),

                MockProvider(ProfileService, {
                    getProfileInfo: () => of(mockProfileInfo),
                }),
            ],
        }).compileComponents();

        global.ResizeObserver = jest.fn().mockImplementation((callback: ResizeObserverCallback) => {
            return new MockResizeObserver(callback);
        });

        faqUpdateComponentFixture = TestBed.createComponent(FaqUpdateComponent);
        faqUpdateComponent = faqUpdateComponentFixture.componentInstance;

        faqService = TestBed.inject(FaqService);
        alertService = TestBed.inject(AlertService);

        router = TestBed.inject(Router);
        activatedRoute = TestBed.inject(ActivatedRoute);
        faqUpdateComponentFixture.detectChanges();
    });

    afterEach(() => {
        jest.restoreAllMocks();
    });

    it('should create faq', fakeAsync(() => {
        faqUpdateComponent.faq = { questionTitle: 'test1' } as Faq;
        faqUpdateComponent.isAtLeastInstructor = true;
        const createSpy = jest.spyOn(faqService, 'create').mockReturnValue(
            of(
                new HttpResponse({
                    body: {
                        id: 3,
                        questionTitle: 'test1',
                        course: {
                            id: 1,
                        },
                    } as Faq,
                }),
            ),
        );

        faqUpdateComponentFixture.detectChanges();
        faqUpdateComponent.save();
        tick();

        expect(createSpy).toHaveBeenCalledExactlyOnceWith(courseId, { questionTitle: 'test1', faqState: 'ACCEPTED' });
        expect(faqUpdateComponent.isSaving).toBeFalse();
    }));

    it('should propose faq', fakeAsync(() => {
        faqUpdateComponent.faq = { questionTitle: 'test1' } as Faq;
        faqUpdateComponent.isAtLeastInstructor = false;
        const createSpy = jest.spyOn(faqService, 'create').mockReturnValue(
            of(
                new HttpResponse({
                    body: {
                        id: 3,
                        questionTitle: 'test1',
                        course: {
                            id: 1,
                        },
                    } as Faq,
                }),
            ),
        );

        faqUpdateComponentFixture.detectChanges();
        faqUpdateComponent.save();
        tick();

        expect(createSpy).toHaveBeenCalledExactlyOnceWith(courseId, { questionTitle: 'test1', faqState: 'PROPOSED' });
        expect(faqUpdateComponent.isSaving).toBeFalse();
    }));

    it('should edit a faq', fakeAsync(() => {
        activatedRoute.parent!.data = of({ course: { id: 1 }, faq: { id: 6 } });
        faqUpdateComponent.isAtLeastInstructor = true;
        faqUpdateComponentFixture.detectChanges();
        faqUpdateComponent.faq = { id: 6, questionTitle: 'test1Updated' } as Faq;

        const updateSpy = jest.spyOn(faqService, 'update').mockReturnValue(
            of<HttpResponse<Faq>>(
                new HttpResponse({
                    body: {
                        id: 6,
                        questionTitle: 'test1Updated',
                        questionAnswer: 'answer',
                        course: {
                            id: 1,
                        },
                    } as Faq,
                }),
            ),
        );

        faqUpdateComponent.save();
        tick();
        faqUpdateComponentFixture.detectChanges();
        expect(updateSpy).toHaveBeenCalledExactlyOnceWith(courseId, { id: 6, questionTitle: 'test1Updated', faqState: 'ACCEPTED' });
    }));

    it('should propose to edit a faq', fakeAsync(() => {
        activatedRoute.parent!.data = of({ course: { id: 1 }, faq: { id: 6 } });
        faqUpdateComponent.isAtLeastInstructor = false;
        faqUpdateComponentFixture.detectChanges();
        faqUpdateComponent.faq = { id: 6, questionTitle: 'test1Updated' } as Faq;

        const updateSpy = jest.spyOn(faqService, 'update').mockReturnValue(
            of<HttpResponse<Faq>>(
                new HttpResponse({
                    body: {
                        id: 6,
                        questionTitle: 'test1Updated',
                        questionAnswer: 'answer',
                        course: {
                            id: 1,
                        },
                    } as Faq,
                }),
            ),
        );

        faqUpdateComponent.save();
        tick();
        faqUpdateComponentFixture.detectChanges();
        expect(updateSpy).toHaveBeenCalledExactlyOnceWith(courseId, { id: 6, questionTitle: 'test1Updated', faqState: 'PROPOSED' });
    }));

    it('should navigate to previous state', fakeAsync(() => {
        activatedRoute = TestBed.inject(ActivatedRoute);
        activatedRoute.parent!.data = of({ course: { id: 1 }, faq: { id: 6, questionTitle: '', course: { id: 1 } } });

        faqUpdateComponent.ngOnInit();
        faqUpdateComponentFixture.detectChanges();

        const navigateSpy = jest.spyOn(router, 'navigate');
        const previousState = jest.spyOn(faqUpdateComponent, 'previousState');
        faqUpdateComponent.previousState();
        tick();
        expect(previousState).toHaveBeenCalledOnce();

        const expectedPath = ['course-management', 1, 'faqs'];
        expect(navigateSpy).toHaveBeenCalledWith(expectedPath);
    }));

    it('should update categories', fakeAsync(() => {
        const categories = [new FaqCategory('category1', 'red'), new FaqCategory('category2', 'blue')];
        faqUpdateComponentFixture.detectChanges();
        faqUpdateComponent.updateCategories(categories);
        expect(faqUpdateComponent.faqCategories).toEqual(categories);
        expect(faqUpdateComponent.faq.categories).toEqual(categories);
    }));

    it('should not be able to save unless title and question are filled', fakeAsync(() => {
        faqUpdateComponentFixture.detectChanges();
        faqUpdateComponent.faq = { questionTitle: 'test1' } as Faq;
        faqUpdateComponent.validate();
        expect(faqUpdateComponent.isAllowedToSave).toBeFalse();
        faqUpdateComponent.faq = { questionAnswer: 'test1' } as Faq;
        faqUpdateComponent.validate();
        expect(faqUpdateComponent.isAllowedToSave).toBeFalse();
        faqUpdateComponent.faq = { questionTitle: 'test', questionAnswer: 'test1' } as Faq;
        faqUpdateComponent.validate();
        expect(faqUpdateComponent.isAllowedToSave).toBeTrue();
    }));

    it('should fail while saving with ErrorResponse', fakeAsync(() => {
        alertServiceStub = jest.spyOn(alertService, 'error');
        const error = { status: 404 };
        jest.spyOn(faqService, 'create').mockReturnValue(throwError(() => new HttpErrorResponse(error)));
        faqUpdateComponent.save();
        expect(faqUpdateComponent.isSaving).toBeFalse();
        expect(alertServiceStub).toHaveBeenCalledOnce();
        flush();
    }));

    it('should handleMarkdownChange properly ', () => {
        faqUpdateComponent.faq = { questionTitle: 'test1', questionAnswer: 'answer' } as Faq;
        faqUpdateComponent.handleMarkdownChange('test');
        expect(faqUpdateComponent.faq.questionAnswer).toEqual('test');
    });
});<|MERGE_RESOLUTION|>--- conflicted
+++ resolved
@@ -17,11 +17,8 @@
 import { FaqCategory } from 'app/entities/faq-category.model';
 import { ProfileService } from 'app/shared/layouts/profiles/profile.service';
 import { ProfileInfo } from 'app/shared/layouts/profiles/profile-info.model';
-<<<<<<< HEAD
 import { MockResizeObserver } from '../../helpers/mocks/service/mock-resize-observer';
-=======
 import { MarkdownEditorMonacoComponent } from 'app/shared/markdown-editor/monaco/markdown-editor-monaco.component';
->>>>>>> de5c9e3a
 
 describe('FaqUpdateComponent', () => {
     let faqUpdateComponentFixture: ComponentFixture<FaqUpdateComponent>;
@@ -45,11 +42,7 @@
         const mockProfileInfo = { activeProfiles: ['iris'] } as ProfileInfo;
         TestBed.configureTestingModule({
             imports: [ArtemisTestModule, MockModule(BrowserAnimationsModule)],
-<<<<<<< HEAD
-            declarations: [FaqUpdateComponent, MockPipe(HtmlForMarkdownPipe), MockRouterLinkDirective],
-=======
             declarations: [FaqUpdateComponent, MockComponent(MarkdownEditorMonacoComponent), MockPipe(HtmlForMarkdownPipe), MockRouterLinkDirective],
->>>>>>> de5c9e3a
             providers: [
                 { provide: TranslateService, useClass: MockTranslateService },
                 { provide: Router, useClass: MockRouter },
