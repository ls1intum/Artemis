--- conflicted
+++ resolved
@@ -40,13 +40,8 @@
         courseId = 1;
         const mockProfileInfo = { activeProfiles: ['iris'] } as ProfileInfo;
         TestBed.configureTestingModule({
-<<<<<<< HEAD
-            imports: [MockModule(ArtemisMarkdownEditorModule), MockModule(BrowserAnimationsModule)],
-            declarations: [FaqUpdateComponent, MockPipe(HtmlForMarkdownPipe), MockRouterLinkDirective],
-=======
-            imports: [ArtemisTestModule, MockModule(BrowserAnimationsModule)],
+            imports: [MockModule(BrowserAnimationsModule)],
             declarations: [FaqUpdateComponent, MockComponent(MarkdownEditorMonacoComponent), MockPipe(HtmlForMarkdownPipe), MockRouterLinkDirective],
->>>>>>> 3c8453cf
             providers: [
                 { provide: TranslateService, useClass: MockTranslateService },
                 { provide: Router, useClass: MockRouter },
