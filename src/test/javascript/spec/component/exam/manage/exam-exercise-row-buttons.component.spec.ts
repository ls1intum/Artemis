import { ComponentFixture, TestBed } from '@angular/core/testing';
import { Course } from 'app/entities/course.model';
import { HttpResponse } from '@angular/common/http';
import { Exam } from 'app/entities/exam/exam.model';
import { ExamExerciseRowButtonsComponent } from 'app/exercises/shared/exam-exercise-row-buttons/exam-exercise-row-buttons.component';
import { ExerciseType } from 'app/entities/exercise.model';
import dayjs from 'dayjs/esm';
import { of } from 'rxjs';
<<<<<<< HEAD
import { MockTranslateService, TranslateTestingModule } from '../../../helpers/mocks/service/mock-translate.service';
import { MockRouter } from '../../../helpers/mocks/mock-router';
=======
>>>>>>> 4bc01b67
import { ArtemisTestModule } from '../../../test.module';
import { QuizExerciseService } from 'app/exercises/quiz/manage/quiz-exercise.service';
import { ProgrammingExerciseService } from 'app/exercises/programming/manage/services/programming-exercise.service';
import { QuizExercise } from 'app/entities/quiz/quiz-exercise.model';
import { TextExerciseService } from 'app/exercises/text/manage/text-exercise/text-exercise.service';
import { DueDateStat } from 'app/course/dashboards/due-date-stat.model';
import { ModelingExerciseService } from 'app/exercises/modeling/manage/modeling-exercise.service';
import { FileUploadExerciseService } from 'app/exercises/file-upload/manage/file-upload-exercise.service';

describe('Exam Exercise Row Buttons Component', () => {
    const course = new Course();
    course.id = 456;
    course.isAtLeastInstructor = true;

    const exam = new Exam();
    exam.course = course;
    exam.id = 123;

    const dueDateStat = { inTime: 0, late: 0 } as DueDateStat;

    const quizQuestions = [
        {
            id: 1,
            text: 'text1',
            invalid: false,
            exportQuiz: false,
            randomizeOrder: true,
        },
        {
            id: 2,
            text: 'text2',
            invalid: false,
            exportQuiz: false,
            randomizeOrder: true,
        },
    ];

    const fileExercise = {
        id: 1,
        type: ExerciseType.FILE_UPLOAD,
        maxPoints: 100,
        secondCorrectionEnabled: false,
        studentAssignedTeamIdComputed: false,
        numberOfAssessmentsOfCorrectionRounds: [dueDateStat],
    };
    const programmingExercise = {
        id: 2,
        type: ExerciseType.PROGRAMMING,
        maxPoints: 100,
        secondCorrectionEnabled: false,
        studentAssignedTeamIdComputed: false,
        numberOfAssessmentsOfCorrectionRounds: [dueDateStat],
    };
    const modelingExercise = {
        id: 3,
        type: ExerciseType.MODELING,
        maxPoints: 100,
        secondCorrectionEnabled: false,
        studentAssignedTeamIdComputed: false,
        numberOfAssessmentsOfCorrectionRounds: [dueDateStat],
    };
    const textExercise = {
        id: 4,
        type: ExerciseType.TEXT,
        maxPoints: 100,
        secondCorrectionEnabled: false,
        studentAssignedTeamIdComputed: false,
        numberOfAssessmentsOfCorrectionRounds: [dueDateStat],
    };
    const quizExercise = {
        title: 'MyQuiz',
        id: 5,
        type: ExerciseType.QUIZ,
        maxPoints: 100,
        secondCorrectionEnabled: false,
        studentAssignedTeamIdComputed: false,
        numberOfAssessmentsOfCorrectionRounds: [dueDateStat],
        quizQuestions,
    };

    let comp: ExamExerciseRowButtonsComponent;
    let fixture: ComponentFixture<ExamExerciseRowButtonsComponent>;
    let textExerciseService: TextExerciseService;
    let modelingExerciseService: ModelingExerciseService;
    let fileUploadExerciseService: FileUploadExerciseService;
    let quizExerciseService: QuizExerciseService;
    let programmingExerciseService: ProgrammingExerciseService;

    beforeEach(() => {
        TestBed.configureTestingModule({
<<<<<<< HEAD
            imports: [ArtemisTestModule, TranslateTestingModule, RouterModule],
            providers: [
                { provide: Router, useClass: MockRouter },
                { provide: TranslateService, useClass: MockTranslateService },
            ],
=======
            imports: [ArtemisTestModule],
>>>>>>> 4bc01b67
        }).compileComponents();

        fixture = TestBed.createComponent(ExamExerciseRowButtonsComponent);
        comp = fixture.componentInstance;

        textExerciseService = TestBed.inject(TextExerciseService);
        modelingExerciseService = TestBed.inject(ModelingExerciseService);
        fileUploadExerciseService = TestBed.inject(FileUploadExerciseService);
        quizExerciseService = TestBed.inject(QuizExerciseService);
        programmingExerciseService = TestBed.inject(ProgrammingExerciseService);
    });

    beforeEach(() => {
        comp.course = course;
        comp.exam = exam;
    });

    afterEach(() => {
        jest.restoreAllMocks();
    });

    describe('check exam is over', () => {
        it('should check exam is over is true', () => {
            comp.latestIndividualEndDate = dayjs().subtract(1, 'days');

            const isExamOver = comp.isExamOver();

            expect(isExamOver).toBeTrue();
        });

        it('should check exam is over is false', () => {
            comp.latestIndividualEndDate = dayjs().add(1, 'days');

            const isExamOver = comp.isExamOver();

            expect(isExamOver).toBeFalse();
        });
    });

    describe('check exercise deletion', () => {
        it('should delete textExercise', () => {
            comp.exercise = textExercise;
            const textExerciseServiceDeleteStub = jest.spyOn(textExerciseService, 'delete').mockReturnValue(of(new HttpResponse<any>({ body: [] })));

            comp.deleteExercise();

            expect(textExerciseServiceDeleteStub).toHaveBeenCalledWith(textExercise.id);
        });

        it('should delete modelingExercise', () => {
            comp.exercise = modelingExercise;
            const modelingExerciseServiceDeleteStub = jest.spyOn(modelingExerciseService, 'delete').mockReturnValue(of(new HttpResponse<any>({ body: [] })));

            comp.deleteExercise();

            expect(modelingExerciseServiceDeleteStub).toHaveBeenCalledWith(modelingExercise.id);
        });

        it('should delete fileExercise', () => {
            comp.exercise = fileExercise;
            const fileExerciseServiceDeleteStub = jest.spyOn(fileUploadExerciseService, 'delete').mockReturnValue(of(new HttpResponse<any>({ body: [] })));

            comp.deleteExercise();

            expect(fileExerciseServiceDeleteStub).toHaveBeenCalledWith(fileExercise.id);
        });

        it('should delete quizExercise', () => {
            comp.exercise = quizExercise;
            const quizExerciseServiceDeleteStub = jest.spyOn(quizExerciseService, 'delete').mockReturnValue(of(new HttpResponse<any>({ body: [] })));

            comp.deleteExercise();

            expect(quizExerciseServiceDeleteStub).toHaveBeenCalledWith(quizExercise.id);
        });

        it('should delete programmingExercise', () => {
            comp.exercise = programmingExercise;
            const programmingExerciseServiceDeleteStub = jest.spyOn(programmingExerciseService, 'delete').mockReturnValue(of(new HttpResponse<any>({ body: [] })));

            comp.deleteProgrammingExercise({ deleteStudentReposBuildPlans: true, deleteBaseReposBuildPlans: false });

            expect(programmingExerciseServiceDeleteStub).toHaveBeenCalledWith(programmingExercise.id, true, false);
        });
    });

    describe('check quiz is being exported', () => {
        it('should export quiz exercise by id', () => {
            comp.exercise = quizExercise;
            const quizExerciseServiceFindSpy = jest.spyOn(quizExerciseService, 'find').mockReturnValue(of(new HttpResponse<QuizExercise>({ body: quizExercise })));
            const quizExerciseServiceExportQuizSpy = jest.spyOn(quizExerciseService, 'exportQuiz');

            comp.exportQuizById(true);

            expect(quizExerciseServiceFindSpy).toHaveBeenCalledWith(quizExercise.id);
            expect(quizExerciseServiceExportQuizSpy).toHaveBeenCalledWith(quizQuestions, true, quizExercise.title);
        });
    });
});<|MERGE_RESOLUTION|>--- conflicted
+++ resolved
@@ -6,11 +6,6 @@
 import { ExerciseType } from 'app/entities/exercise.model';
 import dayjs from 'dayjs/esm';
 import { of } from 'rxjs';
-<<<<<<< HEAD
-import { MockTranslateService, TranslateTestingModule } from '../../../helpers/mocks/service/mock-translate.service';
-import { MockRouter } from '../../../helpers/mocks/mock-router';
-=======
->>>>>>> 4bc01b67
 import { ArtemisTestModule } from '../../../test.module';
 import { QuizExerciseService } from 'app/exercises/quiz/manage/quiz-exercise.service';
 import { ProgrammingExerciseService } from 'app/exercises/programming/manage/services/programming-exercise.service';
@@ -101,15 +96,7 @@
 
     beforeEach(() => {
         TestBed.configureTestingModule({
-<<<<<<< HEAD
-            imports: [ArtemisTestModule, TranslateTestingModule, RouterModule],
-            providers: [
-                { provide: Router, useClass: MockRouter },
-                { provide: TranslateService, useClass: MockTranslateService },
-            ],
-=======
             imports: [ArtemisTestModule],
->>>>>>> 4bc01b67
         }).compileComponents();
 
         fixture = TestBed.createComponent(ExamExerciseRowButtonsComponent);
