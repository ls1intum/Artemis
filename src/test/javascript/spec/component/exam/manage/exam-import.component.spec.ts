import { HttpErrorResponse, HttpResponse } from '@angular/common/http';
import { ComponentFixture, TestBed } from '@angular/core/testing';
import { NgbActiveModal } from '@ng-bootstrap/ng-bootstrap';
import { AlertService } from 'app/core/util/alert.service';
import { Exam } from 'app/entities/exam/exam.model';
import { ExerciseGroup } from 'app/entities/exercise-group.model';
import { ModelingExercise } from 'app/entities/modeling-exercise.model';
import { ExamManagementService } from 'app/exam/manage/exam-management.service';
import { ExamExerciseImportComponent } from 'app/exam/manage/exams/exam-exercise-import/exam-exercise-import.component';
import { ExamImportComponent } from 'app/exam/manage/exams/exam-import/exam-import.component';
import { ArtemisTranslatePipe } from 'app/shared/pipes/artemis-translate.pipe';
import { MockPipe } from 'ng-mocks';
import { of, throwError } from 'rxjs';
import { ArtemisTestModule } from '../../../test.module';
import { UMLDiagramType } from '@ls1intum/apollon';

describe('Exam Import Component', () => {
    let component: ExamImportComponent;
    let fixture: ComponentFixture<ExamImportComponent>;
    let activeModal: NgbActiveModal;
    let examManagementService: ExamManagementService;
    let alertService: AlertService;

    const exam1 = { id: 1 } as Exam;

    // Initializing one Exercise Group
    const exerciseGroup1 = { title: 'exerciseGroup1' } as ExerciseGroup;
    const modelingExercise = new ModelingExercise(UMLDiagramType.ClassDiagram, undefined, exerciseGroup1);
    modelingExercise.id = 1;
    modelingExercise.title = 'ModelingExercise';
    exerciseGroup1.exercises = [modelingExercise];
    const exam1WithExercises = { id: 1, exerciseGroups: [exerciseGroup1] } as Exam;

    beforeEach(() => {
        TestBed.configureTestingModule({
<<<<<<< HEAD
            imports: [ArtemisTestModule],
            declarations: [ExamImportComponent, ExamExerciseImportComponent, MockPipe(ArtemisTranslatePipe)],
=======
            imports: [ArtemisTestModule, FormsModule],
            declarations: [
                ExamImportComponent,
                ExamExerciseImportComponent,
                MockPipe(ArtemisTranslatePipe),
                MockDirective(SortByDirective),
                MockDirective(SortDirective),
                MockComponent(ButtonComponent),
                MockComponent(HelpIconComponent),
                MockComponent(DifficultyBadgeComponent),
            ],
            providers: [
                MockProvider(SortService),
                MockProvider(ExamImportPagingService),
                MockProvider(NgbActiveModal),
                MockProvider(ExamManagementService),
                MockProvider(AlertService),
            ],
>>>>>>> bbe907c1
        })
            .compileComponents()
            .then(() => {
                fixture = TestBed.createComponent(ExamImportComponent);
                component = fixture.componentInstance;
                activeModal = TestBed.inject(NgbActiveModal);
                examManagementService = TestBed.inject(ExamManagementService);
                alertService = TestBed.inject(AlertService);
            });
    });

    afterEach(() => {
        jest.restoreAllMocks();
    });

    it('should correctly open the exercise selection', () => {
        jest.spyOn(examManagementService, 'findWithExercisesAndWithoutCourseId').mockReturnValue(of(new HttpResponse({ body: exam1WithExercises })));
        component.openExerciseSelection(exam1);
        expect(component.exam).toEqual(exam1WithExercises);
    });

    it('should correctly show an error for the exercise selection, if the server throws an error', () => {
        const error = new HttpErrorResponse({
            status: 400,
        });
        jest.spyOn(examManagementService, 'findWithExercisesAndWithoutCourseId').mockReturnValue(throwError(() => error));
        const alertSpy = jest.spyOn(alertService, 'error');
        component.openExerciseSelection(exam1);
        expect(component.exam).toBeUndefined();
        expect(alertSpy).toHaveBeenCalledOnce();
    });

    it('should only perform input of exercise groups if prerequisites are met', () => {
        const importSpy = jest.spyOn(examManagementService, 'importExerciseGroup');
        const alertSpy = jest.spyOn(alertService, 'error');
        const modalSpy = jest.spyOn(activeModal, 'close');

        fixture.componentRef.setInput('subsequentExerciseGroupSelection', false);
        component.performImportOfExerciseGroups();

        fixture.componentRef.setInput('subsequentExerciseGroupSelection', true);
        component.exam = undefined;
        component.performImportOfExerciseGroups();

        component.exam = exam1WithExercises;
        fixture.componentRef.setInput('targetExamId', undefined);
        component.performImportOfExerciseGroups();

        fixture.componentRef.setInput('targetExamId', 1);
        fixture.componentRef.setInput('targetCourseId', undefined);
        component.performImportOfExerciseGroups();

        expect(importSpy).not.toHaveBeenCalled();
        expect(alertSpy).not.toHaveBeenCalled();
        expect(modalSpy).not.toHaveBeenCalled();
    });

    it('should perform import of exercise groups successfully', () => {
        const importSpy = jest.spyOn(examManagementService, 'importExerciseGroup').mockReturnValue(
            of(
                new HttpResponse({
                    status: 200,
                    body: [exerciseGroup1],
                }),
            ),
        );
        const alertSpy = jest.spyOn(alertService, 'error');
        const modalSpy = jest.spyOn(activeModal, 'close');

        performImport(importSpy);
        expect(alertSpy).not.toHaveBeenCalled();
        expect(modalSpy).toHaveBeenCalledOnce();
        expect(modalSpy).toHaveBeenCalledWith([exerciseGroup1]);
    });

    it('should trigger an alarm for a wrong user input', () => {
        const importSpy = jest.spyOn(examManagementService, 'importExerciseGroup').mockReturnValue(
            of(
                new HttpResponse({
                    status: 200,
                    body: [exerciseGroup1],
                }),
            ),
        );
        const alertSpy = jest.spyOn(alertService, 'error');
        const modalSpy = jest.spyOn(activeModal, 'close');

        fixture.componentRef.setInput('subsequentExerciseGroupSelection', true);
        const exerciseGroup2 = { title: 'exerciseGroup2' } as ExerciseGroup;
        const modelingExercise2 = new ModelingExercise(UMLDiagramType.ClassDiagram, undefined, exerciseGroup2);
        modelingExercise2.id = 2;
        exerciseGroup2.exercises = [modelingExercise2];
        component.exam = { id: 1, exerciseGroups: [exerciseGroup2] } as Exam;
        fixture.componentRef.setInput('targetCourseId', 1);
        fixture.componentRef.setInput('targetExamId', 3);
        fixture.detectChanges();
        component.performImportOfExerciseGroups();
        expect(importSpy).not.toHaveBeenCalled();
        expect(alertSpy).toHaveBeenCalledOnce();
        expect(modalSpy).not.toHaveBeenCalled();
    });

    it.each(['duplicatedProgrammingExerciseShortName', 'duplicatedProgrammingExerciseTitle', 'invalidKey'])(
        'should perform import of exercise groups AND correctly process conflict from server',
        (errorKey) => {
            const preCheckError = new HttpErrorResponse({
                error: { errorKey: errorKey, numberOfInvalidProgrammingExercises: 0, params: { exerciseGroups: [exerciseGroup1] } },
                status: 400,
            });
            const importSpy = jest.spyOn(examManagementService, 'importExerciseGroup').mockReturnValue(throwError(() => preCheckError));
            const alertSpy = jest.spyOn(alertService, 'error');
            const modalSpy = jest.spyOn(activeModal, 'close');

            performImport(importSpy);
            if (errorKey == 'invalidKey') {
                expect(alertSpy).toHaveBeenCalledWith('artemisApp.examManagement.exerciseGroup.importModal.invalidKey', { number: 0 });
            } else {
                expect(alertSpy).toHaveBeenCalledWith('artemisApp.examManagement.exerciseGroup.importModal.' + errorKey);
            }
            expect(modalSpy).not.toHaveBeenCalled();
        },
    );

    it('should perform import of exercise groups AND correctly process arbitrary exception from server', () => {
        const error = new HttpErrorResponse({
            status: 400,
        });
        const importSpy = jest.spyOn(examManagementService, 'importExerciseGroup').mockReturnValue(throwError(() => error));
        const alertSpy = jest.spyOn(alertService, 'error');
        const modalSpy = jest.spyOn(activeModal, 'close');
        performImport(importSpy);

        expect(alertSpy).toHaveBeenCalledOnce();
        expect(modalSpy).not.toHaveBeenCalled();
    });

    function performImport(importSpy: jest.SpyInstance): void {
        fixture.componentRef.setInput('subsequentExerciseGroupSelection', true);
        component.exam = exam1WithExercises;
        fixture.componentRef.setInput('targetCourseId', 1);
        fixture.componentRef.setInput('targetExamId', 2);
        fixture.detectChanges();
        component.performImportOfExerciseGroups();
        expect(importSpy).toHaveBeenCalledOnce();
        expect(importSpy).toHaveBeenCalledWith(1, 2, [exerciseGroup1]);
    }
});<|MERGE_RESOLUTION|>--- conflicted
+++ resolved
@@ -1,5 +1,6 @@
 import { HttpErrorResponse, HttpResponse } from '@angular/common/http';
 import { ComponentFixture, TestBed } from '@angular/core/testing';
+import { FormsModule } from '@angular/forms';
 import { NgbActiveModal } from '@ng-bootstrap/ng-bootstrap';
 import { AlertService } from 'app/core/util/alert.service';
 import { Exam } from 'app/entities/exam/exam.model';
@@ -7,9 +8,16 @@
 import { ModelingExercise } from 'app/entities/modeling-exercise.model';
 import { ExamManagementService } from 'app/exam/manage/exam-management.service';
 import { ExamExerciseImportComponent } from 'app/exam/manage/exams/exam-exercise-import/exam-exercise-import.component';
+import { ExamImportPagingService } from 'app/exam/manage/exams/exam-import/exam-import-paging.service';
 import { ExamImportComponent } from 'app/exam/manage/exams/exam-import/exam-import.component';
+import { DifficultyBadgeComponent } from 'app/exercises/shared/exercise-headers/difficulty-badge.component';
+import { ButtonComponent } from 'app/shared/components/button.component';
+import { HelpIconComponent } from 'app/shared/components/help-icon.component';
 import { ArtemisTranslatePipe } from 'app/shared/pipes/artemis-translate.pipe';
-import { MockPipe } from 'ng-mocks';
+import { SortService } from 'app/shared/service/sort.service';
+import { SortByDirective } from 'app/shared/sort/sort-by.directive';
+import { SortDirective } from 'app/shared/sort/sort.directive';
+import { MockComponent, MockDirective, MockPipe, MockProvider } from 'ng-mocks';
 import { of, throwError } from 'rxjs';
 import { ArtemisTestModule } from '../../../test.module';
 import { UMLDiagramType } from '@ls1intum/apollon';
@@ -33,10 +41,6 @@
 
     beforeEach(() => {
         TestBed.configureTestingModule({
-<<<<<<< HEAD
-            imports: [ArtemisTestModule],
-            declarations: [ExamImportComponent, ExamExerciseImportComponent, MockPipe(ArtemisTranslatePipe)],
-=======
             imports: [ArtemisTestModule, FormsModule],
             declarations: [
                 ExamImportComponent,
@@ -55,15 +59,14 @@
                 MockProvider(ExamManagementService),
                 MockProvider(AlertService),
             ],
->>>>>>> bbe907c1
         })
             .compileComponents()
             .then(() => {
                 fixture = TestBed.createComponent(ExamImportComponent);
                 component = fixture.componentInstance;
                 activeModal = TestBed.inject(NgbActiveModal);
-                examManagementService = TestBed.inject(ExamManagementService);
-                alertService = TestBed.inject(AlertService);
+                examManagementService = fixture.debugElement.injector.get(ExamManagementService);
+                alertService = fixture.debugElement.injector.get(AlertService);
             });
     });
 
