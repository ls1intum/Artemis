import { ComponentFixture, TestBed } from '@angular/core/testing';
import { ArtemisTestModule } from '../../../test.module';
import { MockModule, MockPipe } from 'ng-mocks';
import { ArtemisTranslatePipe } from 'app/shared/pipes/artemis-translate.pipe';
import { FormsModule } from '@angular/forms';
import { Exam } from 'app/entities/exam.model';
import { ExamExerciseImportComponent } from 'app/exam/manage/exams/exam-exercise-import/exam-exercise-import.component';
import { ExerciseGroup } from 'app/entities/exercise-group.model';
import { ModelingExercise, UMLDiagramType } from 'app/entities/modeling-exercise.model';
import { TextExercise } from 'app/entities/text-exercise.model';
import { ProgrammingExercise } from 'app/entities/programming-exercise.model';
import { QuizExercise } from 'app/entities/quiz/quiz-exercise.model';
import { FileUploadExercise } from 'app/entities/file-upload-exercise.model';
import { Exercise } from 'app/entities/exercise.model';
import { faCheckDouble, faFileUpload, faFont, faKeyboard, faProjectDiagram } from '@fortawesome/free-solid-svg-icons';

describe('Exam Exercise Import Component', () => {
    let component: ExamExerciseImportComponent;
    let fixture: ComponentFixture<ExamExerciseImportComponent>;

    // Initializing one Exercise Group per Exercise Type
    const exerciseGroup1 = { title: 'exerciseGroup1' } as ExerciseGroup;
    const modelingExercise = new ModelingExercise(UMLDiagramType.ClassDiagram, undefined, exerciseGroup1);
    modelingExercise.id = 1;
    modelingExercise.title = 'ModelingExercise';
    exerciseGroup1.exercises = [modelingExercise];

    // Exercise Group contains two exercises
    const exerciseGroup2 = { title: 'exerciseGroup2' } as ExerciseGroup;
    const textExercise = new TextExercise(undefined, exerciseGroup2);
    textExercise.id = 2;
    textExercise.title = 'TextExercise';
    const textExercise2 = new TextExercise(undefined, exerciseGroup2);
    textExercise2.id = 22;
    textExercise2.title = 'TextExercise2';
    exerciseGroup2.exercises = [textExercise, textExercise2];

    const exerciseGroup3 = { title: 'exerciseGroup3' } as ExerciseGroup;
    const programmingExercise = new ProgrammingExercise(undefined, exerciseGroup3);
    programmingExercise.id = 3;
    programmingExercise.title = 'ProgrammingExercise';
    programmingExercise.shortName = 'progEx';
    exerciseGroup3.exercises = [programmingExercise];

    const exerciseGroup4 = { title: 'exerciseGroup4' } as ExerciseGroup;
    const quizExercise = new QuizExercise(undefined, exerciseGroup4);
    quizExercise.id = 4;
    quizExercise.title = 'QuizExercise';
    exerciseGroup4.exercises = [quizExercise];

    const exerciseGroup5 = { title: 'exerciseGroup5' } as ExerciseGroup;
    const fileUploadExercise = new FileUploadExercise(undefined, exerciseGroup5);
    fileUploadExercise.id = 5;
    fileUploadExercise.title = 'FileUploadExercise';
    exerciseGroup5.exercises = [fileUploadExercise];

    const exam1 = {
        id: 10,
        exerciseGroups: [exerciseGroup1, exerciseGroup2, exerciseGroup3, exerciseGroup4, exerciseGroup5],
    } as Exam;

    beforeEach(() => {
        TestBed.configureTestingModule({
            imports: [ArtemisTestModule, MockModule(FormsModule)],
            declarations: [MockPipe(ArtemisTranslatePipe)],
            providers: [],
        })
            .compileComponents()
            .then(() => {
                fixture = TestBed.createComponent(ExamExerciseImportComponent);
                component = fixture.componentInstance;
            });
    });

    afterEach(() => {
        jest.restoreAllMocks();
    });

    it('should initialize ngOnInit without titleAndShortNameOfProgrammingExercises', () => {
        component.exam = exam1;
        component.importInSameCourse = false;
        component.ngOnInit();

        expect(component.selectedExercises.size).toEqual(5);
        expect(component.selectedExercises.get(exerciseGroup1)).toEqual(new Set<Exercise>().add(modelingExercise));
        expect(component.selectedExercises.get(exerciseGroup2)).toEqual(new Set<Exercise>().add(textExercise).add(textExercise2));
        expect(component.selectedExercises.get(exerciseGroup3)).toEqual(new Set<Exercise>().add(programmingExercise));
        expect(component.selectedExercises.get(exerciseGroup4)).toEqual(new Set<Exercise>().add(quizExercise));
        expect(component.selectedExercises.get(exerciseGroup5)).toEqual(new Set<Exercise>().add(fileUploadExercise));

        expect(component.containsProgrammingExercises.size).toEqual(5);
        expect(component.containsProgrammingExercises.get(exerciseGroup3)).toBeTrue();
        expect(component.containsProgrammingExercises.get(exerciseGroup1)).toBeFalse();
        expect(component.containsProgrammingExercises.get(exerciseGroup2)).toBeFalse();
        expect(component.containsProgrammingExercises.get(exerciseGroup4)).toBeFalse();
        expect(component.containsProgrammingExercises.get(exerciseGroup5)).toBeFalse();

        // For importInSameCourse = false, this should be preliminary empty
        expect(component.titleAndShortNameOfProgrammingExercises.size).toEqual(0);
    });

    it('should initialize ngOnInit with titleAndShortNameOfProgrammingExercises', () => {
        component.exam = exam1;
        component.importInSameCourse = true;
        component.ngOnInit();

        expect(component.selectedExercises.size).toEqual(5);
        expect(component.selectedExercises.get(exerciseGroup1)).toEqual(new Set<Exercise>().add(modelingExercise));
        expect(component.selectedExercises.get(exerciseGroup2)).toEqual(new Set<Exercise>().add(textExercise).add(textExercise2));
        expect(component.selectedExercises.get(exerciseGroup3)).toEqual(new Set<Exercise>().add(programmingExercise));
        expect(component.selectedExercises.get(exerciseGroup4)).toEqual(new Set<Exercise>().add(quizExercise));
        expect(component.selectedExercises.get(exerciseGroup5)).toEqual(new Set<Exercise>().add(fileUploadExercise));

        expect(component.containsProgrammingExercises.size).toEqual(5);
        expect(component.containsProgrammingExercises.get(exerciseGroup3)).toBeTrue();
        expect(component.containsProgrammingExercises.get(exerciseGroup1)).toBeFalse();
        expect(component.containsProgrammingExercises.get(exerciseGroup2)).toBeFalse();
        expect(component.containsProgrammingExercises.get(exerciseGroup4)).toBeFalse();
        expect(component.containsProgrammingExercises.get(exerciseGroup5)).toBeFalse();

        // For importInSameCourse = true, this should be initialized
        expect(component.titleAndShortNameOfProgrammingExercises.size).toEqual(1);
        expect(component.titleAndShortNameOfProgrammingExercises.get(programmingExercise.id!)).toEqual([programmingExercise.title, programmingExercise.shortName]);
        expect(component.getBlocklistTitleOfProgrammingExercise(programmingExercise.id!)).toEqual(programmingExercise.title);
        expect(component.getBlocklistShortNameOfProgrammingExercise(programmingExercise.id!)).toEqual(programmingExercise.shortName);
    });

    it('should initialize maps when updateMapsAfterRejectedImport is called', () => {
        component.exam = exam1;
        component.importInSameCourse = false;
        // Step 1: Initialize the component
        component.ngOnInit();
        // As importInSameCourse = false, this should be preliminary empty
        expect(component.titleAndShortNameOfProgrammingExercises.size).toEqual(0);

        // Needed to test the titleAndShortNameOfProgrammingExercises
        const formerProgrammingExerciseTitle = programmingExercise.title;
        const formerProgrammingExerciseShortName = programmingExercise.shortName;

        // Step 2: Simulate exception by the server, as the programming exercise project key is not unique -> title and short name are undefined;
        // Therefore create exercise group that is replacing the exerciseGroup3
        const exerciseGroup3Rejected = {} as ExerciseGroup;
        const programmingExerciseRejected = new ProgrammingExercise(undefined, exerciseGroup3Rejected);
        programmingExerciseRejected.id = 3;
        exerciseGroup3Rejected.exercises = [programmingExerciseRejected];
        component.exam = {
            id: 10,
            exerciseGroups: [exerciseGroup1, exerciseGroup2, exerciseGroup3Rejected, exerciseGroup4, exerciseGroup5],
        } as Exam;
        // Method called by Parent-Component
        component.updateMapsAfterRejectedImport();

        // Check if titleAndShortNameOfProgrammingExercises contains the rejected title + shortName
        expect(component.titleAndShortNameOfProgrammingExercises.size).toEqual(1);
        expect(component.getBlocklistTitleOfProgrammingExercise(programmingExercise.id!)).toEqual(formerProgrammingExerciseTitle);
        expect(component.titleAndShortNameOfProgrammingExercises.get(programmingExercise.id!)).toEqual([formerProgrammingExerciseTitle, formerProgrammingExerciseShortName]);

        expect(component.selectedExercises.size).toEqual(5);
        expect(component.selectedExercises.get(exerciseGroup1)).toEqual(new Set<Exercise>().add(modelingExercise));
        expect(component.selectedExercises.get(exerciseGroup2)).toEqual(new Set<Exercise>().add(textExercise).add(textExercise2));
        // Contains "new" / rejected exercise group
        expect(component.selectedExercises.get(exerciseGroup3Rejected)).toEqual(new Set<Exercise>().add(programmingExerciseRejected));
        expect(component.selectedExercises.get(exerciseGroup4)).toEqual(new Set<Exercise>().add(quizExercise));
        expect(component.selectedExercises.get(exerciseGroup5)).toEqual(new Set<Exercise>().add(fileUploadExercise));

        expect(component.containsProgrammingExercises.size).toEqual(5);
        expect(component.containsProgrammingExercises.get(exerciseGroup3Rejected)).toBeTrue();
        expect(component.containsProgrammingExercises.get(exerciseGroup1)).toBeFalse();
        expect(component.containsProgrammingExercises.get(exerciseGroup2)).toBeFalse();
        expect(component.containsProgrammingExercises.get(exerciseGroup4)).toBeFalse();
        expect(component.containsProgrammingExercises.get(exerciseGroup5)).toBeFalse();
    });

    it('should correctly process the selection of a modellingExercise', () => {
        component.exam = exam1;
        component.ngOnInit();

        // Step 1 ( after initialization): Modelling Exercise is selected
        expect(component.exerciseGroupContainsExercises(exerciseGroup1)).toBeTrue();
        expect(component.exerciseGroupContainsProgrammingExercises(exerciseGroup1)).toBeFalse();
        expect(component.exerciseIsSelected(modelingExercise, exerciseGroup1)).toBeTrue();

        // Step 2: Unselect the Modelling Exercise
        component.onSelectExercise(modelingExercise, exerciseGroup1);
        expect(component.exerciseGroupContainsExercises(exerciseGroup1)).toBeFalse();
        expect(component.exerciseGroupContainsProgrammingExercises(exerciseGroup1)).toBeFalse();
        expect(component.exerciseIsSelected(modelingExercise, exerciseGroup1)).toBeFalse();

        // Step 3: Select the Modelling Exercise again
        component.onSelectExercise(modelingExercise, exerciseGroup1);
        expect(component.exerciseGroupContainsExercises(exerciseGroup1)).toBeTrue();
        expect(component.exerciseGroupContainsProgrammingExercises(exerciseGroup1)).toBeFalse();
        expect(component.exerciseIsSelected(modelingExercise, exerciseGroup1)).toBeTrue();
    });

    it('should correctly process the selection of a programmingExercise', () => {
        component.exam = exam1;
        component.ngOnInit();

        // Step 1 ( after initialization): Programming Exercise is selected
        expect(component.exerciseGroupContainsExercises(exerciseGroup3)).toBeTrue();
        expect(component.exerciseGroupContainsProgrammingExercises(exerciseGroup3)).toBeTrue();
        expect(component.exerciseIsSelected(programmingExercise, exerciseGroup3)).toBeTrue();

        // Step 2: Unselect the Programming Exercise
        component.onSelectExercise(programmingExercise, exerciseGroup3);
        expect(component.exerciseGroupContainsExercises(exerciseGroup3)).toBeFalse();
        expect(component.exerciseGroupContainsProgrammingExercises(exerciseGroup3)).toBeTrue();
        expect(component.exerciseIsSelected(programmingExercise, exerciseGroup3)).toBeFalse();

        // Step 3: Select the Programming Exercise again
        component.onSelectExercise(programmingExercise, exerciseGroup3);
        expect(component.exerciseGroupContainsExercises(exerciseGroup3)).toBeTrue();
        expect(component.exerciseGroupContainsProgrammingExercises(exerciseGroup3)).toBeTrue();
        expect(component.exerciseIsSelected(programmingExercise, exerciseGroup3)).toBeTrue();
    });

<<<<<<< HEAD
    it('should correctly return an empty string when titleAndShortNameOfProgrammingExercises do not contain exercise', () => {
        expect(component.getPlaceholderTitleOfProgrammingExercise(55)).toEqual('');
        expect(component.getPlaceholderShortNameOfProgrammingExercise(55)).toEqual('');
=======
    it('should correctly return an empty string when titleAndShortNameOfProgrammingExercises do not contain exercise ', () => {
        expect(component.getBlocklistTitleOfProgrammingExercise(55)).toEqual('');
        expect(component.getBlocklistShortNameOfProgrammingExercise(55)).toEqual('');
>>>>>>> 346147f9
    });

    it('should correctly map selected Exercises To Exercise Groups', () => {
        component.exam = exam1;
        component.ngOnInit();

        // Initial Case: All Exercise Groups are selected
        expect(component.mapSelectedExercisesToExerciseGroups()).toEqual(exam1.exerciseGroups);

        // Case 1: Two Exercises are unselected, but exerciseGroup2 still contains one exercise (textExercise2)
        component.onSelectExercise(modelingExercise, exerciseGroup1);
        component.onSelectExercise(textExercise, exerciseGroup2);
        expect(component.mapSelectedExercisesToExerciseGroups()).toEqual([exerciseGroup2, exerciseGroup3, exerciseGroup4, exerciseGroup5]);

        // Case 2: Second Exercise is unselected -> exerciseGroup2 should be "deleted"
        component.onSelectExercise(textExercise2, exerciseGroup2);
        expect(component.mapSelectedExercisesToExerciseGroups()).toEqual([exerciseGroup3, exerciseGroup4, exerciseGroup5]);

        // Case 3: Unselect two additional ones
        component.onSelectExercise(programmingExercise, exerciseGroup3);
        component.onSelectExercise(quizExercise, exerciseGroup4);
        expect(component.mapSelectedExercisesToExerciseGroups()).toEqual([exerciseGroup5]);

        // Case 5: Add quiz exercise again
        component.onSelectExercise(quizExercise, exerciseGroup4);
        expect(component.mapSelectedExercisesToExerciseGroups()).toEqual([exerciseGroup4, exerciseGroup5]);

        // Case 6: No Exercise selected
        component.onSelectExercise(quizExercise, exerciseGroup4);
        component.onSelectExercise(fileUploadExercise, exerciseGroup5);
        expect(component.mapSelectedExercisesToExerciseGroups()).toEqual([]);
    });

    it('should correctly validate the user input', () => {
        component.exam = exam1;
        component.ngOnInit();

        // Programming Exercises with this title and short name should not be accepted
        component.titleAndShortNameOfProgrammingExercises.set(programmingExercise.id!, ['rejectedTitle', 'rejectedShortName']);

        expect(component.validateUserInput()).toBeTrue();

        exerciseGroup1.title = undefined;
        expect(component.validateUserInput()).toBeFalse();
        exerciseGroup1.title = 'exerciseGroup1';

        modelingExercise.title = undefined;
        expect(component.validateUserInput()).toBeFalse();
        modelingExercise.title = 'ModelingExercise';

        programmingExercise.title = undefined;
        expect(component.validateUserInput()).toBeFalse();
        // Title Pattern mismatch
        programmingExercise.title = '//';
        expect(component.validateUserInput()).toBeFalse();
        programmingExercise.title = 'rejectedTitle';
        expect(component.validateUserInput()).toBeFalse();
        programmingExercise.title = 'ProgrammingExercise';

        programmingExercise.shortName = undefined;
        expect(component.validateUserInput()).toBeFalse();
        // Too short ( >= 3)
        programmingExercise.shortName = 'AA';
        expect(component.validateUserInput()).toBeFalse();
        // ShortName Pattern mismatch (no leading number)
        programmingExercise.shortName = '9AAA';
        expect(component.validateUserInput()).toBeFalse();
        programmingExercise.shortName = 'rejectedShortName';
        expect(component.validateUserInput()).toBeFalse();
        programmingExercise.shortName = 'prog3';

        expect(component.validateUserInput()).toBeTrue();
    });

    it('should correctly return the Exercise Icon', () => {
        expect(component.getExerciseIcon(modelingExercise)).toEqual(faProjectDiagram);
        expect(component.getExerciseIcon(textExercise)).toEqual(faFont);
        expect(component.getExerciseIcon(programmingExercise)).toEqual(faKeyboard);
        expect(component.getExerciseIcon(quizExercise)).toEqual(faCheckDouble);
        expect(component.getExerciseIcon(fileUploadExercise)).toEqual(faFileUpload);
    });
});<|MERGE_RESOLUTION|>--- conflicted
+++ resolved
@@ -215,15 +215,9 @@
         expect(component.exerciseIsSelected(programmingExercise, exerciseGroup3)).toBeTrue();
     });
 
-<<<<<<< HEAD
     it('should correctly return an empty string when titleAndShortNameOfProgrammingExercises do not contain exercise', () => {
-        expect(component.getPlaceholderTitleOfProgrammingExercise(55)).toEqual('');
-        expect(component.getPlaceholderShortNameOfProgrammingExercise(55)).toEqual('');
-=======
-    it('should correctly return an empty string when titleAndShortNameOfProgrammingExercises do not contain exercise ', () => {
         expect(component.getBlocklistTitleOfProgrammingExercise(55)).toEqual('');
         expect(component.getBlocklistShortNameOfProgrammingExercise(55)).toEqual('');
->>>>>>> 346147f9
     });
 
     it('should correctly map selected Exercises To Exercise Groups', () => {
