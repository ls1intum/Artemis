--- conflicted
+++ resolved
@@ -24,12 +24,9 @@
 import { FileUploadExercise } from 'app/entities/file-upload-exercise.model';
 import { ArtemisTranslatePipe } from 'app/shared/pipes/artemis-translate.pipe';
 import { StudentExamDetailTableRowComponent } from 'app/exam/manage/student-exams/student-exam-detail-table-row/student-exam-detail-table-row.component';
-<<<<<<< HEAD
+import { DataTableComponent } from 'app/shared/data-table/data-table.component';
 import { AlertService } from 'app/core/util/alert.service';
 import { TranslateDirective } from 'app/shared/language/translate.directive';
-=======
-import { DataTableComponent } from 'app/shared/data-table/data-table.component';
->>>>>>> 069d32a2
 
 chai.use(sinonChai);
 const expect = chai.expect;
@@ -62,12 +59,7 @@
                 MockTranslateValuesDirective,
                 MockPipe(ArtemisTranslatePipe),
             ],
-<<<<<<< HEAD
-            declarations: [StudentExamDetailTableRowComponent, MockComponent(AlertComponent), MockTranslateValuesDirective, MockPipe(ArtemisTranslatePipe)],
             providers: [MockProvider(AlertService), MockDirective(TranslateDirective)],
-=======
-            providers: [MockProvider(JhiAlertService), MockDirective(JhiTranslateDirective)],
->>>>>>> 069d32a2
         })
             .compileComponents()
             .then(() => {
