--- conflicted
+++ resolved
@@ -335,13 +335,8 @@
 
         const ADJUST_SUBMITTED_STATE_BUTTON_ID = '#adjust-submitted-state-button';
 
-<<<<<<< HEAD
         it('should NOT be disabled when individual working time is over and student exam is not abandoned', () => {
-            const examIsOverSpy = jest.spyOn(studentExamDetailComponent, 'isExamOver').mockReturnValue(true);
-=======
-        it('should NOT be disabled when individual working time is over', () => {
             const examIsOverSpy = jest.spyOn(studentExamDetailComponent, 'isExamOver', 'get').mockReturnValue(true);
->>>>>>> 92cb3861
 
             studentExamDetailComponentFixture.detectChanges();
 
