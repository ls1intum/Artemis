--- conflicted
+++ resolved
@@ -180,12 +180,10 @@
                 gradingSystemService = TestBed.inject(GradingSystemService);
             });
     });
-<<<<<<< HEAD
-=======
+
     afterEach(() => {
         jest.restoreAllMocks();
     });
->>>>>>> f8d07e21
 
     it('initialize', () => {
         const findCourseSpy = jest.spyOn(courseManagementService, 'find');
@@ -194,7 +192,6 @@
 
         expect(findCourseSpy).toHaveBeenCalledTimes(1);
         expect(gradeSpy).toHaveBeenCalledTimes(1);
-<<<<<<< HEAD
         expect(course.id).toBe(1);
         expect(studentExamDetailComponent.workingTimeForm).not.toBe(null);
         expect(studentExamDetailComponent.achievedTotalPoints).toBe(40);
@@ -203,11 +200,6 @@
         expect(studentExamDetailComponent.workingTimeForm.controls.hours.value).toBe(3);
         expect(studentExamDetailComponent.workingTimeForm.controls.minutes.value).toBe(20);
         expect(studentExamDetailComponent.workingTimeForm.controls.seconds.value).toBe(2);
-=======
-        expect(course.id).toEqual(1);
-        expect(studentExamDetailComponent.workingTimeForm).not.toBeNull();
-        expect(studentExamDetailComponent.achievedTotalPoints).toEqual(40);
->>>>>>> f8d07e21
     });
 
     it('should save working time', () => {
@@ -216,19 +208,11 @@
 
         studentExamDetailComponent.saveWorkingTime();
         expect(studentExamSpy).toHaveBeenCalledTimes(1);
-<<<<<<< HEAD
         expect(studentExamDetailComponent.isSavingWorkingTime).toBe(false);
         expect(course.id).toBe(1);
         expect(studentExamDetailComponent.workingTimeForm).not.toBe(null);
         expect(studentExamDetailComponent.achievedTotalPoints).toBe(40);
         expect(studentExamDetailComponent.maxTotalPoints).toBe(100);
-=======
-        expect(studentExamDetailComponent.isSavingWorkingTime).toEqual(false);
-        expect(course.id).toEqual(1);
-        expect(studentExamDetailComponent.workingTimeForm).not.toBeNull();
-        expect(studentExamDetailComponent.achievedTotalPoints).toEqual(40);
-        expect(studentExamDetailComponent.maxTotalPoints).toEqual(100);
->>>>>>> f8d07e21
     });
 
     it('should not increase points when save working time is called more than once', () => {
@@ -238,25 +222,16 @@
         studentExamDetailComponent.saveWorkingTime();
         studentExamDetailComponent.saveWorkingTime();
         expect(studentExamSpy).toHaveBeenCalledTimes(3);
-<<<<<<< HEAD
         expect(studentExamDetailComponent.isSavingWorkingTime).toBe(false);
         expect(course.id).toBe(1);
         expect(studentExamDetailComponent.workingTimeForm).not.toBe(null);
         expect(studentExamDetailComponent.achievedTotalPoints).toBe(40);
         expect(studentExamDetailComponent.maxTotalPoints).toBe(100);
-=======
-        expect(studentExamDetailComponent.isSavingWorkingTime).toEqual(false);
-        expect(course.id).toEqual(1);
-        expect(studentExamDetailComponent.workingTimeForm).not.toBeNull();
-        expect(studentExamDetailComponent.achievedTotalPoints).toEqual(40);
-        expect(studentExamDetailComponent.maxTotalPoints).toEqual(100);
->>>>>>> f8d07e21
     });
 
     it('should get examIsOver', () => {
         studentExamDetailComponent.studentExam = studentExam;
         studentExam.exam!.gracePeriod = 100;
-<<<<<<< HEAD
         expect(studentExamDetailComponent.examIsOver()).toBe(false);
         studentExam.exam!.endDate = dayjs().add(-20, 'seconds');
         expect(studentExamDetailComponent.examIsOver()).toBe(false);
@@ -264,39 +239,20 @@
         expect(studentExamDetailComponent.examIsOver()).toBe(true);
         studentExam.exam = undefined;
         expect(studentExamDetailComponent.examIsOver()).toBe(false);
-=======
-        expect(studentExamDetailComponent.examIsOver()).toEqual(false);
-        studentExam.exam!.endDate = dayjs().add(-20, 'seconds');
-        expect(studentExamDetailComponent.examIsOver()).toEqual(false);
-        studentExam.exam!.endDate = dayjs().add(-200, 'seconds');
-        expect(studentExamDetailComponent.examIsOver()).toEqual(true);
-        studentExam.exam = undefined;
-        expect(studentExamDetailComponent.examIsOver()).toEqual(false);
->>>>>>> f8d07e21
     });
 
     it('should toggle to unsubmitted', () => {
         const toggleSubmittedStateSpy = jest.spyOn(studentExamService, 'toggleSubmittedState');
         studentExamDetailComponentFixture.detectChanges();
-<<<<<<< HEAD
         expect(studentExamDetailComponent.studentExam.submitted).toBe(undefined);
         expect(studentExamDetailComponent.studentExam.submissionDate).toBe(undefined);
-=======
-        expect(studentExamDetailComponent.studentExam.submitted).toEqual(undefined);
-        expect(studentExamDetailComponent.studentExam.submissionDate).toEqual(undefined);
->>>>>>> f8d07e21
 
         studentExamDetailComponent.toggle();
 
         expect(toggleSubmittedStateSpy).toHaveBeenCalledTimes(1);
-<<<<<<< HEAD
         expect(studentExamDetailComponent.studentExam.submitted).toBe(true);
         // the toggle uses the current time as submission date,
         // therefore no useful assertion about a concrete value is possible here
         expect(studentExamDetailComponent.studentExam.submissionDate).not.toBe(undefined);
-=======
-        expect(studentExamDetailComponent.studentExam.submitted).toEqual(true);
-        expect(studentExamDetailComponent.studentExam.submissionDate).not.toBeUndefined();
->>>>>>> f8d07e21
     });
 });