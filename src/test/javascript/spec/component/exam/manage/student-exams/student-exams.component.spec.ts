import { ComponentFixture, TestBed } from '@angular/core/testing';
import * as chai from 'chai';
import * as sinonChai from 'sinon-chai';
import { ActivatedRoute, convertToParamMap, Params } from '@angular/router';
import { StudentExamsComponent } from 'app/exam/manage/student-exams/student-exams.component';
import { ExamManagementService } from 'app/exam/manage/exam-management.service';
import { MockComponent, MockDirective, MockPipe, MockProvider, MockModule } from 'ng-mocks';
import { StudentExamService } from 'app/exam/manage/student-exams/student-exam.service';
import { CourseManagementService } from 'app/course/manage/course-management.service';
import { TranslateModule, TranslateService } from '@ngx-translate/core';
import { StudentExamStatusComponent } from 'app/exam/manage/student-exams/student-exam-status.component';
import { AlertComponent } from 'app/shared/alert/alert.component';
import { NgxDatatableModule } from '@swimlane/ngx-datatable';
import { FontAwesomeTestingModule } from '@fortawesome/angular-fontawesome/testing';
import { RouterTestingModule } from '@angular/router/testing';
import { ArtemisDurationFromSecondsPipe } from 'app/shared/pipes/artemis-duration-from-seconds.pipe';
import { ArtemisDatePipe } from 'app/shared/pipes/artemis-date.pipe';
import { MockLocalStorageService } from '../../../../helpers/mocks/service/mock-local-storage.service';
import { LocalStorageService } from 'ngx-webstorage';
import { Course } from 'app/entities/course.model';
import { of, throwError } from 'rxjs';
import { HttpResponse, HttpErrorResponse } from '@angular/common/http';
import { StudentExam } from 'app/entities/student-exam.model';
import * as sinon from 'sinon';
import { Exam } from 'app/entities/exam.model';
import { User } from 'app/core/user/user.model';
import * as moment from 'moment';
import { By } from '@angular/platform-browser';
import { NgbModal, NgbModule, NgbModalRef } from '@ng-bootstrap/ng-bootstrap';
import { ArtemisTranslatePipe } from 'app/shared/pipes/artemis-translate.pipe';
import { AccountService } from 'app/core/auth/account.service';
import { MockAccountService } from '../../../../helpers/mocks/service/mock-account.service';
<<<<<<< HEAD
import { AlertService } from 'app/core/util/alert.service';
import { TranslateDirective } from 'app/shared/language/translate.directive';
=======
import { DataTableComponent } from 'app/shared/data-table/data-table.component';
>>>>>>> 069d32a2

chai.use(sinonChai);
const expect = chai.expect;

describe('StudentExamsComponent', () => {
    let studentExamsComponentFixture: ComponentFixture<StudentExamsComponent>;
    let studentExamsComponent: StudentExamsComponent;
    let studentExams: StudentExam[] = [];
    let course: Course;
    let studentOne: User;
    let studentTwo: User;
    let studentExamOne: StudentExam | undefined;
    let studentExamTwo: StudentExam | undefined;
    let exam: Exam;
    let modalService: NgbModal;
    let examManagementService: ExamManagementService;

    const providers = [
        MockProvider(ExamManagementService, {
            find: () => {
                return of(
                    new HttpResponse({
                        body: exam,
                        status: 200,
                    }),
                );
            },
            assessUnsubmittedExamModelingAndTextParticipations: () => {
                return of(
                    new HttpResponse({
                        body: 1,
                        status: 200,
                    }),
                );
            },
            generateStudentExams: () => {
                return of(
                    new HttpResponse({
                        body: [studentExamOne!, studentExamTwo!],
                        status: 200,
                    }),
                );
            },
            generateMissingStudentExams: () => {
                return of(
                    new HttpResponse({
                        body: studentExamTwo ? [studentExamTwo] : [],
                        status: 200,
                    }),
                );
            },
            startExercises: () => {
                return of(
                    new HttpResponse({
                        body: 2,
                        status: 200,
                    }),
                );
            },
            unlockAllRepositories: () => {
                return of(
                    new HttpResponse({
                        body: 2,
                        status: 200,
                    }),
                );
            },
            lockAllRepositories: () => {
                return of(
                    new HttpResponse({
                        body: 2,
                        status: 200,
                    }),
                );
            },
            evaluateQuizExercises: () => {
                return of(
                    new HttpResponse({
                        body: 1,
                        status: 200,
                    }),
                );
            },
        }),
        MockProvider(StudentExamService, {
            findAllForExam: () => {
                return of(
                    new HttpResponse({
                        body: studentExams,
                        status: 200,
                    }),
                );
            },
        }),
        MockProvider(CourseManagementService, {
            find: () => {
                return of(
                    new HttpResponse({
                        body: course,
                        status: 200,
                    }),
                );
            },
        }),
        MockProvider(JhiAlertService),
        MockDirective(JhiTranslateDirective),
        {
            provide: LocalStorageService,
            useClass: MockLocalStorageService,
        },
        {
            provide: ActivatedRoute,
            useValue: {
                params: {
                    subscribe: (fn: (value: Params) => void) =>
                        fn({
                            courseId: 1,
                        }),
                },
                snapshot: {
                    paramMap: convertToParamMap({
                        courseId: '1',
                        examId: '1',
                    }),
                },
            },
        },
        { provide: AccountService, useClass: MockAccountService },
    ];

    beforeEach(() => {
        course = new Course();
        course.id = 1;

        studentOne = new User();
        studentOne.id = 1;

        studentTwo = new User();
        studentTwo.id = 2;

        exam = new Exam();
        exam.course = course;
        exam.id = 1;
        exam.registeredUsers = [studentOne, studentTwo];
        exam.endDate = moment();
        exam.startDate = exam.endDate.subtract(60, 'seconds');

        studentExamOne = new StudentExam();
        studentExamOne.exam = exam;
        studentExamOne.id = 1;
        studentExamOne.workingTime = 70;
        studentExamOne.user = studentOne;

        studentExamTwo = new StudentExam();
        studentExamTwo.exam = exam;
        studentExamTwo.id = 1;
        studentExamTwo.workingTime = 70;
        studentExamTwo.user = studentOne;

        studentExams = [studentExamOne, studentExamTwo];

        return TestBed.configureTestingModule({
            imports: [RouterTestingModule.withRoutes([]), MockModule(NgbModule), NgxDatatableModule, FontAwesomeTestingModule, TranslateModule.forRoot()],
            declarations: [
                StudentExamsComponent,
                MockComponent(StudentExamStatusComponent),
                MockComponent(AlertComponent),
                MockPipe(ArtemisDurationFromSecondsPipe),
                MockPipe(ArtemisDatePipe),
                MockPipe(ArtemisTranslatePipe),
                MockComponent(DataTableComponent),
            ],
<<<<<<< HEAD
            providers: [
                MockProvider(ExamManagementService, {
                    find: () => {
                        return of(
                            new HttpResponse({
                                body: exam,
                                status: 200,
                            }),
                        );
                    },
                    assessUnsubmittedExamModelingAndTextParticipations: () => {
                        return of(
                            new HttpResponse({
                                body: 1,
                                status: 200,
                            }),
                        );
                    },
                    generateStudentExams: () => {
                        return of(
                            new HttpResponse({
                                body: [studentExamOne!, studentExamTwo!],
                                status: 200,
                            }),
                        );
                    },
                    generateMissingStudentExams: () => {
                        return of(
                            new HttpResponse({
                                body: studentExamTwo ? [studentExamTwo] : [],
                                status: 200,
                            }),
                        );
                    },
                    startExercises: () => {
                        return of(
                            new HttpResponse({
                                body: 2,
                                status: 200,
                            }),
                        );
                    },
                    unlockAllRepositories: () => {
                        return of(
                            new HttpResponse({
                                body: 2,
                                status: 200,
                            }),
                        );
                    },
                    lockAllRepositories: () => {
                        return of(
                            new HttpResponse({
                                body: 2,
                                status: 200,
                            }),
                        );
                    },
                    evaluateQuizExercises: () => {
                        return of(
                            new HttpResponse({
                                body: 1,
                                status: 200,
                            }),
                        );
                    },
                }),
                MockProvider(StudentExamService, {
                    findAllForExam: () => {
                        return of(
                            new HttpResponse({
                                body: studentExams,
                                status: 200,
                            }),
                        );
                    },
                }),
                MockProvider(CourseManagementService, {
                    find: () => {
                        return of(
                            new HttpResponse({
                                body: course,
                                status: 200,
                            }),
                        );
                    },
                }),
                MockProvider(AlertService),
                MockDirective(TranslateDirective),
                {
                    provide: LocalStorageService,
                    useClass: MockLocalStorageService,
                },
                {
                    provide: ActivatedRoute,
                    useValue: {
                        params: {
                            subscribe: (fn: (value: Params) => void) =>
                                fn({
                                    courseId: 1,
                                }),
                        },
                        snapshot: {
                            paramMap: convertToParamMap({
                                courseId: '1',
                                examId: '1',
                            }),
                        },
                    },
                },
                { provide: AccountService, useClass: MockAccountService },
            ],
=======
            providers,
>>>>>>> 069d32a2
        })
            .compileComponents()
            .then(() => {
                studentExamsComponentFixture = TestBed.createComponent(StudentExamsComponent);
                studentExamsComponent = studentExamsComponentFixture.componentInstance;
                modalService = TestBed.inject(NgbModal);
                examManagementService = TestBed.inject(ExamManagementService);
            });
    });

    afterEach(() => {
        sinon.restore();
    });

    it('should initialize', () => {
        const courseManagementService = TestBed.inject(CourseManagementService);

        const studentExamService = TestBed.inject(StudentExamService);
        const findCourseSpy = sinon.spy(courseManagementService, 'find');
        const findExamSpy = sinon.spy(examManagementService, 'find');
        const findAllStudentExamsSpy = sinon.spy(studentExamService, 'findAllForExam');
        studentExamsComponentFixture.detectChanges();

        expect(studentExamsComponentFixture).to.be.ok;
        expect(findCourseSpy).to.have.been.calledOnce;
        expect(findExamSpy).to.have.been.calledOnce;
        expect(findAllStudentExamsSpy).to.have.been.calledOnce;
        expect(studentExamsComponent.course).to.deep.equal(course);
        expect(studentExamsComponent.studentExams).to.deep.equal(studentExams);
        expect(studentExamsComponent.exam).to.deep.equal(exam);
        expect(studentExamsComponent.hasStudentsWithoutExam).to.equal(false);
        expect(studentExamsComponent.longestWorkingTime).to.equal(studentExamOne!.workingTime);
        expect(studentExamsComponent.isExamOver).to.equal(false);
        expect(studentExamsComponent.isLoading).to.equal(false);
    });

    it('should not show assess unsubmitted student exam modeling and text participations', () => {
        // user is not an instructor
        studentExamsComponentFixture.detectChanges();
        const assessButton = studentExamsComponentFixture.debugElement.query(By.css('#assessUnsubmittedExamModelingAndTextParticipationsButton'));
        expect(assessButton).to.not.exist;
    });

    it('should disable show assess unsubmitted student exam modeling and text participations', () => {
        course.isAtLeastInstructor = true;

        // exam is not over
        studentExamsComponentFixture.detectChanges();
        const assessButton = studentExamsComponentFixture.debugElement.query(By.css('#assessUnsubmittedExamModelingAndTextParticipationsButton'));
        expect(assessButton).to.exist;
        expect(assessButton.nativeElement.disabled).to.equal(true);
    });

    it('should automatically assess modeling and text exercises of unsubmitted student exams', () => {
        studentExamOne!.workingTime = 10;
        exam.startDate = moment().subtract(200, 'seconds');
        exam.endDate = moment().subtract(100, 'seconds');
        exam.gracePeriod = 0;
        course.isAtLeastInstructor = true;

        studentExamsComponentFixture.detectChanges();
        expect(studentExamsComponent.isLoading).to.equal(false);
        expect(studentExamsComponent.isExamOver).to.equal(true);
        expect(course).to.exist;
        const assessSpy = sinon.spy(examManagementService, 'assessUnsubmittedExamModelingAndTextParticipations');
        const assessButton = studentExamsComponentFixture.debugElement.query(By.css('#assessUnsubmittedExamModelingAndTextParticipationsButton'));
        expect(assessButton).to.exist;
        assessButton.nativeElement.click();
        expect(assessSpy).to.have.been.calledOnce;
    });

    it('should correctly catch HTTPError when assessing unsubmitted exams', () => {
        const alertService = TestBed.inject(AlertService);
        const httpError = new HttpErrorResponse({ error: 'Forbidden', status: 403 });
        studentExamOne!.workingTime = 10;
        exam.startDate = moment().subtract(200, 'seconds');
        exam.endDate = moment().subtract(100, 'seconds');
        exam.gracePeriod = 0;
        course.isAtLeastInstructor = true;

        studentExamsComponentFixture.detectChanges();
        const alertServiceSpy = sinon.spy(alertService, 'error');
        expect(studentExamsComponent.isLoading).to.equal(false);
        expect(studentExamsComponent.isExamOver).to.equal(true);
        expect(course).to.exist;
        const assessStub = sinon.stub(examManagementService, 'assessUnsubmittedExamModelingAndTextParticipations').returns(throwError(httpError));
        const assessButton = studentExamsComponentFixture.debugElement.query(By.css('#assessUnsubmittedExamModelingAndTextParticipationsButton'));
        expect(assessButton).to.exist;
        assessButton.nativeElement.click();
        expect(alertServiceSpy).to.have.been.calledOnce;

        assessStub.restore();
    });

    it('should generate student exams if there are none', () => {
        course.isAtLeastInstructor = true;
        exam.startDate = moment().add(120, 'seconds');

        studentExams = [];
        studentExamsComponentFixture.detectChanges();

        expect(studentExamsComponent.isLoading).to.equal(false);
        expect(studentExamsComponent.isExamStarted).to.equal(false);
        expect(studentExamsComponent.course.isAtLeastInstructor).to.equal(true);
        expect(course).to.exist;

        studentExams = [studentExamOne!, studentExamTwo!];

        const generateStudentExamsSpy = sinon.spy(examManagementService, 'generateStudentExams');
        const generateStudentExamsButton = studentExamsComponentFixture.debugElement.query(By.css('#generateStudentExamsButton'));
        expect(generateStudentExamsButton).to.exist;
        expect(generateStudentExamsButton.nativeElement.disabled).to.equal(false);
        expect(!!studentExamsComponent.studentExams && !!studentExamsComponent.studentExams.length).to.equal(false);
        generateStudentExamsButton.nativeElement.click();
        expect(generateStudentExamsSpy).to.have.been.calledOnce;
        expect(studentExamsComponent.studentExams.length).to.equal(2);
    });

    it('should correctly catch HTTPError and get additional error when generating student exams', () => {
        examManagementService = TestBed.inject(ExamManagementService);
        const alertService = TestBed.inject(AlertService);
        const translationService = TestBed.inject(TranslateService);
        const errorDetailString = 'artemisApp.exam.validation.tooFewExerciseGroups';
        const httpError = new HttpErrorResponse({
            error: { errorKey: errorDetailString },
            status: 400,
        });
        course.isAtLeastInstructor = true;
        exam.startDate = moment().add(120, 'seconds');

        studentExams = [];
        const generateStudentExamsStub = sinon.stub(examManagementService, 'generateStudentExams').returns(throwError(httpError));

        studentExamsComponentFixture.detectChanges();

        expect(!!studentExamsComponent.studentExams && !!studentExamsComponent.studentExams.length).to.equal(false);
        const alertServiceSpy = sinon.spy(alertService, 'error');
        const translationServiceSpy = sinon.spy(translationService, 'instant');
        const generateStudentExamsButton = studentExamsComponentFixture.debugElement.query(By.css('#generateStudentExamsButton'));
        expect(generateStudentExamsButton).to.exist;
        expect(generateStudentExamsButton.nativeElement.disabled).to.equal(false);
        generateStudentExamsButton.nativeElement.click();
        expect(alertServiceSpy).to.have.been.calledOnce;
        expect(translationServiceSpy).to.have.been.calledOnceWithExactly(errorDetailString);

        generateStudentExamsStub.restore();
    });

    it('should generate student exams after warning the user that the existing are deleted', () => {
        course.isAtLeastInstructor = true;
        exam.startDate = moment().add(120, 'seconds');

        studentExamsComponentFixture.detectChanges();
        const componentInstance = { title: String, text: String };
        const result = new Promise((resolve) => resolve(true));
        const modalServiceOpenStub = sinon.stub(modalService, 'open').returns(<NgbModalRef>{
            componentInstance,
            result,
        });

        expect(studentExamsComponent.isLoading).to.equal(false);
        expect(studentExamsComponent.isExamStarted).to.equal(false);
        expect(studentExamsComponent.course.isAtLeastInstructor).to.equal(true);
        expect(course).to.exist;
        const generateStudentExamsSpy = sinon.spy(examManagementService, 'generateStudentExams');
        const generateStudentExamsButton = studentExamsComponentFixture.debugElement.query(By.css('#generateStudentExamsButton'));
        expect(generateStudentExamsButton).to.exist;
        expect(generateStudentExamsButton.nativeElement.disabled).to.equal(false);
        expect(!!studentExamsComponent.studentExams && !!studentExamsComponent.studentExams.length).to.equal(true);
        generateStudentExamsButton.nativeElement.click();
        expect(modalServiceOpenStub).to.have.been.called;
        expect(generateStudentExamsSpy).to.have.been.calledOnce;
        expect(studentExamsComponent.studentExams.length).to.equal(2);
        modalServiceOpenStub.restore();
    });

    it('should generate missing student exams', () => {
        course.isAtLeastInstructor = true;
        exam.startDate = moment().add(120, 'seconds');
        studentExams = [studentExamOne!];
        studentExamsComponentFixture.detectChanges();
        studentExams = [studentExamOne!, studentExamTwo!];

        expect(studentExamsComponent.hasStudentsWithoutExam).to.equal(true);
        expect(studentExamsComponent.isLoading).to.equal(false);
        expect(studentExamsComponent.isExamStarted).to.equal(false);
        expect(studentExamsComponent.course.isAtLeastInstructor).to.equal(true);
        expect(studentExamsComponent.studentExams.length).to.equal(1);
        expect(course).to.exist;
        const generateStudentExamsSpy = sinon.spy(examManagementService, 'generateMissingStudentExams');
        const generateMissingStudentExamsButton = studentExamsComponentFixture.debugElement.query(By.css('#generateMissingStudentExamsButton'));
        expect(generateMissingStudentExamsButton).to.exist;
        expect(generateMissingStudentExamsButton.nativeElement.disabled).to.equal(false);
        expect(!!studentExamsComponent.studentExams && !!studentExamsComponent.studentExams.length).to.equal(true);
        generateMissingStudentExamsButton.nativeElement.click();
        expect(generateStudentExamsSpy).to.have.been.calledOnce;
        expect(studentExamsComponent.studentExams.length).to.equal(2);
    });

    it('should correctly catch HTTPError when generating missing student exams', () => {
        examManagementService = TestBed.inject(ExamManagementService);
        const alertService = TestBed.inject(AlertService);
        const httpError = new HttpErrorResponse({ error: 'Forbidden', status: 403 });
        course.isAtLeastInstructor = true;
        exam.startDate = moment().add(120, 'seconds');

        const generateMissingStudentExamsStub = sinon.stub(examManagementService, 'generateMissingStudentExams').returns(throwError(httpError));
        studentExams = [studentExamOne!];
        studentExamsComponentFixture.detectChanges();

        const alertServiceSpy = sinon.spy(alertService, 'error');
        expect(studentExamsComponent.hasStudentsWithoutExam).to.equal(true);
        const generateMissingStudentExamsButton = studentExamsComponentFixture.debugElement.query(By.css('#generateMissingStudentExamsButton'));
        expect(generateMissingStudentExamsButton).to.exist;
        expect(generateMissingStudentExamsButton.nativeElement.disabled).to.equal(false);
        generateMissingStudentExamsButton.nativeElement.click();
        expect(alertServiceSpy).to.have.been.calledOnce;

        generateMissingStudentExamsStub.restore();
    });

    it('should start the exercises of students', () => {
        course.isAtLeastInstructor = true;
        exam.startDate = moment().add(120, 'seconds');
        studentExamsComponentFixture.detectChanges();

        expect(studentExamsComponent.isLoading).to.equal(false);
        expect(studentExamsComponent.isExamStarted).to.equal(false);
        expect(studentExamsComponent.course.isAtLeastInstructor).to.equal(true);
        expect(course).to.exist;

        const startExercisesSpy = sinon.spy(examManagementService, 'startExercises');
        const startExercisesButton = studentExamsComponentFixture.debugElement.query(By.css('#startExercisesButton'));
        expect(startExercisesButton).to.exist;
        expect(startExercisesButton.nativeElement.disabled).to.equal(false);

        startExercisesButton.nativeElement.click();
        expect(startExercisesSpy).to.have.been.calledOnce;
    });

    it('should correctly catch HTTPError when starting the exercises of the students', () => {
        examManagementService = TestBed.inject(ExamManagementService);
        const alertService = TestBed.inject(AlertService);
        const httpError = new HttpErrorResponse({ error: 'Forbidden', status: 403 });
        course.isAtLeastInstructor = true;
        exam.startDate = moment().add(120, 'seconds');

        const startExercisesStub = sinon.stub(examManagementService, 'startExercises').returns(throwError(httpError));
        studentExamsComponentFixture.detectChanges();

        const alertServiceSpy = sinon.spy(alertService, 'error');
        const startExercisesButton = studentExamsComponentFixture.debugElement.query(By.css('#startExercisesButton'));
        expect(startExercisesButton).to.exist;
        expect(startExercisesButton.nativeElement.disabled).to.equal(false);
        startExercisesButton.nativeElement.click();
        expect(alertServiceSpy).to.have.been.calledOnce;

        startExercisesStub.restore();
    });

    it('should unlock all repositories of the students', () => {
        const componentInstance = { title: String, text: String };
        const result = new Promise((resolve) => resolve(true));
        const modalServiceOpenStub = sinon.stub(modalService, 'open').returns(<NgbModalRef>{
            componentInstance,
            result,
        });

        course.isAtLeastInstructor = true;

        studentExamsComponentFixture.detectChanges();
        expect(studentExamsComponent.isLoading).to.equal(false);
        expect(studentExamsComponent.course.isAtLeastInstructor).to.equal(true);
        expect(course).to.exist;
        const unlockAllRepositories = sinon.spy(examManagementService, 'unlockAllRepositories');
        const unlockAllRepositoriesButton = studentExamsComponentFixture.debugElement.query(By.css('#handleUnlockAllRepositoriesButton'));
        expect(unlockAllRepositoriesButton).to.exist;
        expect(unlockAllRepositoriesButton.nativeElement.disabled).to.equal(false);
        unlockAllRepositoriesButton.nativeElement.click();
        expect(modalServiceOpenStub).to.have.been.called;
        expect(unlockAllRepositories).to.have.been.calledOnce;

        modalServiceOpenStub.restore();
    });

    it('should correctly catch HTTPError when unlocking all repositories', () => {
        const componentInstance = { title: String, text: String };
        const result = new Promise((resolve) => resolve(true));
        const modalServiceOpenStub = sinon.stub(modalService, 'open').returns(<NgbModalRef>{
            componentInstance,
            result,
        });

        const alertService = TestBed.inject(AlertService);
        course.isAtLeastInstructor = true;
        const httpError = new HttpErrorResponse({ error: 'Forbidden', status: 403 });
        const unlockRepoStub = sinon.stub(examManagementService, 'unlockAllRepositories').returns(throwError(httpError));

        studentExamsComponentFixture.detectChanges();
        expect(studentExamsComponent.isLoading).to.equal(false);
        expect(studentExamsComponent.course.isAtLeastInstructor).to.equal(true);
        expect(course).to.exist;

        const alertServiceSpy = sinon.spy(alertService, 'error');
        const unlockAllRepositoriesButton = studentExamsComponentFixture.debugElement.query(By.css('#handleUnlockAllRepositoriesButton'));
        expect(unlockAllRepositoriesButton).to.exist;
        expect(unlockAllRepositoriesButton.nativeElement.disabled).to.equal(false);
        unlockAllRepositoriesButton.nativeElement.click();
        expect(alertServiceSpy).to.have.been.calledOnce;

        modalServiceOpenStub.restore();
        unlockRepoStub.restore();
    });

    it('should lock all repositories of the students', () => {
        const componentInstance = { title: String, text: String };
        const result = new Promise((resolve) => resolve(true));
        const modalServiceOpenStub = sinon.stub(modalService, 'open').returns(<NgbModalRef>{
            componentInstance,
            result,
        });

        course.isAtLeastInstructor = true;

        studentExamsComponentFixture.detectChanges();
        expect(studentExamsComponent.isLoading).to.equal(false);
        expect(studentExamsComponent.course.isAtLeastInstructor).to.equal(true);
        expect(course).to.exist;
        const lockAllRepositories = sinon.spy(examManagementService, 'lockAllRepositories');
        const lockAllRepositoriesButton = studentExamsComponentFixture.debugElement.query(By.css('#lockAllRepositoriesButton'));
        expect(lockAllRepositoriesButton).to.exist;
        expect(lockAllRepositoriesButton.nativeElement.disabled).to.equal(false);
        lockAllRepositoriesButton.nativeElement.click();
        expect(modalServiceOpenStub).to.have.been.called;
        expect(lockAllRepositories).to.have.been.calledOnce;

        modalServiceOpenStub.restore();
    });

    it('should correctly catch HTTPError when locking all repositories', () => {
        const componentInstance = { title: String, text: String };
        const result = new Promise((resolve) => resolve(true));
        const modalServiceOpenStub = sinon.stub(modalService, 'open').returns(<NgbModalRef>{
            componentInstance,
            result,
        });

        const alertService = TestBed.inject(AlertService);
        course.isAtLeastInstructor = true;
        const httpError = new HttpErrorResponse({ error: 'Forbidden', status: 403 });
        const lockRepoStub = sinon.stub(examManagementService, 'lockAllRepositories').returns(throwError(httpError));

        studentExamsComponentFixture.detectChanges();
        expect(studentExamsComponent.isLoading).to.equal(false);
        expect(studentExamsComponent.course.isAtLeastInstructor).to.equal(true);
        expect(course).to.exist;

        const alertServiceSpy = sinon.spy(alertService, 'error');
        const lockAllRepositoriesButton = studentExamsComponentFixture.debugElement.query(By.css('#lockAllRepositoriesButton'));
        expect(lockAllRepositoriesButton).to.exist;
        expect(lockAllRepositoriesButton.nativeElement.disabled).to.equal(false);
        lockAllRepositoriesButton.nativeElement.click();
        expect(alertServiceSpy).to.have.been.calledOnce;

        modalServiceOpenStub.restore();
        lockRepoStub.restore();
    });

    it('should evaluate Quiz exercises', () => {
        course.isAtLeastInstructor = true;
        exam.startDate = moment().subtract(200, 'seconds');
        exam.endDate = moment().subtract(100, 'seconds');

        studentExamsComponentFixture.detectChanges();
        expect(studentExamsComponent.isLoading).to.equal(false);
        expect(studentExamsComponent.isExamOver).to.equal(true);
        expect(studentExamsComponent.course.isAtLeastInstructor).to.equal(true);
        expect(course).to.exist;
        const evaluateQuizExercises = sinon.spy(examManagementService, 'evaluateQuizExercises');
        const evaluateQuizExercisesButton = studentExamsComponentFixture.debugElement.query(By.css('#evaluateQuizExercisesButton'));

        expect(evaluateQuizExercisesButton).to.exist;
        expect(evaluateQuizExercisesButton.nativeElement.disabled).to.equal(false);
        evaluateQuizExercisesButton.nativeElement.click();
        expect(evaluateQuizExercises).to.have.been.calledOnce;
    });

    it('should correctly catch HTTPError when evaluating quiz exercises', () => {
        course.isAtLeastInstructor = true;
        exam.startDate = moment().subtract(200, 'seconds');
        exam.endDate = moment().subtract(100, 'seconds');
        const alertService = TestBed.inject(AlertService);

        studentExamsComponentFixture.detectChanges();
        expect(studentExamsComponent.isLoading).to.equal(false);
        expect(studentExamsComponent.isExamOver).to.equal(true);
        expect(studentExamsComponent.course.isAtLeastInstructor).to.equal(true);
        expect(course).to.exist;

        const httpError = new HttpErrorResponse({ error: 'Forbidden', status: 403 });
        const evaluateQuizExercisesStub = sinon.stub(examManagementService, 'evaluateQuizExercises').returns(throwError(httpError));
        studentExamsComponentFixture.detectChanges();

        const alertServiceSpy = sinon.spy(alertService, 'error');
        const evaluateQuizExercisesButton = studentExamsComponentFixture.debugElement.query(By.css('#evaluateQuizExercisesButton'));
        expect(evaluateQuizExercisesButton).to.exist;
        expect(evaluateQuizExercisesButton.nativeElement.disabled).to.equal(false);
        evaluateQuizExercisesButton.nativeElement.click();
        expect(alertServiceSpy).to.have.been.calledOnce;

        evaluateQuizExercisesStub.restore();
    });
});<|MERGE_RESOLUTION|>--- conflicted
+++ resolved
@@ -30,12 +30,9 @@
 import { ArtemisTranslatePipe } from 'app/shared/pipes/artemis-translate.pipe';
 import { AccountService } from 'app/core/auth/account.service';
 import { MockAccountService } from '../../../../helpers/mocks/service/mock-account.service';
-<<<<<<< HEAD
+import { DataTableComponent } from 'app/shared/data-table/data-table.component';
 import { AlertService } from 'app/core/util/alert.service';
 import { TranslateDirective } from 'app/shared/language/translate.directive';
-=======
-import { DataTableComponent } from 'app/shared/data-table/data-table.component';
->>>>>>> 069d32a2
 
 chai.use(sinonChai);
 const expect = chai.expect;
@@ -140,8 +137,8 @@
                 );
             },
         }),
-        MockProvider(JhiAlertService),
-        MockDirective(JhiTranslateDirective),
+        MockProvider(AlertService),
+        MockDirective(TranslateDirective),
         {
             provide: LocalStorageService,
             useClass: MockLocalStorageService,
@@ -208,122 +205,7 @@
                 MockPipe(ArtemisTranslatePipe),
                 MockComponent(DataTableComponent),
             ],
-<<<<<<< HEAD
-            providers: [
-                MockProvider(ExamManagementService, {
-                    find: () => {
-                        return of(
-                            new HttpResponse({
-                                body: exam,
-                                status: 200,
-                            }),
-                        );
-                    },
-                    assessUnsubmittedExamModelingAndTextParticipations: () => {
-                        return of(
-                            new HttpResponse({
-                                body: 1,
-                                status: 200,
-                            }),
-                        );
-                    },
-                    generateStudentExams: () => {
-                        return of(
-                            new HttpResponse({
-                                body: [studentExamOne!, studentExamTwo!],
-                                status: 200,
-                            }),
-                        );
-                    },
-                    generateMissingStudentExams: () => {
-                        return of(
-                            new HttpResponse({
-                                body: studentExamTwo ? [studentExamTwo] : [],
-                                status: 200,
-                            }),
-                        );
-                    },
-                    startExercises: () => {
-                        return of(
-                            new HttpResponse({
-                                body: 2,
-                                status: 200,
-                            }),
-                        );
-                    },
-                    unlockAllRepositories: () => {
-                        return of(
-                            new HttpResponse({
-                                body: 2,
-                                status: 200,
-                            }),
-                        );
-                    },
-                    lockAllRepositories: () => {
-                        return of(
-                            new HttpResponse({
-                                body: 2,
-                                status: 200,
-                            }),
-                        );
-                    },
-                    evaluateQuizExercises: () => {
-                        return of(
-                            new HttpResponse({
-                                body: 1,
-                                status: 200,
-                            }),
-                        );
-                    },
-                }),
-                MockProvider(StudentExamService, {
-                    findAllForExam: () => {
-                        return of(
-                            new HttpResponse({
-                                body: studentExams,
-                                status: 200,
-                            }),
-                        );
-                    },
-                }),
-                MockProvider(CourseManagementService, {
-                    find: () => {
-                        return of(
-                            new HttpResponse({
-                                body: course,
-                                status: 200,
-                            }),
-                        );
-                    },
-                }),
-                MockProvider(AlertService),
-                MockDirective(TranslateDirective),
-                {
-                    provide: LocalStorageService,
-                    useClass: MockLocalStorageService,
-                },
-                {
-                    provide: ActivatedRoute,
-                    useValue: {
-                        params: {
-                            subscribe: (fn: (value: Params) => void) =>
-                                fn({
-                                    courseId: 1,
-                                }),
-                        },
-                        snapshot: {
-                            paramMap: convertToParamMap({
-                                courseId: '1',
-                                examId: '1',
-                            }),
-                        },
-                    },
-                },
-                { provide: AccountService, useClass: MockAccountService },
-            ],
-=======
             providers,
->>>>>>> 069d32a2
         })
             .compileComponents()
             .then(() => {
