--- conflicted
+++ resolved
@@ -26,11 +26,8 @@
 import { NgbModal, NgbModalRef } from '@ng-bootstrap/ng-bootstrap';
 import { MockNgbModalService } from '../../../helpers/mocks/service/mock-ngb-modal.service';
 import { MockRouter } from '../../../helpers/mocks/mock-router';
-<<<<<<< HEAD
 import { provideHttpClientTesting } from '@angular/common/http/testing';
-=======
 import { signal } from '@angular/core';
->>>>>>> 5f441c82
 
 describe('Exam Management Component', () => {
     const course = { id: 456 } as Course;
