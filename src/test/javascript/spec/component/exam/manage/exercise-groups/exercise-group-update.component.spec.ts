<<<<<<< HEAD
import { HttpErrorResponse, provideHttpClient } from '@angular/common/http';
import { provideHttpClientTesting } from '@angular/common/http/testing';
=======
import { HttpErrorResponse } from '@angular/common/http';
>>>>>>> 4bc01b67
import { ComponentFixture, TestBed, fakeAsync, flush, tick } from '@angular/core/testing';
import { ActivatedRoute, Router, convertToParamMap } from '@angular/router';
<<<<<<< HEAD
import { TranslateService } from '@ngx-translate/core';
=======
>>>>>>> 4bc01b67
import { EntityResponseType } from 'app/complaints/complaint.service';
import { Course } from 'app/entities/course.model';
import { Exam } from 'app/entities/exam/exam.model';
import { ExerciseGroup } from 'app/entities/exercise-group.model';
import { ExerciseGroupUpdateComponent } from 'app/exam/manage/exercise-groups/exercise-group-update.component';
import { ExerciseGroupService } from 'app/exam/manage/exercise-groups/exercise-group.service';
import { AlertService } from 'app/core/util/alert.service';
import { LocalStorageService, SessionStorageService } from 'ngx-webstorage';
import { of, throwError } from 'rxjs';
import { MockRouter } from '../../../../helpers/mocks/mock-router';
import { MockSyncStorage } from '../../../../helpers/mocks/service/mock-sync-storage.service';
<<<<<<< HEAD
import { MockTranslateService } from '../../../../helpers/mocks/service/mock-translate.service';
import { NgbAlertsMocksModule } from '../../../../helpers/mocks/directive/ngbAlertsMocks.module';
=======
import { ArtemisTestModule } from '../../../../test.module';
>>>>>>> 4bc01b67
import '@angular/localize/init';

describe('ExerciseGroupUpdateComponent', () => {
    const course = { id: 456 } as Course;
    const exam: Exam = new Exam();
    const exerciseGroup: ExerciseGroup = new ExerciseGroup();
    exam.course = course;
    exam.id = 123;
    exerciseGroup.id = 1;
    exerciseGroup.exam = exam;

    let component: ExerciseGroupUpdateComponent;
    let fixture: ComponentFixture<ExerciseGroupUpdateComponent>;
    let service: ExerciseGroupService;
    const mockRouter = new MockRouter();
    let alertServiceStub: jest.SpyInstance;
    let alertService: AlertService;

    const data = of({ exam, exerciseGroup });
    const route = { snapshot: { paramMap: convertToParamMap({ courseId: course.id, examId: exam.id }) }, data } as any as ActivatedRoute;
    const navigateSpy = jest.spyOn(mockRouter, 'navigate');

    beforeEach(() => {
        TestBed.configureTestingModule({
<<<<<<< HEAD
            imports: [FormsModule, NgbAlertsMocksModule],
=======
            imports: [ArtemisTestModule],
>>>>>>> 4bc01b67
            providers: [
                provideHttpClient(),
                provideHttpClientTesting(),
                { provide: SessionStorageService, useClass: MockSyncStorage },
                { provide: LocalStorageService, useClass: MockSyncStorage },
                { provide: ActivatedRoute, useValue: route },
                { provide: Router, useValue: mockRouter },
            ],
        }).compileComponents();

        fixture = TestBed.createComponent(ExerciseGroupUpdateComponent);
        component = fixture.componentInstance;
        service = TestBed.inject(ExerciseGroupService);
        alertService = TestBed.inject(AlertService);
    });

    // Always initialized and bind before tests
    beforeEach(fakeAsync(() => {
        fixture.detectChanges();
        tick();
    }));

    afterEach(() => {
        jest.restoreAllMocks();
    });

    it('should save exercise group', fakeAsync(() => {
        expect(component).not.toBeNull();
        expect(component.exam).toEqual(exam);
        expect(component.exerciseGroup).toEqual(exerciseGroup);

        const responseFakeExerciseGroup = { body: exerciseGroup } as EntityResponseType;
        jest.spyOn(service, 'update').mockReturnValue(of(responseFakeExerciseGroup));

        component.save();

        expect(component.isSaving).toBeFalse();
        expect(navigateSpy).toHaveBeenCalledWith(['course-management', course.id, 'exams', route.snapshot.paramMap.get('examId'), 'exercise-groups']);
        flush();
    }));

    it('should save exercise group without ID', fakeAsync(() => {
        component.exerciseGroup.id = undefined;

        const responseFakeExerciseGroup = { body: exerciseGroup } as EntityResponseType;
        jest.spyOn(service, 'create').mockReturnValue(of(responseFakeExerciseGroup));

        component.save();

        expect(component.isSaving).toBeFalse();
        expect(component.exam).toEqual(exam);
        expect(navigateSpy).toHaveBeenCalledWith(['course-management', course.id, 'exams', route.snapshot.paramMap.get('examId'), 'exercise-groups']);
        flush();
    }));

    it('should fail while saving with ErrorResponse', fakeAsync(() => {
        alertServiceStub = jest.spyOn(alertService, 'error');
        const error = { status: 404 };
        component.exerciseGroup.id = undefined;

        jest.spyOn(service, 'create').mockReturnValue(throwError(() => new HttpErrorResponse(error)));

        component.save();

        expect(component.isSaving).toBeFalse();
        expect(component.exam).toEqual(exam);
        expect(alertServiceStub).toHaveBeenCalledOnce();
        flush();
    }));
});<|MERGE_RESOLUTION|>--- conflicted
+++ resolved
@@ -1,15 +1,6 @@
-<<<<<<< HEAD
-import { HttpErrorResponse, provideHttpClient } from '@angular/common/http';
-import { provideHttpClientTesting } from '@angular/common/http/testing';
-=======
 import { HttpErrorResponse } from '@angular/common/http';
->>>>>>> 4bc01b67
 import { ComponentFixture, TestBed, fakeAsync, flush, tick } from '@angular/core/testing';
 import { ActivatedRoute, Router, convertToParamMap } from '@angular/router';
-<<<<<<< HEAD
-import { TranslateService } from '@ngx-translate/core';
-=======
->>>>>>> 4bc01b67
 import { EntityResponseType } from 'app/complaints/complaint.service';
 import { Course } from 'app/entities/course.model';
 import { Exam } from 'app/entities/exam/exam.model';
@@ -21,12 +12,7 @@
 import { of, throwError } from 'rxjs';
 import { MockRouter } from '../../../../helpers/mocks/mock-router';
 import { MockSyncStorage } from '../../../../helpers/mocks/service/mock-sync-storage.service';
-<<<<<<< HEAD
-import { MockTranslateService } from '../../../../helpers/mocks/service/mock-translate.service';
-import { NgbAlertsMocksModule } from '../../../../helpers/mocks/directive/ngbAlertsMocks.module';
-=======
 import { ArtemisTestModule } from '../../../../test.module';
->>>>>>> 4bc01b67
 import '@angular/localize/init';
 
 describe('ExerciseGroupUpdateComponent', () => {
@@ -51,14 +37,8 @@
 
     beforeEach(() => {
         TestBed.configureTestingModule({
-<<<<<<< HEAD
-            imports: [FormsModule, NgbAlertsMocksModule],
-=======
             imports: [ArtemisTestModule],
->>>>>>> 4bc01b67
             providers: [
-                provideHttpClient(),
-                provideHttpClientTesting(),
                 { provide: SessionStorageService, useClass: MockSyncStorage },
                 { provide: LocalStorageService, useClass: MockSyncStorage },
                 { provide: ActivatedRoute, useValue: route },
