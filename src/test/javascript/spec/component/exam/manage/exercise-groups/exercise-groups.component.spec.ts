--- conflicted
+++ resolved
@@ -1,12 +1,6 @@
-<<<<<<< HEAD
 import { HttpResponse, provideHttpClient } from '@angular/common/http';
 import { ComponentFixture, fakeAsync, TestBed, tick } from '@angular/core/testing';
 import { ActivatedRoute, convertToParamMap, provideRouter, Router } from '@angular/router';
-=======
-import { HttpResponse } from '@angular/common/http';
-import { ComponentFixture, TestBed, fakeAsync, tick } from '@angular/core/testing';
-import { ActivatedRoute, Router, convertToParamMap } from '@angular/router';
->>>>>>> b16a4189
 import { faCheckDouble, faFileUpload, faFont, faKeyboard, faProjectDiagram } from '@fortawesome/free-solid-svg-icons';
 import { NgbModal, NgbModalRef } from '@ng-bootstrap/ng-bootstrap';
 import { AlertService } from 'app/core/util/alert.service';
@@ -23,7 +17,6 @@
 import { MockProvider } from 'ng-mocks';
 import { of } from 'rxjs';
 import { MockRouter } from '../../../../helpers/mocks/mock-router';
-<<<<<<< HEAD
 import { MockNgbModalService } from '../../../../helpers/mocks/service/mock-ngb-modal.service';
 import { MockTranslateService } from '../../../../helpers/mocks/service/mock-translate.service';
 import { TranslateService } from '@ngx-translate/core';
@@ -32,10 +25,6 @@
 import { MockAccountService } from '../../../../helpers/mocks/service/mock-account.service';
 import { ProfileService } from 'app/shared/layouts/profiles/profile.service';
 import { MockProfileService } from '../../../../helpers/mocks/service/mock-profile.service';
-=======
-import { ArtemisTestModule } from '../../../../test.module';
-import { MockNgbModalService } from '../../../../helpers/mocks/service/mock-ngb-modal.service';
->>>>>>> b16a4189
 
 describe('Exercise Groups Component', () => {
     const course = new Course();
@@ -65,10 +54,8 @@
 
     beforeEach(() => {
         TestBed.configureTestingModule({
-<<<<<<< HEAD
-            imports: [],
+            imports: [ExerciseGroupsComponent],
             declarations: [
-                ExerciseGroupsComponent,
                 MockComponent(ExamExerciseRowButtonsComponent),
                 MockComponent(ProgrammingExerciseInstructorStatusComponent),
                 MockDirective(DeleteButtonDirective),
@@ -80,9 +67,6 @@
                 MockComponent(QuizExerciseGroupCellComponent),
                 MockDirective(TranslateDirective),
             ],
-=======
-            imports: [ArtemisTestModule, ExerciseGroupsComponent],
->>>>>>> b16a4189
             providers: [
                 { provide: ActivatedRoute, useValue: route },
                 { provide: Router, useClass: MockRouter },
