--- conflicted
+++ resolved
@@ -18,11 +18,8 @@
 import { of } from 'rxjs';
 import { MockRouter } from '../../../../helpers/mocks/mock-router';
 import { ArtemisTestModule } from '../../../../test.module';
-<<<<<<< HEAD
 import { signal } from '@angular/core';
-=======
 import { MockNgbModalService } from '../../../../helpers/mocks/service/mock-ngb-modal.service';
->>>>>>> 696d6451
 
 describe('Exercise Groups Component', () => {
     const course = new Course();
