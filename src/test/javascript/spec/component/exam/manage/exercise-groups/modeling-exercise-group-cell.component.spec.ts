--- conflicted
+++ resolved
@@ -9,15 +9,7 @@
     let fixture: ComponentFixture<ModelingExerciseGroupCellComponent>;
 
     beforeEach(() => {
-<<<<<<< HEAD
-        TestBed.configureTestingModule({
-            imports: [ArtemisTestModule],
-            declarations: [TranslatePipeMock],
-            providers: [],
-        })
-=======
         TestBed.configureTestingModule({ imports: [ArtemisTestModule] })
->>>>>>> 4bc01b67
             .compileComponents()
             .then(() => {
                 fixture = TestBed.createComponent(ModelingExerciseGroupCellComponent);
