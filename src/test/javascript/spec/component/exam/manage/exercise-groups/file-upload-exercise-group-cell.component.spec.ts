--- conflicted
+++ resolved
@@ -7,15 +7,7 @@
     let fixture: ComponentFixture<FileUploadExerciseGroupCellComponent>;
 
     beforeEach(() => {
-<<<<<<< HEAD
-        TestBed.configureTestingModule({
-            imports: [ArtemisTestModule],
-            declarations: [TranslatePipeMock],
-            providers: [],
-        })
-=======
         TestBed.configureTestingModule({})
->>>>>>> 4bc01b67
             .compileComponents()
             .then(() => {
                 fixture = TestBed.createComponent(FileUploadExerciseGroupCellComponent);
