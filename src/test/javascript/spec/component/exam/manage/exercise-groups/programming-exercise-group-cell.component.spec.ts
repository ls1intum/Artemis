--- conflicted
+++ resolved
@@ -47,17 +47,8 @@
         };
 
         TestBed.configureTestingModule({
-<<<<<<< HEAD
-            imports: [ArtemisTestModule, ArtemisSharedCommonModule],
-            declarations: [TranslatePipeMock],
-            providers: [
-                { provide: ProfileService, useValue: mockedProfileService },
-                { provide: AlertService, useClass: MockAlertService },
-            ],
-=======
             imports: [ArtemisTestModule],
             providers: [{ provide: ProfileService, useValue: mockedProfileService }],
->>>>>>> 4bc01b67
         })
             .compileComponents()
             .then(() => {
