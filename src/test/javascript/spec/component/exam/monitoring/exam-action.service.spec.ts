--- conflicted
+++ resolved
@@ -87,16 +87,6 @@
         expect(examActionService.initialActionsLoaded).toEqual(initialActionsLoaded);
     });
 
-<<<<<<< HEAD
-    // Send actions
-    it.each(createActions())('should call websocket send', (action: ExamAction) => {
-        const spy = jest.spyOn(websocketService, 'send');
-
-        examActionService.sendAction(action, exam.id!);
-
-        expect(spy).toHaveBeenCalledOnce();
-        expect(spy).toHaveBeenCalledWith(EXAM_MONITORING_ACTIONS_TOPIC(exam.id!), action);
-=======
     // updated cached by timestamp
     it.each(createActions())('should update cached actions', (action: ExamAction) => {
         action.timestamp = dayjs();
@@ -254,6 +244,15 @@
             expected.set(action.examActivityId, new Set([(action as SavedExerciseAction).exerciseId]));
         }
         expect(submittedPerStudent).toEqual(expected);
->>>>>>> 0f5ff427
+    });
+
+    // Send actions
+    it.each(createActions())('should call websocket send', (action: ExamAction) => {
+        const spy = jest.spyOn(websocketService, 'send');
+
+        examActionService.sendAction(action, exam.id!);
+
+        expect(spy).toHaveBeenCalledOnce();
+        expect(spy).toHaveBeenCalledWith(EXAM_MONITORING_ACTIONS_TOPIC(exam.id!), action);
     });
 });