--- conflicted
+++ resolved
@@ -6,6 +6,7 @@
 import { JhiWebsocketService } from 'app/core/websocket/websocket.service';
 import { MockWebsocketService } from '../../../helpers/mocks/service/mock-websocket.service';
 import { createActions } from './exam-monitoring-helper';
+import { BehaviorSubject } from 'rxjs';
 import { ExamActionService } from 'app/exam/monitoring/exam-action.service';
 import dayjs from 'dayjs/esm';
 import { MockHttpService } from '../../../helpers/mocks/service/mock-http.service';
@@ -44,30 +45,6 @@
         jest.restoreAllMocks();
     });
 
-<<<<<<< HEAD
-    // Prepare actions
-=======
-    // Notify subscribers
-    it.each(createActions())('should notify exam subscribers', (examAction: ExamAction) => {
-        const spy = jest.spyOn(examActionService, 'prepareAction').mockImplementation((action) => action);
-
-        const examActionObservables = new Map<number, BehaviorSubject<ExamAction | undefined>>();
-        expect(examActionService.examActionObservables).toEqual(examActionObservables);
-
-        examActionService.notifyExamActionSubscribers(exam, examAction);
-
-        examActionObservables.set(exam.id!, new BehaviorSubject(examAction));
-
-        expect(spy).toHaveBeenCalledOnce();
-        expect(spy).toHaveBeenCalledWith(examAction);
-        expect(examActionService.examActionObservables).toEqual(examActionObservables);
-
-        examActionService.notifyExamActionSubscribers(exam, examAction);
-
-        examActionObservables.get(exam.id!)?.next(examAction);
-        expect(examActionService.examActionObservables).toEqual(examActionObservables);
-    });
-
     // Notify exam monitoring update subscribers
     it.each([true, false])('should notify exam monitoring update subscribers', (status: boolean) => {
         const examMonitoringStatusObservables = new Map<number, BehaviorSubject<boolean>>();
@@ -80,8 +57,7 @@
         expect(examActionService.examMonitoringStatusObservables).toEqual(examMonitoringStatusObservables);
     });
 
-    // Additional methods
->>>>>>> c6a8a641
+    // Prepare actions
     it.each(createActions())('should prepare action', (examAction: ExamAction) => {
         const now = dayjs().set('seconds', 8).set('ms', 0);
         examAction.timestamp = now;
