import { ComponentFixture, TestBed, fakeAsync } from '@angular/core/testing';
import { Exam } from 'app/entities/exam/exam.model';
import { Course } from 'app/entities/course.model';
import { CreateTestRunModalComponent } from 'app/exam/manage/test-runs/create-test-run-modal.component';
import dayjs from 'dayjs/esm';
import { Exercise, ExerciseType } from 'app/entities/exercise.model';
import { ExerciseGroup } from 'app/entities/exercise-group.model';
import { NgbActiveModal } from '@ng-bootstrap/ng-bootstrap';
import { By } from '@angular/platform-browser';
import { StudentExam } from 'app/entities/student-exam.model';
import { ArtemisTestModule } from '../../../test.module';

describe('Create Test Run Modal Component', () => {
    let comp: CreateTestRunModalComponent;
    let fixture: ComponentFixture<CreateTestRunModalComponent>;

    const course = { id: 1 } as Course;
    const exercise = { id: 1, title: 'exampleExercise', type: ExerciseType.TEXT } as Exercise;
    const exerciseGroup1 = { id: 1, exercises: [exercise], title: 'exampleExerciseGroup' } as ExerciseGroup;
    const exam = { id: 1, course, started: true, startDate: dayjs(), endDate: dayjs().add(20, 'seconds'), exerciseGroups: [exerciseGroup1] } as Exam;
    const exerciseGroup2 = { id: 2 } as ExerciseGroup;

    beforeEach(() => {
        TestBed.configureTestingModule({
<<<<<<< HEAD
            imports: [FormsModule, ReactiveFormsModule],
            providers: [
                NgbModal,
                NgbActiveModal,
                { provide: ArtemisDurationFromSecondsPipe, useClass: ArtemisDurationFromSecondsPipe },
                { provide: TranslateService, useClass: MockTranslateService },
            ],
=======
            imports: [ArtemisTestModule],
>>>>>>> d4d178b9
        }).compileComponents();

        fixture = TestBed.createComponent(CreateTestRunModalComponent);
        comp = fixture.componentInstance;
    });

    afterEach(() => {
        jest.restoreAllMocks();
    });

    describe('onInit', () => {
        it('should initialise the working time form', fakeAsync(() => {
            comp.exam = exam;
            // WHEN
            comp.ngOnInit();
            // THEN
            expect(!!comp.workingTimeForm).not.toBeNull();
        }));
    });

    describe('creating test run workflow', () => {
        it('should create a new test run and close the modal', () => {
            const activeModal = TestBed.inject(NgbActiveModal);
            const closeStub = jest.spyOn(activeModal, 'close');
            comp.exam = exam;
            fixture.detectChanges();
            comp.workingTimeForm.controls['minutes'].setValue(30);
            comp.workingTimeForm.controls['seconds'].setValue(0);
            const exerciseRow = fixture.debugElement.query(By.css('#exercise-1')).nativeElement;
            expect(exerciseRow).not.toBeNull();
            exerciseRow.click();
            fixture.detectChanges();
            expect(comp.testRunConfiguration[1]).toEqual(exercise);
            expect(comp.exam.exerciseGroups!).toHaveLength(1);
            expect(comp.testRunConfigured).toBeTrue();
            const createTestRunButton = fixture.debugElement.query(By.css('#createTestRunButton')).nativeElement;
            createTestRunButton.click();
            expect(closeStub).toHaveBeenCalledOnce();
            const testRun = closeStub.mock.calls[0][0] as StudentExam;
            expect(testRun).not.toBeNull();
            expect(testRun.exam).toEqual(exam);
            expect(testRun.exercises).toContain(exercise);
            expect(testRun.workingTime).toBe(1800);
        });
    });

    describe('Ignore Exercise groups', () => {
        it('should ignore exercise groups with no exercises', () => {
            comp.exam = exam;
            comp.exam.exerciseGroups = [exerciseGroup1, exerciseGroup2];
            fixture.detectChanges();
            expect(comp.exam.exerciseGroups!).toHaveLength(1);
        });
    });

    describe('Exercise Selection', () => {
        it('should highlight the exercise when pressed', fakeAsync(() => {
            comp.exam = exam;
            // WHEN
            // @ts-ignore
            comp.onSelectExercise(exercise, exam.exerciseGroups[0]!);
            // THEN
            expect(Object.values(comp.testRunConfiguration).length).toBeGreaterThan(0);
        }));
        it('should allow submit when an exercise has been selected for every exercise group', fakeAsync(() => {
            comp.exam = exam;
            // WHEN
            // @ts-ignore
            comp.onSelectExercise(exercise, exam.exerciseGroups[0]!);
            // THEN
            expect(comp.testRunConfigured).not.toBeNull();
        }));
    });
});<|MERGE_RESOLUTION|>--- conflicted
+++ resolved
@@ -22,17 +22,7 @@
 
     beforeEach(() => {
         TestBed.configureTestingModule({
-<<<<<<< HEAD
-            imports: [FormsModule, ReactiveFormsModule],
-            providers: [
-                NgbModal,
-                NgbActiveModal,
-                { provide: ArtemisDurationFromSecondsPipe, useClass: ArtemisDurationFromSecondsPipe },
-                { provide: TranslateService, useClass: MockTranslateService },
-            ],
-=======
             imports: [ArtemisTestModule],
->>>>>>> d4d178b9
         }).compileComponents();
 
         fixture = TestBed.createComponent(CreateTestRunModalComponent);
