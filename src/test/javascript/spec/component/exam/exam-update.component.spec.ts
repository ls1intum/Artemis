import { ComponentFixture, fakeAsync, TestBed, tick } from '@angular/core/testing';
import { ExamUpdateComponent } from 'app/exam/manage/exams/exam-update.component';
import { TranslateModule } from '@ngx-translate/core';
import { LocalStorageService, SessionStorageService } from 'ngx-webstorage';
import { MockSyncStorage } from '../../helpers/mocks/service/mock-sync-storage.service';
import { ExamManagementService } from 'app/exam/manage/exam-management.service';
import { Exam } from 'app/entities/exam.model';
import { HttpClientModule, HttpErrorResponse, HttpResponse } from '@angular/common/http';
import { MockComponent, MockDirective, MockModule, MockPipe, MockProvider } from 'ng-mocks';
import { of, throwError } from 'rxjs';
import { RouterTestingModule } from '@angular/router/testing';
import { FormsModule } from '@angular/forms';
import { FontAwesomeTestingModule } from '@fortawesome/angular-fontawesome/testing';
import { Course } from 'app/entities/course.model';
import { NgbModule } from '@ng-bootstrap/ng-bootstrap';
import { FormDateTimePickerComponent } from 'app/shared/date-time-picker/date-time-picker.component';
import { MarkdownEditorComponent } from 'app/shared/markdown-editor/markdown-editor.component';
import { CourseManagementService } from 'app/course/manage/course-management.service';
import dayjs from 'dayjs/esm';
import { Component } from '@angular/core';
import { ArtemisTranslatePipe } from 'app/shared/pipes/artemis-translate.pipe';
import { GradingSystemService } from 'app/grading-system/grading-system.service';
import { GradingScale } from 'app/entities/grading-scale.model';
import { DataTableComponent } from 'app/shared/data-table/data-table.component';
import { AlertService } from 'app/core/util/alert.service';
import { ActivatedRoute, convertToParamMap, Params, UrlSegment } from '@angular/router';
import { TranslateDirective } from 'app/shared/language/translate.directive';
import { HelpIconComponent } from 'app/shared/components/help-icon.component';
import { ArtemisExamModePickerModule } from 'app/exam/manage/exams/exam-mode-picker/exam-mode-picker.module';
import { CustomMinDirective } from 'app/shared/validators/custom-min-validator.directive';
import { CustomMaxDirective } from 'app/shared/validators/custom-max-validator.directive';
import { User } from 'app/core/user/user.model';
import { StudentExam } from 'app/entities/student-exam.model';
import { ExerciseGroup } from 'app/entities/exercise-group.model';
import { ModelingExercise, UMLDiagramType } from 'app/entities/modeling-exercise.model';
import cloneDeep from 'lodash-es/cloneDeep';
import { ExamExerciseImportComponent } from 'app/exam/manage/exams/exam-exercise-import/exam-exercise-import.component';
import { ButtonComponent } from 'app/shared/components/button.component';
import { DifficultyBadgeComponent } from 'app/exercises/shared/exercise-headers/difficulty-badge.component';

@Component({
    template: '',
})
class DummyComponent {}

describe('Exam Update Component', () => {
    let component: ExamUpdateComponent;
    let fixture: ComponentFixture<ExamUpdateComponent>;
    let examManagementService: ExamManagementService;
    const examWithoutExercises = new Exam();
    examWithoutExercises.id = 1;

    const course = new Course();
    course.id = 1;
    const routes = [
        { path: 'course-management/:courseId/exams/:examId', component: DummyComponent },
        { path: 'course-management/:courseId/exams', component: DummyComponent },
        { path: 'course-management/:courseId/exams/:examId/import', component: DummyComponent },
    ];

    afterEach(() => {
        jest.restoreAllMocks();
    });

    describe('create and edit exams', () => {
        beforeEach(() => {
            TestBed.configureTestingModule({
                imports: [
                    RouterTestingModule.withRoutes(routes),
                    MockModule(NgbModule),
                    TranslateModule.forRoot(),
                    FontAwesomeTestingModule,
                    FormsModule,
                    HttpClientModule,
                    ArtemisExamModePickerModule,
                ],
                declarations: [
                    ExamUpdateComponent,
                    MockComponent(FormDateTimePickerComponent),
                    MockComponent(MarkdownEditorComponent),
                    MockComponent(DataTableComponent),
                    DummyComponent,
                    MockPipe(ArtemisTranslatePipe),
                    MockComponent(HelpIconComponent),
                    MockDirective(CustomMinDirective),
                    MockDirective(CustomMaxDirective),
                ],
                providers: [
                    { provide: LocalStorageService, useClass: MockSyncStorage },
                    { provide: SessionStorageService, useClass: MockSyncStorage },
                    MockDirective(TranslateDirective),
                    {
                        provide: ActivatedRoute,
                        useValue: {
                            data: {
                                subscribe: (fn: (value: Params) => void) =>
                                    fn({
                                        exam: examWithoutExercises,
                                    }),
                            },
                            snapshot: {
                                paramMap: convertToParamMap({
                                    courseId: '1',
                                }),
                            },
                            url: of([{ path: '' } as UrlSegment]),
                        },
                    },
                    MockProvider(AlertService),
                    MockProvider(CourseManagementService, {
                        find: () => {
                            return of(
                                new HttpResponse({
                                    body: course,
                                    status: 200,
                                }),
                            );
                        },
                    }),
                    MockProvider(GradingSystemService, {
                        findGradingScaleForExam: () => {
                            return of(
                                new HttpResponse({
                                    body: new GradingScale(),
                                    status: 200,
                                }),
                            );
                        },
                    }),
                    MockProvider(ExamManagementService, {
                        create: () => {
                            return of(
                                new HttpResponse({
                                    body: {},
                                    status: 200,
                                }),
                            );
                        },
                        update: () => {
                            return of(
                                new HttpResponse({
                                    body: {},
                                    status: 200,
                                }),
                            );
                        },
                    }),
                ],
            }).compileComponents();

            fixture = TestBed.createComponent(ExamUpdateComponent);
            component = fixture.componentInstance;
            examManagementService = fixture.debugElement.injector.get(ExamManagementService);
        });

        it('should initialize', () => {
            fixture.detectChanges();
            expect(fixture).not.toBeNull();
            expect(component.exam).not.toBeNull();
            expect(component.exam.course).toEqual(course);
            expect(component.exam.gracePeriod).toBe(180);
            expect(component.exam.numberOfCorrectionRoundsInExam).toBe(1);
            expect(component.exam.testExam).toBeFalse();
            expect(component.exam.workingTime).toBe(0);
        });

        it('should validate the dates correctly', () => {
            examWithoutExercises.visibleDate = dayjs().add(1, 'hours');
            examWithoutExercises.startDate = dayjs().add(2, 'hours');
            examWithoutExercises.endDate = dayjs().add(3, 'hours');
            examWithoutExercises.workingTime = 3600;
            fixture.detectChanges();
            expect(component.isValidConfiguration).toBeTrue();

            examWithoutExercises.publishResultsDate = dayjs().add(4, 'hours');
            examWithoutExercises.examStudentReviewStart = dayjs().add(5, 'hours');
            examWithoutExercises.examStudentReviewEnd = dayjs().add(6, 'hours');
            fixture.detectChanges();
            expect(component.isValidConfiguration).toBeTrue();

            examWithoutExercises.visibleDate = undefined;
            examWithoutExercises.startDate = undefined;
            examWithoutExercises.endDate = undefined;
            fixture.detectChanges();
            expect(component.isValidConfiguration).toBeFalse();

            examWithoutExercises.visibleDate = dayjs().add(1, 'hours');
            examWithoutExercises.startDate = dayjs().add(2, 'hours');
            examWithoutExercises.endDate = dayjs().add(3, 'hours');
            examWithoutExercises.examStudentReviewEnd = undefined;
            fixture.detectChanges();
            expect(component.isValidConfiguration).toBeFalse();

            examWithoutExercises.examStudentReviewStart = dayjs().add(6, 'hours');
            examWithoutExercises.examStudentReviewEnd = dayjs().add(5, 'hours');
            fixture.detectChanges();
            expect(component.isValidConfiguration).toBeFalse();

            examWithoutExercises.examStudentReviewStart = undefined;
            fixture.detectChanges();
            expect(component.isValidConfiguration).toBeFalse();
        });

        it('should update', fakeAsync(() => {
            fixture.detectChanges();

            const updateSpy = jest.spyOn(examManagementService, 'update');

            // trigger save
            component.save();
            tick();
            expect(updateSpy).toHaveBeenCalledOnce();
            expect(component.isSaving).toBeFalse();
        }));

        it('should calculate the working time for RealExams correctly', () => {
            examWithoutExercises.testExam = false;

            examWithoutExercises.startDate = undefined;
            examWithoutExercises.endDate = dayjs().add(2, 'hours');
            fixture.detectChanges();
            // Without a valid startDate, the workingTime should be 0
            // examWithoutExercises.workingTime is stored in seconds
            expect(examWithoutExercises.workingTime).toBe(0);
            // the component returns the workingTime in Minutes
            expect(component.calculateWorkingTime).toBe(0);

            examWithoutExercises.startDate = dayjs().add(0, 'hours');
            examWithoutExercises.endDate = dayjs().add(2, 'hours');
            fixture.detectChanges();
            expect(examWithoutExercises.workingTime).toBe(7200);
            expect(component.calculateWorkingTime).toBe(120);

            examWithoutExercises.startDate = dayjs().add(0, 'hours');
            examWithoutExercises.endDate = undefined;
            fixture.detectChanges();
            // Without an endDate, the working time should be 0;
            expect(examWithoutExercises.workingTime).toBe(0);
            expect(component.calculateWorkingTime).toBe(0);
        });

        it('should not calculate the working time for testExams', () => {
            examWithoutExercises.testExam = true;
            examWithoutExercises.workingTime = 3600;
            examWithoutExercises.startDate = dayjs().add(0, 'hours');
            examWithoutExercises.endDate = dayjs().add(12, 'hours');
            fixture.detectChanges();
            expect(examWithoutExercises.workingTime).toBe(3600);
            expect(component.calculateWorkingTime).toBe(60);
        });

        it('validates the working time for TestExams correctly', () => {
            examWithoutExercises.testExam = true;
            examWithoutExercises.workingTime = undefined;
            fixture.detectChanges();
            expect(component.validateWorkingTime).toBeFalse();

            examWithoutExercises.startDate = undefined;
            examWithoutExercises.endDate = undefined;
            expect(component.validateWorkingTime).toBeFalse();

            examWithoutExercises.startDate = dayjs().add(0, 'hours');
            examWithoutExercises.workingTime = 3600;
            examWithoutExercises.endDate = dayjs().subtract(2, 'hours');
            expect(component.validateWorkingTime).toBeFalse();

            examWithoutExercises.endDate = dayjs().add(2, 'hours');
            expect(component.validateWorkingTime).toBeTrue();

            examWithoutExercises.workingTime = 7200;
            expect(component.validateWorkingTime).toBeTrue();

            examWithoutExercises.workingTime = 10800;
            expect(component.validateWorkingTime).toBeFalse();
        });

        it('validates the working time for RealExams correctly', () => {
            examWithoutExercises.testExam = false;

            examWithoutExercises.workingTime = undefined;
            examWithoutExercises.startDate = undefined;
            examWithoutExercises.endDate = undefined;
            fixture.detectChanges();
            expect(component.validateWorkingTime).toBeFalse();

            examWithoutExercises.workingTime = 3600;
            expect(component.validateWorkingTime).toBeFalse();

            examWithoutExercises.startDate = dayjs().add(0, 'hours');
            expect(component.validateWorkingTime).toBeFalse();

            examWithoutExercises.endDate = dayjs().add(1, 'hours');
            expect(component.validateWorkingTime).toBeTrue();
        });

        it('should correctly catch HTTPError when updating the examWithoutExercises', fakeAsync(() => {
            const alertService = TestBed.inject(AlertService);
            const httpError = new HttpErrorResponse({ error: 'Forbidden', status: 403 });
            fixture.detectChanges();

            const alertServiceSpy = jest.spyOn(alertService, 'error');
            const updateStub = jest.spyOn(examManagementService, 'update').mockReturnValue(throwError(() => httpError));

            // trigger save
            component.save();
            tick();
            expect(alertServiceSpy).toHaveBeenCalledOnce();
            expect(component.isSaving).toBeFalse();

            updateStub.mockRestore();
        }));

        it('should create', fakeAsync(() => {
            examWithoutExercises.id = undefined;
            fixture.detectChanges();

            const createSpy = jest.spyOn(examManagementService, 'create');

            // trigger save
            component.save();
            tick();
            expect(createSpy).toHaveBeenCalledOnce();
            expect(component.isSaving).toBeFalse();
        }));

        it('should correctly catch HTTPError when creating the examWithoutExercises', fakeAsync(() => {
            const alertService = TestBed.inject(AlertService);
            const httpError = new HttpErrorResponse({ error: 'Forbidden', status: 403 });
            fixture.detectChanges();

            const alertServiceSpy = jest.spyOn(alertService, 'error');
            const createStub = jest.spyOn(examManagementService, 'create').mockReturnValue(throwError(() => httpError));

            // trigger save
            component.save();
            tick();
            expect(alertServiceSpy).toHaveBeenCalledOnce();
            expect(component.isSaving).toBeFalse();

            createStub.mockRestore();
        }));
    });

    describe('import exams', () => {
        let alertService: AlertService;

        const course2 = new Course();
        course2.id = 2;

        // Initializing one Exercise Group per Exercise Type
        const exerciseGroup1 = { title: 'exerciseGroup1' } as ExerciseGroup;
        const modelingExercise = new ModelingExercise(UMLDiagramType.ClassDiagram, undefined, exerciseGroup1);
        modelingExercise.id = 1;
        modelingExercise.title = 'ModelingExercise';
        exerciseGroup1.exercises = [modelingExercise];

        const timeNow = dayjs();

        const examForImport = new Exam();
        examForImport.id = 3;
        examForImport.title = 'RealExam for Testing';
        examForImport.testExam = false;
        examForImport.examiner = 'Bruegge';
        examForImport.moduleNumber = 'IN0006';
        examForImport.courseName = 'Artemis';
        examForImport.visibleDate = timeNow.subtract(2, 'hours');
        examForImport.startDate = timeNow.subtract(1, 'hours');
        examForImport.endDate = timeNow.add(1, 'hours');
        examForImport.workingTime = 2 * 60 * 60;
        examForImport.gracePeriod = 90;
        examForImport.maxPoints = 15;
        examForImport.numberOfExercisesInExam = 5;
        examForImport.randomizeExerciseOrder = true;
        examForImport.publishResultsDate = timeNow.add(1, 'days');
        examForImport.examStudentReviewStart = timeNow.add(2, 'days');
        examForImport.examStudentReviewEnd = timeNow.add(3, 'days');
        examForImport.numberOfCorrectionRoundsInExam = 2;
        examForImport.startText = 'Hello World';
        examForImport.endText = 'Goodbye World';
        examForImport.confirmationStartText = '111';
        examForImport.confirmationEndText = '222';
        examForImport.course = course2;
        examForImport.numberOfRegisteredUsers = 1;
        examForImport.exerciseGroups = [exerciseGroup1];
        examForImport.registeredUsers = [new User(5)];
        examForImport.studentExams = [new StudentExam()];

        beforeEach(() => {
            TestBed.configureTestingModule({
                imports: [
                    RouterTestingModule.withRoutes(routes),
                    MockModule(NgbModule),
                    TranslateModule.forRoot(),
                    FontAwesomeTestingModule,
                    FormsModule,
                    HttpClientModule,
                    ArtemisExamModePickerModule,
                ],
                declarations: [
                    ExamUpdateComponent,
                    ExamExerciseImportComponent,
                    MockComponent(FormDateTimePickerComponent),
                    MockComponent(MarkdownEditorComponent),
                    MockComponent(DataTableComponent),
                    DummyComponent,
                    MockPipe(ArtemisTranslatePipe),
                    MockComponent(HelpIconComponent),
                    MockDirective(CustomMinDirective),
                    MockDirective(CustomMaxDirective),
                    MockComponent(ButtonComponent),
                    MockComponent(HelpIconComponent),
                    MockComponent(DifficultyBadgeComponent),
                ],
                providers: [
                    { provide: LocalStorageService, useClass: MockSyncStorage },
                    { provide: SessionStorageService, useClass: MockSyncStorage },
                    MockDirective(TranslateDirective),
                    {
                        provide: ActivatedRoute,
                        useValue: {
                            data: {
                                subscribe: (fn: (value: Params) => void) =>
                                    fn({
                                        exam: examForImport,
                                    }),
                            },
                            snapshot: {
                                paramMap: convertToParamMap({
                                    courseId: '1',
                                    examId: '3',
                                }),
                            },
                            url: of([{ path: 'import' } as UrlSegment]),
                        },
                    },
                    MockProvider(AlertService),
                    MockProvider(CourseManagementService, {
                        find: () => {
                            return of(
                                new HttpResponse({
                                    body: course,
                                    status: 200,
                                }),
                            );
                        },
                    }),
                    MockProvider(GradingSystemService, {
                        findGradingScaleForExam: () => {
                            return of(
                                new HttpResponse({
                                    body: new GradingScale(),
                                    status: 200,
                                }),
                            );
                        },
                    }),
                ],
            }).compileComponents();

            fixture = TestBed.createComponent(ExamUpdateComponent);
            component = fixture.componentInstance;
            examManagementService = fixture.debugElement.injector.get(ExamManagementService);
            alertService = fixture.debugElement.injector.get(AlertService);
        });

        it('should initialize without id and dates set', () => {
            fixture.detectChanges();
            expect(fixture).not.toBeNull();
            expect(component.isImport).toBeTrue();
            expect(component.exam).not.toBeNull();
            expect(component.exam.id).toBeUndefined();
            expect(component.exam.title).toEqual('RealExam for Testing');
            expect(component.exam.testExam).toBeFalse();
            expect(component.exam.examiner).toEqual('Bruegge');
            expect(component.exam.moduleNumber).toEqual('IN0006');
            expect(component.exam.courseName).toEqual('Artemis');
            expect(component.exam.visibleDate).toBeUndefined();
            expect(component.exam.startDate).toBeUndefined();
            expect(component.exam.endDate).toBeUndefined();
            expect(component.exam.workingTime).toEqual(0);
            expect(component.exam.gracePeriod).toEqual(90);
            expect(component.exam.maxPoints).toEqual(15);
            expect(component.exam.numberOfExercisesInExam).toEqual(5);
            expect(component.exam.randomizeExerciseOrder).toBeTrue();
            expect(component.exam.publishResultsDate).toBeUndefined();
            expect(component.exam.examStudentReviewStart).toBeUndefined();
            expect(component.exam.examStudentReviewEnd).toBeUndefined();
            expect(component.exam.numberOfCorrectionRoundsInExam).toEqual(2);
            expect(component.exam.startText).toEqual('Hello World');
            expect(component.exam.endText).toEqual('Goodbye World');
            expect(component.exam.confirmationStartText).toEqual('111');
            expect(component.exam.confirmationEndText).toEqual('222');
            expect(component.exam.course).toEqual(course);
            expect(component.exam.numberOfRegisteredUsers).toEqual(1);
            expect(component.exam.registeredUsers).toBeUndefined();
            expect(component.exam.studentExams).toBeUndefined();
        });

        it('should  perform input of an examWithoutExercises with exercises successfully', () => {
            const importSpy = jest.spyOn(examManagementService, 'import').mockReturnValue(
                of(
                    new HttpResponse({
                        status: 200,
                        body: examForImport,
                    }),
                ),
            );
            const alertSpy = jest.spyOn(alertService, 'error');
            fixture.detectChanges();
            component.save();
            expect(importSpy).toHaveBeenCalledOnce();
            expect(importSpy).toHaveBeenCalledWith(1, examForImport);
            expect(alertSpy).toHaveBeenCalledTimes(0);
        });

        it('should  trigger an alarm for a wrong user input in the examWithoutExercises exercises', () => {
            const importSpy = jest.spyOn(examManagementService, 'import').mockReturnValue(
                of(
                    new HttpResponse({
                        status: 200,
                        body: examForImport,
                    }),
                ),
            );
            const alertSpy = jest.spyOn(alertService, 'error');

            fixture.detectChanges();

            // We need to "fake" a wrong user input here. To not affect the other tests, the wrong examWithoutExercises is a deep clone of the examForImport
            const exerciseGroup2 = { title: 'exerciseGroup2' } as ExerciseGroup;
            const modelingExercise2 = new ModelingExercise(UMLDiagramType.ClassDiagram, undefined, exerciseGroup2);
            modelingExercise2.id = 2;
            exerciseGroup2.exercises = [modelingExercise2];
            const examWithError = cloneDeep(examForImport);
            examWithError.exerciseGroups = [exerciseGroup2];

            component.exam = examWithError;
            component.examExerciseImportComponent.exam = examWithError;
            component.examExerciseImportComponent.ngOnInit();

            fixture.detectChanges();
            component.save();

            expect(importSpy).not.toHaveBeenCalled();
            expect(alertSpy).toHaveBeenCalledOnce();
        });

        it('should perform import of examWithoutExercises AND correctly process conflict exception from server', () => {
            const preCheckError = new HttpErrorResponse({
                error: { errorKey: 'examContainsProgrammingExercisesWithInvalidKey', numberOfInvalidProgrammingExercises: 2, params: { exerciseGroups: [exerciseGroup1] } },
                status: 400,
            });
            const importSpy = jest.spyOn(examManagementService, 'import').mockReturnValue(throwError(() => preCheckError));
            const alertSpy = jest.spyOn(alertService, 'error');

            fixture.detectChanges();
            component.save();

            expect(importSpy).toHaveBeenCalledOnce();
            expect(importSpy).toHaveBeenCalledWith(1, examForImport);
            expect(alertSpy).toHaveBeenCalledOnce();
            expect(alertSpy).toHaveBeenCalledWith('artemisApp.examManagement.exerciseGroup.importModal.invalidKey', { number: 2 });
        });

        it('should perform input of exercise groups AND correctly process arbitrary exception from server', () => {
            const error = new HttpErrorResponse({
                status: 400,
            });
            const importSpy = jest.spyOn(examManagementService, 'import').mockReturnValue(throwError(() => error));
            const alertSpy = jest.spyOn(alertService, 'error');

            fixture.detectChanges();
            component.save();
            expect(importSpy).toHaveBeenCalledOnce();
            expect(importSpy).toHaveBeenCalledWith(1, examForImport);
            expect(alertSpy).toHaveBeenCalledOnce();
        });
    });
<<<<<<< HEAD
=======

    it('should correctly catch HTTPError when updating the exam', fakeAsync(() => {
        const alertService = TestBed.inject(AlertService);
        const httpError = new HttpErrorResponse({ error: 'Forbidden', status: 403 });
        fixture.detectChanges();

        const alertServiceSpy = jest.spyOn(alertService, 'error');
        const updateStub = jest.spyOn(examManagementService, 'update').mockReturnValue(throwError(() => httpError));

        // trigger save
        component.save();
        tick();
        expect(alertServiceSpy).toHaveBeenCalledOnce();
        expect(component.isSaving).toBeFalse();

        updateStub.mockRestore();
    }));

    it('should create', fakeAsync(() => {
        exam.id = undefined;
        fixture.detectChanges();

        const createSpy = jest.spyOn(examManagementService, 'create');

        // trigger save
        component.save();
        tick();
        expect(createSpy).toHaveBeenCalledOnce();
        expect(component.isSaving).toBeFalse();
    }));

    it('should correctly catch HTTPError when creating the exam', fakeAsync(() => {
        const alertService = TestBed.inject(AlertService);
        const httpError = new HttpErrorResponse({ error: 'Forbidden', status: 403 });
        fixture.detectChanges();

        const alertServiceSpy = jest.spyOn(alertService, 'error');
        const createStub = jest.spyOn(examManagementService, 'create').mockReturnValue(throwError(() => httpError));

        // trigger save
        component.save();
        tick();
        expect(alertServiceSpy).toHaveBeenCalledOnce();
        expect(component.isSaving).toBeFalse();

        createStub.mockRestore();
    }));

    it('should correctly validate the number of correction rounds in a testExams', () => {
        exam.testExam = true;
        exam.numberOfCorrectionRoundsInExam = 1;
        fixture.detectChanges();

        expect(component.exam.numberOfCorrectionRoundsInExam).toBe(0);
        expect(component.isValidNumberOfCorrectionRounds).toBeTrue();

        exam.numberOfCorrectionRoundsInExam = 0;
        fixture.detectChanges();

        expect(component.exam.numberOfCorrectionRoundsInExam).toBe(0);
        expect(component.isValidNumberOfCorrectionRounds).toBeTrue();
    });

    it('should correctly validate the number of correction rounds in a realExam', () => {
        exam.testExam = false;

        exam.numberOfCorrectionRoundsInExam = undefined;
        fixture.detectChanges();

        expect(component.exam.numberOfCorrectionRoundsInExam).toBe(1);
        expect(component.isValidNumberOfCorrectionRounds).toBeTrue();

        exam.numberOfCorrectionRoundsInExam = 1;
        fixture.detectChanges();

        expect(component.exam.numberOfCorrectionRoundsInExam).toBe(1);
        expect(component.isValidNumberOfCorrectionRounds).toBeTrue();

        exam.numberOfCorrectionRoundsInExam = 2;
        fixture.detectChanges();

        expect(component.exam.numberOfCorrectionRoundsInExam).toBe(2);
        expect(component.isValidNumberOfCorrectionRounds).toBeTrue();

        exam.numberOfCorrectionRoundsInExam = 3;
        fixture.detectChanges();

        expect(component.exam.numberOfCorrectionRoundsInExam).toBe(3);
        expect(component.isValidNumberOfCorrectionRounds).toBeFalse();
    });
>>>>>>> ce68d263
});<|MERGE_RESOLUTION|>--- conflicted
+++ resolved
@@ -339,6 +339,49 @@
 
             createStub.mockRestore();
         }));
+
+        it('should correctly validate the number of correction rounds in a testExams', () => {
+            exam.testExam = true;
+            exam.numberOfCorrectionRoundsInExam = 1;
+            fixture.detectChanges();
+
+            expect(component.exam.numberOfCorrectionRoundsInExam).toBe(0);
+            expect(component.isValidNumberOfCorrectionRounds).toBeTrue();
+
+            exam.numberOfCorrectionRoundsInExam = 0;
+            fixture.detectChanges();
+
+            expect(component.exam.numberOfCorrectionRoundsInExam).toBe(0);
+            expect(component.isValidNumberOfCorrectionRounds).toBeTrue();
+        });
+
+        it('should correctly validate the number of correction rounds in a realExam', () => {
+            exam.testExam = false;
+
+            exam.numberOfCorrectionRoundsInExam = undefined;
+            fixture.detectChanges();
+
+            expect(component.exam.numberOfCorrectionRoundsInExam).toBe(1);
+            expect(component.isValidNumberOfCorrectionRounds).toBeTrue();
+
+            exam.numberOfCorrectionRoundsInExam = 1;
+            fixture.detectChanges();
+
+            expect(component.exam.numberOfCorrectionRoundsInExam).toBe(1);
+            expect(component.isValidNumberOfCorrectionRounds).toBeTrue();
+
+            exam.numberOfCorrectionRoundsInExam = 2;
+            fixture.detectChanges();
+
+            expect(component.exam.numberOfCorrectionRoundsInExam).toBe(2);
+            expect(component.isValidNumberOfCorrectionRounds).toBeTrue();
+
+            exam.numberOfCorrectionRoundsInExam = 3;
+            fixture.detectChanges();
+
+            expect(component.exam.numberOfCorrectionRoundsInExam).toBe(3);
+            expect(component.isValidNumberOfCorrectionRounds).toBeFalse();
+        });
     });
 
     describe('import exams', () => {
@@ -576,97 +619,4 @@
             expect(alertSpy).toHaveBeenCalledOnce();
         });
     });
-<<<<<<< HEAD
-=======
-
-    it('should correctly catch HTTPError when updating the exam', fakeAsync(() => {
-        const alertService = TestBed.inject(AlertService);
-        const httpError = new HttpErrorResponse({ error: 'Forbidden', status: 403 });
-        fixture.detectChanges();
-
-        const alertServiceSpy = jest.spyOn(alertService, 'error');
-        const updateStub = jest.spyOn(examManagementService, 'update').mockReturnValue(throwError(() => httpError));
-
-        // trigger save
-        component.save();
-        tick();
-        expect(alertServiceSpy).toHaveBeenCalledOnce();
-        expect(component.isSaving).toBeFalse();
-
-        updateStub.mockRestore();
-    }));
-
-    it('should create', fakeAsync(() => {
-        exam.id = undefined;
-        fixture.detectChanges();
-
-        const createSpy = jest.spyOn(examManagementService, 'create');
-
-        // trigger save
-        component.save();
-        tick();
-        expect(createSpy).toHaveBeenCalledOnce();
-        expect(component.isSaving).toBeFalse();
-    }));
-
-    it('should correctly catch HTTPError when creating the exam', fakeAsync(() => {
-        const alertService = TestBed.inject(AlertService);
-        const httpError = new HttpErrorResponse({ error: 'Forbidden', status: 403 });
-        fixture.detectChanges();
-
-        const alertServiceSpy = jest.spyOn(alertService, 'error');
-        const createStub = jest.spyOn(examManagementService, 'create').mockReturnValue(throwError(() => httpError));
-
-        // trigger save
-        component.save();
-        tick();
-        expect(alertServiceSpy).toHaveBeenCalledOnce();
-        expect(component.isSaving).toBeFalse();
-
-        createStub.mockRestore();
-    }));
-
-    it('should correctly validate the number of correction rounds in a testExams', () => {
-        exam.testExam = true;
-        exam.numberOfCorrectionRoundsInExam = 1;
-        fixture.detectChanges();
-
-        expect(component.exam.numberOfCorrectionRoundsInExam).toBe(0);
-        expect(component.isValidNumberOfCorrectionRounds).toBeTrue();
-
-        exam.numberOfCorrectionRoundsInExam = 0;
-        fixture.detectChanges();
-
-        expect(component.exam.numberOfCorrectionRoundsInExam).toBe(0);
-        expect(component.isValidNumberOfCorrectionRounds).toBeTrue();
-    });
-
-    it('should correctly validate the number of correction rounds in a realExam', () => {
-        exam.testExam = false;
-
-        exam.numberOfCorrectionRoundsInExam = undefined;
-        fixture.detectChanges();
-
-        expect(component.exam.numberOfCorrectionRoundsInExam).toBe(1);
-        expect(component.isValidNumberOfCorrectionRounds).toBeTrue();
-
-        exam.numberOfCorrectionRoundsInExam = 1;
-        fixture.detectChanges();
-
-        expect(component.exam.numberOfCorrectionRoundsInExam).toBe(1);
-        expect(component.isValidNumberOfCorrectionRounds).toBeTrue();
-
-        exam.numberOfCorrectionRoundsInExam = 2;
-        fixture.detectChanges();
-
-        expect(component.exam.numberOfCorrectionRoundsInExam).toBe(2);
-        expect(component.isValidNumberOfCorrectionRounds).toBeTrue();
-
-        exam.numberOfCorrectionRoundsInExam = 3;
-        fixture.detectChanges();
-
-        expect(component.exam.numberOfCorrectionRoundsInExam).toBe(3);
-        expect(component.isValidNumberOfCorrectionRounds).toBeFalse();
-    });
->>>>>>> ce68d263
 });