--- conflicted
+++ resolved
@@ -29,9 +29,7 @@
 import { ArtemisExamModePickerModule } from 'app/exam/manage/exams/exam-mode-picker/exam-mode-picker.module';
 import { CustomMinDirective } from 'app/shared/validators/custom-min-validator.directive';
 import { CustomMaxDirective } from 'app/shared/validators/custom-max-validator.directive';
-<<<<<<< HEAD
 import { ArtemisNavigationUtilService } from 'app/utils/navigation.utils';
-=======
 import { User } from 'app/core/user/user.model';
 import { StudentExam } from 'app/entities/student-exam.model';
 import { ExerciseGroup } from 'app/entities/exercise-group.model';
@@ -40,7 +38,6 @@
 import { ExamExerciseImportComponent } from 'app/exam/manage/exams/exam-exercise-import/exam-exercise-import.component';
 import { ButtonComponent } from 'app/shared/components/button.component';
 import { DifficultyBadgeComponent } from 'app/exercises/shared/exercise-headers/difficulty-badge.component';
->>>>>>> 62fea2f0
 
 @Component({
     template: '',
@@ -66,152 +63,6 @@
         jest.restoreAllMocks();
     });
 
-<<<<<<< HEAD
-    it('should initialize', () => {
-        fixture.detectChanges();
-        expect(fixture).not.toBeNull();
-        expect(component.exam).not.toBeNull();
-        expect(component.exam.course).toEqual(course);
-        expect(component.exam.gracePeriod).toBe(180);
-        expect(component.exam.numberOfCorrectionRoundsInExam).toBe(1);
-        expect(component.exam.testExam).toBeFalse();
-        expect(component.exam.workingTime).toBe(0);
-    });
-
-    it('should validate the dates correctly', () => {
-        exam.visibleDate = dayjs().add(1, 'hours');
-        exam.startDate = dayjs().add(2, 'hours');
-        exam.endDate = dayjs().add(3, 'hours');
-        exam.workingTime = 3600;
-        fixture.detectChanges();
-        expect(component.isValidConfiguration).toBeTrue();
-
-        exam.publishResultsDate = dayjs().add(4, 'hours');
-        exam.examStudentReviewStart = dayjs().add(5, 'hours');
-        exam.examStudentReviewEnd = dayjs().add(6, 'hours');
-        fixture.detectChanges();
-        expect(component.isValidConfiguration).toBeTrue();
-
-        exam.visibleDate = undefined;
-        exam.startDate = undefined;
-        exam.endDate = undefined;
-        fixture.detectChanges();
-        expect(component.isValidConfiguration).toBeFalse();
-
-        exam.visibleDate = dayjs().add(1, 'hours');
-        exam.startDate = dayjs().add(2, 'hours');
-        exam.endDate = dayjs().add(3, 'hours');
-        exam.examStudentReviewEnd = undefined;
-        fixture.detectChanges();
-        expect(component.isValidConfiguration).toBeFalse();
-
-        exam.examStudentReviewStart = dayjs().add(6, 'hours');
-        exam.examStudentReviewEnd = dayjs().add(5, 'hours');
-        fixture.detectChanges();
-        expect(component.isValidConfiguration).toBeFalse();
-
-        exam.examStudentReviewStart = undefined;
-        fixture.detectChanges();
-        expect(component.isValidConfiguration).toBeFalse();
-    });
-
-    it('should update', fakeAsync(() => {
-        fixture.detectChanges();
-
-        const updateSpy = jest.spyOn(examManagementService, 'update').mockReturnValue(of(new HttpResponse<Exam>({ body: { ...exam, id: 1 } })));
-
-        // trigger save
-        component.save();
-        tick();
-        expect(updateSpy).toHaveBeenCalledOnce();
-        expect(component.isSaving).toBeFalse();
-    }));
-
-    it('should calculate the working time for RealExams correctly', () => {
-        exam.testExam = false;
-
-        exam.startDate = undefined;
-        exam.endDate = dayjs().add(2, 'hours');
-        fixture.detectChanges();
-        // Without a valid startDate, the workingTime should be 0
-        // exam.workingTime is stored in seconds
-        expect(exam.workingTime).toBe(0);
-        // the component returns the workingTime in Minutes
-        expect(component.calculateWorkingTime).toBe(0);
-
-        exam.startDate = dayjs().add(0, 'hours');
-        exam.endDate = dayjs().add(2, 'hours');
-        fixture.detectChanges();
-        expect(exam.workingTime).toBe(7200);
-        expect(component.calculateWorkingTime).toBe(120);
-
-        exam.startDate = dayjs().add(0, 'hours');
-        exam.endDate = undefined;
-        fixture.detectChanges();
-        // Without an endDate, the working time should be 0;
-        expect(exam.workingTime).toBe(0);
-        expect(component.calculateWorkingTime).toBe(0);
-    });
-
-    it('should not calculate the working time for testExams', () => {
-        exam.testExam = true;
-        exam.workingTime = 3600;
-        exam.startDate = dayjs().add(0, 'hours');
-        exam.endDate = dayjs().add(12, 'hours');
-        fixture.detectChanges();
-        expect(exam.workingTime).toBe(3600);
-        expect(component.calculateWorkingTime).toBe(60);
-    });
-
-    it('validates the working time for TestExams correctly', () => {
-        exam.testExam = true;
-        exam.workingTime = undefined;
-        fixture.detectChanges();
-        expect(component.validateWorkingTime).toBeFalse();
-
-        exam.startDate = undefined;
-        exam.endDate = undefined;
-        expect(component.validateWorkingTime).toBeFalse();
-
-        exam.startDate = dayjs().add(0, 'hours');
-        exam.workingTime = 3600;
-        exam.endDate = dayjs().subtract(2, 'hours');
-        expect(component.validateWorkingTime).toBeFalse();
-
-        exam.endDate = dayjs().add(2, 'hours');
-        expect(component.validateWorkingTime).toBeTrue();
-
-        exam.workingTime = 7200;
-        expect(component.validateWorkingTime).toBeTrue();
-
-        exam.workingTime = 10800;
-        expect(component.validateWorkingTime).toBeFalse();
-    });
-
-    it('validates the working time for RealExams correctly', () => {
-        exam.testExam = false;
-
-        exam.workingTime = undefined;
-        exam.startDate = undefined;
-        exam.endDate = undefined;
-        fixture.detectChanges();
-        expect(component.validateWorkingTime).toBeFalse();
-
-        exam.workingTime = 3600;
-        expect(component.validateWorkingTime).toBeFalse();
-
-        exam.startDate = dayjs().add(0, 'hours');
-        expect(component.validateWorkingTime).toBeFalse();
-
-        exam.endDate = dayjs().add(1, 'hours');
-        expect(component.validateWorkingTime).toBeTrue();
-    });
-
-    it('should correctly catch HTTPError when updating the exam', fakeAsync(() => {
-        const alertService = TestBed.inject(AlertService);
-        const httpError = new HttpErrorResponse({ error: 'Forbidden', status: 403 });
-        fixture.detectChanges();
-=======
     describe('create and edit exams', () => {
         beforeEach(() => {
             TestBed.configureTestingModule({
@@ -356,6 +207,8 @@
 
             const updateSpy = jest.spyOn(examManagementService, 'update');
 
+            const updateSpy = jest.spyOn(examManagementService, 'update').mockReturnValue(of(new HttpResponse<Exam>({ body: { ...exam, id: 1 } })));
+
             // trigger save
             component.save();
             tick();
@@ -466,6 +319,8 @@
 
             const createSpy = jest.spyOn(examManagementService, 'create');
 
+            const createSpy = jest.spyOn(examManagementService, 'create').mockReturnValue(of(new HttpResponse<Exam>({ body: { ...exam, id: 1 } })));
+            
             // trigger save
             component.save();
             tick();
@@ -486,7 +341,6 @@
             tick();
             expect(alertServiceSpy).toHaveBeenCalledOnce();
             expect(component.isSaving).toBeFalse();
->>>>>>> 62fea2f0
 
             createStub.mockRestore();
         }));
@@ -496,19 +350,27 @@
             examWithoutExercises.numberOfCorrectionRoundsInExam = 1;
             fixture.detectChanges();
 
+        it('should call the back method on the nav util service on previousState', () => {
+            const navUtilService = TestBed.inject(ArtemisNavigationUtilService);
+            const spy = jest.spyOn(navUtilService, 'navigateBackWithOptional').mockImplementation();
+            component.course = course;
+            component.exam = exam;
+            exam.id = 1;
+            component.previousState();
+            expect(spy).toHaveBeenCalledOnce();
+            expect(spy).toHaveBeenCalledWith(['course-management', course.id!.toString(), 'exams'], exam.id!.toString());
+        });
+        it('should correctly validate the number of correction rounds in a testExams', () => {
+            exam.testExam = true;
+            exam.numberOfCorrectionRoundsInExam = 1;
+            fixture.detectChanges();
+
+            examWithoutExercises.numberOfCorrectionRoundsInExam = 0;
+            fixture.detectChanges();
+
             expect(component.exam.numberOfCorrectionRoundsInExam).toBe(0);
             expect(component.isValidNumberOfCorrectionRounds).toBeTrue();
-
-            examWithoutExercises.numberOfCorrectionRoundsInExam = 0;
-            fixture.detectChanges();
-
-<<<<<<< HEAD
-        const createSpy = jest.spyOn(examManagementService, 'create').mockReturnValue(of(new HttpResponse<Exam>({ body: { ...exam, id: 1 } })));
-=======
-            expect(component.exam.numberOfCorrectionRoundsInExam).toBe(0);
-            expect(component.isValidNumberOfCorrectionRounds).toBeTrue();
-        });
->>>>>>> 62fea2f0
+        });
 
         it('should correctly validate the number of correction rounds in a realExam', () => {
             examWithoutExercises.testExam = false;
@@ -525,26 +387,8 @@
             expect(component.exam.numberOfCorrectionRoundsInExam).toBe(1);
             expect(component.isValidNumberOfCorrectionRounds).toBeTrue();
 
-<<<<<<< HEAD
-    it('should call the back method on the nav util service on previousState', () => {
-        const navUtilService = TestBed.inject(ArtemisNavigationUtilService);
-        const spy = jest.spyOn(navUtilService, 'navigateBackWithOptional').mockImplementation();
-        component.course = course;
-        component.exam = exam;
-        exam.id = 1;
-        component.previousState();
-        expect(spy).toHaveBeenCalledOnce();
-        expect(spy).toHaveBeenCalledWith(['course-management', course.id!.toString(), 'exams'], exam.id!.toString());
-    });
-
-    it('should correctly validate the number of correction rounds in a testExams', () => {
-        exam.testExam = true;
-        exam.numberOfCorrectionRoundsInExam = 1;
-        fixture.detectChanges();
-=======
             examWithoutExercises.numberOfCorrectionRoundsInExam = 2;
             fixture.detectChanges();
->>>>>>> 62fea2f0
 
             expect(component.exam.numberOfCorrectionRoundsInExam).toBe(2);
             expect(component.isValidNumberOfCorrectionRounds).toBeTrue();
