import { ComponentFixture, fakeAsync, TestBed, tick } from '@angular/core/testing';
import { ExamUpdateComponent } from 'app/exam/manage/exams/exam-update.component';
import { TranslateModule } from '@ngx-translate/core';
import { LocalStorageService, SessionStorageService } from 'ngx-webstorage';
import { MockSyncStorage } from '../../helpers/mocks/service/mock-sync-storage.service';
import { ExamManagementService } from 'app/exam/manage/exam-management.service';
import { Exam } from 'app/entities/exam.model';
import { HttpClientModule, HttpErrorResponse, HttpResponse } from '@angular/common/http';
import { MockComponent, MockDirective, MockModule, MockPipe, MockProvider } from 'ng-mocks';
import { of, throwError } from 'rxjs';
import { RouterTestingModule } from '@angular/router/testing';
import { FormsModule } from '@angular/forms';
import { FontAwesomeTestingModule } from '@fortawesome/angular-fontawesome/testing';
import { Course } from 'app/entities/course.model';
import { NgbModule } from '@ng-bootstrap/ng-bootstrap';
import { FormDateTimePickerComponent } from 'app/shared/date-time-picker/date-time-picker.component';
import { MarkdownEditorComponent } from 'app/shared/markdown-editor/markdown-editor.component';
import { CourseManagementService } from 'app/course/manage/course-management.service';
import dayjs from 'dayjs/esm';
import { Component } from '@angular/core';
import { ArtemisTranslatePipe } from 'app/shared/pipes/artemis-translate.pipe';
import { GradingSystemService } from 'app/grading-system/grading-system.service';
import { GradingScale } from 'app/entities/grading-scale.model';
import { DataTableComponent } from 'app/shared/data-table/data-table.component';
import { AlertService } from 'app/core/util/alert.service';
import { ActivatedRoute, convertToParamMap, Params, UrlSegment } from '@angular/router';
import { TranslateDirective } from 'app/shared/language/translate.directive';
import { HelpIconComponent } from 'app/shared/components/help-icon.component';
import { ArtemisExamModePickerModule } from 'app/exam/manage/exams/exam-mode-picker/exam-mode-picker.module';
import { CustomMinDirective } from 'app/shared/validators/custom-min-validator.directive';
import { CustomMaxDirective } from 'app/shared/validators/custom-max-validator.directive';
import { ArtemisNavigationUtilService } from 'app/utils/navigation.utils';
import { User } from 'app/core/user/user.model';
import { StudentExam } from 'app/entities/student-exam.model';
import { ExerciseGroup } from 'app/entities/exercise-group.model';
import { ModelingExercise, UMLDiagramType } from 'app/entities/modeling-exercise.model';
import cloneDeep from 'lodash-es/cloneDeep';
import { ExamExerciseImportComponent } from 'app/exam/manage/exams/exam-exercise-import/exam-exercise-import.component';
import { ButtonComponent } from 'app/shared/components/button.component';
import { DifficultyBadgeComponent } from 'app/exercises/shared/exercise-headers/difficulty-badge.component';

@Component({
    template: '',
})
class DummyComponent {}

describe('Exam Update Component', () => {
    let component: ExamUpdateComponent;
    let fixture: ComponentFixture<ExamUpdateComponent>;
    let examManagementService: ExamManagementService;
    const examWithoutExercises = new Exam();
    examWithoutExercises.id = 1;

    const course = new Course();
    course.id = 1;
    const routes = [
        { path: 'course-management/:courseId/exams/:examId', component: DummyComponent },
        { path: 'course-management/:courseId/exams', component: DummyComponent },
        { path: 'course-management/:courseId/exams/:examId/import', component: DummyComponent },
    ];

    afterEach(() => {
        jest.restoreAllMocks();
    });

    describe('create and edit exams', () => {
        beforeEach(() => {
            TestBed.configureTestingModule({
                imports: [
                    RouterTestingModule.withRoutes(routes),
                    MockModule(NgbModule),
                    TranslateModule.forRoot(),
                    FontAwesomeTestingModule,
                    FormsModule,
                    HttpClientModule,
                    ArtemisExamModePickerModule,
                ],
                declarations: [
                    ExamUpdateComponent,
                    MockComponent(FormDateTimePickerComponent),
                    MockComponent(MarkdownEditorComponent),
                    MockComponent(DataTableComponent),
                    DummyComponent,
                    MockPipe(ArtemisTranslatePipe),
                    MockComponent(HelpIconComponent),
                    MockDirective(CustomMinDirective),
                    MockDirective(CustomMaxDirective),
                ],
                providers: [
                    { provide: LocalStorageService, useClass: MockSyncStorage },
                    { provide: SessionStorageService, useClass: MockSyncStorage },
                    MockDirective(TranslateDirective),
                    {
                        provide: ActivatedRoute,
                        useValue: {
                            data: {
                                subscribe: (fn: (value: Params) => void) =>
                                    fn({
                                        exam: examWithoutExercises,
                                    }),
                            },
                            snapshot: {
                                paramMap: convertToParamMap({
                                    courseId: '1',
                                }),
                            },
                            url: of([{ path: '' } as UrlSegment]),
                        },
                    },
                    MockProvider(AlertService),
                    MockProvider(CourseManagementService, {
                        find: () => {
                            return of(
                                new HttpResponse({
                                    body: course,
                                    status: 200,
                                }),
                            );
                        },
                    }),
                    MockProvider(GradingSystemService, {
                        findGradingScaleForExam: () => {
                            return of(
                                new HttpResponse({
                                    body: new GradingScale(),
                                    status: 200,
                                }),
                            );
                        },
                    }),
                    MockProvider(ExamManagementService, {
                        create: () => {
                            return of(
                                new HttpResponse({
                                    body: {},
                                    status: 200,
                                }),
                            );
                        },
                        update: () => {
                            return of(
                                new HttpResponse({
                                    body: {},
                                    status: 200,
                                }),
                            );
                        },
                    }),
                ],
            }).compileComponents();

            fixture = TestBed.createComponent(ExamUpdateComponent);
            component = fixture.componentInstance;
            examManagementService = fixture.debugElement.injector.get(ExamManagementService);
        });

        it('should initialize', () => {
            fixture.detectChanges();
            expect(fixture).not.toBeNull();
            expect(component.exam).not.toBeNull();
            expect(component.exam.course).toEqual(course);
            expect(component.exam.gracePeriod).toBe(180);
            expect(component.exam.numberOfCorrectionRoundsInExam).toBe(1);
            expect(component.exam.testExam).toBeFalse();
            expect(component.exam.workingTime).toBe(0);
        });

        it('should validate the dates correctly', () => {
            examWithoutExercises.visibleDate = dayjs().add(1, 'hours');
            examWithoutExercises.startDate = dayjs().add(2, 'hours');
            examWithoutExercises.endDate = dayjs().add(3, 'hours');
            examWithoutExercises.workingTime = 3600;
            fixture.detectChanges();
            expect(component.isValidConfiguration).toBeTrue();

            examWithoutExercises.publishResultsDate = dayjs().add(4, 'hours');
            examWithoutExercises.examStudentReviewStart = dayjs().add(5, 'hours');
            examWithoutExercises.examStudentReviewEnd = dayjs().add(6, 'hours');
            fixture.detectChanges();
            expect(component.isValidConfiguration).toBeTrue();

            examWithoutExercises.visibleDate = undefined;
            examWithoutExercises.startDate = undefined;
            examWithoutExercises.endDate = undefined;
            fixture.detectChanges();
            expect(component.isValidConfiguration).toBeFalse();

            examWithoutExercises.visibleDate = dayjs().add(1, 'hours');
            examWithoutExercises.startDate = dayjs().add(2, 'hours');
            examWithoutExercises.endDate = dayjs().add(3, 'hours');
            examWithoutExercises.examStudentReviewEnd = undefined;
            fixture.detectChanges();
            expect(component.isValidConfiguration).toBeFalse();

            examWithoutExercises.examStudentReviewStart = dayjs().add(6, 'hours');
            examWithoutExercises.examStudentReviewEnd = dayjs().add(5, 'hours');
            fixture.detectChanges();
            expect(component.isValidConfiguration).toBeFalse();

            examWithoutExercises.examStudentReviewStart = undefined;
            fixture.detectChanges();
            expect(component.isValidConfiguration).toBeFalse();
        });

        it('should update', fakeAsync(() => {
            fixture.detectChanges();

            const updateSpy = jest.spyOn(examManagementService, 'update').mockReturnValue(of(new HttpResponse<Exam>({ body: { ...examWithoutExercises, id: 1 } })));

            // trigger save
            component.save();
            tick();
            expect(updateSpy).toHaveBeenCalledOnce();
            expect(component.isSaving).toBeFalse();
        }));

        it('should calculate the working time for real exams correctly', () => {
            examWithoutExercises.testExam = false;

            examWithoutExercises.startDate = undefined;
            examWithoutExercises.endDate = dayjs().add(2, 'hours');
            fixture.detectChanges();
            // Without a valid startDate, the workingTime should be 0
            // examWithoutExercises.workingTime is stored in seconds
            expect(examWithoutExercises.workingTime).toBe(0);
            // the component returns the workingTime in Minutes
            expect(component.calculateWorkingTime).toBe(0);

            examWithoutExercises.startDate = dayjs().add(0, 'hours');
            examWithoutExercises.endDate = dayjs().add(2, 'hours');
            fixture.detectChanges();
            expect(examWithoutExercises.workingTime).toBe(7200);
            expect(component.calculateWorkingTime).toBe(120);

            examWithoutExercises.startDate = dayjs().add(0, 'hours');
            examWithoutExercises.endDate = undefined;
            fixture.detectChanges();
            // Without an endDate, the working time should be 0;
            expect(examWithoutExercises.workingTime).toBe(0);
            expect(component.calculateWorkingTime).toBe(0);
        });

        it('should not calculate the working time for test exams', () => {
            examWithoutExercises.testExam = true;
            examWithoutExercises.workingTime = 3600;
            examWithoutExercises.startDate = dayjs().add(0, 'hours');
            examWithoutExercises.endDate = dayjs().add(12, 'hours');
            fixture.detectChanges();
            expect(examWithoutExercises.workingTime).toBe(3600);
            expect(component.calculateWorkingTime).toBe(60);
        });

        it('validates the working time for test exams correctly', () => {
            examWithoutExercises.testExam = true;
            examWithoutExercises.workingTime = undefined;
            fixture.detectChanges();
            expect(component.validateWorkingTime).toBeFalse();

            examWithoutExercises.startDate = undefined;
            examWithoutExercises.endDate = undefined;
            expect(component.validateWorkingTime).toBeFalse();

            examWithoutExercises.startDate = dayjs().add(0, 'hours');
            examWithoutExercises.workingTime = 3600;
            examWithoutExercises.endDate = dayjs().subtract(2, 'hours');
            expect(component.validateWorkingTime).toBeFalse();

            examWithoutExercises.endDate = dayjs().add(2, 'hours');
            expect(component.validateWorkingTime).toBeTrue();

            examWithoutExercises.workingTime = 7200;
            expect(component.validateWorkingTime).toBeTrue();

            examWithoutExercises.workingTime = 10800;
            expect(component.validateWorkingTime).toBeFalse();
        });

        it('validates the working time for real exams correctly', () => {
            examWithoutExercises.testExam = false;

            examWithoutExercises.workingTime = undefined;
            examWithoutExercises.startDate = undefined;
            examWithoutExercises.endDate = undefined;
            fixture.detectChanges();
            expect(component.validateWorkingTime).toBeFalse();

            examWithoutExercises.workingTime = 3600;
            expect(component.validateWorkingTime).toBeFalse();

            examWithoutExercises.startDate = dayjs().add(0, 'hours');
            expect(component.validateWorkingTime).toBeFalse();

            examWithoutExercises.endDate = dayjs().add(1, 'hours');
            expect(component.validateWorkingTime).toBeTrue();
        });

        it('should correctly catch HTTPError when updating the examWithoutExercises', fakeAsync(() => {
            const alertService = TestBed.inject(AlertService);
            const httpError = new HttpErrorResponse({ error: 'Forbidden', status: 403 });
            fixture.detectChanges();

            const alertServiceSpy = jest.spyOn(alertService, 'error');
            const updateStub = jest.spyOn(examManagementService, 'update').mockReturnValue(throwError(() => httpError));

            // trigger save
            component.save();
            tick();
            expect(alertServiceSpy).toHaveBeenCalledOnce();
            expect(component.isSaving).toBeFalse();

            updateStub.mockRestore();
        }));

        it('should create', fakeAsync(() => {
            examWithoutExercises.id = undefined;
            fixture.detectChanges();

            const createSpy = jest.spyOn(examManagementService, 'create').mockReturnValue(of(new HttpResponse<Exam>({ body: { ...examWithoutExercises, id: 1 } })));

            // trigger save
            component.save();
            tick();
            expect(createSpy).toHaveBeenCalledOnce();
            expect(component.isSaving).toBeFalse();
        }));

        it('should correctly catch HTTPError when creating the examWithoutExercises', fakeAsync(() => {
            const alertService = TestBed.inject(AlertService);
            const httpError = new HttpErrorResponse({ error: 'Forbidden', status: 403 });
            fixture.detectChanges();

            const alertServiceSpy = jest.spyOn(alertService, 'error');
            const createStub = jest.spyOn(examManagementService, 'create').mockReturnValue(throwError(() => httpError));

            // trigger save
            component.save();
            tick();
            expect(alertServiceSpy).toHaveBeenCalledOnce();
            expect(component.isSaving).toBeFalse();

            createStub.mockRestore();
        }));

<<<<<<< HEAD
        it('should correctly validate the number of correction rounds in a test exams', () => {
=======
        it('should call the back method on the nav util service on previousState', () => {
            const navUtilService = TestBed.inject(ArtemisNavigationUtilService);
            const spy = jest.spyOn(navUtilService, 'navigateBackWithOptional').mockImplementation();
            component.course = course;
            component.exam = examWithoutExercises;
            examWithoutExercises.id = 1;
            component.previousState();
            expect(spy).toHaveBeenCalledOnce();
            expect(spy).toHaveBeenCalledWith(['course-management', course.id!.toString(), 'exams'], examWithoutExercises.id!.toString());
        });

        it('should correctly validate the number of correction rounds in a testExams', () => {
>>>>>>> 6e6f112d
            examWithoutExercises.testExam = true;
            examWithoutExercises.numberOfCorrectionRoundsInExam = 1;
            fixture.detectChanges();

            examWithoutExercises.numberOfCorrectionRoundsInExam = 0;
            fixture.detectChanges();

            expect(component.exam.numberOfCorrectionRoundsInExam).toBe(0);
            expect(component.isValidNumberOfCorrectionRounds).toBeTrue();
        });

        it('should correctly validate the number of correction rounds in a realExam', () => {
            examWithoutExercises.testExam = false;

            examWithoutExercises.numberOfCorrectionRoundsInExam = undefined;
            fixture.detectChanges();

            expect(component.exam.numberOfCorrectionRoundsInExam).toBe(1);
            expect(component.isValidNumberOfCorrectionRounds).toBeTrue();

            examWithoutExercises.numberOfCorrectionRoundsInExam = 1;
            fixture.detectChanges();

            expect(component.exam.numberOfCorrectionRoundsInExam).toBe(1);
            expect(component.isValidNumberOfCorrectionRounds).toBeTrue();

            examWithoutExercises.numberOfCorrectionRoundsInExam = 2;
            fixture.detectChanges();

            expect(component.exam.numberOfCorrectionRoundsInExam).toBe(2);
            expect(component.isValidNumberOfCorrectionRounds).toBeTrue();

            examWithoutExercises.numberOfCorrectionRoundsInExam = 3;
            fixture.detectChanges();

            expect(component.exam.numberOfCorrectionRoundsInExam).toBe(3);
            expect(component.isValidNumberOfCorrectionRounds).toBeFalse();
        });
    });

    describe('import exams', () => {
        let alertService: AlertService;

        const course2 = new Course();
        course2.id = 2;

        // Initializing one Exercise Group per Exercise Type
        const exerciseGroup1 = { title: 'exerciseGroup1' } as ExerciseGroup;
        const modelingExercise = new ModelingExercise(UMLDiagramType.ClassDiagram, undefined, exerciseGroup1);
        modelingExercise.id = 1;
        modelingExercise.title = 'ModelingExercise';
        exerciseGroup1.exercises = [modelingExercise];

        const timeNow = dayjs();

        const examForImport = new Exam();
        examForImport.id = 3;
        examForImport.title = 'RealExam for Testing';
        examForImport.testExam = false;
        examForImport.examiner = 'Bruegge';
        examForImport.moduleNumber = 'IN0006';
        examForImport.courseName = 'Artemis';
        examForImport.visibleDate = timeNow.subtract(2, 'hours');
        examForImport.startDate = timeNow.subtract(1, 'hours');
        examForImport.endDate = timeNow.add(1, 'hours');
        examForImport.workingTime = 2 * 60 * 60;
        examForImport.gracePeriod = 90;
        examForImport.maxPoints = 15;
        examForImport.numberOfExercisesInExam = 5;
        examForImport.randomizeExerciseOrder = true;
        examForImport.publishResultsDate = timeNow.add(1, 'days');
        examForImport.examStudentReviewStart = timeNow.add(2, 'days');
        examForImport.examStudentReviewEnd = timeNow.add(3, 'days');
        examForImport.numberOfCorrectionRoundsInExam = 2;
        examForImport.startText = 'Hello World';
        examForImport.endText = 'Goodbye World';
        examForImport.confirmationStartText = '111';
        examForImport.confirmationEndText = '222';
        examForImport.course = course2;
        examForImport.numberOfRegisteredUsers = 1;
        examForImport.exerciseGroups = [exerciseGroup1];
        examForImport.registeredUsers = [new User(5)];
        examForImport.studentExams = [new StudentExam()];

        beforeEach(() => {
            TestBed.configureTestingModule({
                imports: [
                    RouterTestingModule.withRoutes(routes),
                    MockModule(NgbModule),
                    TranslateModule.forRoot(),
                    FontAwesomeTestingModule,
                    FormsModule,
                    HttpClientModule,
                    ArtemisExamModePickerModule,
                ],
                declarations: [
                    ExamUpdateComponent,
                    ExamExerciseImportComponent,
                    MockComponent(FormDateTimePickerComponent),
                    MockComponent(MarkdownEditorComponent),
                    MockComponent(DataTableComponent),
                    DummyComponent,
                    MockPipe(ArtemisTranslatePipe),
                    MockComponent(HelpIconComponent),
                    MockDirective(CustomMinDirective),
                    MockDirective(CustomMaxDirective),
                    MockComponent(ButtonComponent),
                    MockComponent(HelpIconComponent),
                    MockComponent(DifficultyBadgeComponent),
                ],
                providers: [
                    { provide: LocalStorageService, useClass: MockSyncStorage },
                    { provide: SessionStorageService, useClass: MockSyncStorage },
                    MockDirective(TranslateDirective),
                    {
                        provide: ActivatedRoute,
                        useValue: {
                            data: {
                                subscribe: (fn: (value: Params) => void) =>
                                    fn({
                                        exam: examForImport,
                                    }),
                            },
                            snapshot: {
                                paramMap: convertToParamMap({
                                    courseId: '1',
                                    examId: '3',
                                }),
                            },
                            url: of([{ path: 'import' } as UrlSegment]),
                        },
                    },
                    MockProvider(AlertService),
                    MockProvider(CourseManagementService, {
                        find: () => {
                            return of(
                                new HttpResponse({
                                    body: course,
                                    status: 200,
                                }),
                            );
                        },
                    }),
                    MockProvider(GradingSystemService, {
                        findGradingScaleForExam: () => {
                            return of(
                                new HttpResponse({
                                    body: new GradingScale(),
                                    status: 200,
                                }),
                            );
                        },
                    }),
                ],
            }).compileComponents();

            fixture = TestBed.createComponent(ExamUpdateComponent);
            component = fixture.componentInstance;
            examManagementService = fixture.debugElement.injector.get(ExamManagementService);
            alertService = fixture.debugElement.injector.get(AlertService);
        });

        it('should initialize without id and dates set', () => {
            fixture.detectChanges();
            expect(fixture).not.toBeNull();
            expect(component.isImport).toBeTrue();
            expect(component.exam).not.toBeNull();
            expect(component.exam.id).toBeUndefined();
            expect(component.exam.title).toEqual('RealExam for Testing');
            expect(component.exam.testExam).toBeFalse();
            expect(component.exam.examiner).toEqual('Bruegge');
            expect(component.exam.moduleNumber).toEqual('IN0006');
            expect(component.exam.courseName).toEqual('Artemis');
            expect(component.exam.visibleDate).toBeUndefined();
            expect(component.exam.startDate).toBeUndefined();
            expect(component.exam.endDate).toBeUndefined();
            expect(component.exam.workingTime).toEqual(0);
            expect(component.exam.gracePeriod).toEqual(90);
            expect(component.exam.maxPoints).toEqual(15);
            expect(component.exam.numberOfExercisesInExam).toEqual(5);
            expect(component.exam.randomizeExerciseOrder).toBeTrue();
            expect(component.exam.publishResultsDate).toBeUndefined();
            expect(component.exam.examStudentReviewStart).toBeUndefined();
            expect(component.exam.examStudentReviewEnd).toBeUndefined();
            expect(component.exam.numberOfCorrectionRoundsInExam).toEqual(2);
            expect(component.exam.startText).toEqual('Hello World');
            expect(component.exam.endText).toEqual('Goodbye World');
            expect(component.exam.confirmationStartText).toEqual('111');
            expect(component.exam.confirmationEndText).toEqual('222');
            expect(component.exam.course).toEqual(course);
            expect(component.exam.numberOfRegisteredUsers).toEqual(1);
            expect(component.exam.registeredUsers).toBeUndefined();
            expect(component.exam.studentExams).toBeUndefined();
        });

        it('should  perform input of an examWithoutExercises with exercises successfully', () => {
            const importSpy = jest.spyOn(examManagementService, 'import').mockReturnValue(
                of(
                    new HttpResponse({
                        status: 200,
                        body: examForImport,
                    }),
                ),
            );
            const alertSpy = jest.spyOn(alertService, 'error');
            fixture.detectChanges();
            component.save();
            expect(importSpy).toHaveBeenCalledOnce();
            expect(importSpy).toHaveBeenCalledWith(1, examForImport);
            expect(alertSpy).toHaveBeenCalledTimes(0);
        });

        it('should  trigger an alarm for a wrong user input in the examWithoutExercises exercises', () => {
            const importSpy = jest.spyOn(examManagementService, 'import').mockReturnValue(
                of(
                    new HttpResponse({
                        status: 200,
                        body: examForImport,
                    }),
                ),
            );
            const alertSpy = jest.spyOn(alertService, 'error');

            fixture.detectChanges();

            // We need to "fake" a wrong user input here. To not affect the other tests, the wrong examWithoutExercises is a deep clone of the examForImport
            const exerciseGroup2 = { title: 'exerciseGroup2' } as ExerciseGroup;
            const modelingExercise2 = new ModelingExercise(UMLDiagramType.ClassDiagram, undefined, exerciseGroup2);
            modelingExercise2.id = 2;
            exerciseGroup2.exercises = [modelingExercise2];
            const examWithError = cloneDeep(examForImport);
            examWithError.exerciseGroups = [exerciseGroup2];

            component.exam = examWithError;
            component.examExerciseImportComponent.exam = examWithError;
            component.examExerciseImportComponent.ngOnInit();

            fixture.detectChanges();
            component.save();

            expect(importSpy).not.toHaveBeenCalled();
            expect(alertSpy).toHaveBeenCalledOnce();
        });

        it('should perform import of examWithoutExercises AND correctly process conflict exception from server', () => {
            const preCheckError = new HttpErrorResponse({
                error: { errorKey: 'examContainsProgrammingExercisesWithInvalidKey', numberOfInvalidProgrammingExercises: 2, params: { exerciseGroups: [exerciseGroup1] } },
                status: 400,
            });
            const importSpy = jest.spyOn(examManagementService, 'import').mockReturnValue(throwError(() => preCheckError));
            const alertSpy = jest.spyOn(alertService, 'error');

            fixture.detectChanges();
            component.save();

            expect(importSpy).toHaveBeenCalledOnce();
            expect(importSpy).toHaveBeenCalledWith(1, examForImport);
            expect(alertSpy).toHaveBeenCalledOnce();
            expect(alertSpy).toHaveBeenCalledWith('artemisApp.examManagement.exerciseGroup.importModal.invalidKey', { number: 2 });
        });

        it('should perform input of exercise groups AND correctly process arbitrary exception from server', () => {
            const error = new HttpErrorResponse({
                status: 400,
            });
            const importSpy = jest.spyOn(examManagementService, 'import').mockReturnValue(throwError(() => error));
            const alertSpy = jest.spyOn(alertService, 'error');

            fixture.detectChanges();
            component.save();
            expect(importSpy).toHaveBeenCalledOnce();
            expect(importSpy).toHaveBeenCalledWith(1, examForImport);
            expect(alertSpy).toHaveBeenCalledOnce();
        });
    });
});<|MERGE_RESOLUTION|>--- conflicted
+++ resolved
@@ -341,9 +341,6 @@
             createStub.mockRestore();
         }));
 
-<<<<<<< HEAD
-        it('should correctly validate the number of correction rounds in a test exams', () => {
-=======
         it('should call the back method on the nav util service on previousState', () => {
             const navUtilService = TestBed.inject(ArtemisNavigationUtilService);
             const spy = jest.spyOn(navUtilService, 'navigateBackWithOptional').mockImplementation();
@@ -355,8 +352,7 @@
             expect(spy).toHaveBeenCalledWith(['course-management', course.id!.toString(), 'exams'], examWithoutExercises.id!.toString());
         });
 
-        it('should correctly validate the number of correction rounds in a testExams', () => {
->>>>>>> 6e6f112d
+        it('should correctly validate the number of correction rounds in a test Exams', () => {
             examWithoutExercises.testExam = true;
             examWithoutExercises.numberOfCorrectionRoundsInExam = 1;
             fixture.detectChanges();
