--- conflicted
+++ resolved
@@ -42,11 +42,8 @@
 import { UMLDiagramType } from '@ls1intum/apollon';
 import { TextExercise } from 'app/entities/text/text-exercise.model';
 import { MarkdownEditorMonacoComponent } from 'app/shared/markdown-editor/monaco/markdown-editor-monaco.component';
-<<<<<<< HEAD
 import { CustomNotIncludedInValidatorDirective } from '../../../../../main/webapp/app/shared/validators/custom-not-included-in-validator.directive';
-=======
 import { provideHttpClientTesting } from '@angular/common/http/testing';
->>>>>>> 4c98c063
 
 @Component({
     template: '',
@@ -77,19 +74,7 @@
     describe('create and edit exams', () => {
         beforeEach(() => {
             TestBed.configureTestingModule({
-<<<<<<< HEAD
-                imports: [
-                    RouterTestingModule.withRoutes(routes),
-                    MockModule(NgbModule),
-                    TranslateModule.forRoot(),
-                    FormsModule,
-                    HttpClientModule,
-                    ArtemisExamModePickerModule,
-                    TitleChannelNameComponent,
-                ],
-=======
-                imports: [MockModule(NgbModule), TranslateModule.forRoot(), FormsModule, ArtemisExamModePickerModule],
->>>>>>> 4c98c063
+                imports: [MockModule(NgbModule), TranslateModule.forRoot(), FormsModule, ArtemisExamModePickerModule, TitleChannelNameComponent],
                 declarations: [
                     ExamUpdateComponent,
                     MockComponent(FormDateTimePickerComponent),
@@ -620,19 +605,7 @@
 
         beforeEach(() => {
             TestBed.configureTestingModule({
-<<<<<<< HEAD
-                imports: [
-                    RouterTestingModule.withRoutes(routes),
-                    MockModule(NgbModule),
-                    TranslateModule.forRoot(),
-                    FormsModule,
-                    HttpClientModule,
-                    ArtemisExamModePickerModule,
-                    TitleChannelNameComponent,
-                ],
-=======
-                imports: [MockModule(NgbModule), TranslateModule.forRoot(), FormsModule, ArtemisExamModePickerModule],
->>>>>>> 4c98c063
+                imports: [MockModule(NgbModule), TranslateModule.forRoot(), FormsModule, ArtemisExamModePickerModule, TitleChannelNameComponent],
                 declarations: [
                     ExamUpdateComponent,
                     ExamExerciseImportComponent,
