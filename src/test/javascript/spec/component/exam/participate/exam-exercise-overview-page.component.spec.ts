--- conflicted
+++ resolved
@@ -70,63 +70,4 @@
 
         expect(emitSpy).toHaveBeenCalledWith({ overViewChange: false, quizExamChange: true, exercise: undefined, forceSave: false });
     });
-<<<<<<< HEAD
-
-    describe('getQuizExamButtonTooltip', () => {
-        it('should return synced when quizExam.submission exists and isSynced is true', () => {
-            comp.quizExam = {
-                type: ExerciseType.QUIZ,
-                submission: {
-                    isSynced: true,
-                    submitted: false,
-                },
-            };
-            const tooltip = comp.getQuizExamButtonTooltip();
-            expect(tooltip).toBe('synced');
-        });
-
-        it('should return notSynced when quizExam.submission exists and isSynced is false', () => {
-            comp.quizExam = {
-                type: ExerciseType.QUIZ,
-                submission: {
-                    isSynced: false,
-                    submitted: false,
-                },
-            };
-
-            const tooltip = comp.getQuizExamButtonTooltip();
-            expect(tooltip).toBe('notSynced');
-        });
-    });
-
-    describe('setQuizExamButtonStatus', () => {
-        it('should return synced when quizExam is undefined', () => {
-            comp.quizExam = undefined;
-
-            const result = comp.setQuizExamIconStatus();
-
-            expect(result).toBe('synced');
-        });
-
-        it('should return synced when none of the input parameters are defined', () => {
-            const result = comp.setQuizExamIconStatus();
-            expect(result).toBe('synced');
-        });
-
-        it('should return notSynced when quizExam.submission.isSubmitted is false and quizExam.submission.isSynced is false', () => {
-            comp.quizExam = {
-                type: ExerciseType.QUIZ,
-                submission: {
-                    isSynced: false,
-                    submitted: false,
-                },
-            };
-
-            const result = comp.setQuizExamIconStatus();
-
-            expect(result).toBe('notSynced');
-        });
-    });
-=======
->>>>>>> a2bc76d3
 });