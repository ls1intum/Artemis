--- conflicted
+++ resolved
@@ -327,10 +327,6 @@
         component.studentExam.workingTime = 3600;
         component.exam.gracePeriod = 1;
         component.studentExam.submitted = false;
-<<<<<<< HEAD
         expect(component.studentFailedToSubmit).toBeFalse();
-=======
-        expect(component.studentFailedToSubmit).toBeTrue();
->>>>>>> 7eee911a
     });
 });