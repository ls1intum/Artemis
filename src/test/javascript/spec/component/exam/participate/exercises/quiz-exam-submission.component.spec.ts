import { ComponentFixture, TestBed } from '@angular/core/testing';
import { AnswerOption } from 'app/entities/quiz/answer-option.model';
import { DragAndDropMapping } from 'app/entities/quiz/drag-and-drop-mapping.model';
import { DragAndDropQuestion } from 'app/entities/quiz/drag-and-drop-question.model';
import { DragAndDropSubmittedAnswer } from 'app/entities/quiz/drag-and-drop-submitted-answer.model';
import { DragItem } from 'app/entities/quiz/drag-item.model';
import { DropLocation } from 'app/entities/quiz/drop-location.model';
import { MultipleChoiceQuestion } from 'app/entities/quiz/multiple-choice-question.model';
import { MultipleChoiceSubmittedAnswer } from 'app/entities/quiz/multiple-choice-submitted-answer.model';
import { QuizSubmission } from 'app/entities/quiz/quiz-submission.model';
import { ShortAnswerQuestion } from 'app/entities/quiz/short-answer-question.model';
import { ShortAnswerSubmittedAnswer } from 'app/entities/quiz/short-answer-submitted-answer.model';
import { ShortAnswerSubmittedText } from 'app/entities/quiz/short-answer-submitted-text.model';
import { QuizExamSubmissionComponent } from 'app/exam/participate/exercises/quiz/quiz-exam-submission.component';
import { ArtemisTranslatePipe } from 'app/shared/pipes/artemis-translate.pipe';
import { ArtemisQuizService } from 'app/shared/quiz/quiz.service';
import { MockComponent, MockDirective, MockPipe, MockProvider } from 'ng-mocks';
<<<<<<< HEAD
import { NgbTooltipMocksModule } from '../../../../helpers/mocks/directive/ngbTooltipMocks.module';
=======
import { MultipleChoiceQuestionComponent } from 'app/exercises/quiz/shared/questions/multiple-choice-question/multiple-choice-question.component';
import { DragAndDropQuestionComponent } from 'app/exercises/quiz/shared/questions/drag-and-drop-question/drag-and-drop-question.component';
import { ShortAnswerQuestionComponent } from 'app/exercises/quiz/shared/questions/short-answer-question/short-answer-question.component';
>>>>>>> a123bf1b
import { SubmissionVersion } from 'app/entities/submission-version.model';
import { ModelingSubmission } from 'app/entities/modeling-submission.model';
import { QuizExercise } from 'app/entities/quiz/quiz-exercise.model';
import { Course } from 'app/entities/course.model';
import { provideRouter } from '@angular/router';
import { ExerciseSaveButtonComponent } from 'app/exam/participate/exercises/exercise-save-button/exercise-save-button.component';
import { TranslateDirective } from '../../../../../../../main/webapp/app/shared/language/translate.directive';
import { By } from '@angular/platform-browser';
import { QuizConfiguration } from '../../../../../../../main/webapp/app/entities/quiz/quiz-configuration.model';
import { MockTranslateService } from '../../../../helpers/mocks/service/mock-translate.service';
import { TranslateService } from '@ngx-translate/core';

describe('QuizExamSubmissionComponent', () => {
    let fixture: ComponentFixture<QuizExamSubmissionComponent>;
    let component: QuizExamSubmissionComponent;

    let quizSubmission: QuizSubmission;
    let multipleChoiceQuestion: MultipleChoiceQuestion;
    let dragAndDropQuestion: DragAndDropQuestion;
    let shortAnswerQuestion: ShortAnswerQuestion;

    let quizService: any;

    beforeEach(() => {
        quizSubmission = new QuizSubmission();
        multipleChoiceQuestion = new MultipleChoiceQuestion();
        multipleChoiceQuestion.id = 1;
        multipleChoiceQuestion.answerOptions = [];
        dragAndDropQuestion = new DragAndDropQuestion();
        dragAndDropQuestion.id = 2;
        shortAnswerQuestion = new ShortAnswerQuestion();
        shortAnswerQuestion.id = 3;
        shortAnswerQuestion.text = 'Short answer question text';

        return TestBed.configureTestingModule({
<<<<<<< HEAD
            imports: [NgbTooltipMocksModule],
            declarations: [QuizExamSubmissionComponent, MockPipe(ArtemisTranslatePipe), MockComponent(ExerciseSaveButtonComponent), MockDirective(TranslateDirective)],
            providers: [provideRouter([]), MockProvider(ArtemisQuizService), { provide: TranslateService, useClass: MockTranslateService }],
=======
            imports: [],
            declarations: [
                QuizExamSubmissionComponent,
                MockPipe(ArtemisTranslatePipe),
                MockComponent(IncludedInScoreBadgeComponent),
                MockComponent(MultipleChoiceQuestionComponent),
                MockComponent(DragAndDropQuestionComponent),
                MockComponent(ShortAnswerQuestionComponent),
                MockComponent(ExerciseSaveButtonComponent),
                MockDirective(TranslateDirective),
            ],
            providers: [provideRouter([]), MockProvider(ArtemisQuizService)],
>>>>>>> a123bf1b
        })
            .compileComponents()
            .then(() => {
                fixture = TestBed.createComponent(QuizExamSubmissionComponent);
                component = fixture.componentInstance;
                quizService = TestBed.inject(ArtemisQuizService);
            });
    });
    afterEach(() => {
        jest.restoreAllMocks();
    });

    it('should initialize', () => {
        const quizServiceSpy = jest.spyOn(quizService, 'randomizeOrder');

        const quizConfiguration: QuizConfiguration = { quizQuestions: [multipleChoiceQuestion, dragAndDropQuestion] };
        fixture.componentRef.setInput('studentSubmission', quizSubmission);
        fixture.componentRef.setInput('quizConfiguration', quizConfiguration);
        fixture.detectChanges();

        expect(fixture).toBeDefined();
        expect(quizServiceSpy).toHaveBeenCalledOnce();
        expect(component.selectedAnswerOptions.has(1)).toBeTrue();
        expect(component.selectedAnswerOptions.size).toBe(1);
        expect(component.dragAndDropMappings.has(2)).toBeTrue();
        expect(component.dragAndDropMappings.size).toBe(1);
        expect(component.shortAnswerSubmittedTexts.size).toBe(0);
    });

    it('should update view from submission and fill the dictionary accordingly when submitted answer', () => {
        const quizConfiguration: QuizConfiguration = { quizQuestions: [multipleChoiceQuestion, dragAndDropQuestion] };
        fixture.componentRef.setInput('quizConfiguration', quizConfiguration);

        const multipleChoiceSubmittedAnswer = new MultipleChoiceSubmittedAnswer();
        const multipleChoiceSelectedOptions = new AnswerOption();
        multipleChoiceSelectedOptions.id = 1;
        multipleChoiceSubmittedAnswer.id = 1;
        multipleChoiceSubmittedAnswer.quizQuestion = multipleChoiceQuestion;
        multipleChoiceSubmittedAnswer.selectedOptions = [multipleChoiceSelectedOptions];

        const dragAndDropSubmittedAnswer = new DragAndDropSubmittedAnswer();
        const dragAndDropMapping = new DragAndDropMapping(new DragItem(), new DropLocation());
        dragAndDropMapping.id = 2;
        dragAndDropSubmittedAnswer.id = 2;
        dragAndDropSubmittedAnswer.quizQuestion = dragAndDropQuestion;
        dragAndDropSubmittedAnswer.mappings = [dragAndDropMapping];
        quizSubmission.submittedAnswers = [multipleChoiceSubmittedAnswer, dragAndDropSubmittedAnswer];
        fixture.componentRef.setInput('studentSubmission', quizSubmission);

        component.updateViewFromSubmission();
        fixture.detectChanges();

        expect(JSON.stringify(component.selectedAnswerOptions.get(1))).toEqual(JSON.stringify([multipleChoiceSelectedOptions]));
        expect(JSON.stringify(component.dragAndDropMappings.get(2))).toEqual(JSON.stringify([dragAndDropMapping]));
        expect(component.shortAnswerSubmittedTexts.size).toBe(0);

        /**
         * Test the return value of the getSubmission and getExercise
         */
        expect(component.getSubmission()).toEqual(quizSubmission);

        /**
         * Change the isSynced value of studentSubmission to false when selection changed
         */
        component.onSelectionChanged();
        expect(component.studentSubmission().isSynced).toBeFalse();
        /**
         * Return the negated value of isSynced when there are unsaved changes
         */
        expect(component.hasUnsavedChanges()).toBeTrue();
    });

    it('should set answerOptions/mappings/submitted texts to empty array when not submitted answer', () => {
        const quizConfiguration: QuizConfiguration = { quizQuestions: [multipleChoiceQuestion, dragAndDropQuestion, shortAnswerQuestion] };
        fixture.componentRef.setInput('quizConfiguration', quizConfiguration);
        fixture.componentRef.setInput('studentSubmission', quizSubmission);

        component.updateViewFromSubmission();
        fixture.detectChanges();

        expect(JSON.stringify(component.selectedAnswerOptions.get(1))).toEqual(JSON.stringify([]));
        expect(component.selectedAnswerOptions.has(1)).toBeTrue();
        expect(JSON.stringify(component.dragAndDropMappings.get(2))).toEqual(JSON.stringify([]));
        expect(component.dragAndDropMappings.has(2)).toBeTrue();

        expect(component.shortAnswerSubmittedTexts.size).toBe(1);
        expect(component.shortAnswerSubmittedTexts.has(3)).toBeTrue();
    });

    it('should trigger navigation towards the corrensponding question of the quiz', () => {
        const QUIZ_QUESTION_ID = 'question1';
        const scrollIntoViewSpy = jest.fn();

        const getElementByIdMock = jest.spyOn(document, 'getElementById').mockReturnValue({
            scrollIntoView: scrollIntoViewSpy,
        } as unknown as HTMLElement);

        fixture.componentRef.setInput('quizConfiguration', {});
        fixture.componentRef.setInput('studentSubmission', quizSubmission);

        component.navigateToQuestion(1);
        fixture.detectChanges();

        expect(getElementByIdMock).toHaveBeenCalledWith(QUIZ_QUESTION_ID);
        expect(scrollIntoViewSpy).toHaveBeenCalled();
    });

    it('should create multiple choice submission from users selection', () => {
        const quizConfiguration: QuizConfiguration = { quizQuestions: [multipleChoiceQuestion, dragAndDropQuestion, shortAnswerQuestion] };
        fixture.componentRef.setInput('quizConfiguration', quizConfiguration);
        fixture.componentRef.setInput('studentSubmission', new QuizSubmission());

        const multipleChoiceSelectedOptions = new AnswerOption();
        multipleChoiceSelectedOptions.id = 1;
        component.selectedAnswerOptions.set(1, [multipleChoiceSelectedOptions]);

        const dragAndDropMapping = new DragAndDropMapping(new DragItem(), new DropLocation());
        dragAndDropMapping.id = 2;
        component.dragAndDropMappings.set(2, [dragAndDropMapping]);

        const shortAnswerSubmittedText = new ShortAnswerSubmittedText();
        shortAnswerSubmittedText.id = 3;
        component.shortAnswerSubmittedTexts.set(3, [shortAnswerSubmittedText]);

        const multipleChoiceSubmittedAnswer = new MultipleChoiceSubmittedAnswer();
        multipleChoiceSubmittedAnswer.quizQuestion = multipleChoiceQuestion;
        multipleChoiceSubmittedAnswer.selectedOptions = [multipleChoiceSelectedOptions];

        const dragAndDropSubmittedAnswer = new DragAndDropSubmittedAnswer();
        dragAndDropSubmittedAnswer.quizQuestion = dragAndDropQuestion;
        dragAndDropSubmittedAnswer.mappings = [dragAndDropMapping];
        dragAndDropQuestion.correctMappings = [dragAndDropMapping];

        const shortAnswerSubmittedAnswer = new ShortAnswerSubmittedAnswer();
        shortAnswerSubmittedAnswer.quizQuestion = shortAnswerQuestion;
        shortAnswerSubmittedAnswer.submittedTexts = [shortAnswerSubmittedText];

        component.updateSubmissionFromView();
        fixture.detectChanges();

        expect(component.studentSubmission().submittedAnswers?.length).toBe(3);
        expect(JSON.stringify(component.studentSubmission().submittedAnswers)).toEqual(
            JSON.stringify([multipleChoiceSubmittedAnswer, dragAndDropSubmittedAnswer, shortAnswerSubmittedAnswer]),
        );
    });

    it('should parse the answers from the submission version', () => {
        const submissionVersion = {
            content:
                '[ {\r\n  "quizQuestion" : {\r\n    "type" : "drag-and-drop",\r\n    "id" : 2,\r\n    "title" : "dnd image",\r\n    "text" : "Enter your long question if needed",\r\n    "hint" : "Add a hint here (visible during the quiz via ?-Button)",\r\n    "points" : 1,\r\n    "scoringType" : "PROPORTIONAL_WITH_PENALTY",\r\n    "randomizeOrder" : true,\r\n    "invalid" : false,\r\n    "backgroundFilePath" : "/api/files/drag-and-drop/backgrounds/14/DragAndDropBackground_2023-07-08T19-35-26-953_a3265da6.jpg",\r\n    "dropLocations" : [ {\r\n      "id" : 12,\r\n      "posX" : 45.0,\r\n      "posY" : 120.0,\r\n      "width" : 62.0,\r\n      "height" : 52.0,\r\n      "invalid" : false\r\n    } ],\r\n    "dragItems" : [ {\r\n      "id" : 11,\r\n      "pictureFilePath" : "/api/files/drag-and-drop/drag-items/11/DragItem_2023-07-08T19-35-26-956_2ffe94ba.jpg",\r\n      "invalid" : false\r\n    } ]\r\n  },\r\n  "mappings" : [ {\r\n    "invalid" : false,\r\n    "dragItem" : {\r\n      "id" : 11,\r\n      "pictureFilePath" : "/api/files/drag-and-drop/drag-items/11/DragItem_2023-07-08T19-35-26-956_2ffe94ba.jpg",\r\n      "invalid" : false\r\n    },\r\n    "dropLocation" : {\r\n      "id" : 12,\r\n      "posX" : 45.0,\r\n      "posY" : 120.0,\r\n      "width" : 62.0,\r\n      "height" : 52.0,\r\n      "invalid" : false\r\n    }\r\n  } ]\r\n} ]',
        } as unknown as SubmissionVersion;
        const quizExercise = new QuizExercise(new Course(), undefined);
        quizExercise.quizQuestions = [dragAndDropQuestion];
        fixture.componentRef.setInput('studentSubmission', new ModelingSubmission());
        fixture.componentRef.setInput('exercise', quizExercise);
        fixture.componentRef.setInput('quizConfiguration', { quizQuestions: [dragAndDropQuestion] });
        component.setSubmissionVersion(submissionVersion);
        fixture.detectChanges();
        expect(component.submissionVersion).toEqual(submissionVersion);
        expect(component.selectedAnswerOptions.size).toBe(0);
        expect(component.dragAndDropMappings.size).toBe(1);
        expect(component.shortAnswerSubmittedTexts.size).toBe(0);
    });

    it('should call triggerSave if save exercise button is clicked', () => {
        const submissionVersion = {
            content:
                '[ {\r\n  "quizQuestion" : {\r\n    "type" : "drag-and-drop",\r\n    "id" : 2,\r\n    "title" : "dnd image",\r\n    "text" : "Enter your long question if needed",\r\n    "hint" : "Add a hint here (visible during the quiz via ?-Button)",\r\n    "points" : 1,\r\n    "scoringType" : "PROPORTIONAL_WITH_PENALTY",\r\n    "randomizeOrder" : true,\r\n    "invalid" : false,\r\n    "backgroundFilePath" : "/api/files/drag-and-drop/backgrounds/14/DragAndDropBackground_2023-07-08T19-35-26-953_a3265da6.jpg",\r\n    "dropLocations" : [ {\r\n      "id" : 12,\r\n      "posX" : 45.0,\r\n      "posY" : 120.0,\r\n      "width" : 62.0,\r\n      "height" : 52.0,\r\n      "invalid" : false\r\n    } ],\r\n    "dragItems" : [ {\r\n      "id" : 11,\r\n      "pictureFilePath" : "/api/files/drag-and-drop/drag-items/11/DragItem_2023-07-08T19-35-26-956_2ffe94ba.jpg",\r\n      "invalid" : false\r\n    } ]\r\n  },\r\n  "mappings" : [ {\r\n    "invalid" : false,\r\n    "dragItem" : {\r\n      "id" : 11,\r\n      "pictureFilePath" : "/api/files/drag-and-drop/drag-items/11/DragItem_2023-07-08T19-35-26-956_2ffe94ba.jpg",\r\n      "invalid" : false\r\n    },\r\n    "dropLocation" : {\r\n      "id" : 12,\r\n      "posX" : 45.0,\r\n      "posY" : 120.0,\r\n      "width" : 62.0,\r\n      "height" : 52.0,\r\n      "invalid" : false\r\n    }\r\n  } ]\r\n} ]',
        } as unknown as SubmissionVersion;
        const quizExercise = new QuizExercise(new Course(), undefined);
        quizExercise.quizQuestions = [dragAndDropQuestion];
        fixture.componentRef.setInput('studentSubmission', new ModelingSubmission());
        fixture.componentRef.setInput('exercise', quizExercise);
        fixture.componentRef.setInput('quizConfiguration', { quizQuestions: [dragAndDropQuestion] });
        component.setSubmissionVersion(submissionVersion);
        fixture.detectChanges();
        const saveExerciseSpy = jest.spyOn(component, 'notifyTriggerSave');
        const saveButton = fixture.debugElement.query(By.directive(ExerciseSaveButtonComponent));
        saveButton.triggerEventHandler('save', null);
        expect(saveExerciseSpy).toHaveBeenCalledOnce();
    });
});<|MERGE_RESOLUTION|>--- conflicted
+++ resolved
@@ -15,13 +15,9 @@
 import { ArtemisTranslatePipe } from 'app/shared/pipes/artemis-translate.pipe';
 import { ArtemisQuizService } from 'app/shared/quiz/quiz.service';
 import { MockComponent, MockDirective, MockPipe, MockProvider } from 'ng-mocks';
-<<<<<<< HEAD
-import { NgbTooltipMocksModule } from '../../../../helpers/mocks/directive/ngbTooltipMocks.module';
-=======
 import { MultipleChoiceQuestionComponent } from 'app/exercises/quiz/shared/questions/multiple-choice-question/multiple-choice-question.component';
 import { DragAndDropQuestionComponent } from 'app/exercises/quiz/shared/questions/drag-and-drop-question/drag-and-drop-question.component';
 import { ShortAnswerQuestionComponent } from 'app/exercises/quiz/shared/questions/short-answer-question/short-answer-question.component';
->>>>>>> a123bf1b
 import { SubmissionVersion } from 'app/entities/submission-version.model';
 import { ModelingSubmission } from 'app/entities/modeling-submission.model';
 import { QuizExercise } from 'app/entities/quiz/quiz-exercise.model';
@@ -57,11 +53,6 @@
         shortAnswerQuestion.text = 'Short answer question text';
 
         return TestBed.configureTestingModule({
-<<<<<<< HEAD
-            imports: [NgbTooltipMocksModule],
-            declarations: [QuizExamSubmissionComponent, MockPipe(ArtemisTranslatePipe), MockComponent(ExerciseSaveButtonComponent), MockDirective(TranslateDirective)],
-            providers: [provideRouter([]), MockProvider(ArtemisQuizService), { provide: TranslateService, useClass: MockTranslateService }],
-=======
             imports: [],
             declarations: [
                 QuizExamSubmissionComponent,
@@ -74,7 +65,6 @@
                 MockDirective(TranslateDirective),
             ],
             providers: [provideRouter([]), MockProvider(ArtemisQuizService)],
->>>>>>> a123bf1b
         })
             .compileComponents()
             .then(() => {
