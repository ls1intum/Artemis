--- conflicted
+++ resolved
@@ -47,22 +47,12 @@
                 MockModule(FontAwesomeModule),
                 MockModule(ArtemisSharedModule),
             ],
-<<<<<<< HEAD
-            declarations: [TextExamSubmissionComponent, MockPipe(ArtemisTranslatePipe), MockPipe(HtmlForMarkdownPipe), MockComponent(IncludedInScoreBadgeComponent)],
-            providers: [
-                MockProvider(TextEditorService),
-                MockProvider(AlertService),
-                MockProvider(TranslateService),
-                MockProvider(ArtemisMarkdownService),
-                { provide: ExamExerciseUpdateService, useValue: mockExamExerciseUpdateService },
-=======
             declarations: [
                 TextExamSubmissionComponent,
                 MockPipe(ArtemisTranslatePipe),
                 MockPipe(HtmlForMarkdownPipe),
                 MockComponent(IncludedInScoreBadgeComponent),
                 MockComponent(ExamExerciseUpdateHighlighterComponent),
->>>>>>> 34cdecc3
             ],
             providers: [MockProvider(TextEditorService), MockProvider(JhiAlertService), MockProvider(TranslateService), MockProvider(ArtemisMarkdownService)],
         })
