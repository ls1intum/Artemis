import { ChangeDetectorRef } from '@angular/core';
import { ComponentFixture, TestBed } from '@angular/core/testing';
import { MockComponent, MockPipe, MockProvider } from 'ng-mocks';
import { Course } from 'app/entities/course.model';
import { ExerciseGroup } from 'app/entities/exercise-group.model';
import { ProgrammingExerciseStudentParticipation } from 'app/entities/participation/programming-exercise-student-participation.model';
import { ProgrammingExercise } from 'app/entities/programming-exercise.model';
import { ProgrammingSubmission } from 'app/entities/programming-submission.model';
import { ProgrammingExamSubmissionComponent } from 'app/exam/participate/exercises/programming/programming-exam-submission.component';
import { ModelingEditorComponent } from 'app/exercises/modeling/shared/modeling-editor.component';
import { CodeEditorContainerComponent } from 'app/exercises/programming/shared/code-editor/container/code-editor-container.component';
import { CommitState, DomainType } from 'app/exercises/programming/shared/code-editor/model/code-editor.model';
import { DomainService } from 'app/exercises/programming/shared/code-editor/service/code-editor-domain.service';
import { IncludedInScoreBadgeComponent } from 'app/exercises/shared/exercise-headers/included-in-score-badge.component';
import { ArtemisTranslatePipe } from 'app/shared/pipes/artemis-translate.pipe';
import { ExerciseDetailsStudentActionsComponent } from 'app/overview/exercise-details/exercise-details-student-actions.component';
import { UpdatingResultComponent } from 'app/exercises/shared/result/updating-result.component';
import { ProgrammingExerciseInstructionComponent } from 'app/exercises/programming/shared/instructions-render/programming-exercise-instruction.component';
import { SubmissionResultStatusComponent } from 'app/overview/submission-result-status.component';
import { ProgrammingExerciseStudentTriggerBuildButtonComponent } from 'app/exercises/programming/shared/actions/programming-exercise-student-trigger-build-button.component';

describe('ProgrammingExamSubmissionComponent', () => {
    let fixture: ComponentFixture<ProgrammingExamSubmissionComponent>;
    let component: ProgrammingExamSubmissionComponent;

    let domainService: DomainService;
    let domainServiceSetDomainSpy: jest.SpyInstance;

    beforeEach(() => {
        TestBed.configureTestingModule({
            imports: [],
            declarations: [
                ProgrammingExamSubmissionComponent,
                MockComponent(CodeEditorContainerComponent),
                MockComponent(ExerciseDetailsStudentActionsComponent),
                MockComponent(IncludedInScoreBadgeComponent),
                MockComponent(ModelingEditorComponent),
                MockComponent(ProgrammingExerciseInstructionComponent),
                MockComponent(ProgrammingExerciseStudentTriggerBuildButtonComponent),
                MockComponent(SubmissionResultStatusComponent),
                MockComponent(UpdatingResultComponent),
                MockPipe(ArtemisTranslatePipe),
            ],
            providers: [MockProvider(ChangeDetectorRef), MockProvider(DomainService)],
        })
            .compileComponents()
            .then(() => {
                fixture = TestBed.createComponent(ProgrammingExamSubmissionComponent);
                component = fixture.componentInstance;
                domainService = fixture.debugElement.injector.get(DomainService);

                domainServiceSetDomainSpy = jest.spyOn(domainService, 'setDomain');
            });
    });

    afterEach(() => {
        jest.restoreAllMocks();
    });

    const newExercise = () => {
        return new ProgrammingExercise(new Course(), new ExerciseGroup());
    };

    const newParticipation = () => {
        const programmingSubmission = new ProgrammingSubmission();
        programmingSubmission.commitHash = 'Hash commit';
        programmingSubmission.buildFailed = false;
        programmingSubmission.buildArtifact = false;

        const participation = new ProgrammingExerciseStudentParticipation();
        participation.submissions = [programmingSubmission];

        return participation;
    };

    it('should initialize with unlocked repository', () => {
        const exercise = newExercise();
        component.exercise = exercise;
        component.studentParticipation = {};

        fixture.detectChanges();

        expect(domainServiceSetDomainSpy).toHaveBeenCalledOnce();
        expect(domainServiceSetDomainSpy).toHaveBeenCalledWith([DomainType.PARTICIPATION, { exercise }]);

<<<<<<< HEAD
        expect(component.repositoryIsLocked).toBeFalse();
        expect(component.getExerciseId()).toEqual(exercise.id);
=======
        expect(component.participationIsLocked).toBeFalse();
        expect(component.getExercise()).toEqual(newExercise());
>>>>>>> 18f5c09b
    });

    it('should set the participationIsLocked value to true', () => {
        component.exercise = newExercise();
        component.studentParticipation = { locked: true };

        fixture.detectChanges();

        expect(component.participationIsLocked).toBeTrue();
    });

    it('should change state on commit', () => {
        component.studentParticipation = newParticipation();

        component.onCommitStateChange(CommitState.UNDEFINED);
        expect(component.hasSubmittedOnce).toBeFalse();

        component.onCommitStateChange(CommitState.CLEAN);

        // After the first call with CommitState.CLEAN, component.hasSubmittedOnce must be now true
        expect(component.hasSubmittedOnce).toBeTrue();

        component.onCommitStateChange(CommitState.CLEAN);

        expect(component.studentParticipation.submissions![0].submitted).toBeTrue();
        expect(component.studentParticipation.submissions![0].isSynced).toBeTrue();
    });

    it('should desync on file change', () => {
        component.studentParticipation = newParticipation();

        component.studentParticipation.submissions![0].isSynced = true;
        component.onFileChanged();

        expect(component.studentParticipation.submissions![0].isSynced).toBeFalse();
    });

    it('should get submission', () => {
        const participation = newParticipation();
        component.studentParticipation = participation;

        expect(component.getSubmission()).toEqual(participation.submissions![0]);
    });

    it('should return false if no unsaved changes', () => {
        const exercise = newExercise();

        exercise.allowOfflineIde = true;
        exercise.allowOnlineEditor = false;
        component.exercise = exercise;

        expect(component.hasUnsavedChanges()).toBeFalse();
    });
});<|MERGE_RESOLUTION|>--- conflicted
+++ resolved
@@ -83,13 +83,8 @@
         expect(domainServiceSetDomainSpy).toHaveBeenCalledOnce();
         expect(domainServiceSetDomainSpy).toHaveBeenCalledWith([DomainType.PARTICIPATION, { exercise }]);
 
-<<<<<<< HEAD
-        expect(component.repositoryIsLocked).toBeFalse();
+        expect(component.participationIsLocked).toBeFalse();
         expect(component.getExerciseId()).toEqual(exercise.id);
-=======
-        expect(component.participationIsLocked).toBeFalse();
-        expect(component.getExercise()).toEqual(newExercise());
->>>>>>> 18f5c09b
     });
 
     it('should set the participationIsLocked value to true', () => {
