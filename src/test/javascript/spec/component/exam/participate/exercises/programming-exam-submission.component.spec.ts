--- conflicted
+++ resolved
@@ -67,32 +67,6 @@
         return participation;
     };
 
-<<<<<<< HEAD
-    it('should initialize with unlocked repository', () => {
-        const exercise = newExercise();
-        component.exercise = exercise;
-        component.studentParticipation = {};
-
-        fixture.detectChanges();
-
-        expect(domainServiceSetDomainSpy).toHaveBeenCalledOnce();
-        expect(domainServiceSetDomainSpy).toHaveBeenCalledWith([DomainType.PARTICIPATION, { exercise }]);
-
-        expect(component.participationIsLocked).toBeFalse();
-        expect(component.getExerciseId()).toEqual(exercise.id);
-    });
-
-    it('should set the participationIsLocked value to true', () => {
-        component.exercise = newExercise();
-        component.studentParticipation = { locked: true };
-
-        fixture.detectChanges();
-
-        expect(component.participationIsLocked).toBeTrue();
-    });
-
-=======
->>>>>>> 8743866a
     it('should change state on commit', () => {
         component.studentParticipation = newParticipation();
 
