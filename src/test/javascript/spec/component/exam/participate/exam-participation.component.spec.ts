--- conflicted
+++ resolved
@@ -769,9 +769,8 @@
         expect(clearIntervalSpy).toHaveBeenCalledWith(comp.autoSaveInterval);
     });
 
-<<<<<<< HEAD
     describe('onPageChange', () => {
-        it('should trigger save and initialize exercise when exercise changed and participation is not valid', () => {
+        it('should trigger save and initialize exercise when exercise changed', () => {
             comp.exerciseIndex = 0;
             const exercise1 = new TextExercise(new Course(), undefined);
             exercise1.id = 15;
@@ -784,7 +783,7 @@
             const createParticipationForExerciseSpy = jest.spyOn(comp, 'createParticipationForExercise').mockReturnValue(of(new StudentParticipation()));
             comp.exam = new Exam();
             comp.onPageChange(exerciseChange);
-            expect(triggerSpy).toHaveBeenCalledWith(true, false);
+            expect(triggerSpy).toHaveBeenCalledWith(true);
             expect(comp.exerciseIndex).toBe(1);
             expect(createParticipationForExerciseSpy).toHaveBeenCalledWith(exercise2);
         });
@@ -815,24 +814,6 @@
             expect(triggerSpy).toHaveBeenCalledWith(true, false);
             expect(comp.exerciseIndex).toBe(0);
         });
-=======
-    it('should trigger save and initialize exercise when exercise changed', () => {
-        comp.exerciseIndex = 0;
-        const exercise1 = new TextExercise(new Course(), undefined);
-        exercise1.id = 15;
-        const exercise2 = new ProgrammingExercise(new Course(), undefined);
-        exercise2.id = 42;
-        comp.studentExam = new StudentExam();
-        comp.studentExam.exercises = [exercise1, exercise2];
-        const triggerSpy = jest.spyOn(comp, 'triggerSave');
-        const exerciseChange = { overViewChange: false, exercise: exercise2, forceSave: true };
-        const createParticipationForExerciseSpy = jest.spyOn(comp, 'createParticipationForExercise').mockReturnValue(of(new StudentParticipation()));
-        comp.exam = new Exam();
-        comp.onPageChange(exerciseChange);
-        expect(triggerSpy).toHaveBeenCalledWith(true);
-        expect(comp.exerciseIndex).toBe(1);
-        expect(createParticipationForExerciseSpy).toHaveBeenCalledWith(exercise2);
->>>>>>> 8743866a
     });
 
     describe('toggleHandInEarly', () => {
