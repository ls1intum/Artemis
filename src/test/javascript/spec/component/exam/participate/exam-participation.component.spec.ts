import { HttpErrorResponse, HttpResponse } from '@angular/common/http';
import { ComponentFixture, TestBed, fakeAsync, tick } from '@angular/core/testing';
import { ActivatedRoute, Router } from '@angular/router';
import { TranslateService } from '@ngx-translate/core';
import { Course } from 'app/entities/course.model';
import { Exam } from 'app/entities/exam.model';
import { ModelingExercise, UMLDiagramType } from 'app/entities/modeling-exercise.model';
import { ModelingSubmission } from 'app/entities/modeling-submission.model';
import { StudentParticipation } from 'app/entities/participation/student-participation.model';
import { ProgrammingExercise } from 'app/entities/programming-exercise.model';
import { ProgrammingSubmission } from 'app/entities/programming-submission.model';
import { QuizExercise } from 'app/entities/quiz/quiz-exercise.model';
import { QuizSubmission } from 'app/entities/quiz/quiz-submission.model';
import { StudentExam } from 'app/entities/student-exam.model';
import { Submission } from 'app/entities/submission.model';
import { TextExercise } from 'app/entities/text-exercise.model';
import { TextSubmission } from 'app/entities/text-submission.model';
import { TestRunRibbonComponent } from 'app/exam/manage/test-runs/test-run-ribbon.component';
import { ExamParticipationCoverComponent } from 'app/exam/participate/exam-cover/exam-participation-cover.component';
import { ExamNavigationBarComponent } from 'app/exam/participate/exam-navigation-bar/exam-navigation-bar.component';
import { ExamParticipationComponent } from 'app/exam/participate/exam-participation.component';
import { ExamParticipationService } from 'app/exam/participate/exam-participation.service';
import { ModelingExamSubmissionComponent } from 'app/exam/participate/exercises/modeling/modeling-exam-submission.component';
import { ProgrammingExamSubmissionComponent } from 'app/exam/participate/exercises/programming/programming-exam-submission.component';
import { QuizExamSubmissionComponent } from 'app/exam/participate/exercises/quiz/quiz-exam-submission.component';
import { TextExamSubmissionComponent } from 'app/exam/participate/exercises/text/text-exam-submission.component';
import { ExamResultSummaryComponent } from 'app/exam/participate/summary/exam-result-summary.component';
import { FileUploadSubmissionService } from 'app/exercises/file-upload/participate/file-upload-submission.service';
import { ModelingSubmissionService } from 'app/exercises/modeling/participate/modeling-submission.service';
import { ProgrammingSubmissionService, ProgrammingSubmissionState, ProgrammingSubmissionStateObj } from 'app/exercises/programming/participate/programming-submission.service';
import { TextSubmissionService } from 'app/exercises/text/participate/text-submission.service';
import { JhiConnectionStatusComponent } from 'app/shared/connection-status/connection-status.component';
import { ArtemisDatePipe } from 'app/shared/pipes/artemis-date.pipe';
import { ArtemisServerDateService } from 'app/shared/server-date.service';
import dayjs from 'dayjs/esm';
import { MockComponent, MockDirective, MockPipe, MockProvider } from 'ng-mocks';
import { Subject, of, throwError } from 'rxjs';
import { ArtemisTestModule } from '../../../test.module';
import { FileUploadExamSubmissionComponent } from 'app/exam/participate/exercises/file-upload/file-upload-exam-submission.component';
import { By } from '@angular/platform-browser';
import { ExamExerciseOverviewPageComponent } from 'app/exam/participate/exercises/exercise-overview-page/exam-exercise-overview-page.component';
import { AlertService } from 'app/core/util/alert.service';
import { TranslateDirective } from 'app/shared/language/translate.directive';
import { ArtemisTranslatePipe } from 'app/shared/pipes/artemis-translate.pipe';
import { CourseExerciseService } from 'app/exercises/shared/course-exercises/course-exercise.service';
import { MockWebsocketService } from '../../../helpers/mocks/service/mock-websocket.service';
import { MockLocalStorageService } from '../../../helpers/mocks/service/mock-local-storage.service';
import { JhiWebsocketService } from 'app/core/websocket/websocket.service';
import { LocalStorageService } from 'ngx-webstorage';
<<<<<<< HEAD
import { ExamPage } from 'app/entities/exam-page.model';
import { InitializationState } from 'app/entities/participation/participation.model';
=======
import { ExamLiveEvent, ExamParticipationLiveEventsService } from 'app/exam/participate/exam-participation-live-events.service';
import { MockExamParticipationLiveEventsService } from '../../../helpers/mocks/service/mock-exam-participation-live-events.service';
>>>>>>> 0877ccbc

describe('ExamParticipationComponent', () => {
    let fixture: ComponentFixture<ExamParticipationComponent>;
    let comp: ExamParticipationComponent;
    let examParticipationService: ExamParticipationService;
    let programmingSubmissionService: ProgrammingSubmissionService;
    let courseExerciseService: CourseExerciseService;
    let textSubmissionService: TextSubmissionService;
    let modelingSubmissionService: ModelingSubmissionService;
    let alertService: AlertService;
    let artemisServerDateService: ArtemisServerDateService;
<<<<<<< HEAD
    let websocketService: JhiWebsocketService;
    let artemisDatePipe: ArtemisDatePipe;
    let translateService: TranslateService;
=======
    let examParticipationLiveEventsService: ExamParticipationLiveEventsService;
>>>>>>> 0877ccbc

    beforeEach(() => {
        TestBed.configureTestingModule({
            imports: [ArtemisTestModule],
            declarations: [
                MockComponent(ExamExerciseOverviewPageComponent),
                ExamParticipationComponent,
                MockPipe(ArtemisTranslatePipe),
                MockComponent(ExamParticipationCoverComponent),
                MockComponent(ExamNavigationBarComponent),
                MockComponent(QuizExamSubmissionComponent),
                MockComponent(TextExamSubmissionComponent),
                MockComponent(ModelingExamSubmissionComponent),
                MockComponent(ProgrammingExamSubmissionComponent),
                MockComponent(FileUploadExamSubmissionComponent),
                MockComponent(JhiConnectionStatusComponent),
                MockDirective(TranslateDirective),
                MockComponent(TestRunRibbonComponent),
                MockComponent(ExamResultSummaryComponent),
                MockPipe(ArtemisDatePipe),
            ],
            providers: [
                { provide: JhiWebsocketService, useClass: MockWebsocketService },
                { provide: LocalStorageService, useClass: MockLocalStorageService },
                {
                    provide: ActivatedRoute,
                    useValue: {
                        params: of({ courseId: '1', examId: '2', testRunId: '3' }),
                    },
                },
                { provide: ExamParticipationLiveEventsService, useClass: MockExamParticipationLiveEventsService },
                MockProvider(ExamParticipationService),
                MockProvider(ModelingSubmissionService),
                MockProvider(ProgrammingSubmissionService),
                MockProvider(TextSubmissionService),
                MockProvider(FileUploadSubmissionService),
                MockProvider(ArtemisServerDateService),
                MockProvider(TranslateService),
                MockProvider(AlertService),
                MockProvider(CourseExerciseService),
                MockProvider(ArtemisDatePipe),
            ],
        })
            .compileComponents()
            .then(() => {
                fixture = TestBed.createComponent(ExamParticipationComponent);
                comp = fixture.componentInstance;
                examParticipationService = TestBed.inject(ExamParticipationService);
                programmingSubmissionService = TestBed.inject(ProgrammingSubmissionService);
                courseExerciseService = TestBed.inject(CourseExerciseService);
                textSubmissionService = TestBed.inject(TextSubmissionService);
                modelingSubmissionService = TestBed.inject(ModelingSubmissionService);
                alertService = TestBed.inject(AlertService);
                artemisServerDateService = TestBed.inject(ArtemisServerDateService);
<<<<<<< HEAD
                websocketService = TestBed.inject(JhiWebsocketService);
                artemisDatePipe = TestBed.inject(ArtemisDatePipe);
                translateService = TestBed.inject(TranslateService);
=======
                examParticipationLiveEventsService = TestBed.inject(ExamParticipationLiveEventsService);
>>>>>>> 0877ccbc
                fixture.detectChanges();
                comp.exam = new Exam();
            });
    });

    afterEach(() => {
        jest.restoreAllMocks();
        comp.ngOnDestroy();
    });

    it('should initialize', () => {
        fixture.detectChanges();
        expect(ExamParticipationComponent).toBeTruthy();
    });

    describe('ExamParticipationSummaryComponent for TestRuns', () => {
        it('should initialize and display test run ribbon', () => {
            fixture.detectChanges();
            expect(fixture).toBeTruthy();
            expect(!!comp.testRunId).toBeTrue();
            const testRunRibbon = fixture.debugElement.query(By.css('#testRunRibbon'));
            expect(testRunRibbon).toBeDefined();
        });
        it('should initialize and not display test run ribbon', () => {
            TestBed.inject(ActivatedRoute).params = of({ courseId: '1', examId: '2' });
            comp.exam.id = 2;
            comp.ngOnInit();
            fixture.detectChanges();
            expect(fixture).toBeTruthy();
            expect(!!comp.testRunId).toBeFalse();
            const testRunRibbon = fixture.debugElement.query(By.css('#testRunRibbon'));
            expect(testRunRibbon).toBeNull();
        });
    });

    describe('isProgrammingExercise', () => {
        it('should return true if active exercise is a programming exercise', () => {
            comp.activeExamPage.exercise = new ProgrammingExercise(new Course(), undefined);
            expect(comp.isProgrammingExercise()).toBeTrue();
        });
        it('should return false if active exercise is not a programming exercise', () => {
            comp.activeExamPage.exercise = new ModelingExercise(UMLDiagramType.ClassDiagram, new Course(), undefined);
            expect(comp.isProgrammingExercise()).toBeFalse();
        });
    });

    describe('isProgrammingExerciseWithCodeEditor', () => {
        it('should return true if programming exercise is with code editor', () => {
            comp.activeExamPage.exercise = new ProgrammingExercise(new Course(), undefined);
            expect(comp.isProgrammingExerciseWithCodeEditor()).toBeFalse();
            (comp.activeExamPage.exercise as ProgrammingExercise).allowOnlineEditor = true;
            expect(comp.isProgrammingExerciseWithCodeEditor()).toBeTrue();
        });
    });

    describe('isProgrammingExerciseWithOfflineIDE', () => {
        it('should return true if active exercise is with offline ide', () => {
            comp.activeExamPage.exercise = new ProgrammingExercise(new Course(), undefined);
            expect(comp.isProgrammingExerciseWithOfflineIDE()).toBeTrue();
            (comp.activeExamPage.exercise as ProgrammingExercise).allowOfflineIde = false;
            expect(comp.isProgrammingExerciseWithOfflineIDE()).toBeFalse();
        });
    });

    it('should load test run if test run id is defined', () => {
        const studentExam = new StudentExam();
        studentExam.exam = new Exam();
        studentExam.exam.course = new Course();
        studentExam.workingTime = 100;
        const loadTestRunStub = jest.spyOn(examParticipationService, 'loadTestRunWithExercisesForConduction').mockReturnValue(of(studentExam));
        comp.ngOnInit();
        expect(loadTestRunStub).toHaveBeenCalledOnce();
        expect(comp.studentExam).toEqual(studentExam);
        expect(comp.exam).toEqual(studentExam.exam);
    });

    it('should load exam if test run id is not defined', () => {
        const studentExam = new StudentExam();
        studentExam.exam = new Exam();
        studentExam.exam.startDate = dayjs().subtract(2000, 'seconds');
        studentExam.workingTime = 100;
        const studentExamWithExercises = { id: 1, numberOfExamSessions: 0 };
        TestBed.inject(ActivatedRoute).params = of({ courseId: '1', examId: '2' });
        const loadStudentExamSpy = jest.spyOn(examParticipationService, 'loadStudentExam').mockReturnValue(of(studentExam));
        const loadStudentExamWithExercisesForSummary = jest.spyOn(examParticipationService, 'loadStudentExamWithExercisesForSummary').mockReturnValue(of(studentExamWithExercises));
        comp.ngOnInit();
        expect(loadStudentExamSpy).toHaveBeenCalledOnce();
        expect(comp.studentExam).toEqual(studentExam);
        expect(comp.exam).toEqual(studentExam.exam);
        expect(loadStudentExamWithExercisesForSummary).not.toHaveBeenCalled();
        studentExam.exam.course = new Course();
        studentExam.ended = true;
        studentExam.submitted = true;
        comp.ngOnInit();
        expect(loadStudentExamSpy).toHaveBeenCalledTimes(2);
        expect(loadStudentExamWithExercisesForSummary).toHaveBeenCalledOnce();
        expect(comp.studentExam).toEqual(studentExamWithExercises);
        expect(comp.studentExam).not.toEqual(studentExam);
    });

    it('should redirect to exam summary after test run is over', () => {
        const studentExam = new StudentExam();
        TestBed.inject(ActivatedRoute).params = of({ courseId: '1', examId: '2', testRunId: '3' });
        const router = TestBed.inject(Router);
        const navigateSpy = jest.spyOn(router, 'navigate');
        const loadTestRunWithExercisesForConductionSpy = jest.spyOn(examParticipationService, 'loadTestRunWithExercisesForConduction').mockReturnValue(of(studentExam));
        const submitStudentExamSpy = jest.spyOn(examParticipationService, 'submitStudentExam').mockReturnValue(of(undefined));
        examParticipationService.currentlyLoadedStudentExam = new Subject<StudentExam>();
        comp.ngOnInit();
        expect(loadTestRunWithExercisesForConductionSpy).toHaveBeenCalledOnce();
        expect(comp.studentExam).toEqual(studentExam);
        comp.onExamEndConfirmed();
        expect(submitStudentExamSpy).toHaveBeenCalledOnce();
        expect(navigateSpy).toHaveBeenCalledOnce();
        expect(navigateSpy).toHaveBeenCalledWith(['course-management', 1, 'exams', 2, 'test-runs', 3, 'summary']);
    });

    it('should load new testExam if studentExam id is start', () => {
        const studentExam = new StudentExam();
        studentExam.exam = new Exam();
        studentExam.exam.testExam = true;
        studentExam.exam.course = new Course();
        studentExam.workingTime = 100;
        TestBed.inject(ActivatedRoute).params = of({ courseId: '1', examId: '2', studentExamId: 'start' });
        const loadTestRunStub = jest.spyOn(examParticipationService, 'loadStudentExam').mockReturnValue(of(studentExam));
        comp.ngOnInit();
        expect(loadTestRunStub).toHaveBeenCalledOnce();
        expect(comp.studentExam).toEqual(studentExam);
        expect(comp.exam).toEqual(studentExam.exam);
    });

    it('should load existing testExam if studentExam id is defined', () => {
        const studentExam = new StudentExam();
        studentExam.exam = new Exam();
        studentExam.exam.testExam = true;
        studentExam.exam.startDate = dayjs().subtract(2000, 'seconds');
        studentExam.workingTime = 150;
        studentExam.id = 4;
        const studentExamWithExercises = new StudentExam();
        studentExamWithExercises.id = 4;
        TestBed.inject(ActivatedRoute).params = of({ courseId: '1', examId: '2', studentExamId: '4' });
        const loadStudentExamSpy = jest.spyOn(examParticipationService, 'loadStudentExam').mockReturnValue(of(studentExam));
        const loadStudentExamWithExercisesForSummary = jest.spyOn(examParticipationService, 'loadStudentExamWithExercisesForSummary').mockReturnValue(of(studentExamWithExercises));
        comp.ngOnInit();
        expect(loadStudentExamSpy).toHaveBeenCalledOnce();
        expect(comp.studentExam).toEqual(studentExam);
        expect(comp.exam).toEqual(studentExam.exam);
        expect(comp.studentExam.id).toEqual(studentExam.id);
        expect(loadStudentExamWithExercisesForSummary).not.toHaveBeenCalled();
    });

    it('should load existing testExam for summary if studentExam id is defined', () => {
        const studentExam = new StudentExam();
        studentExam.exam = new Exam();
        studentExam.exam.testExam = true;
        studentExam.exam.startDate = dayjs().subtract(2000, 'seconds');
        studentExam.workingTime = 100;
        studentExam.id = 3;
        const studentExamWithExercises = new StudentExam();
        studentExamWithExercises.id = 3;
        TestBed.inject(ActivatedRoute).params = of({ courseId: '1', examId: '2', studentExamId: '3' });
        const loadStudentExamSpy = jest.spyOn(examParticipationService, 'loadStudentExam').mockReturnValue(of(studentExam));
        const loadStudentExamWithExercisesForSummary = jest.spyOn(examParticipationService, 'loadStudentExamWithExercisesForSummary').mockReturnValue(of(studentExamWithExercises));
        studentExam.exam.course = new Course();
        studentExam.ended = true;
        studentExam.submitted = true;
        comp.ngOnInit();
        expect(loadStudentExamSpy).toHaveBeenCalledOnce();
        expect(loadStudentExamWithExercisesForSummary).toHaveBeenCalledOnce();
        expect(comp.studentExam).toEqual(studentExamWithExercises);
        expect(comp.studentExam).not.toEqual(studentExam);
        expect(comp.studentExam.id).toEqual(studentExamWithExercises.id);
    });

    it('should load exam from local storage if needed', () => {
        const studentExam = new StudentExam();
        studentExam.exam = new Exam();
        studentExam.id = 1;
        const loadStudentExamStub = jest.spyOn(examParticipationService, 'loadStudentExam').mockReturnValue(of(studentExam));

        const localStudentExam = new StudentExam();
        localStudentExam.exam = studentExam.exam;
        localStudentExam.id = 2; // use a different id for testing purposes only
        const lastSaveFailedStub = jest.spyOn(examParticipationService, 'lastSaveFailed').mockReturnValue(true);
        const loadLocalStudentExamStub = jest.spyOn(examParticipationService, 'loadStudentExamWithExercisesForConductionFromLocalStorage').mockReturnValue(of(localStudentExam));

        TestBed.inject(ActivatedRoute).params = of({ courseId: '1', examId: '2' });

        comp.ngOnInit();

        expect(loadStudentExamStub).toHaveBeenCalledOnce();
        expect(lastSaveFailedStub).toHaveBeenCalledOnce();
        expect(loadLocalStudentExamStub).toHaveBeenCalledOnce();
        expect(comp.studentExam).toEqual(localStudentExam);
        expect(comp.studentExam).not.toEqual(studentExam);
        expect(comp.exam).toEqual(studentExam.exam);
    });

    const testExamStarted = (studentExam: StudentExam) => {
        const exerciseWithParticipation = (type: 'programming' | 'modeling', withSubmission: boolean) => {
            let exercise = new ProgrammingExercise(new Course(), undefined);
            if (type === 'modeling') {
                exercise = new ModelingExercise(UMLDiagramType.ClassDiagram, new Course(), undefined);
            }
            const studentParticipation = new StudentParticipation();
            if (withSubmission) {
                let submission = new ProgrammingSubmission();
                if (type == 'modeling') {
                    submission = new ModelingSubmission();
                }
                studentParticipation.submissions = [submission];
            } else {
                studentParticipation.submissions = [];
            }
            exercise.studentParticipations = [studentParticipation];
            return exercise;
        };
        const latestPendingSubmissionSpy = (programmingSubmissionService.getLatestPendingSubmissionByParticipationId = jest.fn().mockReturnValue(
            of({
                submission: new ProgrammingSubmission(),
                participationId: 2,
                submissionState: ProgrammingSubmissionState.HAS_NO_PENDING_SUBMISSION,
            } as ProgrammingSubmissionStateObj),
        ));
        comp.ngOnInit();
        const firstExercise = exerciseWithParticipation('programming', false);
        const secondExercise = exerciseWithParticipation('modeling', true);

        // Create submission for programming exercises without submission
        const firstParticipation = firstExercise.studentParticipations![0];
        firstParticipation.id = 2;

        studentExam.exercises = [firstExercise, secondExercise];
        comp.examStarted(studentExam);
        expect(firstParticipation.submissions).toBeDefined();
        expect(firstParticipation.submissions!.length).toBeGreaterThan(0);
        expect(latestPendingSubmissionSpy).toHaveBeenCalledOnce();
        expect(firstExercise.studentParticipations![0].submissions![0].submitted).toBeTrue();

        // Sync exercises with submission
        const secondSubmission = secondExercise.studentParticipations![0].submissions![0];
        expect(secondSubmission.isSynced).toBeTrue();
        expect(secondSubmission.submitted).toBeFalse();

        if (studentExam.testRun || studentExam.exam?.testExam) {
            expect(comp.individualStudentEndDate).toEqual(comp.testStartTime!.add(studentExam.workingTime!, 'seconds'));
        } else {
            expect(comp.individualStudentEndDate).toEqual(comp.exam.startDate!.add(studentExam.workingTime!, 'seconds'));
        }

        // Initialize Exam Overview Page
        expect(comp.activeExamPage.exercise).toBeUndefined();
        expect(comp.activeExamPage.isOverviewPage).toBeTrue();
    };

    it('should initialize exercises when exam starts', () => {
        const studentExam = new StudentExam();
        studentExam.workingTime = 100;
        studentExam.testRun = true;
        comp.testStartTime = dayjs().subtract(1000, 'seconds');
        comp.exam = new Exam();
        testExamStarted(studentExam);
    });

    it('should initialize test exam', () => {
        const studentExam = new StudentExam();
        const exam = new Exam();
        exam.testExam = true;
        studentExam.exam = exam;
        studentExam.workingTime = 100;
        comp.testStartTime = dayjs().subtract(1000, 'seconds');
        comp.exam = exam;
        testExamStarted(studentExam);
    });

    it('should initialize exercise without test run', () => {
        // Should calculate time from exam start date when no test run, rest does not get effected
        TestBed.inject(ActivatedRoute).params = of({ courseId: '1', examId: '2' });
        comp.ngOnInit();
        const startDate = dayjs();
        comp.exam = new Exam();
        comp.exam.startDate = dayjs(startDate);
        const workingTime = 1000;
        const studentExam = new StudentExam();
        studentExam.workingTime = workingTime;
        testExamStarted(studentExam);
        expect(comp.individualStudentEndDate).toEqual(startDate.add(workingTime, 'seconds'));
    });

    it('should create participation for given exercise', () => {
        comp.exam = new Exam();
        comp.exam.course = new Course();
        const createdParticipation = new StudentParticipation();
        const programmingSubmission = new ProgrammingSubmission();
        createdParticipation.submissions = [programmingSubmission];
        createdParticipation.exercise = new ProgrammingExercise(new Course(), undefined);
        const courseExerciseServiceStub = jest.spyOn(courseExerciseService, 'startExercise').mockReturnValue(of(createdParticipation));
        const exercise = new ProgrammingExercise(new Course(), undefined);
        let index = 0;
        const states = ['generating', 'success'];
        comp.generateParticipationStatus.subscribe((state) => {
            expect(state).toEqual(states[index]);
            index++;
        });

        comp.createParticipationForExercise(exercise).subscribe((participation) => {
            expect(createdParticipation.exercise).toBeUndefined();
            expect(programmingSubmission.isSynced).toBeTrue();
            expect(participation).toEqual(createdParticipation);
        });
        expect(courseExerciseServiceStub).toHaveBeenCalledOnce();
    });

    it('should generate participation state when participation creation fails', () => {
        comp.exam = new Exam();
        comp.exam.course = new Course();
        const httpError = new HttpErrorResponse({ error: 'Forbidden', status: 403 });
        const courseExerciseServiceStub = jest.spyOn(courseExerciseService, 'startExercise').mockReturnValue(throwError(() => httpError));
        let index = 0;
        const states = ['generating', 'failed'];
        comp.generateParticipationStatus.subscribe((state) => {
            expect(state).toEqual(states[index]);
            index++;
        });
        const exercise = new ProgrammingExercise(new Course(), undefined);
        comp.createParticipationForExercise(exercise);
        expect(courseExerciseServiceStub).toHaveBeenCalledOnce();
    });

    describe('websocket working time subscription', () => {
        const startDate = dayjs('2022-02-21T23:00:00+01:00');

        beforeEach(() => {
            comp.studentExam = { id: 3, workingTime: 420, numberOfExamSessions: 0 };
            comp.studentExamId = comp.studentExam.id!;
            examParticipationService.currentlyLoadedStudentExam = new Subject<StudentExam>();
        });

        it('should correctly increase working time', () => {
            const event = {
                newWorkingTime: 1337,
            } as any as ExamLiveEvent;
            jest.spyOn(examParticipationLiveEventsService, 'observeNewEventsAsSystem').mockReturnValue(of(event));
            const ackSpy = jest.spyOn(examParticipationLiveEventsService, 'acknowledgeEvent');
            comp.initIndividualEndDates(startDate);
            expect(comp.studentExam.workingTime).toBe(1337);
            expect(ackSpy).toHaveBeenCalledExactlyOnceWith(event, false);
        });

        it('should correctly increase working time to next day', () => {
            const event = {
                newWorkingTime: 9001,
            } as any as ExamLiveEvent;
            jest.spyOn(examParticipationLiveEventsService, 'observeNewEventsAsSystem').mockReturnValue(of(event));
            const ackSpy = jest.spyOn(examParticipationLiveEventsService, 'acknowledgeEvent');
            // the following line uses the current time zone and therefore avoids a time zone flaky test
            // (if left out, the test would pass in the German time zone and fail in most other time zones)
            const startDate = dayjs().set('h', 23); //today at 23:00
            comp.initIndividualEndDates(startDate);
            expect(comp.studentExam.workingTime).toBe(9001);
            expect(ackSpy).toHaveBeenCalledExactlyOnceWith(event, false);
        });

        it('should correctly decrease working time', () => {
            const event = {
                newWorkingTime: 42,
            } as any as ExamLiveEvent;
            jest.spyOn(examParticipationLiveEventsService, 'observeNewEventsAsSystem').mockReturnValue(of(event));
            const ackSpy = jest.spyOn(examParticipationLiveEventsService, 'acknowledgeEvent');
            comp.initIndividualEndDates(startDate);
            expect(comp.studentExam.workingTime).toBe(42);
            expect(ackSpy).toHaveBeenCalledExactlyOnceWith(event, false);
        });
    });

    describe('trigger save', () => {
        let textSubmissionUpdateSpy: jest.SpyInstance;
        let modelingSubmissionUpdateSpy: jest.SpyInstance;
        let quizSubmissionUpdateSpy: jest.SpyInstance;

        beforeEach(() => {
            comp.studentExam = new StudentExam();
            comp.exam = new Exam();
        });

        const expectSyncedSubmissions = (submission: Submission, syncedSubmission: Submission) => {
            expect(submission.isSynced).toBeTrue();
            expect(submission.submitted).toBeTrue();
            expect(syncedSubmission.isSynced).toBeTrue();
            expect(syncedSubmission.submitted).toBeFalse();
        };

        it('should sync text submissions', () => {
            const textExercise = new TextExercise(new Course(), undefined);
            textExercise.id = 5;
            const participation = new StudentParticipation();
            const submission = new TextSubmission();
            const syncedSubmission = new TextSubmission();
            syncedSubmission.isSynced = true;
            participation.submissions = [submission, syncedSubmission];
            textExercise.studentParticipations = [participation];
            comp.studentExam.exercises = [textExercise];
            textSubmissionUpdateSpy = jest.spyOn(textSubmissionService, 'update').mockReturnValue(of(new HttpResponse({ body: submission })));
            comp.triggerSave(false);
            expect(textSubmissionUpdateSpy).toHaveBeenCalledWith(submission, 5);
            expect(textSubmissionUpdateSpy).not.toHaveBeenCalledWith(syncedSubmission, 5);
            expectSyncedSubmissions(submission, syncedSubmission);
        });

        it('should sync modeling submissions', () => {
            const modelingExercise = new ModelingExercise(UMLDiagramType.ClassDiagram, new Course(), undefined);
            modelingExercise.id = 5;
            const participation = new StudentParticipation();
            const submission = new ModelingSubmission();
            const syncedSubmission = new ModelingSubmission();
            syncedSubmission.isSynced = true;
            participation.submissions = [submission, syncedSubmission];
            modelingExercise.studentParticipations = [participation];
            comp.studentExam.exercises = [modelingExercise];
            modelingSubmissionUpdateSpy = jest.spyOn(modelingSubmissionService, 'update').mockReturnValue(of(new HttpResponse({ body: submission })));
            comp.triggerSave(false);
            expect(modelingSubmissionUpdateSpy).toHaveBeenCalledWith(submission, 5);
            expect(modelingSubmissionUpdateSpy).not.toHaveBeenCalledWith(syncedSubmission, 5);
            expectSyncedSubmissions(submission, syncedSubmission);
        });

        it('should sync quiz submissions', fakeAsync(() => {
            const quizExercise = new QuizExercise(new Course(), undefined);
            quizExercise.id = 5;
            const participation = new StudentParticipation();
            const submission = new QuizSubmission();
            const syncedSubmission = new QuizSubmission();
            syncedSubmission.isSynced = true;
            participation.submissions = [submission, syncedSubmission];
            quizExercise.studentParticipations = [participation];
            comp.studentExam.exercises = [quizExercise];
            quizSubmissionUpdateSpy = jest.spyOn(examParticipationService, 'updateQuizSubmission').mockReturnValue(of(submission));
            comp.triggerSave(false);
            tick(500);
            expect(quizSubmissionUpdateSpy).toHaveBeenCalledWith(5, submission);
            expect(quizSubmissionUpdateSpy).not.toHaveBeenCalledWith(5, syncedSubmission);
            expectSyncedSubmissions(submission, syncedSubmission);
        }));
    });

    it('should submit exam when end confirmed', () => {
        comp.studentExam = new StudentExam();
        comp.studentExam.submitted = false;
        const submitSpy = jest.spyOn(examParticipationService, 'submitStudentExam').mockReturnValue(of(undefined));
        comp.exam = new Exam();
        comp.onExamEndConfirmed();
        expect(submitSpy).toHaveBeenCalledOnce();
        expect(comp.studentExam?.submitted).toBeTrue();
    });

    it('should show error when already submitted for test run and successfully loading student exam', () => {
        const httpError = new Error();
        httpError.message = 'artemisApp.studentExam.alreadySubmitted';
        const submitSpy = jest.spyOn(examParticipationService, 'submitStudentExam').mockReturnValue(throwError(() => httpError));
        const studentExam = new StudentExam();
        const loadTestRunWithExercisesForConductionSpy = jest.spyOn(examParticipationService, 'loadTestRunWithExercisesForConduction').mockReturnValue(of(studentExam));
        const alertErrorSpy = jest.spyOn(alertService, 'error');
        comp.exam = new Exam();
        comp.onExamEndConfirmed();
        expect(submitSpy).toHaveBeenCalledOnce();
        expect(loadTestRunWithExercisesForConductionSpy).toHaveBeenCalledOnce();
        expect(alertErrorSpy).not.toHaveBeenCalled();
        expect(comp.studentExam).toEqual(studentExam);
    });

    it('should show error when already submitted for test run and failed to load student exam', () => {
        const httpError = new Error();
        httpError.message = 'artemisApp.studentExam.alreadySubmitted';
        const submitSpy = jest.spyOn(examParticipationService, 'submitStudentExam').mockReturnValue(throwError(() => httpError));
        const loadTestRunWithExercisesForConductionSpy = jest
            .spyOn(examParticipationService, 'loadTestRunWithExercisesForConduction')
            .mockReturnValue(throwError(() => new Error()));
        const alertErrorSpy = jest.spyOn(alertService, 'error');
        comp.exam = new Exam();
        comp.onExamEndConfirmed();
        expect(submitSpy).toHaveBeenCalledOnce();
        expect(loadTestRunWithExercisesForConductionSpy).toHaveBeenCalledOnce();
        expect(alertErrorSpy).toHaveBeenCalledOnce();
    });

    it('should show error when already submitted and successfully loading student exam', () => {
        const httpError = new Error();
        httpError.message = 'artemisApp.studentExam.alreadySubmitted';
        const submitSpy = jest.spyOn(examParticipationService, 'submitStudentExam').mockReturnValue(throwError(() => httpError));
        const studentExam = new StudentExam();
        const loadStudentExamSpy = jest.spyOn(examParticipationService, 'loadStudentExam').mockReturnValue(of(studentExam));
        const alertErrorSpy = jest.spyOn(alertService, 'error');
        comp.exam = new Exam();
        comp.testRunId = 0;
        comp.onExamEndConfirmed();
        expect(submitSpy).toHaveBeenCalledOnce();
        expect(loadStudentExamSpy).toHaveBeenCalledOnce();
        expect(alertErrorSpy).not.toHaveBeenCalled();
        expect(comp.studentExam).toEqual(studentExam);
    });

    it('should show error when already submitted and failed to load student exam', () => {
        const httpError = new Error();
        httpError.message = 'artemisApp.studentExam.alreadySubmitted';
        const submitSpy = jest.spyOn(examParticipationService, 'submitStudentExam').mockReturnValue(throwError(() => httpError));
        const loadStudentExamSpy = jest.spyOn(examParticipationService, 'loadStudentExam').mockReturnValue(throwError(() => new Error()));
        const alertErrorSpy = jest.spyOn(alertService, 'error');
        comp.exam = new Exam();
        comp.testRunId = 0;
        comp.onExamEndConfirmed();
        expect(submitSpy).toHaveBeenCalledOnce();
        expect(loadStudentExamSpy).toHaveBeenCalledOnce();
        expect(alertErrorSpy).toHaveBeenCalledOnce();
    });

    it('should show error when not submitted', () => {
        const httpError = new HttpErrorResponse({ error: 'Forbidden', status: 403 });
        const submitSpy = jest.spyOn(examParticipationService, 'submitStudentExam').mockReturnValue(throwError(() => httpError));
        const alertErrorSpy = jest.spyOn(alertService, 'error');
        comp.exam = new Exam();
        comp.onExamEndConfirmed();
        expect(submitSpy).toHaveBeenCalledOnce();
        expect(alertErrorSpy).toHaveBeenCalledOnce();
    });

    describe('canDeactivate', () => {
        it('should return true if logout is true', () => {
            comp.loggedOut = true;
            expect(comp.canDeactivate()).toBeTrue();
        });

        it('should call translateService', () => {
            const translateServiceSpy = jest.spyOn(translateService, 'instant');
            comp.canDeactivateWarning;
            expect(translateServiceSpy).toHaveBeenCalledOnce();
        });
    });

    describe('unloadNotification', () => {
        it('should set event return value', () => {
            jest.spyOn(comp, 'canDeactivate').mockReturnValue(false);
            jest.spyOn(comp, 'canDeactivateWarning', 'get').mockReturnValue('warning');
            const event = { returnValue: undefined };
            comp.unloadNotification(event);
            expect(event.returnValue).toBe('warning');
        });
    });

    describe('isOver', () => {
        it('should return true if exam has ended', () => {
            const studentExam = new StudentExam();
            studentExam.ended = true;
            comp.studentExam = studentExam;
            expect(comp.isOver()).toBeTrue();
        });
        it('should return true when handed in early', () => {
            comp.handInEarly = true;
            expect(comp.isOver()).toBeTrue();
        });
        it('should return true if student exam has been submitted', () => {
            const studentExam = new StudentExam();
            studentExam.submitted = true;
            comp.studentExam = studentExam;
            expect(comp.isOver()).toBeTrue();
        });
        it('should be over if individual end date is before server date', () => {
            const endDate = dayjs().subtract(1, 'days');
            const date = dayjs();
            comp.individualStudentEndDate = endDate;
            const serverNowSpy = jest.spyOn(artemisServerDateService, 'now').mockReturnValue(date);
            expect(comp.isOver()).toBeTrue();
            expect(serverNowSpy).toHaveBeenCalledOnce();
        });
        it('should not be over if individual end date is after server date', () => {
            const endDate = dayjs().add(1, 'days');
            const date = dayjs();
            comp.individualStudentEndDate = endDate;
            const serverNowSpy = jest.spyOn(artemisServerDateService, 'now').mockReturnValue(date);
            expect(comp.isOver()).toBeFalse();
            expect(serverNowSpy).toHaveBeenCalledOnce();
        });
    });

    const setComponentWithoutTestRun = () => {
        TestBed.inject(ActivatedRoute).params = of({ courseId: '1', examId: '2' });
        comp.ngOnInit();
        comp.exam = new Exam();
    };

    describe('isVisible', () => {
        it('should be visible if test run', () => {
            expect(comp.isVisible()).toBeTrue();
            setComponentWithoutTestRun();
            expect(comp.isVisible()).toBeFalse();
        });

        it('should be visible if visible date is before server date', () => {
            setComponentWithoutTestRun();
            const visibleDate = dayjs().subtract(1, 'days');
            const date = dayjs();
            comp.exam.visibleDate = visibleDate;
            const serverNowSpy = jest.spyOn(artemisServerDateService, 'now').mockReturnValue(date);
            expect(comp.isVisible()).toBeTrue();
            expect(serverNowSpy).toHaveBeenCalledOnce();
        });

        it('should not be visible if visible date is before server date', () => {
            setComponentWithoutTestRun();
            const visibleDate = dayjs().add(1, 'days');
            const date = dayjs();
            comp.exam.visibleDate = visibleDate;
            const serverNowSpy = jest.spyOn(artemisServerDateService, 'now').mockReturnValue(date);
            expect(comp.isVisible()).toBeFalse();
            expect(serverNowSpy).toHaveBeenCalledOnce();
        });
    });

    describe('isActive', () => {
        it('should be active if test run', () => {
            expect(comp.isActive()).toBeTrue();
            setComponentWithoutTestRun();
            expect(comp.isActive()).toBeFalse();
        });

        it('should be active if start date is before server date', () => {
            setComponentWithoutTestRun();
            const startDate = dayjs().subtract(1, 'days');
            const date = dayjs();
            comp.exam.startDate = startDate;
            const serverNowSpy = jest.spyOn(artemisServerDateService, 'now').mockReturnValue(date);
            expect(comp.isActive()).toBeTrue();
            expect(serverNowSpy).toHaveBeenCalledOnce();
        });

        it('should not be active if start date is before server date', () => {
            setComponentWithoutTestRun();
            const startDate = dayjs().add(1, 'days');
            const date = dayjs();
            comp.exam.startDate = startDate;
            const serverNowSpy = jest.spyOn(artemisServerDateService, 'now').mockReturnValue(date);
            expect(comp.isActive()).toBeFalse();
            expect(serverNowSpy).toHaveBeenCalledOnce();
        });
    });

    it('should clear autoSaveInterval when exam ended', () => {
        const clearIntervalSpy = jest.spyOn(window, 'clearInterval');
        comp.autoSaveInterval = 1;
        comp.studentExam = new StudentExam();
        comp.exam = new Exam();
        comp.examEnded();
        expect(clearIntervalSpy).toHaveBeenCalledWith(comp.autoSaveInterval);
    });

    describe('onPageChange', () => {
        it('should trigger save and initialize exercise when exercise changed', () => {
            comp.exerciseIndex = 0;
            const exercise1 = new TextExercise(new Course(), undefined);
            exercise1.id = 15;
            const exercise2 = new ProgrammingExercise(new Course(), undefined);
            exercise2.id = 42;
            comp.studentExam = new StudentExam();
            comp.studentExam.exercises = [exercise1, exercise2];
            const triggerSpy = jest.spyOn(comp, 'triggerSave');
            const exerciseChange = { overViewChange: false, exercise: exercise2, forceSave: true };
            const createParticipationForExerciseSpy = jest.spyOn(comp, 'createParticipationForExercise').mockReturnValue(of(new StudentParticipation()));
            comp.exam = new Exam();
            comp.onPageChange(exerciseChange);
            expect(triggerSpy).toHaveBeenCalledWith(true);
            expect(comp.exerciseIndex).toBe(1);
            expect(createParticipationForExerciseSpy).toHaveBeenCalledWith(exercise2);
        });

        it('should trigger save and initialize exercise when exercise changed and participation is valid', () => {
            const exercise = new QuizExercise(new Course(), undefined);
            exercise.id = 42;
            const participation = new StudentParticipation();
            participation.initializationState = InitializationState.INITIALIZED;
            const submission = new QuizSubmission();
            participation.submissions = [submission];
            exercise.studentParticipations = [participation];
            const triggerSpy = jest.spyOn(comp, 'triggerSave');
            const exerciseChange = { overViewChange: false, exercise: exercise, forceSave: true };
            comp.exam = new Exam();
            comp.activeExamPage = new ExamPage();
            comp.activeExamPage.exercise = exercise;
            comp.studentExam = new StudentExam();
            comp.studentExam.exercises = [exercise];
            comp.pageComponentVisited = [true];
            comp.examStartConfirmed = true;
            fixture.detectChanges();

            const pageComponent = comp.currentPageComponents.get(0);
            jest.spyOn<any, any>(pageComponent, 'getExerciseId').mockReturnValue(exercise.id);
            comp.onPageChange(exerciseChange);

            expect(triggerSpy).toHaveBeenCalledWith(true);
            expect(comp.exerciseIndex).toBe(0);
        });
    });

    describe('toggleHandInEarly', () => {
        it('should reset pageComponentVisited after the hand-in-early window is closed', () => {
            // Create exercises
            const exercise1 = new ProgrammingExercise(new Course(), undefined);
            exercise1.id = 15;
            const exercise2 = new ProgrammingExercise(new Course(), undefined);
            exercise2.id = 42;
            exercise2.allowOnlineEditor = true;
            exercise2.allowOfflineIde = false;
            const exercise3 = new ProgrammingExercise(new Course(), undefined);
            exercise3.id = 16;
            exercise3.allowOnlineEditor = false;
            exercise3.allowOfflineIde = true;

            // Set initial component state
            comp.handInEarly = true;
            comp.studentExam = new StudentExam();
            comp.studentExam.exercises = [exercise1, exercise2, exercise3];
            comp.activeExamPage = {
                isOverviewPage: false,
                exercise: exercise2,
            };
            comp.exerciseIndex = 1;
            comp.pageComponentVisited = [true, true, true];

            // Spy on the private method resetPageComponentVisited
            const resetPageComponentVisitedSpy = jest.spyOn<any, any>(comp, 'resetPageComponentVisited');

            // Call toggleHandInEarly to change the handInEarly state
            comp.toggleHandInEarly();

            // Verify that resetPageComponentVisited has been called with the correct index
            expect(resetPageComponentVisitedSpy).toHaveBeenCalledExactlyOnceWith(1);

            // Verify that the pageComponentVisited array and exerciseIndex are updated correctly
            expect(comp.pageComponentVisited).toEqual([false, true, false]);
            expect(comp.exerciseIndex).toBe(1);
        });

        it('should trigger save', () => {
            const triggerSaveSpy = jest.spyOn(comp, 'triggerSave').mockImplementation(() => {});
            comp.handInEarly = false;
            comp.toggleHandInEarly();

            expect(triggerSaveSpy).toHaveBeenCalledOnce();
        });
    });

    describe('activePageIndex', () => {
        it('should return -1 if active page is overview page', () => {
            comp.activeExamPage = new ExamPage();
            comp.activeExamPage.isOverviewPage = true;
            expect(comp.activePageIndex).toBe(-1);
        });

        it('should return the index of the active page', () => {
            const exercise0 = new QuizExercise(undefined, undefined);
            exercise0.id = 5;
            const exercise1 = new ProgrammingExercise(undefined, undefined);
            exercise1.id = 6;

            comp.activeExamPage = new ExamPage();
            comp.activeExamPage.exercise = exercise1;

            comp.studentExam = new StudentExam();
            comp.studentExam.exercises = [exercise0, exercise1];

            expect(comp.activePageIndex).toBe(1);
        });
    });
});<|MERGE_RESOLUTION|>--- conflicted
+++ resolved
@@ -47,13 +47,10 @@
 import { MockLocalStorageService } from '../../../helpers/mocks/service/mock-local-storage.service';
 import { JhiWebsocketService } from 'app/core/websocket/websocket.service';
 import { LocalStorageService } from 'ngx-webstorage';
-<<<<<<< HEAD
+import { ExamLiveEvent, ExamParticipationLiveEventsService } from 'app/exam/participate/exam-participation-live-events.service';
+import { MockExamParticipationLiveEventsService } from '../../../helpers/mocks/service/mock-exam-participation-live-events.service';
 import { ExamPage } from 'app/entities/exam-page.model';
 import { InitializationState } from 'app/entities/participation/participation.model';
-=======
-import { ExamLiveEvent, ExamParticipationLiveEventsService } from 'app/exam/participate/exam-participation-live-events.service';
-import { MockExamParticipationLiveEventsService } from '../../../helpers/mocks/service/mock-exam-participation-live-events.service';
->>>>>>> 0877ccbc
 
 describe('ExamParticipationComponent', () => {
     let fixture: ComponentFixture<ExamParticipationComponent>;
@@ -65,13 +62,8 @@
     let modelingSubmissionService: ModelingSubmissionService;
     let alertService: AlertService;
     let artemisServerDateService: ArtemisServerDateService;
-<<<<<<< HEAD
-    let websocketService: JhiWebsocketService;
-    let artemisDatePipe: ArtemisDatePipe;
+    let examParticipationLiveEventsService: ExamParticipationLiveEventsService;
     let translateService: TranslateService;
-=======
-    let examParticipationLiveEventsService: ExamParticipationLiveEventsService;
->>>>>>> 0877ccbc
 
     beforeEach(() => {
         TestBed.configureTestingModule({
@@ -126,13 +118,8 @@
                 modelingSubmissionService = TestBed.inject(ModelingSubmissionService);
                 alertService = TestBed.inject(AlertService);
                 artemisServerDateService = TestBed.inject(ArtemisServerDateService);
-<<<<<<< HEAD
-                websocketService = TestBed.inject(JhiWebsocketService);
-                artemisDatePipe = TestBed.inject(ArtemisDatePipe);
+                examParticipationLiveEventsService = TestBed.inject(ExamParticipationLiveEventsService);
                 translateService = TestBed.inject(TranslateService);
-=======
-                examParticipationLiveEventsService = TestBed.inject(ExamParticipationLiveEventsService);
->>>>>>> 0877ccbc
                 fixture.detectChanges();
                 comp.exam = new Exam();
             });
