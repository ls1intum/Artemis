--- conflicted
+++ resolved
@@ -9,14 +9,14 @@
 import { ArtemisTestModule } from '../../../test.module';
 import { Submission } from 'app/entities/submission.model';
 import { StudentParticipation } from 'app/entities/participation/student-participation.model';
-<<<<<<< HEAD
+//<<<<<<< feature/notification-system/live-exam-text-exercise-update-pop-up
 import { BehaviorSubject } from 'rxjs';
 import { ExamExerciseUpdate, ExamExerciseUpdateService } from 'app/exam/manage/exam-exercise-update.service';
-=======
+//=======
 import { ExamParticipationService } from 'app/exam/participate/exam-participation.service';
 import { LocalStorageService, SessionStorageService } from 'ngx-webstorage';
 import { MockSyncStorage } from '../../../helpers/mocks/service/mock-sync-storage.service';
->>>>>>> 31666f85
+//>>>>>>> develop
 
 describe('Exam Navigation Bar Component', () => {
     let fixture: ComponentFixture<ExamNavigationBarComponent>;
@@ -31,11 +31,11 @@
         TestBed.configureTestingModule({
             imports: [ArtemisTestModule, TranslateTestingModule],
             declarations: [ExamNavigationBarComponent, MockComponent(ExamTimerComponent), MockDirective(NgbTooltip)],
-<<<<<<< HEAD
+//<<<<<<< feature/notification-system/live-exam-text-exercise-update-pop-up
             providers: [{ provide: ExamExerciseUpdateService, useValue: mockExamExerciseUpdateService }],
-=======
+//=======
             providers: [ExamParticipationService, { provide: LocalStorageService, useClass: MockSyncStorage }, { provide: SessionStorageService, useClass: MockSyncStorage }],
->>>>>>> 31666f85
+//>>>>>>> develop
         }).compileComponents();
 
         fixture = TestBed.createComponent(ExamNavigationBarComponent);
@@ -82,11 +82,11 @@
         const exerciseIndex = 1;
         const force = false;
 
-<<<<<<< HEAD
+//<<<<<<< feature/notification-system/live-exam-text-exercise-update-pop-up
         comp.changeExerciseByIndex(exerciseIndex, force);
-=======
+//=======
         comp.changePage(false, exerciseIndex, force);
->>>>>>> 31666f85
+//>>>>>>> develop
 
         expect(comp.exerciseIndex).toEqual(exerciseIndex);
         expect(comp.onPageChanged.emit).toHaveBeenCalled();
@@ -102,11 +102,11 @@
         const exerciseIndex = 5;
         const force = false;
 
-<<<<<<< HEAD
+//<<<<<<< feature/notification-system/live-exam-text-exercise-update-pop-up
         comp.changeExerciseByIndex(exerciseIndex, force);
-=======
+//=======
         comp.changePage(false, exerciseIndex, force);
->>>>>>> 31666f85
+//>>>>>>> develop
 
         expect(comp.exerciseIndex).toEqual(0);
         expect(comp.onPageChanged.emit).not.toHaveBeenCalled();
@@ -132,37 +132,37 @@
     });
 
     it('save the exercise with changeExercise', () => {
-<<<<<<< HEAD
+//<<<<<<< feature/notification-system/live-exam-text-exercise-update-pop-up
         spyOn(comp, 'changeExerciseByIndex');
-=======
+//=======
         spyOn(comp, 'changePage');
->>>>>>> 31666f85
+//>>>>>>> develop
         const changeExercise = true;
 
         comp.saveExercise(changeExercise);
 
-<<<<<<< HEAD
+//<<<<<<< feature/notification-system/live-exam-text-exercise-update-pop-up
         expect(comp.changeExerciseByIndex).toHaveBeenCalled();
     });
 
     it('save the exercise without changeExercise', () => {
         spyOn(comp, 'changeExerciseByIndex');
-=======
+//=======
         expect(comp.changePage).toHaveBeenCalled();
     });
 
     it('save the exercise without changeExercise', () => {
         spyOn(comp, 'changePage');
->>>>>>> 31666f85
+//>>>>>>> develop
         const changeExercise = false;
 
         comp.saveExercise(changeExercise);
 
-<<<<<<< HEAD
+//<<<<<<< feature/notification-system/live-exam-text-exercise-update-pop-up
         expect(comp.changeExerciseByIndex).not.toHaveBeenCalled();
-=======
+//=======
         expect(comp.changePage).not.toHaveBeenCalled();
->>>>>>> 31666f85
+//>>>>>>> develop
     });
 
     it('should hand in the exam early', () => {
