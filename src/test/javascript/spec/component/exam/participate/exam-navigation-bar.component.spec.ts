import { ComponentFixture, TestBed, fakeAsync, tick } from '@angular/core/testing';
import dayjs from 'dayjs/esm';
import { MockComponent, MockModule } from 'ng-mocks';
import { Exercise, ExerciseType } from 'app/entities/exercise.model';
import { ExamSession } from 'app/entities/exam-session.model';
import { of } from 'rxjs';
import { ExamNavigationBarComponent } from 'app/exam/participate/exam-navigation-bar/exam-navigation-bar.component';
import { CodeEditorRepositoryService } from 'app/exercises/programming/shared/code-editor/service/code-editor-repository.service';
import { ExamTimerComponent } from 'app/exam/participate/timer/exam-timer.component';
import { MockTranslateService, TranslateTestingModule } from '../../../helpers/mocks/service/mock-translate.service';
import { ArtemisTestModule } from '../../../test.module';
import { Submission } from 'app/entities/submission.model';
import { StudentParticipation } from 'app/entities/participation/student-participation.model';
import { BehaviorSubject } from 'rxjs';
import { ExamExerciseUpdateService } from 'app/exam/manage/exam-exercise-update.service';
import { ExamParticipationService } from 'app/exam/participate/exam-participation.service';
import { LocalStorageService, SessionStorageService } from 'ngx-webstorage';
import { MockSyncStorage } from '../../../helpers/mocks/service/mock-sync-storage.service';
import { CommitState } from 'app/exercises/programming/shared/code-editor/model/code-editor.model';
import { TranslateService } from '@ngx-translate/core';
import { faCheck, faEdit } from '@fortawesome/free-solid-svg-icons';
import { NgbTooltipModule } from '@ng-bootstrap/ng-bootstrap';
import { ExamLiveEventsButtonComponent } from 'app/exam/participate/events/exam-live-events-button.component';

describe('Exam Navigation Bar Component', () => {
    let fixture: ComponentFixture<ExamNavigationBarComponent>;
    let comp: ExamNavigationBarComponent;
    let repositoryService: CodeEditorRepositoryService;

    const examExerciseIdForNavigationSourceMock = new BehaviorSubject<number>(-1);
    const mockExamExerciseUpdateService = {
        currentExerciseIdForNavigation: examExerciseIdForNavigationSourceMock.asObservable(),
    };

    beforeEach(() => {
        TestBed.configureTestingModule({
            imports: [ArtemisTestModule, TranslateTestingModule, MockModule(NgbTooltipModule)],
            declarations: [ExamNavigationBarComponent, MockComponent(ExamTimerComponent), MockComponent(ExamLiveEventsButtonComponent)],
            providers: [
                ExamParticipationService,
                { provide: ExamExerciseUpdateService, useValue: mockExamExerciseUpdateService },
                { provide: LocalStorageService, useClass: MockSyncStorage },
                { provide: SessionStorageService, useClass: MockSyncStorage },
                { provide: TranslateService, useClass: MockTranslateService },
            ],
        }).compileComponents();

        fixture = TestBed.createComponent(ExamNavigationBarComponent);
        comp = fixture.componentInstance;
        repositoryService = fixture.debugElement.injector.get(CodeEditorRepositoryService);
        TestBed.inject(ExamParticipationService);

        comp.endDate = dayjs();
        comp.exercises = [
            {
                id: 0,
                type: ExerciseType.PROGRAMMING,
                studentParticipations: [
                    {
                        submissions: [{ id: 3, isSynced: true } as Submission],
                    } as StudentParticipation,
                ],
            } as Exercise,
            { id: 1, type: ExerciseType.TEXT } as Exercise,
            { id: 2, type: ExerciseType.MODELING } as Exercise,
        ];
    });

    beforeEach(fakeAsync(() => {
        fixture.detectChanges();
        tick();
    }));

    it('should update the submissions onInit if their CommitState is UNCOMMITTED_CHANGES to isSynced false, if not in initial session', () => {
        // Given
        // Create an exam session, which is not an initial session.
        comp.examSessions = [{ initialSession: false } as ExamSession];
        const exerciseToBeSynced = comp.exercises[0];
        jest.spyOn(repositoryService, 'getStatus').mockReturnValue(of({ repositoryStatus: CommitState.UNCOMMITTED_CHANGES }));

        // When
        expect(ExamParticipationService.getSubmissionForExercise(exerciseToBeSynced)!.isSynced).toBeTrue();
        comp.ngOnInit();

        // Then
        expect(ExamParticipationService.getSubmissionForExercise(exerciseToBeSynced)!.isSynced).toBeFalse();
    });

    it('trigger when the exam is about to end', () => {
        jest.spyOn(comp, 'saveExercise');
        jest.spyOn(comp.examAboutToEnd, 'emit');

        comp.triggerExamAboutToEnd();

        expect(comp.saveExercise).toHaveBeenCalledOnce();
        expect(comp.examAboutToEnd.emit).toHaveBeenCalledOnce();
    });

    it('should change the exercise', () => {
        jest.spyOn(comp.onPageChanged, 'emit');
        jest.spyOn(comp, 'setExerciseButtonStatus');

        expect(comp.exerciseIndex).toBe(0);

        const exerciseIndex = 1;
        const force = false;

        comp.changePage(false, exerciseIndex, force);

        expect(comp.exerciseIndex).toEqual(exerciseIndex);
        expect(comp.onPageChanged.emit).toHaveBeenCalledOnce();
        expect(comp.setExerciseButtonStatus).toHaveBeenCalledWith(exerciseIndex);
    });

    it('should not change the exercise with invalid index', () => {
        jest.spyOn(comp.onPageChanged, 'emit');
        jest.spyOn(comp, 'setExerciseButtonStatus');

        expect(comp.exerciseIndex).toBe(0);

        const exerciseIndex = 5;
        const force = false;

        comp.changePage(false, exerciseIndex, force);

        expect(comp.exerciseIndex).toBe(0);
        expect(comp.onPageChanged.emit).not.toHaveBeenCalled();
        expect(comp.setExerciseButtonStatus).not.toHaveBeenCalledWith(exerciseIndex);
    });

    it('should tell the type of the selected programming exercise', () => {
        comp.exerciseIndex = 0;

        expect(comp.isProgrammingExercise()).toBeTrue();
    });

    it('should tell the type of the selected text exercise', () => {
        comp.exerciseIndex = 1;

        expect(comp.isProgrammingExercise()).toBeFalse();
    });

    it('should tell the type of the selected modeling exercise', () => {
        comp.exerciseIndex = 2;

        expect(comp.isProgrammingExercise()).toBeFalse();
    });

    it('save the exercise with changeExercise', () => {
        jest.spyOn(comp, 'changePage');
        const changeExercise = true;

        comp.saveExercise(changeExercise);

        expect(comp.changePage).toHaveBeenCalledOnce();
    });

    it('save the exercise without changeExercise', () => {
        jest.spyOn(comp, 'changePage');
        const changeExercise = false;

        comp.saveExercise(changeExercise);

        expect(comp.changePage).not.toHaveBeenCalled();
    });

    it('should hand in the exam early', () => {
        jest.spyOn(comp.onExamHandInEarly, 'emit');

        comp.handInEarly();

        expect(comp.onExamHandInEarly.emit).toHaveBeenCalledOnce();
    });

    it('should set the exercise button status for undefined submission', () => {
        const result = comp.setExerciseButtonStatus(1);

        expect(result).toBe('synced');
    });

    it('should set the exercise button status for submitted submission', () => {
        comp.exercises[0].studentParticipations![0].submissions![0] = { submitted: true };

        const result = comp.setExerciseButtonStatus(0);

        expect(comp.icon).toEqual(faEdit);
        expect(result).toBe('notSynced');
    });

    it('should set the exercise button status for submitted and synced submission active', () => {
        comp.exercises[0].studentParticipations![0].submissions![0] = { submitted: true, isSynced: true };

        const result = comp.setExerciseButtonStatus(0);

        expect(result).toBe('synced active');
    });

    it('should set the exercise button status for submitted and synced submission not active', () => {
        comp.exercises[0].studentParticipations![0].submissions![0] = { submitted: true, isSynced: true };

        const result = comp.setExerciseButtonStatus(1);

        expect(result).toBe('synced');
    });

    it('should get the exercise button tooltip without submission', () => {
        const result = comp.getExerciseButtonTooltip(comp.exercises[1]);

        expect(result).toBe('synced');
    });

    it('should get the exercise button tooltip with submitted and synced submission', () => {
        comp.exercises[0].studentParticipations![0].submissions![0] = { submitted: true, isSynced: true };

        const result = comp.getExerciseButtonTooltip(comp.exercises[0]);

        expect(result).toBe('submitted');
    });

    it('should get the exercise button tooltip with submitted submission', () => {
        comp.exercises[0].studentParticipations![0].submissions![0] = { submitted: true };

        const result = comp.getExerciseButtonTooltip(comp.exercises[0]);

        expect(result).toBe('notSavedOrSubmitted');
    });

    it('should get the exercise button tooltip with submission', () => {
        comp.exercises[0].studentParticipations![0].submissions![0] = {};

        const result = comp.getExerciseButtonTooltip(comp.exercises[0]);

        expect(result).toBe('notSavedOrSubmitted');
    });

    it('should get the exercise button tooltip with synced submission', () => {
        comp.exercises[0].studentParticipations![0].submissions![0] = { isSynced: true };

        const result = comp.getExerciseButtonTooltip(comp.exercises[0]);

        expect(result).toBe('notSubmitted');
    });

    it('should navigate to other Exercise', () => {
        const updatedExerciseId = 2;
        jest.spyOn(comp, 'changeExerciseById');
        examExerciseIdForNavigationSourceMock.next(updatedExerciseId);
        expect(comp.changeExerciseById).toHaveBeenCalledOnce();
    });

<<<<<<< HEAD
    it('should abandon the exam', () => {
        jest.spyOn(comp.onAbandon, 'emit');

        comp.abandon();

        expect(comp.onAbandon.emit).toHaveBeenCalledOnce();
=======
    it('should set exercise button status to synced active if it is the active exercise in the exam timeline view', () => {
        comp.examTimeLineView = true;
        comp.exerciseIndex = 0;
        expect(comp.setExerciseButtonStatus(0)).toBe('synced active');
        expect(comp.icon).toEqual(faCheck);
    });

    it('should set exercise button status to synced if it is not the active exercise in the exam timeline view', () => {
        comp.examTimeLineView = true;
        comp.exerciseIndex = 0;
        expect(comp.setExerciseButtonStatus(1)).toBe('synced');
        expect(comp.icon).toEqual(faCheck);
>>>>>>> 9f2934f9
    });
});<|MERGE_RESOLUTION|>--- conflicted
+++ resolved
@@ -248,14 +248,6 @@
         expect(comp.changeExerciseById).toHaveBeenCalledOnce();
     });
 
-<<<<<<< HEAD
-    it('should abandon the exam', () => {
-        jest.spyOn(comp.onAbandon, 'emit');
-
-        comp.abandon();
-
-        expect(comp.onAbandon.emit).toHaveBeenCalledOnce();
-=======
     it('should set exercise button status to synced active if it is the active exercise in the exam timeline view', () => {
         comp.examTimeLineView = true;
         comp.exerciseIndex = 0;
@@ -268,6 +260,13 @@
         comp.exerciseIndex = 0;
         expect(comp.setExerciseButtonStatus(1)).toBe('synced');
         expect(comp.icon).toEqual(faCheck);
->>>>>>> 9f2934f9
+    });
+
+    it('should abandon the exam', () => {
+        jest.spyOn(comp.onAbandon, 'emit');
+
+        comp.abandon();
+
+        expect(comp.onAbandon.emit).toHaveBeenCalledOnce();
     });
 });