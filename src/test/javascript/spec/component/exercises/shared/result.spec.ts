import { ComponentFixture, TestBed } from '@angular/core/testing';
import { ResultComponent } from 'app/exercises/shared/result/result.component';
import { Result } from 'app/entities/result.model';
import { ArtemisTestModule } from '../../../test.module';
import { MockDirective, MockPipe } from 'ng-mocks';
import { ArtemisTranslatePipe } from 'app/shared/pipes/artemis-translate.pipe';
import { ArtemisTimeAgoPipe } from 'app/shared/pipes/artemis-time-ago.pipe';
import { MockSyncStorage } from '../../../helpers/mocks/service/mock-sync-storage.service';
import { LocalStorageService, SessionStorageService } from 'ngx-webstorage';
import { MockTranslateService } from '../../../helpers/mocks/service/mock-translate.service';
import { TranslateService } from '@ngx-translate/core';
import { cloneDeep } from 'lodash-es';
import { Submission } from 'app/entities/submission.model';
import { ExerciseType } from 'app/entities/exercise.model';
import { faQuestionCircle, faTimesCircle } from '@fortawesome/free-regular-svg-icons';
import { ProgrammingExercise } from 'app/entities/programming/programming-exercise.model';
import { ModelingExercise } from 'app/entities/modeling-exercise.model';
import { ProgrammingExerciseStudentParticipation } from 'app/entities/participation/programming-exercise-student-participation.model';
import { StudentParticipation } from 'app/entities/participation/student-participation.model';
import { ParticipationType } from 'app/entities/participation/participation.model';
import { ArtemisDatePipe } from 'app/shared/pipes/artemis-date.pipe';
import { ResultTemplateStatus } from 'app/exercises/shared/result/result.utils';
import { NgbTooltip } from '@ng-bootstrap/ng-bootstrap';
import dayjs from 'dayjs/esm';
import { MIN_SCORE_GREEN, MIN_SCORE_ORANGE } from 'app/app.constants';
import { TranslateDirective } from 'app/shared/language/translate.directive';
<<<<<<< HEAD
import { TextExercise } from 'app/entities/text-exercise.model';
=======
import { TextExercise } from 'app/entities/text/text-exercise.model';
>>>>>>> 9618c23c
import { AssessmentType } from 'app/entities/assessment-type.model';

describe('ResultComponent', () => {
    let fixture: ComponentFixture<ResultComponent>;
    let component: ResultComponent;

    const result: Result = { id: 0, participation: {}, submission: {} };
    const programmingExercise: ProgrammingExercise = {
        id: 1,
        type: ExerciseType.PROGRAMMING,
        numberOfAssessmentsOfCorrectionRounds: [],
        secondCorrectionEnabled: false,
        studentAssignedTeamIdComputed: false,
    };
    const programmingParticipation: ProgrammingExerciseStudentParticipation = { id: 2, type: ParticipationType.PROGRAMMING, exercise: programmingExercise };

    const modelingExercise: ModelingExercise = {
        id: 3,
        type: ExerciseType.MODELING,
        numberOfAssessmentsOfCorrectionRounds: [],
        secondCorrectionEnabled: false,
        studentAssignedTeamIdComputed: false,
    };
    const modelingParticipation: StudentParticipation = { id: 4, type: ParticipationType.STUDENT, exercise: modelingExercise };

    const textExercise: TextExercise = {
        id: 5,
        type: ExerciseType.TEXT,
        numberOfAssessmentsOfCorrectionRounds: [],
        secondCorrectionEnabled: false,
        studentAssignedTeamIdComputed: false,
    };

    const textParticipation: StudentParticipation = { id: 6, type: ParticipationType.STUDENT, exercise: textExercise };

    beforeEach(() => {
        TestBed.configureTestingModule({
            imports: [ArtemisTestModule, MockDirective(NgbTooltip)],
            declarations: [ResultComponent, MockPipe(ArtemisTranslatePipe), MockPipe(ArtemisTimeAgoPipe), MockPipe(ArtemisDatePipe), MockDirective(TranslateDirective)],
            providers: [
                { provide: LocalStorageService, useClass: MockSyncStorage },
                { provide: SessionStorageService, useClass: MockSyncStorage },
                { provide: TranslateService, useClass: MockTranslateService },
            ],
        })
            .compileComponents()
            .then(() => {
                fixture = TestBed.createComponent(ResultComponent);
                component = fixture.componentInstance;
            });
    });

    afterEach(() => {
        jest.restoreAllMocks();
    });

    it('should initialize', () => {
        component.result = result;
        fixture.detectChanges();
        expect(component).not.toBeNull();
    });

    it('should set results for programming exercise', () => {
        const submission1: Submission = { id: 1 };
        const result1: Result = { id: 1, submission: submission1, score: 1 };
        const result2: Result = { id: 2 };
        const participation1 = cloneDeep(programmingParticipation);
        participation1.results = [result1, result2];
        component.participation = participation1;
        component.showUngradedResults = true;

        fixture.detectChanges();

        expect(component.result).toEqual(result1);
        expect(component.result!.participation).toEqual(participation1);
        expect(component.submission).toEqual(submission1);
        expect(component.textColorClass).toBe('text-secondary');
        expect(component.resultIconClass).toEqual(faQuestionCircle);
        expect(component.resultString).toBe('artemisApp.result.resultString.programmingShort (artemisApp.result.preliminary)');
    });

    it('should set results for modeling exercise', () => {
        const submission1: Submission = { id: 1 };
        const result1: Result = { id: 1, submission: submission1, score: 1 };
        const result2: Result = { id: 2 };
        const participation1 = cloneDeep(modelingParticipation);
        participation1.results = [result1, result2];
        component.participation = participation1;
        component.showUngradedResults = true;

        fixture.detectChanges();

        expect(component.result).toEqual(result1);
        expect(component.result!.participation).toEqual(participation1);
        expect(component.submission).toEqual(submission1);
        expect(component.textColorClass).toBe('text-danger');
        expect(component.resultIconClass).toEqual(faTimesCircle);
        expect(component.resultString).toBe('artemisApp.result.resultString.short');
        expect(component.templateStatus).toBe(ResultTemplateStatus.HAS_RESULT);
    });

<<<<<<< HEAD
    it('should set (automatic athena) results for modeling exercise', () => {
        const submission1: Submission = { id: 1 };
        const result1: Result = { id: 1, submission: submission1, score: 0.8, assessmentType: AssessmentType.AUTOMATIC_ATHENA, successful: true };
        const result2: Result = { id: 2 };
        const participation1 = cloneDeep(modelingParticipation);
        participation1.results = [result1, result2];
        component.participation = participation1;
        component.showUngradedResults = true;

        fixture.detectChanges();

        expect(component.result).toEqual(result1);
        expect(component.result!.participation).toEqual(participation1);
        expect(component.submission).toEqual(submission1);
        expect(component.textColorClass).toBe('text-secondary');
        expect(component.resultIconClass).toEqual(faQuestionCircle);
        expect(component.resultString).toBe('artemisApp.result.resultString.short (artemisApp.result.preliminary)');
        expect(component.templateStatus).toBe(ResultTemplateStatus.HAS_RESULT);
    });

=======
>>>>>>> 9618c23c
    it('should set (automatic athena) results for text exercise', () => {
        const submission1: Submission = { id: 1 };
        const result1: Result = { id: 1, submission: submission1, score: 1, assessmentType: AssessmentType.AUTOMATIC_ATHENA, successful: true };
        const result2: Result = { id: 2 };
        const participation1 = cloneDeep(textParticipation);
        participation1.results = [result1, result2];
        component.participation = participation1;
        component.showUngradedResults = true;

        fixture.detectChanges();

        expect(component.result).toEqual(result1);
        expect(component.result!.participation).toEqual(participation1);
        expect(component.submission).toEqual(submission1);
        expect(component.textColorClass).toBe('text-secondary');
        expect(component.resultIconClass).toEqual(faQuestionCircle);
        expect(component.resultString).toBe('artemisApp.result.resultString.short (artemisApp.result.preliminary)');
    });

    it.each([
        // never show icon in long format, the text already contains the relevant information
        { short: false, score: MIN_SCORE_ORANGE - 3, codeIssues: 1, iconShown: false },
        { short: false, score: MIN_SCORE_ORANGE, codeIssues: 1, iconShown: false },
        { short: false, score: MIN_SCORE_GREEN, codeIssues: 2, iconShown: false },
        // show independent of score
        { short: true, score: MIN_SCORE_ORANGE - 3, codeIssues: 1, iconShown: true },
        { short: true, score: MIN_SCORE_ORANGE, codeIssues: 1, iconShown: true },
        { short: true, score: MIN_SCORE_GREEN, codeIssues: 2, iconShown: true },
        // show only if code issues exist
        { short: true, score: MIN_SCORE_GREEN, codeIssues: undefined, iconShown: false },
        { short: true, score: MIN_SCORE_GREEN, codeIssues: 0, iconShown: false },
        { short: true, score: MIN_SCORE_GREEN, codeIssues: 10, iconShown: true },
    ])('should show a warning icon if code issues exist (%s)', ({ short, score, codeIssues, iconShown }) => {
        const submission: Submission = { id: 1 };
        const result: Result = {
            id: 3,
            submission,
            score,
            testCaseCount: 2,
            codeIssueCount: codeIssues,
            completionDate: dayjs().subtract(2, 'minutes'),
        };
        const participation = cloneDeep(programmingParticipation);
        result.participation = participation;
        participation.results = [result];

        component.short = short;
        component.participation = participation;
        fixture.detectChanges();

        const warningIcon = fixture.debugElement.nativeElement.querySelector('#code-issue-warnings-icon');
        if (iconShown) {
            expect(warningIcon).toBeDefined();
        } else {
            expect(warningIcon).toBeNull();
        }
    });
});<|MERGE_RESOLUTION|>--- conflicted
+++ resolved
@@ -24,11 +24,7 @@
 import dayjs from 'dayjs/esm';
 import { MIN_SCORE_GREEN, MIN_SCORE_ORANGE } from 'app/app.constants';
 import { TranslateDirective } from 'app/shared/language/translate.directive';
-<<<<<<< HEAD
-import { TextExercise } from 'app/entities/text-exercise.model';
-=======
 import { TextExercise } from 'app/entities/text/text-exercise.model';
->>>>>>> 9618c23c
 import { AssessmentType } from 'app/entities/assessment-type.model';
 
 describe('ResultComponent', () => {
@@ -130,7 +126,6 @@
         expect(component.templateStatus).toBe(ResultTemplateStatus.HAS_RESULT);
     });
 
-<<<<<<< HEAD
     it('should set (automatic athena) results for modeling exercise', () => {
         const submission1: Submission = { id: 1 };
         const result1: Result = { id: 1, submission: submission1, score: 0.8, assessmentType: AssessmentType.AUTOMATIC_ATHENA, successful: true };
@@ -151,8 +146,6 @@
         expect(component.templateStatus).toBe(ResultTemplateStatus.HAS_RESULT);
     });
 
-=======
->>>>>>> 9618c23c
     it('should set (automatic athena) results for text exercise', () => {
         const submission1: Submission = { id: 1 };
         const result1: Result = { id: 1, submission: submission1, score: 1, assessmentType: AssessmentType.AUTOMATIC_ATHENA, successful: true };
