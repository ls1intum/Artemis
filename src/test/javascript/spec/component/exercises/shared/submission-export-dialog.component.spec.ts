import { ComponentFixture, TestBed } from '@angular/core/testing';
import { ArtemisTestModule } from '../../../test.module';
import { NgbTooltip } from '@ng-bootstrap/ng-bootstrap';
import { MockDirective, MockPipe, MockProvider } from 'ng-mocks';
import { ArtemisTranslatePipe } from 'app/shared/pipes/artemis-translate.pipe';
import { ArtemisTimeAgoPipe } from 'app/shared/pipes/artemis-time-ago.pipe';
import { Exercise, ExerciseType } from 'app/entities/exercise.model';
import { SubmissionExportDialogComponent } from 'app/exercises/shared/submission-export/submission-export-dialog.component';
import { ExerciseService } from 'app/exercises/shared/exercise/exercise.service';
import { MockExerciseService } from '../../../helpers/mocks/service/mock-exercise.service';
import { SubmissionExportService } from 'app/exercises/shared/submission-export/submission-export.service';
import { HttpResponse } from '@angular/common/http';
import { AlertService } from 'app/core/util/alert.service';
import * as DownloadUtil from 'app/shared/util/download.util';
import { of } from 'rxjs';

describe('Submission Export Dialog Component', () => {
    let fixture: ComponentFixture<SubmissionExportDialogComponent>;
    let component: SubmissionExportDialogComponent;

    let alertService: AlertService;
    let submissionExportService: SubmissionExportService;
    let exerciseService: ExerciseService;

    const exerciseId = 1;
    const validExerciseType = ExerciseType.TEXT;
    const invalidExerciseType = ExerciseType.PROGRAMMING;
    const submissionExportOptions = {
        exportAllParticipants: false,
        filterLateSubmissions: false,
        filterLateSubmissionsDate: null,
        participantIdentifierList: '',
    };

    beforeEach(() => {
        TestBed.configureTestingModule({
            imports: [ArtemisTestModule],
            declarations: [SubmissionExportDialogComponent, MockDirective(NgbTooltip), MockPipe(ArtemisTranslatePipe), MockPipe(ArtemisTimeAgoPipe)],
            providers: [
                { provide: SubmissionExportService, useValue: MockProvider(SubmissionExportService) },
                { provide: ExerciseService, useClass: MockExerciseService },
            ],
        })
            .compileComponents()
            .then(() => {
                fixture = TestBed.createComponent(SubmissionExportDialogComponent);
                component = fixture.componentInstance;

                alertService = TestBed.inject(AlertService);
                submissionExportService = TestBed.inject(SubmissionExportService);
                exerciseService = TestBed.inject(ExerciseService);

                component.exerciseId = exerciseId;
                component.exerciseType = validExerciseType;
                component.submissionExportOptions = submissionExportOptions;
            });
    });

    afterEach(() => {
        jest.restoreAllMocks();
    });

    it('should initialize', () => {
        const findSpy = jest.spyOn(exerciseService, 'find');
        component.ngOnInit();

        expect(component.isLoading).toBeFalse();
        expect(component.exportInProgress).toBeFalse();
        expect(component.submissionExportOptions).toEqual(submissionExportOptions);
        expect(component.exercise).toEqual({ id: exerciseId } as Exercise);
        expect(findSpy).toHaveBeenCalledOnce();
        expect(findSpy).toHaveBeenCalledWith(exerciseId);
    });

    it('should handle export response', () => {
        const response: HttpResponse<Blob> = new HttpResponse();
        const alertSpy = jest.spyOn(alertService, 'success');
        const modalSpy = jest.spyOn(component.activeModal, 'dismiss');
        const downloadSpy = jest.spyOn(DownloadUtil, 'downloadZipFileFromResponse');

        component.handleExportResponse(response);

<<<<<<< HEAD
        expect(alertSpy).toHaveBeenCalledTimes(1);
        expect(alertSpy).toHaveBeenCalledWith('artemisApp.instructorDashboard.exportSubmissions.successMessage');
        expect(modalSpy).toHaveBeenCalledTimes(1);
=======
        expect(alertSpy).toHaveBeenCalledOnce();
        expect(alertSpy).toHaveBeenCalledWith('instructorDashboard.exportSubmissions.successMessage');
        expect(modalSpy).toHaveBeenCalledOnce();
>>>>>>> 18461efe
        expect(modalSpy).toHaveBeenCalledWith(true);
        expect(component.exportInProgress).toBeFalse();
        expect(downloadSpy).toHaveBeenCalledOnce();
        expect(downloadSpy).toHaveBeenCalledWith(response);
    });

    it('should clear dialog', () => {
        const modalSpy = jest.spyOn(component.activeModal, 'dismiss');
        component.clear();

        expect(modalSpy).toHaveBeenCalledOnce();
        expect(modalSpy).toHaveBeenCalledWith('cancel');
    });

    describe('Exporting Submission', () => {
        let exportSubmissionServiceMock: jest.Mock;
        let handleExportResponseMock: jest.Mock;

        beforeEach(() => {
            handleExportResponseMock = jest.fn().mockReturnValue(of());
            component.handleExportResponse = handleExportResponseMock;
        });

        it('should export submission', () => {
            exportSubmissionServiceMock = jest.fn().mockReturnValue(of({ body: {} } as HttpResponse<Blob>));
            submissionExportService.exportSubmissions = exportSubmissionServiceMock;

            component.exportSubmissions(exerciseId);

            expect(exportSubmissionServiceMock).toHaveBeenCalledOnce();
            expect(exportSubmissionServiceMock).toHaveBeenCalledWith(exerciseId, validExerciseType, submissionExportOptions);
            expect(component.exportInProgress).toBeTrue();
            expect(handleExportResponseMock).toHaveBeenCalledOnce();
            expect(handleExportResponseMock).toHaveBeenCalledWith({ body: {} });
        });

        it('should handle error exporting submission for unsupported exercise types', () => {
            exportSubmissionServiceMock = jest.fn().mockImplementation(() => {
                throw Error('Export not implemented for exercise type ' + invalidExerciseType);
            });
            submissionExportService.exportSubmissions = exportSubmissionServiceMock;
            component.exerciseType = invalidExerciseType;

            expect(() => {
                component.exportSubmissions(exerciseId);
            }).toThrow('Export not implemented for exercise type ' + invalidExerciseType);

            expect(exportSubmissionServiceMock).toHaveBeenCalledOnce();
            expect(exportSubmissionServiceMock).toHaveBeenCalledWith(exerciseId, invalidExerciseType, submissionExportOptions);
            expect(handleExportResponseMock).toHaveBeenCalledTimes(0);
        });
    });
});<|MERGE_RESOLUTION|>--- conflicted
+++ resolved
@@ -80,15 +80,9 @@
 
         component.handleExportResponse(response);
 
-<<<<<<< HEAD
-        expect(alertSpy).toHaveBeenCalledTimes(1);
+        expect(alertSpy).toHaveBeenCalledOnce();
         expect(alertSpy).toHaveBeenCalledWith('artemisApp.instructorDashboard.exportSubmissions.successMessage');
-        expect(modalSpy).toHaveBeenCalledTimes(1);
-=======
-        expect(alertSpy).toHaveBeenCalledOnce();
-        expect(alertSpy).toHaveBeenCalledWith('instructorDashboard.exportSubmissions.successMessage');
         expect(modalSpy).toHaveBeenCalledOnce();
->>>>>>> 18461efe
         expect(modalSpy).toHaveBeenCalledWith(true);
         expect(component.exportInProgress).toBeFalse();
         expect(downloadSpy).toHaveBeenCalledOnce();
