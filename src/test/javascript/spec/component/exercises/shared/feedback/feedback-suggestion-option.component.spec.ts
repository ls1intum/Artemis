import { ComponentFixture, TestBed } from '@angular/core/testing';
import { ActivatedRoute } from '@angular/router';
import { of } from 'rxjs';
import { MockProvider } from 'ng-mocks';
import { Exercise, ExerciseType } from 'app/entities/exercise.model';
import { AssessmentType } from 'app/entities/assessment-type.model';
import { AthenaService } from 'app/assessment/athena.service';
import { ExerciseFeedbackSuggestionOptionsComponent } from 'app/exercises/shared/feedback-suggestion/exercise-feedback-suggestion-options.component';
import dayjs from 'dayjs/esm';
import { ArtemisTestModule } from '../../../../test.module';

describe('ExerciseFeedbackSuggestionOptionsComponent', () => {
    let component: ExerciseFeedbackSuggestionOptionsComponent;
    let fixture: ComponentFixture<ExerciseFeedbackSuggestionOptionsComponent>;
    let athenaService: AthenaService;
    const pastDueDate = dayjs().subtract(1, 'hour');
    const futureDueDate = dayjs().add(1, 'hour');

    beforeEach(() => {
        TestBed.configureTestingModule({
<<<<<<< HEAD
            imports: [ArtemisTestModule, ExerciseFeedbackSuggestionOptionsComponent],
=======
>>>>>>> 93eba08f
            providers: [
                MockProvider(AthenaService, {
                    isEnabled: () => of(true),
                }),
                { provide: ActivatedRoute, useValue: { snapshot: { paramMap: { get: () => '1' } } } },
            ],
        }).compileComponents();

        fixture = TestBed.createComponent(ExerciseFeedbackSuggestionOptionsComponent);
        component = fixture.componentInstance;
        athenaService = TestBed.inject(AthenaService);
    });

    it('should create', () => {
        expect(component).toBeTruthy();
    });

    it('should initialize with available modules', async () => {
        const modules = ['Module1', 'Module2'];
        jest.spyOn(athenaService, 'getAvailableModules').mockReturnValue(of(modules));
        component.exercise = { type: ExerciseType.TEXT, dueDate: futureDueDate, feedbackSuggestionModule: undefined } as Exercise;

        await component.ngOnInit();

        expect(component.availableAthenaModules).toEqual(modules);
        expect(component.modulesAvailable).toBeTruthy();
    });

    it('should set isAthenaEnabled$ with the result from athenaService', async () => {
        jest.spyOn(athenaService, 'getAvailableModules').mockReturnValue(of());
        jest.spyOn(athenaService, 'isEnabled').mockReturnValue(of(true));
        component.exercise = { type: ExerciseType.TEXT, dueDate: futureDueDate, feedbackSuggestionModule: undefined } as Exercise;

        await component.ngOnInit();

        expect(component.isAthenaEnabled$).toBeDefined();
        component.isAthenaEnabled$.subscribe((result) => {
            expect(result).toBeTrue();
        });
    });

    it('should disable input controls for programming exercises with automatic assessment type or read-only', () => {
        component.exercise = { type: ExerciseType.PROGRAMMING, assessmentType: AssessmentType.AUTOMATIC, dueDate: futureDueDate } as Exercise;

        let result = component.inputControlsDisabled();
        expect(result).toBeTruthy();

        component.exercise.assessmentType = AssessmentType.MANUAL;
        result = component.inputControlsDisabled();
        expect(result).toBeFalsy();

        component.readOnly = true;
        result = component.inputControlsDisabled();
        expect(result).toBeTruthy();
    });

    it('should disable input controls if due date has passed', () => {
        component.exercise = { type: ExerciseType.TEXT, dueDate: pastDueDate } as Exercise;

        const result = component.inputControlsDisabled();
        expect(result).toBeTruthy();
    });

    it('should return grey color for checkbox label style for automatic programming exercises', () => {
        component.exercise = { type: ExerciseType.PROGRAMMING, assessmentType: AssessmentType.AUTOMATIC, dueDate: futureDueDate } as Exercise;

        const style = component.getCheckboxLabelStyle();

        expect(style).toEqual({ color: 'grey' });
    });

    it('should return an empty object for checkbox label style for non-automatic programming exercises', () => {
        component.exercise = { type: ExerciseType.PROGRAMMING, assessmentType: AssessmentType.MANUAL, dueDate: futureDueDate } as Exercise;

        const style = component.getCheckboxLabelStyle();

        expect(style).toEqual({});
    });

    it('should toggle feedback suggestions and set the module for any exercise', () => {
        const modules = ['Module1', 'Module2'];
        component.availableAthenaModules = modules;
        component.exercise = { type: ExerciseType.PROGRAMMING } as Exercise;

        expect(component.showDropdownList).toBeFalse();

        const event = { target: { checked: true } };
        component.toggleFeedbackSuggestions(event);

        expect(component.exercise.feedbackSuggestionModule).toBe('Module1');
        expect(component.showDropdownList).toBeTrue();
        expect(component.exercise.allowManualFeedbackRequests).toBeFalse();

        event.target.checked = false;
        component.toggleFeedbackSuggestions(event);

        expect(component.exercise.feedbackSuggestionModule).toBeUndefined();
    });
});<|MERGE_RESOLUTION|>--- conflicted
+++ resolved
@@ -7,7 +7,6 @@
 import { AthenaService } from 'app/assessment/athena.service';
 import { ExerciseFeedbackSuggestionOptionsComponent } from 'app/exercises/shared/feedback-suggestion/exercise-feedback-suggestion-options.component';
 import dayjs from 'dayjs/esm';
-import { ArtemisTestModule } from '../../../../test.module';
 
 describe('ExerciseFeedbackSuggestionOptionsComponent', () => {
     let component: ExerciseFeedbackSuggestionOptionsComponent;
@@ -18,10 +17,6 @@
 
     beforeEach(() => {
         TestBed.configureTestingModule({
-<<<<<<< HEAD
-            imports: [ArtemisTestModule, ExerciseFeedbackSuggestionOptionsComponent],
-=======
->>>>>>> 93eba08f
             providers: [
                 MockProvider(AthenaService, {
                     isEnabled: () => of(true),
