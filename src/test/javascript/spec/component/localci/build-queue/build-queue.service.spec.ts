--- conflicted
+++ resolved
@@ -509,7 +509,20 @@
         req.flush(expectedResponse);
     });
 
-<<<<<<< HEAD
+    it('should return filtered finished build jobs for a specific course', () => {
+        const courseId = 1;
+        const expectedResponse = [elem1];
+
+        service.getFinishedBuildJobsByCourseId(courseId, undefined, filterOptions).subscribe((data) => {
+            expect(data).toEqual(expectedResponse);
+        });
+
+        const req = httpMock.expectOne((r) => r.url === `${service.resourceUrl}/courses/${courseId}/finished-jobs`);
+        expect(req.request.method).toBe('GET');
+        expectFilterParams(req, filterOptions);
+        req.flush(expectedResponse);
+    });
+
     it('should return build job statistics', fakeAsync(() => {
         const expectedResponse: BuildJobStatistics = { totalBuilds: 1, successfulBuilds: 1, failedBuilds: 0, cancelledBuilds: 0 };
 
@@ -543,21 +556,6 @@
 
         expect(errorOccurred).toBeTrue();
     }));
-=======
-    it('should return filtered finished build jobs for a specific course', () => {
-        const courseId = 1;
-        const expectedResponse = [elem1];
-
-        service.getFinishedBuildJobsByCourseId(courseId, undefined, filterOptions).subscribe((data) => {
-            expect(data).toEqual(expectedResponse);
-        });
-
-        const req = httpMock.expectOne((r) => r.url === `${service.resourceUrl}/courses/${courseId}/finished-jobs`);
-        expect(req.request.method).toBe('GET');
-        expectFilterParams(req, filterOptions);
-        req.flush(expectedResponse);
-    });
->>>>>>> c9521c2c
 
     it('should handle errors when getting all finished build jobs for a specific course', fakeAsync(() => {
         const courseId = 1;
