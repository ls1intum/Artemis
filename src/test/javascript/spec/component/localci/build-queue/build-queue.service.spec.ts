import { TestBed } from '@angular/core/testing';

import { BuildQueueService } from 'app/localci/build-queue/build-queue.service';
import { HttpClientTestingModule, HttpTestingController } from '@angular/common/http/testing';
import { Router } from '@angular/router';
import { MockRouter } from '../../../helpers/mocks/mock-router';
import { MockSyncStorage } from '../../../helpers/mocks/service/mock-sync-storage.service';
import { MockTranslateService } from '../../../helpers/mocks/service/mock-translate.service';
import { LocalStorageService, SessionStorageService } from 'ngx-webstorage';
import { TranslateService } from '@ngx-translate/core';
import { BuildJob } from 'app/entities/build-job.model';
import dayjs from 'dayjs/esm';
import { fakeAsync, tick } from '@angular/core/testing';
import { RepositoryInfo } from 'app/entities/repository-info.model';
import { JobTimingInfo } from 'app/entities/job-timing-info.model';
import { BuildConfig } from 'app/entities/build-config.model';

describe('BuildQueueService', () => {
    let service: BuildQueueService;
    let httpMock: HttpTestingController;
    let elem1: BuildJob;
    let repositoryInfo: RepositoryInfo;
    let jobTimingInfo: JobTimingInfo;
    let buildConfig: BuildConfig;

    beforeEach(() => {
        TestBed.configureTestingModule({
            imports: [HttpClientTestingModule],
            providers: [
                { provide: Router, useClass: MockRouter },
                { provide: LocalStorageService, useClass: MockSyncStorage },
                { provide: SessionStorageService, useClass: MockSyncStorage },
                { provide: TranslateService, useClass: MockTranslateService },
            ],
        });
        service = TestBed.inject(BuildQueueService);
        httpMock = TestBed.inject(HttpTestingController);
        elem1 = new BuildJob();
        repositoryInfo = new RepositoryInfo();
        jobTimingInfo = new JobTimingInfo();
        buildConfig = new BuildConfig();

        repositoryInfo.repositoryName = 'name1';
        repositoryInfo.repositoryType = 'USER';
        repositoryInfo.triggeredByPushTo = 'USER';
        repositoryInfo.assignmentRepositoryUri = 'uri1';
        repositoryInfo.testRepositoryUri = 'uri2';
        repositoryInfo.solutionRepositoryUri = 'uri3';
        repositoryInfo.auxiliaryRepositoryUris = ['uri4'];
        repositoryInfo.auxiliaryRepositoryCheckoutDirectories = ['dir1'];

        jobTimingInfo.submissionDate = dayjs('2023-01-02');
        jobTimingInfo.buildStartDate = dayjs('2023-01-02');
        jobTimingInfo.buildCompletionDate = dayjs('2023-01-02');

        buildConfig.dockerImage = 'image1';
        buildConfig.commitHash = 'hash1';
        buildConfig.branch = 'branch1';
        buildConfig.programmingLanguage = 'lang1';
        buildConfig.projectType = 'type1';
        buildConfig.scaEnabled = false;
        buildConfig.sequentialTestRunsEnabled = false;
        buildConfig.testwiseCoverageEnabled = false;
        buildConfig.resultPaths = ['path1'];

        elem1.id = '1';
        elem1.name = 'test1';
        elem1.participationId = 1;
<<<<<<< HEAD
        elem1.repositoryType = 'USER';
        elem1.repositoryName = 'repo1';
        elem1.commitHash = 'test1';
        elem1.submissionDate = dayjs('2023-01-02');
=======
>>>>>>> 5eb65e23
        elem1.retryCount = 1;
        elem1.priority = 1;
        elem1.courseId = 1;
        elem1.repositoryInfo = repositoryInfo;
        elem1.jobTimingInfo = jobTimingInfo;
        elem1.buildConfig = buildConfig;
    });

    it('should return build job for course', () => {
        const courseId = 1;
        const expectedResponse = [elem1]; // Expecting an array

        service.getQueuedBuildJobsByCourseId(courseId).subscribe((data) => {
            expect(data).toEqual(expectedResponse); // Check if the response matches expected
        });

        const req = httpMock.expectOne(`${service.resourceUrl}/courses/${courseId}/queued-jobs`);
        expect(req.request.method).toBe('GET');
        req.flush(expectedResponse); // Flush an array of elements
    });

    it('should return running build jobs for a specific course', () => {
        const courseId = 1;
        const expectedResponse = [elem1]; // Assuming this is your expected response

        service.getRunningBuildJobsByCourseId(courseId).subscribe((data) => {
            expect(data).toEqual(expectedResponse);
        });

        const req = httpMock.expectOne(`${service.resourceUrl}/courses/${courseId}/running-jobs`);
        expect(req.request.method).toBe('GET');
        req.flush(expectedResponse);
    });

    it('should return all queued build jobs', () => {
        const expectedResponse = [elem1]; // Assuming this is your expected response

        service.getQueuedBuildJobs().subscribe((data) => {
            expect(data).toEqual(expectedResponse);
        });

        const req = httpMock.expectOne(`${service.adminResourceUrl}/queued-jobs`);
        expect(req.request.method).toBe('GET');
        req.flush(expectedResponse);
    });

    it('should return all running build jobs', () => {
        const expectedResponse = [elem1]; // Assuming this is your expected response

        service.getRunningBuildJobs().subscribe((data) => {
            expect(data).toEqual(expectedResponse);
        });

        const req = httpMock.expectOne(`${service.adminResourceUrl}/running-jobs`);
        expect(req.request.method).toBe('GET');
        req.flush(expectedResponse);
    });

    it('should cancel a specific build job in a course', () => {
        const courseId = 1;
        const buildJobId = '1';

        service.cancelBuildJobInCourse(courseId, buildJobId).subscribe(() => {
            // Ensure that the cancellation was successful
            expect(true).toBeTrue();
        });

        const req = httpMock.expectOne(`${service.resourceUrl}/courses/${courseId}/cancel-job/${buildJobId}`);
        expect(req.request.method).toBe('DELETE');
        req.flush({}); // Flush an empty response to indicate success
    });

    it('should cancel a specific build job', () => {
        const buildJobId = '1';

        service.cancelBuildJob(buildJobId).subscribe(() => {
            // Ensure that the cancellation was successful
            expect(true).toBeTrue();
        });

        const req = httpMock.expectOne(`${service.adminResourceUrl}/cancel-job/${buildJobId}`);
        expect(req.request.method).toBe('DELETE');
        req.flush({}); // Flush an empty response to indicate success
    });

    it('should cancel all running build jobs', () => {
        service.cancelAllRunningBuildJobs().subscribe(() => {
            // Ensure that the cancellation was successful
            expect(true).toBeTrue();
        });

        const req = httpMock.expectOne(`${service.adminResourceUrl}/cancel-all-running-jobs`);
        expect(req.request.method).toBe('DELETE');
        req.flush({}); // Flush an empty response to indicate success
    });

    it('should cancel all running build jobs in a course', () => {
        const courseId = 1;

        service.cancelAllRunningBuildJobsInCourse(courseId).subscribe(() => {
            // Ensure that the cancellation was successful
            expect(true).toBeTrue();
        });

        const req = httpMock.expectOne(`${service.resourceUrl}/courses/${courseId}/cancel-all-running-jobs`);
        expect(req.request.method).toBe('DELETE');
        req.flush({}); // Flush an empty response to indicate success
    });

    it('should cancel all queued build jobs', () => {
        service.cancelAllQueuedBuildJobs().subscribe(() => {
            // Ensure that the cancellation was successful
            expect(true).toBeTrue();
        });

        const req = httpMock.expectOne(`${service.adminResourceUrl}/cancel-all-queued-jobs`);
        expect(req.request.method).toBe('DELETE');
        req.flush({}); // Flush an empty response to indicate success
    });

    it('should cancel all queued build jobs in a course', () => {
        const courseId = 1;

        service.cancelAllQueuedBuildJobsInCourse(courseId).subscribe(() => {
            // Ensure that the cancellation was successful
            expect(true).toBeTrue();
        });

        const req = httpMock.expectOne(`${service.resourceUrl}/courses/${courseId}/cancel-all-queued-jobs`);
        expect(req.request.method).toBe('DELETE');
        req.flush({}); // Flush an empty response to indicate success
    });

    it('should handle errors when cancelling a specific build job', fakeAsync(() => {
        const buildJobId = '1';

        let errorOccurred = false;

        service.cancelBuildJob(buildJobId).subscribe({
            error: (err) => {
                // Ensure that the error is handled properly
                expect(err.message).toBe(
                    'Failed to cancel build job ' +
                        buildJobId +
                        '\nHttp failure response for ' +
                        service.adminResourceUrl +
                        '/cancel-job/' +
                        buildJobId +
                        ': 500 Internal Server Error',
                );
                errorOccurred = true;
            },
        });

        const req = httpMock.expectOne(`${service.adminResourceUrl}/cancel-job/${buildJobId}`);
        expect(req.request.method).toBe('DELETE');

        // Simulate an error response from the server
        req.flush(null, { status: 500, statusText: 'Internal Server Error' });

        tick();

        // Verify that an error occurred during the subscription
        expect(errorOccurred).toBeTrue();
    }));

    it('should handle errors when cancelling a specific build job in a course', fakeAsync(() => {
        const courseId = 1;
        const buildJobId = '1';

        let errorOccurred = false;

        service.cancelBuildJobInCourse(courseId, buildJobId).subscribe({
            error: (err) => {
                // Ensure that the error is handled properly
                expect(err.message).toBe(
                    'Failed to cancel build job ' +
                        buildJobId +
                        ' in course ' +
                        courseId +
                        '\nHttp failure response for ' +
                        service.resourceUrl +
                        '/courses/' +
                        courseId +
                        '/cancel-job/' +
                        buildJobId +
                        ': 500 Internal Server Error',
                );
                errorOccurred = true;
            },
        });

        const req = httpMock.expectOne(`${service.resourceUrl}/courses/${courseId}/cancel-job/${buildJobId}`);
        expect(req.request.method).toBe('DELETE');

        // Simulate an error response from the server
        req.flush(null, { status: 500, statusText: 'Internal Server Error' });

        tick();

        // Verify that an error occurred during the subscription
        expect(errorOccurred).toBeTrue();
    }));

    it('should handle errors when cancelling all running build jobs', fakeAsync(() => {
        let errorOccurred = false;

        service.cancelAllRunningBuildJobs().subscribe({
            error: (err) => {
                // Ensure that the error is handled properly
                expect(err.message).toBe(
                    'Failed to cancel all running build jobs' + '\nHttp failure response for ' + service.adminResourceUrl + '/cancel-all-running-jobs: 500 Internal Server Error',
                );
                errorOccurred = true;
            },
        });

        const req = httpMock.expectOne(`${service.adminResourceUrl}/cancel-all-running-jobs`);
        expect(req.request.method).toBe('DELETE');

        // Simulate an error response from the server
        req.flush(null, { status: 500, statusText: 'Internal Server Error' });

        tick();

        // Verify that an error occurred during the subscription
        expect(errorOccurred).toBeTrue();
    }));

    it('should handle errors when cancelling all running build jobs in a course', fakeAsync(() => {
        const courseId = 1;

        let errorOccurred = false;

        service.cancelAllRunningBuildJobsInCourse(courseId).subscribe({
            error: (err) => {
                // Ensure that the error is handled properly
                expect(err.message).toBe(
                    'Failed to cancel all running build jobs in course ' +
                        courseId +
                        '\nHttp failure response for ' +
                        service.resourceUrl +
                        '/courses/' +
                        courseId +
                        '/cancel-all-running-jobs: 500 Internal Server Error',
                );
                errorOccurred = true;
            },
        });

        const req = httpMock.expectOne(`${service.resourceUrl}/courses/${courseId}/cancel-all-running-jobs`);
        expect(req.request.method).toBe('DELETE');

        // Simulate an error response from the server
        req.flush(null, { status: 500, statusText: 'Internal Server Error' });

        tick();

        // Verify that an error occurred during the subscription
        expect(errorOccurred).toBeTrue();
    }));

    it('should handle errors when cancelling all queued build jobs', fakeAsync(() => {
        let errorOccurred = false;

        service.cancelAllQueuedBuildJobs().subscribe({
            error: (err) => {
                // Ensure that the error is handled properly
                expect(err.message).toBe(
                    'Failed to cancel all queued build jobs' + '\nHttp failure response for ' + service.adminResourceUrl + '/cancel-all-queued-jobs: 500 Internal Server Error',
                );
                errorOccurred = true;
            },
        });

        const req = httpMock.expectOne(`${service.adminResourceUrl}/cancel-all-queued-jobs`);
        expect(req.request.method).toBe('DELETE');

        // Simulate an error response from the server
        req.flush(null, { status: 500, statusText: 'Internal Server Error' });

        tick();

        // Verify that an error occurred during the subscription
        expect(errorOccurred).toBeTrue();
    }));

    it('should handle errors when cancelling all queued build jobs in a course', fakeAsync(() => {
        const courseId = 1;

        let errorOccurred = false;

        service.cancelAllQueuedBuildJobsInCourse(courseId).subscribe({
            error: (err) => {
                // Ensure that the error is handled properly
                expect(err.message).toBe(
                    'Failed to cancel all queued build jobs in course ' +
                        courseId +
                        '\nHttp failure response for ' +
                        service.resourceUrl +
                        '/courses/' +
                        courseId +
                        '/cancel-all-queued-jobs: 500 Internal Server Error',
                );
                errorOccurred = true;
            },
        });

        const req = httpMock.expectOne(`${service.resourceUrl}/courses/${courseId}/cancel-all-queued-jobs`);
        expect(req.request.method).toBe('DELETE');

        // Simulate an error response from the server
        req.flush(null, { status: 500, statusText: 'Internal Server Error' });

        tick();

        // Verify that an error occurred during the subscription
        expect(errorOccurred).toBeTrue();
    }));

    afterEach(() => {
        httpMock.verify(); // Verify that there are no outstanding requests.
    });
});<|MERGE_RESOLUTION|>--- conflicted
+++ resolved
@@ -66,13 +66,6 @@
         elem1.id = '1';
         elem1.name = 'test1';
         elem1.participationId = 1;
-<<<<<<< HEAD
-        elem1.repositoryType = 'USER';
-        elem1.repositoryName = 'repo1';
-        elem1.commitHash = 'test1';
-        elem1.submissionDate = dayjs('2023-01-02');
-=======
->>>>>>> 5eb65e23
         elem1.retryCount = 1;
         elem1.priority = 1;
         elem1.courseId = 1;
