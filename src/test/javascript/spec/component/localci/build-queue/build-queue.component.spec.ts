--- conflicted
+++ resolved
@@ -15,14 +15,10 @@
 import { waitForAsync } from '@angular/core/testing';
 import { HttpResponse } from '@angular/common/http';
 import { SortingOrder } from 'app/shared/table/pageable-table';
-<<<<<<< HEAD
-import { ArtemisSharedComponentModule } from 'app/shared/components/shared-component.module';
-import { PieChartModule } from '@swimlane/ngx-charts';
-=======
 import { LocalStorageService } from 'ngx-webstorage';
 import { MockLocalStorageService } from '../../../helpers/mocks/service/mock-local-storage.service';
 import { ArtemisSharedComponentModule } from 'app/shared/components/shared-component.module';
->>>>>>> c9521c2c
+import { PieChartModule } from '@swimlane/ngx-charts';
 
 describe('BuildQueueComponent', () => {
     let component: BuildQueueComponent;
@@ -277,13 +273,8 @@
         mockActivatedRoute = { params: of({ courseId: testCourseId }) };
 
         TestBed.configureTestingModule({
-<<<<<<< HEAD
-            imports: [ArtemisTestModule, NgxDatatableModule],
-            declarations: [BuildQueueComponent, MockPipe(ArtemisTranslatePipe), MockComponent(DataTableComponent), ArtemisSharedComponentModule, PieChartModule],
-=======
-            imports: [ArtemisTestModule, NgxDatatableModule, ArtemisSharedComponentModule],
+            imports: [ArtemisTestModule, NgxDatatableModule, ArtemisSharedComponentModule, PieChartModule],
             declarations: [BuildQueueComponent, MockPipe(ArtemisTranslatePipe), MockComponent(DataTableComponent)],
->>>>>>> c9521c2c
             providers: [
                 { provide: BuildQueueService, useValue: mockBuildQueueService },
                 { provide: ActivatedRoute, useValue: mockActivatedRoute },
@@ -356,12 +347,8 @@
         // Expectations: The service methods are called with the test course ID
         expect(mockBuildQueueService.getQueuedBuildJobsByCourseId).toHaveBeenCalledWith(testCourseId);
         expect(mockBuildQueueService.getRunningBuildJobsByCourseId).toHaveBeenCalledWith(testCourseId);
-<<<<<<< HEAD
-        expect(mockBuildQueueService.getFinishedBuildJobsByCourseId).toHaveBeenCalledWith(testCourseId, request);
+        expect(mockBuildQueueService.getFinishedBuildJobsByCourseId).toHaveBeenCalledWith(testCourseId, request, filterOptionsEmpty);
         expect(mockBuildQueueService.getBuildJobStatisticsForCourse).toHaveBeenCalledWith(testCourseId, SpanType.WEEK);
-=======
-        expect(mockBuildQueueService.getFinishedBuildJobsByCourseId).toHaveBeenCalledWith(testCourseId, request, filterOptionsEmpty);
->>>>>>> c9521c2c
 
         // Expectations: The component's properties are set with the mock data
         expect(component.queuedBuildJobs).toEqual(mockQueuedJobs);
