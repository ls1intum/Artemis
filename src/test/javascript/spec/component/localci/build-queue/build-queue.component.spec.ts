import { ComponentFixture, TestBed, waitForAsync } from '@angular/core/testing';
import { ActivatedRoute } from '@angular/router';
import { of } from 'rxjs';
import { BuildQueueComponent, FinishedBuildJobFilter, FinishedBuildJobFilterStorageKey } from 'app/localci/build-queue/build-queue.component';
import { BuildQueueService } from 'app/localci/build-queue/build-queue.service';
import dayjs from 'dayjs/esm';
import { AccountService } from 'app/core/auth/account.service';
import { DataTableComponent } from 'app/shared/data-table/data-table.component';
<<<<<<< HEAD
import { BuildJobStatistics, FinishedBuildJob, SpanType } from 'app/entities/programming/build-job.model';
=======
import { ArtemisTestModule } from '../../../test.module';
import { FinishedBuildJob } from 'app/entities/programming/build-job.model';
>>>>>>> b16a4189
import { TriggeredByPushTo } from 'app/entities/programming/repository-info.model';
import { HttpResponse } from '@angular/common/http';
import { SortingOrder } from 'app/shared/table/pageable-table';
import { LocalStorageService } from 'ngx-webstorage';
import { MockLocalStorageService } from '../../../helpers/mocks/service/mock-local-storage.service';
import { MockNgbModalService } from '../../../helpers/mocks/service/mock-ngb-modal.service';
import { NgbModal } from '@ng-bootstrap/ng-bootstrap';
<<<<<<< HEAD
import { MockTranslateService } from '../../../helpers/mocks/service/mock-translate.service';
import { TranslateService } from '@ngx-translate/core';
import { AlertService } from 'app/core/util/alert.service';
import { MockProvider } from 'ng-mocks';
=======
import { MockProvider } from 'ng-mocks';
import * as DownloadUtil from '../../../../../../main/webapp/app/shared/util/download.util';
import { AlertService } from '../../../../../../main/webapp/app/core/util/alert.service';
>>>>>>> b16a4189

describe('BuildQueueComponent', () => {
    let component: BuildQueueComponent;
    let fixture: ComponentFixture<BuildQueueComponent>;
    let mockActivatedRoute: any;

    const mockBuildQueueService = {
        getQueuedBuildJobsByCourseId: jest.fn(),
        getRunningBuildJobsByCourseId: jest.fn(),
        getQueuedBuildJobs: jest.fn(),
        getRunningBuildJobs: jest.fn(),
        cancelBuildJobInCourse: jest.fn(),
        cancelBuildJob: jest.fn(),
        cancelAllQueuedBuildJobsInCourse: jest.fn(),
        cancelAllRunningBuildJobsInCourse: jest.fn(),
        cancelAllQueuedBuildJobs: jest.fn(),
        cancelAllRunningBuildJobs: jest.fn(),
        getFinishedBuildJobsByCourseId: jest.fn(),
        getFinishedBuildJobs: jest.fn(),
        getBuildJobStatistics: jest.fn(),
        getBuildJobStatisticsForCourse: jest.fn(),
        getBuildJobLogs: jest.fn(),
    };

    const mockLocalStorageService = new MockLocalStorageService();
    mockLocalStorageService.clear = (key?: string) => {
        if (key) {
            if (key in mockLocalStorageService.storage) {
                delete mockLocalStorageService.storage[key];
            }
        } else {
            mockLocalStorageService.storage = {};
        }
    };

    const accountServiceMock = { identity: jest.fn(), getAuthenticationState: jest.fn() };

    const testCourseId = 123;
    const mockQueuedJobs = [
        {
            id: '1',
            name: 'Build Job 1',
            buildAgentAddress: 'agent1',
            participationId: 101,
            courseId: 10,
            exerciseId: 100,
            retryCount: 0,
            priority: 4,
            repositoryInfo: {
                repositoryName: 'repo1',
                repositoryType: 'USER',
                triggeredByPushTo: 'USER',
                assignmentRepositoryUri: 'https://some.uri',
                testRepositoryUri: 'https://some.uri',
                solutionRepositoryUri: 'https://some.uri',
                auxiliaryRepositoryUris: [],
                auxiliaryRepositoryCheckoutDirectories: [],
            },
            jobTimingInfo: {
                submissionDate: dayjs('2023-01-02'),
                buildStartDate: null,
                buildCompletionDate: null,
            },
            buildConfig: {
                dockerImage: 'someImage',
                commitHashToBuild: 'abc123',
                branch: 'main',
                programmingLanguage: 'Java',
                projectType: 'Maven',
                scaEnabled: false,
                sequentialTestRunsEnabled: false,
                resultPaths: [],
            },
        },
        {
            id: '3',
            name: 'Build Job 3',
            buildAgentAddress: 'agent3',
            participationId: 103,
            courseId: 10,
            exerciseId: 100,
            retryCount: 0,
            priority: 5,
            repositoryInfo: {
                repositoryName: 'repo3',
                repositoryType: 'USER',
                triggeredByPushTo: 'USER',
                assignmentRepositoryUri: 'https://some.uri',
                testRepositoryUri: 'https://some.uri',
                solutionRepositoryUri: 'https://some.uri',
                auxiliaryRepositoryUris: [],
                auxiliaryRepositoryCheckoutDirectories: [],
            },
            jobTimingInfo: {
                submissionDate: dayjs('2023-01-03'),
                buildStartDate: null,
                buildCompletionDate: null,
            },
            buildConfig: {
                dockerImage: 'someImage',
                commitHashToBuild: 'abc125',
                branch: 'main',
                programmingLanguage: 'Java',
                projectType: 'Maven',
                scaEnabled: false,
                sequentialTestRunsEnabled: false,
                resultPaths: [],
            },
        },
    ];
    const mockRunningJobs = [
        {
            id: '2',
            name: 'Build Job 2',
            buildAgentAddress: 'agent2',
            participationId: 102,
            courseId: 10,
            exerciseId: 100,
            retryCount: 0,
            priority: 3,
            repositoryInfo: {
                repositoryName: 'repo2',
                repositoryType: 'USER',
                triggeredByPushTo: 'USER',
                assignmentRepositoryUri: 'https://some.uri',
                testRepositoryUri: 'https://some.uri',
                solutionRepositoryUri: 'https://some.uri',
                auxiliaryRepositoryUris: [],
                auxiliaryRepositoryCheckoutDirectories: [],
            },
            jobTimingInfo: {
                submissionDate: dayjs('2023-01-01'),
                buildStartDate: dayjs('2023-01-01'),
                buildCompletionDate: null,
            },
            buildConfig: {
                dockerImage: 'someImage',
                commitHashToBuild: 'abc124',
                branch: 'main',
                programmingLanguage: 'Java',
                projectType: 'Maven',
                scaEnabled: false,
                sequentialTestRunsEnabled: false,
                resultPaths: [],
            },
        },
        {
            id: '4',
            name: 'Build Job 4',
            buildAgentAddress: 'agent4',
            participationId: 104,
            courseId: 10,
            exerciseId: 100,
            retryCount: 0,
            priority: 2,
            repositoryInfo: {
                repositoryName: 'repo4',
                repositoryType: 'USER',
                triggeredByPushTo: 'USER',
                assignmentRepositoryUri: 'https://some.uri',
                testRepositoryUri: 'https://some.uri',
                solutionRepositoryUri: 'https://some.uri',
                auxiliaryRepositoryUris: [],
                auxiliaryRepositoryCheckoutDirectories: [],
            },
            jobTimingInfo: {
                submissionDate: dayjs('2023-01-04'),
                buildStartDate: dayjs('2023-01-04'),
                buildCompletionDate: null,
            },
            buildConfig: {
                dockerImage: 'someImage',
                commitHashToBuild: 'abc126',
                branch: 'main',
                programmingLanguage: 'Java',
                projectType: 'Maven',
                scaEnabled: false,
                sequentialTestRunsEnabled: false,
                resultPaths: [],
            },
        },
    ];
    const mockFinishedJobs: FinishedBuildJob[] = [
        {
            id: '5',
            name: 'Build Job 5',
            buildAgentAddress: 'agent5',
            participationId: 105,
            courseId: 10,
            exerciseId: 100,
            retryCount: 0,
            priority: 1,
            repositoryName: 'repo5',
            repositoryType: 'USER',
            triggeredByPushTo: TriggeredByPushTo.USER,
            buildSubmissionDate: dayjs('2023-01-05'),
            buildStartDate: dayjs('2023-01-05'),
            buildCompletionDate: dayjs('2023-01-05'),
            buildDuration: undefined,
            commitHash: 'abc127',
        },
        {
            id: '6',
            name: 'Build Job 6',
            buildAgentAddress: 'agent6',
            participationId: 106,
            courseId: 10,
            exerciseId: 100,
            retryCount: 0,
            priority: 0,
            repositoryName: 'repo6',
            repositoryType: 'USER',
            triggeredByPushTo: TriggeredByPushTo.USER,
            buildStartDate: dayjs('2023-01-06'),
            buildCompletionDate: dayjs('2023-01-06'),
            buildDuration: undefined,
            commitHash: 'abc128',
        },
    ];

    const mockFinishedJobsResponse: HttpResponse<FinishedBuildJob[]> = new HttpResponse({ body: mockFinishedJobs });

    const request = {
        page: 1,
        pageSize: 50,
        sortedColumn: 'buildSubmissionDate',
        sortingOrder: SortingOrder.DESCENDING,
        searchTerm: '',
    };

    const filterOptionsEmpty = {
        buildAgentAddress: undefined,
        buildDurationFilterLowerBound: undefined,
        buildDurationFilterUpperBound: undefined,
        buildStartDateFilterFrom: undefined,
        buildStartDateFilterTo: undefined,
        status: undefined,
        appliedFilters: new Map<string, boolean>(),
        areDatesValid: true,
        areDurationFiltersValid: true,
        numberOfAppliedFilters: 0,
    };

    let alertService: AlertService;
    let alertServiceErrorStub: jest.SpyInstance;

    beforeEach(waitForAsync(() => {
        mockActivatedRoute = { params: of({ courseId: testCourseId }) };

        TestBed.configureTestingModule({
<<<<<<< HEAD
=======
            imports: [ArtemisTestModule, BuildQueueComponent],
>>>>>>> b16a4189
            providers: [
                { provide: BuildQueueService, useValue: mockBuildQueueService },
                { provide: ActivatedRoute, useValue: mockActivatedRoute },
                { provide: AccountService, useValue: accountServiceMock },
                { provide: DataTableComponent, useClass: DataTableComponent },
                { provide: LocalStorageService, useValue: mockLocalStorageService },
                { provide: NgbModal, useClass: MockNgbModalService },
<<<<<<< HEAD
                { provide: TranslateService, useClass: MockTranslateService },
=======
>>>>>>> b16a4189
                MockProvider(AlertService),
            ],
        }).compileComponents();

        fixture = TestBed.createComponent(BuildQueueComponent);
        component = fixture.componentInstance;
        alertService = TestBed.inject(AlertService);
        alertServiceErrorStub = jest.spyOn(alertService, 'error');
    }));

    beforeEach(() => {
        jest.clearAllMocks();
    });

    it('should initialize', () => {
        expect(component).toBeDefined();
    });

    it('should create', () => {
        expect(component).toBeTruthy();
    });

    it('should initialize all build job data', () => {
        // Mock ActivatedRoute to return an empty paramMap or a paramMap without 'courseId'
        mockActivatedRoute.paramMap = of(new Map([]));

        // Mock BuildQueueService to return mock data
        mockBuildQueueService.getQueuedBuildJobs.mockReturnValue(of(mockQueuedJobs));
        mockBuildQueueService.getRunningBuildJobs.mockReturnValue(of(mockRunningJobs));
        mockBuildQueueService.getFinishedBuildJobs.mockReturnValue(of(mockFinishedJobsResponse));

        // Initialize the component
        component.ngOnInit();

        // Expectations: The service methods for general build jobs are called
        expect(mockBuildQueueService.getQueuedBuildJobs).toHaveBeenCalled();
        expect(mockBuildQueueService.getRunningBuildJobs).toHaveBeenCalled();
        expect(mockBuildQueueService.getFinishedBuildJobs).toHaveBeenCalled();

        // Expectations: The service methods for course-specific build jobs are not called
        expect(mockBuildQueueService.getQueuedBuildJobsByCourseId).not.toHaveBeenCalled();
        expect(mockBuildQueueService.getRunningBuildJobsByCourseId).not.toHaveBeenCalled();
        expect(mockBuildQueueService.getFinishedBuildJobsByCourseId).not.toHaveBeenCalled();

        // Expectations: The component's properties are set with the mock data
        expect(component.queuedBuildJobs).toEqual(mockQueuedJobs);
        expect(component.runningBuildJobs).toEqual(mockRunningJobs);
        expect(component.finishedBuildJobs).toEqual(mockFinishedJobs);
    });

    it('should initialize with course data', () => {
        // Mock ActivatedRoute to return a specific course ID
        mockActivatedRoute.paramMap = of(new Map([['courseId', testCourseId.toString()]]));

        // Mock BuildQueueService to return mock data
        mockBuildQueueService.getQueuedBuildJobsByCourseId.mockReturnValue(of(mockQueuedJobs));
        mockBuildQueueService.getRunningBuildJobsByCourseId.mockReturnValue(of(mockRunningJobs));
        mockBuildQueueService.getFinishedBuildJobsByCourseId.mockReturnValue(of(mockFinishedJobsResponse));

        // Initialize the component
        component.ngOnInit();

        // Expectations: The service methods are called with the test course ID
        expect(mockBuildQueueService.getQueuedBuildJobsByCourseId).toHaveBeenCalledWith(testCourseId);
        expect(mockBuildQueueService.getRunningBuildJobsByCourseId).toHaveBeenCalledWith(testCourseId);
        expect(mockBuildQueueService.getFinishedBuildJobsByCourseId).toHaveBeenCalledWith(testCourseId, request, filterOptionsEmpty);

        // Expectations: The component's properties are set with the mock data
        expect(component.queuedBuildJobs).toEqual(mockQueuedJobs);
        expect(component.runningBuildJobs).toEqual(mockRunningJobs);
        expect(component.finishedBuildJobs).toEqual(mockFinishedJobs);
    });

    it('should refresh data', () => {
        mockActivatedRoute.paramMap = of(new Map([['courseId', testCourseId.toString()]]));
        const spy = jest.spyOn(component, 'ngOnInit');
        component.ngOnInit();
        expect(spy).toHaveBeenCalled();
    });

    it('should update build job duration in running build jobs', () => {
        // Mock ActivatedRoute to return no course ID
        mockActivatedRoute.paramMap = of(new Map([]));

        // Mock BuildQueueService to return mock data
        mockBuildQueueService.getRunningBuildJobs.mockReturnValue(of(mockRunningJobs));

        // Initialize the component and update the build job duration
        component.ngOnInit();
        component.runningBuildJobs = component.updateBuildJobDuration(component.runningBuildJobs); // This method is called in ngOnInit in interval callback, but we call it to add coverage

        // Expectations: The build job duration is calculated and set for each running build job
        for (const runningBuildJob of component.runningBuildJobs) {
            const { buildDuration, buildCompletionDate, buildStartDate } = runningBuildJob.jobTimingInfo!;
            if (buildDuration && buildCompletionDate && buildStartDate) {
                expect(buildDuration).toBeLessThanOrEqual(buildCompletionDate.diff(buildStartDate, 'seconds'));
            }
        }
    });

    it('should cancel a build job in a course', () => {
        const buildJobId = '1';

        // Mock ActivatedRoute to return a specific course ID
        mockActivatedRoute.paramMap = of(new Map([['courseId', testCourseId]]));

        // Mock BuildQueueService to return a successful response for canceling a build job
        mockBuildQueueService.cancelBuildJobInCourse.mockReturnValue(of(null));

        // Initialize the component
        component.ngOnInit();

        // Call the cancelBuildJob method
        component.cancelBuildJob(buildJobId);

        // Expectations: The service method for canceling a build job in a course is called with the correct parameters
        expect(mockBuildQueueService.cancelBuildJobInCourse).toHaveBeenCalledWith(testCourseId, buildJobId);
    });

    it('should cancel a build job without a course ID', () => {
        const buildJobId = '1';

        // Mock ActivatedRoute to return no course ID
        mockActivatedRoute.paramMap = of(new Map([]));

        // Mock BuildQueueService to return a successful response for canceling a build job
        mockBuildQueueService.cancelBuildJob.mockReturnValue(of(null));

        // Initialize the component
        component.ngOnInit();

        // Call the cancelBuildJob method
        component.cancelBuildJob(buildJobId);

        // Expectations: The service method for canceling a build job is called without a course ID
        expect(mockBuildQueueService.cancelBuildJob).toHaveBeenCalledWith(buildJobId);
    });

    it('should cancel all queued build jobs in a course', () => {
        // Mock ActivatedRoute to return a specific course ID
        mockActivatedRoute.paramMap = of(new Map([['courseId', testCourseId.toString()]]));

        // Mock BuildQueueService to return a successful response for canceling all queued build jobs in a course
        mockBuildQueueService.cancelAllQueuedBuildJobsInCourse.mockReturnValue(of(null));

        // Initialize the component
        component.ngOnInit();

        // Call the cancelAllQueuedBuildJobsInCourse method
        component.cancelAllQueuedBuildJobs();

        // Expectations: The service method for canceling all queued build jobs in a course is called with the correct parameter
        expect(mockBuildQueueService.cancelAllQueuedBuildJobsInCourse).toHaveBeenCalledWith(testCourseId);
    });

    it('should cancel all running build jobs in a course', () => {
        // Mock ActivatedRoute to return no course ID
        mockActivatedRoute.paramMap = of(new Map([['courseId', testCourseId.toString()]]));

        // Mock BuildQueueService to return a successful response for canceling all running build jobs
        mockBuildQueueService.cancelAllRunningBuildJobsInCourse.mockReturnValue(of(null));

        // Initialize the component
        component.ngOnInit();

        // Call the cancelAllRunningBuildJobs method
        component.cancelAllRunningBuildJobs();

        // Expectations: The service method for canceling all running build jobs is called with the correct parameter
        expect(mockBuildQueueService.cancelAllRunningBuildJobsInCourse).toHaveBeenCalledWith(testCourseId);
    });

    it('should cancel all queued build jobs', () => {
        // Mock ActivatedRoute to return no course ID
        mockActivatedRoute.paramMap = of(new Map([]));

        // Mock BuildQueueService to return a successful response for canceling all running build jobs
        mockBuildQueueService.cancelAllQueuedBuildJobs.mockReturnValue(of(null));

        // Initialize the component
        component.ngOnInit();

        // Call the cancelAllRunningBuildJobs method
        component.cancelAllQueuedBuildJobs();

        // Expectations: The service method for canceling all running build jobs is called without a course ID
        expect(mockBuildQueueService.cancelAllQueuedBuildJobs).toHaveBeenCalled();
    });

    it('should cancel all running build jobs', () => {
        // Mock ActivatedRoute to return no course ID
        mockActivatedRoute.paramMap = of(new Map([]));

        // Mock BuildQueueService to return a successful response for canceling all running build jobs
        mockBuildQueueService.cancelAllRunningBuildJobs.mockReturnValue(of(null));

        // Initialize the component
        component.ngOnInit();

        // Call the cancelAllRunningBuildJobs method
        component.cancelAllRunningBuildJobs();

        // Expectations: The service method for canceling all running build jobs is called without a course ID
        expect(mockBuildQueueService.cancelAllRunningBuildJobs).toHaveBeenCalled();
    });

    it('should load finished build jobs on initialization', () => {
        // Mock ActivatedRoute to return no course ID
        mockActivatedRoute.paramMap = of(new Map([]));

        mockBuildQueueService.getFinishedBuildJobs.mockReturnValue(of(mockFinishedJobsResponse));

        component.ngOnInit();

        expect(mockBuildQueueService.getFinishedBuildJobs).toHaveBeenCalledWith(request, filterOptionsEmpty);
        expect(component.finishedBuildJobs).toEqual(mockFinishedJobs);
    });

    it('should load finished build jobs for a specific course on initialization', () => {
        // Mock ActivatedRoute to return no course ID
        mockActivatedRoute.paramMap = of(new Map([['courseId', testCourseId.toString()]]));

        mockBuildQueueService.getFinishedBuildJobsByCourseId.mockReturnValue(of(mockFinishedJobsResponse));

        component.ngOnInit();

        expect(mockBuildQueueService.getFinishedBuildJobsByCourseId).toHaveBeenCalledWith(testCourseId, request, filterOptionsEmpty);
        expect(component.finishedBuildJobs).toEqual(mockFinishedJobs);
    });

    it('should return correct build agent addresses', () => {
        component.finishedBuildJobs = mockFinishedJobs;
        expect(component.buildAgentAddresses).toEqual(['agent5', 'agent6']);
    });

    it('should trigger refresh on search term change', async () => {
        mockActivatedRoute.paramMap = of(new Map([]));

        mockBuildQueueService.getQueuedBuildJobs.mockReturnValue(of(mockQueuedJobs));
        mockBuildQueueService.getRunningBuildJobs.mockReturnValue(of(mockRunningJobs));
        mockBuildQueueService.getFinishedBuildJobs.mockReturnValue(of(mockFinishedJobsResponse));

        component.ngOnInit();
        component.searchTerm = 'search';
        component.triggerLoadFinishedJobs();

        const requestWithSearchTerm = { ...request };
        requestWithSearchTerm.searchTerm = 'search';
        // Wait for the debounce time to pass
        await new Promise((resolve) => setTimeout(resolve, 110));
        expect(mockBuildQueueService.getFinishedBuildJobs).toHaveBeenNthCalledWith(2, requestWithSearchTerm, filterOptionsEmpty);
    });

    it('should set build job duration', () => {
        // Mock ActivatedRoute to return no course ID
        mockActivatedRoute.paramMap = of(new Map([]));

        mockBuildQueueService.getFinishedBuildJobs.mockReturnValue(of(mockFinishedJobsResponse));

        component.ngOnInit();

        for (const finishedBuildJob of component.finishedBuildJobs) {
            const { buildDuration, buildCompletionDate, buildStartDate } = finishedBuildJob;
            if (buildDuration && buildCompletionDate && buildStartDate) {
                expect(buildDuration).toEqual((buildCompletionDate.diff(buildStartDate, 'milliseconds') / 1000).toFixed(3) + 's');
            }
        }
    });

    it('should return correct number of filters applied', () => {
        component.finishedBuildJobFilter = new FinishedBuildJobFilter();
        component.finishedBuildJobFilter.buildAgentAddress = 'agent1';
        component.filterBuildAgentAddressChanged();
        component.finishedBuildJobFilter.buildDurationFilterLowerBound = 1;
        component.finishedBuildJobFilter.buildDurationFilterUpperBound = 2;
        component.filterDurationChanged();
        component.finishedBuildJobFilter.buildSubmissionDateFilterFrom = dayjs('2023-01-01');
        component.finishedBuildJobFilter.buildSubmissionDateFilterTo = dayjs('2023-01-02');
        component.filterDateChanged();
        component.toggleBuildStatusFilter('SUCCESSFUL');

        expect(component.finishedBuildJobFilter.numberOfAppliedFilters).toBe(6);

        component.finishedBuildJobFilter.buildAgentAddress = undefined;
        component.filterBuildAgentAddressChanged();
        component.finishedBuildJobFilter.buildDurationFilterLowerBound = undefined;
        component.filterDurationChanged();

        expect(component.finishedBuildJobFilter.numberOfAppliedFilters).toBe(4);
    });

    it('should save filter in local storage', () => {
        component.finishedBuildJobFilter = new FinishedBuildJobFilter();
        component.finishedBuildJobFilter.buildAgentAddress = 'agent1';
        component.finishedBuildJobFilter.buildDurationFilterLowerBound = 1;
        component.finishedBuildJobFilter.buildDurationFilterUpperBound = 2;
        component.finishedBuildJobFilter.buildSubmissionDateFilterFrom = dayjs('2023-01-01');
        component.finishedBuildJobFilter.buildSubmissionDateFilterTo = dayjs('2023-01-02');
        component.finishedBuildJobFilter.status = 'SUCCESSFUL';

        component.filterDurationChanged();
        component.filterDateChanged();
        component.filterBuildAgentAddressChanged();
        component.toggleBuildStatusFilter('SUCCESSFUL');

        expect(mockLocalStorageService.retrieve(FinishedBuildJobFilterStorageKey.buildAgentAddress)).toBe('agent1');
        expect(mockLocalStorageService.retrieve(FinishedBuildJobFilterStorageKey.buildDurationFilterLowerBound)).toBe(1);
        expect(mockLocalStorageService.retrieve(FinishedBuildJobFilterStorageKey.buildDurationFilterUpperBound)).toBe(2);
        expect(mockLocalStorageService.retrieve(FinishedBuildJobFilterStorageKey.buildSubmissionDateFilterFrom)).toEqual(dayjs('2023-01-01'));
        expect(mockLocalStorageService.retrieve(FinishedBuildJobFilterStorageKey.buildSubmissionDateFilterTo)).toEqual(dayjs('2023-01-02'));
        expect(mockLocalStorageService.retrieve(FinishedBuildJobFilterStorageKey.status)).toBe('SUCCESSFUL');

        component.finishedBuildJobFilter = new FinishedBuildJobFilter();

        component.filterDurationChanged();
        component.filterDateChanged();
        component.filterBuildAgentAddressChanged();
        component.toggleBuildStatusFilter();

        expect(mockLocalStorageService.retrieve(FinishedBuildJobFilterStorageKey.buildAgentAddress)).toBeUndefined();
        expect(mockLocalStorageService.retrieve(FinishedBuildJobFilterStorageKey.buildDurationFilterLowerBound)).toBeUndefined();
        expect(mockLocalStorageService.retrieve(FinishedBuildJobFilterStorageKey.buildDurationFilterUpperBound)).toBeUndefined();
        expect(mockLocalStorageService.retrieve(FinishedBuildJobFilterStorageKey.buildSubmissionDateFilterFrom)).toBeUndefined();
        expect(mockLocalStorageService.retrieve(FinishedBuildJobFilterStorageKey.buildSubmissionDateFilterTo)).toBeUndefined();
        expect(mockLocalStorageService.retrieve(FinishedBuildJobFilterStorageKey.status)).toBeUndefined();
    });

    it('should validate correctly', () => {
        component.finishedBuildJobFilter = new FinishedBuildJobFilter();
        component.finishedBuildJobFilter.buildDurationFilterLowerBound = 1;
        component.finishedBuildJobFilter.buildSubmissionDateFilterFrom = dayjs('2023-01-01');
        component.filterDurationChanged();
        component.filterDateChanged();

        expect(component.finishedBuildJobFilter.areDatesValid).toBeTruthy();
        expect(component.finishedBuildJobFilter.areDurationFiltersValid).toBeTruthy();

        component.finishedBuildJobFilter.buildDurationFilterUpperBound = 2;
        component.finishedBuildJobFilter.buildSubmissionDateFilterTo = dayjs('2023-01-02');
        component.filterDurationChanged();
        component.filterDateChanged();

        expect(component.finishedBuildJobFilter.areDatesValid).toBeTruthy();
        expect(component.finishedBuildJobFilter.areDurationFiltersValid).toBeTruthy();

        component.finishedBuildJobFilter.buildDurationFilterLowerBound = 3;
        component.finishedBuildJobFilter.buildSubmissionDateFilterFrom = dayjs('2023-01-03');
        component.filterDurationChanged();
        component.filterDateChanged();

        expect(component.finishedBuildJobFilter.areDatesValid).toBeFalsy();
        expect(component.finishedBuildJobFilter.areDurationFiltersValid).toBeFalsy();
    });

    it('should download build logs', () => {
        const buildJobId = '1';

        const buildLogsMultiLines = 'log1\nlog2\nlog3';
        mockBuildQueueService.getBuildJobLogs = jest.fn().mockReturnValue(of(buildLogsMultiLines));

        component.viewBuildLogs(undefined, buildJobId);

        expect(mockBuildQueueService.getBuildJobLogs).toHaveBeenCalledWith(buildJobId);
        expect(component.rawBuildLogsString).toEqual(buildLogsMultiLines);

        const mockBlob = new Blob([buildLogsMultiLines], { type: 'text/plain' });

        const downloadSpy = jest.spyOn(DownloadUtil, 'downloadFile');

        component.downloadBuildLogs();

        expect(downloadSpy).toHaveBeenCalledOnce();
        expect(downloadSpy).toHaveBeenCalledWith(mockBlob, `${buildJobId}.log`);
        expect(alertServiceErrorStub).toHaveBeenCalled();

        global.URL.createObjectURL = jest.fn(() => 'mockedURL');
        global.URL.revokeObjectURL = jest.fn();

        component.downloadBuildLogs();

        expect(downloadSpy).toHaveBeenCalledTimes(2);
        expect(downloadSpy).toHaveBeenCalledWith(mockBlob, `${buildJobId}.log`);
    });
});<|MERGE_RESOLUTION|>--- conflicted
+++ resolved
@@ -6,12 +6,7 @@
 import dayjs from 'dayjs/esm';
 import { AccountService } from 'app/core/auth/account.service';
 import { DataTableComponent } from 'app/shared/data-table/data-table.component';
-<<<<<<< HEAD
 import { BuildJobStatistics, FinishedBuildJob, SpanType } from 'app/entities/programming/build-job.model';
-=======
-import { ArtemisTestModule } from '../../../test.module';
-import { FinishedBuildJob } from 'app/entities/programming/build-job.model';
->>>>>>> b16a4189
 import { TriggeredByPushTo } from 'app/entities/programming/repository-info.model';
 import { HttpResponse } from '@angular/common/http';
 import { SortingOrder } from 'app/shared/table/pageable-table';
@@ -19,16 +14,10 @@
 import { MockLocalStorageService } from '../../../helpers/mocks/service/mock-local-storage.service';
 import { MockNgbModalService } from '../../../helpers/mocks/service/mock-ngb-modal.service';
 import { NgbModal } from '@ng-bootstrap/ng-bootstrap';
-<<<<<<< HEAD
 import { MockTranslateService } from '../../../helpers/mocks/service/mock-translate.service';
 import { TranslateService } from '@ngx-translate/core';
 import { AlertService } from 'app/core/util/alert.service';
 import { MockProvider } from 'ng-mocks';
-=======
-import { MockProvider } from 'ng-mocks';
-import * as DownloadUtil from '../../../../../../main/webapp/app/shared/util/download.util';
-import { AlertService } from '../../../../../../main/webapp/app/core/util/alert.service';
->>>>>>> b16a4189
 
 describe('BuildQueueComponent', () => {
     let component: BuildQueueComponent;
@@ -279,10 +268,7 @@
         mockActivatedRoute = { params: of({ courseId: testCourseId }) };
 
         TestBed.configureTestingModule({
-<<<<<<< HEAD
-=======
-            imports: [ArtemisTestModule, BuildQueueComponent],
->>>>>>> b16a4189
+            imports: [BuildQueueComponent],
             providers: [
                 { provide: BuildQueueService, useValue: mockBuildQueueService },
                 { provide: ActivatedRoute, useValue: mockActivatedRoute },
@@ -290,10 +276,7 @@
                 { provide: DataTableComponent, useClass: DataTableComponent },
                 { provide: LocalStorageService, useValue: mockLocalStorageService },
                 { provide: NgbModal, useClass: MockNgbModalService },
-<<<<<<< HEAD
                 { provide: TranslateService, useClass: MockTranslateService },
-=======
->>>>>>> b16a4189
                 MockProvider(AlertService),
             ],
         }).compileComponents();
