--- conflicted
+++ resolved
@@ -1,9 +1,6 @@
 import { TestBed } from '@angular/core/testing';
 
-<<<<<<< HEAD
 import { provideHttpClient } from '@angular/common/http';
-=======
->>>>>>> 3779e88a
 import { HttpTestingController, provideHttpClientTesting } from '@angular/common/http/testing';
 import { MockTranslateService } from '../../../helpers/mocks/service/mock-translate.service';
 import { TranslateService } from '@ngx-translate/core';
@@ -15,7 +12,6 @@
 import { RepositoryInfo, TriggeredByPushTo } from 'app/entities/programming/repository-info.model';
 import { JobTimingInfo } from 'app/entities/job-timing-info.model';
 import { BuildConfig } from 'app/entities/programming/build-config.model';
-import { provideHttpClient } from '@angular/common/http';
 
 describe('BuildAgentsService', () => {
     let service: BuildAgentsService;
@@ -81,10 +77,7 @@
 
     beforeEach(() => {
         TestBed.configureTestingModule({
-<<<<<<< HEAD
-=======
             imports: [],
->>>>>>> 3779e88a
             providers: [provideHttpClient(), provideHttpClientTesting(), { provide: TranslateService, useClass: MockTranslateService }],
         });
         service = TestBed.inject(BuildAgentsService);
