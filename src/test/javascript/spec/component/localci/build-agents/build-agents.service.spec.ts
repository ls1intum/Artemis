import { TestBed } from '@angular/core/testing';

import { HttpClientTestingModule, HttpTestingController } from '@angular/common/http/testing';
import { MockTranslateService } from '../../../helpers/mocks/service/mock-translate.service';
import { TranslateService } from '@ngx-translate/core';
import { BuildJob } from 'app/entities/build-job.model';
import dayjs from 'dayjs/esm';
import { BuildAgentsService } from 'app/localci/build-agents/build-agents.service';
import { BuildAgent } from 'app/entities/build-agent.model';
import { RepositoryInfo } from 'app/entities/repository-info.model';
import { JobTimingInfo } from 'app/entities/job-timing-info.model';
import { BuildConfig } from 'app/entities/build-config.model';

describe('BuildAgentsService', () => {
    let service: BuildAgentsService;
    let httpMock: HttpTestingController;
    let element: BuildAgent;

    const repositoryInfo: RepositoryInfo = {
        repositoryName: 'repo2',
        repositoryType: 'USER',
        triggeredByPushTo: 'USER',
        assignmentRepositoryUri: 'https://some.uri',
        testRepositoryUri: 'https://some.uri',
        solutionRepositoryUri: 'https://some.uri',
        auxiliaryRepositoryUris: [],
        auxiliaryRepositoryCheckoutDirectories: [],
    };

    const jobTimingInfo: JobTimingInfo = {
        submissionDate: dayjs('2023-01-01'),
        buildStartDate: dayjs('2023-01-01'),
    };

    const buildConfig: BuildConfig = {
        dockerImage: 'someImage',
        commitHash: 'abc124',
        branch: 'main',
        programmingLanguage: 'Java',
        projectType: 'Maven',
        scaEnabled: false,
        sequentialTestRunsEnabled: false,
        testwiseCoverageEnabled: false,
        resultPaths: [],
    };

    const mockRunningJobs: BuildJob[] = [
        {
            id: '2',
            name: 'Build Job 2',
            buildAgentAddress: 'agent2',
            participationId: 102,
<<<<<<< HEAD
            repositoryType: 'USER',
            repositoryName: 'repo2',
            commitHash: 'abc124',
            submissionDate: dayjs('2023-01-01'),
            retryCount: 2,
            buildStartDate: dayjs('2023-01-01'),
            priority: 5,
=======
>>>>>>> 5eb65e23
            courseId: 10,
            exerciseId: 100,
            retryCount: 0,
            priority: 3,
            repositoryInfo: repositoryInfo,
            jobTimingInfo: jobTimingInfo,
            buildConfig: buildConfig,
        },
        {
            id: '4',
            name: 'Build Job 4',
            buildAgentAddress: 'agent4',
            participationId: 104,
<<<<<<< HEAD
            repositoryType: 'USER',
            repositoryName: 'repo4',
            commitHash: 'abc126',
            submissionDate: dayjs('2023-01-04'),
            retryCount: 3,
            buildStartDate: dayjs('2023-01-04'),
            priority: 2,
=======
>>>>>>> 5eb65e23
            courseId: 10,
            exerciseId: 100,
            retryCount: 0,
            priority: 2,
            repositoryInfo: repositoryInfo,
            jobTimingInfo: jobTimingInfo,
            buildConfig: buildConfig,
        },
    ];

    beforeEach(() => {
        TestBed.configureTestingModule({
            imports: [HttpClientTestingModule],
            providers: [{ provide: TranslateService, useClass: MockTranslateService }],
        });
        service = TestBed.inject(BuildAgentsService);
        httpMock = TestBed.inject(HttpTestingController);
        element = new BuildAgent();
        element.id = 1;
        element.name = 'BuildAgent1';
        element.maxNumberOfConcurrentBuildJobs = 3;
        element.numberOfCurrentBuildJobs = 1;
        element.runningBuildJobs = mockRunningJobs;
    });

    it('should return build agents', () => {
        const expectedResponse = [element]; // Expecting an array

        service.getBuildAgents().subscribe((data) => {
            expect(data).toEqual(expectedResponse); // Check if the response matches expected
        });

        const req = httpMock.expectOne(`${service.adminResourceUrl}/build-agents`);
        expect(req.request.method).toBe('GET');
        req.flush(expectedResponse); // Flush an array of elements
    });

    afterEach(() => {
        httpMock.verify(); // Verify that there are no outstanding requests.
    });
});<|MERGE_RESOLUTION|>--- conflicted
+++ resolved
@@ -50,16 +50,6 @@
             name: 'Build Job 2',
             buildAgentAddress: 'agent2',
             participationId: 102,
-<<<<<<< HEAD
-            repositoryType: 'USER',
-            repositoryName: 'repo2',
-            commitHash: 'abc124',
-            submissionDate: dayjs('2023-01-01'),
-            retryCount: 2,
-            buildStartDate: dayjs('2023-01-01'),
-            priority: 5,
-=======
->>>>>>> 5eb65e23
             courseId: 10,
             exerciseId: 100,
             retryCount: 0,
@@ -73,16 +63,6 @@
             name: 'Build Job 4',
             buildAgentAddress: 'agent4',
             participationId: 104,
-<<<<<<< HEAD
-            repositoryType: 'USER',
-            repositoryName: 'repo4',
-            commitHash: 'abc126',
-            submissionDate: dayjs('2023-01-04'),
-            retryCount: 3,
-            buildStartDate: dayjs('2023-01-04'),
-            priority: 2,
-=======
->>>>>>> 5eb65e23
             courseId: 10,
             exerciseId: 100,
             retryCount: 0,
