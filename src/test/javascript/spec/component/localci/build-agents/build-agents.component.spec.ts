--- conflicted
+++ resolved
@@ -63,16 +63,6 @@
             name: 'Build Job 2',
             buildAgentAddress: 'agent2',
             participationId: 102,
-<<<<<<< HEAD
-            repositoryType: 'USER',
-            repositoryName: 'repo2',
-            commitHash: 'abc124',
-            submissionDate: dayjs('2023-01-01'),
-            retryCount: 2,
-            buildStartDate: dayjs('2023-01-01'),
-            priority: 5,
-=======
->>>>>>> 5eb65e23
             courseId: 10,
             exerciseId: 100,
             retryCount: 0,
@@ -86,16 +76,6 @@
             name: 'Build Job 4',
             buildAgentAddress: 'agent4',
             participationId: 104,
-<<<<<<< HEAD
-            repositoryType: 'USER',
-            repositoryName: 'repo4',
-            commitHash: 'abc126',
-            submissionDate: dayjs('2023-01-04'),
-            retryCount: 3,
-            buildStartDate: dayjs('2023-01-04'),
-            priority: 2,
-=======
->>>>>>> 5eb65e23
             courseId: 10,
             exerciseId: 100,
             retryCount: 0,
@@ -112,16 +92,6 @@
             name: 'Build Job 1',
             buildAgentAddress: 'agent1',
             participationId: 101,
-<<<<<<< HEAD
-            repositoryType: 'USER',
-            repositoryName: 'repo1',
-            commitHash: 'abc123',
-            submissionDate: dayjs('2023-01-02'),
-            retryCount: 2,
-            buildStartDate: dayjs('2023-01-05'),
-            priority: 5,
-=======
->>>>>>> 5eb65e23
             courseId: 10,
             exerciseId: 100,
             retryCount: 0,
@@ -135,16 +105,6 @@
             name: 'Build Job 3',
             buildAgentAddress: 'agent3',
             participationId: 103,
-<<<<<<< HEAD
-            repositoryType: 'USER',
-            repositoryName: 'repo3',
-            commitHash: 'abc125',
-            submissionDate: dayjs('2023-01-03'),
-            retryCount: 1,
-            buildStartDate: dayjs('2023-01-05'),
-            priority: 3,
-=======
->>>>>>> 5eb65e23
             courseId: 10,
             exerciseId: 100,
             retryCount: 0,
