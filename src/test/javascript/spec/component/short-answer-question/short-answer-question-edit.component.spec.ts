import { ComponentFixture, TestBed } from '@angular/core/testing';
import { MockComponent, MockDirective, MockModule, MockPipe, MockProvider } from 'ng-mocks';
import { ArtemisTranslatePipe } from 'app/shared/pipes/artemis-translate.pipe';
import { FormsModule } from '@angular/forms';
import { ShortAnswerQuestion } from 'app/entities/quiz/short-answer-question.model';
import { ShortAnswerQuestionEditComponent } from 'app/exercises/quiz/manage/short-answer-question/short-answer-question-edit.component';
import { QuizScoringInfoModalComponent } from 'app/exercises/quiz/manage/quiz-scoring-info-modal/quiz-scoring-info-modal.component';
import { MatchPercentageInfoModalComponent } from 'app/exercises/quiz/manage/match-percentage-info-modal/match-percentage-info-modal.component';
import { DragDropModule } from '@angular/cdk/drag-drop';
import { SimpleChange } from '@angular/core';
import { ShortAnswerSpot } from 'app/entities/quiz/short-answer-spot.model';
import { ShortAnswerSolution } from 'app/entities/quiz/short-answer-solution.model';
import { ShortAnswerMapping } from 'app/entities/quiz/short-answer-mapping.model';
import { ScoringType } from 'app/entities/quiz/quiz-question.model';
import { cloneDeep } from 'lodash-es';
import { ShortAnswerQuestionUtil } from 'app/exercises/quiz/shared/short-answer-question-util.service';
import * as markdownConversionUtil from 'app/shared/util/markdown.conversion.util';
import { NgbCollapse, NgbModal } from '@ng-bootstrap/ng-bootstrap';
import { MockResizeObserver } from '../../helpers/mocks/service/mock-resize-observer';
import { firstValueFrom } from 'rxjs';

const question = new ShortAnswerQuestion();
question.id = 1;
question.text = 'This is a text regarding this question';

const question2 = new ShortAnswerQuestion();
question2.id = 2;
question2.text = 'This is a second text regarding a question';

const shortAnswerSolution1 = new ShortAnswerSolution();
shortAnswerSolution1.id = 0;
shortAnswerSolution1.text = 'solution 1';

const shortAnswerSolution2 = new ShortAnswerSolution();
shortAnswerSolution2.id = 1;
shortAnswerSolution2.text = 'solution 2';

question.solutions = [shortAnswerSolution1, shortAnswerSolution2];

const spot1 = new ShortAnswerSpot();
spot1.spotNr = 0;

const spot2 = new ShortAnswerSpot();
spot2.spotNr = 1;

describe('ShortAnswerQuestionEditComponent', () => {
    let fixture: ComponentFixture<ShortAnswerQuestionEditComponent>;
    let component: ShortAnswerQuestionEditComponent;

    beforeEach(() => {
        TestBed.configureTestingModule({
<<<<<<< HEAD
            imports: [MockModule(FormsModule), ArtemisMarkdownEditorModule, MockModule(DragDropModule), MockDirective(NgbCollapse)],
=======
            imports: [ArtemisTestModule, MockModule(FormsModule), MockModule(DragDropModule), MockDirective(NgbCollapse)],
>>>>>>> 3c8453cf
            declarations: [
                ShortAnswerQuestionEditComponent,
                MockPipe(ArtemisTranslatePipe),
                MockComponent(QuizScoringInfoModalComponent),
                MockComponent(MatchPercentageInfoModalComponent),
            ],
            providers: [MockProvider(NgbModal)],
        })
            .overrideComponent(ShortAnswerQuestionEditComponent, {
                set: {
                    providers: [MockProvider(NgbModal)],
                },
            })
            .compileComponents();
        global.ResizeObserver = jest.fn().mockImplementation((callback: ResizeObserverCallback) => {
            return new MockResizeObserver(callback);
        });
        fixture = TestBed.createComponent(ShortAnswerQuestionEditComponent);
        component = fixture.componentInstance;
    });

    beforeEach(() => {
        component.shortAnswerQuestion = question;
        component.questionIndex = 0;
        component.reEvaluationInProgress = false;

        fixture.detectChanges();
    });

    afterEach(() => {
        jest.restoreAllMocks();
    });

    it('should initialize with different question texts', () => {
        // test spots concatenated to other words
        component.shortAnswerQuestion.text = 'This is a[-spot 12]regarding this question.\nAnother [-spot 8] is in the line above';
        component.ngOnInit();

        let expectedTextParts = [
            ['This', 'is', 'a', '[-spot 12]', 'regarding', 'this', 'question.'],
            ['Another', '[-spot 8]', 'is', 'in', 'the', 'line', 'above'],
        ];
        expect(component.textParts).toEqual(expectedTextParts);

        // test a long method with multiple indentations and concatenated words
        component.shortAnswerQuestion.text =
            'Enter your long question if needed\n\n' +
            'Select a part of the[-spot 6]and click on Add Spot to automatically [-spot 9]an input field and the corresponding[-spot 16]\n\n' +
            'You can define a input field like this: This [-spot 1] an [-spot 2] field.\n' +
            'Code snippets should be correctly indented:\n' +
            '[-spot 5] method testIndentation() {\n' +
            "    System.out.[-spot 3]('Print this');\n" +
            '    const [-spot 4] Array = [\n' +
            '    first element = ({\n' +
            '        firstAttribute : (\n' +
            '            we need more attributes\n' +
            '            )\n' +
            '    });\n' +
            '    ]\n' +
            '}\n' +
            '\n' +
            'To define the solution for the input fields you need to create a mapping (multiple mapping also possible):';

        component.ngOnInit();

        expectedTextParts = [
            ['Enter', 'your', 'long', 'question', 'if', 'needed'],
            [
                'Select',
                'a',
                'part',
                'of',
                'the',
                '[-spot 6]',
                'and',
                'click',
                'on',
                'Add',
                'Spot',
                'to',
                'automatically',
                '[-spot 9]',
                'an',
                'input',
                'field',
                'and',
                'the',
                'corresponding',
                '[-spot 16]',
            ],
            ['You', 'can', 'define', 'a', 'input', 'field', 'like', 'this:', 'This', '[-spot 1]', 'an', '[-spot 2]', 'field.'],
            ['Code', 'snippets', 'should', 'be', 'correctly', 'indented:'],
            ['[-spot 5]', 'method', 'testIndentation()', '{'],
            ['    System.out.', '[-spot 3]', "('Print", "this');"],
            ['    const', '[-spot 4]', 'Array', '=', '['],
            ['    first', 'element', '=', '({'],
            ['        firstAttribute', ':', '('],
            ['            we', 'need', 'more', 'attributes'],
            ['            )'],
            ['    });'],
            ['    ]'],
            ['}'],
            ['To', 'define', 'the', 'solution', 'for', 'the', 'input', 'fields', 'you', 'need', 'to', 'create', 'a', 'mapping', '(multiple', 'mapping', 'also', 'possible):'],
        ];
        expect(component.textParts).toEqual(expectedTextParts);

        // tests simple indentation
        component.shortAnswerQuestion.text =
            '[-spot 5]\n' + '    [-spot 6]\n' + '        [-spot 7]\n' + '            [-spot 8]\n' + '                [-spot 9]\n' + '                    [-spot 10]';

        component.ngOnInit();

        expectedTextParts = [['[-spot 5]'], ['    [-spot 6]'], ['        [-spot 7]'], ['            [-spot 8]'], ['                [-spot 9]'], ['                    [-spot 10]']];
        expect(component.textParts).toEqual(expectedTextParts);

        // classic java main method test
        component.shortAnswerQuestion.text =
            '[-spot 1] class [-spot 2] {\n' +
            '    public static void main([-spot 3][] args){\n' +
            '        System.out.println("This is the [-spot 4] method");\n' +
            '    }\n' +
            '}';

        component.ngOnInit();

        expectedTextParts = [
            ['[-spot 1]', 'class', '[-spot 2]', '{'],
            ['    public', 'static', 'void', 'main(', '[-spot 3]', '[]', 'args){'],
            ['        System.out.println("This', 'is', 'the', '[-spot 4]', 'method");'],
            ['    }'],
            ['}'],
        ];
        expect(component.textParts).toEqual(expectedTextParts);

        // test multiple line parameter for method header
        component.shortAnswerQuestion.text =
            'private[-spot 1] methodCallWithMultipleLineParameter (\n' +
            '    int number,\n' +
            '    [-spot 2] secondNumber,\n' +
            '    [-spot 3] thirdString,\n' +
            '    boolean doesWork) {\n' +
            '        System.out.[-spot 4]("[-spot 5]");\n' +
            '}';

        component.ngOnInit();

        expectedTextParts = [
            ['private', '[-spot 1]', 'methodCallWithMultipleLineParameter', '('],
            ['    int', 'number,'],
            ['    [-spot 2]', 'secondNumber,'],
            ['    [-spot 3]', 'thirdString,'],
            ['    boolean', 'doesWork)', '{'],
            ['        System.out.', '[-spot 4]', '("', '[-spot 5]', '");'],
            ['}'],
        ];
        expect(component.textParts).toEqual(expectedTextParts);

        // test nested arrays
        component.shortAnswerQuestion.text =
            'const manyArrayFields = [\n' + "    ['test1'],\n" + "    ['test2'],\n" + "    ['[-spot 1]'],\n" + "    ['middleField'],\n" + "    ['[-spot 2]'],\n" + '];';

        component.ngOnInit();

        expectedTextParts = [
            ['const', 'manyArrayFields', '=', '['],
            ["    ['test1'],"],
            ["    ['test2'],"],
            ["    ['", '[-spot 1]', "'],"],
            ["    ['middleField'],"],
            ["    ['", '[-spot 2]', "'],"],
            ['];'],
        ];
        expect(component.textParts).toEqual(expectedTextParts);

        // test textual enumeration
        component.shortAnswerQuestion.text =
            'If we want a enumeration, we can also [-spot 1] this:\n' +
            '- first major point\n' +
            '    - first not so major point\n' +
            '    - second not so major point\n' +
            '- second major point\n' +
            '- third major point\n' +
            '        - first very not major point, super indented';

        component.ngOnInit();

        expectedTextParts = [
            ['If', 'we', 'want', 'a', 'enumeration,', 'we', 'can', 'also', '[-spot 1]', 'this:'],
            ['-', 'first', 'major', 'point'],
            ['    -', 'first', 'not', 'so', 'major', 'point'],
            ['    -', 'second', 'not', 'so', 'major', 'point'],
            ['-', 'second', 'major', 'point'],
            ['-', 'third', 'major', 'point'],
            ['        -', 'first', 'very', 'not', 'major', 'point,', 'super', 'indented'],
        ];
        expect(component.textParts).toEqual(expectedTextParts);
    });

    it('should invoke ngOnChanges', () => {
        component.ngOnChanges({
            question: { currentValue: question2, previousValue: question } as SimpleChange,
        });
    });

    it('should react to a solution being dropped on a spot', () => {
        const questionUpdatedSpy = jest.spyOn(component.questionUpdated, 'emit');
        const solution = new ShortAnswerSolution();
        solution.id = 2;
        solution.text = 'solution text';
        const spot = new ShortAnswerSpot();
        spot.id = 2;
        spot.spotNr = 2;
        const spot3 = new ShortAnswerSpot();
        const mapping1 = new ShortAnswerMapping(spot2, shortAnswerSolution1);
        const mapping2 = new ShortAnswerMapping(spot3, shortAnswerSolution1);
        const alternativeMapping = new ShortAnswerMapping(new ShortAnswerSpot(), new ShortAnswerSolution());
        component.shortAnswerQuestion.correctMappings = [mapping1, mapping2, alternativeMapping];
        const event = {
            item: {
                data: shortAnswerSolution1,
            },
        };

        fixture.detectChanges();
        component.onDragDrop(spot, event);

        const expectedMapping = new ShortAnswerMapping(spot, shortAnswerSolution1);
        expect(component.shortAnswerQuestion.correctMappings.pop()).toEqual(expectedMapping);
        expect(questionUpdatedSpy).toHaveBeenCalledOnce();
    });

    it('should setup question editor', () => {
        component.shortAnswerQuestion.spots = [spot1, spot2];
        const mapping1 = new ShortAnswerMapping(spot1, shortAnswerSolution1);
        const mapping2 = new ShortAnswerMapping(spot2, shortAnswerSolution2);
        component.shortAnswerQuestion.correctMappings = [mapping1, mapping2];

        fixture.detectChanges();

        component.setupQuestionEditor();
        component.setQuestionEditorValue('[-spot 1] [-spot 2]');
        expect(component.numberOfSpot).toBe(3);
        expect(component.optionsWithID).toEqual(['[-option 0]', '[-option 1]']);
    });

    it('should open', () => {
        const content = {};
        const modalService = fixture.debugElement.injector.get(NgbModal);
        const modalSpy = jest.spyOn(modalService, 'open');
        component.open(content);
        expect(modalSpy).toHaveBeenCalledOnce();
    });

    it('should add spot to cursor and increase the spot number', async () => {
        component.addSpotAtCursor();
        await firstValueFrom(component.questionUpdated);
        const text: string = component.questionEditorText;
        const firstLine = text.split('\n')[0];
        expect(firstLine).toInclude('[-spot 1]');
        expect(component.numberOfSpot).toBe(2);
    });

    it('should add option', async () => {
        component.addOption();
        await firstValueFrom(component.questionUpdated);
        const text: string = component.questionEditorText;
        const lastLine = text.split('\n').last();
        expect(lastLine).toInclude(lastLine!);
    });

    it('should add text solution', () => {
        // Setup text
        component.questionEditorText = '';
        component.addOptionToSpot(1, shortAnswerSolution1.text!);
        component.addOptionToSpot(2, shortAnswerSolution2.text!);

        expect(component.shortAnswerQuestion.solutions).toHaveLength(2);
        component.shortAnswerQuestion.spots = [spot1, spot2];
        const mapping1 = new ShortAnswerMapping(spot1, shortAnswerSolution1);
        const mapping2 = new ShortAnswerMapping(spot2, shortAnswerSolution2);
        component.shortAnswerQuestion.correctMappings = [mapping1, mapping2];

        component.addTextSolution();
        expect(component.shortAnswerQuestion.solutions).toHaveLength(3);
    });

    it('should delete text solution', () => {
        component.shortAnswerQuestion.solutions = [shortAnswerSolution1, shortAnswerSolution2];
        component.deleteSolution(shortAnswerSolution1);
        expect(component.shortAnswerQuestion.solutions).toEqual([shortAnswerSolution2]);
    });

    it('should add spot at cursor visual mode', () => {
        const textParts = [['0'], ['0']];
        const shortAnswerQuestionUtil = TestBed.inject(ShortAnswerQuestionUtil);
        jest.spyOn(shortAnswerQuestionUtil, 'divideQuestionTextIntoTextParts').mockReturnValue(textParts);

        const node = {} as Node;

        const questionElement = {
            // eslint-disable-next-line @typescript-eslint/no-unused-vars
            contains(other: Node | null): boolean {
                return true;
            },
        } as unknown as HTMLElement;
        component.questionElement = {
            nativeElement: questionElement,
        };

        const range = {
            cloneRange(): Range {
                return {
                    // eslint-disable-next-line @typescript-eslint/no-unused-vars
                    selectNodeContents(node1: Node) {},
                    // eslint-disable-next-line @typescript-eslint/no-unused-vars
                    setEnd(node2: Node, offset: number) {},
                    cloneContents() {},
                } as Range;
            },
            endContainer: {} as Node,
            endOffset: 0,
        } as Range;

        const nodeValue = {
            anchorNode: node,
            focusNode: {
                parentNode: {
                    parentElement: {
                        id: '0-0-0-0',
                        firstElementChild: {} as Element,
                    },
                },
            },
            // eslint-disable-next-line @typescript-eslint/no-unused-vars
            getRangeAt(index: number): Range {
                return range as Range;
            },
            toString() {
                return [];
            },
        } as unknown as Selection;
        jest.spyOn(window, 'getSelection').mockReturnValue(nodeValue);

        const returnHTMLDivElement = {
            // eslint-disable-next-line @typescript-eslint/no-unused-vars
            appendChild(param: DocumentFragment) {
                return {} as DocumentFragment;
            },
            innerHTML: 'innerHTML',
        } as unknown as HTMLDivElement;
        jest.spyOn(document, 'createElement').mockReturnValue(returnHTMLDivElement);

        const markdownHelper = {
            length: 1,
            // eslint-disable-next-line @typescript-eslint/no-unused-vars
            substring(start: number, end?: number): string {
                return '';
            },
        } as string;
        jest.spyOn(markdownConversionUtil, 'markdownForHtml').mockReturnValue(markdownHelper);
        const questionUpdated = jest.spyOn(component.questionUpdated, 'emit');

        component.shortAnswerQuestion.spots = [spot1, spot2];
        component.shortAnswerQuestion.correctMappings = [new ShortAnswerMapping(spot1, shortAnswerSolution1), new ShortAnswerMapping(spot2, shortAnswerSolution2)];
        fixture.detectChanges();

        component.addSpotAtCursorVisualMode();

        expect(component.numberOfSpot).toBe(2);
        expect(questionUpdated).toHaveBeenCalledTimes(3);
    });

    it('should delete question', () => {
        const questionDeleted = jest.spyOn(component.questionDeleted, 'emit');
        component.deleteQuestion();
        expect(questionDeleted).toHaveBeenCalledOnce();
    });

    it('should toggle preview', () => {
        component.shortAnswerQuestion.text = 'This is the text of a question';
        component.showVisualMode = false;
        component.shortAnswerQuestion.spots = [spot1, spot2];
        component.shortAnswerQuestion.correctMappings = [];
        let mapping = new ShortAnswerMapping(spot1, shortAnswerSolution1);
        component.shortAnswerQuestion.correctMappings.push(mapping);
        mapping = new ShortAnswerMapping(spot2, shortAnswerSolution2);
        component.shortAnswerQuestion.correctMappings.push(mapping);

        component.togglePreview();
        expect(component.textParts).toHaveLength(1);
        const firstElement = component.textParts.pop();
        expect(firstElement).toHaveLength(1);
        expect(firstElement).toEqual(['<p>This is the text of a question</p>']);
    });

    it('should move the question in different ways', () => {
        const eventUpSpy = jest.spyOn(component.questionMoveUp, 'emit');
        const eventDownSpy = jest.spyOn(component.questionMoveDown, 'emit');

        component.moveUp();
        component.moveDown();

        expect(eventUpSpy).toHaveBeenCalledOnce();
        expect(eventDownSpy).toHaveBeenCalledOnce();
    });

    it('should reset the question', () => {
        const backup = new ShortAnswerQuestion();
        backup.title = 'backupQuestion';
        backup.invalid = false;
        backup.randomizeOrder = false;
        backup.scoringType = ScoringType.ALL_OR_NOTHING;
        backup.solutions = [];
        backup.correctMappings = [];
        backup.spots = [];
        backup.text = 'This is the text of a backup question';
        backup.explanation = 'I dont know';
        backup.hint = 'hint';
        component.backupQuestion = backup;

        component.resetQuestion();

        expect(component.shortAnswerQuestion.title).toBe(backup.title);
        expect(component.shortAnswerQuestion.text).toBe(backup.text);
    });

    it('should reset spot', () => {
        component.backupQuestion.spots = [spot1, spot2];
        const modifiedSpot = cloneDeep(spot1);
        modifiedSpot.spotNr = 10; // initial spotNr was 0
        component.shortAnswerQuestion.spots = [modifiedSpot, spot2];

        component.resetSpot(modifiedSpot);

        expect(component.shortAnswerQuestion.spots[0].spotNr).toBe(0);
    });

    it('should delete spot', () => {
        component.shortAnswerQuestion.spots = [spot1, spot2];

        component.deleteSpot(spot1);

        expect(component.shortAnswerQuestion.spots).toHaveLength(1);
        expect(component.shortAnswerQuestion.spots[0]).toEqual(spot2);
    });

    it('should set question text', () => {
        const text = 'This is a text for a test';
        const returnValue = { value: text } as unknown as HTMLElement;
        const getNavigationSpy = jest.spyOn(document, 'getElementById').mockReturnValue(returnValue);
        const array = ['0'];
        component.textParts = [array, array];
        fixture.detectChanges();

        component.setQuestionText('0-0-0-0');

        expect(getNavigationSpy).toHaveBeenCalledOnce();
        const splitString = ['This', 'is', 'a', 'text', 'for', 'a', 'test'];
        expect(component.textParts.pop()).toEqual(splitString);
    });

    it('should toggle exact match', () => {
        const questionUpdated = jest.spyOn(component.questionUpdated, 'emit');

        component.toggleExactMatchCheckbox(true);

        expect(component.shortAnswerQuestion.similarityValue).toBe(100);
        expect(questionUpdated).toHaveBeenCalledOnce();
    });

    it('should return highest spot number', () => {
        expect(component.getHighestSpotNumbers(`[-spot 1]`)).toBe(1);
        expect(component.getHighestSpotNumbers(`hello [-spot 1] [-spot 3] [-spot 2]`)).toBe(3);
        expect(
            component.getHighestSpotNumbers(`hello
        [-spot 1] [-spot 3]
        [-spot 2]`),
        ).toBe(3);
        expect(component.getHighestSpotNumbers(`hello`)).toBe(0);
        expect(component.getHighestSpotNumbers(`[-spot ]]`)).toBe(0);
        expect(component.getHighestSpotNumbers(`[-spot x]]`)).toBe(0);
    });
});<|MERGE_RESOLUTION|>--- conflicted
+++ resolved
@@ -49,11 +49,7 @@
 
     beforeEach(() => {
         TestBed.configureTestingModule({
-<<<<<<< HEAD
-            imports: [MockModule(FormsModule), ArtemisMarkdownEditorModule, MockModule(DragDropModule), MockDirective(NgbCollapse)],
-=======
-            imports: [ArtemisTestModule, MockModule(FormsModule), MockModule(DragDropModule), MockDirective(NgbCollapse)],
->>>>>>> 3c8453cf
+            imports: [MockModule(FormsModule), MockModule(DragDropModule), MockDirective(NgbCollapse)],
             declarations: [
                 ShortAnswerQuestionEditComponent,
                 MockPipe(ArtemisTranslatePipe),
