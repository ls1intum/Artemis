import { Course } from 'app/entities/course.model';
import { By } from '@angular/platform-browser';
import { ComponentFixture, TestBed } from '@angular/core/testing';
import { ActivatedRoute, convertToParamMap } from '@angular/router';
import { Subject, of } from 'rxjs';
import { ApollonDiagram } from 'app/entities/apollon-diagram.model';
import { UMLDiagramType } from 'app/entities/modeling-exercise.model';
import { HttpClientTestingModule } from '@angular/common/http/testing';
import { UMLModel } from '@ls1intum/apollon';
import { Text } from '@ls1intum/apollon/lib/es5/utils/svg/text';
import { ModelingEditorComponent } from 'app/exercises/modeling/shared/modeling-editor.component';
import * as testClassDiagram from '../../util/modeling/test-models/class-diagram.json';
import { GuidedTourService } from 'app/guided-tour/guided-tour.service';
import { ArtemisTestModule } from '../../test.module';
import { cloneDeep } from 'lodash-es';
import { SimpleChange } from '@angular/core';
import { MockComponent, MockProvider } from 'ng-mocks';
import { ModelingExplanationEditorComponent } from 'app/exercises/modeling/shared/modeling-explanation-editor.component';
import { ApollonEditor } from '@ls1intum/apollon';
import { associationUML, personUML, studentUML } from 'app/guided-tour/guided-tour-task.model';

// has to be overridden, because jsdom does not provide a getBBox() function for SVGTextElements
Text.size = () => {
    return { width: 0, height: 0 };
};

describe('ModelingEditorComponent', () => {
    let fixture: ComponentFixture<ModelingEditorComponent>;
    let component: ModelingEditorComponent;
    const course = { id: 123 } as Course;
    const diagram = new ApollonDiagram(UMLDiagramType.ClassDiagram, course.id!);
    // @ts-ignore
    const classDiagram = cloneDeep(testClassDiagram as UMLModel); // note: clone is needed to prevent weird errors with setters, because testClassDiagram is not an actual object
    const route = { params: of({ id: 1, courseId: 123 }), snapshot: { paramMap: convertToParamMap({ courseId: course.id }) } } as any as ActivatedRoute;
    beforeEach(() => {
        diagram.id = 1;
        diagram.jsonRepresentation = JSON.stringify(classDiagram);

        TestBed.configureTestingModule({
            imports: [HttpClientTestingModule, ArtemisTestModule],
            declarations: [ModelingEditorComponent, MockComponent(ModelingExplanationEditorComponent)],
            providers: [MockProvider(GuidedTourService), { provide: ActivatedRoute, useValue: route }],
        })
            .compileComponents()
            .then(() => {
                fixture = TestBed.createComponent(ModelingEditorComponent);
                component = fixture.componentInstance;
                jest.spyOn(TestBed.inject(GuidedTourService), 'checkModelingComponent').mockReturnValue(of());
            });
    });

    afterEach(() => {
        jest.restoreAllMocks();
    });

    it('ngAfterViewInit', async () => {
        component.umlModel = classDiagram;
        fixture.detectChanges();

        // test
        component.ngAfterViewInit();
        const editor: ApollonEditor = component['apollonEditor'] as ApollonEditor;
        // Check that editor exists
        expect(editor).toBeDefined();
<<<<<<< HEAD
        await addDelay(500).then(() => {
            // check that editor contains elements of our model (direct equality check won't work somehow due to missing properties)
            expect(Object.keys(editor.model.elements)).toEqual(Object.keys(classDiagram.elements));
        });
=======
        await editor.nextRender;

        // check that editor contains elements of our model (direct equality check won't work somehow due to missing properties)
        expect(editor.model.elements.map((e) => e.id)).toEqual(classDiagram.elements.map((e) => e.id));
>>>>>>> 15a93d6f
    });

    it('ngOnDestroy', () => {
        component.umlModel = classDiagram;
        fixture.detectChanges();
        component.ngAfterViewInit();

        component.ngOnDestroy();
        // verify teardown
        expect(component['apollonEditor']).toBeUndefined();
    });

    it('ngOnChanges', async () => {
        // @ts-ignore
        const model = classDiagram;
        component.umlModel = model;
        fixture.detectChanges();
        component.ngAfterViewInit();

        const changedModel = cloneDeep(model) as any;
        changedModel.elements = {};
        changedModel.relationships = {};
        changedModel.interactive = { elements: {}, relationships: {} };
        changedModel.size = { height: 0, width: 0 };
        // note: using cloneDeep a default value exists, which would prevent the comparison below to pass, therefore we need to remove it here
        changedModel.default = undefined;
        // test
        await component.apollonEditor?.nextRender;
        component.ngOnChanges({
            umlModel: {
                currentValue: changedModel,
                previousValue: model,
            } as SimpleChange,
        });
        await component.apollonEditor?.nextRender;
        const componentModel = component['apollonEditor']!.model as UMLModel;
        expect(componentModel).toEqual(changedModel);
    });

    it('isFullScreen false', () => {
        // test
        const fullScreen = component.isFullScreen;
        expect(fullScreen).toBeFalse();
    });

    it('getCurrentModel', () => {
        component.umlModel = classDiagram;
        fixture.detectChanges();
        component.ngAfterViewInit();

        // test
        // const model = component.getCurrentModel();
        // TODO: uncomment after deserialization bugfix in Apollon library, see https://github.com/ls1intum/Apollon/issues/146
        // expect(model).toEqual(testClassDiagram);
    });

    it('elementWithClass', () => {
        const model = classDiagram;
        component.umlModel = model;
        fixture.detectChanges();
        component.ngAfterViewInit();

        // test
        const umlElement = component.elementWithClass('Sibling 2', model);
        expect(umlElement?.id).toBe('e0dad7e7-f67b-4e4a-8845-6c5d801ea9ca');
    });

    it('elementWithAttribute', () => {
        const model = classDiagram;
        component.umlModel = model;
        fixture.detectChanges();
        component.ngAfterViewInit();

        // test
        const umlElement = component.elementWithAttribute('attribute', model);
        expect(umlElement?.id).toBe('6f572312-066b-4678-9c03-5032f3ba9be9');
    });

    it('elementWithMethod', () => {
        const model = classDiagram;
        component.umlModel = model;
        fixture.detectChanges();
        component.ngAfterViewInit();

        // test
        const umlElement = component.elementWithMethod('method', model);
        expect(umlElement?.id).toBe('11aae531-3244-4d07-8d60-b6210789ffa3');
    });

    it('should not show save indicator without savedStatus set', () => {
        component.savedStatus = undefined;
        component.readOnly = true;
        fixture.detectChanges();
        component.ngAfterViewInit();

        const statusHint = fixture.debugElement.query(By.css('.status-hint'));
        expect(statusHint).toBeNull();
    });

    it('should not show save indicator in read only mode', () => {
        component.savedStatus = { isSaving: false, isChanged: false };
        component.readOnly = true;
        fixture.detectChanges();
        component.ngAfterViewInit();

        const statusHint = fixture.debugElement.query(By.css('.status-hint'));
        expect(statusHint).toBeNull();
    });

    it('should not show save indicator in fullscreen mode', () => {
        component.savedStatus = { isSaving: false, isChanged: false };
        jest.spyOn(component, 'isFullScreen', 'get').mockReturnValue(true);
        fixture.detectChanges();
        component.ngAfterViewInit();

        const statusHint = fixture.debugElement.query(By.css('.status-hint'));
        expect(statusHint).toBeNull();
    });

    it('should show green checkmark save indicator if everything is saved', () => {
        component.savedStatus = { isSaving: false, isChanged: false };
        fixture.detectChanges();
        component.ngAfterViewInit();

        const statusHint = fixture.debugElement.query(By.css('.status-hint.text-success'));
        expect(statusHint).not.toBeNull();

        const icon = statusHint.query(By.css('fa-icon'));
        expect(icon).not.toBeNull();

        const spanText = statusHint.query(By.css('span'))?.nativeElement?.textContent;
        expect(spanText).toBe('All changes saved');
    });

    it('should show yellow times save indicator if something is unsaved', () => {
        component.savedStatus = { isSaving: false, isChanged: true };
        fixture.detectChanges();
        component.ngAfterViewInit();

        const statusHint = fixture.debugElement.query(By.css('.status-hint.text-warning'));
        expect(statusHint).not.toBeNull();

        const icon = statusHint.query(By.css('fa-icon'));
        expect(icon).not.toBeNull();

        const spanText = statusHint.query(By.css('span'))?.nativeElement?.textContent;
        expect(spanText).toBe('Unsaved changes');
    });

    it('should show saving indicator if it is currently saving', () => {
        component.savedStatus = { isSaving: true, isChanged: true };
        fixture.detectChanges();
        component.ngAfterViewInit();

        const statusHint = fixture.debugElement.query(By.css('.status-hint.text-info'));
        expect(statusHint).not.toBeNull();

        const icon = statusHint.query(By.css('fa-icon'));
        expect(icon).not.toBeNull();

        const spanText = statusHint.query(By.css('span'))?.nativeElement?.textContent;
        expect(spanText).toBe('Saving...');
    });

    it('should handle explanation input change', () => {
        const spy = jest.spyOn(component.explanationChange, 'emit');

        const newExplanation = 'New Explanation';
        component.onExplanationInput(newExplanation);

        expect(spy).toHaveBeenCalledOnce();
        expect(spy).toHaveBeenCalledWith(newExplanation);
        expect(component.explanation).toBe(newExplanation);
    });

    it('should assess model for guided tour for all UML types', async () => {
        const guidedTourService = TestBed.inject(GuidedTourService);
        const subject = new Subject<string>();
        jest.spyOn(guidedTourService, 'checkModelingComponent').mockImplementation(() => subject.asObservable());
        fixture.detectChanges();
        const updateSpy = jest.spyOn(guidedTourService, 'updateModelingResult');
        updateSpy.mockReturnThis();

        let updateSpyCallCount = 0;
        let currentUmlName = personUML.name;

        await fixture.componentInstance.apollonEditor?.nextRender;
        subject.next(currentUmlName);
        expect(updateSpy).toHaveBeenLastCalledWith(currentUmlName, false);
        updateSpyCallCount++;
        expect(updateSpy).toHaveBeenCalledTimes(updateSpyCallCount);

        currentUmlName = studentUML.name;
        subject.next(currentUmlName);
        expect(updateSpy).toHaveBeenLastCalledWith(currentUmlName, false);

        updateSpyCallCount++;
        expect(updateSpy).toHaveBeenCalledTimes(updateSpyCallCount);

        currentUmlName = associationUML.name;
        subject.next(currentUmlName);
        expect(updateSpy).toHaveBeenLastCalledWith(currentUmlName, false);

        updateSpyCallCount++;
        expect(updateSpy).toHaveBeenCalledTimes(updateSpyCallCount);
    });
});<|MERGE_RESOLUTION|>--- conflicted
+++ resolved
@@ -62,17 +62,10 @@
         const editor: ApollonEditor = component['apollonEditor'] as ApollonEditor;
         // Check that editor exists
         expect(editor).toBeDefined();
-<<<<<<< HEAD
         await addDelay(500).then(() => {
             // check that editor contains elements of our model (direct equality check won't work somehow due to missing properties)
             expect(Object.keys(editor.model.elements)).toEqual(Object.keys(classDiagram.elements));
         });
-=======
-        await editor.nextRender;
-
-        // check that editor contains elements of our model (direct equality check won't work somehow due to missing properties)
-        expect(editor.model.elements.map((e) => e.id)).toEqual(classDiagram.elements.map((e) => e.id));
->>>>>>> 15a93d6f
     });
 
     it('ngOnDestroy', () => {
