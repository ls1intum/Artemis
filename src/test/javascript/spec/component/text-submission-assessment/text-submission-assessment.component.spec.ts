import { ComponentFixture, TestBed } from '@angular/core/testing';
import { TextSubmissionAssessmentComponent } from 'app/exercises/text/assess/text-submission-assessment.component';
import { ArtemisTestModule } from '../../test.module';
import { By } from '@angular/platform-browser';
import { of } from 'rxjs';
import * as sinon from 'sinon';
import { stub } from 'sinon';
import * as chai from 'chai';
import * as sinonChai from 'sinon-chai';
import { AssessmentLayoutComponent } from 'app/assessment/assessment-layout/assessment-layout.component';
import { TextAssessmentAreaComponent } from 'app/exercises/text/assess/text-assessment-area/text-assessment-area.component';
import { MockComponent, MockPipe } from 'ng-mocks';
import { FaIconComponent } from '@fortawesome/angular-fontawesome';
import { TextblockAssessmentCardComponent } from 'app/exercises/text/assess/textblock-assessment-card/textblock-assessment-card.component';
import { TextblockFeedbackEditorComponent } from 'app/exercises/text/assess/textblock-feedback-editor/textblock-feedback-editor.component';
import { ExerciseType } from 'app/entities/exercise.model';
import { AssessmentType } from 'app/entities/assessment-type.model';
import { TextExercise } from 'app/entities/text-exercise.model';
import { ParticipationType } from 'app/entities/participation/participation.model';
import { getLatestSubmissionResult, SubmissionExerciseType, SubmissionType } from 'app/entities/submission.model';
import { TextSubmission } from 'app/entities/text-submission.model';
import { Result } from 'app/entities/result.model';
import * as moment from 'moment';
import { StudentParticipation } from 'app/entities/participation/student-participation.model';
import { ActivatedRoute, convertToParamMap } from '@angular/router';
import { ConfirmIconComponent } from 'app/shared/confirm-icon/confirm-icon.component';
import { Course } from 'app/entities/course.model';
import { ManualTextblockSelectionComponent } from 'app/exercises/text/assess/manual-textblock-selection/manual-textblock-selection.component';
import { TextAssessmentService } from 'app/exercises/text/assess/text-assessment.service';
import { TextBlock } from 'app/entities/text-block.model';
import { Feedback, FeedbackType } from 'app/entities/feedback.model';
import { ComplaintResponse } from 'app/entities/complaint-response.model';
import { AlertService } from 'app/core/util/alert.service';
import { RouterTestingModule } from '@angular/router/testing';
import { SubmissionService } from 'app/exercises/shared/submission/submission.service';
import { GradingInstructionLinkIconComponent } from 'app/shared/grading-instruction-link-icon/grading-instruction-link-icon.component';
import { MockSyncStorage } from '../../helpers/mocks/service/mock-sync-storage.service';
import { LocalStorageService, SessionStorageService } from 'ngx-webstorage';
import { ExampleSubmissionService } from 'app/exercises/shared/example-submission/example-submission.service';
import { ScoreDisplayComponent } from 'app/shared/score-display/score-display.component';
import { AssessmentInstructionsComponent } from 'app/assessment/assessment-instructions/assessment-instructions/assessment-instructions.component';
import { ResizeableContainerComponent } from 'app/shared/resizeable-container/resizeable-container.component';
import { UnreferencedFeedbackComponent } from 'app/exercises/shared/unreferenced-feedback/unreferenced-feedback.component';
import { ArtemisTranslatePipe } from 'app/shared/pipes/artemis-translate.pipe';
import { ExampleSubmission } from 'app/entities/example-submission.model';
import { HttpResponse } from '@angular/common/http';
import { TranslateService } from '@ngx-translate/core';
import { MockTranslateService } from '../../helpers/mocks/service/mock-translate.service';

chai.use(sinonChai);
const expect = chai.expect;

describe('TextSubmissionAssessmentComponent', () => {
    let component: TextSubmissionAssessmentComponent;
    let fixture: ComponentFixture<TextSubmissionAssessmentComponent>;
    let textAssessmentService: TextAssessmentService;
    let submissionService: SubmissionService;
    let exampleSubmissionService: ExampleSubmissionService;

    const exercise = {
        id: 20,
        type: ExerciseType.TEXT,
        assessmentType: AssessmentType.MANUAL,
        problemStatement: '',
        course: { id: 123, isAtLeastInstructor: true } as Course,
    } as TextExercise;
    const participation: StudentParticipation = {
        type: ParticipationType.STUDENT,
        exercise,
    } as unknown as StudentParticipation;
    const submission = {
        submissionExerciseType: SubmissionExerciseType.TEXT,
        id: 2278,
        submitted: true,
        type: SubmissionType.MANUAL,
        submissionDate: moment('2019-07-09T10:47:33.244Z'),
        text: 'First text. Second text.',
        participation,
    } as unknown as TextSubmission;
    submission.results = [
        {
            id: 2374,
            resultString: '1 of 12 points',
            completionDate: moment('2019-07-09T11:51:23.251Z'),
            successful: false,
            score: 8,
            rated: true,
            hasFeedback: true,
            hasComplaint: true,
            submission,
            participation,
        } as unknown as Result,
    ];

    getLatestSubmissionResult(submission)!.feedbacks = [
        {
            id: 1,
            detailText: 'First Feedback',
            credits: 1,
            reference: 'First text id',
        } as Feedback,
    ];
    submission.blocks = [
        {
            id: 'First text id',
            text: 'First text.',
            startIndex: 0,
            endIndex: 11,
            submission,
        } as TextBlock,
        {
            id: 'second text id',
            text: 'Second text.',
            startIndex: 12,
            endIndex: 24,
            submission,
        } as TextBlock,
    ];
    submission.participation!.submissions = [submission];
    submission.participation!.results = [getLatestSubmissionResult(submission)!];
    const route = {
        snapshot: { path: '' },
        paramMap: of(
            convertToParamMap({
                exerciseId: '1',
            }),
        ),
        queryParams: of({
            testRun: 'false',
        }),
        data: of({
            studentParticipation: participation,
        }),
    } as unknown as ActivatedRoute;
    beforeEach(() => {
        TestBed.configureTestingModule({
            imports: [ArtemisTestModule, RouterTestingModule],
            declarations: [
                TextSubmissionAssessmentComponent,
                TextAssessmentAreaComponent,
                MockComponent(TextblockAssessmentCardComponent),
                MockComponent(TextblockFeedbackEditorComponent),
                MockComponent(ManualTextblockSelectionComponent),
                MockComponent(GradingInstructionLinkIconComponent),
                MockComponent(ConfirmIconComponent),
                MockComponent(AssessmentLayoutComponent),
                MockComponent(ScoreDisplayComponent),
                MockComponent(FaIconComponent),
                MockComponent(AssessmentInstructionsComponent),
                MockComponent(ResizeableContainerComponent),
                MockComponent(UnreferencedFeedbackComponent),
                MockPipe(ArtemisTranslatePipe),
            ],
            providers: [
                { provide: ActivatedRoute, useValue: route },
                { provide: LocalStorageService, useClass: MockSyncStorage },
                { provide: SessionStorageService, useClass: MockSyncStorage },
                { provide: TranslateService, useClass: MockTranslateService },
            ],
        })
            .overrideModule(ArtemisTestModule, {
                remove: {
                    declarations: [MockComponent(FaIconComponent)],
                    exports: [MockComponent(FaIconComponent)],
                },
            })
            .compileComponents();
    });

    beforeEach(() => {
        fixture = TestBed.createComponent(TextSubmissionAssessmentComponent);
        component = fixture.componentInstance;
        submissionService = TestBed.inject(SubmissionService);
        exampleSubmissionService = TestBed.inject(ExampleSubmissionService);

        fixture.detectChanges();
    });

    afterEach(() => {
        sinon.restore();
    });

    it('should create', () => {
        expect(component).to.be.ok;
    });

    it('should show jhi-text-assessment-area', () => {
        component['setPropertiesFromServerResponse'](participation);
        fixture.detectChanges();

        const textAssessmentArea = fixture.debugElement.query(By.directive(TextAssessmentAreaComponent));
        expect(textAssessmentArea).to.be.ok;
    });

    it('should use jhi-assessment-layout', () => {
        const sharedLayout = fixture.debugElement.query(By.directive(AssessmentLayoutComponent));
        expect(sharedLayout).to.be.ok;
    });

    it('should update score', () => {
        component['setPropertiesFromServerResponse'](participation);
        fixture.detectChanges();

        const textAssessmentArea = fixture.debugElement.query(By.directive(TextAssessmentAreaComponent));
        const textAssessmentAreaComponent = textAssessmentArea.componentInstance as TextAssessmentAreaComponent;
        const textBlockRef = textAssessmentAreaComponent.textBlockRefs[0];
        textBlockRef.feedback!.credits = 42;
        textAssessmentAreaComponent.textBlockRefsChangeEmit();

        expect(component.totalScore).to.equal(42);
    });

    it('should save the assessment with correct parameters', function () {
        textAssessmentService = fixture.debugElement.injector.get(TextAssessmentService);
        component['setPropertiesFromServerResponse'](participation);
        const handleFeedbackStub = stub(submissionService, 'handleFeedbackCorrectionRoundTag');

        fixture.detectChanges();

        const result = getLatestSubmissionResult(submission);
        const textBlockRef = component.textBlockRefs[1];
        textBlockRef.initFeedback();
        textBlockRef.feedback!.detailText = 'my feedback';
        textBlockRef.feedback!.credits = 42;

        const saveStub = sinon.stub(textAssessmentService, 'save');
        saveStub.returns(of(new HttpResponse({ body: result })));

        component.validateFeedback();
        component.save();
        expect(saveStub).to.have.been.calledWith(
            result?.participation?.id,
            result!.id!,
            [component.textBlockRefs[0].feedback!, textBlockRef.feedback!],
            [component.textBlockRefs[0].block!, textBlockRef.block!],
        );
        expect(handleFeedbackStub).to.have.been.called;
    });

    it('should display error when complaint resolved but assessment invalid', () => {
        // would be called on receive of event
        const complaintResponse = new ComplaintResponse();
<<<<<<< HEAD
        const alertService = fixture.debugElement.injector.get(AlertService);
        spyOn(alertService, 'error');
=======
        const alertService = fixture.debugElement.injector.get(JhiAlertService);
        const errorStub = stub(alertService, 'error');
>>>>>>> a0d91940

        component.updateAssessmentAfterComplaint(complaintResponse);
        expect(errorStub).to.have.been.calledWith('artemisApp.textAssessment.error.invalidAssessments');
    });

    it('should send update when complaint resolved and assessments are valid', () => {
        const unreferencedFeedback = new Feedback();
        unreferencedFeedback.credits = 5;
        unreferencedFeedback.detailText = 'gj';
        unreferencedFeedback.type = FeedbackType.MANUAL_UNREFERENCED;
        unreferencedFeedback.id = 1;
        component.unreferencedFeedback = [unreferencedFeedback];
        textAssessmentService = fixture.debugElement.injector.get(TextAssessmentService);

        const updateAssessmentAfterComplaintStub = sinon.stub(textAssessmentService, 'updateAssessmentAfterComplaint');
        updateAssessmentAfterComplaintStub.returns(of(new HttpResponse({ body: new Result() })));

        // would be called on receive of event
        const complaintResponse = new ComplaintResponse();
        component.updateAssessmentAfterComplaint(complaintResponse);
        expect(updateAssessmentAfterComplaintStub).to.have.been.called;
    });
    it('should submit the assessment with correct parameters', function () {
        textAssessmentService = fixture.debugElement.injector.get(TextAssessmentService);
        component['setPropertiesFromServerResponse'](participation);
        fixture.detectChanges();

        const result = getLatestSubmissionResult(submission);
        const textBlockRef = component.textBlockRefs[1];
        textBlockRef.initFeedback();
        textBlockRef.feedback!.detailText = 'my feedback';
        textBlockRef.feedback!.credits = 42;

        const submitStub = sinon.stub(textAssessmentService, 'submit');
        submitStub.returns(of(new HttpResponse({ body: result })));

        component.validateFeedback();
        component.submit();
        expect(submitStub).to.have.been.calledWith(
            participation.id!,
            result!.id!,
            [component.textBlockRefs[0].feedback!, textBlockRef.feedback!],
            [component.textBlockRefs[0].block!, textBlockRef.block!],
        );
    });
    it('should invoke import example submission', () => {
        component.submission = submission;
        component.exercise = exercise;

        const importStub = sinon.stub(exampleSubmissionService, 'import');
        importStub.returns(of(new HttpResponse({ body: new ExampleSubmission() })));

        component.importStudentSubmissionAsExampleSubmission();

        expect(importStub).to.have.calledOnce;
        expect(importStub).to.have.been.calledWith(submission.id, exercise.id);
    });
});<|MERGE_RESOLUTION|>--- conflicted
+++ resolved
@@ -240,13 +240,8 @@
     it('should display error when complaint resolved but assessment invalid', () => {
         // would be called on receive of event
         const complaintResponse = new ComplaintResponse();
-<<<<<<< HEAD
         const alertService = fixture.debugElement.injector.get(AlertService);
-        spyOn(alertService, 'error');
-=======
-        const alertService = fixture.debugElement.injector.get(JhiAlertService);
         const errorStub = stub(alertService, 'error');
->>>>>>> a0d91940
 
         component.updateAssessmentAfterComplaint(complaintResponse);
         expect(errorStub).to.have.been.calledWith('artemisApp.textAssessment.error.invalidAssessments');
