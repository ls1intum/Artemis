--- conflicted
+++ resolved
@@ -45,7 +45,7 @@
 import { TextAssessmentBaseComponent } from 'app/exercises/text/assess/text-assessment-base.component';
 import { AthenaService } from 'app/assessment/athena.service';
 import { MockAthenaService } from '../../helpers/mocks/service/mock-athena-service';
-import { TextFeedbackSuggestion } from 'app/entities/feedback-suggestion.model';
+import { TextBlockRef } from 'app/entities/text-block-ref.model';
 
 describe('TextSubmissionAssessmentComponent', () => {
     let component: TextSubmissionAssessmentComponent;
@@ -60,6 +60,17 @@
     let participation: StudentParticipation;
     let submission: TextSubmission;
     let mockActivatedRoute: ActivatedRoute;
+
+    function createTextBlockRefWithFeedbackFromTo(startIndex: number, endIndex: number): TextBlockRef {
+        const textBlock = new TextBlock();
+        textBlock.startIndex = startIndex;
+        textBlock.endIndex = endIndex;
+        const feedback = new Feedback();
+        feedback.type = FeedbackType.AUTOMATIC;
+        feedback.detailText = 'detail';
+        feedback.credits = 1;
+        return new TextBlockRef(textBlock, feedback);
+    }
 
     beforeEach(() => {
         exercise = {
@@ -473,18 +484,13 @@
         // preparation already added an assessment, but we need to remove it to test the loading
         component.textBlockRefs = [];
         component.unreferencedFeedback = [];
-<<<<<<< HEAD
-        const suggestion = new TextFeedbackSuggestion(undefined, exercise.id!, submission.id!, "I'm a feedback suggestion", 'detail', 1, undefined, 0, 10);
-        const athenaServiceFeedbackSuggestionsStub = jest.spyOn(athenaService, 'getTextFeedbackSuggestions').mockReturnValue(of([suggestion]));
-=======
         const feedbackSuggestionTextBlockRef = createTextBlockRefWithFeedbackFromTo(0, 10);
         feedbackSuggestionTextBlockRef.feedback!.text = "I'm a feedback suggestion";
         const athenaServiceFeedbackSuggestionsStub = jest.spyOn(athenaService, 'getTextFeedbackSuggestions').mockReturnValue(of([feedbackSuggestionTextBlockRef]));
->>>>>>> ca9f1278
         component.loadFeedbackSuggestions();
         tick();
         expect(athenaServiceFeedbackSuggestionsStub).toHaveBeenCalled();
-        expect(component.textBlockRefs[0].feedback?.text).toEqual(suggestion.title);
+        expect(component.textBlockRefs[0].feedback?.text).toEqual(feedbackSuggestionTextBlockRef.feedback!.text);
     }));
 
     it.each([
@@ -597,14 +603,8 @@
         component.unreferencedFeedback = [];
 
         // Set up initial state with an existing text block that doesn't overlap
-<<<<<<< HEAD
-        const feedbackSuggestions = input.map(
-            ([start, end]) => new TextFeedbackSuggestion(undefined, exercise.id!, submission.id!, "I'm a feedback suggestion", 'detail', 1, undefined, start, end),
-        );
-=======
         const feedbackSuggestions = input.map(([start, end]) => createTextBlockRefWithFeedbackFromTo(start, end));
 
->>>>>>> ca9f1278
         jest.spyOn(athenaService, 'getTextFeedbackSuggestions').mockReturnValue(of(feedbackSuggestions));
 
         component.loadFeedbackSuggestions();
