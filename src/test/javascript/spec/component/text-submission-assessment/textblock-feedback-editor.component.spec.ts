--- conflicted
+++ resolved
@@ -343,7 +343,6 @@
         expect(component.feedback.correctionStatus).toBeUndefined();
     });
 
-<<<<<<< HEAD
     it('should update assessment correctly when using dropdown-menu', () => {
         const gradingInstruction = {
             credits: 1,
@@ -369,12 +368,12 @@
         gradingInstruction.credits = -1;
         fixture.detectChanges();
         expect(component.setInstrColour(gradingInstruction)).toBe('#fbe5d6');
-=======
+    });
+  
     it('should send assessment event if feedback type changed', () => {
         component.feedback.type = FeedbackType.AUTOMATIC;
         const typeSpy = jest.spyOn(component.textAssessmentAnalytics, 'sendAssessmentEvent');
         component.didChange();
         expect(typeSpy).toHaveBeenCalledTimes(1);
->>>>>>> d76135be
     });
 });