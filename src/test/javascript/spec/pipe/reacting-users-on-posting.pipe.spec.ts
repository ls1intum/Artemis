--- conflicted
+++ resolved
@@ -11,15 +11,10 @@
     let updateReactingUsersStringSpy: jest.SpyInstance;
     let transformedStringWithReactingUsers: string;
 
-<<<<<<< HEAD
-    beforeEach(() => {
-        TestBed.configureTestingModule({
-            declarations: [],
-=======
+
     beforeEach(async () => {
         await TestBed.configureTestingModule({
             imports: [MockPipe(HtmlForPostingMarkdownPipe)],
->>>>>>> 1b9e7f8d
             providers: [{ provide: TranslateService, useClass: MockTranslateService }],
         })
             .compileComponents()
