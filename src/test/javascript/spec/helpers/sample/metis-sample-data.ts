import { Course, CourseInformationSharingConfiguration } from 'app/entities/course.model';
import { User } from 'app/core/user/user.model';
import { VOTE_EMOJI_ID } from 'app/communication/metis.util';
import { Reaction } from 'app/entities/metis/reaction.model';
import { Exercise, ExerciseType } from 'app/entities/exercise.model';
import { Lecture } from 'app/entities/lecture.model';
import { Post } from 'app/entities/metis/post.model';
import { AnswerPost } from 'app/entities/metis/answer-post.model';
import dayjs from 'dayjs/esm';
import { Attachment } from 'app/entities/attachment.model';
import { ConversationParticipant } from 'app/entities/metis/conversation/conversation-participant.model';
import { Conversation, ConversationType } from 'app/entities/metis/conversation/conversation.model';
<<<<<<< HEAD
import { AttachmentVideoUnit } from 'app/entities/lecture-unit/attachmentUnit.model';
=======
import { AttachmentVideoUnit } from 'app/entities/lecture-unit/attachmentVideoUnit.model';
>>>>>>> b9cea56f
import { Slide } from 'app/entities/lecture-unit/slide.model';
import { Channel, ChannelDTO, ChannelSubType } from 'app/entities/metis/conversation/channel.model';
import { Exam } from 'app/entities/exam/exam.model';
import { PlagiarismCase } from 'app/plagiarism/shared/entities/PlagiarismCase';
import { LectureUnitType } from 'app/entities/lecture-unit/lectureUnit.model';

export const metisSlide1 = { id: 1, slideNumber: 1, slideImagePath: 'directory/attachments/slides/Metis-Slide-1.png' } as Slide;
export const metisAttachment = { id: 1, name: 'Metis Attachment', link: 'directory/attachments/Metis-Attachment.pdf' } as Attachment;
export const metisAttachmentUnit = {
    id: 1,
    name: 'Metis Attachment Unit',
    attachment: metisAttachment,
    slides: [metisSlide1],
<<<<<<< HEAD
    type: LectureUnitType.ATTACHMENT,
=======
    type: LectureUnitType.ATTACHMENT_VIDEO,
>>>>>>> b9cea56f
} as AttachmentVideoUnit;
export const metisLecture = { id: 1, title: 'Metis  Lecture', attachments: [metisAttachment] } as Lecture;

export const metisExam = { id: 1, title: 'Metis exam' } as Exam;
export const metisLecture2 = { id: 2, title: 'Second Metis  Lecture' } as Lecture;
export const metisLecture3 = { id: 3, title: 'Third Metis  Lecture 3', attachments: [metisAttachment], lectureUnits: [metisAttachmentUnit] } as Lecture;

export const metisExercise = { id: 1, title: 'Metis  Exercise', type: ExerciseType.TEXT } as Exercise;
export const metisExercise2 = { id: 2, title: 'Second Metis  Exercise', type: ExerciseType.TEXT } as Exercise;

export const metisUser1 = { id: 1, name: 'username1', login: 'login1', groups: ['metisStudents'] } as User;
export const metisUser2 = { id: 2, name: 'username2', login: 'login2', groups: ['metisStudents'] } as User;
export const metisTutor = { id: 4, name: 'username4', login: 'login4', groups: ['metisTutors'] } as User;

export const metisTags = ['Tag1', 'Tag2'];

export const metisUpVoteReactionUser1 = { id: 1, user: metisUser1, emojiId: VOTE_EMOJI_ID } as Reaction;
export const metisReactionUser2 = { id: 2, user: metisUser2, emojiId: 'smile', creationDate: undefined } as Reaction;
export const metisReactionToCreate = { emojiId: 'cheerio', creationDate: undefined } as Reaction;

export const metisFaq1 = { id: 1, questionTitle: 'title', questionAnswer: 'answer' };
export const metisFaq2 = { id: 2, questionTitle: 'title', questionAnswer: 'answer' };
export const metisFaq3 = { id: 3, questionTitle: 'title', questionAnswer: 'answer' };

export const metisCourse = {
    id: 1,
    title: 'Metis Course',
    exercises: [metisExercise, metisExercise2],
    lectures: [metisLecture, metisLecture2, metisLecture3],
    courseInformationSharingConfiguration: CourseInformationSharingConfiguration.COMMUNICATION_AND_MESSAGING,
    groups: ['metisTutors', 'metisStudents', 'metisInstructors'],
    faqs: [metisFaq1, metisFaq2, metisFaq3],
} as Course;

export const metisResolvingAnswerPostUser1 = {
    id: 1,
    author: metisUser1,
    content: 'metisAnswerPostUser3',
    creationDate: undefined,
    resolvesPost: true,
} as AnswerPost;

export const metisAnswerPostUser2 = {
    id: 2,
    author: metisUser2,
    content: 'metisAnswerPostUser3',
    creationDate: undefined,
} as AnswerPost;
export const metisAnswerPostToCreateUser1 = {
    author: metisUser1,
    content: 'metisAnswerPostToCreateUser1',
    creationDate: undefined,
} as AnswerPost;

const courseWideChannelTemplate = {
    type: ConversationType.CHANNEL,
    course: metisCourse,
    isAnnouncementChannel: false,
    isArchived: false,
    isPublic: true,
    isCourseWide: true,
    description: 'Course-wide channel',
};

const metisExerciseChannel = {
    ...courseWideChannelTemplate,
    id: 14,
    name: 'exercise-channel',
    exercise: metisExercise,
} as Channel;

const metisLectureChannel = {
    ...courseWideChannelTemplate,
    id: 15,
    name: 'lecture-channel',
    lecture: metisLecture,
} as Channel;

const metisTechSupportChannel = {
    ...courseWideChannelTemplate,
    id: 16,
    name: 'tech-support',
} as Channel;

const metisOrganizationChannel = {
    ...courseWideChannelTemplate,
    id: 17,
    name: 'organization',
} as Channel;

const metisRandomChannel = {
    ...courseWideChannelTemplate,
    id: 18,
    name: 'random',
} as Channel;

const metisAnnouncementChannel = {
    ...courseWideChannelTemplate,
    id: 19,
    name: 'announcement',
    isAnnouncementChannel: true,
} as Channel;

export const metisPostTechSupport = {
    id: 1,
    author: metisUser1,
    conversation: metisTechSupportChannel,
    title: 'title',
    content: 'metisPostTechSupport',
    creationDate: undefined,
} as Post;

export const metisPostRandom = {
    id: 2,
    author: metisUser1,
    conversation: metisRandomChannel,
    title: 'title',
    content: 'metisPostRandom',
    creationDate: undefined,
} as Post;

export const metisPostOrganization = {
    id: 3,
    author: metisUser1,
    conversation: metisOrganizationChannel,
    title: 'title',
    content: 'metisPostOrganization',
    creationDate: undefined,
} as Post;

export const metisAnnouncement = {
    id: 4,
    author: metisUser1,
    conversation: metisAnnouncementChannel,
    title: 'title',
    content: 'metisPostOrganization',
    creationDate: undefined,
} as Post;

export const metisGeneralCourseWidePosts = [metisPostTechSupport, metisPostRandom, metisPostOrganization];

export const metisPostExerciseUser1 = {
    id: 5,
    author: metisUser1,
    conversation: metisExerciseChannel,
    title: 'title',
    content: 'metisPostExerciseUser1',
    creationDate: undefined,
    isSaved: false,
} as Post;

export const metisPostExerciseUser2 = {
    id: 6,
    author: metisUser2,
    conversation: metisExerciseChannel,
    title: 'title',
    content: 'metisPostExerciseUser2',
    creationDate: undefined,
} as Post;

export const metisExercisePosts = [metisPostExerciseUser1, metisPostExerciseUser2];

export const metisPostLectureUser1 = {
    id: 7,
    author: metisUser1,
    conversation: metisLectureChannel,
    title: 'title',
    content: 'metisPostLectureUser1',
    creationDate: undefined,
} as Post;

export const metisPostLectureUser2 = {
    id: 8,
    author: metisUser2,
    conversation: metisLectureChannel,
    title: 'title',
    content: 'metisPostLectureUser2',
    creationDate: undefined,
    answers: [metisResolvingAnswerPostUser1],
} as Post;

metisResolvingAnswerPostUser1.post = metisPostLectureUser2;

export const metisLecturePosts = [metisPostLectureUser1, metisPostLectureUser2];

export const metisCoursePosts = metisGeneralCourseWidePosts.concat(metisExercisePosts, metisLecturePosts);

export const metisPostToCreateUser1 = {
    author: metisUser1,
    content: 'metisAnswerToCreateUser1',
    creationDate: undefined,
} as Post;

export const unApprovedAnswerPost1 = {
    id: 1,
    creationDate: dayjs(),
    content: 'not approved most recent',
    resolvesPost: false,
} as AnswerPost;

export const unApprovedAnswerPost2 = {
    id: 2,
    creationDate: dayjs().subtract(1, 'day'),
    content: 'not approved',
    resolvesPost: false,
} as AnswerPost;

export const approvedAnswerPost = {
    id: 2,
    creationDate: undefined,
    content: 'approved',
    resolvesPost: true,
} as AnswerPost;

export const sortedAnswerArray: AnswerPost[] = [approvedAnswerPost, unApprovedAnswerPost2, unApprovedAnswerPost1];
export const unsortedAnswerArray: AnswerPost[] = [unApprovedAnswerPost1, unApprovedAnswerPost2, approvedAnswerPost];

export const post = {
    id: 1,
    creationDate: undefined,
    answers: unsortedAnswerArray,
} as Post;

const conversationParticipantUser1 = { id: 1, user: metisUser1, unreadMessagesCount: 1 } as ConversationParticipant;

const conversationParticipantUser2 = { id: 2, user: metisUser2, unreadMessagesCount: 0 } as ConversationParticipant;

export const conversationBetweenUser1User2 = {
    id: 1,
    conversationParticipants: [conversationParticipantUser1, conversationParticipantUser2],
    creationDate: undefined,
    lastMessageDate: undefined,
} as Conversation;

export const directMessageUser1 = {
    id: 9,
    author: metisUser1,
    content: 'user1directMessageToUser2',
    creationDate: undefined,
    conversation: conversationBetweenUser1User2,
} as Post;

export const directMessageUser2 = {
    id: 10,
    author: metisUser1,
    content: 'user2directMessageToUser1',
    creationDate: undefined,
    conversation: conversationBetweenUser1User2,
} as Post;

export const messagesBetweenUser1User2 = [directMessageUser1, directMessageUser2];

export const metisChannel = {
    id: 21,
    type: ConversationType.CHANNEL,
    name: 'example-channel',
    description: 'Example course-wide channel',
    isAnnouncementChannel: false,
    isArchived: false,
    isPublic: true,
    isCourseWide: true,
} as Channel;

export const metisPostInChannel = {
    id: 4,
    author: metisUser1,
    title: 'title',
    content: 'metisPostOrganization',
    creationDate: undefined,
    conversation: metisChannel,
} as Post;

export const plagiarismPost = {
    id: 11,
    author: metisUser1,
    title: 'title',
    content: 'plagiarism Case',
    plagiarismCase: { id: 1 } as PlagiarismCase,
} as Post;

export const metisGeneralChannelDTO = {
    id: 17,
    type: ConversationType.CHANNEL,
    subType: ChannelSubType.GENERAL,
    isCourseWide: true,
    name: 'general-channel',
} as ChannelDTO;

export const metisExerciseChannelDTO = {
    id: 14,
    type: ConversationType.CHANNEL,
    subType: ChannelSubType.EXERCISE,
    isCourseWide: true,
    subTypeReferenceId: metisExercise.id,

    name: 'exercise-channel',
} as ChannelDTO;

export const metisLectureChannelDTO = {
    id: 15,
    type: ConversationType.CHANNEL,
    subType: ChannelSubType.LECTURE,
    isCourseWide: true,
    subTypeReferenceId: metisLecture.id,
    name: 'lecture-channel',
} as ChannelDTO;

export const metisExamChannelDTO = {
    id: 20,
    type: ConversationType.CHANNEL,
    subType: ChannelSubType.EXAM,
    isCourseWide: true,
    subTypeReferenceId: metisExam.id,
    name: 'exam-channel',
} as ChannelDTO;<|MERGE_RESOLUTION|>--- conflicted
+++ resolved
@@ -10,11 +10,7 @@
 import { Attachment } from 'app/entities/attachment.model';
 import { ConversationParticipant } from 'app/entities/metis/conversation/conversation-participant.model';
 import { Conversation, ConversationType } from 'app/entities/metis/conversation/conversation.model';
-<<<<<<< HEAD
-import { AttachmentVideoUnit } from 'app/entities/lecture-unit/attachmentUnit.model';
-=======
 import { AttachmentVideoUnit } from 'app/entities/lecture-unit/attachmentVideoUnit.model';
->>>>>>> b9cea56f
 import { Slide } from 'app/entities/lecture-unit/slide.model';
 import { Channel, ChannelDTO, ChannelSubType } from 'app/entities/metis/conversation/channel.model';
 import { Exam } from 'app/entities/exam/exam.model';
@@ -28,11 +24,7 @@
     name: 'Metis Attachment Unit',
     attachment: metisAttachment,
     slides: [metisSlide1],
-<<<<<<< HEAD
-    type: LectureUnitType.ATTACHMENT,
-=======
     type: LectureUnitType.ATTACHMENT_VIDEO,
->>>>>>> b9cea56f
 } as AttachmentVideoUnit;
 export const metisLecture = { id: 1, title: 'Metis  Lecture', attachments: [metisAttachment] } as Lecture;
 
