--- conflicted
+++ resolved
@@ -20,18 +20,16 @@
     sentAt: dayjs(),
 } as IrisServerMessage;
 
-<<<<<<< HEAD
 export const mockArtemisClientMessage = {
     sender: IrisSender.ARTEMIS_CLIENT,
     content: [mockMessageContent],
     sentAt: dayjs(),
 } as IrisArtemisClientMessage;
-=======
+
 export const mockWebsocketMessage = {
     type: IrisWebsocketMessageType.MESSAGE,
     message: mockServerMessage,
 } as IrisWebsocketDTO;
->>>>>>> 48fd467b
 
 export const mockClientMessage = {
     sender: IrisSender.USER,
