import { Observable, of } from 'rxjs';
import { AnswerPost } from 'app/entities/metis/answer-post.model';
import { Post } from 'app/entities/metis/post.model';
import { Posting } from 'app/entities/metis/posting.model';
import { User } from 'app/core/user/user.model';
import { Reaction } from 'app/entities/metis/reaction.model';
import { ContextInformation, PageType, PostContextFilter } from 'app/shared/metis/metis.util';
import { Course } from 'app/entities/course.model';
import { metisCourse, metisCoursePosts, metisTags, metisUser1 } from '../../sample/metis-sample-data';
import { Params } from '@angular/router';

let pageType: PageType;

export class MockMetisService {
    get tags(): Observable<string[]> {
        return of(metisTags);
    }

    get posts(): Observable<Post[]> {
        return of(metisCoursePosts);
    }

    getUser(): User {
        return metisUser1;
    }

    getCourse(): Course {
        return metisCourse;
    }

    getPageType(): PageType {
        return pageType;
    }

    setPageType(newPageType: PageType) {
        pageType = newPageType;
    }

    createPost = (post: Post): Observable<Post> => of(post);

    createAnswerPost = (answerPost: AnswerPost): Observable<AnswerPost> => of(answerPost);

    createReaction = (reaction: Reaction): Observable<Reaction> => of(reaction);

    updatePost = (post: Post): Observable<Post> => of(post);

    updateAnswerPost = (answerPost: AnswerPost): Observable<AnswerPost> => of(answerPost);

    deletePost(post: Post): void {}

    deleteAnswerPost(answerPost: AnswerPost): void {}

    deleteReaction(reaction: Reaction): void {}

    metisUserIsAtLeastTutorInCourse(): boolean {
        return true;
    }

    metisUserIsAuthorOfPosting(posting: Posting): boolean {
        return true;
    }

    getNumberOfAnswerPosts(post: Post): number {
        return <number>post.answers?.length! ? post.answers?.length! : 0;
    }

    checkForApprovedAnswers(post: Post): boolean {
        if (this.getNumberOfAnswerPosts(post) > 0) {
            return post.answers!.filter((answer: AnswerPost) => answer.tutorApproved === true).length > 0;
        } else {
            return false;
        }
    }

    getFilteredPosts(postContextFilter: PostContextFilter, forceUpdate = true): void {}

<<<<<<< HEAD
    getContextInformation(post: Post): ContextInformation {
        let routerLinkComponents = undefined;
        let displayName;
        if (post.exercise) {
            displayName = post.exercise.title!;
            routerLinkComponents = ['/courses', metisCourse.id!, 'exercises', post.exercise.id!];
        } else if (post.lecture) {
            displayName = post.lecture.title!;
            routerLinkComponents = ['/courses', metisCourse.id!, 'lectures', post.lecture.id!];
            // course-wide topics are not linked
        } else {
            displayName = 'some context';
        }
        return { routerLinkComponents, displayName };
    }

    getLinkForPost(post: Post) {
        if (post.courseWideContext) {
            return ['/courses', metisCourse.id, 'discussion'];
        }
        if (post.lecture) {
            return ['/courses', metisCourse.id, 'lectures', post.lecture.id!];
        }
        if (post.exercise) {
            return ['/courses', metisCourse.id, 'exercises', post.exercise.id!];
=======
    getLinkForPost(post?: Post): (string | number)[] {
        if (post?.lecture) {
            return ['/courses', metisCourse.id!, 'lectures', post.lecture.id!];
        }
        if (post?.exercise) {
            return ['/courses', metisCourse.id!, 'exercises', post.exercise.id!];
>>>>>>> 57cf9ef9
        }
        return ['/courses', metisCourse.id!, 'discussion'];
    }

    getQueryParamsForPost(post: Post): Params {
        const params: Params = {};
        if (post.courseWideContext) {
            params.searchText = `#${post.id}`;
        } else {
            params.postId = post.id;
        }
        return params;
    }

    getSimilarPosts(title: string): Observable<Post[]> {
        return of(metisCoursePosts.slice(0, 5));
    }
}<|MERGE_RESOLUTION|>--- conflicted
+++ resolved
@@ -6,8 +6,8 @@
 import { Reaction } from 'app/entities/metis/reaction.model';
 import { ContextInformation, PageType, PostContextFilter } from 'app/shared/metis/metis.util';
 import { Course } from 'app/entities/course.model';
+import { Params } from '@angular/router';
 import { metisCourse, metisCoursePosts, metisTags, metisUser1 } from '../../sample/metis-sample-data';
-import { Params } from '@angular/router';
 
 let pageType: PageType;
 
@@ -74,7 +74,16 @@
 
     getFilteredPosts(postContextFilter: PostContextFilter, forceUpdate = true): void {}
 
-<<<<<<< HEAD
+    getLinkForPost(post?: Post): (string | number)[] {
+        if (post?.lecture) {
+            return ['/courses', metisCourse.id!, 'lectures', post.lecture.id!];
+        }
+        if (post?.exercise) {
+            return ['/courses', metisCourse.id!, 'exercises', post.exercise.id!];
+        }
+        return ['/courses', metisCourse.id!, 'discussion'];
+    }
+
     getContextInformation(post: Post): ContextInformation {
         let routerLinkComponents = undefined;
         let displayName;
@@ -91,27 +100,6 @@
         return { routerLinkComponents, displayName };
     }
 
-    getLinkForPost(post: Post) {
-        if (post.courseWideContext) {
-            return ['/courses', metisCourse.id, 'discussion'];
-        }
-        if (post.lecture) {
-            return ['/courses', metisCourse.id, 'lectures', post.lecture.id!];
-        }
-        if (post.exercise) {
-            return ['/courses', metisCourse.id, 'exercises', post.exercise.id!];
-=======
-    getLinkForPost(post?: Post): (string | number)[] {
-        if (post?.lecture) {
-            return ['/courses', metisCourse.id!, 'lectures', post.lecture.id!];
-        }
-        if (post?.exercise) {
-            return ['/courses', metisCourse.id!, 'exercises', post.exercise.id!];
->>>>>>> 57cf9ef9
-        }
-        return ['/courses', metisCourse.id!, 'discussion'];
-    }
-
     getQueryParamsForPost(post: Post): Params {
         const params: Params = {};
         if (post.courseWideContext) {
