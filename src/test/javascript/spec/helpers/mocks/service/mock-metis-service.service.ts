import { Observable, of } from 'rxjs';
import { AnswerPost } from 'app/entities/metis/answer-post.model';
import { Post } from 'app/entities/metis/post.model';
import { Posting } from 'app/entities/metis/posting.model';
import { User } from 'app/core/user/user.model';
import { Reaction } from 'app/entities/metis/reaction.model';
import { PageType, PostContextFilter } from 'app/shared/metis/metis.util';
import { Course } from 'app/entities/course.model';
import { Params } from '@angular/router';
import { metisCourse, metisCoursePosts, metisTags, metisUser1 } from '../../sample/metis-sample-data';

let pageType: PageType;

export class MockMetisService {
    get tags(): Observable<string[]> {
        return of(metisTags);
    }

    get posts(): Observable<Post[]> {
        return of(metisCoursePosts);
    }

    getUser(): User {
        return metisUser1;
    }

    getCourse(): Course {
        return metisCourse;
    }

    getPageType(): PageType {
        return pageType;
    }

    setPageType(newPageType: PageType) {
        pageType = newPageType;
    }

    createPost = (post: Post): Observable<Post> => of(post);

    createAnswerPost = (answerPost: AnswerPost): Observable<AnswerPost> => of(answerPost);

    createReaction = (reaction: Reaction): Observable<Reaction> => of(reaction);

    updatePost = (post: Post): Observable<Post> => of(post);

    updateAnswerPost = (answerPost: AnswerPost): Observable<AnswerPost> => of(answerPost);

    deletePost(post: Post): void {}

    deleteAnswerPost(answerPost: AnswerPost): void {}

    deleteReaction(reaction: Reaction): void {}

    metisUserIsAtLeastTutorInCourse(): boolean {
        return true;
    }

    metisUserIsAuthorOfPosting(posting: Posting): boolean {
        return true;
    }

    getFilteredPosts(postContextFilter: PostContextFilter, forceUpdate = true): void {}

<<<<<<< HEAD
    isPostResolved(post: Post) {
        return true;
    }

    getNumberOfAnswerPosts(post: Post) {
        return post.answers?.length! ? post.answers?.length! : 0;
=======
    getLinkForPost(post?: Post): (string | number)[] {
        if (post?.lecture) {
            return ['/courses', metisCourse.id!, 'lectures', post.lecture.id!];
        }
        if (post?.exercise) {
            return ['/courses', metisCourse.id!, 'exercises', post.exercise.id!];
        }
        return ['/courses', metisCourse.id!, 'discussion'];
    }

    getQueryParamsForPost(posting: Post): Params {
        const params: Params = {};
        if (posting.courseWideContext) {
            params.searchText = `#${posting.id}`;
        } else {
            params.postId = posting.id;
        }
        return params;
>>>>>>> 8defc9b9
    }
}<|MERGE_RESOLUTION|>--- conflicted
+++ resolved
@@ -62,14 +62,14 @@
 
     getFilteredPosts(postContextFilter: PostContextFilter, forceUpdate = true): void {}
 
-<<<<<<< HEAD
     isPostResolved(post: Post) {
         return true;
     }
 
     getNumberOfAnswerPosts(post: Post) {
         return post.answers?.length! ? post.answers?.length! : 0;
-=======
+    }
+
     getLinkForPost(post?: Post): (string | number)[] {
         if (post?.lecture) {
             return ['/courses', metisCourse.id!, 'lectures', post.lecture.id!];
@@ -88,6 +88,5 @@
             params.postId = posting.id;
         }
         return params;
->>>>>>> 8defc9b9
     }
 }