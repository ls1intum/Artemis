import { HttpResponse } from '@angular/common/http';
import { Observable, of, empty } from 'rxjs';
import { IResultService, ResultsWithPointsArrayResponseType } from 'app/exercises/shared/result/result.service';
import { Result } from 'app/entities/result.model';
import { Exercise } from 'app/entities/exercise.model';

export class MockResultService implements IResultService {
    create = (result: Result) => of();
    delete = (participationId: number, resultId: number) => empty();
    find = (id: number) => empty();
    getFeedbackDetailsForResult = (participationId: number, resultId: number) => empty();
    getResultsForExercise = (courseId: number, exerciseId: number, req?: any) => empty();
    getResultsForExerciseWithPointsPerGradingCriterion = (exerciseId: number, req: any) => empty();
    getResultsWithPointsPerGradingCriterion = (exercise: Exercise): Observable<ResultsWithPointsArrayResponseType> => empty();
    update = (result: Result) => of();
<<<<<<< HEAD
    getLatestResultWithFeedbacks(participationId: number): Observable<HttpResponse<Result>> {
        return of();
    }
    triggerDownloadCSV = (rows: string[], csvFileName: string) => empty();
    getResults = (exercise: Exercise) => of();
=======
    getLatestResultWithFeedbacks = (particpationId: number): Observable<HttpResponse<Result>> => of();
    triggerDownloadCSV = (rows: string[], csvFileName: string) => empty();
>>>>>>> 1579783f
}<|MERGE_RESOLUTION|>--- conflicted
+++ resolved
@@ -13,14 +13,7 @@
     getResultsForExerciseWithPointsPerGradingCriterion = (exerciseId: number, req: any) => empty();
     getResultsWithPointsPerGradingCriterion = (exercise: Exercise): Observable<ResultsWithPointsArrayResponseType> => empty();
     update = (result: Result) => of();
-<<<<<<< HEAD
-    getLatestResultWithFeedbacks(participationId: number): Observable<HttpResponse<Result>> {
-        return of();
-    }
-    triggerDownloadCSV = (rows: string[], csvFileName: string) => empty();
     getResults = (exercise: Exercise) => of();
-=======
     getLatestResultWithFeedbacks = (particpationId: number): Observable<HttpResponse<Result>> => of();
     triggerDownloadCSV = (rows: string[], csvFileName: string) => empty();
->>>>>>> 1579783f
 }