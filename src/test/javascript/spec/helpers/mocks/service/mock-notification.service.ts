import { BehaviorSubject, Observable, of } from 'rxjs';
import { HttpResponse } from '@angular/common/http';
import { Notification } from 'app/entities/notification.model';
import { GroupNotification } from 'app/entities/group-notification.model';

export class MockNotificationService {
<<<<<<< HEAD
    query = (req?: any): Observable<HttpResponse<Notification[]>> => of();
    queryFiltered = (req?: any): Observable<HttpResponse<Notification[]>> => of();
=======
    queryNotificationsFilteredBySettings = (req?: any): Observable<HttpResponse<Notification[]>> => of();
>>>>>>> b4bbafee
    subscribeToNotificationUpdates = (): BehaviorSubject<Notification | null> => new BehaviorSubject(null);
    interpretNotification = (notification: GroupNotification): void => {};
    cleanUp = () => {};
}<|MERGE_RESOLUTION|>--- conflicted
+++ resolved
@@ -4,12 +4,7 @@
 import { GroupNotification } from 'app/entities/group-notification.model';
 
 export class MockNotificationService {
-<<<<<<< HEAD
-    query = (req?: any): Observable<HttpResponse<Notification[]>> => of();
-    queryFiltered = (req?: any): Observable<HttpResponse<Notification[]>> => of();
-=======
     queryNotificationsFilteredBySettings = (req?: any): Observable<HttpResponse<Notification[]>> => of();
->>>>>>> b4bbafee
     subscribeToNotificationUpdates = (): BehaviorSubject<Notification | null> => new BehaviorSubject(null);
     interpretNotification = (notification: GroupNotification): void => {};
     cleanUp = () => {};
