import { HttpResponse } from '@angular/common/http';
import { Observable, of } from 'rxjs';
import { IExerciseHintService, ExerciseHintResponse } from 'app/exercises/shared/exercise-hint/manage/exercise-hint.service';
import { ExerciseHint } from 'app/entities/hestia/exercise-hint.model';

export class MockExerciseHintService implements IExerciseHintService {
    private exerciseHintDummy = { id: 1 } as ExerciseHint;
    private exerciseHintDummy2 = { id: 2 } as ExerciseHint;

    create(exerciseHint: ExerciseHint): Observable<ExerciseHintResponse> {
        return of({ body: this.exerciseHintDummy }) as Observable<ExerciseHintResponse>;
    }

<<<<<<< HEAD
    delete(exerciseId: number, hintId: number): Observable<HttpResponse<any>> {
        return of();
    }

    find(exerciseId: number, id: number): Observable<ExerciseHintResponse> {
=======
    delete(exerciseHintId: number): Observable<HttpResponse<void>> {
        return of();
    }

    find(exerciseHintId: number): Observable<ExerciseHintResponse> {
>>>>>>> 1aed7509
        return of({ body: this.exerciseHintDummy }) as Observable<ExerciseHintResponse>;
    }

    findByExerciseId(exerciseId: number): Observable<HttpResponse<ExerciseHint[]>> {
        return of({ body: [this.exerciseHintDummy, this.exerciseHintDummy2] }) as Observable<HttpResponse<ExerciseHint[]>>;
    }

    update(exerciseHint: ExerciseHint): Observable<ExerciseHintResponse> {
        return of({ body: this.exerciseHintDummy }) as Observable<ExerciseHintResponse>;
    }
}<|MERGE_RESOLUTION|>--- conflicted
+++ resolved
@@ -11,19 +11,11 @@
         return of({ body: this.exerciseHintDummy }) as Observable<ExerciseHintResponse>;
     }
 
-<<<<<<< HEAD
-    delete(exerciseId: number, hintId: number): Observable<HttpResponse<any>> {
+    delete(exerciseId: number, exerciseHintId: number): Observable<HttpResponse<any>> {
         return of();
     }
 
-    find(exerciseId: number, id: number): Observable<ExerciseHintResponse> {
-=======
-    delete(exerciseHintId: number): Observable<HttpResponse<void>> {
-        return of();
-    }
-
-    find(exerciseHintId: number): Observable<ExerciseHintResponse> {
->>>>>>> 1aed7509
+    find(exerciseId: number, exerciseHintId: number): Observable<ExerciseHintResponse> {
         return of({ body: this.exerciseHintDummy }) as Observable<ExerciseHintResponse>;
     }
 
