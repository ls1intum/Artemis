--- conflicted
+++ resolved
@@ -1,6 +1,5 @@
 import { of } from 'rxjs';
 import { ProgrammingExerciseInstructorRepositoryType } from 'app/exercises/programming/manage/services/programming-exercise.service';
-import { ProgrammingExerciseGitDiffReport } from 'app/entities/hestia/programming-exercise-git-diff-report.model';
 
 export class MockProgrammingExerciseService {
     updateProblemStatement = (exerciseId: number, problemStatement: string) => of();
@@ -10,10 +9,7 @@
     getProgrammingExerciseTestCaseState = (exerciseId: number) => of({ body: { released: true, hasStudentResult: true, testCasesChanged: false } });
     exportInstructorExercise = (exerciseId: number) => of({ body: undefined });
     exportInstructorRepository = (exerciseId: number, repositoryType: ProgrammingExerciseInstructorRepositoryType) => of({ body: undefined });
-<<<<<<< HEAD
-    updateDiffReport = (exerciseId: number) => of({});
-=======
     extractTasksFromProblemStatement = (exerciseId: number) => of();
     deleteTasksWithSolutionEntries = (exerciseId: number) => of();
->>>>>>> deb7dc8d
+    updateDiffReport = (exerciseId: number) => of({});
 }