--- conflicted
+++ resolved
@@ -1,16 +1,4 @@
 import { Observable, of } from 'rxjs';
-<<<<<<< HEAD
-import { TextBlockRef } from 'app/entities/text-block-ref.model';
-import { Feedback } from 'app/entities/feedback.model';
-
-export class MockAthenaService {
-    getFeedbackSuggestionsForProgramming(exerciseId: number, submissionId: number): Observable<Feedback[]> {
-        return of([] as Feedback[]);
-    }
-
-    getFeedbackSuggestionsForText(exerciseId: number, submissionId: number): Observable<TextBlockRef[]> {
-        return of([] as TextBlockRef[]);
-=======
 import { ProgrammingFeedbackSuggestion, TextFeedbackSuggestion } from 'app/entities/feedback-suggestion.model';
 
 export class MockAthenaService {
@@ -20,6 +8,5 @@
 
     getProgrammingFeedbackSuggestions(exerciseId: number, submissionId: number): Observable<ProgrammingFeedbackSuggestion[]> {
         return of([] as ProgrammingFeedbackSuggestion[]);
->>>>>>> 13fe2ac7
     }
 }