import { IrisVariant } from 'app/iris/shared/entities/settings/iris-variant';
import {
    IrisChatSubSettings,
    IrisCompetencyGenerationSubSettings,
    IrisCourseChatSubSettings,
    IrisFaqIngestionSubSettings,
    IrisLectureChatSubSettings,
    IrisLectureIngestionSubSettings,
    IrisTextExerciseChatSubSettings,
    IrisTutorSuggestionSubSettings,
} from 'app/iris/shared/entities/settings/iris-sub-settings.model';
import { IrisGlobalSettings } from 'app/iris/shared/entities/settings/iris-settings.model';

export function mockSettings() {
    const mockChatSettings = new IrisChatSubSettings();
    mockChatSettings.id = 1;
    mockChatSettings.enabled = true;
    mockChatSettings.disabledProactiveEvents = [];
    const mockTextExerciseChatSettings = new IrisTextExerciseChatSubSettings();
    mockTextExerciseChatSettings.id = 13;
    mockTextExerciseChatSettings.enabled = true;
    const mockCourseChatSettings = new IrisCourseChatSubSettings();
    mockCourseChatSettings.id = 3;
    mockCourseChatSettings.enabled = true;
    const mockLectureIngestionSettings = new IrisLectureIngestionSubSettings();
    mockLectureIngestionSettings.id = 7;
    mockLectureIngestionSettings.enabled = true;
    mockLectureIngestionSettings.autoIngestOnLectureAttachmentUpload = true;
    const mockCompetencyGenerationSettings = new IrisCompetencyGenerationSubSettings();
    mockCompetencyGenerationSettings.id = 5;
    mockCompetencyGenerationSettings.enabled = false;

    const mockIrisLectureSettings = new IrisLectureChatSubSettings();
    mockIrisLectureSettings.id = 42;
    mockIrisLectureSettings.enabled = true;

<<<<<<< HEAD
    const mockFaqIngestionSettings = new IrisFaqIngestionSubSettings();
    mockFaqIngestionSettings.id = 8;
    mockFaqIngestionSettings.enabled = true;
    mockFaqIngestionSettings.autoIngestOnFaqCreation = true;
=======
    const mockIrisTutorSuggestionSettings = new IrisTutorSuggestionSubSettings();
    mockIrisTutorSuggestionSettings.id = 99;
    mockIrisTutorSuggestionSettings.enabled = true;
>>>>>>> a40357af

    const irisSettings = new IrisGlobalSettings();
    irisSettings.id = 1;
    irisSettings.irisChatSettings = mockChatSettings;
    irisSettings.irisTextExerciseChatSettings = mockTextExerciseChatSettings;
    irisSettings.irisCourseChatSettings = mockCourseChatSettings;
    irisSettings.irisCompetencyGenerationSettings = mockCompetencyGenerationSettings;
    irisSettings.irisLectureIngestionSettings = mockLectureIngestionSettings;
    irisSettings.irisLectureChatSettings = mockIrisLectureSettings;
<<<<<<< HEAD
    irisSettings.irisFaqIngestionSettings = mockFaqIngestionSettings;
=======
    irisSettings.irisTutorSuggestionSettings = mockIrisTutorSuggestionSettings;
>>>>>>> a40357af
    return irisSettings;
}

export function mockEmptySettings() {
    const irisSettings = new IrisGlobalSettings();
    irisSettings.id = 1;
    return irisSettings;
}

export function mockVariants() {
    return [
        {
            id: '1',
            name: 'Model 1',
            description: 'Model 1 Description',
        },
        {
            id: '2',
            name: 'Model 2',
            description: 'Model 2 Description',
        },
    ] as IrisVariant[];
}<|MERGE_RESOLUTION|>--- conflicted
+++ resolved
@@ -34,16 +34,14 @@
     mockIrisLectureSettings.id = 42;
     mockIrisLectureSettings.enabled = true;
 
-<<<<<<< HEAD
+    const mockIrisTutorSuggestionSettings = new IrisTutorSuggestionSubSettings();
+    mockIrisTutorSuggestionSettings.id = 99;
+    mockIrisTutorSuggestionSettings.enabled = true;
+
     const mockFaqIngestionSettings = new IrisFaqIngestionSubSettings();
     mockFaqIngestionSettings.id = 8;
     mockFaqIngestionSettings.enabled = true;
     mockFaqIngestionSettings.autoIngestOnFaqCreation = true;
-=======
-    const mockIrisTutorSuggestionSettings = new IrisTutorSuggestionSubSettings();
-    mockIrisTutorSuggestionSettings.id = 99;
-    mockIrisTutorSuggestionSettings.enabled = true;
->>>>>>> a40357af
 
     const irisSettings = new IrisGlobalSettings();
     irisSettings.id = 1;
@@ -53,11 +51,8 @@
     irisSettings.irisCompetencyGenerationSettings = mockCompetencyGenerationSettings;
     irisSettings.irisLectureIngestionSettings = mockLectureIngestionSettings;
     irisSettings.irisLectureChatSettings = mockIrisLectureSettings;
-<<<<<<< HEAD
+    irisSettings.irisTutorSuggestionSettings = mockIrisTutorSuggestionSettings;
     irisSettings.irisFaqIngestionSettings = mockFaqIngestionSettings;
-=======
-    irisSettings.irisTutorSuggestionSettings = mockIrisTutorSuggestionSettings;
->>>>>>> a40357af
     return irisSettings;
 }
 
