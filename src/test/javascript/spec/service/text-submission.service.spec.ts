--- conflicted
+++ resolved
@@ -3,17 +3,6 @@
 import { take } from 'rxjs/operators';
 import { TextSubmissionService } from 'app/exercises/text/participate/text-submission.service';
 import { TextSubmission } from 'app/entities/text-submission.model';
-<<<<<<< HEAD
-import sinonChai from 'sinon-chai';
-import * as chai from 'chai';
-import { AccountService } from 'app/core/auth/account.service';
-import { MockAccountService } from '../helpers/mocks/service/mock-account.service';
-
-chai.use(sinonChai);
-
-const expect = chai.expect;
-=======
->>>>>>> 532189b7
 
 describe('TextSubmission Service', () => {
     let injector: TestBed;
@@ -49,13 +38,6 @@
     beforeEach(() => {
         TestBed.configureTestingModule({
             imports: [HttpClientTestingModule],
-<<<<<<< HEAD
-            providers: [{ provide: AccountService, useClass: MockAccountService }],
-        });
-        injector = getTestBed();
-        service = injector.get(TextSubmissionService);
-        httpMock = injector.get(HttpTestingController);
-=======
         })
             .compileComponents()
             .then(() => {
@@ -66,7 +48,6 @@
                 elemDefault = new TextSubmission();
             });
     });
->>>>>>> 532189b7
 
     afterEach(() => {
         httpMock.verify();
