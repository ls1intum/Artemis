import { TestBed } from '@angular/core/testing';
import { HttpClientTestingModule, HttpTestingController } from '@angular/common/http/testing';
import { LtiPlatformConfiguration } from 'app/admin/lti-configuration/lti-configuration.model';
import { LtiConfigurationService } from 'app/admin/lti-configuration/lti-configuration.service';

describe('LtiConfigurationService', () => {
    let service: LtiConfigurationService;
    let httpMock: HttpTestingController;

    beforeEach(() => {
        TestBed.configureTestingModule({
            imports: [HttpClientTestingModule],
            providers: [LtiConfigurationService],
        });
        service = TestBed.inject(LtiConfigurationService);
        httpMock = TestBed.inject(HttpTestingController);
    });

    afterEach(() => {
        httpMock.verify();
    });

    it('should return all lti platforms', () => {
        const dummyLtiPlatforms: LtiPlatformConfiguration[] = [
            {
                id: 1,
                customName: 'Platform A',
                clientId: 'client-id-a',
<<<<<<< HEAD
                authorizationUri: 'http://lms.com/api/lti_consumer/v1/auth-login',
                jwkSetUri: 'http://lms.com/api/lti_consumer/v1/public_keysets',
                tokenUri: 'http://lms.com/api/lti_consumer/v1/token/4d4faae2-65e4-400f-91d7-9cc22d0489a9',
=======
                authorizationUri: 'platformA.com/auth-login',
                jwkSetUri: 'platformA.com/jwk',
                tokenUri: 'platformA.com/token',
>>>>>>> 960aa898
            },
            {
                id: 2,
                customName: 'Platform B',
                clientId: 'client-id-b',
<<<<<<< HEAD
                authorizationUri: 'http://lms.com/api/lti_consumer/v1/auth-login',
                jwkSetUri: 'http://lms.com/api/lti_consumer/v1/public_keysets',
                tokenUri: 'http://lms.com/api/lti_consumer/v1/token/4d4faae2-65e4-400f-91d7-9cc22d0489a9',
=======
                authorizationUri: 'platformB.com/auth-login',
                jwkSetUri: 'platformB.com/jwk',
                tokenUri: 'platformB.com/token',
>>>>>>> 960aa898
            },
        ];

        service.findAll().subscribe((platforms) => {
            expect(platforms.length).toHaveLength(2);
            expect(platforms).toEqual(dummyLtiPlatforms);
        });

        const req = httpMock.expectOne('api/lti-platforms');
        expect(req.request.method).toBe('GET');
        req.flush(dummyLtiPlatforms);
    });

    it('should update lti platform', () => {
        const dummyResponse = { status: 200, statusText: 'OK' };
        const dummyConfig: LtiPlatformConfiguration = {
            id: 1,
            customName: 'Updated Platform',
            clientId: 'updated-client-id',
<<<<<<< HEAD
            authorizationUri: 'http://lms.com/api/lti_consumer/v1/auth-login',
            jwkSetUri: 'http://lms.com/api/lti_consumer/v1/public_keysets',
            tokenUri: 'http://lms.com/api/lti_consumer/v1/token/4d4faae2-65e4-400f-91d7-9cc22d0489a9',
=======
            authorizationUri: 'platformA.com/auth-login',
            jwkSetUri: 'platformA.com/jwk',
            tokenUri: 'platformA.com/token',
>>>>>>> 960aa898
        };

        service.updateLtiPlatformConfiguration(dummyConfig).subscribe((response) => {
            expect(response.status).toBe(200);
        });

        const req = httpMock.expectOne(`api/admin/lti-platform`);
        expect(req.request.method).toBe('PUT');
        req.flush(dummyResponse);
    });

    it('should send a delete a lti response', () => {
        const platformId = 123;
        const dummyResponse = { status: 200, statusText: 'Deleted' };

        service.deleteLtiPlatform(platformId).subscribe((response) => {
            expect(response.status).toBe(200);
        });

        const req = httpMock.expectOne(`api/admin/lti-platform/${platformId}`);
        expect(req.request.method).toBe('DELETE');
        req.flush(dummyResponse);
    });

    it('should add new lti platform', () => {
        const dummyResponse = { status: 200, statusText: 'OK' };
        const dummyConfig: LtiPlatformConfiguration = {
            customName: 'New Platform',
            clientId: 'created-client-id',
            authorizationUri: 'http://lms.com/api/lti_consumer/v1/auth-login',
            jwkSetUri: 'http://lms.com/api/lti_consumer/v1/public_keysets',
            tokenUri: 'http://lms.com/api/lti_consumer/v1/token/4d4faae2-65e4-400f-91d7-9cc22d0489a9',
        };

        service.addLtiPlatformConfiguration(dummyConfig).subscribe((response) => {
            expect(response.status).toBe(200);
        });

        const req = httpMock.expectOne(`api/admin/lti-platform`);
        expect(req.request.method).toBe('POST');
        req.flush(dummyResponse);
    });
});<|MERGE_RESOLUTION|>--- conflicted
+++ resolved
@@ -26,29 +26,33 @@
                 id: 1,
                 customName: 'Platform A',
                 clientId: 'client-id-a',
-<<<<<<< HEAD
                 authorizationUri: 'http://lms.com/api/lti_consumer/v1/auth-login',
                 jwkSetUri: 'http://lms.com/api/lti_consumer/v1/public_keysets',
                 tokenUri: 'http://lms.com/api/lti_consumer/v1/token/4d4faae2-65e4-400f-91d7-9cc22d0489a9',
-=======
-                authorizationUri: 'platformA.com/auth-login',
-                jwkSetUri: 'platformA.com/jwk',
-                tokenUri: 'platformA.com/token',
->>>>>>> 960aa898
             },
             {
                 id: 2,
                 customName: 'Platform B',
                 clientId: 'client-id-b',
-<<<<<<< HEAD
                 authorizationUri: 'http://lms.com/api/lti_consumer/v1/auth-login',
                 jwkSetUri: 'http://lms.com/api/lti_consumer/v1/public_keysets',
                 tokenUri: 'http://lms.com/api/lti_consumer/v1/token/4d4faae2-65e4-400f-91d7-9cc22d0489a9',
-=======
+            },
+            {
+                id: 1,
+                customName: 'Platform A',
+                clientId: 'client-id-a',
+                authorizationUri: 'platformA.com/auth-login',
+                jwkSetUri: 'platformA.com/jwk',
+                tokenUri: 'platformA.com/token',
+            },
+            {
+                id: 2,
+                customName: 'Platform B',
+                clientId: 'client-id-b',
                 authorizationUri: 'platformB.com/auth-login',
                 jwkSetUri: 'platformB.com/jwk',
                 tokenUri: 'platformB.com/token',
->>>>>>> 960aa898
             },
         ];
 
@@ -68,15 +72,9 @@
             id: 1,
             customName: 'Updated Platform',
             clientId: 'updated-client-id',
-<<<<<<< HEAD
-            authorizationUri: 'http://lms.com/api/lti_consumer/v1/auth-login',
-            jwkSetUri: 'http://lms.com/api/lti_consumer/v1/public_keysets',
-            tokenUri: 'http://lms.com/api/lti_consumer/v1/token/4d4faae2-65e4-400f-91d7-9cc22d0489a9',
-=======
             authorizationUri: 'platformA.com/auth-login',
             jwkSetUri: 'platformA.com/jwk',
             tokenUri: 'platformA.com/token',
->>>>>>> 960aa898
         };
 
         service.updateLtiPlatformConfiguration(dummyConfig).subscribe((response) => {
