import { HttpClientTestingModule, HttpTestingController } from '@angular/common/http/testing';
import { NotificationService } from 'app/shared/notification/notification.service';
import { MockSyncStorage } from '../helpers/mocks/service/mock-sync-storage.service';
import { fakeAsync, TestBed, tick } from '@angular/core/testing';
import { Router } from '@angular/router';
import { LocalStorageService, SessionStorageService } from 'ngx-webstorage';
import { TranslateTestingModule } from '../helpers/mocks/service/mock-translate.service';
import { Notification } from 'app/entities/notification.model';
import { MockRouter } from '../helpers/mocks/mock-router';
import { RouterTestingModule } from '@angular/router/testing';
import { CourseManagementService } from 'app/course/manage/course-management.service';
import { MockCourseManagementService } from '../helpers/mocks/service/mock-course-management.service';
import { BehaviorSubject, Subject } from 'rxjs';
import { AccountService } from 'app/core/auth/account.service';
import { MockAccountService } from '../helpers/mocks/service/mock-account.service';
import { JhiWebsocketService } from 'app/core/websocket/websocket.service';
import { MockWebsocketService } from '../helpers/mocks/service/mock-websocket.service';
import { SinonStub, stub } from 'sinon';
import { Course } from 'app/entities/course.model';
import { QuizExercise } from 'app/entities/quiz/quiz-exercise.model';
import * as sinon from 'sinon';
import sinonChai from 'sinon-chai';
import * as chai from 'chai';
import dayjs from 'dayjs';

chai.use(sinonChai);
const expect = chai.expect;

describe('Notification Service', () => {
    let notificationService: NotificationService;
    let httpMock: HttpTestingController;
    let router: Router;

    let websocketService: JhiWebsocketService;
    let wsSubscribeStub: SinonStub;
    let wsReceiveNotificationStub: SinonStub;
    let wsNotificationSubject: Subject<Notification | undefined>;

    let wsQuizExerciseSubject: Subject<QuizExercise | undefined>;
    let wsReceiveQuizExerciseStub: SinonStub;

    let courseManagementService: CourseManagementService;
    let cmGetCoursesForNotificationsStub: SinonStub;
    let cmCoursesSubject: Subject<[Course] | undefined>;
    const course: Course = new Course();
    course.id = 42;

    const quizExercise: QuizExercise = { course, title: 'test quiz', started: true, visibleToStudents: true, id: 27 } as QuizExercise;

    const generateQuizNotification = () => {
        const generatedNotification = {
            title: 'Quiz started',
            text: 'Quiz "' + quizExercise.title + '" just started.',
            notificationDate: dayjs(),
        } as Notification;
        generatedNotification.target = JSON.stringify({ course: course.id, mainPage: 'courses', entity: 'exercises', id: quizExercise.id });
        return generatedNotification;
    };
    const quizNotification = generateQuizNotification();

    const generateSingleUserNotification = () => {
        const generatedNotification = { title: 'Single user notification', text: 'This is a notification for a single user' } as Notification;
        generatedNotification.notificationDate = dayjs().subtract(3, 'days');
        return generatedNotification;
    };
    const singleUserNotification = generateSingleUserNotification();

    const generateGroupNotification = () => {
        const generatedNotification = { title: 'simple group notification', text: 'This is a  simple group notification' } as Notification;
        generatedNotification.notificationDate = dayjs();
        return generatedNotification;
    };
    const groupNotification = generateGroupNotification();

    beforeEach(() => {
        TestBed.configureTestingModule({
            imports: [HttpClientTestingModule, TranslateTestingModule, RouterTestingModule.withRoutes([])],
            providers: [
                { provide: LocalStorageService, useClass: MockSyncStorage },
                { provide: SessionStorageService, useClass: MockSyncStorage },
                { provide: Router, useClass: MockRouter },
                { provide: CourseManagementService, useClass: MockCourseManagementService },
                { provide: AccountService, useClass: MockAccountService },
                { provide: JhiWebsocketService, useClass: MockWebsocketService },
            ],
        })
            .compileComponents()
            .then(() => {
                notificationService = TestBed.inject(NotificationService);
                httpMock = TestBed.inject(HttpTestingController);
                router = TestBed.get(Router);

                websocketService = TestBed.inject(JhiWebsocketService);
                wsSubscribeStub = stub(websocketService, 'subscribe');
                wsNotificationSubject = new Subject<Notification | undefined>();
                wsReceiveNotificationStub = stub(websocketService, 'receive').returns(wsNotificationSubject);

                wsQuizExerciseSubject = new Subject<QuizExercise | undefined>();

                courseManagementService = TestBed.inject(CourseManagementService);
                cmCoursesSubject = new Subject<[Course] | undefined>();
                cmGetCoursesForNotificationsStub = stub(courseManagementService, 'getCoursesForNotifications').returns(cmCoursesSubject as BehaviorSubject<[Course] | undefined>);
            });
    });

    afterEach(() => {
        httpMock.verify();
        sinon.restore();
    });

    describe('Service methods', () => {
<<<<<<< HEAD
        it('should call correct URL to fetch all notifications', () => {
            notificationService.query().subscribe(() => {});
=======
        it('should call correct URL to fetch all notifications filtered by current notification settings', () => {
            notificationService.queryNotificationsFilteredBySettings().subscribe(() => {});
>>>>>>> b4bbafee
            const req = httpMock.expectOne({ method: 'GET' });
            const url = SERVER_API_URL + 'api/notifications';
            expect(req.request.url).to.equal(url);
        });

        it('should call correct URL to fetch all notifications filtered by current notification settings', () => {
            notificationService.queryFiltered().subscribe(() => {});
            const req = httpMock.expectOne({ method: 'GET' });
            const url = SERVER_API_URL + 'api/notifications/filtered-by-settings';
            expect(req.request.url).to.equal(url);
        });

        it('should navigate to notification target', () => {
            sinon.spy(router, 'navigate');
            sinon.replace(router, 'navigate', sinon.fake());

            notificationService.interpretNotification(quizNotification);

            expect(router.navigate).to.have.been.calledOnce;
        });

        it('should convert date array from server', fakeAsync(() => {
            // strange method, because notificationDate can only be of type Dayjs, I can not simulate an input with string for date
            const notificationArray = [singleUserNotification, quizNotification];
            const serverResponse = notificationArray;
            const expectedResult = notificationArray.sort();

            notificationService.queryNotificationsFilteredBySettings().subscribe((resp) => {
                expect(resp.body).to.equal(expectedResult);
            });

            const req = httpMock.expectOne({ method: 'GET' });
            req.flush(serverResponse);
            tick();
        }));

        it('should subscribe to single user notification updates and receive new single user notification', fakeAsync(() => {
            notificationService.subscribeToNotificationUpdates().subscribe((notification) => {
                expect(notification).to.equal(singleUserNotification);
            });

            tick(); // position of tick is very important here !

            const userId = 99; // based on MockAccountService
            const notificationTopic = `/topic/user/${userId}/notifications`;
            expect(wsSubscribeStub).to.have.been.calledOnceWithExactly(notificationTopic);
            // websocket correctly subscribed to the topic

            expect(wsReceiveNotificationStub).to.have.been.calledOnce;
            // websocket "receive" called

            // add new single user notification
            wsNotificationSubject.next(singleUserNotification);
            // calls addNotificationToObserver i.e. calls next on subscribeToNotificationUpdates' ReplaySubject
        }));

        it('should subscribe to group notification updates and receive new group notification', fakeAsync(() => {
            notificationService.subscribeToNotificationUpdates().subscribe((notification) => {
                expect(notification).to.equal(groupNotification);
            });

            tick(); // position of tick is very important here !

            expect(cmGetCoursesForNotificationsStub).to.have.been.calledOnce;
            // courseManagementService.getCoursesForNotifications had been successfully subscribed to

            // push new courses
            cmCoursesSubject.next([course]);

            const notificationTopic = `/topic/course/${course.id}/TA`;
            expect(wsSubscribeStub).to.have.been.calledWith(notificationTopic);
            // websocket correctly subscribed to the topic

            expect(wsReceiveNotificationStub).to.have.been.called;
            // websocket "receive" called

            // add new single user notification
            wsNotificationSubject.next(groupNotification);
            // calls addNotificationToObserver i.e. calls next on subscribeToNotificationUpdates' ReplaySubject
        }));

        it('should subscribe to quiz notification updates and receive a new quiz exercise and create a new quiz notification from it', fakeAsync(() => {
            wsReceiveNotificationStub.restore();
            wsReceiveQuizExerciseStub = stub(websocketService, 'receive').returns(wsQuizExerciseSubject);

            notificationService.subscribeToNotificationUpdates().subscribe((notification) => {
                // the quiz notification is created after a new quiz exercise has been detected, therefore the time will always be different
                notification.notificationDate = undefined;
                quizNotification.notificationDate = undefined;

                expect(notification).to.be.deep.equal(quizNotification);
            });

            tick(); // position of tick is very important here !

            expect(cmGetCoursesForNotificationsStub).to.have.been.calledOnce;
            // courseManagementService.getCoursesForNotifications had been successfully subscribed to

            // push new courses
            cmCoursesSubject.next([course]);

            const notificationTopic = `/topic/course/${course.id}/TA`;
            expect(wsSubscribeStub).to.have.been.calledWith(notificationTopic);
            // websocket correctly subscribed to the topic

            expect(wsReceiveQuizExerciseStub).to.have.been.called;
            // websocket "receive" called

            // pushes new quizExercise
            wsQuizExerciseSubject.next(quizExercise);
            // calls addNotificationToObserver i.e. calls next on subscribeToNotificationUpdates' ReplaySubject
            tick();
        }));
    });
});<|MERGE_RESOLUTION|>--- conflicted
+++ resolved
@@ -109,22 +109,10 @@
     });
 
     describe('Service methods', () => {
-<<<<<<< HEAD
-        it('should call correct URL to fetch all notifications', () => {
-            notificationService.query().subscribe(() => {});
-=======
         it('should call correct URL to fetch all notifications filtered by current notification settings', () => {
             notificationService.queryNotificationsFilteredBySettings().subscribe(() => {});
->>>>>>> b4bbafee
             const req = httpMock.expectOne({ method: 'GET' });
             const url = SERVER_API_URL + 'api/notifications';
-            expect(req.request.url).to.equal(url);
-        });
-
-        it('should call correct URL to fetch all notifications filtered by current notification settings', () => {
-            notificationService.queryFiltered().subscribe(() => {});
-            const req = httpMock.expectOne({ method: 'GET' });
-            const url = SERVER_API_URL + 'api/notifications/filtered-by-settings';
             expect(req.request.url).to.equal(url);
         });
 
