import { LearningPathApiService } from 'app/course/learning-paths/services/learning-path-api.service';
import { TestBed } from '@angular/core/testing';
import { HttpTestingController, provideHttpClientTesting } from '@angular/common/http/testing';
import { LearningObjectType } from 'app/entities/competency/learning-path.model';
import { provideHttpClient } from '@angular/common/http';

describe('LearningPathApiService', () => {
    let httpClient: HttpTestingController;
    let learningPathApiService: LearningPathApiService;

    const baseUrl = 'api';

    const learningPathId = 1;
    const courseId = 2;

    beforeEach(() => {
        TestBed.configureTestingModule({
<<<<<<< HEAD
            imports: [],
            providers: [provideHttpClient(), provideHttpClientTesting(), LearningPathApiService],
=======
            providers: [LearningPathApiService, provideHttpClient(), provideHttpClientTesting()],
>>>>>>> e5f4519b
        });

        learningPathApiService = TestBed.inject(LearningPathApiService);
        httpClient = TestBed.inject(HttpTestingController);
    });

    afterEach(() => {
        httpClient.verify();
    });

    it('should get learning path id', async () => {
        const courseId = 1;

        const methodCall = learningPathApiService.getLearningPathId(courseId);
        const response = httpClient.expectOne({ method: 'GET', url: `${baseUrl}/courses/${courseId}/learning-path-id` });
        response.flush({});
        await methodCall;
    });

    it('should get learning path navigation', async () => {
        const methodCall = learningPathApiService.getLearningPathNavigation(learningPathId);
        const response = httpClient.expectOne({ method: 'GET', url: `${baseUrl}/learning-path/${learningPathId}/navigation` });
        response.flush({});
        await methodCall;
    });

    it('should get relative learning path navigation', async () => {
        const learningObjectId = 2;
        const competencyId = 3;
        const learningObjectType = LearningObjectType.LECTURE;
        const methodCall = learningPathApiService.getRelativeLearningPathNavigation(learningPathId, learningObjectId, learningObjectType, competencyId);
        const response = httpClient.expectOne({
            method: 'GET',
            url: `${baseUrl}/learning-path/${learningPathId}/relative-navigation?learningObjectId=${learningObjectId}&learningObjectType=${learningObjectType}&competencyId=${competencyId}`,
        });
        response.flush({});
        await methodCall;
    });

    it('should get learning path navigation overview', async () => {
        const methodCall = learningPathApiService.getLearningPathNavigationOverview(learningPathId);
        const response = httpClient.expectOne({ method: 'GET', url: `${baseUrl}/learning-path/${learningPathId}/navigation-overview` });
        response.flush({});
        await methodCall;
    });

    it('should generate learning path', async () => {
        const methodCall = learningPathApiService.generateLearningPath(courseId);
        const response = httpClient.expectOne({ method: 'POST', url: `${baseUrl}/courses/${courseId}/learning-path` });
        response.flush({});
        await methodCall;
    });

    it('should get learning path competency graph', async () => {
        const methodCall = learningPathApiService.getLearningPathCompetencyGraph(learningPathId);
        const response = httpClient.expectOne({ method: 'GET', url: `${baseUrl}/learning-path/${learningPathId}/competency-graph` });
        response.flush({});
        await methodCall;
    });

    it('should get learning path competencies', async () => {
        const methodCall = learningPathApiService.getLearningPathCompetencies(learningPathId);
        const response = httpClient.expectOne({ method: 'GET', url: `${baseUrl}/learning-path/${learningPathId}/competencies` });
        response.flush([]);
        await methodCall;
    });

    it('should get learning path competency learning objects', async () => {
        const competencyId = 3;
        const methodCall = learningPathApiService.getLearningPathCompetencyLearningObjects(learningPathId, competencyId);
        const response = httpClient.expectOne({
            method: 'GET',
            url: `${baseUrl}/learning-path/${learningPathId}/competencies/${competencyId}/learning-objects`,
        });
        response.flush([]);
        await methodCall;
    });
});<|MERGE_RESOLUTION|>--- conflicted
+++ resolved
@@ -15,12 +15,8 @@
 
     beforeEach(() => {
         TestBed.configureTestingModule({
-<<<<<<< HEAD
             imports: [],
             providers: [provideHttpClient(), provideHttpClientTesting(), LearningPathApiService],
-=======
-            providers: [LearningPathApiService, provideHttpClient(), provideHttpClientTesting()],
->>>>>>> e5f4519b
         });
 
         learningPathApiService = TestBed.inject(LearningPathApiService);
