--- conflicted
+++ resolved
@@ -1,6 +1,6 @@
 import { getTestBed, TestBed } from '@angular/core/testing';
+import { HttpClientTestingModule, HttpTestingController } from '@angular/common/http/testing';
 import { take } from 'rxjs/operators';
-import { HttpClientTestingModule, HttpTestingController } from '@angular/common/http/testing';
 import { TextSubmission } from 'app/entities/text-submission.model';
 import { TextAssessmentsService } from 'app/exercises/text/assess/text-assessments.service';
 import { SERVER_API_URL } from 'app/app.constants';
@@ -65,83 +65,11 @@
         };
     });
 
-<<<<<<< HEAD
-    describe('Service methods', () => {
-        it('should get feedback data for submission', async () => {
-            const submissionId = 42;
-            const returnedFromService = Object.assign({}, mockResponse);
-            service
-                .getFeedbackDataForExerciseSubmission(submissionId)
-                .pipe(take(1))
-                .subscribe((resp) => expect(resp).toMatchObject({ body: mockResponse }));
-
-            const req = httpMock.expectOne({ url: `${SERVER_API_URL}api/text-assessments/submission/${submissionId}`, method: 'GET' });
-            req.flush(JSON.stringify(returnedFromService));
-        });
-
-        it('should get conflicting text submissions', async () => {
-            const submissionId = 42;
-            const feedbackId = 42;
-            const submission = ({
-                id: 1,
-                submitted: true,
-                type: 'AUTOMATIC',
-                text: 'Test\n\nTest\n\nTest',
-            } as unknown) as TextSubmission;
-            submission.result = ({
-                id: 2374,
-                resultString: '1 of 12 points',
-                score: 8,
-                rated: true,
-                hasFeedback: true,
-                hasComplaint: false,
-            } as unknown) as Result;
-            submission.result.feedbacks = [
-                {
-                    id: 2,
-                    detailText: 'Feedback',
-                    credits: 1,
-                } as Feedback,
-            ];
-            const returnedFromService = Object.assign({}, [submission]);
-            service
-                .getConflictingTextSubmissions(submissionId, feedbackId)
-                .pipe(take(1))
-                .subscribe((resp) => expect(resp).toMatchObject({ body: [submission] }));
-
-            const req = httpMock.expectOne({ url: `${SERVER_API_URL}api/text-assessments/submission/${submissionId}/feedback/${feedbackId}/feedback-conflicts`, method: 'GET' });
-            req.flush(JSON.stringify(returnedFromService));
-        });
-
-        it('should solve feedback conflicts', async () => {
-            const exerciseId = 1;
-            const feedbackConflict = ({
-                id: 1,
-                conflict: false,
-                type: 'INCONSISTENT_COMMENT',
-                firstFeedback: new Feedback(),
-                secondFeedback: new Feedback(),
-            } as unknown) as FeedbackConflict;
-            const returnedFromService = Object.assign({}, feedbackConflict);
-            service
-                .solveFeedbackConflict(exerciseId, feedbackConflict.id!)
-                .pipe(take(1))
-                .subscribe((resp) => expect(resp).toMatchObject({ body: feedbackConflict }));
-
-            const req = httpMock.expectOne({
-                url: `${SERVER_API_URL}api/text-assessments/exercise/${exerciseId}/feedbackConflict/${feedbackConflict.id}/solve-feedback-conflict`,
-                method: 'GET',
-            });
-            req.flush(JSON.stringify(returnedFromService));
-        });
+    it('should not send feedback', async () => {
+        service.trackAssessment();
+        httpMock.expectNone({ method: 'POST' });
     });
 
-    describe('Tracking', () => {
-        it('should not send feedback', () => {
-            service.trackAssessment();
-            httpMock.expectNone({ method: 'POST' });
-        });
-=======
     it('should not send feedback', async () => {
         service.trackAssessment();
         httpMock.expectNone({ method: 'POST' });
@@ -152,7 +80,6 @@
         service.trackAssessment(textSubmission);
         httpMock.expectOne({ url: `${SERVER_API_URL}/athene-tracking/text-exercise-assessment`, method: 'POST' });
     });
->>>>>>> 0f62d1c6
 
     it('should not parse jwt from header', async () => {
         service.getFeedbackDataForExerciseSubmission(1).subscribe((studentParticipation) => {
@@ -173,6 +100,74 @@
         mockRequest.flush(mockResponse, { headers: { 'x-athene-tracking-authorization': '12345' } });
     });
 
+    it('should get feedback data for submission', async () => {
+        const submissionId = 42;
+        const returnedFromService = Object.assign({}, mockResponse);
+        service
+            .getFeedbackDataForExerciseSubmission(submissionId)
+            .pipe(take(1))
+            .subscribe((resp) => expect(resp).toMatchObject({ body: mockResponse }));
+
+        const req = httpMock.expectOne({ url: `${SERVER_API_URL}api/text-assessments/submission/${submissionId}`, method: 'GET' });
+        req.flush(JSON.stringify(returnedFromService));
+    });
+
+    it('should get conflicting text submissions', async () => {
+        const submissionId = 42;
+        const feedbackId = 42;
+        const submission = ({
+            id: 1,
+            submitted: true,
+            type: 'AUTOMATIC',
+            text: 'Test\n\nTest\n\nTest',
+        } as unknown) as TextSubmission;
+        submission.result = ({
+            id: 2374,
+            resultString: '1 of 12 points',
+            score: 8,
+            rated: true,
+            hasFeedback: true,
+            hasComplaint: false,
+        } as unknown) as Result;
+        submission.result.feedbacks = [
+            {
+                id: 2,
+                detailText: 'Feedback',
+                credits: 1,
+            } as Feedback,
+        ];
+        const returnedFromService = Object.assign({}, [submission]);
+        service
+            .getConflictingTextSubmissions(submissionId, feedbackId)
+            .pipe(take(1))
+            .subscribe((resp) => expect(resp).toMatchObject({ body: [submission] }));
+
+        const req = httpMock.expectOne({ url: `${SERVER_API_URL}api/text-assessments/submission/${submissionId}/feedback/${feedbackId}/feedback-conflicts`, method: 'GET' });
+        req.flush(JSON.stringify(returnedFromService));
+    });
+
+    it('should solve feedback conflicts', async () => {
+        const exerciseId = 1;
+        const feedbackConflict = ({
+            id: 1,
+            conflict: false,
+            type: 'INCONSISTENT_COMMENT',
+            firstFeedback: new Feedback(),
+            secondFeedback: new Feedback(),
+        } as unknown) as FeedbackConflict;
+        const returnedFromService = Object.assign({}, feedbackConflict);
+        service
+            .solveFeedbackConflict(exerciseId, feedbackConflict.id!)
+            .pipe(take(1))
+            .subscribe((resp) => expect(resp).toMatchObject({ body: feedbackConflict }));
+
+        const req = httpMock.expectOne({
+            url: `${SERVER_API_URL}api/text-assessments/exercise/${exerciseId}/feedbackConflict/${feedbackConflict.id}/solve-feedback-conflict`,
+            method: 'GET',
+        });
+        req.flush(JSON.stringify(returnedFromService));
+    });
+
     afterEach(() => {
         httpMock.verify();
     });
