--- conflicted
+++ resolved
@@ -29,12 +29,8 @@
     let injector: TestBed;
     let service: ProgrammingExerciseService;
     let httpMock: HttpTestingController;
-<<<<<<< HEAD
-    let elemDefault: ProgrammingExercise;
+    let defaultProgrammingExercise: ProgrammingExercise;
     const resourceUrl = SERVER_API_URL + 'api/programming-exercises';
-=======
-    let defaultProgrammingExercise: ProgrammingExercise;
->>>>>>> ca3b39a0
     beforeEach(() => {
         TestBed.configureTestingModule({
             imports: [
@@ -211,16 +207,14 @@
 
             const req = httpMock.expectOne({ method: 'DELETE' });
             req.flush({ status: 200 });
-<<<<<<< HEAD
-        });
+            tick();
+        }));
 
         it('should make get request', fakeAsync(() => {
             const expectedBlob = new Blob(['abc', 'cfe']);
-            service.exportInstructorExercise(123).subscribe((resp) => expect(resp.body).toEqual(expectedBlob));
+            service.exportInstructorExercise(123).subscribe((resp) => expect(resp.body).to.deep.equal(expectedBlob));
             const req = httpMock.expectOne({ method: 'GET', url: `${resourceUrl}/123/export-instructor-exercise` });
             req.flush(expectedBlob);
-=======
->>>>>>> ca3b39a0
             tick();
         }));
     });
