import { NO_ERRORS_SCHEMA } from '@angular/core';
import { ComponentFixture, TestBed, tick, inject, fakeAsync } from '@angular/core/testing';
import { By } from '@angular/platform-browser';
import { Router } from '@angular/router';
import { RouterTestingModule } from '@angular/router/testing';
import { HttpClientTestingModule, HttpTestingController } from '@angular/common/http/testing';
import { of } from 'rxjs';
import * as chai from 'chai';
import * as sinonChai from 'sinon-chai';
import { CookieService } from 'ngx-cookie';
import { LocalStorageService, SessionStorageService } from 'ngx-webstorage';
import { TranslateService } from '@ngx-translate/core';

import { ArtemisSharedModule } from 'app/shared';
import { ArtemisTestModule } from '../test.module';
import { NavbarComponent } from 'app/layouts';
import { SERVER_API_URL } from 'app/app.constants';
import { GuidedTour } from 'app/guided-tour/guided-tour.model';
import { GuidedTourService } from 'app/guided-tour/guided-tour.service';
import { GuidedTourState, Orientation, UserInteractionEvent } from 'app/guided-tour/guided-tour.constants';
import { GuidedTourComponent } from 'app/guided-tour/guided-tour.component';
import { MockCookieService, MockSyncStorage } from '../mocks';
import { GuidedTourMapping, GuidedTourSetting } from 'app/guided-tour/guided-tour-setting.model';
import { ModelingTaskTourStep, TextTourStep } from 'app/guided-tour/guided-tour-step.model';
import { MockAccountService } from '../mocks/mock-account.service';
import { AccountService } from 'app/core/auth/account.service';
import { DeviceDetectorService } from 'ngx-device-detector';
import { Course } from 'app/entities/course';
import { Exercise, ExerciseType } from 'app/entities/exercise';
import { MockTranslateService } from '../mocks/mock-translate.service';
import { GuidedTourModelingTask, personUML } from 'app/guided-tour/guided-tour-task.model';

chai.use(sinonChai);
const expect = chai.expect;

describe('GuidedTourService', () => {
    const tour: GuidedTour = {
        settingsKey: 'tour',
        steps: [
            new TextTourStep({
                highlightSelector: '.random-selector',
                headlineTranslateKey: '',
                contentTranslateKey: '',
            }),
            new TextTourStep({
                headlineTranslateKey: '',
                contentTranslateKey: '',
                orientation: Orientation.TOPLEFT,
            }),
        ],
    };

    const tourWithUserInteraction: GuidedTour = {
        settingsKey: 'tour_user_interaction',
        steps: [
            new TextTourStep({
                highlightSelector: '.random-selector',
                headlineTranslateKey: '',
                contentTranslateKey: '',
                userInteractionEvent: UserInteractionEvent.CLICK,
            }),
            new TextTourStep({
                headlineTranslateKey: '',
                contentTranslateKey: '',
                orientation: Orientation.TOPLEFT,
            }),
        ],
    };

    const tourWithCourseAndExercise: GuidedTour = {
        settingsKey: 'tour_with_course_and_exercise',
        steps: [
            new TextTourStep({
                headlineTranslateKey: '',
                contentTranslateKey: '',
            }),
            new TextTourStep({
                headlineTranslateKey: '',
                contentTranslateKey: '',
                orientation: Orientation.TOPLEFT,
            }),
        ],
    };

    const tourWithModelingTask: GuidedTour = {
        settingsKey: 'tour_modeling_task',
        preventBackdropFromAdvancing: true,
        steps: [
            new ModelingTaskTourStep({
                headlineTranslateKey: '',
                contentTranslateKey: '',
                modelingTask: new GuidedTourModelingTask(personUML.name, ''),
            }),
        ],
    };

    describe('Service method', () => {
        let service: GuidedTourService;
        let httpMock: any;
        const expected = new GuidedTourSetting('guided_tour_key', 1, GuidedTourState.STARTED);

        beforeEach(() => {
            TestBed.configureTestingModule({
                imports: [ArtemisTestModule, ArtemisSharedModule, HttpClientTestingModule],
                providers: [
<<<<<<< HEAD
                    GuidedTourService,
=======
>>>>>>> fbe567f0
                    { provide: DeviceDetectorService },
                    { provide: LocalStorageService, useClass: MockSyncStorage },
                    { provide: SessionStorageService, useClass: MockSyncStorage },
                ],
<<<<<<< HEAD
            });
=======
            })
                .overrideModule(ArtemisTestModule, { set: { declarations: [], exports: [] } })
                .compileComponents();
>>>>>>> fbe567f0

            service = TestBed.get(GuidedTourService);
            httpMock = TestBed.get(HttpTestingController);
        });

        afterEach(() => {
            httpMock.verify();
        });

        it('should call correct update URL and return the right JSON object', () => {
            service.guidedTourSettings = [];
            service.updateGuidedTourSettings('guided_tour_key', 1, GuidedTourState.STARTED).subscribe();
            const req = httpMock.expectOne({ method: 'PUT' });
            const resourceUrl = SERVER_API_URL + 'api/guided-tour-settings';
            expect(req.request.url).equal(`${resourceUrl}`);
            expect(service.guidedTourSettings).to.eql([expected]);
        });
    });

    describe('Guided tour methods', () => {
        let guidedTourComponent: GuidedTourComponent;
        let guidedTourComponentFixture: ComponentFixture<GuidedTourComponent>;

        let navbarComponent: NavbarComponent;
        let navbarComponentFixture: ComponentFixture<NavbarComponent>;

        let guidedTourService: GuidedTourService;
        let router: Router;

        beforeEach(() => {
            TestBed.configureTestingModule({
                imports: [
                    ArtemisTestModule,
                    ArtemisSharedModule,
                    RouterTestingModule.withRoutes([
                        {
                            path: 'overview',
                            component: NavbarComponent,
                        },
                    ]),
                ],
                schemas: [NO_ERRORS_SCHEMA],
                declarations: [NavbarComponent, GuidedTourComponent],
                providers: [
                    { provide: LocalStorageService, useClass: MockSyncStorage },
                    { provide: SessionStorageService, useClass: MockSyncStorage },
                    { provide: CookieService, useClass: MockCookieService },
                    { provide: AccountService, useClass: MockAccountService },
                    { provide: DeviceDetectorService },
                    { provide: TranslateService, useClass: MockTranslateService },
                ],
            })
                .overrideModule(ArtemisTestModule, { set: { declarations: [], exports: [] } })
                .overrideTemplate(NavbarComponent, '<div class="random-selector"></div>')
                .compileComponents()
                .then(() => {
                    guidedTourComponentFixture = TestBed.createComponent(GuidedTourComponent);
                    guidedTourComponent = guidedTourComponentFixture.componentInstance;

                    navbarComponentFixture = TestBed.createComponent(NavbarComponent);
                    navbarComponent = navbarComponentFixture.componentInstance;

                    guidedTourService = TestBed.get(GuidedTourService);
                    router = TestBed.get(Router);
                });
        });

        function prepareGuidedTour(tour: GuidedTour) {
            // Prepare GuidedTourService and GuidedTourComponent
            spyOn(guidedTourService, 'init').and.returnValue(of());
            spyOn(guidedTourService, 'checkSelectorValidity').and.returnValue(true);
            spyOn(guidedTourService, 'checkTourState').and.returnValue(true);
            spyOn(guidedTourService, 'getLastSeenTourStepIndex').and.returnValue(0);
            spyOn(guidedTourService, 'updateGuidedTourSettings').and.returnValue(of());
            spyOn(guidedTourService, 'enableTour').and.callFake(() => {
                guidedTourService['availableTourForComponent'] = tour;
                guidedTourService.currentTour = tour;
            });
        }

        async function startCourseOverviewTour(tour: GuidedTour) {
            guidedTourComponent.ngAfterViewInit();

            await guidedTourComponentFixture.ngZone!.run(() => {
                router.navigateByUrl('/overview');
            });

            // Start course overview tour
            expect(guidedTourComponentFixture.debugElement.query(By.css('.tour-step'))).to.not.exist;
            guidedTourService.enableTour(tour);
            guidedTourService.startTour();
            guidedTourComponentFixture.detectChanges();
            expect(guidedTourComponentFixture.debugElement.query(By.css('.tour-step'))).to.exist;
            expect(guidedTourService.isOnFirstStep).to.be.true;
            expect(guidedTourService.currentTourStepDisplay).to.equal(1);
            expect(guidedTourService.currentTourStepCount).to.equal(2);
        }

        describe('Tours without user interaction', () => {
            beforeEach(async () => {
                prepareGuidedTour(tour);
                await startCourseOverviewTour(tour);
            });

            it('should start and finish the course overview guided tour', async () => {
                // Navigate to next step
                const nextButton = guidedTourComponentFixture.debugElement.query(By.css('.next-button'));
                expect(nextButton).to.exist;
                nextButton.nativeElement.click();
                expect(guidedTourService.isOnLastStep).to.be.true;

                // Finish guided tour
                nextButton.nativeElement.click();
                guidedTourComponentFixture.detectChanges();
                expect(guidedTourComponentFixture.debugElement.query(By.css('.tour-step'))).to.not.exist;
            });

            it('should start and skip the tour', () => {
                const skipButton = guidedTourComponentFixture.debugElement.query(By.css('.close'));
                expect(skipButton).to.exist;
                skipButton.nativeElement.click();
                guidedTourComponentFixture.detectChanges();
                expect(guidedTourComponentFixture.debugElement.query(By.css('.tour-step'))).to.not.exist;
            });

            it('should prevent backdrop from advancing', () => {
                const backdrop = guidedTourComponentFixture.debugElement.queryAll(By.css('.guided-tour-overlay'));
                expect(backdrop).to.exist;
                expect(backdrop.length).to.equal(4);
                backdrop.forEach(overlay => {
                    overlay.nativeElement.click();
                });
                guidedTourComponentFixture.detectChanges();
                expect(guidedTourService.isOnFirstStep).to.be.true;
            });
        });

        describe('Tours with user interaction', () => {
            beforeEach(async () => {
                prepareGuidedTour(tourWithUserInteraction);
                await startCourseOverviewTour(tourWithUserInteraction);
            });

            it('should disable the next button', () => {
                guidedTourComponentFixture.detectChanges();
                const nextButton = guidedTourComponentFixture.debugElement.nativeElement.querySelector('.next-button').disabled;
                expect(nextButton).to.exist;
            });
        });

        describe('Tour for a certain course and exercise', () => {
            const guidedTourMapping = {
                courseShortName: 'tutorial',
                tours: { tour_with_course_and_exercise: 'git' },
            } as GuidedTourMapping;

            const exercise1 = {
                id: 1,
                shortName: 'git',
                type: ExerciseType.PROGRAMMING,
            } as Exercise;

            const exercise2 = {
                id: 1,
                shortName: 'test',
                type: ExerciseType.PROGRAMMING,
            } as Exercise;

            const exercise3 = {
                id: 1,
                shortName: 'git',
                type: ExerciseType.MODELING,
            } as Exercise;

            const course1 = {
                id: 1,
                shortName: 'tutorial',
                exercises: [exercise2, exercise1],
            } as Course;

            const course2 = {
                id: 1,
                shortName: 'test',
            } as Course;

            beforeEach(async () => {
                guidedTourService.guidedTourMapping = guidedTourMapping;
                prepareGuidedTour(tourWithCourseAndExercise);
            });

            it('should start the tour for the matching course title', () => {
                let courses = [course1];
                // enable tour for matching course title
                guidedTourService.enableTourForCourseOverview(courses, tourWithCourseAndExercise);
                expect(guidedTourService.currentTour).to.equal(tourWithCourseAndExercise);
                guidedTourService.currentTour = null;

                courses = [course2];
                // disable tour for not matching titles
                guidedTourService.enableTourForCourseOverview(courses, tourWithCourseAndExercise);
                expect(guidedTourService.currentTour).to.be.null;
            });

            it('should start the tour for the matching exercise short name', () => {
                // disable tour for exercises without courses
<<<<<<< HEAD
                // guidedTourService.currentTour = null;
                // guidedTourService.enableTourForExercise(exercise1, tourWithCourseAndExercise);
                // expect(guidedTourService.currentTour).to.be.null;
=======
                guidedTourService.currentTour = null;
                guidedTourService.enableTourForExercise(exercise1, tourWithCourseAndExercise);
                expect(guidedTourService.currentTour).to.be.null;
>>>>>>> fbe567f0

                // disable tour for not matching course and exercise identifiers
                exercise2.course = course2;
                guidedTourService.currentTour = null;
                guidedTourService.enableTourForExercise(exercise2, tourWithCourseAndExercise);
                expect(guidedTourService.currentTour).to.be.null;

                // disable tour for not matching course identifier
                exercise3.course = course2;
                guidedTourService.currentTour = null;
                guidedTourService.enableTourForExercise(exercise3, tourWithCourseAndExercise);
                expect(guidedTourService.currentTour).to.be.null;

                // enable tour for matching course and exercise identifiers
                exercise1.course = course1;
                guidedTourService.enableTourForExercise(exercise1, tourWithCourseAndExercise);
                expect(guidedTourService.currentTour).to.equal(tourWithCourseAndExercise);
            });

            it('should start the tour for the matching course / exercise short name', () => {
                guidedTourService.currentTour = null;

                // enable tour for matching course / exercise short name
                guidedTourService.enableTourForCourseExerciseComponent(course1, tourWithCourseAndExercise);
                expect(guidedTourService.currentTour).to.equal(tourWithCourseAndExercise);
<<<<<<< HEAD

                course1.exercises.forEach(exercise => {
                    exercise.course = course1;
                    if (exercise === exercise1) {
                        expect(guidedTourService.isGuidedTourAvailableForExercise(exercise)).to.be.true;
                    } else {
                        expect(guidedTourService.isGuidedTourAvailableForExercise(exercise)).to.be.false;
                    }
                });

                // disable tour for not matching course without exercise
                guidedTourService.currentTour = null;
                guidedTourService.enableTourForCourseExerciseComponent(course2, tourWithCourseAndExercise);
                expect(guidedTourService.currentTour).to.be.null;

=======

                course1.exercises.forEach(exercise => {
                    exercise.course = course1;
                    if (exercise === exercise1) {
                        expect(guidedTourService.isGuidedTourAvailableForExercise(exercise)).to.be.true;
                    } else {
                        expect(guidedTourService.isGuidedTourAvailableForExercise(exercise)).to.be.false;
                    }
                });

                // disable tour for not matching course without exercise
                guidedTourService.currentTour = null;
                guidedTourService.enableTourForCourseExerciseComponent(course2, tourWithCourseAndExercise);
                expect(guidedTourService.currentTour).to.be.null;

>>>>>>> fbe567f0
                // disable tour for not matching course but matching exercise identifier
                guidedTourService.currentTour = null;
                course2.exercises = [exercise3];
                guidedTourService.enableTourForCourseExerciseComponent(course2, tourWithCourseAndExercise);
                expect(guidedTourService.currentTour).to.be.null;
            });
        });

        describe('Dot calculation', () => {
            it('should calculate the n-small dot display', () => {
                // Initially the getLastSeenTourStepIndex is 0 because we don't access the user guided settings
                expect(guidedTourService.calculateNSmallDot(0)).to.be.false;
                expect(guidedTourService.calculateNSmallDot(10)).to.be.true;

                // We update the getLastSeenTourStepIndex to check whether it is called correctly if the last seen step is bigger than the max dots value
                spyOn(guidedTourService, 'getLastSeenTourStepIndex').and.returnValue(12);
                expect(guidedTourService.calculateNSmallDot(14)).to.be.true;
            });

            it('should calculate the p-small dot', () => {
                // The p-small class is not displayed if the total count of steps is smaller than the max dots value
                expect(guidedTourService.calculatePSmallDot(0)).to.be.false;
                spyOn(guidedTourService, 'getLastSeenTourStepIndex').and.returnValue(15);
                expect(guidedTourService.calculatePSmallDot(8)).to.be.true;
            });
        });

        describe('Modeling check', () => {
            it('should enable the next step if the results are correct', inject(
                [],
                fakeAsync(() => {
                    const enableNextStep = spyOn<any>(guidedTourService, 'enableNextStepClick').and.returnValue(of());
                    guidedTourService.currentTour = tourWithModelingTask;
                    guidedTourService.updateModelingResult(personUML.name, true);
                    tick(0);
                    expect(enableNextStep.calls.count()).to.equal(1);
                }),
            ));
        });
    });
});<|MERGE_RESOLUTION|>--- conflicted
+++ resolved
@@ -103,21 +103,13 @@
             TestBed.configureTestingModule({
                 imports: [ArtemisTestModule, ArtemisSharedModule, HttpClientTestingModule],
                 providers: [
-<<<<<<< HEAD
-                    GuidedTourService,
-=======
->>>>>>> fbe567f0
                     { provide: DeviceDetectorService },
                     { provide: LocalStorageService, useClass: MockSyncStorage },
                     { provide: SessionStorageService, useClass: MockSyncStorage },
                 ],
-<<<<<<< HEAD
-            });
-=======
             })
                 .overrideModule(ArtemisTestModule, { set: { declarations: [], exports: [] } })
                 .compileComponents();
->>>>>>> fbe567f0
 
             service = TestBed.get(GuidedTourService);
             httpMock = TestBed.get(HttpTestingController);
@@ -323,15 +315,9 @@
 
             it('should start the tour for the matching exercise short name', () => {
                 // disable tour for exercises without courses
-<<<<<<< HEAD
-                // guidedTourService.currentTour = null;
-                // guidedTourService.enableTourForExercise(exercise1, tourWithCourseAndExercise);
-                // expect(guidedTourService.currentTour).to.be.null;
-=======
                 guidedTourService.currentTour = null;
                 guidedTourService.enableTourForExercise(exercise1, tourWithCourseAndExercise);
                 expect(guidedTourService.currentTour).to.be.null;
->>>>>>> fbe567f0
 
                 // disable tour for not matching course and exercise identifiers
                 exercise2.course = course2;
@@ -357,7 +343,6 @@
                 // enable tour for matching course / exercise short name
                 guidedTourService.enableTourForCourseExerciseComponent(course1, tourWithCourseAndExercise);
                 expect(guidedTourService.currentTour).to.equal(tourWithCourseAndExercise);
-<<<<<<< HEAD
 
                 course1.exercises.forEach(exercise => {
                     exercise.course = course1;
@@ -373,23 +358,6 @@
                 guidedTourService.enableTourForCourseExerciseComponent(course2, tourWithCourseAndExercise);
                 expect(guidedTourService.currentTour).to.be.null;
 
-=======
-
-                course1.exercises.forEach(exercise => {
-                    exercise.course = course1;
-                    if (exercise === exercise1) {
-                        expect(guidedTourService.isGuidedTourAvailableForExercise(exercise)).to.be.true;
-                    } else {
-                        expect(guidedTourService.isGuidedTourAvailableForExercise(exercise)).to.be.false;
-                    }
-                });
-
-                // disable tour for not matching course without exercise
-                guidedTourService.currentTour = null;
-                guidedTourService.enableTourForCourseExerciseComponent(course2, tourWithCourseAndExercise);
-                expect(guidedTourService.currentTour).to.be.null;
-
->>>>>>> fbe567f0
                 // disable tour for not matching course but matching exercise identifier
                 guidedTourService.currentTour = null;
                 course2.exercises = [exercise3];
