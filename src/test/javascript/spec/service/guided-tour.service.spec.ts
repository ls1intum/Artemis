import * as chai from 'chai';
import * as sinonChai from 'sinon-chai';
import { ComponentFixture, fakeAsync, inject, TestBed, tick } from '@angular/core/testing';
import { By } from '@angular/platform-browser';
import { Router } from '@angular/router';
import { RouterTestingModule } from '@angular/router/testing';
import { HttpClientTestingModule, HttpTestingController } from '@angular/common/http/testing';
import { Observable, of } from 'rxjs';
import { CookieService } from 'ngx-cookie-service';
import { LocalStorageService, SessionStorageService } from 'ngx-webstorage';
import { TranslateService } from '@ngx-translate/core';
import { ArtemisSharedModule } from 'app/shared/shared.module';
import { ArtemisTestModule } from '../test.module';
import { SERVER_API_URL } from 'app/app.constants';
import { GuidedTour } from 'app/guided-tour/guided-tour.model';
import { GuidedTourService } from 'app/guided-tour/guided-tour.service';
import { GuidedTourState, Orientation, ResetParticipation, UserInteractionEvent } from 'app/guided-tour/guided-tour.constants';
import { GuidedTourComponent } from 'app/guided-tour/guided-tour.component';
import { GuidedTourMapping, GuidedTourSetting } from 'app/guided-tour/guided-tour-setting.model';
import { ModelingTaskTourStep, TextTourStep, UserInterActionTourStep } from 'app/guided-tour/guided-tour-step.model';
import { MockAccountService } from '../mocks/mock-account.service';
import { AccountService } from 'app/core/auth/account.service';
import { DeviceDetectorService } from 'ngx-device-detector';
import { Course } from 'app/entities/course.model';
import { MockTranslateService } from '../mocks/mock-translate.service';
import { GuidedTourModelingTask, personUML } from 'app/guided-tour/guided-tour-task.model';
import { completedTour } from 'app/guided-tour/tours/general-tour';
import { SinonStub, stub } from 'sinon';
import { HttpResponse } from '@angular/common/http';
import { ParticipationService } from 'app/exercises/shared/participation/participation.service';
import { Exercise, ExerciseType } from 'app/entities/exercise.model';
import { InitializationState } from 'app/entities/participation/participation.model';
import { NavbarComponent } from 'app/shared/layouts/navbar/navbar.component';
import { StudentParticipation } from 'app/entities/participation/student-participation.model';
import { MockSyncStorage } from '../mocks/mock-sync.storage';
import { MockCookieService } from '../mocks/mock-cookie.service';
import { CourseManagementService } from 'app/course/manage/course-management.service';

chai.use(sinonChai);
const expect = chai.expect;

describe('GuidedTourService', () => {
    const tour: GuidedTour = {
        settingsKey: 'tour',
        resetParticipation: ResetParticipation.EXERCISE_PARTICIPATION,
        steps: [
            new TextTourStep({ highlightSelector: '.random-selector', headlineTranslateKey: '', contentTranslateKey: '' }),
            new TextTourStep({ headlineTranslateKey: '', contentTranslateKey: '', orientation: Orientation.TOPLEFT }),
        ],
    };

    const tourWithUserInteraction: GuidedTour = {
        settingsKey: 'tour_user_interaction',
        resetParticipation: ResetParticipation.EXERCISE_PARTICIPATION,
        steps: [
            new UserInterActionTourStep({
                highlightSelector: '.random-selector',
                headlineTranslateKey: '',
                contentTranslateKey: '',
                userInteractionEvent: UserInteractionEvent.CLICK,
            }),
            new TextTourStep({ headlineTranslateKey: '', contentTranslateKey: '', orientation: Orientation.TOPLEFT }),
        ],
    };

    const tourWithCourseAndExercise: GuidedTour = {
        settingsKey: 'tour_with_course_and_exercise',
        resetParticipation: ResetParticipation.EXERCISE_PARTICIPATION,
        steps: [
            new TextTourStep({ headlineTranslateKey: '', contentTranslateKey: '' }),
            new TextTourStep({ headlineTranslateKey: '', contentTranslateKey: '', orientation: Orientation.TOPLEFT }),
        ],
    };

    const tourWithModelingTask: GuidedTour = {
        settingsKey: 'tour_modeling_task',
        resetParticipation: ResetParticipation.EXERCISE_PARTICIPATION,
        steps: [
            new ModelingTaskTourStep({
                headlineTranslateKey: '',
                contentTranslateKey: '',
                modelingTask: new GuidedTourModelingTask(personUML.name, ''),
                userInteractionEvent: UserInteractionEvent.MODELING,
            }),
        ],
    };

    describe('Service method', () => {
        let service: GuidedTourService;
        let httpMock: any;
        const expected = new GuidedTourSetting('guided_tour_key', 1, GuidedTourState.STARTED);

        beforeEach(() => {
            TestBed.configureTestingModule({
                imports: [ArtemisTestModule, ArtemisSharedModule, HttpClientTestingModule],
                providers: [
                    { provide: DeviceDetectorService },
                    { provide: LocalStorageService, useClass: MockSyncStorage },
                    { provide: SessionStorageService, useClass: MockSyncStorage },
                ],
            })
                .overrideModule(ArtemisTestModule, { set: { declarations: [], exports: [] } })
                .compileComponents();

            service = TestBed.inject(GuidedTourService);
            httpMock = TestBed.inject(HttpTestingController);
        });

        afterEach(() => {
            httpMock.verify();
        });

        it('should call the correct update URL and return the right JSON object', () => {
            service.guidedTourSettings = [];
            service['updateGuidedTourSettings']('guided_tour_key', 1, GuidedTourState.STARTED).subscribe();
            const req = httpMock.expectOne({ method: 'PUT' });
            const resourceUrl = SERVER_API_URL + 'api/guided-tour-settings';
            expect(req.request.url).equal(`${resourceUrl}`);
            expect(service.guidedTourSettings).to.eql([expected]);
        });

        it('should call the correct delete URL', () => {
            service.guidedTourSettings = [new GuidedTourSetting('guided_tour_key', 1, GuidedTourState.STARTED)];
            service['deleteGuidedTourSetting']('guided_tour_key').subscribe();
            const req = httpMock.expectOne({ method: 'DELETE' });
            const resourceUrl = SERVER_API_URL + 'api/guided-tour-settings';
            expect(req.request.url).equal(`${resourceUrl}/guided_tour_key`);
            expect(service.guidedTourSettings).to.eql([]);
        });
    });

    describe('Guided tour methods', () => {
        let guidedTourComponent: GuidedTourComponent;
        let guidedTourComponentFixture: ComponentFixture<GuidedTourComponent>;
        let router: Router;
        let guidedTourService: GuidedTourService;
        let participationService: ParticipationService;
        let courseService: CourseManagementService;

        let findParticipationStub: SinonStub;
        let deleteParticipationStub: SinonStub;
        let deleteGuidedTourSettingStub: SinonStub;
        let navigationStub: SinonStub;

        beforeEach(() => {
            TestBed.configureTestingModule({
                imports: [
                    ArtemisTestModule,
                    ArtemisSharedModule,
                    RouterTestingModule.withRoutes([
                        {
                            path: 'courses',
                            component: NavbarComponent,
                        },
                    ]),
                ],
                declarations: [NavbarComponent, GuidedTourComponent],
                providers: [
                    { provide: LocalStorageService, useClass: MockSyncStorage },
                    { provide: SessionStorageService, useClass: MockSyncStorage },
                    { provide: CookieService, useClass: MockCookieService },
                    { provide: AccountService, useClass: MockAccountService },
                    { provide: DeviceDetectorService },
                    { provide: TranslateService, useClass: MockTranslateService },
                ],
            })
                .overrideModule(ArtemisTestModule, { set: { declarations: [], exports: [] } })
                .overrideTemplate(NavbarComponent, '<div class="random-selector"></div>')
                .compileComponents()
                .then(() => {
                    guidedTourComponentFixture = TestBed.createComponent(GuidedTourComponent);
                    guidedTourComponent = guidedTourComponentFixture.componentInstance;

                    const navBarComponentFixture = TestBed.createComponent(NavbarComponent);
                    const navBarComponent = navBarComponentFixture.componentInstance;

                    router = TestBed.inject(Router);
                    guidedTourService = TestBed.inject(GuidedTourService);
                    participationService = TestBed.inject(ParticipationService);
<<<<<<< HEAD
                    courseService = TestBed.inject(CourseService);
=======
                    courseService = TestBed.inject(CourseManagementService);
>>>>>>> cc3fb83c

                    findParticipationStub = stub(participationService, 'findParticipation');
                    deleteParticipationStub = stub(participationService, 'deleteForGuidedTour');
                    // @ts-ignore
                    deleteGuidedTourSettingStub = stub(guidedTourService, 'deleteGuidedTourSetting');
                    navigationStub = stub(router, 'navigateByUrl');
                });
        });

        function prepareGuidedTour(tour: GuidedTour) {
            // Prepare GuidedTourService and GuidedTourComponent
            spyOn(guidedTourService, 'init').and.returnValue(of());
            spyOn(guidedTourService, 'getLastSeenTourStepIndex').and.returnValue(0);
            spyOn<any>(guidedTourService, 'checkSelectorValidity').and.returnValue(true);
            spyOn<any>(guidedTourService, 'checkTourState').and.returnValue(true);
            spyOn<any>(guidedTourService, 'updateGuidedTourSettings').and.returnValue(of());
            spyOn<any>(guidedTourService, 'enableTour').and.callFake(() => {
                guidedTourService['availableTourForComponent'] = tour;
                guidedTourService.currentTour = tour;
            });
            spyOn<any>(guidedTourComponent, 'subscribeToDotChanges').and.callFake(() => {});
        }

        async function startCourseOverviewTour(tour: GuidedTour) {
            guidedTourComponent.ngAfterViewInit();

            await guidedTourComponentFixture.ngZone!.run(() => {
                router.navigateByUrl('/courses');
            });

            // Start course overview tour
            expect(guidedTourComponentFixture.debugElement.query(By.css('.tour-step'))).to.not.exist;
            guidedTourService['enableTour'](tour, true);
            guidedTourService['startTour']();
            guidedTourComponentFixture.detectChanges();
            expect(guidedTourComponentFixture.debugElement.query(By.css('.tour-step'))).to.exist;
            expect(guidedTourService.isOnFirstStep).to.be.true;
            expect(guidedTourService.currentTourStepDisplay).to.equal(1);
            expect(guidedTourService.currentTourStepCount).to.equal(2);
        }

        describe('Tours without user interaction', () => {
            beforeEach(async () => {
                prepareGuidedTour(tour);
                await startCourseOverviewTour(tour);
            });

            it('should start and finish the course overview guided tour', async () => {
                // Navigate to next step
                const nextButton = guidedTourComponentFixture.debugElement.query(By.css('.next-button'));
                expect(nextButton).to.exist;
                nextButton.nativeElement.click();
                expect(guidedTourService.isOnLastStep).to.be.true;

                // Finish guided tour
                nextButton.nativeElement.click();
                guidedTourComponentFixture.detectChanges();
                expect(guidedTourComponentFixture.debugElement.query(By.css('.tour-step'))).to.not.exist;
            });

            it('should start and skip the tour', () => {
                const skipButton = guidedTourComponentFixture.debugElement.query(By.css('.close'));
                expect(skipButton).to.exist;
                skipButton.nativeElement.click();
                guidedTourComponentFixture.detectChanges();
                expect(guidedTourComponentFixture.debugElement.query(By.css('.tour-step'))).to.not.exist;
            });

            it('should prevent backdrop from advancing', () => {
                const backdrop = guidedTourComponentFixture.debugElement.queryAll(By.css('.guided-tour-overlay'));
                expect(backdrop).to.exist;
                expect(backdrop.length).to.equal(4);
                backdrop.forEach(overlay => {
                    overlay.nativeElement.click();
                });
                guidedTourComponentFixture.detectChanges();
                expect(guidedTourService.isOnFirstStep).to.be.true;
            });
        });

        describe('Tours with user interaction', () => {
            beforeEach(async () => {
                prepareGuidedTour(tourWithUserInteraction);
                await startCourseOverviewTour(tourWithUserInteraction);
            });

            it('should disable the next button', () => {
                guidedTourComponentFixture.detectChanges();
                const nextButton = guidedTourComponentFixture.debugElement.nativeElement.querySelector('.next-button').disabled;
                expect(nextButton).to.exist;
            });
        });

        describe('Tour for a certain course and exercise', () => {
            const guidedTourMapping = { courseShortName: 'tutorial', tours: { tour_with_course_and_exercise: 'git' } } as GuidedTourMapping;
            const exercise1 = { id: 1, shortName: 'git', type: ExerciseType.PROGRAMMING } as Exercise;
            const exercise2 = { id: 2, shortName: 'test', type: ExerciseType.PROGRAMMING } as Exercise;
            const exercise3 = { id: 3, shortName: 'git', type: ExerciseType.MODELING } as Exercise;
            const course1 = { id: 1, shortName: 'tutorial', exercises: [exercise2, exercise1] } as Course;
            const course2 = { id: 2, shortName: 'test' } as Course;

            function resetCurrentTour(): void {
                guidedTourService['currentCourse'] = null;
                guidedTourService['currentExercise'] = null;
                guidedTourService.currentTour = completedTour;
                guidedTourService.resetTour();
            }

            function currentCourseAndExerciseNull(): void {
                expect(guidedTourService.currentTour).to.be.null;
                expect(guidedTourService['currentCourse']).to.be.null;
                expect(guidedTourService['currentExercise']).to.be.null;
            }

            beforeEach(async () => {
                guidedTourService.guidedTourMapping = guidedTourMapping;
                prepareGuidedTour(tourWithCourseAndExercise);
                resetCurrentTour();
            });

            it('should start the tour for the matching course title', () => {
                spyOn(courseService, 'findWithExercises').and.returnValue(of({ body: course1 } as HttpResponse<any>));
                const courses = [course1];

                // enable tour for matching course title
                guidedTourService.enableTourForCourseOverview(courses, tourWithCourseAndExercise, true);
                expect(guidedTourService.currentTour).to.equal(tourWithCourseAndExercise);
                expect(guidedTourService['currentCourse']).to.equal(course1);
                expect(guidedTourService['currentExercise']).to.equal(exercise1);
                resetCurrentTour();

                const tourWithoutExerciseMapping = { courseShortName: 'tutorial', tours: { tour_with_course_and_exercise: '' } } as GuidedTourMapping;
                guidedTourService.guidedTourMapping = tourWithoutExerciseMapping;

                // enable tour for matching course title
                guidedTourService.enableTourForCourseOverview(courses, tourWithCourseAndExercise, true);
                expect(guidedTourService.currentTour).to.equal(tourWithCourseAndExercise);
                expect(guidedTourService['currentCourse']).to.equal(course1);
                expect(guidedTourService['currentExercise']).to.be.null;
                resetCurrentTour();
            });

            it('should disable the tour for not matching course title', () => {
                const courses = [course2];
                // disable tour for not matching titles
                guidedTourService.enableTourForCourseOverview(courses, tourWithCourseAndExercise, true);
                currentCourseAndExerciseNull();
            });

            it('should start the tour for the matching exercise short name', () => {
                // disable tour for exercises without courses
                guidedTourService.currentTour = null;
                guidedTourService.enableTourForExercise(exercise1, tourWithCourseAndExercise, true);
                currentCourseAndExerciseNull();
                resetCurrentTour();

                // disable tour for not matching course and exercise identifiers
                exercise2.course = course2;
                guidedTourService.enableTourForExercise(exercise2, tourWithCourseAndExercise, true);
                currentCourseAndExerciseNull();
                resetCurrentTour();

                // disable tour for not matching course identifier
                exercise3.course = course2;
                guidedTourService.enableTourForExercise(exercise3, tourWithCourseAndExercise, true);
                currentCourseAndExerciseNull();
                resetCurrentTour();

                // enable tour for matching course and exercise identifiers
                exercise1.course = course1;
                guidedTourService.enableTourForExercise(exercise1, tourWithCourseAndExercise, true);
                expect(guidedTourService.currentTour).to.equal(tourWithCourseAndExercise);
                expect(guidedTourService['currentCourse']).to.equal(course1);
                expect(guidedTourService['currentExercise']).to.equal(exercise1);
            });

            it('should start the tour for the matching course / exercise short name', () => {
                guidedTourService.currentTour = null;

                // enable tour for matching course / exercise short name
                guidedTourService.enableTourForCourseExerciseComponent(course1, tourWithCourseAndExercise, true);
                expect(guidedTourService.currentTour).to.equal(tourWithCourseAndExercise);

                course1.exercises.forEach(exercise => {
                    exercise.course = course1;
                    if (exercise === exercise1) {
                        expect(guidedTourService['isGuidedTourAvailableForExercise'](exercise)).to.be.true;
                    } else {
                        expect(guidedTourService['isGuidedTourAvailableForExercise'](exercise)).to.be.false;
                    }
                });

                // disable tour for not matching course without exercise
                guidedTourService.currentTour = null;
                guidedTourService.enableTourForCourseExerciseComponent(course2, tourWithCourseAndExercise, true);
                expect(guidedTourService.currentTour).to.be.null;

                // disable tour for not matching course but matching exercise identifier
                guidedTourService.currentTour = null;
                course2.exercises = [exercise3];
                guidedTourService.enableTourForCourseExerciseComponent(course2, tourWithCourseAndExercise, true);
                expect(guidedTourService.currentTour).to.be.null;
            });

            describe('Tour with student participation', () => {
                const studentParticipation1 = { id: 1, student: { id: 1 }, exercise: exercise1, initializationState: InitializationState.INITIALIZED } as StudentParticipation;
                const studentParticipation2 = { id: 2, student: { id: 1 }, exercise: exercise3, initializationState: InitializationState.INITIALIZED } as StudentParticipation;
                const httpResponse1 = { body: studentParticipation1 } as HttpResponse<StudentParticipation>;
                const httpResponse2 = { body: studentParticipation2 } as HttpResponse<StudentParticipation>;
                const exercise4 = { id: 4, title: 'git', type: ExerciseType.MODELING } as Exercise;

                function prepareParticipation(exercise: Exercise, studentParticipation: StudentParticipation, httpResponse: HttpResponse<StudentParticipation>) {
                    exercise.course = course1;
                    exercise.studentParticipations = [studentParticipation];
                    findParticipationStub.reset();
                    deleteParticipationStub.reset();
                    deleteGuidedTourSettingStub.reset();
                    navigationStub.reset();
                    findParticipationStub.returns(Observable.of(httpResponse));
                    deleteParticipationStub.returns(Observable.of(null));
                    deleteGuidedTourSettingStub.returns(Observable.of(null));
                }

                it('should find and delete the student participation for exercise', () => {
                    course1.exercises.push(exercise4);

                    prepareParticipation(exercise1, studentParticipation1, httpResponse1);
                    guidedTourService.enableTourForExercise(exercise1, tourWithCourseAndExercise, true);
                    guidedTourService.restartTour();
                    expect(findParticipationStub).to.have.been.calledOnceWithExactly(1);
                    expect(deleteParticipationStub).to.have.been.calledOnceWithExactly(1, { deleteBuildPlan: true, deleteRepository: true });
                    expect(deleteGuidedTourSettingStub).to.have.been.calledOnceWith('tour_with_course_and_exercise');
                    expect(navigationStub).to.have.been.calledOnceWith('/courses/1/exercises');

                    prepareParticipation(exercise4, studentParticipation2, httpResponse2);
                    guidedTourService.enableTourForExercise(exercise4, tourWithCourseAndExercise, true);
                    guidedTourService.restartTour();
                    expect(findParticipationStub).to.have.been.calledOnceWithExactly(4);
                    expect(deleteParticipationStub).to.have.been.calledOnceWithExactly(2, { deleteBuildPlan: false, deleteRepository: false });
                    expect(deleteGuidedTourSettingStub).to.have.been.calledOnceWith('tour_with_course_and_exercise');
                    expect(navigationStub).to.have.been.calledOnceWith('/courses/1/exercises');

                    const index = course1.exercises.findIndex(exercise => (exercise.id = exercise4.id));
                    course1.exercises.splice(index, 1);
                });
            });
        });

        describe('Modeling check', () => {
            it('should enable the next step if the results are correct', inject(
                [],
                fakeAsync(() => {
                    const enableNextStep = spyOn<any>(guidedTourService, 'enableNextStepClick').and.returnValue(of());
                    guidedTourService.currentTour = tourWithModelingTask;
                    guidedTourService.updateModelingResult(personUML.name, true);
                    tick(0);
                    expect(enableNextStep.calls.count()).to.equal(1);
                }),
            ));
        });
    });
});<|MERGE_RESOLUTION|>--- conflicted
+++ resolved
@@ -177,11 +177,7 @@
                     router = TestBed.inject(Router);
                     guidedTourService = TestBed.inject(GuidedTourService);
                     participationService = TestBed.inject(ParticipationService);
-<<<<<<< HEAD
-                    courseService = TestBed.inject(CourseService);
-=======
                     courseService = TestBed.inject(CourseManagementService);
->>>>>>> cc3fb83c
 
                     findParticipationStub = stub(participationService, 'findParticipation');
                     deleteParticipationStub = stub(participationService, 'deleteForGuidedTour');
