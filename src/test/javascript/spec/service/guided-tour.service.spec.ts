import { NO_ERRORS_SCHEMA } from '@angular/core';
import { ComponentFixture, TestBed, tick, inject, fakeAsync } from '@angular/core/testing';
import { By } from '@angular/platform-browser';
import { Router } from '@angular/router';
import { RouterTestingModule } from '@angular/router/testing';
import { HttpClientTestingModule, HttpTestingController } from '@angular/common/http/testing';
import { of } from 'rxjs';
import * as chai from 'chai';
import * as sinonChai from 'sinon-chai';
import { CookieService } from 'ngx-cookie';
import { LocalStorageService, SessionStorageService } from 'ngx-webstorage';
import { TranslateService } from '@ngx-translate/core';

import { ArtemisSharedModule } from 'app/shared';
import { ArtemisTestModule } from '../test.module';
import { NavbarComponent } from 'app/layouts';
import { SERVER_API_URL } from 'app/app.constants';
import { GuidedTour } from 'app/guided-tour/guided-tour.model';
import { GuidedTourService } from 'app/guided-tour/guided-tour.service';
import { GuidedTourState, Orientation, UserInteractionEvent } from 'app/guided-tour/guided-tour.constants';
import { GuidedTourComponent } from 'app/guided-tour/guided-tour.component';
import { MockCookieService, MockSyncStorage } from '../mocks';
import { GuidedTourMapping, GuidedTourSetting } from 'app/guided-tour/guided-tour-setting.model';
import { ModelingTaskTourStep, TextTourStep } from 'app/guided-tour/guided-tour-step.model';
import { MockAccountService } from '../mocks/mock-account.service';
import { AccountService } from 'app/core';
import { DeviceDetectorService } from 'ngx-device-detector';
import { Course } from 'app/entities/course';
import { Exercise, ExerciseType } from 'app/entities/exercise';
import { MockTranslateService } from '../mocks/mock-translate.service';
import { GuidedTourModelingTask, personUML } from 'app/guided-tour/guided-tour-task.model';

chai.use(sinonChai);
const expect = chai.expect;

describe('GuidedTourService', () => {
    const tour: GuidedTour = {
        settingsKey: 'tour',
        steps: [
            new TextTourStep({
                highlightSelector: '.random-selector',
                headlineTranslateKey: '',
                contentTranslateKey: '',
            }),
            new TextTourStep({
                headlineTranslateKey: '',
                contentTranslateKey: '',
                orientation: Orientation.TOPLEFT,
            }),
        ],
    };

    const tourWithUserInteraction: GuidedTour = {
        settingsKey: 'tour_user_interaction',
        steps: [
            new TextTourStep({
                highlightSelector: '.random-selector',
                headlineTranslateKey: '',
                contentTranslateKey: '',
                userInteractionEvent: UserInteractionEvent.CLICK,
            }),
            new TextTourStep({
                headlineTranslateKey: '',
                contentTranslateKey: '',
                orientation: Orientation.TOPLEFT,
            }),
        ],
    };

    const tourWithCourseAndExercise: GuidedTour = {
        settingsKey: 'tour_with_course_and_exercise',
        steps: [
            new TextTourStep({
                headlineTranslateKey: '',
                contentTranslateKey: '',
            }),
            new TextTourStep({
                headlineTranslateKey: '',
                contentTranslateKey: '',
                orientation: Orientation.TOPLEFT,
            }),
        ],
    };

    const tourWithModelingTask: GuidedTour = {
        settingsKey: 'tour_modeling_task',
        preventBackdropFromAdvancing: true,
        steps: [
            new ModelingTaskTourStep({
                headlineTranslateKey: '',
                contentTranslateKey: '',
                modelingTask: new GuidedTourModelingTask(personUML.name, ''),
            }),
        ],
    };

    describe('Service method', () => {
        let service: GuidedTourService;
        let httpMock: any;
        const expected = new GuidedTourSetting('guided_tour_key', 1, GuidedTourState.STARTED);

        beforeEach(() => {
            TestBed.configureTestingModule({
                imports: [ArtemisTestModule, ArtemisSharedModule, HttpClientTestingModule],
                providers: [
                    GuidedTourService,
                    { provide: DeviceDetectorService },
                    { provide: LocalStorageService, useClass: MockSyncStorage },
                    { provide: SessionStorageService, useClass: MockSyncStorage },
                ],
            });

            service = TestBed.get(GuidedTourService);
            httpMock = TestBed.get(HttpTestingController);
        });

        afterEach(() => {
            httpMock.verify();
        });

        it('should call correct update URL and return the right JSON object', () => {
            service.guidedTourSettings = [];
            service.updateGuidedTourSettings('guided_tour_key', 1, GuidedTourState.STARTED).subscribe();
            const req = httpMock.expectOne({ method: 'PUT' });
            const resourceUrl = SERVER_API_URL + 'api/guided-tour-settings';
            expect(req.request.url).equal(`${resourceUrl}`);
            expect(service.guidedTourSettings).to.eql([expected]);
        });
    });

    describe('Guided tour methods', () => {
        let guidedTourComponent: GuidedTourComponent;
        let guidedTourComponentFixture: ComponentFixture<GuidedTourComponent>;

        let navbarComponent: NavbarComponent;
        let navbarComponentFixture: ComponentFixture<NavbarComponent>;

        let guidedTourService: GuidedTourService;
        let router: Router;

        beforeEach(() => {
            TestBed.configureTestingModule({
                imports: [
                    ArtemisTestModule,
                    ArtemisSharedModule,
                    RouterTestingModule.withRoutes([
                        {
                            path: 'overview',
                            component: NavbarComponent,
                        },
                    ]),
                ],
                schemas: [NO_ERRORS_SCHEMA],
                declarations: [NavbarComponent, GuidedTourComponent],
                providers: [
                    { provide: LocalStorageService, useClass: MockSyncStorage },
                    { provide: SessionStorageService, useClass: MockSyncStorage },
                    { provide: CookieService, useClass: MockCookieService },
                    { provide: AccountService, useClass: MockAccountService },
                    { provide: DeviceDetectorService },
                    { provide: TranslateService, useClass: MockTranslateService },
                ],
            })
                .overrideTemplate(NavbarComponent, '<div class="random-selector"></div>')
                .compileComponents()
                .then(() => {
                    guidedTourComponentFixture = TestBed.createComponent(GuidedTourComponent);
                    guidedTourComponent = guidedTourComponentFixture.componentInstance;

                    navbarComponentFixture = TestBed.createComponent(NavbarComponent);
                    navbarComponent = navbarComponentFixture.componentInstance;

                    guidedTourService = TestBed.get(GuidedTourService);
                    router = TestBed.get(Router);
                });
        });

        function prepareGuidedTour(tour: GuidedTour) {
            // Prepare GuidedTourService and GuidedTourComponent
            spyOn(guidedTourService, 'init').and.returnValue(of());
            spyOn(guidedTourService, 'checkSelectorValidity').and.returnValue(true);
            spyOn(guidedTourService, 'checkTourState').and.returnValue(true);
            spyOn(guidedTourService, 'getLastSeenTourStepIndex').and.returnValue(0);
            spyOn(guidedTourService, 'updateGuidedTourSettings').and.returnValue(of());
            spyOn(guidedTourService, 'enableTour').and.callFake(() => {
                guidedTourService['availableTourForComponent'] = tour;
                guidedTourService.currentTour = tour;
            });
        }

        async function startCourseOverviewTour(tour: GuidedTour) {
            guidedTourComponent.ngAfterViewInit();

            await guidedTourComponentFixture.ngZone!.run(() => {
                router.navigateByUrl('/overview');
            });

            // Start course overview tour
            expect(guidedTourComponentFixture.debugElement.query(By.css('.tour-step'))).to.not.exist;
            guidedTourService.enableTour(tour);
            guidedTourService.startTour();
            guidedTourComponentFixture.detectChanges();
            expect(guidedTourComponentFixture.debugElement.query(By.css('.tour-step'))).to.exist;
            expect(guidedTourService.isOnFirstStep).to.be.true;
            expect(guidedTourService.currentTourStepDisplay).to.equal(1);
            expect(guidedTourService.currentTourStepCount).to.equal(2);
        }

        describe('Tours without user interaction', () => {
            beforeEach(async () => {
                prepareGuidedTour(tour);
                await startCourseOverviewTour(tour);
            });

            it('should start and finish the course overview guided tour', async () => {
                // Navigate to next step
                const nextButton = guidedTourComponentFixture.debugElement.query(By.css('.next-button'));
                expect(nextButton).to.exist;
                nextButton.nativeElement.click();
                expect(guidedTourService.isOnLastStep).to.be.true;

                // Finish guided tour
                nextButton.nativeElement.click();
                guidedTourComponentFixture.detectChanges();
                expect(guidedTourComponentFixture.debugElement.query(By.css('.tour-step'))).to.not.exist;
            });

            it('should start and skip the tour', () => {
                const skipButton = guidedTourComponentFixture.debugElement.query(By.css('.close'));
                expect(skipButton).to.exist;
                skipButton.nativeElement.click();
                guidedTourComponentFixture.detectChanges();
                expect(guidedTourComponentFixture.debugElement.query(By.css('.tour-step'))).to.not.exist;
            });

            it('should prevent backdrop from advancing', () => {
                const backdrop = guidedTourComponentFixture.debugElement.queryAll(By.css('.guided-tour-overlay'));
                expect(backdrop).to.exist;
                expect(backdrop.length).to.equal(4);
                backdrop.forEach(overlay => {
                    overlay.nativeElement.click();
                });
                guidedTourComponentFixture.detectChanges();
                expect(guidedTourService.isOnFirstStep).to.be.true;
            });
        });

        describe('Tours with user interaction', () => {
            beforeEach(async () => {
                prepareGuidedTour(tourWithUserInteraction);
                await startCourseOverviewTour(tourWithUserInteraction);
            });

            it('should disable the next button', () => {
                guidedTourComponentFixture.detectChanges();
                const nextButton = guidedTourComponentFixture.debugElement.nativeElement.querySelector('.next-button').disabled;
                expect(nextButton).to.exist;
            });
        });

        describe('Tour for a certain course and exercise', () => {
            const guidedTourMapping = {
                courseShortName: 'tutorial',
                tours: { tour_with_course_and_exercise: 'git' },
            } as GuidedTourMapping;

            const exercise1 = {
                id: 1,
                shortName: 'git',
                type: ExerciseType.PROGRAMMING,
            } as Exercise;

            const exercise2 = {
                id: 1,
                shortName: 'test',
                type: ExerciseType.PROGRAMMING,
            } as Exercise;

            const exercise3 = {
                id: 1,
                shortName: 'git',
                type: ExerciseType.MODELING,
            } as Exercise;

            const course1 = {
                id: 1,
                shortName: 'tutorial',
                exercises: [exercise2, exercise1],
            } as Course;

            const course2 = {
                id: 1,
                shortName: 'test',
            } as Course;

            beforeEach(async () => {
                guidedTourService.guidedTourMapping = guidedTourMapping;
                prepareGuidedTour(tourWithCourseAndExercise);
            });

            it('should start the tour for the matching course title', () => {
                let courses = [course1];
                // enable tour for matching course title
                guidedTourService.enableTourForCourse(courses, tourWithCourseAndExercise);
                expect(guidedTourService.currentTour).to.equal(tourWithCourseAndExercise);
                guidedTourService.currentTour = null;

                courses = [course2];
<<<<<<< HEAD
                // tour not available for not matching titles
                guidedTourService.enableTourForCourse(courses, tourWithCourseAndExercise);
=======
                // disable tour for not matching titles
                guidedTourService.enableTourForCourseOverview(courses, tourWithCourseAndExercise);
>>>>>>> c459d657
                expect(guidedTourService.currentTour).to.be.null;
            });

            it('should start the tour for the matching exercise short name', () => {
                // disable tour for exercises without courses
                guidedTourService.currentTour = null;
                guidedTourService.enableTourForExercise(exercise1, tourWithCourseAndExercise);
                expect(guidedTourService.currentTour).to.be.null;

                // disable tour for not matching course and exercise identifiers
                exercise2.course = course2;
                guidedTourService.currentTour = null;
                guidedTourService.enableTourForExercise(exercise2, tourWithCourseAndExercise);
                expect(guidedTourService.currentTour).to.be.null;

                // disable tour for not matching course identifier
                exercise3.course = course2;
                guidedTourService.currentTour = null;
                guidedTourService.enableTourForExercise(exercise3, tourWithCourseAndExercise);
                expect(guidedTourService.currentTour).to.be.null;

                // enable tour for matching course and exercise identifiers
                exercise1.course = course1;
                guidedTourService.enableTourForExercise(exercise1, tourWithCourseAndExercise);
                expect(guidedTourService.currentTour).to.equal(tourWithCourseAndExercise);
            });

            it('should start the tour for the matching course / exercise short name', () => {
                guidedTourService.currentTour = null;

                // enable tour for matching course / exercise short name
                guidedTourService.enableTourForCourseExerciseComponent(course1, tourWithCourseAndExercise);
                expect(guidedTourService.currentTour).to.equal(tourWithCourseAndExercise);

                course1.exercises.forEach(exercise => {
                    exercise.course = course1;
                    if (exercise === exercise1) {
                        expect(guidedTourService.isGuidedTourAvailableForExercise(exercise)).to.be.true;
                    } else {
                        expect(guidedTourService.isGuidedTourAvailableForExercise(exercise)).to.be.false;
                    }
                });

                // disable tour for not matching course without exercise
                guidedTourService.currentTour = null;
                guidedTourService.enableTourForCourseExerciseComponent(course2, tourWithCourseAndExercise);
                expect(guidedTourService.currentTour).to.be.null;

                // disable tour for not matching course but matching exercise identifier
                guidedTourService.currentTour = null;
                course2.exercises = [exercise3];
                guidedTourService.enableTourForCourseExerciseComponent(course2, tourWithCourseAndExercise);
                expect(guidedTourService.currentTour).to.be.null;
            });
        });

        describe('Dot calculation', () => {
            it('should calculate the n-small dot display', () => {
                // Initially the getLastSeenTourStepIndex is 0 because we don't access the user guided settings
                expect(guidedTourService.calculateNSmallDot(0)).to.be.false;
                expect(guidedTourService.calculateNSmallDot(10)).to.be.true;

                // We update the getLastSeenTourStepIndex to check whether it is called correctly if the last seen step is bigger than the max dots value
                spyOn(guidedTourService, 'getLastSeenTourStepIndex').and.returnValue(12);
                expect(guidedTourService.calculateNSmallDot(14)).to.be.true;
            });

            it('should calculate the p-small dot', () => {
                // The p-small class is not displayed if the total count of steps is smaller than the max dots value
                expect(guidedTourService.calculatePSmallDot(0)).to.be.false;
                spyOn(guidedTourService, 'getLastSeenTourStepIndex').and.returnValue(15);
                expect(guidedTourService.calculatePSmallDot(8)).to.be.true;
            });
        });

        describe('Modeling check', () => {
            it('should enable the next step if the results are correct', inject(
                [],
                fakeAsync(() => {
                    const enableNextStep = spyOn<any>(guidedTourService, 'enableNextStepClick').and.returnValue(of());
                    guidedTourService.currentTour = tourWithModelingTask;
                    guidedTourService.updateModelingResult(personUML.name, true);
                    tick(0);
                    expect(enableNextStep.calls.count()).to.equal(1);
                }),
            ));
        });
    });
});<|MERGE_RESOLUTION|>--- conflicted
+++ resolved
@@ -301,18 +301,13 @@
             it('should start the tour for the matching course title', () => {
                 let courses = [course1];
                 // enable tour for matching course title
-                guidedTourService.enableTourForCourse(courses, tourWithCourseAndExercise);
+                guidedTourService.enableTourForCourseOverview(courses, tourWithCourseAndExercise);
                 expect(guidedTourService.currentTour).to.equal(tourWithCourseAndExercise);
                 guidedTourService.currentTour = null;
 
                 courses = [course2];
-<<<<<<< HEAD
-                // tour not available for not matching titles
-                guidedTourService.enableTourForCourse(courses, tourWithCourseAndExercise);
-=======
                 // disable tour for not matching titles
                 guidedTourService.enableTourForCourseOverview(courses, tourWithCourseAndExercise);
->>>>>>> c459d657
                 expect(guidedTourService.currentTour).to.be.null;
             });
 
