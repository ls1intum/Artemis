--- conflicted
+++ resolved
@@ -134,13 +134,8 @@
 
         tick();
 
-<<<<<<< HEAD
-        expect(httpStub).toHaveBeenCalledTimes(1);
+        expect(httpStub).toHaveBeenCalledOnce();
         expect(httpStub).toHaveBeenCalledWith(`api/exercises/${programmingExercise.id}/results-with-points-per-criterion`, expect.anything());
-=======
-        expect(httpStub).toHaveBeenCalledOnce();
-        expect(httpStub).toHaveBeenCalledWith(`api/exercises/${exercise.id}/results-with-points-per-criterion`, expect.anything());
->>>>>>> 18461efe
     }));
 
     describe('getResultString', () => {
