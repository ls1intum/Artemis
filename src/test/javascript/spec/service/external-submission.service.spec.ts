import { ArtemisTestModule } from '../test.module';
import { ExternalSubmissionService } from 'app/exercises/shared/external-submission/external-submission.service';
import { HttpClientTestingModule, HttpTestingController } from '@angular/common/http/testing';
import { TestBed } from '@angular/core/testing';
import { ExerciseType } from 'app/entities/exercise.model';
import { Result } from 'app/entities/result.model';
import { User } from 'app/core/user/user.model';
import { EntityResponseType, ResultService } from 'app/exercises/shared/result/result.service';
<<<<<<< HEAD
import dayjs from 'dayjs';
import { ProgrammingExercise } from 'app/entities/programming-exercise.model';
=======
import dayjs from 'dayjs/esm';
>>>>>>> 61fa452e

describe('External Submission Service', () => {
    let httpMock: HttpTestingController;
    let service: ExternalSubmissionService;

    beforeEach(() => {
        TestBed.configureTestingModule({
            imports: [ArtemisTestModule, HttpClientTestingModule],
        });
        service = TestBed.inject(ExternalSubmissionService);
        httpMock = TestBed.inject(HttpTestingController);
    });

    afterEach(() => {
        httpMock.verify();
    });

    it('submits a new result to the server correctly', () => {
        const resultService = TestBed.inject(ResultService);
        const convertDateFromServerSpy = jest.spyOn(resultService, 'convertDateFromServer').mockImplementation((param) => param);

        const exercise: ProgrammingExercise = {
            id: 1,
            type: ExerciseType.PROGRAMMING,
            numberOfAssessmentsOfCorrectionRounds: [],
            secondCorrectionEnabled: false,
            studentAssignedTeamIdComputed: false,
        };
        const user: User = { internal: false, id: 2, login: 'ab12cde', guidedTourSettings: [] };
        const result: Result = { id: undefined };

        let createResult: EntityResponseType | undefined;
        service.create(exercise, user, result).subscribe((subResult) => (createResult = subResult));
        const req = httpMock.expectOne({ url: `${SERVER_API_URL}api/exercises/1/external-submission-results?studentLogin=ab12cde`, method: 'POST' });
        const returned = { ...result, id: 4 };
        req.flush(returned);
        expect(convertDateFromServerSpy).toHaveBeenCalledOnce();
        expect(convertDateFromServerSpy).toHaveBeenCalledWith(createResult);
        expect(createResult).not.toBe(undefined);
        expect(createResult!.body).toEqual(returned);
    });

    it('generates initial manual result correctly', () => {
        const result = service.generateInitialManualResult();
        expect(result).toBeInstanceOf(Result);
        expect(result.completionDate).not.toBe(undefined);
        // a maximum delay of 1s between creation and assertion is unlikely but accurate enough for an assertion of ‘approximately now’ here
        expect(dayjs().diff(result.completionDate, 'ms')).toBeLessThan(1000);
        expect(result.successful).toBeTrue();
        expect(result.score).toBe(100);
        expect(result.rated).toBeTrue();
    });
});<|MERGE_RESOLUTION|>--- conflicted
+++ resolved
@@ -6,12 +6,8 @@
 import { Result } from 'app/entities/result.model';
 import { User } from 'app/core/user/user.model';
 import { EntityResponseType, ResultService } from 'app/exercises/shared/result/result.service';
-<<<<<<< HEAD
-import dayjs from 'dayjs';
+import dayjs from 'dayjs/esm';
 import { ProgrammingExercise } from 'app/entities/programming-exercise.model';
-=======
-import dayjs from 'dayjs/esm';
->>>>>>> 61fa452e
 
 describe('External Submission Service', () => {
     let httpMock: HttpTestingController;
