import { fakeAsync, getTestBed, TestBed, tick } from '@angular/core/testing';
import { HttpClientTestingModule } from '@angular/common/http/testing';
import * as sinon from 'sinon';
import { SinonSpy, SinonStub, spy, stub } from 'sinon';
import * as chai from 'chai';
<<<<<<< HEAD
import sinonChai from 'sinon-chai';
import dayjs from 'dayjs';
import { CourseWideContext, DisplayPriority, Post } from 'app/entities/metis/post.model';
=======
import * as sinonChai from 'sinon-chai';
import { Post } from 'app/entities/metis/post.model';
>>>>>>> 34cdecc3
import { Course } from 'app/entities/course.model';
import { MockPostService } from '../../helpers/mocks/service/mock-post.service';
import { MockAnswerPostService } from '../../helpers/mocks/service/mock-answer-post.service';
import { MetisService } from 'app/shared/metis/metis.service';
import { MockAccountService } from '../../helpers/mocks/service/mock-account.service';
import { ArtemisTestModule } from '../../test.module';
import { PostService } from 'app/shared/metis/post.service';
import { AnswerPostService } from 'app/shared/metis/answer-post.service';
import { AccountService } from 'app/core/auth/account.service';
import { AnswerPost } from 'app/entities/metis/answer-post.model';
import { ReactionService } from 'app/shared/metis/reaction.service';
import { MockReactionService } from '../../helpers/mocks/service/mock-reaction.service';
import { Reaction } from 'app/entities/metis/reaction.model';
import { CourseWideContext, DisplayPriority } from 'app/shared/metis/metis.util';
import { MockTranslateService } from '../../helpers/mocks/service/mock-translate.service';
import { TranslateService } from '@ngx-translate/core';
import {
    metisAnswerPostUser1,
    metisCourse,
    metisExercise,
    metisLecture,
    metisPostExerciseUser1,
    metisReactionUser2,
    metisUser1,
    metisUser2,
} from '../../helpers/sample/metis-sample-data';

chai.use(sinonChai);
const expect = chai.expect;

describe('Metis Service', () => {
    let injector: TestBed;
    let metisService: MetisService;
    let metisServiceUserStub: SinonStub;
    let metisServiceGetFilteredPostsSpy: SinonSpy;
    let reactionService: MockReactionService;
    let postService: MockPostService;
    let answerPostService: MockAnswerPostService;
    let accountService: MockAccountService;
    let accountServiceIsAtLeastTutorStub: SinonStub;
    let post: Post;
    let answerPost: AnswerPost;
    let reaction: Reaction;
    let course: Course;

    beforeEach(() => {
        TestBed.configureTestingModule({
            imports: [HttpClientTestingModule, ArtemisTestModule],
            providers: [
                { provide: MetisService, useClass: MetisService },
                { provide: ReactionService, useClass: MockReactionService },
                { provide: PostService, useClass: MockPostService },
                { provide: AnswerPostService, useClass: MockAnswerPostService },
                { provide: AccountService, useClass: MockAccountService },
                { provide: TranslateService, useClass: MockTranslateService },
            ],
        });
        injector = getTestBed();
        metisService = injector.get(MetisService);
        reactionService = injector.get(ReactionService);
        postService = injector.get(PostService);
        answerPostService = injector.get(AnswerPostService);
        accountService = injector.get(AccountService);
<<<<<<< HEAD
        metisServiceGetPostsForFilterSpy = spy(metisService, 'getPostsForFilter');

        user1 = { id: 1, name: 'usersame1', login: 'login1' } as User;
        user2 = { id: 2, name: 'usersame2', login: 'login2' } as User;

        reactionWithVoteEmoji = new Reaction();
        reactionWithVoteEmoji.emojiId = VOTE_EMOJI_ID;
        reactionWithVoteEmoji.user = user1;

        post1 = new Post();
        post1.id = 1;
        post1.content = 'This is a test post';
        post1.title = 'title';
        post1.tags = ['tag1', 'tag2'];
        post1.author = user1;
        post1.creationDate = dayjs();
        post1.displayPriority = DisplayPriority.PINNED;

        post2 = new Post();
        post2.id = 2;
        post2.content = 'This is a test post';
        post2.title = 'title';
        post2.tags = ['tag1', 'tag2'];
        post2.author = user2;
        post2.creationDate = dayjs().subtract(1, 'day');
        post2.displayPriority = DisplayPriority.NONE;

        post3 = new Post();
        post3.id = 3;
        post3.content = 'This is a test post';
        post3.title = 'title';
        post3.tags = ['tag1', 'tag2'];
        post3.author = user2;
        post3.courseWideContext = CourseWideContext.RANDOM;
        post3.creationDate = dayjs().subtract(2, 'day');
        post3.reactions = [reactionWithVoteEmoji];
        post3.displayPriority = DisplayPriority.NONE;

        post4 = new Post();
        post4.id = 4;
        post4.content = 'This is a test post';
        post4.title = 'title';
        post4.tags = ['tag1', 'tag2'];
        post4.author = user2;
        post4.courseWideContext = CourseWideContext.RANDOM;
        post4.creationDate = dayjs().subtract(2, 'minute');
        post4.reactions = [reactionWithVoteEmoji];
        post4.displayPriority = DisplayPriority.ARCHIVED;

        const posts: Post[] = [post1, post2, post3, post4];

        answerPost = new AnswerPost();
        answerPost.id = 1;
        answerPost.creationDate = undefined;
        answerPost.content = 'This is a test answer post';

        reaction = new Reaction();
        reaction.emojiId = 'smile';
        reaction.user = user1;
        reaction.post = post1;

        courseDefault = new Course();
        courseDefault.id = 1;

        exerciseDefault = new TextExercise(courseDefault, undefined);
        exerciseDefault.id = 1;
        exerciseDefault.posts = [post1];

        lectureDefault = new Lecture();
        lectureDefault.id = 1;
        lectureDefault.posts = [post2];

        courseDefault.exercises = [exerciseDefault];
        courseDefault.lectures = [lectureDefault];
        courseDefault.posts = posts;

=======
        metisServiceGetFilteredPostsSpy = spy(metisService, 'getFilteredPosts');
>>>>>>> 34cdecc3
        metisServiceUserStub = stub(metisService, 'getUser');
        accountServiceIsAtLeastTutorStub = stub(accountService, 'isAtLeastTutorInCourse');

        post = metisPostExerciseUser1;
        post.displayPriority = DisplayPriority.PINNED;
        answerPost = metisAnswerPostUser1;
        reaction = metisReactionUser2;
        course = metisCourse;
    });

    afterEach(() => {
        sinon.restore();
    });

    describe('Invoke post service methods', () => {
        it('should create a post', fakeAsync(() => {
            const postServiceSpy = spy(postService, 'create');
            const createdPostSub = metisService.createPost(post).subscribe((createdPost) => {
                expect(createdPost).to.be.deep.equal(post);
            });
            expect(postServiceSpy).to.have.been.called;
            tick();
            expect(metisServiceGetFilteredPostsSpy).to.have.been.called;
            createdPostSub.unsubscribe();
        }));

        it('should delete a post', fakeAsync(() => {
            const postServiceSpy = spy(postService, 'delete');
            metisService.deletePost(post);
            expect(postServiceSpy).to.have.been.called;
            tick();
            expect(metisServiceGetFilteredPostsSpy).to.have.been.called;
        }));

        it('should update a post', fakeAsync(() => {
            const postServiceSpy = spy(postService, 'update');
            const updatedPostSub = metisService.updatePost(post).subscribe((updatedPost) => {
                expect(updatedPost).to.be.deep.equal(post);
            });
            expect(postServiceSpy).to.have.been.called;
            tick();
            expect(metisServiceGetFilteredPostsSpy).to.have.been.called;
            updatedPostSub.unsubscribe();
        }));

        it('should pin a post', fakeAsync(() => {
            const postServiceSpy = spy(postService, 'updatePostDisplayPriority');
            const updatedPostSub = metisService.updatePostDisplayPriority(post.id!, DisplayPriority.PINNED).subscribe((updatedPost) => {
                expect(updatedPost).to.be.deep.equal({ id: post.id, displayPriority: DisplayPriority.PINNED });
            });
            expect(postServiceSpy).to.have.been.called;
            tick();
            expect(metisServiceGetFilteredPostsSpy).to.have.been.called;
            updatedPostSub.unsubscribe();
        }));

        it('should archive a post', fakeAsync(() => {
            const postServiceSpy = spy(postService, 'updatePostDisplayPriority');
            const updatedPostSub = metisService.updatePostDisplayPriority(post.id!, DisplayPriority.ARCHIVED).subscribe((updatedPost) => {
                expect(updatedPost).to.be.deep.equal({ id: post.id, displayPriority: DisplayPriority.ARCHIVED });
            });
            expect(postServiceSpy).to.have.been.called;
            tick();
            expect(metisServiceGetFilteredPostsSpy).to.have.been.called;
            updatedPostSub.unsubscribe();
        }));

        it('should get correct list of posts when set', fakeAsync(() => {
            metisService.setPosts([post]);
            tick();
            const postsSub = metisService.posts.subscribe((posts) => {
                expect(posts).to.be.deep.equal([post]);
            });
            tick();
            postsSub.unsubscribe();
        }));

        it('should update post tags', () => {
            const postServiceSpy = spy(postService, 'getAllPostTagsByCourseId');
            metisService.updateCoursePostTags();
            expect(postServiceSpy).to.have.been.called;
        });

        it('should get posts for lecture filter', () => {
            const postServiceSpy = spy(postService, 'getPosts');
            metisService.getFilteredPosts({ lectureId: metisLecture.id }, false);
            expect(postServiceSpy).to.have.been.calledOnce;

            // don't change filter
            metisService.getFilteredPosts({ lectureId: metisLecture.id }, false);
            expect(postServiceSpy).to.have.been.calledOnce;

            // change filter
            metisService.getFilteredPosts({ lectureId: undefined, exerciseId: metisExercise.id }, false);
            expect(postServiceSpy).to.have.been.calledTwice;

            // change filter
            metisService.getFilteredPosts({ lectureId: undefined, exerciseId: undefined, courseId: metisCourse.id }, false);
            expect(postServiceSpy).to.have.been.calledThrice;
        });

        it('should get posts for exercise filter', () => {
            const postServiceSpy = spy(postService, 'getPosts');
            metisService.getFilteredPosts({ exerciseId: metisExercise.id }, false);
            expect(postServiceSpy).to.have.been.called;

            // don't change filter
            metisService.getFilteredPosts({ exerciseId: metisExercise.id }, false);
            expect(postServiceSpy).to.have.been.calledOnce;

            // change filter
            metisService.getFilteredPosts({ lectureId: metisLecture.id, exerciseId: undefined }, false);
            expect(postServiceSpy).to.have.been.calledTwice;

            // change filter
            metisService.getFilteredPosts({ lectureId: undefined, exerciseId: undefined, courseWideContext: CourseWideContext.RANDOM }, false);
            expect(postServiceSpy).to.have.been.calledThrice;
        });

        it('should get posts for course-context filter', () => {
            const postServiceSpy = spy(postService, 'getPosts');
            metisService.getFilteredPosts({ courseWideContext: CourseWideContext.RANDOM });
            expect(postServiceSpy).to.have.been.called;
        });

        it('should get posts for course', () => {
            const postServiceSpy = spy(postService, 'getPosts');
            metisService.getFilteredPosts({ courseId: course.id });
            expect(postServiceSpy).to.have.been.called;
        });
    });

    describe('Invoke answer post service methods', () => {
        it('should create an answer post', fakeAsync(() => {
            const answerPostServiceSpy = spy(answerPostService, 'create');
            const createdAnswerPostSub = metisService.createAnswerPost(answerPost).subscribe((createdAnswerPost) => {
                expect(createdAnswerPost).to.be.deep.equal(answerPost);
            });
            expect(answerPostServiceSpy).to.have.been.called;
            tick();
            expect(metisServiceGetFilteredPostsSpy).to.have.been.called;
            createdAnswerPostSub.unsubscribe();
        }));

        it('should delete an answer post', fakeAsync(() => {
            const answerPostServiceSpy = spy(answerPostService, 'delete');
            metisService.deleteAnswerPost(answerPost);
            expect(answerPostServiceSpy).to.have.been.called;
            tick();
            expect(metisServiceGetFilteredPostsSpy).to.have.been.called;
        }));

        it('should create a post', fakeAsync(() => {
            const answerPostServiceSpy = spy(answerPostService, 'update');
            const updatedAnswerPostSub = metisService.updateAnswerPost(answerPost).subscribe((updatedAnswerPost) => {
                expect(updatedAnswerPost).to.be.deep.equal(answerPost);
            });
            expect(answerPostServiceSpy).to.have.been.called;
            tick();
            expect(metisServiceGetFilteredPostsSpy).to.have.been.called;
            updatedAnswerPostSub.unsubscribe();
        }));
    });

    describe('Invoke reaction service methods', () => {
        it('should create a reaction', fakeAsync(() => {
            const reactionServiceSpy = spy(reactionService, 'create');
            const createdReactionSub = metisService.createReaction(reaction).subscribe((createdReaction) => {
                expect(createdReaction).to.be.deep.equal(reaction);
            });
            expect(reactionServiceSpy).to.have.been.called;
            tick();
            expect(metisServiceGetFilteredPostsSpy).to.have.been.called;
            createdReactionSub.unsubscribe();
        }));

        it('should delete a reaction', fakeAsync(() => {
            const reactionServiceSpy = spy(reactionService, 'delete');
            metisService.deleteReaction(reaction).subscribe(() => {
                expect(metisServiceGetFilteredPostsSpy).to.have.been.called;
            });
            tick();
            expect(reactionServiceSpy).to.have.been.called;
        }));
    });

    it('should determine that metis user is at least tutor in course', () => {
        accountServiceIsAtLeastTutorStub.returns(true);
        const metisUserIsAtLeastTutorInCourseReturn = metisService.metisUserIsAtLeastTutorInCourse();
        expect(metisUserIsAtLeastTutorInCourseReturn).to.be.true;
    });

    it('should determine that metis user is not at least tutor in course', () => {
        accountServiceIsAtLeastTutorStub.returns(false);
        const metisUserIsAtLeastTutorInCourseReturn = metisService.metisUserIsAtLeastTutorInCourse();
        expect(metisUserIsAtLeastTutorInCourseReturn).to.be.false;
    });

    it('should determine that metis user is at least tutor in course', () => {
        accountServiceIsAtLeastTutorStub.returns(true);
        const metisUserIsAtLeastTutorInCourseReturn = metisService.metisUserIsAtLeastTutorInCourse();
        expect(metisUserIsAtLeastTutorInCourseReturn).to.be.true;
    });

    it('should determine that metis user is author of post', () => {
        metisServiceUserStub.returns(metisUser1);
        const metisUserIsAuthorOfPostingReturn = metisService.metisUserIsAuthorOfPosting(post);
        expect(metisUserIsAuthorOfPostingReturn).to.be.true;
    });

    it('should determine that metis user is not author of post', () => {
        metisServiceUserStub.returns(metisUser2);
        const metisUserIsAuthorOfPostingReturn = metisService.metisUserIsAuthorOfPosting(post);
        expect(metisUserIsAuthorOfPostingReturn).to.be.false;
    });

    it('should set course information correctly and invoke an update of the post tags in this course', () => {
        const updateCoursePostTagsSpy = spy(metisService, 'updateCoursePostTags');
        metisService.setCourse(course);
        const getCourseReturn = metisService.getCourse();
        expect(getCourseReturn).to.be.equal(course);
        expect(updateCoursePostTagsSpy).to.have.been.called;
    });

    it('should set course when current course has different id', () => {
        metisService.setCourse(course);
        const newCourse = new Course();
        newCourse.id = 99;
        metisService.setCourse(newCourse);
        const getCourseReturn = metisService.getCourse();
        expect(getCourseReturn).to.be.equal(newCourse);
    });
});<|MERGE_RESOLUTION|>--- conflicted
+++ resolved
@@ -3,14 +3,8 @@
 import * as sinon from 'sinon';
 import { SinonSpy, SinonStub, spy, stub } from 'sinon';
 import * as chai from 'chai';
-<<<<<<< HEAD
-import sinonChai from 'sinon-chai';
-import dayjs from 'dayjs';
-import { CourseWideContext, DisplayPriority, Post } from 'app/entities/metis/post.model';
-=======
 import * as sinonChai from 'sinon-chai';
 import { Post } from 'app/entities/metis/post.model';
->>>>>>> 34cdecc3
 import { Course } from 'app/entities/course.model';
 import { MockPostService } from '../../helpers/mocks/service/mock-post.service';
 import { MockAnswerPostService } from '../../helpers/mocks/service/mock-answer-post.service';
@@ -74,86 +68,7 @@
         postService = injector.get(PostService);
         answerPostService = injector.get(AnswerPostService);
         accountService = injector.get(AccountService);
-<<<<<<< HEAD
-        metisServiceGetPostsForFilterSpy = spy(metisService, 'getPostsForFilter');
-
-        user1 = { id: 1, name: 'usersame1', login: 'login1' } as User;
-        user2 = { id: 2, name: 'usersame2', login: 'login2' } as User;
-
-        reactionWithVoteEmoji = new Reaction();
-        reactionWithVoteEmoji.emojiId = VOTE_EMOJI_ID;
-        reactionWithVoteEmoji.user = user1;
-
-        post1 = new Post();
-        post1.id = 1;
-        post1.content = 'This is a test post';
-        post1.title = 'title';
-        post1.tags = ['tag1', 'tag2'];
-        post1.author = user1;
-        post1.creationDate = dayjs();
-        post1.displayPriority = DisplayPriority.PINNED;
-
-        post2 = new Post();
-        post2.id = 2;
-        post2.content = 'This is a test post';
-        post2.title = 'title';
-        post2.tags = ['tag1', 'tag2'];
-        post2.author = user2;
-        post2.creationDate = dayjs().subtract(1, 'day');
-        post2.displayPriority = DisplayPriority.NONE;
-
-        post3 = new Post();
-        post3.id = 3;
-        post3.content = 'This is a test post';
-        post3.title = 'title';
-        post3.tags = ['tag1', 'tag2'];
-        post3.author = user2;
-        post3.courseWideContext = CourseWideContext.RANDOM;
-        post3.creationDate = dayjs().subtract(2, 'day');
-        post3.reactions = [reactionWithVoteEmoji];
-        post3.displayPriority = DisplayPriority.NONE;
-
-        post4 = new Post();
-        post4.id = 4;
-        post4.content = 'This is a test post';
-        post4.title = 'title';
-        post4.tags = ['tag1', 'tag2'];
-        post4.author = user2;
-        post4.courseWideContext = CourseWideContext.RANDOM;
-        post4.creationDate = dayjs().subtract(2, 'minute');
-        post4.reactions = [reactionWithVoteEmoji];
-        post4.displayPriority = DisplayPriority.ARCHIVED;
-
-        const posts: Post[] = [post1, post2, post3, post4];
-
-        answerPost = new AnswerPost();
-        answerPost.id = 1;
-        answerPost.creationDate = undefined;
-        answerPost.content = 'This is a test answer post';
-
-        reaction = new Reaction();
-        reaction.emojiId = 'smile';
-        reaction.user = user1;
-        reaction.post = post1;
-
-        courseDefault = new Course();
-        courseDefault.id = 1;
-
-        exerciseDefault = new TextExercise(courseDefault, undefined);
-        exerciseDefault.id = 1;
-        exerciseDefault.posts = [post1];
-
-        lectureDefault = new Lecture();
-        lectureDefault.id = 1;
-        lectureDefault.posts = [post2];
-
-        courseDefault.exercises = [exerciseDefault];
-        courseDefault.lectures = [lectureDefault];
-        courseDefault.posts = posts;
-
-=======
         metisServiceGetFilteredPostsSpy = spy(metisService, 'getFilteredPosts');
->>>>>>> 34cdecc3
         metisServiceUserStub = stub(metisService, 'getUser');
         accountServiceIsAtLeastTutorStub = stub(accountService, 'isAtLeastTutorInCourse');
 
