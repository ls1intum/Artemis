import { fakeAsync, TestBed, tick } from '@angular/core/testing';
import { HttpClientTestingModule } from '@angular/common/http/testing';
import { Post } from 'app/entities/metis/post.model';
import { Course } from 'app/entities/course.model';
import { MockPostService } from '../../helpers/mocks/service/mock-post.service';
import { MockAnswerPostService } from '../../helpers/mocks/service/mock-answer-post.service';
import { MetisService } from 'app/shared/metis/metis.service';
import { MockAccountService } from '../../helpers/mocks/service/mock-account.service';
import { PostService } from 'app/shared/metis/post.service';
import { AnswerPostService } from 'app/shared/metis/answer-post.service';
import { AccountService } from 'app/core/auth/account.service';
import { AnswerPost } from 'app/entities/metis/answer-post.model';
import { ReactionService } from 'app/shared/metis/reaction.service';
import { MockReactionService } from '../../helpers/mocks/service/mock-reaction.service';
import { Reaction } from 'app/entities/metis/reaction.model';
import { CourseWideContext, DisplayPriority, MetisPostAction, MetisWebsocketChannelPrefix, PageType } from 'app/shared/metis/metis.util';
import { MockTranslateService } from '../../helpers/mocks/service/mock-translate.service';
import { TranslateService } from '@ngx-translate/core';
import { Router } from '@angular/router';
import { MockRouter } from '../../helpers/mocks/mock-router';
import { MockLocalStorageService } from '../../helpers/mocks/service/mock-local-storage.service';
import { LocalStorageService, SessionStorageService } from 'ngx-webstorage';
import { MockProvider } from 'ng-mocks';
import { JhiWebsocketService } from 'app/core/websocket/websocket.service';
import { MetisPostDTO } from 'app/entities/metis/metis-post-dto.model';
import { of } from 'rxjs';
import {
    metisCourse,
    metisCoursePostsWithCourseWideContext,
    metisExercise,
    metisExercisePosts,
    metisLecture,
    metisLecturePosts,
    metisPostExerciseUser1,
    metisReactionUser2,
    metisResolvingAnswerPostUser1,
    metisUser1,
    metisUser2,
} from '../../helpers/sample/metis-sample-data';
import { ITEMS_PER_PAGE } from 'app/shared/constants/pagination.constants';

describe('Metis Service', () => {
    let metisService: MetisService;
    let metisServiceUserStub: jest.SpyInstance;
    let metisServiceGetFilteredPostsSpy: jest.SpyInstance;
    let metisServiceCreateWebsocketSubscriptionSpy: jest.SpyInstance;
    let websocketServiceSubscribeSpy: jest.SpyInstance;
    let websocketServiceReceiveStub: jest.SpyInstance;
    let websocketService: JhiWebsocketService;
    let reactionService: ReactionService;
    let postService: PostService;
    let answerPostService: AnswerPostService;
    let post: Post;
    let answerPost: AnswerPost;
    let reaction: Reaction;
    let course: Course;

    beforeEach(() => {
        TestBed.configureTestingModule({
            imports: [HttpClientTestingModule],
            providers: [
                MockProvider(SessionStorageService),
                { provide: MetisService, useClass: MetisService },
                { provide: ReactionService, useClass: MockReactionService },
                { provide: PostService, useClass: MockPostService },
                { provide: AnswerPostService, useClass: MockAnswerPostService },
                { provide: AccountService, useClass: MockAccountService },
                { provide: TranslateService, useClass: MockTranslateService },
                { provide: Router, useClass: MockRouter },
                { provide: LocalStorageService, useClass: MockLocalStorageService },
            ],
        });
        metisService = TestBed.inject(MetisService);
        websocketService = TestBed.inject(JhiWebsocketService);
        reactionService = TestBed.inject(ReactionService);
        postService = TestBed.inject(PostService);
        answerPostService = TestBed.inject(AnswerPostService);
        metisServiceGetFilteredPostsSpy = jest.spyOn(metisService, 'getFilteredPosts');
        metisServiceCreateWebsocketSubscriptionSpy = jest.spyOn(metisService, 'createWebsocketSubscription');
        metisServiceUserStub = jest.spyOn(metisService, 'getUser');

        post = metisPostExerciseUser1;
        post.displayPriority = DisplayPriority.PINNED;
        answerPost = metisResolvingAnswerPostUser1;
        reaction = metisReactionUser2;
        course = metisCourse;
    });

    afterEach(() => {
        jest.restoreAllMocks();
    });

    describe('Invoke post service methods', () => {
        it('should create a post', fakeAsync(() => {
            const postServiceSpy = jest.spyOn(postService, 'create');
            const createdPostSub = metisService.createPost(post).subscribe((createdPost) => {
                expect(createdPost).toEqual(post);
            });
            expect(postServiceSpy).toHaveBeenCalled();
            tick();
            expect(metisServiceGetFilteredPostsSpy).not.toHaveBeenCalled();
            createdPostSub.unsubscribe();
        }));

        it('should delete a post', fakeAsync(() => {
            const postServiceSpy = jest.spyOn(postService, 'delete');
            metisService.deletePost(post);
            expect(postServiceSpy).toHaveBeenCalled();
            tick();
            expect(metisServiceGetFilteredPostsSpy).not.toHaveBeenCalled();
        }));

        it('should update a post', fakeAsync(() => {
            const postServiceSpy = jest.spyOn(postService, 'update');
            const updatedPostSub = metisService.updatePost(post).subscribe((updatedPost) => {
                expect(updatedPost).toEqual(post);
            });
            expect(postServiceSpy).toHaveBeenCalled();
            tick();
            expect(metisServiceGetFilteredPostsSpy).not.toHaveBeenCalled();
            updatedPostSub.unsubscribe();
        }));

        it('should pin a post', fakeAsync(() => {
            const postServiceSpy = jest.spyOn(postService, 'updatePostDisplayPriority');
            const updatedPostSub = metisService.updatePostDisplayPriority(post.id!, DisplayPriority.PINNED).subscribe((updatedPost) => {
                expect(updatedPost).toEqual({ id: post.id, displayPriority: DisplayPriority.PINNED });
            });
            expect(postServiceSpy).toHaveBeenCalled();
            tick();
            expect(metisServiceGetFilteredPostsSpy).not.toHaveBeenCalled();
            updatedPostSub.unsubscribe();
        }));

        it('should archive a post', fakeAsync(() => {
            const postServiceSpy = jest.spyOn(postService, 'updatePostDisplayPriority');
            const updatedPostSub = metisService.updatePostDisplayPriority(post.id!, DisplayPriority.ARCHIVED).subscribe((updatedPost) => {
                expect(updatedPost).toEqual({ id: post.id, displayPriority: DisplayPriority.ARCHIVED });
            });
            expect(postServiceSpy).toHaveBeenCalled();
            tick();
            expect(metisServiceGetFilteredPostsSpy).not.toHaveBeenCalled();
            updatedPostSub.unsubscribe();
        }));

        it('should get correct list of posts when set', fakeAsync(() => {
            metisService.setPosts([post]);
            tick();
            const postsSub = metisService.posts.subscribe((posts) => {
                expect(posts).toEqual([post]);
            });
            tick();
            postsSub.unsubscribe();
        }));

        it('should update post tags', () => {
            const postServiceSpy = jest.spyOn(postService, 'getAllPostTagsByCourseId');
            metisService.updateCoursePostTags();
            expect(postServiceSpy).toHaveBeenCalled();
        });

        it('should get posts for lecture filter', () => {
            const postServiceSpy = jest.spyOn(postService, 'getPosts');
            metisService.getFilteredPosts({ lectureId: metisLecture.id }, false);
            expect(postServiceSpy).toBeCalledTimes(1);

            // don't change filter
            metisService.getFilteredPosts({ lectureId: metisLecture.id }, false);
            expect(postServiceSpy).toBeCalledTimes(1);

            // change filter
            metisService.getFilteredPosts({ lectureId: undefined, exerciseId: metisExercise.id }, false);
            expect(postServiceSpy).toBeCalledTimes(2);

            // change filter
            metisService.getFilteredPosts(
                {
                    lectureId: undefined,
                    exerciseId: undefined,
                    courseId: metisCourse.id,
                },
                false,
            );
            expect(postServiceSpy).toBeCalledTimes(3);
        });

        it('should get posts for exercise filter', () => {
            const postServiceSpy = jest.spyOn(postService, 'getPosts');
            metisService.getFilteredPosts({ exerciseId: metisExercise.id }, false);
            expect(postServiceSpy).toHaveBeenCalled();

            // don't change filter
            metisService.getFilteredPosts({ exerciseId: metisExercise.id }, false);
            expect(postServiceSpy).toBeCalledTimes(1);

            // change filter
            metisService.getFilteredPosts({ lectureId: metisLecture.id, exerciseId: undefined }, false);
            expect(postServiceSpy).toBeCalledTimes(2);

            // change filter
            metisService.getFilteredPosts(
                {
                    lectureId: undefined,
                    exerciseId: undefined,
                    courseWideContext: CourseWideContext.RANDOM,
                },
                false,
            );
            expect(postServiceSpy).toBeCalledTimes(3);
        });

        it('should get posts for course-context filter', () => {
            const postServiceSpy = jest.spyOn(postService, 'getPosts');
            metisService.getFilteredPosts({ courseWideContext: CourseWideContext.RANDOM });
            expect(postServiceSpy).toHaveBeenCalled();
        });

        it('should get posts for course', () => {
            const postServiceSpy = jest.spyOn(postService, 'getPosts');
            metisService.getFilteredPosts({ courseId: course.id });
            expect(postServiceSpy).toHaveBeenCalled();
        });

        it('should get similar posts within course', () => {
            const postServiceSpy = jest.spyOn(postService, 'computeSimilarityScoresWithCoursePosts');
            metisService.getSimilarPosts(post);
            expect(postServiceSpy).toHaveBeenCalled();
        });
    });

    describe('Invoke answer post service methods', () => {
        it('should create an answer post', fakeAsync(() => {
            const answerPostServiceSpy = jest.spyOn(answerPostService, 'create');
            const createdAnswerPostSub = metisService.createAnswerPost(answerPost).subscribe((createdAnswerPost) => {
                expect(createdAnswerPost).toEqual(answerPost);
            });
            expect(answerPostServiceSpy).toHaveBeenCalled();
            tick();
            expect(metisServiceGetFilteredPostsSpy).not.toHaveBeenCalled();
            createdAnswerPostSub.unsubscribe();
        }));

        it('should delete an answer post', fakeAsync(() => {
            const answerPostServiceSpy = jest.spyOn(answerPostService, 'delete');
            metisService.deleteAnswerPost(answerPost);
            expect(answerPostServiceSpy).toHaveBeenCalled();
            tick();
            expect(metisServiceGetFilteredPostsSpy).not.toHaveBeenCalled();
        }));

        it('should update an answer post', fakeAsync(() => {
            const answerPostServiceSpy = jest.spyOn(answerPostService, 'update');
            const updatedAnswerPostSub = metisService.updateAnswerPost(answerPost).subscribe((updatedAnswerPost) => {
                expect(updatedAnswerPost).toEqual(answerPost);
            });
            expect(answerPostServiceSpy).toHaveBeenCalled();
            tick();
            expect(metisServiceGetFilteredPostsSpy).not.toHaveBeenCalled();
            updatedAnswerPostSub.unsubscribe();
        }));
    });

    describe('Invoke reaction service methods', () => {
        it('should create a reaction', fakeAsync(() => {
            const reactionServiceSpy = jest.spyOn(reactionService, 'create');
            const createdReactionSub = metisService.createReaction(reaction).subscribe((createdReaction) => {
                expect(createdReaction).toEqual(reaction);
            });
            expect(reactionServiceSpy).toHaveBeenCalled();
            tick();
            expect(metisServiceGetFilteredPostsSpy).not.toHaveBeenCalled();
            createdReactionSub.unsubscribe();
        }));

        it('should delete a reaction', fakeAsync(() => {
            const reactionServiceSpy = jest.spyOn(reactionService, 'delete');
            metisService.deleteReaction(reaction).subscribe(() => {
                expect(metisServiceGetFilteredPostsSpy).not.toHaveBeenCalled();
            });
            tick();
            expect(reactionServiceSpy).toHaveBeenCalled();
        }));
    });

    it('should determine that metis user is author of post', () => {
        metisServiceUserStub.mockReturnValue(metisUser1);
        const metisUserIsAuthorOfPostingReturn = metisService.metisUserIsAuthorOfPosting(post);
        expect(metisUserIsAuthorOfPostingReturn).toBeTrue();
    });

    it('should determine that metis user is not author of post', () => {
        metisServiceUserStub.mockReturnValue(metisUser2);
        const metisUserIsAuthorOfPostingReturn = metisService.metisUserIsAuthorOfPosting(post);
        expect(metisUserIsAuthorOfPostingReturn).toBeFalse();
    });

    it('should set course information correctly and invoke an update of the post tags in this course', () => {
        const updateCoursePostTagsSpy = jest.spyOn(metisService, 'updateCoursePostTags');
        metisService.setCourse(course);
        const getCourseReturn = metisService.getCourse();
        expect(getCourseReturn).toEqual(course);
        expect(updateCoursePostTagsSpy).toHaveBeenCalled();
    });

    it('should set course when current course has different id', () => {
        metisService.setCourse(course);
        const newCourse = new Course();
        newCourse.id = 99;
        metisService.setCourse(newCourse);
        const getCourseReturn = metisService.getCourse();
        expect(getCourseReturn).toEqual(newCourse);
    });

    it('should create empty post for a course-wide context', () => {
        const emptyPost = metisService.createEmptyPostForContext(CourseWideContext.ORGANIZATION, undefined, undefined);
        expect(emptyPost.courseWideContext).toEqual(CourseWideContext.ORGANIZATION);
        expect(emptyPost.exercise).toEqual(undefined);
        expect(emptyPost.lecture).toEqual(undefined);
    });

    it('should create empty post for a exercise context', () => {
        const emptyPost = metisService.createEmptyPostForContext(undefined, metisExercise, undefined);
        expect(emptyPost.courseWideContext).toEqual(undefined);
        expect(emptyPost.exercise).toEqual({
            id: metisExercise.id,
            title: metisExercise.title,
            type: metisExercise.type,
        });
        expect(emptyPost.lecture).toEqual(undefined);
    });

    it('should create empty post for a lecture context', () => {
        const emptyPost = metisService.createEmptyPostForContext(undefined, undefined, metisLecture);
        expect(emptyPost.courseWideContext).toEqual(undefined);
        expect(emptyPost.exercise).toEqual(undefined);
        expect(emptyPost.lecture).toEqual(metisLecture);
    });

    it('should determine the link components for a reference to a post with course-wide context', () => {
        metisService.setCourse(course);
        const referenceLinkComponents = metisService.getLinkForPost(metisCoursePostsWithCourseWideContext[0]);
        expect(referenceLinkComponents).toEqual(['/courses', metisCourse.id, 'discussion']);
    });

    it('should determine the link components for a reference to a post with exercise context', () => {
        metisService.setCourse(course);
        const referenceLinkComponents = metisService.getLinkForPost(metisExercisePosts[0]);
        expect(referenceLinkComponents).toEqual(['/courses', metisCourse.id, 'exercises', metisExercise.id]);
    });

    it('should determine the link components for a reference to a post with lecture context', () => {
        metisService.setCourse(course);
        const referenceLinkComponents = metisService.getLinkForPost(metisLecturePosts[0]);
        expect(referenceLinkComponents).toEqual(['/courses', metisCourse.id, 'lectures', metisLecture.id]);
    });

    it('should determine the router link required for referencing an exercise page within posting', () => {
        metisService.setCourse(course);
        const referenceRouterLink = metisService.getLinkForExercise(metisExercise.id!.toString());
<<<<<<< HEAD
        expect(referenceRouterLink).toEqual('/courses/' + metisCourse.id + '/exercises/' + metisExercise.id!.toString());
    });

    it('should determine the router link required for referencing a lecture page within posting', () => {
        metisService.setCourse(course);
        const referenceRouterLink = metisService.getLinkForLecture(metisLecture.id!.toString());
        expect(referenceRouterLink).toEqual('/courses/' + metisCourse.id + '/lectures/' + metisLecture.id!.toString());
=======
        expect(referenceRouterLink).toEqual(`/courses/${metisCourse.id}/exercises/${metisExercise.id!.toString()}`);
>>>>>>> ba68c28e
    });

    it('should determine the query param for a reference to a post with course-wide context', () => {
        metisService.setCourse(course);
        const referenceLinkComponents = metisService.getQueryParamsForPost(metisCoursePostsWithCourseWideContext[0]);
        expect(referenceLinkComponents).toEqual({
            searchText: `#${metisCoursePostsWithCourseWideContext[0].id}`,
        });
    });

    it('should determine the query param for a reference to a post with exercise context', () => {
        metisService.setCourse(course);
        const referenceLinkComponents = metisService.getQueryParamsForPost(metisExercisePosts[0]);
        expect(referenceLinkComponents).toEqual({
            postId: metisExercisePosts[0].id,
        });
    });

    it('should determine the query param for a reference to a post with lecture context', () => {
        metisService.setCourse(course);
        const referenceLinkComponents = metisService.getQueryParamsForPost(metisLecturePosts[0]);
        expect(referenceLinkComponents).toEqual({
            postId: metisLecturePosts[0].id,
        });
    });

    it('should determine context information for a post with course-wide context', () => {
        metisService.setCourse(course);
        const contextInformation = metisService.getContextInformation(metisCoursePostsWithCourseWideContext[0]);
        expect(contextInformation.routerLinkComponents).toEqual(undefined);
        expect(contextInformation.displayName).toBeDefined();
    });

    it('should determine context information for a post with exercise context', () => {
        metisService.setCourse(course);
        const contextInformation = metisService.getContextInformation(metisExercisePosts[0]);
        expect(contextInformation.routerLinkComponents).toEqual(['/courses', metisCourse.id, 'exercises', metisExercisePosts[0].exercise!.id]);
        expect(contextInformation.displayName).toEqual(metisExercisePosts[0].exercise!.title);
    });

    it('should determine context information for a post with lecture context', () => {
        metisService.setCourse(course);
        const contextInformation = metisService.getContextInformation(metisLecturePosts[0]);
        expect(contextInformation.routerLinkComponents).toEqual(['/courses', metisCourse.id, 'lectures', metisLecturePosts[0].lecture!.id]);
        expect(contextInformation.displayName).toEqual(metisLecturePosts[0].lecture!.title);
    });

    describe('Handle websocket related functionality', () => {
        beforeEach(() => {
            metisServiceCreateWebsocketSubscriptionSpy = jest.spyOn(metisService, 'createWebsocketSubscription');
            websocketServiceReceiveStub = jest.spyOn(websocketService, 'receive');
            websocketServiceSubscribeSpy = jest.spyOn(websocketService, 'subscribe');
            metisService.setCourse(metisCourse);
        });

        it('should create websocket subscription when posts with lecture context are initially retrieved from DB', fakeAsync(() => {
            const lecturePostWithTags = metisLecturePosts[0];
            lecturePostWithTags.tags = ['tag1', 'tag2'];
            websocketServiceReceiveStub.mockReturnValue(of({ post: lecturePostWithTags, action: MetisPostAction.CREATE_POST } as MetisPostDTO));
            // setup subscription
            metisService.getFilteredPosts({ lectureId: metisLecture.id! });
            expect(metisServiceCreateWebsocketSubscriptionSpy).toHaveBeenCalledWith(MetisWebsocketChannelPrefix + `lectures/${metisLecture.id}`);
            expect(websocketServiceSubscribeSpy).toHaveBeenCalledOnce();
            // receive message on channel
            tick();
            expect(metisServiceGetFilteredPostsSpy).toHaveBeenCalledWith({ lectureId: metisLecture.id! }, false);
        }));

        it('should create websocket subscription when posts with exercise context are initially retrieved from DB', fakeAsync(() => {
            websocketServiceReceiveStub.mockReturnValue(of({ post: metisExercisePosts[0], action: MetisPostAction.DELETE_POST } as MetisPostDTO));
            metisService.setPageType(PageType.OVERVIEW);
            // setup subscription
            metisService.getFilteredPosts({ exerciseId: metisExercise.id!, page: 0, pageSize: ITEMS_PER_PAGE });
            expect(metisServiceCreateWebsocketSubscriptionSpy).toHaveBeenCalledWith(MetisWebsocketChannelPrefix + `exercises/${metisExercise.id}`);
            expect(websocketServiceSubscribeSpy).toHaveBeenCalledOnce();
            // receive message on channel
            tick();
            expect(metisServiceGetFilteredPostsSpy).toHaveBeenCalledWith({ exerciseId: metisExercise.id!, page: 0, pageSize: ITEMS_PER_PAGE });
        }));

        it('should create websocket subscription when posts with course-wide context are initially retrieved from DB', fakeAsync(() => {
            const courseWidePostWithTags = metisCoursePostsWithCourseWideContext[0];
            courseWidePostWithTags.tags = ['tag1', 'tag2'];
            websocketServiceReceiveStub.mockReturnValue(of({ post: courseWidePostWithTags, action: MetisPostAction.UPDATE_POST } as MetisPostDTO));
            // setup subscription
            metisService.getFilteredPosts({ courseWideContext: courseWidePostWithTags.courseWideContext });
            expect(metisServiceCreateWebsocketSubscriptionSpy).toHaveBeenCalledWith(MetisWebsocketChannelPrefix + `courses/${metisCourse.id}`);
            expect(websocketServiceSubscribeSpy).toHaveBeenCalledOnce();
            // receive message on channel
            tick();
            expect(metisServiceGetFilteredPostsSpy).toHaveBeenCalledWith({ courseWideContext: courseWidePostWithTags.courseWideContext }, false);
        }));

        it('should not create new subscription if already exists', fakeAsync(() => {
            websocketServiceReceiveStub.mockReturnValue(of({ post: metisExercisePosts[0], action: MetisPostAction.DELETE_POST } as MetisPostDTO));
            // setup subscription for the first time
            metisService.getFilteredPosts({ exerciseId: metisExercise.id! });
            expect(metisServiceCreateWebsocketSubscriptionSpy).toHaveBeenCalledWith(MetisWebsocketChannelPrefix + `exercises/${metisExercise.id}`);
            // trigger createWebsocketSubscription for the second time with the same context filter. i.e. same channel
            metisService.getFilteredPosts({ exerciseId: metisExercise.id! });
            expect(metisServiceGetFilteredPostsSpy).toHaveBeenCalledWith({ exerciseId: metisExercise.id! }, false);
            expect(websocketServiceSubscribeSpy).toHaveBeenCalledOnce();
        }));
    });
});<|MERGE_RESOLUTION|>--- conflicted
+++ resolved
@@ -357,17 +357,13 @@
     it('should determine the router link required for referencing an exercise page within posting', () => {
         metisService.setCourse(course);
         const referenceRouterLink = metisService.getLinkForExercise(metisExercise.id!.toString());
-<<<<<<< HEAD
-        expect(referenceRouterLink).toEqual('/courses/' + metisCourse.id + '/exercises/' + metisExercise.id!.toString());
+        expect(referenceRouterLink).toEqual(`/courses/${metisCourse.id}/exercises/${metisExercise.id!.toString()}`);
     });
 
     it('should determine the router link required for referencing a lecture page within posting', () => {
         metisService.setCourse(course);
         const referenceRouterLink = metisService.getLinkForLecture(metisLecture.id!.toString());
         expect(referenceRouterLink).toEqual('/courses/' + metisCourse.id + '/lectures/' + metisLecture.id!.toString());
-=======
-        expect(referenceRouterLink).toEqual(`/courses/${metisCourse.id}/exercises/${metisExercise.id!.toString()}`);
->>>>>>> ba68c28e
     });
 
     it('should determine the query param for a reference to a post with course-wide context', () => {
