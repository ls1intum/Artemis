--- conflicted
+++ resolved
@@ -421,12 +421,8 @@
         }));
 
         it('should create websocket subscription when posts with exercise context are initially retrieved from DB', fakeAsync(() => {
-<<<<<<< HEAD
             websocketServiceReceiveStub.mockReturnValue(of({ post: metisExercisePosts[0], action: MetisPostAction.DELETE } as MetisPostDTO));
-=======
-            websocketServiceReceiveStub.mockReturnValue(of({ post: metisExercisePosts[0], action: MetisPostAction.DELETE_POST } as MetisPostDTO));
             metisService.setPageType(PageType.OVERVIEW);
->>>>>>> a6a3ba1a
             // setup subscription
             metisService.getFilteredPosts({ exerciseId: metisExercise.id!, page: 0, pageSize: ITEMS_PER_PAGE });
             expect(metisServiceCreateWebsocketSubscriptionSpy).toHaveBeenCalledWith(MetisWebsocketChannelPrefix + `exercises/${metisExercise.id}`);
