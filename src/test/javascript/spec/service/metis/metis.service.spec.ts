--- conflicted
+++ resolved
@@ -295,18 +295,6 @@
         expect(metisUserIsAuthorOfPostingReturn).toBeFalse();
     });
 
-<<<<<<< HEAD
-    it('should not fetch course post tags if communication is not enabled', () => {
-        const updateCoursePostTagsSpy = jest.spyOn(metisService, 'updateCoursePostTags');
-        course.courseInformationSharingConfiguration = CourseInformationSharingConfiguration.DISABLED;
-        metisService.setCourse(course);
-        const getCourseReturn = metisService.getCourse();
-        expect(getCourseReturn).toEqual(course);
-        expect(updateCoursePostTagsSpy).not.toHaveBeenCalled();
-    });
-
-=======
->>>>>>> 41682036
     it('should set course when current course has different id', () => {
         metisService.setCourse(course);
         const newCourse = new Course();
