--- conflicted
+++ resolved
@@ -46,15 +46,12 @@
 import { ConversationService } from 'app/shared/metis/conversations/conversation.service';
 import { NotificationService } from 'app/shared/notification/notification.service';
 import { MockNotificationService } from '../../helpers/mocks/service/mock-notification.service';
-<<<<<<< HEAD
+import { SavedPostService } from 'app/shared/metis/saved-post.service';
+import { SavedPostStatus } from 'app/entities/metis/posting.model';
 import { ForwardedMessageService } from '../../../../../main/webapp/app/shared/metis/forwarded-message.service';
 import { MockForwardedMessageService } from '../../helpers/mocks/service/mock-forwarded-message.service';
 import { ForwardedMessage } from '../../../../../main/webapp/app/entities/metis/forwarded-message.model';
 import { Posting } from '../../../../../main/webapp/app/entities/metis/posting.model';
-=======
-import { SavedPostService } from 'app/shared/metis/saved-post.service';
-import { SavedPostStatus } from 'app/entities/metis/posting.model';
->>>>>>> 4eaba4e5
 
 describe('Metis Service', () => {
     let metisService: MetisService;
@@ -642,7 +639,6 @@
         });
     });
 
-<<<<<<< HEAD
     it('should call ForwardedMessageService.getForwardedMessages with correct parameters', fakeAsync(() => {
         const forwardedMessageServiceSpy = jest.spyOn(forwardedMessageService, 'getForwardedMessages');
         const postIds = [1, 2, 3];
@@ -693,7 +689,7 @@
         expect(result?.length).toBe(originalPosts.length);
         expect(result?.every((fm) => fm.destinationPost?.id === createdPost.id)).toBeTrue();
     }));
-=======
+
     describe('Save post methods', () => {
         it('should save a post and update cached posts', () => {
             const savedPostServiceSpy = jest.spyOn(savedPostService, 'savePost');
@@ -737,5 +733,4 @@
             expect(spyNumberOfPostsNext).toHaveBeenCalledWith(0);
         });
     });
->>>>>>> 4eaba4e5
 });