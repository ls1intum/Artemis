import { fakeAsync, TestBed, tick } from '@angular/core/testing';
import { provideHttpClientTesting } from '@angular/common/http/testing';
import { Post } from 'app/entities/metis/post.model';
import { Course } from 'app/entities/course.model';
import { MockPostService } from '../../helpers/mocks/service/mock-post.service';
import { MockAnswerPostService } from '../../helpers/mocks/service/mock-answer-post.service';
import { MetisService } from 'app/shared/metis/metis.service';
import { MockAccountService } from '../../helpers/mocks/service/mock-account.service';
import { PostService } from 'app/shared/metis/post.service';
import { AnswerPostService } from 'app/shared/metis/answer-post.service';
import { AccountService } from 'app/core/auth/account.service';
import { AnswerPost } from 'app/entities/metis/answer-post.model';
import { ReactionService } from 'app/shared/metis/reaction.service';
import { MockReactionService } from '../../helpers/mocks/service/mock-reaction.service';
import { Reaction } from 'app/entities/metis/reaction.model';
import { DisplayPriority, MetisPostAction, PageType, PostContextFilter, UserRole } from 'app/shared/metis/metis.util';
import { MockTranslateService } from '../../helpers/mocks/service/mock-translate.service';
import { TranslateService } from '@ngx-translate/core';
import { Router } from '@angular/router';
import { MockRouter } from '../../helpers/mocks/mock-router';
import { MockLocalStorageService } from '../../helpers/mocks/service/mock-local-storage.service';
import { LocalStorageService, SessionStorageService } from 'ngx-webstorage';
import { MockProvider } from 'ng-mocks';
import { WebsocketService } from 'app/core/websocket/websocket.service';
import { MetisPostDTO } from 'app/entities/metis/metis-post-dto.model';
<<<<<<< HEAD
import { of, Subject, throwError } from 'rxjs';
=======
import { of, Subject } from 'rxjs';
>>>>>>> d04c2d85
import {
    metisChannel,
    metisCourse,
    metisExam,
    metisExercise,
    metisLecture,
    metisLectureChannelDTO,
    metisPostExerciseUser1,
    metisPostInChannel,
    metisReactionUser2,
    metisResolvingAnswerPostUser1,
    metisUser1,
    metisUser2,
    plagiarismPost,
} from '../../helpers/sample/metis-sample-data';
import { ITEMS_PER_PAGE } from 'app/shared/constants/pagination.constants';
import { ChannelDTO, ChannelSubType } from 'app/entities/metis/conversation/channel.model';
import { Conversation, ConversationType } from 'app/entities/metis/conversation/conversation.model';
import { HttpHeaders, HttpResponse, provideHttpClient } from '@angular/common/http';
import { ConversationService } from 'app/shared/metis/conversations/conversation.service';
import { NotificationService } from 'app/shared/notification/notification.service';
import { MockNotificationService } from '../../helpers/mocks/service/mock-notification.service';
import { SavedPostService } from 'app/shared/metis/saved-post.service';
import { Posting, PostingType, SavedPostStatus } from 'app/entities/metis/posting.model';
import 'jest-extended';
import { ForwardedMessageService } from 'app/shared/metis/forwarded-message.service';
import { MockForwardedMessageService } from '../../helpers/mocks/service/mock-forwarded-message.service';
import { ForwardedMessage } from 'app/entities/metis/forwarded-message.model';

describe('Metis Service', () => {
    let metisService: MetisService;
    let metisServiceUserStub: jest.SpyInstance;
    let metisServiceGetFilteredPostsSpy: jest.SpyInstance;
    let metisServiceCreateWebsocketSubscriptionSpy: jest.SpyInstance;
    let websocketServiceSubscribeSpy: jest.SpyInstance;
    let websocketServiceReceiveStub: jest.SpyInstance;
    let websocketService: WebsocketService;
    let reactionService: ReactionService;
    let postService: PostService;
    let forwardedMessageService: ForwardedMessageService;
    let answerPostService: AnswerPostService;
    let conversationService: ConversationService;
    let post: Post;
    let answerPost: AnswerPost;
    let reaction: Reaction;
    let course: Course;
    let savedPostService: SavedPostService;
    let setIsSavedAndStatusOfPostSpy: jest.SpyInstance;
    let originalPosts: Posting[];
    let targetConversation: Conversation;
    let newContent: string;
    let forwardedMessageCreateSpy: jest.SpyInstance;

    beforeEach(() => {
        TestBed.configureTestingModule({
            imports: [],
            providers: [
                provideHttpClient(),
                provideHttpClientTesting(),
                MockProvider(SessionStorageService),
                MockProvider(ConversationService),
                { provide: NotificationService, useClass: MockNotificationService },
                { provide: MetisService, useClass: MetisService },
                { provide: ReactionService, useClass: MockReactionService },
                { provide: PostService, useClass: MockPostService },
                { provide: ForwardedMessageService, useClass: MockForwardedMessageService },
                { provide: AnswerPostService, useClass: MockAnswerPostService },
                { provide: AccountService, useClass: MockAccountService },
                { provide: TranslateService, useClass: MockTranslateService },
                { provide: Router, useClass: MockRouter },
                { provide: LocalStorageService, useClass: MockLocalStorageService },
            ],
        });
        metisService = TestBed.inject(MetisService);
        websocketService = TestBed.inject(WebsocketService);
        reactionService = TestBed.inject(ReactionService);
        postService = TestBed.inject(PostService);
        forwardedMessageService = TestBed.inject(ForwardedMessageService);
        answerPostService = TestBed.inject(AnswerPostService);
        conversationService = TestBed.inject(ConversationService);
        savedPostService = TestBed.inject(SavedPostService);
        metisServiceGetFilteredPostsSpy = jest.spyOn(metisService, 'getFilteredPosts');
        metisServiceCreateWebsocketSubscriptionSpy = jest.spyOn(metisService, 'createWebsocketSubscription');
        metisServiceUserStub = jest.spyOn(metisService, 'getUser');
        // @ts-ignore method is private
        setIsSavedAndStatusOfPostSpy = jest.spyOn(metisService, 'setIsSavedAndStatusOfPost');

        post = metisPostExerciseUser1;
        post.displayPriority = DisplayPriority.PINNED;
        answerPost = metisResolvingAnswerPostUser1;
        reaction = metisReactionUser2;
        course = metisCourse;
        originalPosts = [{ id: 111 }, { id: 222 }] as Posting[];
        targetConversation = { id: 999, type: ConversationType.CHANNEL } as Conversation;
        newContent = 'Forwarded content';

        forwardedMessageCreateSpy = jest.spyOn(forwardedMessageService, 'createForwardedMessage').mockImplementation((fm: ForwardedMessage) =>
            of(
                new HttpResponse({
                    body: { ...fm, id: Math.floor(Math.random() * 10000) } as ForwardedMessage,
                }),
            ),
        );
    });

    afterEach(() => {
        jest.restoreAllMocks();
    });

    describe('Invoke post service methods', () => {
        it('should create a post', fakeAsync(() => {
            const postServiceSpy = jest.spyOn(postService, 'create');

            const createdPostSub = metisService.createPost(post).subscribe((createdPost) => {
                expect(createdPost).toEqual(post);
            });
            const cachedPostsSub = metisService.posts.subscribe((posts) => expect(posts).toEqual([post]));

            expect(postServiceSpy).toHaveBeenCalledOnce();
            tick();
            expect(metisServiceGetFilteredPostsSpy).not.toHaveBeenCalled();
            createdPostSub.unsubscribe();
            cachedPostsSub.unsubscribe();
        }));

        it('should delete a post', fakeAsync(() => {
            const postServiceSpy = jest.spyOn(postService, 'delete');
            const createdPostSub = metisService.createPost(post).subscribe();

            metisService.deletePost(post);
            const cachedPostsSub = metisService.posts.subscribe((posts) => expect(posts).toEqual([]));

            expect(postServiceSpy).toHaveBeenCalledOnce();
            tick();
            expect(metisServiceGetFilteredPostsSpy).not.toHaveBeenCalled();
            createdPostSub.unsubscribe();
            cachedPostsSub.unsubscribe();
        }));

        it('should update a post', fakeAsync(() => {
            const postServiceSpy = jest.spyOn(postService, 'update');
            const createdPostSub = metisService.createPost(post).subscribe();
            post.content = 'new content for update';

            const updatedPostSub = metisService.updatePost(post).subscribe((updatedPost) => {
                expect(updatedPost).toEqual(post);
            });
            const cachedPostsSub = metisService.posts.subscribe((posts) => expect(posts).toEqual([post]));

            expect(postServiceSpy).toHaveBeenCalledOnce();
            tick();
            expect(metisServiceGetFilteredPostsSpy).not.toHaveBeenCalled();
            updatedPostSub.unsubscribe();
            createdPostSub.unsubscribe();
            cachedPostsSub.unsubscribe();
        }));

        it('should pin a post and add it to pinnedPosts$ when receiving a WebSocket update', fakeAsync(() => {
            let pinnedPostsResult: Post[] = [];
            const pinnedPostsSubscription = metisService.getPinnedPosts().subscribe((pinned) => {
                pinnedPostsResult = pinned;
            });

            const pinnedPostDTO: MetisPostDTO = {
                post: { id: 42, displayPriority: DisplayPriority.PINNED, authorRole: UserRole.USER } as Post,
                action: MetisPostAction.UPDATE, // WebSocket'ten güncelleme mesajı geliyor gibi simüle ettik
            };

            // WebSocket mesajı işleme alındığında
            metisService['handleNewOrUpdatedMessage'](pinnedPostDTO);

            tick();

            // pinnedPosts$ güncellenmeli ve yeni post burada olmalı
            expect(pinnedPostsResult).toHaveLength(1);
            expect(pinnedPostsResult[0].id).toBe(42);
            expect(pinnedPostsResult[0].displayPriority).toBe(DisplayPriority.PINNED);

            pinnedPostsSubscription.unsubscribe();
        }));

        it('should unpin a post and remove it from pinnedPosts$ when receiving a WebSocket update', fakeAsync(() => {
            const pinnedPost = { id: 42, displayPriority: DisplayPriority.PINNED } as Post;
            metisService['pinnedPosts$'].next([pinnedPost]);

            let pinnedPostsResult: Post[] = [];
            const pinnedPostsSubscription = metisService.getPinnedPosts().subscribe((pinned) => {
                pinnedPostsResult = pinned;
            });

            const unpinnedPostDTO: MetisPostDTO = {
                post: { id: 42, displayPriority: DisplayPriority.NONE } as Post,
                action: MetisPostAction.UPDATE,
            };

            metisService['handleNewOrUpdatedMessage'](unpinnedPostDTO);
            tick();

            expect(pinnedPostsResult).toHaveLength(0);
            pinnedPostsSubscription.unsubscribe();
        }));

        it('should fetch pinned posts from server and update pinnedPosts$', fakeAsync(() => {
            const pinnedPostsMock: Post[] = [{ id: 100, displayPriority: DisplayPriority.PINNED } as Post, { id: 101, displayPriority: DisplayPriority.PINNED } as Post];
            const getPostsSpy = jest.spyOn(postService, 'getPosts').mockReturnValue(of(new HttpResponse({ body: pinnedPostsMock })));

            let pinnedPostsResult: Post[] = [];
            const subscription = metisService.getPinnedPosts().subscribe((pinned) => {
                pinnedPostsResult = pinned;
            });

            metisService.fetchAllPinnedPosts(post.conversation!.id!).subscribe((fetched) => {
                expect(fetched).toEqual(pinnedPostsMock);
            });

            tick();

            expect(pinnedPostsResult).toEqual(pinnedPostsMock);
            expect(getPostsSpy).toHaveBeenCalledTimes(1);

            subscription.unsubscribe();
        }));

        it('should archive a post', fakeAsync(() => {
            const postServiceSpy = jest.spyOn(postService, 'updatePostDisplayPriority');
            const updatedPostSub = metisService.updatePostDisplayPriority(post.id!, DisplayPriority.ARCHIVED).subscribe((updatedPost) => {
                expect(updatedPost).toEqual({ id: post.id, displayPriority: DisplayPriority.ARCHIVED });
            });
            expect(postServiceSpy).toHaveBeenCalledOnce();
            tick();
            expect(metisServiceGetFilteredPostsSpy).not.toHaveBeenCalled();
            updatedPostSub.unsubscribe();
        }));

        it('should get correct list of posts when set', fakeAsync(() => {
            metisService.setPosts([post]);
            tick();
            const postsSub = metisService.posts.subscribe((posts) => {
                expect(posts).toEqual([post]);
            });
            tick();
            postsSub.unsubscribe();
        }));

        it('should get posts for course', () => {
            const postServiceSpy = jest.spyOn(postService, 'getPosts');
            metisService.getFilteredPosts({ courseId: course.id });
            expect(postServiceSpy).toHaveBeenCalledOnce();
        });
    });

    describe('Invoke answer post service methods', () => {
        it('should create an answer post', fakeAsync(() => {
            const answerPostServiceSpy = jest.spyOn(answerPostService, 'create');
            const createdPostSub = metisService.createPost(post).subscribe();
            answerPost = { ...answerPost, post };

            const createdAnswerPostSub = metisService.createAnswerPost(answerPost).subscribe((createdAnswerPost) => {
                expect(createdAnswerPost).toEqual(answerPost);
            });
            const cachedPostsSub = metisService.posts.subscribe((posts) => expect(posts).toEqual([{ ...post, answers: [answerPost] }]));

            expect(answerPostServiceSpy).toHaveBeenCalledOnce();
            tick();
            expect(metisServiceGetFilteredPostsSpy).not.toHaveBeenCalled();
            createdAnswerPostSub.unsubscribe();
            createdPostSub.unsubscribe();
            cachedPostsSub.unsubscribe();
        }));

        it('should delete an answer post', fakeAsync(() => {
            const answerPostServiceSpy = jest.spyOn(answerPostService, 'delete');
            const createdPostSub = metisService.createPost(post).subscribe();
            answerPost = { ...answerPost, post };
            const createdAnswerPostSub = metisService.createAnswerPost(answerPost).subscribe();

            metisService.deleteAnswerPost(answerPost);
            const cachedPostsSub = metisService.posts.subscribe((posts) => expect(posts).toEqual([{ ...post, answers: [] }]));

            expect(answerPostServiceSpy).toHaveBeenCalledOnce();
            tick();
            expect(metisServiceGetFilteredPostsSpy).not.toHaveBeenCalled();
            createdAnswerPostSub.unsubscribe();
            createdPostSub.unsubscribe();
            cachedPostsSub.unsubscribe();
        }));

        it('should update an answer post', fakeAsync(() => {
            const answerPostServiceSpy = jest.spyOn(answerPostService, 'update');
            const createdPostSub = metisService.createPost(post).subscribe();
            answerPost = { ...answerPost, post };
            const createdAnswerPostSub = metisService.createAnswerPost(answerPost).subscribe();

            const updatedAnswerPostSub = metisService.updateAnswerPost(answerPost).subscribe((updatedAnswerPost) => {
                expect(updatedAnswerPost).toEqual(answerPost);
            });
            const cachedPostsSub = metisService.posts.subscribe((posts) => expect(posts).toEqual([{ ...post, answers: [answerPost] }]));

            expect(answerPostServiceSpy).toHaveBeenCalledOnce();
            tick();
            expect(metisServiceGetFilteredPostsSpy).not.toHaveBeenCalled();
            updatedAnswerPostSub.unsubscribe();
            createdAnswerPostSub.unsubscribe();
            createdPostSub.unsubscribe();
            cachedPostsSub.unsubscribe();
        }));
    });

    describe('Invoke reaction service methods', () => {
        it('should create a reaction', fakeAsync(() => {
            const reactionServiceSpy = jest.spyOn(reactionService, 'create');
            const createdPostSub = metisService.createPost(post).subscribe();
            reaction = { ...reaction, post };

            const createdReactionSub = metisService.createReaction(reaction).subscribe((createdReaction) => {
                expect(createdReaction).toEqual(reaction);
            });
            const cachedPostsSub = metisService.posts.subscribe((posts) => expect(posts).toEqual([{ ...post, reactions: [reaction] }]));

            expect(reactionServiceSpy).toHaveBeenCalledOnce();
            tick();
            expect(metisServiceGetFilteredPostsSpy).not.toHaveBeenCalled();
            createdReactionSub.unsubscribe();
            createdPostSub.unsubscribe();
            cachedPostsSub.unsubscribe();
        }));

        it('should delete a reaction', fakeAsync(() => {
            const reactionServiceSpy = jest.spyOn(reactionService, 'delete');
            post = { ...post, reactions: [reaction] };
            reaction.post = post;
            const createdPostSub = metisService.createPost(post).subscribe();

            metisService.deleteReaction(reaction).subscribe(() => {
                expect(metisServiceGetFilteredPostsSpy).not.toHaveBeenCalled();
            });
            const cachedPostsSub = metisService.posts.subscribe((posts) => expect(posts).toEqual([{ ...post, reactions: [] }]));

            tick();
            expect(reactionServiceSpy).toHaveBeenCalledOnce();
            createdPostSub.unsubscribe();
            cachedPostsSub.unsubscribe();
        }));
    });

    it('should determine that metis user is author of post', () => {
        metisServiceUserStub.mockReturnValue(metisUser1);
        const metisUserIsAuthorOfPostingReturn = metisService.metisUserIsAuthorOfPosting(post);
        expect(metisUserIsAuthorOfPostingReturn).toBeTrue();
    });

    it('should determine that metis user is not author of post', () => {
        metisServiceUserStub.mockReturnValue(metisUser2);
        const metisUserIsAuthorOfPostingReturn = metisService.metisUserIsAuthorOfPosting(post);
        expect(metisUserIsAuthorOfPostingReturn).toBeFalse();
    });

    it('should set course when current course has different id', () => {
        metisService.setCourse(course);
        const newCourse = new Course();
        newCourse.id = 99;
        metisService.setCourse(newCourse);
        const getCourseReturn = metisService.getCourse();
        expect(getCourseReturn).toEqual(newCourse);
    });

    it('should determine the link components for a reference to a post with course-wide context', () => {
        metisService.setCourse(course);
        const referenceLinkComponents = metisService.getLinkForPost();
        expect(referenceLinkComponents).toEqual(['/courses', metisCourse.id, 'discussion']);
    });

    it('should determine the router link required for referencing an exercise page within posting', () => {
        metisService.setCourse(course);
        const referenceRouterLink = metisService.getLinkForExercise(metisExercise.id!.toString());
        expect(referenceRouterLink).toBe(`/courses/${metisCourse.id}/exercises/${metisExercise.id!.toString()}`);
    });

    it('should determine the router link required for referencing a lecture page within posting', () => {
        metisService.setCourse(course);
        const referenceRouterLink = metisService.getLinkForLecture(metisLecture.id!.toString());
        expect(referenceRouterLink).toBe(`/courses/${metisCourse.id}/lectures/${metisLecture.id!.toString()}`);
    });

    it('should determine the router link required for referencing a exam page', () => {
        metisService.setCourse(course);
        const referenceRouterLink = metisService.getLinkForExam(metisExam.id!.toString());
        expect(referenceRouterLink).toBe(`/courses/${metisCourse.id}/exams/${metisExam.id!.toString()}`);
    });

    it('should determine the router link required for referencing a faq', () => {
        metisService.setCourse(course);
        const link = metisService.getLinkForFaq();
        expect(link).toBe(`/courses/${metisCourse.id}/faq`);
    });

    it('should determine the router link required for navigation based on the channel subtype', () => {
        metisService.setCourse(course);
        const channelDTO = new ChannelDTO();
        channelDTO.subTypeReferenceId = 1;

        channelDTO.subType = ChannelSubType.EXERCISE;
        const exerciseRouterLink = metisService.getLinkForChannelSubType(channelDTO);

        channelDTO.subType = ChannelSubType.LECTURE;
        const lectureRouterLink = metisService.getLinkForChannelSubType(channelDTO);

        channelDTO.subType = ChannelSubType.EXAM;
        const examRouterLink = metisService.getLinkForChannelSubType(channelDTO);

        channelDTO.subType = ChannelSubType.GENERAL;
        const generalRouterLink = metisService.getLinkForChannelSubType(channelDTO);

        expect(exerciseRouterLink).toBe(`/courses/${metisCourse.id}/exercises/1`);
        expect(lectureRouterLink).toBe(`/courses/${metisCourse.id}/lectures/1`);
        expect(examRouterLink).toBe(`/courses/${metisCourse.id}/exams/1`);
        expect(generalRouterLink).toBeUndefined();
    });

    it('should determine the query param for a reference to a post in a conversation', () => {
        metisService.setCourse(course);
        const referenceLinkComponents = metisService.getQueryParamsForPost(metisPostInChannel);
        expect(referenceLinkComponents).toEqual({
            searchText: `#${metisPostInChannel.id}`,
        });
    });

    it('should determine the query param for a reference to conversation message', () => {
        metisService.setCourse(course);
        const referenceLinkComponents = metisService.getQueryParamsForPost({ id: 1 } as Post);
        expect(referenceLinkComponents).toBeEmpty();
    });

    it('should determine context information for a conversation message', () => {
        metisService.setCourse(course);
        const contextInformation = metisService.getContextInformation(metisPostInChannel);
        expect(contextInformation.routerLinkComponents).toEqual(['/courses', metisCourse.id, 'communication']);
        expect(contextInformation.displayName).not.toBeEmpty();
    });

    describe('Handle websocket related functionality', () => {
        beforeEach(() => {
            metisServiceCreateWebsocketSubscriptionSpy = jest.spyOn(metisService, 'createWebsocketSubscription');
            websocketServiceReceiveStub = jest.spyOn(websocketService, 'receive');
            websocketServiceSubscribeSpy = jest.spyOn(websocketService, 'subscribe');
            metisService.setCourse(metisCourse);
        });

        it('should create websocket subscription when posts with lecture context are initially retrieved from DB', fakeAsync(() => {
            websocketServiceReceiveStub.mockReturnValue(of({ post: metisPostInChannel, action: MetisPostAction.CREATE } as MetisPostDTO));
            // setup subscription
            metisService.getFilteredPosts({ courseWideChannelIds: [metisPostInChannel.conversation!.id!] });
            metisServiceGetFilteredPostsSpy.mockReset();
            expect(metisServiceCreateWebsocketSubscriptionSpy).not.toHaveBeenCalled();
            expect(websocketServiceSubscribeSpy).not.toHaveBeenCalled();
            // receive message on channel
            tick();
            expect(metisServiceGetFilteredPostsSpy).not.toHaveBeenCalled();
        }));

        it('should create websocket subscription when posts with exercise context are initially retrieved from DB', fakeAsync(() => {
            websocketServiceReceiveStub.mockReturnValue(of({ post: metisPostInChannel, action: MetisPostAction.DELETE } as MetisPostDTO));
            metisService.setPageType(PageType.OVERVIEW);
            // setup subscription
            metisService.getFilteredPosts({ courseWideChannelIds: [metisPostInChannel.conversation!.id!], page: 0, pageSize: ITEMS_PER_PAGE });
            metisServiceGetFilteredPostsSpy.mockReset();
            expect(metisServiceCreateWebsocketSubscriptionSpy).not.toHaveBeenCalled();
            expect(websocketServiceSubscribeSpy).not.toHaveBeenCalled();
            // receive message on channel
            tick();
            expect(metisServiceGetFilteredPostsSpy).not.toHaveBeenCalled();
        }));

        it('should create websocket subscription when posts with course-wide context are initially retrieved from DB', fakeAsync(() => {
            websocketServiceReceiveStub.mockReturnValue(of({ post: metisPostInChannel, action: MetisPostAction.UPDATE } as MetisPostDTO));
            // setup subscription
            metisService.getFilteredPosts({ courseWideChannelIds: [metisPostInChannel.conversation!.id!] });
            metisServiceGetFilteredPostsSpy.mockReset();

            expect(metisServiceCreateWebsocketSubscriptionSpy).not.toHaveBeenCalled();
            expect(websocketServiceSubscribeSpy).not.toHaveBeenCalled();
            // receive message on channel
            tick();
            expect(metisServiceGetFilteredPostsSpy).not.toHaveBeenCalled();
        }));

        it('should not create new subscription if already exists', fakeAsync(() => {
            websocketServiceReceiveStub.mockReturnValue(of({ post: metisPostInChannel, action: MetisPostAction.DELETE } as MetisPostDTO));
            // setup subscription for the first time
            metisService.getFilteredPosts({ courseWideChannelIds: [metisPostInChannel.conversation!.id!] });
            metisServiceGetFilteredPostsSpy.mockReset();
            expect(metisServiceCreateWebsocketSubscriptionSpy).not.toHaveBeenCalled();
            expect(metisServiceGetFilteredPostsSpy).not.toHaveBeenCalled();
            metisService.getFilteredPosts({ courseWideChannelIds: [metisPostInChannel.conversation!.id!] });
            expect(metisServiceGetFilteredPostsSpy).toHaveBeenCalledExactlyOnceWith({ courseWideChannelIds: [metisPostInChannel.conversation!.id!] });
            expect(websocketServiceSubscribeSpy).not.toHaveBeenCalled();
        }));

        it('subscribes to broadcast topic for course-wide channels', fakeAsync(() => {
            websocketServiceReceiveStub.mockReturnValue(of({ post: metisPostInChannel, action: MetisPostAction.CREATE } as MetisPostDTO));
            metisService.setPageType(PageType.OVERVIEW);
            // setup subscription
            metisService.getFilteredPosts({ conversationId: 1, page: 0, pageSize: ITEMS_PER_PAGE }, true, {
                id: 1,
                type: ConversationType.CHANNEL,
                isCourseWide: true,
            } as ChannelDTO);
            expect(metisServiceCreateWebsocketSubscriptionSpy).not.toHaveBeenCalled();
            expect(websocketServiceSubscribeSpy).not.toHaveBeenCalled();
            // receive message on channel
            tick();
            expect(metisServiceGetFilteredPostsSpy).toHaveBeenCalledWith({ conversationId: 1, page: 0, pageSize: ITEMS_PER_PAGE }, true, {
                id: 1,
                type: ConversationType.CHANNEL,
                isCourseWide: true,
            } as ChannelDTO);
        }));

        it('subscribes to user specific topic for non-course-wide channels', fakeAsync(() => {
            websocketServiceReceiveStub.mockReturnValue(of({ post: metisPostInChannel, action: MetisPostAction.CREATE } as MetisPostDTO));
            metisService.setPageType(PageType.OVERVIEW);
            // setup subscription
            metisService.getFilteredPosts({ conversationId: 1, page: 0, pageSize: ITEMS_PER_PAGE }, true, {
                id: 1,
                type: ConversationType.CHANNEL,
                isCourseWide: false,
            } as ChannelDTO);
            expect(metisServiceCreateWebsocketSubscriptionSpy).not.toHaveBeenCalled();
            expect(websocketServiceSubscribeSpy).not.toHaveBeenCalled();
            // receive message on channel
            tick();
            expect(metisServiceGetFilteredPostsSpy).toHaveBeenCalledWith({ conversationId: 1, page: 0, pageSize: ITEMS_PER_PAGE }, true, {
                id: 1,
                type: ConversationType.CHANNEL,
                isCourseWide: false,
            } as ChannelDTO);
        }));

        it.each([MetisPostAction.CREATE, MetisPostAction.UPDATE, MetisPostAction.DELETE])(
            'should not call postService.getPosts() for new or updated messages received over WebSocket',
            (action: MetisPostAction) => {
                // Setup
                const mockPostDTO = {
                    post: metisPostInChannel,
                    action,
                };
                const mockReceiveObservable = new Subject();
                websocketServiceReceiveStub.mockReturnValue(mockReceiveObservable.asObservable());
                metisService.setPageType(PageType.OVERVIEW);

                // set currentPostContextFilter appropriately
                metisService.getFilteredPosts({ plagiarismCaseId: 1 } as PostContextFilter);

                // Ensure subscribe to websocket was called
                expect(websocketService.subscribe).toHaveBeenCalledExactlyOnceWith('/topic/metis/plagiarismCase/1');

                // Emulate receiving a message
                const getPostsSpy = jest.spyOn(postService, 'getPosts');
                const markAsReadSpy = jest.spyOn(conversationService, 'markAsRead');
                mockReceiveObservable.next(mockPostDTO);

                expect(markAsReadSpy).not.toHaveBeenCalled();

                // Ensure getPosts() was not called
                expect(getPostsSpy).not.toHaveBeenCalled();
            },
        );

        it.each([MetisPostAction.CREATE, MetisPostAction.UPDATE, MetisPostAction.DELETE])(
            'should not call postService.getPosts() for new or updated plagiarism posts received over WebSocket',
            (action: MetisPostAction) => {
                // Setup
                const mockPostDTO = {
                    post: metisPostInChannel,
                    action,
                };
                const mockReceiveObservable = new Subject();
                websocketServiceReceiveStub.mockReturnValue(mockReceiveObservable.asObservable());
                metisService.setPageType(PageType.OVERVIEW);

                // set currentPostContextFilter appropriately
                metisService.getFilteredPosts({ conversationId: mockPostDTO.post.conversation?.id } as PostContextFilter);

                // Ensure subscribe to websocket was not called
                expect(websocketService.subscribe).not.toHaveBeenCalled();

                // Emulate receiving a message
                const getPostsSpy = jest.spyOn(postService, 'getPosts');
                const markAsReadSpy = jest.spyOn(conversationService, 'markAsRead');
                mockReceiveObservable.next(mockPostDTO);

                expect(markAsReadSpy).not.toHaveBeenCalled();

                // Ensure getPosts() was not called
                expect(getPostsSpy).not.toHaveBeenCalled();
            },
        );

        it('should update messages received over WebSocket in private channels', () => {
            // Setup
            const mockPostDTO = {
                post: { ...metisPostInChannel, conversation: { ...metisChannel, isCourseWide: false } },
                action: MetisPostAction.CREATE,
            };
            const mockReceiveObservable = new Subject();
            websocketServiceReceiveStub.mockReturnValue(mockReceiveObservable.asObservable());
            metisService.setPageType(PageType.OVERVIEW);

            // set currentPostContextFilter appropriately
            metisService.getFilteredPosts({ conversationId: metisChannel.id } as PostContextFilter);
            const markAsReadSpy = jest.spyOn(conversationService, 'markAsRead').mockReturnValue(of());

            metisService['handleNewOrUpdatedMessage'](mockPostDTO);

            // Ensure subscribe to websocket was not called
            expect(websocketService.subscribe).not.toHaveBeenCalled();

            // Emulate receiving a message
            mockReceiveObservable.next(mockPostDTO);

            expect(markAsReadSpy).toHaveBeenCalled();
        });

        it('should update plagiarism posts received over WebSocket', () => {
            // Setup
            const mockPostDTO = {
                post: plagiarismPost,
                action: MetisPostAction.CREATE,
            };
            const mockReceiveObservable = new Subject();
            websocketServiceReceiveStub.mockReturnValue(mockReceiveObservable.asObservable());
            metisService.setPageType(PageType.PLAGIARISM_CASE_STUDENT);

            // set currentPostContextFilter appropriately
            metisService.getFilteredPosts({ plagiarismCaseId: mockPostDTO.post.plagiarismCase?.id } as PostContextFilter);

            // Ensure subscribe to websocket was not called
            expect(websocketService.subscribe).toHaveBeenCalled();

            // Emulate receiving a message
            mockReceiveObservable.next(mockPostDTO);
            expect(metisService['cachedPosts']).toContain(plagiarismPost);
        });

        it('should update displayed conversation messages if new message does not match search text', fakeAsync(() => {
            // Setup
            const channel = 'someChannel';
            const mockPostDTO = {
                post: { ...metisPostInChannel, content: 'search Text' },
                action: MetisPostAction.CREATE,
            };
            const mockReceiveObservable = new Subject();
            websocketServiceReceiveStub.mockReturnValue(mockReceiveObservable.asObservable());
            metisService.setPageType(PageType.OVERVIEW);
            metisService.createWebsocketSubscription(channel);

            jest.spyOn(postService, 'getPosts').mockReturnValue(
                of(
                    new HttpResponse({
                        body: [],
                        headers: new HttpHeaders({
                            'X-Total-Count': 0,
                        }),
                    }),
                ),
            );

            // set currentPostContextFilter with search text
            metisService.getFilteredPosts({ conversationId: mockPostDTO.post.conversation?.id, searchText: 'Search text' } as PostContextFilter);

            jest.spyOn(conversationService, 'markAsRead').mockReturnValue(of());
            // Emulate receiving a message matching the search text
            mockReceiveObservable.next(mockPostDTO);
            // Emulate receiving a message not matching the search text
            mockReceiveObservable.next({
                post: { ...metisPostInChannel, content: 'other Text' },
                action: MetisPostAction.CREATE,
            });

            metisService.posts.subscribe((posts) => {
                expect(posts[0]).toBe(mockPostDTO.post);
            });
            tick();
        }));

        it('should return current conversation', () => {
            metisService.getFilteredPosts({ conversationId: metisLectureChannelDTO.id } as PostContextFilter, false, metisLectureChannelDTO);
            expect(metisService.getCurrentConversation()).toBe(metisLectureChannelDTO);
        });
    });

    it('should call ForwardedMessageService.getForwardedMessages with correct parameters when type is valid', fakeAsync(() => {
        metisService.setCourse(course);
        const forwardedMessageServiceSpy = jest.spyOn(forwardedMessageService, 'getForwardedMessages');
        const postIds = [1, 2, 3];

        metisService.getForwardedMessagesByIds(postIds, PostingType.POST);
        expect(forwardedMessageServiceSpy).toHaveBeenCalledWith(postIds, PostingType.POST, course.id);
        forwardedMessageServiceSpy.mockClear();

        metisService.getForwardedMessagesByIds(postIds, PostingType.ANSWER);
        expect(forwardedMessageServiceSpy).toHaveBeenCalledWith(postIds, PostingType.ANSWER, course.id);
        tick();
    }));

    it('should not call ForwardedMessageService.getForwardedMessages if IDs array is empty or undefined', fakeAsync(() => {
        const forwardedMessageServiceSpy = jest.spyOn(forwardedMessageService, 'getForwardedMessages');

        metisService.getForwardedMessagesByIds([], PostingType.POST);
        expect(forwardedMessageServiceSpy).not.toHaveBeenCalled();

        metisService.getForwardedMessagesByIds([], PostingType.ANSWER);
        expect(forwardedMessageServiceSpy).not.toHaveBeenCalled();

        metisService.getForwardedMessagesByIds(undefined as any, PostingType.POST);
        expect(forwardedMessageServiceSpy).not.toHaveBeenCalled();
        tick();
    }));

    it('should call PostService.getSourcePostsByIds with correct parameters', fakeAsync(() => {
        const postServiceSpy = jest.spyOn(postService, 'getSourcePostsByIds');
        const postIds = [4, 5, 6];

        metisService.getSourcePostsByIds(postIds);

        expect(postServiceSpy).toHaveBeenCalledWith(metisService['courseId'], postIds);
        tick();
    }));

    it('should call AnswerPostService.getSourceAnswerPostsByIds with correct parameters', fakeAsync(() => {
        const postServiceSpy = jest.spyOn(answerPostService, 'getSourceAnswerPostsByIds');
        const answerPostIds = [7, 8, 9];

        metisService.getSourceAnswerPostsByIds(answerPostIds);

        expect(postServiceSpy).toHaveBeenCalledWith(metisService['courseId'], answerPostIds);
        tick();
    }));

    it('should not call getSourcePostsByIds if postId list is undefined', fakeAsync(() => {
        const postIds: number[] | undefined = undefined;
        metisService.getSourcePostsByIds(postIds as any);
        const postServiceSpy = jest.spyOn(postService, 'getSourcePostsByIds');

        expect(postServiceSpy).not.toHaveBeenCalled();
        tick();
    }));

    it('should not call getSourceAnswerPostsByIds if answerPostIds is undefined', () => {
        const answerPostIds: number[] | undefined = undefined;
        metisService.getSourceAnswerPostsByIds(answerPostIds as any);
        const answerPostServiceSpy = jest.spyOn(answerPostService, 'getSourceAnswerPostsByIds');
        expect(answerPostServiceSpy).not.toHaveBeenCalled();
    });

    it('should create forwarded messages and update cached posts', fakeAsync(() => {
        const originalPosts: Posting[] = [{ id: 1 }, { id: 2 }] as Posting[];
        metisService.setCourse(course);
        const targetConversation: Conversation = { id: 1, type: ConversationType.CHANNEL } as Conversation;
        const isAnswer = false;
        const newContent = 'Forwarded content';

        const createdPost: Post = { id: 100, content: newContent, conversation: targetConversation } as Post;
        jest.spyOn(postService, 'create').mockReturnValue(of(new HttpResponse({ body: createdPost })));

        let result: ForwardedMessage[] | undefined;
        metisService.createForwardedMessages(originalPosts, targetConversation, isAnswer, newContent).subscribe((res) => (result = res));
        tick();

        expect(postService.create).toHaveBeenCalledWith(expect.any(Number), expect.objectContaining({ content: newContent }));
        expect(forwardedMessageService.createForwardedMessage).toHaveBeenCalledTimes(originalPosts.length);
        expect(result?.length).toBe(originalPosts.length);
        expect(result?.every((fm) => fm.destinationPost?.id === createdPost.id)).toBeTrue();
    }));

    it('should throw an error if course ID is not set before forwarding', fakeAsync(() => {
        metisService.setCourse(undefined);
        let errorThrown: Error | undefined;
        metisService.createForwardedMessages(originalPosts, targetConversation, false, newContent).subscribe({
            error: (err) => {
                errorThrown = err;
            },
        });

        tick();
        expect(errorThrown).toBeDefined();
        expect(errorThrown?.message).toContain('Course ID is not set');
        expect(forwardedMessageCreateSpy).not.toHaveBeenCalled();
    }));

    it('should fail if any forwardedMessageService.createForwardedMessage fails', fakeAsync(() => {
        metisService.setCourse(metisCourse);
        forwardedMessageCreateSpy
            .mockReturnValueOnce(
                of(
                    new HttpResponse({
                        body: { id: 5678, sourcePostId: 111 } as unknown as ForwardedMessage,
                    }),
                ),
            )
            .mockReturnValueOnce(throwError(() => new Error('Some forwardedMessage creation error')));

        let errorThrown: Error | undefined;
        metisService.createForwardedMessages(originalPosts, targetConversation, false, newContent).subscribe({
            error: (err) => {
                errorThrown = err;
            },
        });

        tick();
        expect(errorThrown).toBeDefined();
        expect(errorThrown?.message).toBe('Some forwardedMessage creation error');
        expect(forwardedMessageCreateSpy).toHaveBeenCalledTimes(2);
    }));

    it('should NOT update local cache if target conversation differs from currentConversation', fakeAsync(() => {
        metisService.setCourse(metisCourse);
        metisService.getFilteredPosts({ conversationId: 101 } as PostContextFilter, false, { id: 101 } as ChannelDTO);

        let result: ForwardedMessage[] | undefined;
        metisService.createForwardedMessages(originalPosts, targetConversation, false, newContent).subscribe((res) => (result = res));
        tick();

        expect(result).toHaveLength(originalPosts.length);
        expect(metisService['cachedPosts'].findIndex((p) => p.id === 123)).toBe(-1);
    }));

    it('should NOT add newly created post to cache if it already exists in cache', fakeAsync(() => {
        metisService.setCourse(metisCourse);
        metisService.getFilteredPosts({ conversationId: targetConversation.id } as PostContextFilter, false, targetConversation);

        metisService['cachedPosts'] = [{ id: 123, content: 'cached content', conversation: targetConversation } as Post];

        let result: ForwardedMessage[] | undefined;
        metisService.createForwardedMessages(originalPosts, targetConversation, false, newContent).subscribe((res) => (result = res));
        tick();

        expect(result).toHaveLength(originalPosts.length);
        const matchesInCache = metisService['cachedPosts'].filter((p) => p.id === 123);
        expect(matchesInCache).toHaveLength(1);
    }));

    it('should create forwarded messages with sourceType=ANSWER if isAnswer=true', fakeAsync(() => {
        metisService.setCourse(course);
        const targetConversation: Conversation = { id: 2 } as Conversation;
        const originalAnswerPosts: Posting[] = [{ id: 10, content: 'originalAnswer1' } as Posting, { id: 11, content: 'originalAnswer2' } as Posting];

        const createdPost: Post = { id: 200, content: 'Forwarded answer container', hasForwardedMessages: true } as Post;
        jest.spyOn(postService, 'create').mockReturnValue(of(new HttpResponse({ body: createdPost })));

        const createFwSpy = jest.spyOn(forwardedMessageService, 'createForwardedMessage').mockReturnValue(of(new HttpResponse({ body: { id: 1234 } as ForwardedMessage })));

        let result: ForwardedMessage[] = [];
        metisService.createForwardedMessages(originalAnswerPosts, targetConversation, true, 'some content').subscribe((res) => (result = res));
        tick();

        expect(postService.create).toHaveBeenCalled();
        expect(createFwSpy).toHaveBeenCalledTimes(originalAnswerPosts.length);

        createFwSpy.mock.calls.forEach(([argForwardedMessage]) => {
            expect(argForwardedMessage.sourceType).toBe(1); // ANSWER==1
        });

        expect(result).toHaveLength(originalAnswerPosts.length);
    }));

    describe('Save post methods', () => {
        it('should save a post and update cached posts', () => {
            const savedPostServiceSpy = jest.spyOn(savedPostService, 'savePost');

            metisService.createPost(post).subscribe();
            metisService.savePost(post);

            expect(setIsSavedAndStatusOfPostSpy).toHaveBeenCalledWith(post, true, post.savedPostStatus);
            expect(savedPostServiceSpy).toHaveBeenCalledWith(post);
        });

        it('should remove a saved post and update cached posts', () => {
            const savedPostServiceSpy = jest.spyOn(savedPostService, 'removeSavedPost');

            metisService.createPost(post).subscribe();
            metisService.removeSavedPost(post);

            expect(setIsSavedAndStatusOfPostSpy).toHaveBeenCalledWith(post, false, post.savedPostStatus);
            expect(savedPostServiceSpy).toHaveBeenCalledWith(post);
        });

        it('should change the saved post status and update cached posts', () => {
            const status = SavedPostStatus.ARCHIVED;
            const savedPostServiceSpy = jest.spyOn(savedPostService, 'changeSavedPostStatus');

            metisService.createPost(post).subscribe();
            metisService.changeSavedPostStatus(post, status);

            expect(setIsSavedAndStatusOfPostSpy).toHaveBeenCalledWith(post, post.isSaved, status);
            expect(savedPostServiceSpy).toHaveBeenCalled();
        });

        it('should reset cached posts and update total number of posts', () => {
            const spyPostsNext = jest.spyOn(metisService['posts$'], 'next');
            const spyNumberOfPostsNext = jest.spyOn(metisService['totalNumberOfPosts$'], 'next');
            metisService.resetCachedPosts();

            expect(metisService['cachedPosts']).toEqual([]);
            expect(spyPostsNext).toHaveBeenCalledWith([]);
            expect(metisService['cachedTotalNumberOfPosts']).toBe(0);
            expect(spyNumberOfPostsNext).toHaveBeenCalledWith(0);
        });

        it('should remove pinned post from pinnedPosts$ when WebSocket DELETE action is received', () => {
            const pinnedPost = { id: 123, displayPriority: DisplayPriority.PINNED } as Post;
            const mockDeleteDTO: MetisPostDTO = {
                action: MetisPostAction.DELETE,
                post: { ...pinnedPost },
            };

            metisService['pinnedPosts$'].next([pinnedPost]);
            metisService['cachedPosts'].push({ ...pinnedPost });
            metisService['handleNewOrUpdatedMessage'](mockDeleteDTO);

            let pinnedPostsResult: Post[] = [];
            const pinnedSubscription = metisService.getPinnedPosts().subscribe((pinned) => {
                pinnedPostsResult = pinned;
            });

            expect(pinnedPostsResult).toHaveLength(0);
            pinnedSubscription.unsubscribe();
        });

        it('should remove a post from pinnedPosts$ if the given post ID exists in the pinned list', () => {
            const pinnedPost = { id: 999, displayPriority: DisplayPriority.PINNED } as Post;
            metisService['pinnedPosts$'].next([pinnedPost]);

            let pinnedPostsResult: Post[] = [];
            const pinnedSub = metisService.getPinnedPosts().subscribe((pinned) => {
                pinnedPostsResult = pinned;
            });

            metisService['removeFromPinnedPosts'](999);
            expect(pinnedPostsResult).toHaveLength(0);

            pinnedSub.unsubscribe();
        });

        it('should not modify pinnedPosts$ if the given post ID is not in the pinned list', () => {
            const pinnedPost = { id: 999, displayPriority: DisplayPriority.PINNED } as Post;
            metisService['pinnedPosts$'].next([pinnedPost]);

            let pinnedPostsResult: Post[] = [];
            const pinnedSub = metisService.getPinnedPosts().subscribe((pinned) => {
                pinnedPostsResult = pinned;
            });

            metisService['removeFromPinnedPosts'](123);

            expect(pinnedPostsResult).toHaveLength(1);
            expect(pinnedPostsResult[0]).toEqual(pinnedPost);

            pinnedSub.unsubscribe();
        });

        it('should update a pinned post when receiving a WebSocket update', fakeAsync(() => {
            const pinnedPost = {
                id: 42,
                displayPriority: DisplayPriority.PINNED,
                content: 'Old Content',
                authorRole: UserRole.USER,
                tags: [],
            } as Post;

            metisService['cachedPosts'] = [pinnedPost];
            metisService['pinnedPosts$'].next([pinnedPost]);

            const updatedPost = {
                id: 42,
                displayPriority: DisplayPriority.PINNED,
                content: 'Updated Content',
                tags: ['newTag'],
            } as Post;
            const updateDTO: MetisPostDTO = {
                post: updatedPost,
                action: MetisPostAction.UPDATE,
            };

            metisService['handleNewOrUpdatedMessage'](updateDTO);
            tick();

            let pinnedPostsResult: Post[] = [];
            metisService.getPinnedPosts().subscribe((pinned) => (pinnedPostsResult = pinned));

            expect(pinnedPostsResult).toHaveLength(1);
            expect(pinnedPostsResult[0].id).toEqual(42);
            expect(pinnedPostsResult[0].content).toEqual('Updated Content');
            expect(pinnedPostsResult[0].tags).toEqual(['newTag']);
        }));
    });
});<|MERGE_RESOLUTION|>--- conflicted
+++ resolved
@@ -23,11 +23,7 @@
 import { MockProvider } from 'ng-mocks';
 import { WebsocketService } from 'app/core/websocket/websocket.service';
 import { MetisPostDTO } from 'app/entities/metis/metis-post-dto.model';
-<<<<<<< HEAD
 import { of, Subject, throwError } from 'rxjs';
-=======
-import { of, Subject } from 'rxjs';
->>>>>>> d04c2d85
 import {
     metisChannel,
     metisCourse,
