--- conflicted
+++ resolved
@@ -3,11 +3,7 @@
 import * as chai from 'chai';
 import { take } from 'rxjs/operators';
 import { AnswerPost } from 'app/entities/metis/answer-post.model';
-<<<<<<< HEAD
-import { AnswerPostService } from 'app/shared/metis/answer-post.service';
-=======
 import { AnswerPostService } from 'app/shared/metis/answer-post/answer-post.service';
->>>>>>> 6d63c0eb
 
 const expect = chai.expect;
 
