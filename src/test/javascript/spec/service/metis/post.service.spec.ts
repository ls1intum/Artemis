--- conflicted
+++ resolved
@@ -104,11 +104,7 @@
             tick();
         }));
 
-<<<<<<< HEAD
-        it('should return all student posts for a course wide context', fakeAsync(() => {
-=======
         it('should return all student posts for a course-wide context', fakeAsync(() => {
->>>>>>> 213b3de8
             const returnedFromService = [metisCoursePostsWithCourseWideContext.filter((post) => post.courseWideContext === CourseWideContext.RANDOM)];
             const expected = returnedFromService;
             service
