--- conflicted
+++ resolved
@@ -78,14 +78,16 @@
         req.flush(returnedFromService);
     });
 
-<<<<<<< HEAD
     it('should load a StudentExam with exercises for summary', async () => {
         const returnedFromService = Object.assign({}, studentExam);
         service
             .loadStudentExamForTestExamWithExercisesForSummary(1, 1, 1)
             .pipe(take(1))
             .subscribe((resp) => expect(resp).toMatchObject({ body: studentExam }));
-=======
+        const req = httpMock.expectOne({ method: 'GET' });
+        req.flush(returnedFromService);
+    });
+
     it('should load a student exam grade info for summary', async () => {
         const studentExamWithGrade: StudentExamWithGradeDTO = {
             maxPoints: 100,
@@ -102,7 +104,6 @@
             .loadStudentExamGradeInfoForSummary(1, 1)
             .pipe(take(1))
             .subscribe((resp) => expect(resp).toMatchObject({ body: studentExamWithGrade }));
->>>>>>> 9e63e449
         const req = httpMock.expectOne({ method: 'GET' });
         req.flush(returnedFromService);
     });
