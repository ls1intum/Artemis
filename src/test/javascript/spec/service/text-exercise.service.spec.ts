--- conflicted
+++ resolved
@@ -16,11 +16,8 @@
 import * as chai from 'chai';
 import dayjs from 'dayjs';
 import { StudentParticipation } from 'app/entities/participation/student-participation.model';
-<<<<<<< HEAD
 import { TutorEffort } from 'app/entities/tutor-effort.model';
-=======
 import { TextPlagiarismResult } from 'app/exercises/shared/plagiarism/types/text/TextPlagiarismResult';
->>>>>>> 1800df3a
 
 const expect = chai.expect;
 
@@ -114,7 +111,6 @@
             expect(requestResult.status).to.equal(200);
         });
 
-<<<<<<< HEAD
         it('should calculate and return tutor efforts', () => {
             const exerciseId = 1;
             const courseId = 1;
@@ -126,7 +122,12 @@
                     exerciseId,
                     numberOfSubmissionsAssessed: 1,
                     totalTimeSpentMinutes: 1,
-=======
+                },
+            ];
+            req.flush(returnedFromService);
+            expect(requestResult).to.equal(returnedFromService);
+        });
+
         it('should import a text exercise', () => {
             const textExerciseReturned = { ...elemDefault };
             textExerciseReturned.id = 123;
@@ -185,14 +186,11 @@
                     clusterSize: 1,
                     numberOfAutomaticFeedbacks: 3,
                     disabled: true,
->>>>>>> 1800df3a
                 },
             ];
             req.flush(returnedFromService);
             expect(requestResult).to.equal(returnedFromService);
         });
-<<<<<<< HEAD
-=======
 
         it('should set TextExercise cluster disabled predicate', () => {
             service.setClusterDisabledPredicate(1, 1, true).subscribe((resp) => (requestResult = resp));
@@ -200,7 +198,6 @@
             req.flush({});
             expect(requestResult).to.deep.equal({});
         });
->>>>>>> 1800df3a
     });
 
     afterEach(() => {
