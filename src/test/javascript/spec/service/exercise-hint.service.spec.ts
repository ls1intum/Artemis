import { TestBed } from '@angular/core/testing';
import { HttpClientTestingModule, HttpTestingController } from '@angular/common/http/testing';
import { HttpResponse } from '@angular/common/http';
import { take } from 'rxjs/operators';
import { ExerciseHintService } from 'app/exercises/shared/exercise-hint/manage/exercise-hint.service';
import { ExerciseHint } from 'app/entities/exercise-hint.model';
import { ExerciseService } from 'app/exercises/shared/exercise/exercise.service';
import { ProgrammingExercise } from 'app/entities/programming-exercise.model';
import { MockExerciseService } from '../helpers/mocks/service/mock-exercise.service';

describe('ExerciseHint Service', () => {
    let service: ExerciseHintService;
    let httpMock: HttpTestingController;
    let elemDefault: ExerciseHint;
    let exerciseHint: ExerciseHint;
    let expectedResult: any;

    beforeEach(() => {
        TestBed.configureTestingModule({
            imports: [HttpClientTestingModule],
            providers: [{ provide: ExerciseService, useClass: MockExerciseService }],
        });
        expectedResult = {} as HttpResponse<ExerciseHint>;
<<<<<<< HEAD

=======
>>>>>>> 5095208b
        service = TestBed.inject(ExerciseHintService);
        httpMock = TestBed.inject(HttpTestingController);

        const exercise = new ProgrammingExercise(undefined, undefined);
        exercise.id = 1;

        elemDefault = new ExerciseHint();
        elemDefault.id = 0;
        elemDefault.title = 'AAAAAAA';
        elemDefault.content = 'AAAAAAA';
        elemDefault.exercise = exercise;

        exerciseHint = new ExerciseHint();
        exerciseHint.title = 'AAAAA';
        exerciseHint.content = 'BBBBB';
        exerciseHint.exercise = exercise;
    });

    describe('Service methods', () => {
        it('should find an element', () => {
            const returnedFromService = Object.assign({}, elemDefault);
            service
                .find(123)
                .pipe(take(1))
                .subscribe((resp) => (expectedResult = resp));

            const req = httpMock.expectOne({ method: 'GET' });
            req.flush(returnedFromService);
            expect(expectedResult.body).toEqual(elemDefault);
        });

        it('should create a ExerciseHint', () => {
            const returnedFromService = Object.assign(
                {
                    id: 0,
                    title: 'AAAAA',
                    content: 'BBBBBB',
                    exercise: {
                        id: 1,
                    },
                },
                elemDefault,
            );
            const expected = Object.assign({}, returnedFromService);
            service
                .create(exerciseHint)
                .pipe(take(1))
                .subscribe((resp) => (expectedResult = resp));
            const req = httpMock.expectOne({ method: 'POST' });
            req.flush(returnedFromService);
            expect(expectedResult.body).toEqual(expected);
        });

        it('should update a ExerciseHint', () => {
            const returnedFromService = Object.assign(
                {
                    title: 'BBBBBB',
                    content: 'BBBBBB',
                },
                elemDefault,
            );

            const expected = Object.assign({}, returnedFromService);
            service
                .update(elemDefault)
                .pipe(take(1))
                .subscribe((resp) => (expectedResult = resp));
            const req = httpMock.expectOne({ method: 'PUT' });
            req.flush(returnedFromService);
            expect(expectedResult.body).toEqual(expected);
        });

        it('should delete a ExerciseHint', () => {
            service.delete(123).subscribe((resp) => (expectedResult = resp.ok));

            const req = httpMock.expectOne({ method: 'DELETE' });
            req.flush({ status: 200 });
            expect(expectedResult).toBe(true);
        });
    });

    afterEach(() => {
        httpMock.verify();
    });
});<|MERGE_RESOLUTION|>--- conflicted
+++ resolved
@@ -21,10 +21,6 @@
             providers: [{ provide: ExerciseService, useClass: MockExerciseService }],
         });
         expectedResult = {} as HttpResponse<ExerciseHint>;
-<<<<<<< HEAD
-
-=======
->>>>>>> 5095208b
         service = TestBed.inject(ExerciseHintService);
         httpMock = TestBed.inject(HttpTestingController);
 
