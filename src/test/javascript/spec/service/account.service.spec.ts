--- conflicted
+++ resolved
@@ -22,12 +22,8 @@
     let postStub: jest.SpyInstance;
     let translateService: TranslateService;
 
-<<<<<<< HEAD
     const getUserUrl = 'api/public/account';
-=======
-    const getUserUrl = 'api/account';
-    const updateLanguageUrl = 'api/account/change-language';
->>>>>>> 99825147
+    const updateLanguageUrl = 'api/public/account/change-language';
     const user = { id: 1, groups: ['USER'] } as User;
     const user2 = { id: 2, groups: ['USER'] } as User;
     const user3 = { id: 3, groups: ['USER', 'TA'], authorities: [Authority.USER] } as User;
