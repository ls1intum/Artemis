import { TestBed, fakeAsync, tick } from '@angular/core/testing';
import { ProfileService } from 'app/shared/layouts/profiles/profile.service';
import { HttpClientTestingModule, HttpTestingController } from '@angular/common/http/testing';
import { LocalStorageService, SessionStorageService } from 'ngx-webstorage';
import { MockSyncStorage } from '../helpers/mocks/service/mock-sync-storage.service';
import { MockRouter } from '../helpers/mocks/mock-router';
import { Router } from '@angular/router';
import { ProfileInfo } from 'app/shared/layouts/profiles/profile-info.model';
import { FeatureToggle } from 'app/shared/feature-toggle/feature-toggle.service';
import { ProgrammingLanguage, ProjectType } from 'app/entities/programming-exercise.model';
import { BrowserFingerprintService } from 'app/shared/fingerprint/browser-fingerprint.service';
import { ProfileToggle } from 'app/shared/profile-toggle/profile-toggle.service';
<<<<<<< HEAD
=======
import { AlertService } from 'app/core/util/alert.service';
import { MockProvider } from 'ng-mocks';
>>>>>>> 67e18f6e

describe('Profile Service', () => {
    let service: ProfileService;
    let httpMock: HttpTestingController;

    const serverResponse = {
        externalCredentialProvider: '',
        externalPasswordResetLinkMap: new Map<string, string>([
            ['en', ''],
            ['de', ''],
        ]),
        useExternal: false,
        contact: 'artemis.in@tum.de',
        imprint: 'https://ase.in.tum.de/lehrstuhl_1/component/content/article/179-imprint',
        'guided-tour': {
            courseShortName: 'artemistutorial',
            tours: {
                0: {
                    cancel_tour: '',
                },
                1: {
                    code_editor_tour: 'test',
                },
                2: {
                    course_overview_tour: '',
                },
                3: {
                    course_exercise_overview_tour: 'test',
                },
                4: {
                    modeling_tour: 'UML Class Diagram',
                },
                5: {
                    programming_exercise_fail_tour: 'test',
                },
                6: {
                    programming_exercise_success_tour: 'test',
                },
                7: {
                    tutor_assessment_tour: 'Patterns in Software Engineering',
                },
            },
        },
        'test-server': true,
        sentry: {
            dsn: 'https://ceeb3e72ec094684aefbb132f87231f2@sentry.ase.in.tum.de/2',
        },
        'display-ribbon-on-profiles': 'dev',
        'allowed-minimum-orion-version': '1.0.0',
        build: {
            artifact: 'Artemis',
            name: 'Artemis',
            time: '2021-05-26T23:13:30.212Z',
            version: '5.0.0',
            group: 'de.tum.in.www1.artemis',
        },
        features: ['ProgrammingExercises', 'PlagiarismChecks'],
        combinedProfiles: [ProfileToggle.LECTURE],
        programmingLanguageFeatures: [
            {
                programmingLanguage: 'KOTLIN',
                sequentialTestRuns: true,
                staticCodeAnalysis: false,
                plagiarismCheckSupported: false,
                packageNameRequired: true,
                checkoutSolutionRepositoryAllowed: false,
                projectTypes: [],
                testwiseCoverageAnalysisSupported: true,
                auxiliaryRepositoriesSupported: true,
                publishBuildPlanUrlAllowed: true,
            },
            {
                programmingLanguage: 'PYTHON',
                sequentialTestRuns: false,
                staticCodeAnalysis: false,
                plagiarismCheckSupported: true,
                packageNameRequired: false,
                checkoutSolutionRepositoryAllowed: false,
                projectTypes: [],
                testwiseCoverageAnalysisSupported: false,
                auxiliaryRepositoriesSupported: true,
                publishBuildPlanUrlAllowed: true,
            },
            {
                programmingLanguage: 'SWIFT',
                sequentialTestRuns: false,
                staticCodeAnalysis: true,
                plagiarismCheckSupported: false,
                packageNameRequired: true,
                checkoutSolutionRepositoryAllowed: false,
                projectTypes: ['PLAIN', 'XCODE'],
                testwiseCoverageAnalysisSupported: false,
                auxiliaryRepositoriesSupported: true,
                publishBuildPlanUrlAllowed: true,
            },
            {
                programmingLanguage: 'C',
                sequentialTestRuns: false,
                staticCodeAnalysis: false,
                plagiarismCheckSupported: true,
                packageNameRequired: false,
                checkoutSolutionRepositoryAllowed: false,
                projectTypes: [],
                testwiseCoverageAnalysisSupported: false,
                auxiliaryRepositoriesSupported: true,
                publishBuildPlanUrlAllowed: true,
            },
            {
                programmingLanguage: 'JAVA',
                sequentialTestRuns: true,
                staticCodeAnalysis: true,
                plagiarismCheckSupported: true,
                packageNameRequired: true,
                checkoutSolutionRepositoryAllowed: false,
                projectTypes: ['PLAIN_MAVEN', 'MAVEN_MAVEN'],
                testwiseCoverageAnalysisSupported: true,
                auxiliaryRepositoriesSupported: true,
                publishBuildPlanUrlAllowed: true,
            },
        ],
        versionControlUrl: 'https://artemistest2gitlab.ase.in.tum.de',
        commitHashURLTemplate: 'https://artemistest2gitlab.ase.in.tum.de/{projectKey}/{repoSlug}/-/commit/{commitHash}',
        sshCloneURLTemplate: 'ssh://git@artemistest2gitlab.ase.in.tum.de:2222/',
        sshKeysURL: 'https://artemistest2gitlab.ase.in.tum.de/profile/keys',
        buildPlanURLTemplate: 'https://artemistest2jenkins.ase.in.tum.de/job/{projectKey}/job/{buildPlanId}',
        registrationEnabled: true,
        needsToAcceptTerms: false,
        allowedEmailPattern: '([a-zA-Z0-9_\\-\\.\\+]+)@((tum\\.de)|(in\\.tum\\.de)|(mytum\\.de))',
        allowedEmailPatternReadable: '@tum.de, @in.tum.de, @mytum.de',
        activeProfiles: ['prod', 'jenkins', 'gitlab', 'athene', 'openapi', 'apollon'],
        git: {
            branch: 'clone-repo-button',
            commit: {
                id: {
                    abbrev: '95ef2a',
                },
                time: '2022-11-20T20:35:01Z',
                user: {
                    name: 'Max Musterman',
                },
            },
        },
    };

    const expectedProfileInfo: ProfileInfo = {
        externalCredentialProvider: '',
        externalPasswordResetLinkMap: new Map<string, string>([
            ['en', ''],
            ['de', ''],
        ]),
        useExternal: false,
        activeProfiles: ['prod', 'jenkins', 'gitlab', 'athene', 'openapi', 'apollon'],
        allowedMinimumOrionVersion: '1.0.0',
        testServer: true,
        ribbonEnv: '',
        guidedTourMapping: {
            courseShortName: 'artemistutorial',
            tours: {
                cancel_tour: '',
                code_editor_tour: 'test',
                course_exercise_overview_tour: 'test',
                course_overview_tour: '',
                modeling_tour: 'UML Class Diagram',
                programming_exercise_fail_tour: 'test',
                programming_exercise_success_tour: 'test',
                tutor_assessment_tour: 'Patterns in Software Engineering',
            },
        },
        inProduction: true,
        openApiEnabled: true,
        sentry: { dsn: 'https://ceeb3e72ec094684aefbb132f87231f2@sentry.ase.in.tum.de/2' },
        features: [FeatureToggle.ProgrammingExercises, FeatureToggle.PlagiarismChecks],
        combinedProfiles: [ProfileToggle.LECTURE],
        buildPlanURLTemplate: 'https://artemistest2jenkins.ase.in.tum.de/job/{projectKey}/job/{buildPlanId}',
        commitHashURLTemplate: 'https://artemistest2gitlab.ase.in.tum.de/{projectKey}/{repoSlug}/-/commit/{commitHash}',
        sshCloneURLTemplate: 'ssh://git@artemistest2gitlab.ase.in.tum.de:2222/',
        sshKeysURL: 'https://artemistest2gitlab.ase.in.tum.de/profile/keys',
        externalUserManagementName: '',
        externalUserManagementURL: '',
        contact: 'artemis.in@tum.de',
        registrationEnabled: true,
        needsToAcceptTerms: false,
        allowedEmailPattern: '([a-zA-Z0-9_\\-\\.\\+]+)@((tum\\.de)|(in\\.tum\\.de)|(mytum\\.de))',
        allowedEmailPatternReadable: '@tum.de, @in.tum.de, @mytum.de',
        allowedLdapUsernamePattern: undefined,
        allowedCourseRegistrationUsernamePattern: undefined,
        accountName: undefined,
        versionControlUrl: 'https://artemistest2gitlab.ase.in.tum.de',
        programmingLanguageFeatures: [
            {
                checkoutSolutionRepositoryAllowed: false,
                packageNameRequired: true,
                plagiarismCheckSupported: false,
                programmingLanguage: ProgrammingLanguage.KOTLIN,
                projectTypes: [],
                sequentialTestRuns: true,
                staticCodeAnalysis: false,
                testwiseCoverageAnalysisSupported: true,
                auxiliaryRepositoriesSupported: true,
                publishBuildPlanUrlAllowed: true,
            },
            {
                checkoutSolutionRepositoryAllowed: false,
                packageNameRequired: false,
                plagiarismCheckSupported: true,
                programmingLanguage: ProgrammingLanguage.PYTHON,
                projectTypes: [],
                sequentialTestRuns: false,
                staticCodeAnalysis: false,
                testwiseCoverageAnalysisSupported: false,
                auxiliaryRepositoriesSupported: true,
                publishBuildPlanUrlAllowed: true,
            },
            {
                checkoutSolutionRepositoryAllowed: false,
                packageNameRequired: true,
                plagiarismCheckSupported: false,
                programmingLanguage: ProgrammingLanguage.SWIFT,
                projectTypes: [ProjectType.PLAIN, ProjectType.XCODE],
                sequentialTestRuns: false,
                staticCodeAnalysis: true,
                testwiseCoverageAnalysisSupported: false,
                auxiliaryRepositoriesSupported: true,
                publishBuildPlanUrlAllowed: true,
            },
            {
                checkoutSolutionRepositoryAllowed: false,
                packageNameRequired: false,
                plagiarismCheckSupported: true,
                programmingLanguage: ProgrammingLanguage.C,
                projectTypes: [],
                sequentialTestRuns: false,
                staticCodeAnalysis: false,
                testwiseCoverageAnalysisSupported: false,
                auxiliaryRepositoriesSupported: true,
                publishBuildPlanUrlAllowed: true,
            },
            {
                checkoutSolutionRepositoryAllowed: false,
                packageNameRequired: true,
                plagiarismCheckSupported: true,
                programmingLanguage: ProgrammingLanguage.JAVA,
                projectTypes: [ProjectType.PLAIN_MAVEN, ProjectType.MAVEN_MAVEN],
                sequentialTestRuns: true,
                staticCodeAnalysis: true,
                testwiseCoverageAnalysisSupported: true,
                auxiliaryRepositoriesSupported: true,
                publishBuildPlanUrlAllowed: true,
            },
        ],
        git: {
            branch: 'clone-repo-button',
            commit: {
                id: {
                    abbrev: '95ef2a',
                },
                time: '2022-11-20T20:35:01Z',
                user: {
                    name: 'Max Musterman',
                },
            },
        },
    };

    beforeEach(() => {
        TestBed.configureTestingModule({
            imports: [HttpClientTestingModule],
            providers: [
                { provide: LocalStorageService, useClass: MockSyncStorage },
                { provide: SessionStorageService, useClass: MockSyncStorage },
                { provide: Router, useClass: MockRouter },
                { provide: BrowserFingerprintService, useValue: { initialize: jest.fn() } },
                MockProvider(AlertService),
            ],
        });
        service = TestBed.inject(ProfileService);
        httpMock = TestBed.inject(HttpTestingController);
    });

    afterEach(() => {
        httpMock.verify();
    });

    describe('Service methods', () => {
        it('should call correct URL', () => {
            service.getProfileInfo().subscribe(() => {});

            const req = httpMock.expectOne({ method: 'GET' });
            const infoUrl = 'management/info';
            expect(req.request.url).toEqual(infoUrl);
        });

        it('should get the profile info', fakeAsync(() => {
            service.getProfileInfo().subscribe((received) => {
                expect(received).toEqual(expectedProfileInfo);
            });

            const req = httpMock.expectOne({ method: 'GET' });
            req.flush(serverResponse);
            tick();
        }));
    });
});<|MERGE_RESOLUTION|>--- conflicted
+++ resolved
@@ -10,11 +10,8 @@
 import { ProgrammingLanguage, ProjectType } from 'app/entities/programming-exercise.model';
 import { BrowserFingerprintService } from 'app/shared/fingerprint/browser-fingerprint.service';
 import { ProfileToggle } from 'app/shared/profile-toggle/profile-toggle.service';
-<<<<<<< HEAD
-=======
 import { AlertService } from 'app/core/util/alert.service';
 import { MockProvider } from 'ng-mocks';
->>>>>>> 67e18f6e
 
 describe('Profile Service', () => {
     let service: ProfileService;
