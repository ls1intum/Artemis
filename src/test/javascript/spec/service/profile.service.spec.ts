import { TestBed, fakeAsync, tick } from '@angular/core/testing';
import { ProfileService } from 'app/shared/layouts/profiles/profile.service';
import { HttpClientTestingModule, HttpTestingController } from '@angular/common/http/testing';
import { LocalStorageService, SessionStorageService } from 'ngx-webstorage';
import { MockSyncStorage } from '../helpers/mocks/service/mock-sync-storage.service';
import { MockRouter } from '../helpers/mocks/mock-router';
import { Router } from '@angular/router';
import { ProfileInfo } from 'app/shared/layouts/profiles/profile-info.model';
import { FeatureToggle } from 'app/shared/feature-toggle/feature-toggle.service';
import { ProgrammingLanguage, ProjectType } from 'app/entities/programming-exercise.model';
import { BrowserFingerprintService } from 'app/shared/fingerprint/browser-fingerprint.service';

describe('Profile Service', () => {
    let service: ProfileService;
    let httpMock: HttpTestingController;

    const serverResponse = {
        externalCredentialProvider: '',
        externalPasswordResetLinkMap: new Map<string, string>([
            ['en', ''],
            ['de', ''],
        ]),
        useExternal: false,
        contact: 'artemis.in@tum.de',
        imprint: 'https://ase.in.tum.de/lehrstuhl_1/component/content/article/179-imprint',
        'guided-tour': {
            courseShortName: 'artemistutorial',
            tours: {
                0: {
                    cancel_tour: '',
                },
                1: {
                    code_editor_tour: 'test',
                },
                2: {
                    course_overview_tour: '',
                },
                3: {
                    course_exercise_overview_tour: 'test',
                },
                4: {
                    modeling_tour: 'UML Class Diagram',
                },
                5: {
                    programming_exercise_fail_tour: 'test',
                },
                6: {
                    programming_exercise_success_tour: 'test',
                },
                7: {
                    tutor_assessment_tour: 'Patterns in Software Engineering',
                },
            },
        },
        'test-server': true,
        sentry: {
            dsn: 'https://ceeb3e72ec094684aefbb132f87231f2@sentry.ase.in.tum.de/2',
        },
        'display-ribbon-on-profiles': 'dev',
        'allowed-minimum-orion-version': '1.0.0',
        build: {
            artifact: 'Artemis',
            name: 'Artemis',
            time: '2021-05-26T23:13:30.212Z',
            version: '5.0.0',
            group: 'de.tum.in.www1.artemis',
        },
        features: ['ProgrammingExercises', 'PlagiarismChecks'],
        programmingLanguageFeatures: [
            {
                programmingLanguage: 'KOTLIN',
                sequentialTestRuns: true,
                staticCodeAnalysis: false,
                plagiarismCheckSupported: false,
                packageNameRequired: true,
                checkoutSolutionRepositoryAllowed: false,
                projectTypes: [],
<<<<<<< HEAD
                auxiliaryRepositoriesSupported: true,
                publishBuildPlanUrlAllowed: true,
                testwiseCoverageReportSupported: true,
=======
                testwiseCoverageAnalysisSupported: true,
                auxiliaryRepositoriesSupported: true,
                publishBuildPlanUrlAllowed: true,
>>>>>>> 22f276de
            },
            {
                programmingLanguage: 'PYTHON',
                sequentialTestRuns: false,
                staticCodeAnalysis: false,
                plagiarismCheckSupported: true,
                packageNameRequired: false,
                checkoutSolutionRepositoryAllowed: false,
                projectTypes: [],
<<<<<<< HEAD
                auxiliaryRepositoriesSupported: true,
                publishBuildPlanUrlAllowed: true,
                testwiseCoverageReportSupported: false,
=======
                testwiseCoverageAnalysisSupported: false,
                auxiliaryRepositoriesSupported: true,
                publishBuildPlanUrlAllowed: true,
>>>>>>> 22f276de
            },
            {
                programmingLanguage: 'SWIFT',
                sequentialTestRuns: false,
                staticCodeAnalysis: true,
                plagiarismCheckSupported: false,
                packageNameRequired: true,
                checkoutSolutionRepositoryAllowed: false,
                projectTypes: ['PLAIN', 'XCODE'],
<<<<<<< HEAD
                auxiliaryRepositoriesSupported: true,
                publishBuildPlanUrlAllowed: true,
                testwiseCoverageReportSupported: false,
=======
                testwiseCoverageAnalysisSupported: false,
                auxiliaryRepositoriesSupported: true,
                publishBuildPlanUrlAllowed: true,
>>>>>>> 22f276de
            },
            {
                programmingLanguage: 'C',
                sequentialTestRuns: false,
                staticCodeAnalysis: false,
                plagiarismCheckSupported: true,
                packageNameRequired: false,
                checkoutSolutionRepositoryAllowed: false,
                projectTypes: [],
<<<<<<< HEAD
                auxiliaryRepositoriesSupported: true,
                publishBuildPlanUrlAllowed: true,
                testwiseCoverageReportSupported: false,
=======
                testwiseCoverageAnalysisSupported: false,
                auxiliaryRepositoriesSupported: true,
                publishBuildPlanUrlAllowed: true,
>>>>>>> 22f276de
            },
            {
                programmingLanguage: 'JAVA',
                sequentialTestRuns: true,
                staticCodeAnalysis: true,
                plagiarismCheckSupported: true,
                packageNameRequired: true,
                checkoutSolutionRepositoryAllowed: false,
                projectTypes: ['PLAIN_MAVEN', 'MAVEN_MAVEN'],
<<<<<<< HEAD
                auxiliaryRepositoriesSupported: true,
                publishBuildPlanUrlAllowed: true,
                testwiseCoverageReportSupported: true,
=======
                testwiseCoverageAnalysisSupported: true,
                auxiliaryRepositoriesSupported: true,
                publishBuildPlanUrlAllowed: true,
>>>>>>> 22f276de
            },
        ],
        versionControlUrl: 'https://artemistest2gitlab.ase.in.tum.de',
        commitHashURLTemplate: 'https://artemistest2gitlab.ase.in.tum.de/{projectKey}/{repoSlug}/-/commit/{commitHash}',
        sshCloneURLTemplate: 'ssh://git@artemistest2gitlab.ase.in.tum.de:2222/',
        sshKeysURL: 'https://artemistest2gitlab.ase.in.tum.de/profile/keys',
        buildPlanURLTemplate: 'https://artemistest2jenkins.ase.in.tum.de/job/{projectKey}/job/{buildPlanId}',
        registrationEnabled: true,
        needsToAcceptTerms: false,
        allowedEmailPattern: '([a-zA-Z0-9_\\-\\.\\+]+)@((tum\\.de)|(in\\.tum\\.de)|(mytum\\.de))',
        allowedEmailPatternReadable: '@tum.de, @in.tum.de, @mytum.de',
        activeProfiles: ['prod', 'jenkins', 'gitlab', 'athene', 'openapi', 'apollon'],
        git: {
            branch: 'clone-repo-button',
            commit: {
                id: {
                    abbrev: '95ef2a',
                },
                time: '2022-11-20T20:35:01Z',
                user: {
                    name: 'Max Musterman',
                },
            },
        },
    };

    const expectedProfileInfo: ProfileInfo = {
        externalCredentialProvider: '',
        externalPasswordResetLinkMap: new Map<string, string>([
            ['en', ''],
            ['de', ''],
        ]),
        useExternal: false,
        activeProfiles: ['prod', 'jenkins', 'gitlab', 'athene', 'openapi', 'apollon'],
        allowedMinimumOrionVersion: '1.0.0',
        testServer: true,
        ribbonEnv: '',
        guidedTourMapping: {
            courseShortName: 'artemistutorial',
            tours: {
                cancel_tour: '',
                code_editor_tour: 'test',
                course_exercise_overview_tour: 'test',
                course_overview_tour: '',
                modeling_tour: 'UML Class Diagram',
                programming_exercise_fail_tour: 'test',
                programming_exercise_success_tour: 'test',
                tutor_assessment_tour: 'Patterns in Software Engineering',
            },
        },
        inProduction: true,
        openApiEnabled: true,
        sentry: { dsn: 'https://ceeb3e72ec094684aefbb132f87231f2@sentry.ase.in.tum.de/2' },
        features: [FeatureToggle.ProgrammingExercises, FeatureToggle.PlagiarismChecks],
        buildPlanURLTemplate: 'https://artemistest2jenkins.ase.in.tum.de/job/{projectKey}/job/{buildPlanId}',
        commitHashURLTemplate: 'https://artemistest2gitlab.ase.in.tum.de/{projectKey}/{repoSlug}/-/commit/{commitHash}',
        sshCloneURLTemplate: 'ssh://git@artemistest2gitlab.ase.in.tum.de:2222/',
        sshKeysURL: 'https://artemistest2gitlab.ase.in.tum.de/profile/keys',
        externalUserManagementName: '',
        externalUserManagementURL: '',
        contact: 'artemis.in@tum.de',
        registrationEnabled: true,
        needsToAcceptTerms: false,
        allowedEmailPattern: '([a-zA-Z0-9_\\-\\.\\+]+)@((tum\\.de)|(in\\.tum\\.de)|(mytum\\.de))',
        allowedEmailPatternReadable: '@tum.de, @in.tum.de, @mytum.de',
        allowedLdapUsernamePattern: undefined,
        allowedCourseRegistrationUsernamePattern: undefined,
        accountName: undefined,
        versionControlUrl: 'https://artemistest2gitlab.ase.in.tum.de',
        programmingLanguageFeatures: [
            {
                checkoutSolutionRepositoryAllowed: false,
                packageNameRequired: true,
                plagiarismCheckSupported: false,
                programmingLanguage: ProgrammingLanguage.KOTLIN,
                projectTypes: [],
                sequentialTestRuns: true,
                staticCodeAnalysis: false,
<<<<<<< HEAD
                auxiliaryRepositoriesSupported: true,
                publishBuildPlanUrlAllowed: true,
                testwiseCoverageReportSupported: true,
=======
                testwiseCoverageAnalysisSupported: true,
                auxiliaryRepositoriesSupported: true,
                publishBuildPlanUrlAllowed: true,
>>>>>>> 22f276de
            },
            {
                checkoutSolutionRepositoryAllowed: false,
                packageNameRequired: false,
                plagiarismCheckSupported: true,
                programmingLanguage: ProgrammingLanguage.PYTHON,
                projectTypes: [],
                sequentialTestRuns: false,
                staticCodeAnalysis: false,
<<<<<<< HEAD
                auxiliaryRepositoriesSupported: true,
                publishBuildPlanUrlAllowed: true,
                testwiseCoverageReportSupported: false,
=======
                testwiseCoverageAnalysisSupported: false,
                auxiliaryRepositoriesSupported: true,
                publishBuildPlanUrlAllowed: true,
>>>>>>> 22f276de
            },
            {
                checkoutSolutionRepositoryAllowed: false,
                packageNameRequired: true,
                plagiarismCheckSupported: false,
                programmingLanguage: ProgrammingLanguage.SWIFT,
                projectTypes: [ProjectType.PLAIN, ProjectType.XCODE],
                sequentialTestRuns: false,
                staticCodeAnalysis: true,
<<<<<<< HEAD
                auxiliaryRepositoriesSupported: true,
                publishBuildPlanUrlAllowed: true,
                testwiseCoverageReportSupported: false,
=======
                testwiseCoverageAnalysisSupported: false,
                auxiliaryRepositoriesSupported: true,
                publishBuildPlanUrlAllowed: true,
>>>>>>> 22f276de
            },
            {
                checkoutSolutionRepositoryAllowed: false,
                packageNameRequired: false,
                plagiarismCheckSupported: true,
                programmingLanguage: ProgrammingLanguage.C,
                projectTypes: [],
                sequentialTestRuns: false,
                staticCodeAnalysis: false,
<<<<<<< HEAD
                auxiliaryRepositoriesSupported: true,
                publishBuildPlanUrlAllowed: true,
                testwiseCoverageReportSupported: false,
=======
                testwiseCoverageAnalysisSupported: false,
                auxiliaryRepositoriesSupported: true,
                publishBuildPlanUrlAllowed: true,
>>>>>>> 22f276de
            },
            {
                checkoutSolutionRepositoryAllowed: false,
                packageNameRequired: true,
                plagiarismCheckSupported: true,
                programmingLanguage: ProgrammingLanguage.JAVA,
                projectTypes: [ProjectType.PLAIN_MAVEN, ProjectType.MAVEN_MAVEN],
                sequentialTestRuns: true,
                staticCodeAnalysis: true,
<<<<<<< HEAD
                auxiliaryRepositoriesSupported: true,
                publishBuildPlanUrlAllowed: true,
                testwiseCoverageReportSupported: true,
=======
                testwiseCoverageAnalysisSupported: true,
                auxiliaryRepositoriesSupported: true,
                publishBuildPlanUrlAllowed: true,
>>>>>>> 22f276de
            },
        ],
        git: {
            branch: 'clone-repo-button',
            commit: {
                id: {
                    abbrev: '95ef2a',
                },
                time: '2022-11-20T20:35:01Z',
                user: {
                    name: 'Max Musterman',
                },
            },
        },
    };

    beforeEach(() => {
        TestBed.configureTestingModule({
            imports: [HttpClientTestingModule],
            providers: [
                { provide: LocalStorageService, useClass: MockSyncStorage },
                { provide: SessionStorageService, useClass: MockSyncStorage },
                { provide: Router, useClass: MockRouter },
                { provide: BrowserFingerprintService, useValue: { initialize: jest.fn() } },
            ],
        });
        service = TestBed.inject(ProfileService);
        httpMock = TestBed.inject(HttpTestingController);
    });

    afterEach(() => {
        httpMock.verify();
    });

    describe('Service methods', () => {
        it('should call correct URL', () => {
            service.getProfileInfo().subscribe(() => {});

            const req = httpMock.expectOne({ method: 'GET' });
            const infoUrl = SERVER_API_URL + 'management/info';
            expect(req.request.url).toEqual(infoUrl);
        });

        it('should get the profile info', fakeAsync(() => {
            service.getProfileInfo().subscribe((received) => {
                expect(received).toEqual(expectedProfileInfo);
            });

            const req = httpMock.expectOne({ method: 'GET' });
            req.flush(serverResponse);
            tick();
        }));
    });
});<|MERGE_RESOLUTION|>--- conflicted
+++ resolved
@@ -75,15 +75,9 @@
                 packageNameRequired: true,
                 checkoutSolutionRepositoryAllowed: false,
                 projectTypes: [],
-<<<<<<< HEAD
-                auxiliaryRepositoriesSupported: true,
-                publishBuildPlanUrlAllowed: true,
-                testwiseCoverageReportSupported: true,
-=======
                 testwiseCoverageAnalysisSupported: true,
                 auxiliaryRepositoriesSupported: true,
                 publishBuildPlanUrlAllowed: true,
->>>>>>> 22f276de
             },
             {
                 programmingLanguage: 'PYTHON',
@@ -93,15 +87,9 @@
                 packageNameRequired: false,
                 checkoutSolutionRepositoryAllowed: false,
                 projectTypes: [],
-<<<<<<< HEAD
-                auxiliaryRepositoriesSupported: true,
-                publishBuildPlanUrlAllowed: true,
-                testwiseCoverageReportSupported: false,
-=======
-                testwiseCoverageAnalysisSupported: false,
-                auxiliaryRepositoriesSupported: true,
-                publishBuildPlanUrlAllowed: true,
->>>>>>> 22f276de
+                testwiseCoverageAnalysisSupported: false,
+                auxiliaryRepositoriesSupported: true,
+                publishBuildPlanUrlAllowed: true,
             },
             {
                 programmingLanguage: 'SWIFT',
@@ -111,15 +99,9 @@
                 packageNameRequired: true,
                 checkoutSolutionRepositoryAllowed: false,
                 projectTypes: ['PLAIN', 'XCODE'],
-<<<<<<< HEAD
-                auxiliaryRepositoriesSupported: true,
-                publishBuildPlanUrlAllowed: true,
-                testwiseCoverageReportSupported: false,
-=======
-                testwiseCoverageAnalysisSupported: false,
-                auxiliaryRepositoriesSupported: true,
-                publishBuildPlanUrlAllowed: true,
->>>>>>> 22f276de
+                testwiseCoverageAnalysisSupported: false,
+                auxiliaryRepositoriesSupported: true,
+                publishBuildPlanUrlAllowed: true,
             },
             {
                 programmingLanguage: 'C',
@@ -129,15 +111,9 @@
                 packageNameRequired: false,
                 checkoutSolutionRepositoryAllowed: false,
                 projectTypes: [],
-<<<<<<< HEAD
-                auxiliaryRepositoriesSupported: true,
-                publishBuildPlanUrlAllowed: true,
-                testwiseCoverageReportSupported: false,
-=======
-                testwiseCoverageAnalysisSupported: false,
-                auxiliaryRepositoriesSupported: true,
-                publishBuildPlanUrlAllowed: true,
->>>>>>> 22f276de
+                testwiseCoverageAnalysisSupported: false,
+                auxiliaryRepositoriesSupported: true,
+                publishBuildPlanUrlAllowed: true,
             },
             {
                 programmingLanguage: 'JAVA',
@@ -147,15 +123,9 @@
                 packageNameRequired: true,
                 checkoutSolutionRepositoryAllowed: false,
                 projectTypes: ['PLAIN_MAVEN', 'MAVEN_MAVEN'],
-<<<<<<< HEAD
-                auxiliaryRepositoriesSupported: true,
-                publishBuildPlanUrlAllowed: true,
-                testwiseCoverageReportSupported: true,
-=======
                 testwiseCoverageAnalysisSupported: true,
                 auxiliaryRepositoriesSupported: true,
                 publishBuildPlanUrlAllowed: true,
->>>>>>> 22f276de
             },
         ],
         versionControlUrl: 'https://artemistest2gitlab.ase.in.tum.de',
@@ -234,15 +204,9 @@
                 projectTypes: [],
                 sequentialTestRuns: true,
                 staticCodeAnalysis: false,
-<<<<<<< HEAD
-                auxiliaryRepositoriesSupported: true,
-                publishBuildPlanUrlAllowed: true,
-                testwiseCoverageReportSupported: true,
-=======
                 testwiseCoverageAnalysisSupported: true,
                 auxiliaryRepositoriesSupported: true,
                 publishBuildPlanUrlAllowed: true,
->>>>>>> 22f276de
             },
             {
                 checkoutSolutionRepositoryAllowed: false,
@@ -252,15 +216,9 @@
                 projectTypes: [],
                 sequentialTestRuns: false,
                 staticCodeAnalysis: false,
-<<<<<<< HEAD
-                auxiliaryRepositoriesSupported: true,
-                publishBuildPlanUrlAllowed: true,
-                testwiseCoverageReportSupported: false,
-=======
-                testwiseCoverageAnalysisSupported: false,
-                auxiliaryRepositoriesSupported: true,
-                publishBuildPlanUrlAllowed: true,
->>>>>>> 22f276de
+                testwiseCoverageAnalysisSupported: false,
+                auxiliaryRepositoriesSupported: true,
+                publishBuildPlanUrlAllowed: true,
             },
             {
                 checkoutSolutionRepositoryAllowed: false,
@@ -270,15 +228,9 @@
                 projectTypes: [ProjectType.PLAIN, ProjectType.XCODE],
                 sequentialTestRuns: false,
                 staticCodeAnalysis: true,
-<<<<<<< HEAD
-                auxiliaryRepositoriesSupported: true,
-                publishBuildPlanUrlAllowed: true,
-                testwiseCoverageReportSupported: false,
-=======
-                testwiseCoverageAnalysisSupported: false,
-                auxiliaryRepositoriesSupported: true,
-                publishBuildPlanUrlAllowed: true,
->>>>>>> 22f276de
+                testwiseCoverageAnalysisSupported: false,
+                auxiliaryRepositoriesSupported: true,
+                publishBuildPlanUrlAllowed: true,
             },
             {
                 checkoutSolutionRepositoryAllowed: false,
@@ -288,15 +240,9 @@
                 projectTypes: [],
                 sequentialTestRuns: false,
                 staticCodeAnalysis: false,
-<<<<<<< HEAD
-                auxiliaryRepositoriesSupported: true,
-                publishBuildPlanUrlAllowed: true,
-                testwiseCoverageReportSupported: false,
-=======
-                testwiseCoverageAnalysisSupported: false,
-                auxiliaryRepositoriesSupported: true,
-                publishBuildPlanUrlAllowed: true,
->>>>>>> 22f276de
+                testwiseCoverageAnalysisSupported: false,
+                auxiliaryRepositoriesSupported: true,
+                publishBuildPlanUrlAllowed: true,
             },
             {
                 checkoutSolutionRepositoryAllowed: false,
@@ -306,15 +252,9 @@
                 projectTypes: [ProjectType.PLAIN_MAVEN, ProjectType.MAVEN_MAVEN],
                 sequentialTestRuns: true,
                 staticCodeAnalysis: true,
-<<<<<<< HEAD
-                auxiliaryRepositoriesSupported: true,
-                publishBuildPlanUrlAllowed: true,
-                testwiseCoverageReportSupported: true,
-=======
                 testwiseCoverageAnalysisSupported: true,
                 auxiliaryRepositoriesSupported: true,
                 publishBuildPlanUrlAllowed: true,
->>>>>>> 22f276de
             },
         ],
         git: {
