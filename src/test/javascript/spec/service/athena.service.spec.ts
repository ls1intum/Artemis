--- conflicted
+++ resolved
@@ -38,11 +38,7 @@
         const mockProfileInfo = { activeProfiles: ['athena'] } as ProfileInfo;
         jest.spyOn(profileService, 'getProfileInfo').mockReturnValue(of(mockProfileInfo));
 
-<<<<<<< HEAD
-        athenaService.getFeedbackSuggestionsForText(1, 2).subscribe((suggestions: TextBlockRef[]) => {
-=======
         athenaService.getTextFeedbackSuggestions(exercise, 2).subscribe((suggestions: TextFeedbackSuggestion[]) => {
->>>>>>> 13fe2ac7
             response = suggestions;
         });
 
@@ -78,11 +74,7 @@
         const mockProfileInfo = { activeProfiles: ['something'] } as ProfileInfo;
         jest.spyOn(profileService, 'getProfileInfo').mockReturnValue(of(mockProfileInfo));
 
-<<<<<<< HEAD
-        athenaService.getFeedbackSuggestionsForText(1, 2).subscribe((suggestions: TextBlockRef[]) => {
-=======
         athenaService.getTextFeedbackSuggestions(exercise, 2).subscribe((suggestions: TextFeedbackSuggestion[]) => {
->>>>>>> 13fe2ac7
             response = suggestions;
         });
 
