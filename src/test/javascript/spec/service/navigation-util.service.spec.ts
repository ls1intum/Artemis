--- conflicted
+++ resolved
@@ -75,13 +75,8 @@
 
         service.routeInNewTab(['course-management', 17], queryParam);
 
-<<<<<<< HEAD
         expect(creationMock).toHaveBeenCalledWith(route, queryParam);
-        expect(creationMock).toHaveBeenCalledTimes(1);
-=======
-        expect(creationMock).toHaveBeenCalledWith(route);
         expect(creationMock).toHaveBeenCalledOnce();
->>>>>>> 18461efe
         expect(serializationMock).toHaveBeenCalledWith(urlTreeMock);
         expect(windowStub).toHaveBeenCalledWith('testValue', '_blank');
     });
