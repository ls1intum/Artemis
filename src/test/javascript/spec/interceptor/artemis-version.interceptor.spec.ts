--- conflicted
+++ resolved
@@ -1,22 +1,4 @@
 import { EMPTY, Subject, of } from 'rxjs';
-<<<<<<< HEAD
-import { ArtemisVersionInterceptor } from 'app/core/interceptor/artemis-version.interceptor';
-import { AlertService, AlertType } from 'app/core/util/alert.service';
-import { MockService } from 'ng-mocks';
-import { ArtemisServerDateService } from '../../../../main/webapp/app/shared/server-date.service';
-import { discardPeriodicTasks, fakeAsync, tick } from '@angular/core/testing';
-import { HttpHeaders, HttpRequest, HttpResponse } from '@angular/common/http';
-import { ApplicationRef, inject } from '@angular/core';
-import { ARTEMIS_VERSION_HEADER, VERSION } from 'app/app.constants';
-
-describe(`ArtemisVersionInterceptor`, () => {
-    let alertService: AlertService;
-    // eslint-disable-next-line @typescript-eslint/no-unused-vars
-    const appRef = inject(ApplicationRef);
-    // eslint-disable-next-line @typescript-eslint/no-unused-vars
-    const serverDateService = inject(ArtemisServerDateService);
-
-=======
 import { ArtemisVersionInterceptor, WINDOW_INJECTOR_TOKEN } from 'app/core/interceptor/artemis-version.interceptor';
 import { AlertService, AlertType } from 'app/core/util/alert.service';
 import { TestBed, discardPeriodicTasks, fakeAsync, tick } from '@angular/core/testing';
@@ -30,7 +12,6 @@
 
 describe(`ArtemisVersionInterceptor`, () => {
     let alertService: AlertService;
->>>>>>> e0cda16b
     let swUpdate: any;
     let checkForUpdateSpy: any;
     let activateUpdateSpy: any;
@@ -53,9 +34,6 @@
         };
         checkForUpdateSpy = jest.spyOn(swUpdate, 'checkForUpdate');
         activateUpdateSpy = jest.spyOn(swUpdate, 'activateUpdate');
-<<<<<<< HEAD
-        alertService = MockService(AlertService);
-=======
 
         TestBed.configureTestingModule({
             providers: [
@@ -76,7 +54,6 @@
         });
 
         alertService = TestBed.inject(AlertService);
->>>>>>> e0cda16b
     });
 
     afterEach(() => {
@@ -84,13 +61,7 @@
     });
 
     it('should check for an update immediately and after 60 seconds again if app is stable', fakeAsync(() => {
-<<<<<<< HEAD
-        // TODO: mock the injected services in ArtemisVersionInterceptor
-        new ArtemisVersionInterceptor();
-
-=======
         TestBed.inject(ArtemisVersionInterceptor);
->>>>>>> e0cda16b
         expect(checkForUpdateSpy).toHaveBeenCalledOnce();
         tick(60000);
         expect(checkForUpdateSpy).toHaveBeenCalledTimes(2);
@@ -98,18 +69,11 @@
     }));
 
     it('should check for an update after 30s if app is not stable', fakeAsync(() => {
-<<<<<<< HEAD
-        const sub = new Subject<boolean>();
-        // TODO: mock the injected services in ArtemisVersionInterceptor
-        new ArtemisVersionInterceptor();
-        sub.next(false);
-=======
         const isStableSubject = new Subject<boolean>();
         const appRef = TestBed.inject(ApplicationRef);
         (appRef as any).isStable = isStableSubject.asObservable();
         TestBed.inject(ArtemisVersionInterceptor);
         isStableSubject.next(false);
->>>>>>> e0cda16b
         expect(checkForUpdateSpy).not.toHaveBeenCalled();
         tick(30000);
         expect(checkForUpdateSpy).toHaveBeenCalledOnce();
@@ -120,11 +84,7 @@
         const funMock = jest.fn();
         const addAlertSpy = jest.spyOn(alertService, 'addAlert').mockImplementation(funMock);
         // TODO: mock the injected services in ArtemisVersionInterceptor
-<<<<<<< HEAD
-        new ArtemisVersionInterceptor();
-=======
         TestBed.inject(ArtemisVersionInterceptor);
->>>>>>> e0cda16b
         tick();
         expect(addAlertSpy).toHaveBeenCalledOnce();
         expect(funMock).toHaveBeenCalledOnce();
@@ -139,12 +99,7 @@
     it('should tell the worker to look for updates in HTTP requests (only) if the version is not equal to current', fakeAsync(() => {
         const requestMock = new HttpRequest('GET', '/test');
 
-<<<<<<< HEAD
-        // TODO: mock the injected services in ArtemisVersionInterceptor
-        const intercept = new ArtemisVersionInterceptor();
-=======
         const intercept = TestBed.inject(ArtemisVersionInterceptor);
->>>>>>> e0cda16b
         tick();
         expect(checkForUpdateSpy).toHaveBeenCalledOnce();
 
