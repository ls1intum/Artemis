--- conflicted
+++ resolved
@@ -3,10 +3,6 @@
 export class MockProgrammingExerciseService {
     updateProblemStatement = (exerciseId: number, problemStatement: string) => of();
     findWithTemplateAndSolutionParticipation = (exerciseId: number) => of();
-<<<<<<< HEAD
     find = (exerciseId: number) => of({ body: { id: 4 } });
-    isReleasedAndHasResults = (exerciseId: number) => of({ body: true });
-=======
     getProgrammingExerciseTestCaseState = (exerciseId: number) => of({ body: { released: true, hasStudentResult: true, testCasesChanged: false } });
->>>>>>> ab3a6e19
 }