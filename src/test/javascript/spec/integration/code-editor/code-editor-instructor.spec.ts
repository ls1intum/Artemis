--- conflicted
+++ resolved
@@ -6,16 +6,13 @@
 import { ChangeDetectorRef, DebugElement } from '@angular/core';
 import { ActivatedRoute, Params, Router } from '@angular/router';
 import { SinonStub, spy, stub } from 'sinon';
-import { BehaviorSubject, of, Subject, throwError, Observable } from 'rxjs';
+import { BehaviorSubject, Observable, of, Subject, throwError } from 'rxjs';
 import * as chai from 'chai';
 import * as sinonChai from 'sinon-chai';
-import { AceEditorModule } from 'ng2-ace-editor';
-import { TreeviewModule } from 'ngx-treeview';
 import { ExerciseHintService, IExerciseHintService } from 'app/entities/exercise-hint';
 import {
     ArtemisCodeEditorModule,
     CodeEditorBuildLogService,
-    CodeEditorFileService,
     CodeEditorInstructorContainerComponent,
     CodeEditorRepositoryFileService,
     CodeEditorRepositoryService,
@@ -30,16 +27,14 @@
     MockCodeEditorRepositoryFileService,
     MockCodeEditorRepositoryService,
     MockCodeEditorSessionService,
+    MockExerciseHintService,
     MockParticipationService,
     MockParticipationWebsocketService,
     MockProgrammingExerciseService,
     MockResultService,
     MockSyncStorage,
-    MockExerciseHintService,
 } from '../../mocks';
-import { ArtemisResultModule, Result, ResultService } from 'app/entities/result';
-import { ArtemisSharedModule } from 'app/shared';
-import { ArtemisProgrammingExerciseModule } from 'app/entities/programming-exercise/programming-exercise.module';
+import { Result, ResultService } from 'app/entities/result';
 import { ParticipationService, ParticipationWebsocketService } from 'app/entities/participation';
 import { ProgrammingExercise, ProgrammingExerciseParticipationService, ProgrammingExerciseService } from 'app/entities/programming-exercise';
 import { FileType } from 'app/entities/ace-editor/file-change.model';
@@ -47,11 +42,7 @@
 import { MockRouter } from '../../mocks/mock-router.service';
 import { problemStatement } from '../../sample/problemStatement.json';
 import { MockProgrammingExerciseParticipationService } from '../../mocks/mock-programming-exercise-participation.service';
-<<<<<<< HEAD
 import { ExerciseHint } from 'app/entities/exercise-hint/exercise-hint.model';
-=======
-import { ArtemisProgrammingExerciseInstructionsEditorModule } from 'app/entities/programming-exercise/instructions/instructions-editor';
->>>>>>> 1b3774b3
 
 chai.use(sinonChai);
 const expect = chai.expect;
