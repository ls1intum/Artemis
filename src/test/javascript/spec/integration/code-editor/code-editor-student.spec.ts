--- conflicted
+++ resolved
@@ -67,12 +67,8 @@
     let programmingExerciseParticipationService: ProgrammingExerciseParticipationService;
     let conflictService: CodeEditorConflictStateService;
     let domainService: DomainService;
-<<<<<<< HEAD
-    let submissionService: ProgrammingSubmissionWebsocketService;
+    let submissionService: ProgrammingSubmissionService;
     let exerciseHintService: IExerciseHintService;
-=======
-    let submissionService: ProgrammingSubmissionService;
->>>>>>> 8507efca
     let route: ActivatedRoute;
 
     let checkIfRepositoryIsCleanStub: SinonStub;
@@ -114,12 +110,8 @@
                 { provide: ParticipationWebsocketService, useClass: MockParticipationWebsocketService },
                 { provide: ResultService, useClass: MockResultService },
                 { provide: ProgrammingExerciseParticipationService, useClass: MockProgrammingExerciseParticipationService },
-<<<<<<< HEAD
-                { provide: ProgrammingSubmissionWebsocketService, useClass: MockSubmissionWebsocketService },
+                { provide: ProgrammingSubmissionService, useClass: MockProgrammingSubmissionService },
                 { provide: ExerciseHintService, useClass: MockExerciseHintService },
-=======
-                { provide: ProgrammingSubmissionService, useClass: MockProgrammingSubmissionService },
->>>>>>> 8507efca
             ],
         })
             .compileComponents()
@@ -137,12 +129,8 @@
                 route = containerDebugElement.injector.get(ActivatedRoute);
                 conflictService = containerDebugElement.injector.get(CodeEditorConflictStateService);
                 domainService = containerDebugElement.injector.get(DomainService);
-<<<<<<< HEAD
-                submissionService = containerDebugElement.injector.get(ProgrammingSubmissionWebsocketService);
+                submissionService = containerDebugElement.injector.get(ProgrammingSubmissionService);
                 exerciseHintService = containerDebugElement.injector.get(ExerciseHintService);
-=======
-                submissionService = containerDebugElement.injector.get(ProgrammingSubmissionService);
->>>>>>> 8507efca
 
                 subscribeForLatestResultOfParticipationSubject = new BehaviorSubject<Result>(null);
 
@@ -163,12 +151,8 @@
                 saveFilesStub = stub(codeEditorRepositoryFileService, 'updateFiles');
                 commitStub = stub(codeEditorRepositoryService, 'commit');
                 getStudentParticipationWithLatestResultStub = stub(programmingExerciseParticipationService, 'getStudentParticipationWithLatestResult');
-<<<<<<< HEAD
-                getLatestPendingSubmissionStub = stub(submissionService, 'getLatestPendingSubmission').returns(getLatestPendingSubmissionSubject);
+                getLatestPendingSubmissionStub = stub(submissionService, 'getLatestPendingSubmissionByParticipationId').returns(getLatestPendingSubmissionSubject);
                 getHintsForExerciseStub = stub(exerciseHintService, 'findByExerciseId').returns(of({ body: exerciseHints }) as Observable<HttpResponse<ExerciseHint[]>>);
-=======
-                getLatestPendingSubmissionStub = stub(submissionService, 'getLatestPendingSubmissionByParticipationId').returns(getLatestPendingSubmissionSubject);
->>>>>>> 8507efca
             });
     });
 
