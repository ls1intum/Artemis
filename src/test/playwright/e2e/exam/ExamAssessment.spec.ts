--- conflicted
+++ resolved
@@ -188,31 +188,12 @@
     test.describe.serial('Instructor sets grades and student receives a grade', () => {
         let exam: Exam;
 
-<<<<<<< HEAD
-    test.describe.serial('Instructor sets grades and student receives a grade', () => {
-        let exam: Exam;
-
-=======
->>>>>>> ee5d43ed
         test.beforeAll('Prepare exam', async ({ browser }) => {
             examEnd = dayjs().add(40, 'seconds');
             const page = await newBrowserPage(browser);
             exam = await prepareExam(course, examEnd, ExerciseType.TEXT, page);
         });
 
-<<<<<<< HEAD
-        test('Set exam gradings', async ({ login, page, examManagement, examGradingPage }) => {
-            await login(instructor);
-            await page.goto(`course-management/${course.id}/exams/${exam.id}`);
-            await examManagement.openGradingKey();
-            await examGradingPage.addGradeStep(40, '5.0');
-            await examGradingPage.addGradeStep(15, '4.0');
-            await examGradingPage.addGradeStep(15, '3.0');
-            await examGradingPage.addGradeStep(15, '2.0');
-            await examGradingPage.enterLastGradeName('1.0');
-            await examGradingPage.selectFirstPassingGrade('4.0');
-            await examGradingPage.saveGradingKey();
-=======
         test('Set exam gradings', async ({ login, page, examManagement, examGrading }) => {
             await login(instructor);
             await page.goto(`course-management/${course.id}/exams/${exam.id}`);
@@ -224,7 +205,6 @@
             await examGrading.enterLastGradeName('1.0');
             await examGrading.selectFirstPassingGrade('4.0');
             await examGrading.saveGradingKey();
->>>>>>> ee5d43ed
             await page.locator('button[deletequestion="artemisApp.gradingSystem.deleteQuestion"]').waitFor({ state: 'visible' });
         });
 
@@ -238,17 +218,6 @@
             expect(response.status()).toBe(200);
             await login(studentOne, `/courses/${course.id}/exams/${exam.id}`);
             await examParticipation.checkResultScore('70%');
-<<<<<<< HEAD
-            textAssessmentSuccessful = true;
-            await examParticipation.verifyGradingKeyOnFinalPage('2.0');
-        });
-    });
-
-    test.afterAll('Delete course', async ({ browser }) => {
-        const page = await newBrowserPage(browser);
-        const courseManagementAPIRequests = new CourseManagementAPIRequests(page);
-        await courseManagementAPIRequests.deleteCourse(course, admin);
-=======
             await examParticipation.verifyGradingKeyOnFinalPage('2.0');
         });
     });
@@ -283,7 +252,6 @@
     test.beforeEach('Set exam grading', async ({ examAPIRequests, login }) => {
         await login(instructor);
         await examAPIRequests.setExamGradingScale(exam, examStatisticsSample.gradingScale);
->>>>>>> ee5d43ed
     });
 
     test.beforeEach('Participate in exam', async ({ examParticipation, examNavigation }) => {
