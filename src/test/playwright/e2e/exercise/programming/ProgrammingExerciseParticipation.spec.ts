import { Course } from 'app/entities/course.model';
import { ProgrammingExercise } from 'app/entities/programming-exercise.model';

import javaAllSuccessfulSubmission from '../../../fixtures/exercise/programming/java/all_successful/submission.json';
import swiftAllSuccessfulSubmission from '../../../fixtures/exercise/programming/swift/all_successful/submission.json';
import kotlinAllSuccessfulSubmission from '../../../fixtures/exercise/programming/kotlin/all_successful/submission.json';
import vhdlAllSuccessfulSubmission from '../../../fixtures/exercise/programming/vhdl/all_successful/submission.json';
import assemblerAllSuccessfulSubmission from '../../../fixtures/exercise/programming/assembler/all_successful/submission.json';
import javaBuildErrorSubmission from '../../../fixtures/exercise/programming/java/build_error/submission.json';
import javaPartiallySuccessfulSubmission from '../../../fixtures/exercise/programming/java/partially_successful/submission.json';
import pythonAllSuccessful from '../../../fixtures/exercise/programming/python/all_successful/submission.json';
import { ExerciseCommit, ExerciseMode, ProgrammingLanguage } from '../../../support/constants';
import { test } from '../../../support/fixtures';
import { Page, expect } from '@playwright/test';
import { gitClient } from '../../../support/pageobjects/exercises/programming/GitClient';
import * as fs from 'fs/promises';
import { SimpleGit } from 'simple-git';
import { Fixtures } from '../../../fixtures/fixtures';
import { createFileWithContent } from '../../../support/utils';
import { ProgrammingExerciseSubmission } from '../../../support/pageobjects/exercises/programming/OnlineEditorPage';
import cAllSuccessful from '../../../fixtures/exercise/programming/c/all_successful/submission.json';
import { UserCredentials, admin, instructor, studentFour, studentOne, studentThree, studentTwo, tutor } from '../../../support/users';
import { Team } from 'app/entities/team.model';
import { ProgrammingExerciseOverviewPage } from '../../../support/pageobjects/exercises/programming/ProgrammingExerciseOverviewPage';
import { Participation } from 'app/entities/participation/participation.model';

test.describe('Programming exercise participation', () => {
    let course: Course;

    test.beforeEach('Create course', async ({ login, courseManagementAPIRequests }) => {
        await login(admin, '/');
        course = await courseManagementAPIRequests.createCourse({ customizeGroups: true });
        await courseManagementAPIRequests.addStudentToCourse(course, studentOne);
    });

    const testCases = [
        { description: 'Makes a failing Java submission', programmingLanguage: ProgrammingLanguage.JAVA, submission: javaBuildErrorSubmission },
        {
            description: 'Makes a partially successful Java submission',
            programmingLanguage: ProgrammingLanguage.JAVA,
            submission: javaPartiallySuccessfulSubmission,
        },
        {
            description: 'Makes a successful Java submission',
            programmingLanguage: ProgrammingLanguage.JAVA,
            submission: javaAllSuccessfulSubmission,
        },
        { description: 'Makes a successful C submission', programmingLanguage: ProgrammingLanguage.C, submission: cAllSuccessful },
        {
            description: 'Makes a successful Python submission',
            programmingLanguage: ProgrammingLanguage.PYTHON,
            submission: pythonAllSuccessful,
        },
        {
            description: 'Makes a successful Swift submission',
            programmingLanguage: ProgrammingLanguage.SWIFT,
            submission: swiftAllSuccessfulSubmission,
        },
        {
            description: 'Makes a successful Kotlin submission',
            programmingLanguage: ProgrammingLanguage.KOTLIN,
            submission: kotlinAllSuccessfulSubmission,
        },
        {
            description: 'Makes a successful VHDL submission',
            programmingLanguage: ProgrammingLanguage.VHDL,
            submission: vhdlAllSuccessfulSubmission,
        },
        {
            description: 'Makes a successful Assembler submission',
            programmingLanguage: ProgrammingLanguage.ASSEMBLER,
            submission: assemblerAllSuccessfulSubmission,
        },
    ];

    for (const { description, programmingLanguage, submission, commitMessage } of testCases) {
        // Skip C tests within Jenkins used by the Postgres setup, since C is currently not supported there
        // See https://github.com/ls1intum/Artemis/issues/6994
        if (programmingLanguage !== ProgrammingLanguage.C || process.env.PLAYWRIGHT_DB_TYPE !== 'Postgres') {
            test.describe(description, () => {
                let exercise: ProgrammingExercise;

                test.beforeEach('Setup programming exercise', async ({ login, exerciseAPIRequests }) => {
                    await login(admin);
                    exercise = await exerciseAPIRequests.createProgrammingExercise({ course, programmingLanguage });
                });

                test('Makes a submission using code editor', async ({ programmingExerciseOverview, programmingExerciseEditor }) => {
                    await programmingExerciseOverview.startParticipation(course.id!, exercise.id!, studentOne);
                    await programmingExerciseOverview.openCodeEditor(exercise.id!);
                    await programmingExerciseEditor.makeSubmissionAndVerifyResults(exercise.id!, submission, async () => {
                        const resultScore = await programmingExerciseEditor.getResultScore();
                        await expect(resultScore.getByText(submission.expectedResult)).toBeVisible();
                    });
                });

                test('Makes a submission using git', async ({ page, programmingExerciseOverview }) => {
                    await programmingExerciseOverview.startParticipation(course.id!, exercise.id!, studentOne);
<<<<<<< HEAD
                    let repoUrl = await programmingExerciseOverview.getRepoUrl();
                    if (process.env.CI === 'true') {
                        repoUrl = repoUrl.replace('localhost', 'artemis-app');
                    }
                    repoUrl = repoUrl.replace(studentOne.username!, `${studentOne.username!}:${studentOne.password!}`);
                    const urlParts = repoUrl.split('/');
                    const repoName = urlParts[urlParts.length - 1];
                    const exerciseRepo = await gitClient.cloneRepo(repoUrl, repoName);
                    const commitMessage = 'Making a submission';
                    await makeGitSubmission(exerciseRepo, repoName, studentOne, submission, commitMessage);
                    await fs.rmdir(`./test-exercise-repos/${repoName}`, { recursive: true });
                    await page.goto(`courses/${course.id}/exercises/${exercise.id!}`);
                    const resultScore = await programmingExerciseOverview.getResultScore();
                    await expect(resultScore.getByText(submission.expectedResult)).toBeVisible();
=======
                    await makeGitExerciseSubmission(page, programmingExerciseOverview, course, exercise, studentOne, submission, commitMessage);
>>>>>>> 85f37768
                });
            });
        }
    }

    test.describe('Programming exercise team participation', () => {
        let exercise: ProgrammingExercise;
        let participation: Participation;
        let team: Team;
        let tutorUser: any;

        const submissions = [
            { student: studentOne, submission: javaBuildErrorSubmission, commitMessage: 'Initial commit' },
            { student: studentTwo, submission: javaPartiallySuccessfulSubmission, commitMessage: 'Initial implementation' },
            { student: studentThree, submission: javaAllSuccessfulSubmission, commitMessage: 'Implemented all tasks' },
        ];

        test.beforeEach('Create team programming exercise', async ({ login, exerciseAPIRequests }) => {
            await login(admin);
            const teamAssignmentConfig = { minTeamSize: 2, maxTeamSize: 3 };
            exercise = await exerciseAPIRequests.createProgrammingExercise({
                course,
                programmingLanguage: ProgrammingLanguage.JAVA,
                mode: ExerciseMode.TEAM,
                teamAssignmentConfig,
            });
        });

        test.beforeEach('Create an exercise team', async ({ login, userManagementAPIRequests, exerciseAPIRequests }) => {
            await login(admin);
            const students = await Promise.all(
                [studentOne, studentTwo, studentThree].map(async (student) => {
                    const response = await userManagementAPIRequests.getUser(student.username);
                    return response.json();
                }),
            );
            tutorUser = await (await userManagementAPIRequests.getUser(tutor.username)).json();
            const response = await exerciseAPIRequests.createTeam(exercise.id!, students, tutorUser);
            team = await response.json();
        });

        test('Team members make git submissions', async ({ login, page, courseList, courseOverview, programmingExerciseOverview }) => {
            const firstSubmission = submissions[0];
            await programmingExerciseOverview.startParticipation(course.id!, exercise.id!, firstSubmission.student);
            await makeGitExerciseSubmission(
                page,
                programmingExerciseOverview,
                course,
                exercise,
                firstSubmission.student,
                firstSubmission.submission,
                firstSubmission.commitMessage,
            );

            for (let i = 1; i < submissions.length; i++) {
                const { student, submission, commitMessage } = submissions[i];
                await login(student, '/');
                await page.waitForURL(/\/courses/);
                await courseList.openCourse(course.id!);
                await courseOverview.openExercise(exercise.title!);
                submission.deleteFiles = [];
                await makeGitExerciseSubmission(page, programmingExerciseOverview, course, exercise, student, submission, commitMessage);
            }

            await login(studentFour, '/');
            await page.waitForURL(/\/courses/);
            await courseList.openCourse(course.id!);
            await courseOverview.openExercise(exercise.title!);
            await expect(programmingExerciseOverview.getCloneRepositoryButton()).not.toBeVisible();
        });

        test('Students without a team can not participate in the team exercise', async ({ login, page, courseList, courseOverview, programmingExerciseOverview }) => {
            await login(studentFour, '/');
            await page.waitForURL(/\/courses/);
            await courseList.openCourse(course.id!);
            await courseOverview.openExercise(exercise.title!);
            await expect(programmingExerciseOverview.getExerciseDetails().getByText('No team yet')).toBeVisible();
            await expect(courseOverview.getStartExerciseButton(exercise.id!)).not.toBeVisible();
            await expect(programmingExerciseOverview.getCloneRepositoryButton()).not.toBeVisible();
        });

        test('Students of other teams have their own submission', async ({
            login,
            userManagementAPIRequests,
            exerciseAPIRequests,
            page,
            courseList,
            courseOverview,
            programmingExerciseOverview,
        }) => {
            await login(admin);
            const response = await userManagementAPIRequests.getUser(studentFour.username);
            const studentFourUser = await response.json();
            await exerciseAPIRequests.createTeam(exercise.id!, [studentFourUser], tutorUser);

            await login(studentFour, '/');
            await page.waitForURL(/\/courses/);
            await courseList.openCourse(course.id!);
            await courseOverview.openExercise(exercise.title!);
            await expect(programmingExerciseOverview.getCloneRepositoryButton()).not.toBeVisible();
            await expect(programmingExerciseOverview.getExerciseDetails().getByText('Not yet started')).toBeVisible();
            await courseOverview.startExercise(exercise.id!);
            await expect(programmingExerciseOverview.getExerciseDetails().getByText('No graded result')).toBeVisible();
        });

        test.describe('Check team participation', () => {
            test.beforeEach('Each team member makes a submission', async ({ login, exerciseAPIRequests }) => {
                for (const { student, submission } of submissions) {
                    await login(student);
                    const response = await exerciseAPIRequests.startExerciseParticipation(exercise.id!);
                    participation = await response.json();
                    for (const file of submission.files) {
                        const filename = `src/${submission.packageName.replace(/\./g, '/')}/${file.name}`;
                        await exerciseAPIRequests.createProgrammingExerciseFile(participation.id!, filename);
                    }
                    await exerciseAPIRequests.makeProgrammingExerciseSubmission(participation.id!, submission);
                }
            });

            test('Instructor checks the participation', async ({
                login,
                navigationBar,
                courseManagement,
                courseManagementExercises,
                programmingExerciseRepository,
                programmingExerciseParticipations,
            }) => {
                // Marked test as slow as there are 3 builds being awaited
                test.slow();
                await login(instructor);
                await navigationBar.openCourseManagement();
                await courseManagement.openExercisesOfCourse(course.id!);
                await courseManagementExercises.openExerciseParticipations(exercise.id!);
                await programmingExerciseParticipations.getParticipation(participation.id!).waitFor({ state: 'visible' });
                await programmingExerciseParticipations.checkParticipationTeam(participation.id!, team.name!);
                await programmingExerciseParticipations.checkParticipationBuildPlan(participation);
                const studentUsernames = submissions.map(({ student }) => student.username!);
                await programmingExerciseParticipations.checkParticipationStudents(participation.id!, studentUsernames);

                await programmingExerciseParticipations.openRepository(participation.id!);
                await programmingExerciseRepository.openCommitHistory();
                const commitMessage = 'Changes by Online Editor';
                const commits: ExerciseCommit[] = submissions.map(({ submission }) => ({ message: commitMessage, result: submission.expectedResult }));
                await programmingExerciseRepository.checkCommitHistory(commits);
            });
        });
    });

    test.afterEach('Delete course', async ({ courseManagementAPIRequests }) => {
        await courseManagementAPIRequests.deleteCourse(course, admin);
    });
});

async function makeGitExerciseSubmission(
    page: Page,
    programmingExerciseOverview: ProgrammingExerciseOverviewPage,
    course: Course,
    exercise: ProgrammingExercise,
    student: UserCredentials,
    submission: any,
    commitMessage: string,
) {
    let repoUrl = await programmingExerciseOverview.getRepoUrl();
    if (process.env.CI === 'true') {
        repoUrl = repoUrl.replace('localhost', 'artemis-app');
    }
    repoUrl = repoUrl.replace(student.username!, `${student.username!}:${student.password!}`);
    const urlParts = repoUrl.split('/');
    const repoName = urlParts[urlParts.length - 1];
    const exerciseRepo = await gitClient.cloneRepo(repoUrl, repoName);
    await pushGitSubmissionFiles(exerciseRepo, repoName, student, submission, commitMessage);
    await fs.rmdir(`./test-exercise-repos/${repoName}`, { recursive: true });
    await page.goto(`courses/${course.id}/exercises/${exercise.id!}`);
    const resultScore = await programmingExerciseOverview.getResultScore();
    await expect(resultScore.getByText(submission.expectedResult)).toBeVisible();
}

/**
 * Helper function to make a submission to a git repository.
 * @param exerciseRepo - The git repository to which the submission should be made.
 * @param exerciseRepoName - The name of the git repository.
 * @param user - The user who is making the submission.
 * @param submission - The programming exercise submission to be made.
 * @param commitMessage - The commit message for the submission.
 * @param deleteFiles - Whether to delete files from the repository directory before making the submission.
 */
async function pushGitSubmissionFiles(
    exerciseRepo: SimpleGit,
    exerciseRepoName: string,
    user: UserCredentials,
    submission: ProgrammingExerciseSubmission,
    commitMessage: string,
    deleteFiles: boolean = true,
) {
    const sourceDirectory = submission.sourceDirectory ?? '';

    if (deleteFiles) {
        for (const fileName of submission.deleteFiles) {
            const filePath = `./${sourceDirectory}${fileName}`;
            await exerciseRepo.rm(filePath);
        }
    }

    for (const file of submission.files) {
        const filePath = `./${file.directory ?? sourceDirectory}${file.name}`;
        const sourceCode = await Fixtures.get(file.fixturePath);
        await createFileWithContent(`./test-exercise-repos/${exerciseRepoName}/${filePath}`, sourceCode!);
        await exerciseRepo.add(`./${filePath}`);
    }

    await exerciseRepo.addConfig('user.email', `${user.username}@example.com`);
    await exerciseRepo.addConfig('user.name', user.username);
    await exerciseRepo.commit(commitMessage);
    await exerciseRepo.push();
}<|MERGE_RESOLUTION|>--- conflicted
+++ resolved
@@ -73,7 +73,7 @@
         },
     ];
 
-    for (const { description, programmingLanguage, submission, commitMessage } of testCases) {
+    for (const { description, programmingLanguage, submission } of testCases) {
         // Skip C tests within Jenkins used by the Postgres setup, since C is currently not supported there
         // See https://github.com/ls1intum/Artemis/issues/6994
         if (programmingLanguage !== ProgrammingLanguage.C || process.env.PLAYWRIGHT_DB_TYPE !== 'Postgres') {
@@ -96,24 +96,7 @@
 
                 test('Makes a submission using git', async ({ page, programmingExerciseOverview }) => {
                     await programmingExerciseOverview.startParticipation(course.id!, exercise.id!, studentOne);
-<<<<<<< HEAD
-                    let repoUrl = await programmingExerciseOverview.getRepoUrl();
-                    if (process.env.CI === 'true') {
-                        repoUrl = repoUrl.replace('localhost', 'artemis-app');
-                    }
-                    repoUrl = repoUrl.replace(studentOne.username!, `${studentOne.username!}:${studentOne.password!}`);
-                    const urlParts = repoUrl.split('/');
-                    const repoName = urlParts[urlParts.length - 1];
-                    const exerciseRepo = await gitClient.cloneRepo(repoUrl, repoName);
-                    const commitMessage = 'Making a submission';
-                    await makeGitSubmission(exerciseRepo, repoName, studentOne, submission, commitMessage);
-                    await fs.rmdir(`./test-exercise-repos/${repoName}`, { recursive: true });
-                    await page.goto(`courses/${course.id}/exercises/${exercise.id!}`);
-                    const resultScore = await programmingExerciseOverview.getResultScore();
-                    await expect(resultScore.getByText(submission.expectedResult)).toBeVisible();
-=======
                     await makeGitExerciseSubmission(page, programmingExerciseOverview, course, exercise, studentOne, submission, commitMessage);
->>>>>>> 85f37768
                 });
             });
         }
