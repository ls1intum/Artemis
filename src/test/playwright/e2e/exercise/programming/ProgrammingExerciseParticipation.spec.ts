--- conflicted
+++ resolved
@@ -6,14 +6,9 @@
 import javaPartiallySuccessfulSubmission from '../../../fixtures/exercise/programming/java/partially_successful/submission.json';
 import pythonAllSuccessful from '../../../fixtures/exercise/programming/python/all_successful/submission.json';
 import { ProgrammingLanguage } from '../../../support/constants';
-<<<<<<< HEAD
-import { admin, studentOne, studentThree, studentTwo, tutor } from '../../../support/users';
 import { test } from '../../../support/fixtures';
-import { expect } from '@playwright/test';
 import { ExerciseMode } from 'app/entities/exercise.model';
 import { Participation } from 'app/entities/participation/participation.model';
-=======
-import { test } from '../../../support/fixtures';
 import { expect } from '@playwright/test';
 import { gitClient } from '../../../support/pageobjects/exercises/programming/GitClient';
 import * as fs from 'fs/promises';
@@ -22,8 +17,7 @@
 import { createFileWithContent } from '../../../support/utils';
 import { ProgrammingExerciseSubmission } from '../../../support/pageobjects/exercises/programming/OnlineEditorPage';
 import cAllSuccessful from '../../../fixtures/exercise/programming/c/all_successful/submission.json';
-import { UserCredentials, admin, studentOne } from '../../../support/users';
->>>>>>> b2af90cc
+import { UserCredentials, admin, studentOne, studentThree, studentTwo, tutor } from '../../../support/users';
 
 test.describe('Programming exercise participation', () => {
     let course: Course;
@@ -34,43 +28,6 @@
         await courseManagementAPIRequests.addStudentToCourse(course, studentOne);
     });
 
-<<<<<<< HEAD
-    test.describe('Java programming exercise', () => {
-        let exercise: ProgrammingExercise;
-
-        test.beforeEach('Setup java programming exercise', async ({ login, exerciseAPIRequests }) => {
-            await login(admin);
-            exercise = await exerciseAPIRequests.createProgrammingExercise({ course, programmingLanguage: ProgrammingLanguage.JAVA });
-        });
-
-        test('Makes a failing submission', async ({ programmingExerciseEditor }) => {
-            await programmingExerciseEditor.startParticipation(course.id!, exercise, studentOne);
-            const submission = javaBuildErrorSubmission;
-            await programmingExerciseEditor.makeSubmissionAndVerifyResults(exercise.id!, submission, async () => {
-                const resultScore = await programmingExerciseEditor.getResultScore();
-                await expect(resultScore.getByText(submission.expectedResult)).toBeVisible();
-            });
-        });
-
-        test('Makes a partially successful submission', async ({ programmingExerciseEditor }) => {
-            await programmingExerciseEditor.startParticipation(course.id!, exercise, studentTwo);
-            const submission = javaPartiallySuccessfulSubmission;
-            await programmingExerciseEditor.makeSubmissionAndVerifyResults(exercise.id!, submission, async () => {
-                const resultScore = await programmingExerciseEditor.getResultScore();
-                await expect(resultScore.getByText(submission.expectedResult)).toBeVisible();
-            });
-        });
-
-        test('Makes a successful submission', async ({ programmingExerciseEditor }) => {
-            await programmingExerciseEditor.startParticipation(course.id!, exercise, studentThree);
-            const submission = javaAllSuccessfulSubmission;
-            await programmingExerciseEditor.makeSubmissionAndVerifyResults(exercise.id!, submission, async () => {
-                const resultScore = await programmingExerciseEditor.getResultScore();
-                await expect(resultScore.getByText(submission.expectedResult)).toBeVisible();
-            });
-        });
-    });
-=======
     const testCases = [
         { description: 'Makes a failing Java submission', programmingLanguage: ProgrammingLanguage.JAVA, submission: javaBuildErrorSubmission, commitMessage: 'Initial commit' },
         {
@@ -100,7 +57,6 @@
         if (programmingLanguage !== ProgrammingLanguage.C || process.env.PLAYWRIGHT_DB_TYPE !== 'Postgres') {
             test.describe(description, () => {
                 let exercise: ProgrammingExercise;
->>>>>>> b2af90cc
 
                 test.beforeEach('Setup programming exercise', async ({ login, exerciseAPIRequests }) => {
                     await login(admin);
@@ -116,13 +72,6 @@
                     });
                 });
 
-<<<<<<< HEAD
-            test('Makes a submission', async ({ programmingExerciseEditor }) => {
-                await programmingExerciseEditor.startParticipation(course.id!, exercise, studentOne);
-                const submission = cAllSuccessful;
-                await programmingExerciseEditor.makeSubmissionAndVerifyResults(exercise.id!, submission, async () => {
-                    const resultScore = await programmingExerciseEditor.getResultScore();
-=======
                 test('Makes a submission using git', async ({ page, programmingExerciseOverview }) => {
                     await programmingExerciseOverview.startParticipation(course.id!, exercise.id!, studentOne);
                     let repoUrl = await programmingExerciseOverview.getRepoUrl();
@@ -138,31 +87,11 @@
                     await fs.rmdir(`./test-exercise-repos/${repoName}`, { recursive: true });
                     await page.goto(`courses/${course.id}/exercises/${exercise.id!}`);
                     const resultScore = await programmingExerciseOverview.getResultScore();
->>>>>>> b2af90cc
                     await expect(resultScore.getByText(submission.expectedResult)).toBeVisible();
                 });
             });
         }
     }
-
-<<<<<<< HEAD
-    test.describe('Python programming exercise', () => {
-        let exercise: ProgrammingExercise;
-
-        test.beforeEach('Setup python programming exercise', async ({ login, exerciseAPIRequests }) => {
-            await login(admin);
-            exercise = await exerciseAPIRequests.createProgrammingExercise({ course, programmingLanguage: ProgrammingLanguage.PYTHON });
-        });
-
-        test('Makes a submission', async ({ programmingExerciseEditor }) => {
-            await programmingExerciseEditor.startParticipation(course.id!, exercise, studentOne);
-            const submission = pythonAllSuccessful;
-            await programmingExerciseEditor.makeSubmissionAndVerifyResults(exercise.id!, submission, async () => {
-                const resultScore = await programmingExerciseEditor.getResultScore();
-                await expect(resultScore.getByText(submission.expectedResult)).toBeVisible();
-            });
-        });
-    });
 
     test.describe('Programming exercise team participation', () => {
         let exercise: ProgrammingExercise;
@@ -208,8 +137,6 @@
         });
     });
 
-=======
->>>>>>> b2af90cc
     test.afterEach('Delete course', async ({ courseManagementAPIRequests }) => {
         await courseManagementAPIRequests.deleteCourse(course, admin);
     });
