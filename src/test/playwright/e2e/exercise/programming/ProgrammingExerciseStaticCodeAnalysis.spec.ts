import { Course } from 'app/entities/course.model';
import { ProgrammingExercise } from 'app/entities/programming-exercise.model';

import javaScaSubmission from '../../../fixtures/exercise/programming/java/static_code_analysis/submission.json';
import { admin, studentOne } from '../../../support/users';
import { test } from '../../../support/fixtures';
import { expect } from '@playwright/test';

test.describe('Static code analysis tests', () => {
    let course: Course;
    let exercise: ProgrammingExercise;

    test.beforeEach('Create course', async ({ login, courseManagementAPIRequests, exerciseAPIRequests }) => {
        await login(admin);
        course = await courseManagementAPIRequests.createCourse({ customizeGroups: true });
        await courseManagementAPIRequests.addStudentToCourse(course, studentOne);
        exercise = await exerciseAPIRequests.createProgrammingExercise({ course, scaMaxPenalty: 50 });
    });

    test('Configures SCA grading and makes a successful submission with SCA errors', async ({
        login,
        programmingExercisesScaConfig,
        programmingExerciseOverview,
        programmingExerciseEditor,
        programmingExerciseScaFeedback,
    }) => {
        // Configure SCA grading
        await login(admin);
        await programmingExercisesScaConfig.visit(course.id!, exercise.id!);
        await programmingExercisesScaConfig.makeEveryScaCategoryInfluenceGrading();
        await programmingExercisesScaConfig.saveChanges();

        // Make submission with SCA errors
<<<<<<< HEAD
        await programmingExerciseEditor.startParticipation(course.id!, exercise, studentOne);
=======
        await programmingExerciseOverview.startParticipation(course.id!, exercise.id!, studentOne);
        await programmingExerciseOverview.openCodeEditor(exercise.id!);
>>>>>>> b2af90cc
        await programmingExerciseEditor.makeSubmissionAndVerifyResults(exercise.id!, javaScaSubmission, async () => {
            const resultScore = await programmingExerciseEditor.getResultScore();
            await expect(resultScore.getByText(javaScaSubmission.expectedResult)).toBeVisible();
            await resultScore.click();
            await programmingExerciseScaFeedback.shouldShowPointChart();
            // We have to verify those static texts here. If we don't verify those messages the only difference between the SCA and normal programming exercise
            // tests is the score, which hardly verifies the SCA functionality
            await programmingExerciseScaFeedback.shouldShowCodeIssue("Variable 'literal1' must be private and have accessor methods.", '5');
            await programmingExerciseScaFeedback.shouldShowCodeIssue("Avoid unused private fields such as 'LITERAL_TWO'.", '0.5');
            await programmingExerciseScaFeedback.shouldShowCodeIssue("de.test.BubbleSort.literal1 isn't final but should be", '2.5');
            await programmingExerciseScaFeedback.shouldShowCodeIssue('Unread public/protected field: de.test.BubbleSort.literal1', '0.2');
            await programmingExerciseScaFeedback.closeModal();
        });
    });

    test.afterEach('Delete course', async ({ courseManagementAPIRequests }) => {
        await courseManagementAPIRequests.deleteCourse(course, admin);
    });
});<|MERGE_RESOLUTION|>--- conflicted
+++ resolved
@@ -31,12 +31,8 @@
         await programmingExercisesScaConfig.saveChanges();
 
         // Make submission with SCA errors
-<<<<<<< HEAD
-        await programmingExerciseEditor.startParticipation(course.id!, exercise, studentOne);
-=======
         await programmingExerciseOverview.startParticipation(course.id!, exercise.id!, studentOne);
         await programmingExerciseOverview.openCodeEditor(exercise.id!);
->>>>>>> b2af90cc
         await programmingExerciseEditor.makeSubmissionAndVerifyResults(exercise.id!, javaScaSubmission, async () => {
             const resultScore = await programmingExerciseEditor.getResultScore();
             await expect(resultScore.getByText(javaScaSubmission.expectedResult)).toBeVisible();
