import { defineConfig, devices } from '@playwright/test';
import dotenv from 'dotenv';

/**
 * Read environment variables from file.
 * https://github.com/motdotla/dotenv
 */
dotenv.config({ path: `./playwright.env` });

/**
 * See https://playwright.dev/docs/test-configuration.
 */
export default defineConfig({
    testDir: './',
    timeout: 60 * 1000,
    /* Run tests in files in parallel */
    fullyParallel: true,
    /* Fail the build on CI if you accidentally left test.only in the source code. */
    forbidOnly: !!process.env.CI,
<<<<<<< HEAD
    timeout: 2 * 60 * 1000,
    retries: 2,
=======
    retries: 1,
>>>>>>> 89a1e61a
    workers: 3,
    /* Reporter to use. See https://playwright.dev/docs/test-reporters */
    reporter: [['junit', { outputFile: './test-reports/results.xml' }]],
    /* Shared settings for all the projects below. See https://playwright.dev/docs/api/class-testoptions. */
    use: {
        /* Base URL to use in actions like `await page.goto('/')`. */
        baseURL: process.env.BASE_URL || 'http://localhost:9000',

        /* Collect trace when retrying the failed test. See https://playwright.dev/docs/trace-viewer */
        trace: 'on-first-retry',

        ignoreHTTPSErrors: true,
    },

    /* Configure projects for major browsers */
    projects: [
        {
            name: 'chromium',
            use: { ...devices['Desktop Chrome'] },
        },

        // {
        //   name: 'firefox',
        //   use: { ...devices['Desktop Firefox'] },
        // },
        //
        // {
        //   name: 'webkit',
        //   use: { ...devices['Desktop Safari'] },
        // },

        /* Test against mobile viewports. */
        // {
        //   name: 'Mobile Chrome',
        //   use: { ...devices['Pixel 5'] },
        // },
        // {
        //   name: 'Mobile Safari',
        //   use: { ...devices['iPhone 12'] },
        // },

        /* Test against branded browsers. */
        // {
        //   name: 'Microsoft Edge',
        //   use: { ...devices['Desktop Edge'], channel: 'msedge' },
        // },
        // {
        //   name: 'Google Chrome',
        //   use: { ...devices['Desktop Chrome'], channel: 'chrome' },
        // },
    ],

    /* Run your local dev server before starting the tests */
    // webServer: {
    //   command: 'npm run start',
    //   url: 'http://127.0.0.1:3000',
    //   reuseExistingServer: !process.env.CI,
    // },
});<|MERGE_RESOLUTION|>--- conflicted
+++ resolved
@@ -17,12 +17,8 @@
     fullyParallel: true,
     /* Fail the build on CI if you accidentally left test.only in the source code. */
     forbidOnly: !!process.env.CI,
-<<<<<<< HEAD
     timeout: 2 * 60 * 1000,
     retries: 2,
-=======
-    retries: 1,
->>>>>>> 89a1e61a
     workers: 3,
     /* Reporter to use. See https://playwright.dev/docs/test-reporters */
     reporter: [['junit', { outputFile: './test-reports/results.xml' }]],
