{
    "allowComplaintsForAutomaticAssessments": false,
<<<<<<< HEAD
    "allowFeedbackRequests": false,
    "allowOfflineIde": false,
=======
    "allowManualFeedbackRequests": false,
    "allowOfflineIde": true,
>>>>>>> b6908419
    "allowOnlineEditor": true,
    "assessmentDueDateError": false,
    "assessmentType": "AUTOMATIC",
    "bonusPoints": 0,
    "checkoutSolutionRepository": false,
    "dueDateError": false,
    "exampleSolutionPublicationDateError": false,
    "exampleSolutionPublicationDateWarning": false,
    "includedInOverallScore": "INCLUDED_COMPLETELY",
    "isAtLeastEditor": false,
    "isAtLeastInstructor": false,
    "isAtLeastTutor": false,
    "maxPoints": 10,
    "mode": "INDIVIDUAL",
    "noVersionControlAndContinuousIntegrationAvailable": false,
    "packageName": "<Insert package name here>",
    "presentationScoreEnabled": false,
    "problemStatement": "# Sorting with the Strategy Pattern\n\nIn this exercise, we want to implement sorting algorithms and choose them based on runtime specific variables.\n\n### Part 1: Sorting\n\nFirst, we need to implement two sorting algorithms, in this case `MergeSort` and `BubbleSort`.\n\n**You have the following tasks:**\n\n1. [task][Implement Bubble Sort](test_bubble_sort)\nImplement the method `perform_sort(List<int>)` in the class `BubbleSort`. Make sure to follow the Bubble Sort algorithm exactly.\n\n2. [task][Implement Merge Sort](test_merge_sort)\nImplement the method `perform_sort(List<int>)` in the class `MergeSort`. Make sure to follow the Merge Sort algorithm exactly.\n\n### Part 2: Strategy Pattern\n\nWe want the application to apply different algorithms for sorting a `List` of `Int` objects.\nUse the strategy pattern to select the right sorting algorithm at runtime.\n\n**You have the following tasks:**\n\n1. [task][SortStrategy Interface](test_sort_strategy_class,test_sort_strategy_methods)\nCreate a `SortStrategy` abstract class with an abstract method and adjust the sorting algorithms so that they inherit from this class.\n\n2. [task][Context Class](test_context_attributes,test_context_methods)\nCreate and implement a `Context` class following the below class diagram\n\n3. [task][Context Policy](test_policy_constructor,test_policy_attributes,test_policy_methods)\nCreate and implement a `Policy` class following the below class diagram with a simple configuration mechanism:\n\n    1. [task][Select MergeSort](test_merge_sort_struct,test_merge_sort_for_big_list)\n    Select `MergeSort` when the List has more than 10 dates.\n\n    2. [task][Select BubbleSort](test_bubble_sort_struct,test_bubble_sort_for_small_list)\n    Select `BubbleSort` when the List has less or equal 10 dates.\n\n4. Complete the `Client` class which demonstrates switching between two strategies at runtime.\n\n@startuml\n\nclass Client {\n}\n\nclass Policy {\n  <color:testsColor(test_policy_methods)>+configure()</color>\n}\n\nclass Context {\n  <color:testsColor(test_context_attributes)>numbers: List<int></color>\n  <color:testsColor(test_context_methods)>+sort()</color>\n}\n\nabstract class SortStrategy {\n  <color:testsColor(test_sort_strategy_methods)>+perform_sort(List<int>)</color>\n}\n\nclass BubbleSort {\n  <color:testsColor(test_bubble_sort_struct)>+performSort(List<int>)</color>\n}\n\nclass MergeSort {\n  <color:testsColor(test_merge_sort_struct)>+perform_sort(List<int>)</color>\n}\n\nMergeSort -up-|> SortStrategy #testsColor(test_merge_sort_class)\nBubbleSort -up-|> SortStrategy #testsColor(test_bubble_sort_class)\nPolicy -right-> Context #testsColor(test_policy_attributes): context\nContext -right-> SortStrategy #testsColor(test_context_attributes): sortAlgorithm\nClient .down.> Policy\nClient .down.> Context\n\nhide empty fields\nhide empty methods\n\n@enduml\n\n\n### Part 3: Optional Challenges\n\n(These are not tested)\n\n1. Create a new class `QuickSort` that inherits from `SortStrategy` and implement the Quick Sort algorithm.\n\n2. Think about a useful decision in `Policy` when to use the new `QuickSort` algorithm.\n",
    "programmingLanguage": "PYTHON",
    "secondCorrectionEnabled": false,
    "shortName": "<Insert programming exercise short name here>",
    "showTestNamesToStudents": false,
    "solutionParticipation": {
        "type": "solution"
    },
    "startDateError": false,
    "staticCodeAnalysisEnabled": false,
    "studentAssignedTeamIdComputed": false,
    "teamMode": false,
    "templateParticipation": {
        "type": "template"
    },
    "testwiseCoverageEnabled": false,
    "title": "<Insert programming exercise title here>",
    "type": "programming"
}<|MERGE_RESOLUTION|>--- conflicted
+++ resolved
@@ -1,12 +1,7 @@
 {
     "allowComplaintsForAutomaticAssessments": false,
-<<<<<<< HEAD
     "allowFeedbackRequests": false,
-    "allowOfflineIde": false,
-=======
-    "allowManualFeedbackRequests": false,
     "allowOfflineIde": true,
->>>>>>> b6908419
     "allowOnlineEditor": true,
     "assessmentDueDateError": false,
     "assessmentType": "AUTOMATIC",
