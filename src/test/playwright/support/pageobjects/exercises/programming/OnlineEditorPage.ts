--- conflicted
+++ resolved
@@ -104,15 +104,9 @@
     }
 
     async getResultScore() {
-<<<<<<< HEAD
-        const resultScoreElement = this.page.locator('#result-score');
-        await Commands.reloadUntilFound(this.page, resultScoreElement);
-        return resultScoreElement;
-=======
         const resultScore = this.page.locator('#result-score');
         await resultScore.waitFor({ state: 'visible' });
         return resultScore;
->>>>>>> b2af90cc
     }
 
     getResultScoreFromExercise(exerciseID: number) {
@@ -138,18 +132,6 @@
         await this.submit(exerciseID);
         await verifyOutput();
     }
-<<<<<<< HEAD
-
-    async startParticipation(courseId: number, exerciseId: number, credentials: UserCredentials) {
-        await Commands.login(this.page, credentials, '/');
-        await this.page.waitForURL(/\/courses/);
-        await this.courseList.openCourse(courseId!);
-        await this.courseOverview.startExercise(exerciseId);
-        await Commands.reloadUntilFound(this.page, this.page.locator('#open-exercise-' + exerciseId));
-        await this.courseOverview.openRunningProgrammingExercise(exerciseId);
-    }
-=======
->>>>>>> b2af90cc
 }
 
 /**
