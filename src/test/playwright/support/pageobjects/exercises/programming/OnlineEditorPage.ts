import { Page, expect } from '@playwright/test';
import { BASE_API } from '../../../constants';
import { getExercise } from '../../../utils';
import { Fixtures } from '../../../../fixtures/fixtures';
import { Exercise } from 'app/entities/exercise.model';

export class OnlineEditorPage {
    private readonly page: Page;

    constructor(page: Page) {
        this.page = page;
    }

    findFileBrowser(exerciseID: number) {
        return getExercise(this.page, exerciseID).locator('#cardFiles');
    }

    findEditorTextField(exerciseID: number) {
        return getExercise(this.page, exerciseID).locator('.view-lines').first();
    }

    async typeSubmission(exerciseID: number, submission: ProgrammingExerciseSubmission) {
        for (const newFile of submission.files) {
            if (submission.createFilesInRootFolder) {
                await this.createFileInRootFolder(exerciseID, newFile.name);
            } else {
                await this.createFileInRootPackage(exerciseID, newFile.name, submission.packageName!);
            }
            const fileContent = await Fixtures.get(newFile.path);
            const editorElement = this.findEditorTextField(exerciseID);
            await editorElement.click();
            await editorElement.evaluate(
                (element, { fileContent }) => {
                    const clipboardData = new DataTransfer();
                    const format = 'text/plain';
                    clipboardData.setData(format, fileContent);
                    const event = new ClipboardEvent('paste', { clipboardData });
                    element.dispatchEvent(event);
                },
                { fileContent: fileContent! },
            );
            await this.page.waitForTimeout(500);
        }
        await this.page.waitForTimeout(500);
    }

    async deleteFile(exerciseID: number, name: string) {
        const responsePromise = this.page.waitForResponse(`${BASE_API}/repository/*/**`);
        await this.findFile(exerciseID, name).locator('#file-browser-file-delete').click();
        await this.page.locator('#delete-file').click();
        const response = await responsePromise;
        expect(response.status()).toBe(200);
        await expect(this.findFile(exerciseID, name)).not.toBeVisible();
    }

    private findFile(exerciseID: number, name: string) {
        return this.findFileBrowser(exerciseID).locator('#file-browser-file', { hasText: name });
    }

    async openFileWithName(exerciseID: number, name: string) {
        await this.findFile(exerciseID, name).click();
        await this.page.waitForTimeout(2000);
    }

    async submit(exerciseID: number) {
        await getExercise(this.page, exerciseID).locator('#submit_button').click();
        await expect(getExercise(this.page, exerciseID).locator('#result-score-badge', { hasText: 'GRADED' })).toBeVisible({ timeout: 200000 });
    }

    async submitPractice(exerciseID: number) {
        await getExercise(this.page, exerciseID).locator('#submit_button').click();
        await expect(getExercise(this.page, exerciseID).locator('#result-score-badge', { hasText: 'PRACTICE' })).toBeVisible({ timeout: 200000 });
    }

    async createFileInRootFolder(exerciseID: number, fileName: string) {
        await getExercise(this.page, exerciseID).locator('[id="create_file_root"]').click();
        await this.page.waitForTimeout(500);
        const responsePromise = this.page.waitForResponse(`${BASE_API}/repository/*/file?file=${fileName}`);
        await getExercise(this.page, exerciseID).locator('#file-browser-create-node').pressSequentially(fileName);
        await this.page.waitForTimeout(500);
        await getExercise(this.page, exerciseID).locator('#file-browser-create-node').press('Enter');
        const response = await responsePromise;
        expect(response.status()).toBe(200);
        await expect(this.findFileBrowser(exerciseID).filter({ hasText: fileName })).toBeVisible();
        await this.page.waitForTimeout(500);
    }

    async createFileInRootPackage(exerciseID: number, fileName: string, packageName: string) {
        const packagePath = packageName.replace(/\./g, '/');
        const filePath = `src/${packagePath}/${fileName}`;
        await getExercise(this.page, exerciseID).locator('#file-browser-folder-create-file').nth(2).click();
        await this.page.waitForTimeout(500);
        const responsePromise = this.page.waitForResponse(`${BASE_API}/repository/*/file?file=${filePath}`);
        await getExercise(this.page, exerciseID).locator('#file-browser-create-node').pressSequentially(fileName);
        await this.page.waitForTimeout(500);
        await getExercise(this.page, exerciseID).locator('#file-browser-create-node').press('Enter');
        const response = await responsePromise;
        expect(response.status()).toBe(200);
        await expect(this.findFileBrowser(exerciseID).filter({ hasText: fileName })).toBeVisible();
        await this.page.waitForTimeout(500);
    }

    async getResultPanel() {
        return this.page.locator('#result');
    }

    async getResultScore() {
        const resultScore = this.page.locator('#result-score');
        await resultScore.waitFor({ state: 'visible' });
        return resultScore;
    }

    getResultScoreFromExercise(exerciseID: number) {
        return getExercise(this.page, exerciseID).locator('#result-score');
    }

    async getBuildOutput() {
        return this.page.locator('#cardBuildOutput');
    }

    async toggleCompressFileTree(exerciseID: number) {
        await getExercise(this.page, exerciseID).locator('#compress_tree').click();
    }

    async makeSubmissionAndVerifyResults(exerciseID: number, submission: ProgrammingExerciseSubmission, verifyOutput: () => Promise<void>) {
        // Decompress the file tree to access the parent folder
        await this.toggleCompressFileTree(exerciseID);
        // We delete all existing files, so we can create new files and don't have to delete their already existing content
        for (const deleteFile of submission.deleteFiles) {
            await this.deleteFile(exerciseID, deleteFile);
        }
        await this.typeSubmission(exerciseID, submission);
        await this.submit(exerciseID);
        await verifyOutput();
    }
<<<<<<< HEAD

    async startParticipation(courseId: number, exercise: Exercise, credentials: UserCredentials, isStarted: boolean = false) {
        await Commands.login(this.page, credentials, '/');
        await this.page.waitForURL('**/courses');
        await this.courseList.openCourse(courseId!);
        await this.page.waitForURL('**/exercises');
        await this.page.locator('jhi-course-exercise-details').waitFor({ state: 'visible' });
        await this.courseOverview.getExercise(exercise.title!).click();
        if (!isStarted) {
            await this.courseOverview.startExercise(exercise.id!);
            await Commands.reloadUntilFound(this.page, `#open-exercise-${exercise.id!}`);
        }
        await this.courseOverview.openRunningProgrammingExercise(exercise.id!);
    }
=======
>>>>>>> b2af90cc
}

/**
 * A class which encapsulates a programming exercise submission taken from the k6 resources.
 *
 * @param files An array of containers, which contain the file path of the changed file as well as its name.
 */
export class ProgrammingExerciseSubmission {
    deleteFiles: string[];
    createFilesInRootFolder: boolean;
    files: ProgrammingExerciseFile[];
    expectedResult: string;
    packageName?: string;
}

class ProgrammingExerciseFile {
    name: string;
    path: string;
}<|MERGE_RESOLUTION|>--- conflicted
+++ resolved
@@ -2,7 +2,6 @@
 import { BASE_API } from '../../../constants';
 import { getExercise } from '../../../utils';
 import { Fixtures } from '../../../../fixtures/fixtures';
-import { Exercise } from 'app/entities/exercise.model';
 
 export class OnlineEditorPage {
     private readonly page: Page;
@@ -133,23 +132,6 @@
         await this.submit(exerciseID);
         await verifyOutput();
     }
-<<<<<<< HEAD
-
-    async startParticipation(courseId: number, exercise: Exercise, credentials: UserCredentials, isStarted: boolean = false) {
-        await Commands.login(this.page, credentials, '/');
-        await this.page.waitForURL('**/courses');
-        await this.courseList.openCourse(courseId!);
-        await this.page.waitForURL('**/exercises');
-        await this.page.locator('jhi-course-exercise-details').waitFor({ state: 'visible' });
-        await this.courseOverview.getExercise(exercise.title!).click();
-        if (!isStarted) {
-            await this.courseOverview.startExercise(exercise.id!);
-            await Commands.reloadUntilFound(this.page, `#open-exercise-${exercise.id!}`);
-        }
-        await this.courseOverview.openRunningProgrammingExercise(exercise.id!);
-    }
-=======
->>>>>>> b2af90cc
 }
 
 /**
