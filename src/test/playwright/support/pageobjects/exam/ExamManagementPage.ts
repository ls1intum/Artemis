--- conflicted
+++ resolved
@@ -88,8 +88,6 @@
         await this.page.locator('a', { hasText: 'Grading Key' }).click();
     }
 
-<<<<<<< HEAD
-=======
     /**
      * Opens the exam scores page.
      */
@@ -97,7 +95,6 @@
         await this.page.locator('#scores-button').click();
     }
 
->>>>>>> ee5d43ed
     async verifySubmitted(courseID: number, examID: number, username: string) {
         await this.page.goto(`/course-management/${courseID}/exams/${examID}/student-exams`);
         await expect(this.page.locator('#student-exam .datatable-body-row', { hasText: username }).locator('.submitted')).toHaveText('Yes');
