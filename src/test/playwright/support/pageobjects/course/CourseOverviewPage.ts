import { BASE_API } from '../../constants';
import { Locator, Page } from '@playwright/test';

/**
 * A class which encapsulates UI selectors and actions for the Course Overview page (/courses/*).
 */
export class CourseOverviewPage {
    private readonly page: Page;

    constructor(page: Page) {
        this.page = page;
    }

    /**
     * Searches for exercises using the provided search term.
     * @param term The search term to use.
     */
    async search(term: string) {
        const searchInput = this.page.locator('input[formcontrolname="searchFilter"]');
        await searchInput.pressSequentially(term, { delay: 20 });
    }

    /**
     * Initiates the start of an exercise given its ID.
     * @param exerciseId The ID of the exercise to start.
     */
    async startExercise(exerciseId: number) {
        await this.getStartExerciseButton(exerciseId).click();
    }

    /**
     * Opens an already running exercise given its ID.
     * @param exerciseId The ID of the exercise to open.
     */
    async openRunningExercise(exerciseId: number) {
        await this.page.locator('#open-exercise-' + exerciseId).click();
    }

    /**
     * Retrieves the Locator for an exercise card by its ID.
     * @param exerciseName title of the exercise.
     * @returns The Locator for the exercise card.
     */
    getExercise(exerciseName: string): Locator {
<<<<<<< HEAD
        return this.page.locator('#test-sidebar-card', { hasText: exerciseName });
=======
        return this.page.locator('#test-sidebar-card-medium').getByText(exerciseName);
>>>>>>> 99bcef57
    }

    /**
     * Retrieves the Locator for all exercises.
     * @returns The Locator for all exercises.
     */
    getExercises(): Locator {
        return this.page.locator('#test-sidebar-card-medium');
    }

    /**
     * Retrieves the Locator for the start exercise button by its ID.
     * @param exerciseId The ID of the exercise.
     * @returns The Locator for the start exercise button.
     */
    getStartExerciseButton(exerciseId: number) {
        return this.page.locator('#start-exercise-' + exerciseId);
    }

    /**
     * Opens an exercise given its name.
     * @param exerciseName The title of the exercise to open.
     */
    async openExercise(exerciseName: string) {
        await this.page.locator('jhi-course-exercise-details').waitFor({ state: 'visible' });
        await this.getExercise(exerciseName).click();
    }

    /**
     * Opens a running programming exercise and waits for the necessary request to complete.
     * @param exerciseID The ID of the programming exercise to open.
     */
    async openRunningProgrammingExercise(exerciseID: number) {
        const responsePromise = this.page.waitForRequest(`${BASE_API}/programming-exercise-participations/*/student-participation-with-latest-result-and-feedbacks`);
        await this.openRunningExercise(exerciseID);
        await responsePromise;
    }

    /**
     * Navigates to the Exams tab on the course overview page.
     */
    async openExamsTab() {
        await this.page.locator('#exam-tab').click();
    }

    /**
     * Opens an exam given its ID.
     * @param examId The ID of the exam to open.
     */
    async openExam(examId: number): Promise<void> {
        await this.page.locator(`#exam-${examId} .clickable`).click();
    }

    /**
     * Opens the team info for the exercise.
     */
    async openTeam() {
        await this.page.locator('.view-team').click();
    }
}<|MERGE_RESOLUTION|>--- conflicted
+++ resolved
@@ -42,11 +42,7 @@
      * @returns The Locator for the exercise card.
      */
     getExercise(exerciseName: string): Locator {
-<<<<<<< HEAD
-        return this.page.locator('#test-sidebar-card', { hasText: exerciseName });
-=======
         return this.page.locator('#test-sidebar-card-medium').getByText(exerciseName);
->>>>>>> 99bcef57
     }
 
     /**
