import { BASE_API } from '../../constants';
import { Locator, Page } from '@playwright/test';

/**
 * A class which encapsulates UI selectors and actions for the Course Overview page (/courses/*).
 */
export class CourseOverviewPage {
    private readonly page: Page;

    constructor(page: Page) {
        this.page = page;
    }

    /**
     * Searches for exercises using the provided search term.
     * @param term The search term to use.
     */
    async search(term: string) {
        const searchInput = this.page.locator('input[formcontrolname="searchFilter"]');
        await searchInput.pressSequentially(term, { delay: 20 });
    }

    /**
     * Initiates the start of an exercise given its ID.
     * @param exerciseId The ID of the exercise to start.
     */
    async startExercise(exerciseId: number) {
        await this.getStartExerciseButton(exerciseId).click();
    }

    /**
     * Opens an already running exercise given its ID.
     * @param exerciseId The ID of the exercise to open.
     */
    async openRunningExercise(exerciseId: number) {
        await this.getOpenRunningExerciseButton(exerciseId).click();
    }

    /**
     * Initiates the practice of an exercise.
     */
    async practiceExercise() {
        await this.page.locator('button', { hasText: 'Practice' }).click();
    }

    /**
     * Retrieves the Locator for an exercise card by its ID.
     * @param exerciseName title of the exercise.
     * @returns The Locator for the exercise card.
     */
    getExercise(exerciseName: string): Locator {
        return this.page.locator('#test-sidebar-card-medium').getByText(exerciseName);
    }

    /**
     * Retrieves the Locator for all exercises.
     * @returns The Locator for all exercises.
     */
    getExercises(): Locator {
        return this.page.locator('#test-sidebar-card-medium');
    }

    /**
<<<<<<< HEAD
     * Retrieves the Locator for the button opening running exercise with the given ID.
     * @param exerciseId The ID of the exercise.
     * @returns The Locator for the button opening running exercise.
     */
    getOpenRunningExerciseButton(exerciseId: number) {
        return this.page.locator('#open-exercise-' + exerciseId);
=======
     * Retrieves the Locator for the start exercise button by its ID.
     * @param exerciseId The ID of the exercise.
     * @returns The Locator for the start exercise button.
     */
    getStartExerciseButton(exerciseId: number) {
        return this.page.locator('#start-exercise-' + exerciseId);
    }

    /**
     * Opens an exercise given its name.
     * @param exerciseName The title of the exercise to open.
     */
    async openExercise(exerciseName: string) {
        await this.page.locator('jhi-course-exercise-details').waitFor({ state: 'visible' });
        await this.getExercise(exerciseName).click();
>>>>>>> ca97e7ed
    }

    /**
     * Opens a running programming exercise and waits for the necessary request to complete.
     * @param exerciseID The ID of the programming exercise to open.
     */
    async openRunningProgrammingExercise(exerciseID: number) {
        const responsePromise = this.page.waitForRequest(`${BASE_API}/programming-exercise-participations/*/student-participation-with-latest-result-and-feedbacks`);
        await this.openRunningExercise(exerciseID);
        await responsePromise;
    }

    /**
     * Navigates to the Exams tab on the course overview page.
     */
    async openExamsTab() {
        await this.page.locator('#exam-tab').click();
    }

    /**
     * Opens an exam given its ID.
     * @param examId The ID of the exam to open.
     */
    async openExam(examId: number): Promise<void> {
        await this.page.locator(`#exam-${examId} .clickable`).click();
    }

    /**
     * Opens the team info for the exercise.
     */
    async openTeam() {
        await this.page.locator('.view-team').click();
    }
}<|MERGE_RESOLUTION|>--- conflicted
+++ resolved
@@ -61,14 +61,14 @@
     }
 
     /**
-<<<<<<< HEAD
      * Retrieves the Locator for the button opening running exercise with the given ID.
      * @param exerciseId The ID of the exercise.
      * @returns The Locator for the button opening running exercise.
      */
     getOpenRunningExerciseButton(exerciseId: number) {
         return this.page.locator('#open-exercise-' + exerciseId);
-=======
+    }
+    /**
      * Retrieves the Locator for the start exercise button by its ID.
      * @param exerciseId The ID of the exercise.
      * @returns The Locator for the start exercise button.
@@ -84,7 +84,6 @@
     async openExercise(exerciseName: string) {
         await this.page.locator('jhi-course-exercise-details').waitFor({ state: 'visible' });
         await this.getExercise(exerciseName).click();
->>>>>>> ca97e7ed
     }
 
     /**
