--- conflicted
+++ resolved
@@ -83,15 +83,12 @@
     exerciseGroup?: ExerciseGroup;
 };
 
-<<<<<<< HEAD
-=======
 // ExerciseMode
 export enum ExerciseMode {
     INDIVIDUAL = 'INDIVIDUAL',
     TEAM = 'TEAM',
 }
 
->>>>>>> af369660
 // Exercise commit entity displayed in commit history
 export type ExerciseCommit = {
     message: string;
