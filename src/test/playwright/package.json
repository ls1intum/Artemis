--- conflicted
+++ resolved
@@ -12,12 +12,8 @@
         "istanbul-lib-report": "3.0.1",
         "istanbul-reports": "3.1.7",
         "junit-merge": "2.0.0",
-<<<<<<< HEAD
+        "npm-check-updates": "17.1.12",
         "monocart-reporter": "^2.9.12",
-        "npm-check-updates": "17.1.11",
-=======
-        "npm-check-updates": "17.1.12",
->>>>>>> e0430313
         "npm-run-all": "4.1.5",
         "simple-git": "3.27.0",
         "uuid": "11.0.3"
