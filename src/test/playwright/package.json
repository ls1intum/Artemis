{
    "name": "artemis_playwright",
    "description": "Playwright tests for Artemis",
    "private": true,
    "license": "MIT",
    "devDependencies": {
        "@playwright/test": "1.49.0",
        "cross-env": "7.0.3",
        "dayjs": "1.11.13",
        "dotenv": "16.4.7",
        "junit-merge": "2.0.0",
        "npm-check-updates": "17.1.11",
        "npm-run-all": "4.1.5",
        "simple-git": "3.27.0",
        "uuid": "11.0.3"
    },
    "scripts": {
        "playwright:test": "npm-run-all --serial --continue-on-error playwright:test:parallel playwright:test:sequential merge-reports",
        "playwright:test:parallel": "cross-env PLAYWRIGHT_JUNIT_OUTPUT_NAME=./test-reports/results-parallel.xml playwright test e2e --project=fast-tests --project=slow-tests",
        "playwright:test:sequential": "cross-env PLAYWRIGHT_JUNIT_OUTPUT_NAME=./test-reports/results-sequential.xml playwright test e2e --project=sequential-tests --workers 1",
        "playwright:open": "playwright test e2e --ui",
        "playwright:setup": "npx playwright install --with-deps chromium && playwright test init",
        "playwright:setup-local": "npx playwright install --with-deps chromium",
<<<<<<< HEAD
=======
        "playwright:init": "playwright test init",
>>>>>>> 35031caf
        "merge-reports": "junit-merge ./test-reports/results-parallel.xml ./test-reports/results-sequential.xml -o ./test-reports/results.xml",
        "update": "ncu -i --format group"
    }
}<|MERGE_RESOLUTION|>--- conflicted
+++ resolved
@@ -21,10 +21,7 @@
         "playwright:open": "playwright test e2e --ui",
         "playwright:setup": "npx playwright install --with-deps chromium && playwright test init",
         "playwright:setup-local": "npx playwright install --with-deps chromium",
-<<<<<<< HEAD
-=======
         "playwright:init": "playwright test init",
->>>>>>> 35031caf
         "merge-reports": "junit-merge ./test-reports/results-parallel.xml ./test-reports/results-sequential.xml -o ./test-reports/results.xml",
         "update": "ncu -i --format group"
     }
