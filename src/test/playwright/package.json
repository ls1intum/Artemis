{
    "name": "artemis_playwright",
    "description": "Playwright tests for Artemis",
    "private": true,
    "license": "MIT",
    "devDependencies": {
        "@playwright/test": "1.50.1",
        "cross-env": "7.0.3",
        "dayjs": "1.11.13",
        "dotenv": "16.4.7",
        "istanbul-lib-coverage": "3.2.2",
        "istanbul-lib-report": "3.0.1",
        "istanbul-reports": "3.1.7",
        "junit-merge": "2.0.0",
<<<<<<< HEAD
        "npm-check-updates": "17.1.12",
        "monocart-reporter": "2.9.12",
        "npm-run-all": "4.1.5",
        "simple-git": "3.27.0",
        "uuid": "11.0.3",
        "archiver": "7.0.1"
=======
        "npm-check-updates": "17.1.14",
        "npm-run-all": "4.1.5",
        "simple-git": "3.27.0",
        "uuid": "11.0.5"
>>>>>>> 93eba08f
    },
    "scripts": {
        "playwright:test": "cross-env NODE_OPTIONS='--max-old-space-size=8192' npm-run-all --serial --continue-on-error playwright:test:parallel playwright:test:sequential merge-junit-reports merge-coverage-reports",
        "playwright:test:parallel": "cross-env PLAYWRIGHT_TEST_TYPE=parallel playwright test e2e --project=fast-tests --project=slow-tests",
        "playwright:test:sequential": "cross-env PLAYWRIGHT_TEST_TYPE=sequential playwright test e2e --project=sequential-tests --workers 1",
        "playwright:open": "playwright test e2e --ui",
        "playwright:setup": "npx playwright install --with-deps chromium && playwright test init",
        "playwright:setup-local": "npx playwright install --with-deps chromium",
        "playwright:init": "playwright test init",
<<<<<<< HEAD
        "merge-junit-reports": "junit-merge ./test-reports/results-parallel.xml ./test-reports/results-sequential.xml -o ./test-reports/results.xml",
        "merge-coverage-reports": "node ./merge-coverage-reports.mjs",
        "update": "ncu -i --format group"
=======
        "merge-reports": "junit-merge ./test-reports/results-parallel.xml ./test-reports/results-sequential.xml -o ./test-reports/results.xml",
        "update": "ncu -i --format group",
        "pretest": "tsc --incremental -p tsconfig.json"
>>>>>>> 93eba08f
    }
}<|MERGE_RESOLUTION|>--- conflicted
+++ resolved
@@ -12,19 +12,12 @@
         "istanbul-lib-report": "3.0.1",
         "istanbul-reports": "3.1.7",
         "junit-merge": "2.0.0",
-<<<<<<< HEAD
-        "npm-check-updates": "17.1.12",
+        "npm-check-updates": "17.1.14",
         "monocart-reporter": "2.9.12",
         "npm-run-all": "4.1.5",
         "simple-git": "3.27.0",
-        "uuid": "11.0.3",
+        "uuid": "11.0.5",
         "archiver": "7.0.1"
-=======
-        "npm-check-updates": "17.1.14",
-        "npm-run-all": "4.1.5",
-        "simple-git": "3.27.0",
-        "uuid": "11.0.5"
->>>>>>> 93eba08f
     },
     "scripts": {
         "playwright:test": "cross-env NODE_OPTIONS='--max-old-space-size=8192' npm-run-all --serial --continue-on-error playwright:test:parallel playwright:test:sequential merge-junit-reports merge-coverage-reports",
@@ -34,14 +27,9 @@
         "playwright:setup": "npx playwright install --with-deps chromium && playwright test init",
         "playwright:setup-local": "npx playwright install --with-deps chromium",
         "playwright:init": "playwright test init",
-<<<<<<< HEAD
         "merge-junit-reports": "junit-merge ./test-reports/results-parallel.xml ./test-reports/results-sequential.xml -o ./test-reports/results.xml",
         "merge-coverage-reports": "node ./merge-coverage-reports.mjs",
-        "update": "ncu -i --format group"
-=======
-        "merge-reports": "junit-merge ./test-reports/results-parallel.xml ./test-reports/results-sequential.xml -o ./test-reports/results.xml",
         "update": "ncu -i --format group",
         "pretest": "tsc --incremental -p tsconfig.json"
->>>>>>> 93eba08f
     }
 }