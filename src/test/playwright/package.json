{
    "name": "artemis_playwright",
    "description": "Playwright tests for Artemis",
    "private": true,
    "license": "MIT",
    "devDependencies": {
        "@playwright/test": "1.51.1",
        "cross-env": "7.0.3",
        "dayjs": "1.11.13",
<<<<<<< HEAD
        "dotenv": "16.4.7",
        "istanbul-lib-coverage": "3.2.2",
        "istanbul-lib-report": "3.0.1",
        "istanbul-reports": "3.1.7",
        "junit-merge": "2.0.0",
        "npm-check-updates": "17.1.14",
        "monocart-reporter": "2.9.12",
        "npm-run-all": "4.1.5",
        "simple-git": "3.27.0",
        "uuid": "11.0.5",
        "archiver": "7.0.1"
=======
        "dotenv": "16.5.0",
        "junit-merge": "2.0.0",
        "npm-check-updates": "17.1.18",
        "npm-run-all": "4.1.5",
        "simple-git": "3.27.0",
        "uuid": "11.1.0"
>>>>>>> 49910892
    },
    "scripts": {
        "playwright:test": "cross-env NODE_OPTIONS='--max-old-space-size=8192' npm-run-all --serial --continue-on-error playwright:test:parallel playwright:test:sequential merge-junit-reports merge-coverage-reports",
        "playwright:test:parallel": "cross-env PLAYWRIGHT_TEST_TYPE=parallel playwright test e2e --project=fast-tests --project=slow-tests",
        "playwright:test:sequential": "cross-env PLAYWRIGHT_TEST_TYPE=sequential playwright test e2e --project=sequential-tests --workers 1",
        "playwright:open": "playwright test e2e --ui",
        "playwright:setup": "npx playwright install --with-deps chromium && playwright test init",
        "playwright:setup-local": "npx playwright install --with-deps chromium",
        "playwright:init": "playwright test init",
        "merge-junit-reports": "junit-merge ./test-reports/results-parallel.xml ./test-reports/results-sequential.xml -o ./test-reports/results.xml",
        "merge-coverage-reports": "node ./merge-coverage-reports.mjs",
        "update": "ncu -i --format group",
        "pretest": "tsc --incremental -p tsconfig.json"
    }
}<|MERGE_RESOLUTION|>--- conflicted
+++ resolved
@@ -7,26 +7,17 @@
         "@playwright/test": "1.51.1",
         "cross-env": "7.0.3",
         "dayjs": "1.11.13",
-<<<<<<< HEAD
-        "dotenv": "16.4.7",
+        "dotenv": "16.5.0",
         "istanbul-lib-coverage": "3.2.2",
         "istanbul-lib-report": "3.0.1",
         "istanbul-reports": "3.1.7",
         "junit-merge": "2.0.0",
-        "npm-check-updates": "17.1.14",
+        "npm-check-updates": "17.1.18",
         "monocart-reporter": "2.9.12",
         "npm-run-all": "4.1.5",
         "simple-git": "3.27.0",
-        "uuid": "11.0.5",
+        "uuid": "11.1.0",
         "archiver": "7.0.1"
-=======
-        "dotenv": "16.5.0",
-        "junit-merge": "2.0.0",
-        "npm-check-updates": "17.1.18",
-        "npm-run-all": "4.1.5",
-        "simple-git": "3.27.0",
-        "uuid": "11.1.0"
->>>>>>> 49910892
     },
     "scripts": {
         "playwright:test": "cross-env NODE_OPTIONS='--max-old-space-size=8192' npm-run-all --serial --continue-on-error playwright:test:parallel playwright:test:sequential merge-junit-reports merge-coverage-reports",
