package de.tum.cit.aet.artemis.exercise.programming;

import static org.assertj.core.api.Assertions.assertThat;
import static org.mockito.Mockito.any;
import static org.mockito.Mockito.argThat;
import static org.mockito.Mockito.doReturn;
import static org.mockito.Mockito.doThrow;
import static org.mockito.Mockito.eq;
import static org.mockito.Mockito.mock;
import static org.mockito.Mockito.reset;

import java.io.IOException;
import java.net.URL;
import java.nio.charset.Charset;
import java.nio.file.Files;
import java.nio.file.Path;
import java.time.ZonedDateTime;
import java.util.ArrayList;
import java.util.List;
import java.util.Optional;

import org.apache.commons.io.FileUtils;
import org.eclipse.jgit.api.ListBranchCommand;
import org.eclipse.jgit.api.MergeResult;
import org.eclipse.jgit.api.errors.TransportException;
import org.eclipse.jgit.api.errors.WrongRepositoryStateException;
import org.eclipse.jgit.lib.Ref;
import org.eclipse.jgit.merge.MergeStrategy;
import org.junit.jupiter.api.AfterEach;
import org.junit.jupiter.api.BeforeEach;
import org.junit.jupiter.api.Disabled;
import org.junit.jupiter.api.Test;
import org.springframework.beans.factory.annotation.Autowired;
import org.springframework.beans.factory.annotation.Value;
import org.springframework.http.HttpStatus;
import org.springframework.security.test.context.support.WithMockUser;
import org.springframework.util.LinkedMultiValueMap;

import de.tum.cit.aet.artemis.core.domain.Course;
import de.tum.cit.aet.artemis.programming.AbstractProgrammingIntegrationLocalCILocalVCTest;
import de.tum.cit.aet.artemis.programming.domain.AuxiliaryRepository;
import de.tum.cit.aet.artemis.programming.domain.File;
import de.tum.cit.aet.artemis.programming.domain.FileType;
import de.tum.cit.aet.artemis.programming.domain.ProgrammingExercise;
import de.tum.cit.aet.artemis.programming.domain.Repository;
import de.tum.cit.aet.artemis.programming.domain.VcsRepositoryUri;
import de.tum.cit.aet.artemis.programming.dto.FileMove;
import de.tum.cit.aet.artemis.programming.dto.RepositoryStatusDTO;
import de.tum.cit.aet.artemis.programming.dto.RepositoryStatusDTOType;
import de.tum.cit.aet.artemis.programming.repository.AuxiliaryRepositoryRepository;
import de.tum.cit.aet.artemis.programming.repository.ProgrammingExerciseBuildConfigRepository;
import de.tum.cit.aet.artemis.programming.service.GitService;
import de.tum.cit.aet.artemis.programming.test_repository.ProgrammingExerciseTestRepository;
import de.tum.cit.aet.artemis.programming.util.LocalRepository;
import de.tum.cit.aet.artemis.programming.util.ProgrammingExerciseFactory;
import de.tum.cit.aet.artemis.programming.web.repository.FileSubmission;

class AuxiliaryRepositoryResourceIntegrationTest extends AbstractProgrammingIntegrationLocalCILocalVCTest {

    private static final String TEST_PREFIX = "auxiliaryrepositoryresourceint";

    @Autowired
    private ProgrammingExerciseTestRepository programmingExerciseRepository;

    @Autowired
    private ProgrammingExerciseBuildConfigRepository programmingExerciseBuildConfigRepository;

    @Autowired
    private AuxiliaryRepositoryRepository auxiliaryRepositoryRepository;

    @Value("${artemis.version-control.url}")
    private URL localVCBaseUrl;

    @Value("${artemis.version-control.local-vcs-repo-path}")
    private String localVCRepoPath;

    private final String testRepoBaseUrl = "/api/programming/auxiliary-repository/";

    private ProgrammingExercise programmingExercise;

    private AuxiliaryRepository auxiliaryRepository;

    private final String currentLocalFileName = "currentFileName";

    private final String currentLocalFileContent = "testContent";

    private final String currentLocalFolderName = "currentFolderName";

    private final LocalRepository localAuxiliaryRepo = new LocalRepository(defaultBranch);

    private VcsRepositoryUri auxRepoUri;

    @BeforeEach
    void setup() throws Exception {
        userUtilService.addUsers(TEST_PREFIX, 1, 1, 0, 1);
        Course course = courseUtilService.addEmptyCourse();
        programmingExercise = ProgrammingExerciseFactory.generateProgrammingExercise(ZonedDateTime.now().minusDays(1), ZonedDateTime.now().plusDays(7), course);
        programmingExercise.setBuildConfig(programmingExerciseBuildConfigRepository.save(programmingExercise.getBuildConfig()));

        // Instantiate the remote repository as non-bare so its files can be manipulated
        localAuxiliaryRepo.configureRepos(Path.of(localVCRepoPath), "auxLocalRepo", "auxOriginRepo", false);

        // add file to the repository folder
        Path filePath = Path.of(localAuxiliaryRepo.workingCopyGitRepoFile + "/" + currentLocalFileName);
        var file = Files.createFile(filePath).toFile();
        // write content to the created file
        FileUtils.write(file, currentLocalFileContent, Charset.defaultCharset());

        // add folder to the repository folder
        filePath = Path.of(localAuxiliaryRepo.workingCopyGitRepoFile + "/" + currentLocalFolderName);
        Files.createDirectory(filePath);

        // add the auxiliary repository
        auxiliaryRepositoryRepository.deleteAll();
        auxRepoUri = new VcsRepositoryUri(
                localVCBaseUrl + "/git/" + programmingExercise.getProjectKey() + "/" + programmingExercise.getProjectKey().toLowerCase() + "-auxiliary.git");
        // programmingExercise.setTestRepositoryUri(auxRepoUri.toString());
        var newAuxiliaryRepo = new AuxiliaryRepository();
        newAuxiliaryRepo.setName("AuxiliaryRepo");
        newAuxiliaryRepo.setRepositoryUri(auxRepoUri.toString());
        newAuxiliaryRepo.setCheckoutDirectory("assignment/src");
        newAuxiliaryRepo.setExercise(programmingExercise);
        programmingExercise.setAuxiliaryRepositories(List.of(newAuxiliaryRepo));
        programmingExercise = programmingExerciseRepository.save(programmingExercise);
        auxiliaryRepository = programmingExercise.getAuxiliaryRepositories().getFirst();

        doReturn(gitService.getExistingCheckedOutRepositoryByLocalPath(localAuxiliaryRepo.workingCopyGitRepoFile.toPath(), null)).when(gitService)
                .getOrCheckoutRepository(auxRepoUri, true);
        doReturn(gitService.getExistingCheckedOutRepositoryByLocalPath(localAuxiliaryRepo.workingCopyGitRepoFile.toPath(), null)).when(gitService)
                .getOrCheckoutRepository(auxRepoUri, false);

<<<<<<< HEAD
        doReturn(gitService.getExistingCheckedOutRepositoryByLocalPath(localAuxiliaryRepo.workingCopyGitRepoFile.toPath(), null)).when(gitService)
                .getOrCheckoutRepository(eq(auxRepoUri), eq(true), any());
        doReturn(gitService.getExistingCheckedOutRepositoryByLocalPath(localAuxiliaryRepo.workingCopyGitRepoFile.toPath(), null)).when(gitService)
                .getOrCheckoutRepository(eq(auxRepoUri), eq(false), any());

        doReturn(defaultBranch).when(localVCGitBranchService).getOrRetrieveBranchOfExercise(programmingExercise);
=======
        doReturn(gitService.getExistingCheckedOutRepositoryByLocalPath(localAuxiliaryRepo.localRepoFile.toPath(), null)).when(gitService).getOrCheckoutRepository(eq(auxRepoUri),
                eq(true), any());
        doReturn(gitService.getExistingCheckedOutRepositoryByLocalPath(localAuxiliaryRepo.localRepoFile.toPath(), null)).when(gitService).getOrCheckoutRepository(eq(auxRepoUri),
                eq(false), any());
>>>>>>> 4f02cbb1
    }

    @AfterEach
    void tearDown() throws IOException {
        reset(gitService);
        localAuxiliaryRepo.resetLocalRepo();
    }

    @Test
    @WithMockUser(username = TEST_PREFIX + "instructor1", roles = "INSTRUCTOR")
    void testGetFiles() throws Exception {
        programmingExerciseRepository.save(programmingExercise);
        var files = request.getMap(testRepoBaseUrl + auxiliaryRepository.getId() + "/files", HttpStatus.OK, String.class, FileType.class);
        assertThat(files).isNotEmpty();

        // Check if all files exist
        for (String key : files.keySet()) {
            assertThat(Path.of(localAuxiliaryRepo.workingCopyGitRepoFile + "/" + key)).exists();
        }
    }

    @Test
    @WithMockUser(username = TEST_PREFIX + "student1", roles = "STUDENT")
    void testGetFilesAsStudent_accessForbidden() throws Exception {
        programmingExerciseRepository.save(programmingExercise);
        request.getMap(testRepoBaseUrl + auxiliaryRepository.getId() + "/files", HttpStatus.FORBIDDEN, String.class, FileType.class);
    }

    @Test
    @WithMockUser(username = TEST_PREFIX + "instructor1", roles = "INSTRUCTOR")
    void testGetFilesAsInstructor_checkoutConflict() throws Exception {
        programmingExerciseRepository.save(programmingExercise);
        doThrow(new WrongRepositoryStateException("conflict")).when(gitService).getOrCheckoutRepository(auxRepoUri, true);

        request.getMap(testRepoBaseUrl + auxiliaryRepository.getId() + "/files", HttpStatus.CONFLICT, String.class, FileType.class);
    }

    @Test
    @WithMockUser(username = TEST_PREFIX + "instructor1", roles = "INSTRUCTOR")
    void testGetFile() throws Exception {
        programmingExerciseRepository.save(programmingExercise);
        LinkedMultiValueMap<String, String> params = new LinkedMultiValueMap<>();
        params.add("file", currentLocalFileName);
        var file = request.get(testRepoBaseUrl + auxiliaryRepository.getId() + "/file", HttpStatus.OK, byte[].class, params);
        assertThat(file).isNotEmpty();
        assertThat(Path.of(localAuxiliaryRepo.workingCopyGitRepoFile + "/" + currentLocalFileName)).exists();
        assertThat(new String(file)).isEqualTo(currentLocalFileContent);
    }

    @Test
    @WithMockUser(username = TEST_PREFIX + "instructor1", roles = "INSTRUCTOR")
    void testCreateFile() throws Exception {
        programmingExerciseRepository.save(programmingExercise);
        LinkedMultiValueMap<String, String> params = new LinkedMultiValueMap<>();
        assertThat(Path.of(localAuxiliaryRepo.workingCopyGitRepoFile + "/newFile")).doesNotExist();
        params.add("file", "newFile");
        request.postWithoutResponseBody(testRepoBaseUrl + auxiliaryRepository.getId() + "/file", HttpStatus.OK, params);
        assertThat(Path.of(localAuxiliaryRepo.workingCopyGitRepoFile + "/newFile")).isRegularFile();
    }

    @Test
    @WithMockUser(username = TEST_PREFIX + "instructor1", roles = "INSTRUCTOR")
    void testCreateFile_alreadyExists() throws Exception {
        programmingExerciseRepository.save(programmingExercise);
        LinkedMultiValueMap<String, String> params = new LinkedMultiValueMap<>();
        assertThat((Path.of(localAuxiliaryRepo.workingCopyGitRepoFile + "/newFile"))).doesNotExist();
        params.add("file", "newFile");

        doReturn(Optional.of(true)).when(gitService).getFileByName(any(), any());
        request.postWithoutResponseBody(testRepoBaseUrl + auxiliaryRepository.getId() + "/file", HttpStatus.BAD_REQUEST, params);
    }

    @Test
    @WithMockUser(username = TEST_PREFIX + "instructor1", roles = "INSTRUCTOR")
    void testCreateFile_invalidRepository() throws Exception {
        programmingExerciseRepository.save(programmingExercise);
        LinkedMultiValueMap<String, String> params = new LinkedMultiValueMap<>();
        assertThat((Path.of(localAuxiliaryRepo.workingCopyGitRepoFile + "/newFile"))).doesNotExist();
        params.add("file", "newFile");

        Repository mockRepository = mock(Repository.class);
        doReturn(mockRepository).when(gitService).getOrCheckoutRepository(any(), eq(true));
        doReturn(localAuxiliaryRepo.workingCopyGitRepoFile.toPath()).when(mockRepository).getLocalPath();
        doReturn(false).when(mockRepository).isValidFile(any());
        request.postWithoutResponseBody(testRepoBaseUrl + auxiliaryRepository.getId() + "/file", HttpStatus.BAD_REQUEST, params);
    }

    @Test
    @WithMockUser(username = TEST_PREFIX + "instructor1", roles = "INSTRUCTOR")
    void testCreateFolder() throws Exception {
        programmingExerciseRepository.save(programmingExercise);
        LinkedMultiValueMap<String, String> params = new LinkedMultiValueMap<>();
        assertThat(Path.of(localAuxiliaryRepo.workingCopyGitRepoFile + "/newFolder")).doesNotExist();
        params.add("folder", "newFolder");
        request.postWithoutResponseBody(testRepoBaseUrl + auxiliaryRepository.getId() + "/folder", HttpStatus.OK, params);
        assertThat(Path.of(localAuxiliaryRepo.workingCopyGitRepoFile + "/newFolder")).isDirectory();
    }

    @Test
    @WithMockUser(username = TEST_PREFIX + "instructor1", roles = "INSTRUCTOR")
    void testRenameFile() throws Exception {
        programmingExerciseRepository.save(programmingExercise);
        assertThat((Path.of(localAuxiliaryRepo.workingCopyGitRepoFile + "/" + currentLocalFileName))).exists();
        String newLocalFileName = "newFileName";
        assertThat(Path.of(localAuxiliaryRepo.workingCopyGitRepoFile + "/" + newLocalFileName)).doesNotExist();
        FileMove fileMove = new FileMove(currentLocalFileName, newLocalFileName);
        request.postWithoutLocation(testRepoBaseUrl + auxiliaryRepository.getId() + "/rename-file", fileMove, HttpStatus.OK, null);
        assertThat(Path.of(localAuxiliaryRepo.workingCopyGitRepoFile + "/" + currentLocalFileName)).doesNotExist();
        assertThat(Path.of(localAuxiliaryRepo.workingCopyGitRepoFile + "/" + newLocalFileName)).exists();
    }

    @Test
    @WithMockUser(username = TEST_PREFIX + "instructor1", roles = "INSTRUCTOR")
    void testRenameFile_alreadyExists() throws Exception {
        programmingExerciseRepository.save(programmingExercise);
        FileMove fileMove = createRenameFileMove();

        doReturn(Optional.empty()).when(gitService).getFileByName(any(), any());
        request.postWithoutLocation(testRepoBaseUrl + auxiliaryRepository.getId() + "/rename-file", fileMove, HttpStatus.NOT_FOUND, null);
    }

    @Test
    @WithMockUser(username = TEST_PREFIX + "instructor1", roles = "INSTRUCTOR")
    void testRenameFile_invalidExistingFile() throws Exception {
        programmingExerciseRepository.save(programmingExercise);
        FileMove fileMove = createRenameFileMove();

        doReturn(Optional.of(localAuxiliaryRepo.workingCopyGitRepoFile)).when(gitService).getFileByName(any(), eq(fileMove.currentFilePath()));

        Repository mockRepository = mock(Repository.class);
        doReturn(mockRepository).when(gitService).getOrCheckoutRepository(any(), eq(true));
        doReturn(localAuxiliaryRepo.workingCopyGitRepoFile.toPath()).when(mockRepository).getLocalPath();
        doReturn(false).when(mockRepository).isValidFile(argThat(file -> file.getName().contains(currentLocalFileName)));
        request.postWithoutLocation(testRepoBaseUrl + auxiliaryRepository.getId() + "/rename-file", fileMove, HttpStatus.BAD_REQUEST, null);
    }

    private FileMove createRenameFileMove() {
        String newLocalFileName = "newFileName";

        assertThat(Path.of(localAuxiliaryRepo.workingCopyGitRepoFile + "/" + currentLocalFileName)).exists();
        assertThat(Path.of(localAuxiliaryRepo.workingCopyGitRepoFile + "/" + newLocalFileName)).doesNotExist();

        return new FileMove(currentLocalFileName, newLocalFileName);
    }

    @Test
    @WithMockUser(username = TEST_PREFIX + "instructor1", roles = "INSTRUCTOR")
    void testRenameFolder() throws Exception {
        programmingExerciseRepository.save(programmingExercise);
        assertThat(Path.of(localAuxiliaryRepo.workingCopyGitRepoFile + "/" + currentLocalFolderName)).exists();
        String newLocalFolderName = "newFolderName";
        assertThat(Path.of(localAuxiliaryRepo.workingCopyGitRepoFile + "/" + newLocalFolderName)).doesNotExist();
        FileMove fileMove = new FileMove(currentLocalFolderName, newLocalFolderName);
        request.postWithoutLocation(testRepoBaseUrl + auxiliaryRepository.getId() + "/rename-file", fileMove, HttpStatus.OK, null);
        assertThat(Path.of(localAuxiliaryRepo.workingCopyGitRepoFile + "/" + currentLocalFolderName)).doesNotExist();
        assertThat(Path.of(localAuxiliaryRepo.workingCopyGitRepoFile + "/" + newLocalFolderName)).exists();
    }

    @Test
    @WithMockUser(username = TEST_PREFIX + "instructor1", roles = "INSTRUCTOR")
    void testDeleteFile() throws Exception {
        programmingExerciseRepository.save(programmingExercise);
        LinkedMultiValueMap<String, String> params = new LinkedMultiValueMap<>();
        assertThat(Path.of(localAuxiliaryRepo.workingCopyGitRepoFile + "/" + currentLocalFileName)).exists();
        params.add("file", currentLocalFileName);
        request.delete(testRepoBaseUrl + auxiliaryRepository.getId() + "/file", HttpStatus.OK, params);
        assertThat(Path.of(localAuxiliaryRepo.workingCopyGitRepoFile + "/" + currentLocalFileName)).doesNotExist();
    }

    @Test
    @WithMockUser(username = TEST_PREFIX + "instructor1", roles = "INSTRUCTOR")
    void testDeleteFile_notFound() throws Exception {
        programmingExerciseRepository.save(programmingExercise);
        LinkedMultiValueMap<String, String> params = new LinkedMultiValueMap<>();
        assertThat(Path.of(localAuxiliaryRepo.workingCopyGitRepoFile + "/" + currentLocalFileName)).exists();
        params.add("file", currentLocalFileName);

        doReturn(Optional.empty()).when(gitService).getFileByName(any(), any());

        request.delete(testRepoBaseUrl + auxiliaryRepository.getId() + "/file", HttpStatus.NOT_FOUND, params);
    }

    @Test
    @WithMockUser(username = TEST_PREFIX + "instructor1", roles = "INSTRUCTOR")
    void testDeleteFile_invalidFile() throws Exception {
        programmingExerciseRepository.save(programmingExercise);
        LinkedMultiValueMap<String, String> params = new LinkedMultiValueMap<>();
        assertThat(Path.of(localAuxiliaryRepo.workingCopyGitRepoFile + "/" + currentLocalFileName)).exists();
        params.add("file", currentLocalFileName);

        doReturn(Optional.of(localAuxiliaryRepo.workingCopyGitRepoFile)).when(gitService).getFileByName(any(), eq(currentLocalFileName));

        Repository mockRepository = mock(Repository.class);
        doReturn(mockRepository).when(gitService).getOrCheckoutRepository(any(), eq(true));
        doReturn(localAuxiliaryRepo.workingCopyGitRepoFile.toPath()).when(mockRepository).getLocalPath();
        doReturn(false).when(mockRepository).isValidFile(argThat(file -> file.getName().contains(currentLocalFileName)));

        request.delete(testRepoBaseUrl + auxiliaryRepository.getId() + "/file", HttpStatus.BAD_REQUEST, params);
    }

    @Test
    @WithMockUser(username = TEST_PREFIX + "instructor1", roles = "INSTRUCTOR")
    void testDeleteFile_validFile() throws Exception {
        programmingExerciseRepository.save(programmingExercise);
        LinkedMultiValueMap<String, String> params = new LinkedMultiValueMap<>();
        assertThat(Path.of(localAuxiliaryRepo.workingCopyGitRepoFile + "/" + currentLocalFileName)).exists();
        params.add("file", currentLocalFileName);

        File mockFile = mock(File.class);
        doReturn(Optional.of(mockFile)).when(gitService).getFileByName(any(), eq(currentLocalFileName));
        doReturn(currentLocalFileName).when(mockFile).getName();
        doReturn(false).when(mockFile).isFile();

        Repository mockRepository = mock(Repository.class);
        doReturn(mockRepository).when(gitService).getOrCheckoutRepository(any(), eq(true));
        doReturn(localAuxiliaryRepo.workingCopyGitRepoFile.toPath()).when(mockRepository).getLocalPath();
        doReturn(true).when(mockRepository).isValidFile(argThat(file -> file.getName().contains(currentLocalFileName)));

        request.delete(testRepoBaseUrl + auxiliaryRepository.getId() + "/file", HttpStatus.OK, params);
    }

    // TODO fix tests - breaks in getLocalVCRepositoryUri
    @Disabled
    @Test
    @WithMockUser(username = TEST_PREFIX + "instructor1", roles = "INSTRUCTOR")
    void testCommitChanges() throws Exception {
        programmingExerciseRepository.save(programmingExercise);
        var receivedStatusBeforeCommit = request.get(testRepoBaseUrl + auxiliaryRepository.getId(), HttpStatus.OK, RepositoryStatusDTO.class);
        assertThat(receivedStatusBeforeCommit.repositoryStatus()).hasToString("UNCOMMITTED_CHANGES");
        request.postWithoutLocation(testRepoBaseUrl + auxiliaryRepository.getId() + "/commit", null, HttpStatus.OK, null);
        var receivedStatusAfterCommit = request.get(testRepoBaseUrl + auxiliaryRepository.getId(), HttpStatus.OK, RepositoryStatusDTO.class);
        assertThat(receivedStatusAfterCommit.repositoryStatus()).hasToString("CLEAN");
        var testRepoCommits = localAuxiliaryRepo.getAllLocalCommits();
        assertThat(testRepoCommits).hasSize(1);
        assertThat(userUtilService.getUserByLogin(TEST_PREFIX + "instructor1").getName()).isEqualTo(testRepoCommits.getFirst().getAuthorIdent().getName());
    }

    private List<FileSubmission> getFileSubmissions() {
        List<FileSubmission> fileSubmissions = new ArrayList<>();
        FileSubmission fileSubmission = new FileSubmission();
        fileSubmission.setFileName(currentLocalFileName);
        fileSubmission.setFileContent("updatedFileContent");
        fileSubmissions.add(fileSubmission);
        return fileSubmissions;
    }

    @Test
    @WithMockUser(username = TEST_PREFIX + "instructor1", roles = "INSTRUCTOR")
    void testSaveFiles() throws Exception {
        programmingExerciseRepository.save(programmingExercise);
        assertThat(Path.of(localAuxiliaryRepo.workingCopyGitRepoFile + "/" + currentLocalFileName)).exists();
        request.put(testRepoBaseUrl + auxiliaryRepository.getId() + "/files?commit=false", getFileSubmissions(), HttpStatus.OK);

        Path filePath = Path.of(localAuxiliaryRepo.workingCopyGitRepoFile + "/" + currentLocalFileName);
        assertThat(filePath).hasContent("updatedFileContent");
    }

    @Disabled
    @Test
    @WithMockUser(username = TEST_PREFIX + "instructor1", roles = "INSTRUCTOR")
    void testSaveFilesAndCommit() throws Exception {
        programmingExerciseRepository.save(programmingExercise);
        assertThat(Path.of(localAuxiliaryRepo.workingCopyGitRepoFile + "/" + currentLocalFileName)).exists();

        var receivedStatusBeforeCommit = request.get(testRepoBaseUrl + auxiliaryRepository.getId(), HttpStatus.OK, RepositoryStatusDTO.class);
        assertThat(receivedStatusBeforeCommit.repositoryStatus()).hasToString("UNCOMMITTED_CHANGES");

        request.put(testRepoBaseUrl + auxiliaryRepository.getId() + "/files?commit=true", getFileSubmissions(), HttpStatus.OK);

        var receivedStatusAfterCommit = request.get(testRepoBaseUrl + auxiliaryRepository.getId(), HttpStatus.OK, RepositoryStatusDTO.class);
        assertThat(receivedStatusAfterCommit.repositoryStatus()).hasToString("CLEAN");

        Path filePath = Path.of(localAuxiliaryRepo.workingCopyGitRepoFile + "/" + currentLocalFileName);
        assertThat(filePath).hasContent("updatedFileContent");

        var testRepoCommits = localAuxiliaryRepo.getAllLocalCommits();
        assertThat(testRepoCommits).hasSize(1);
        assertThat(userUtilService.getUserByLogin(TEST_PREFIX + "instructor1").getName()).isEqualTo(testRepoCommits.getFirst().getAuthorIdent().getName());
    }

    @Test
    @WithMockUser(username = TEST_PREFIX + "student1", roles = "INSTRUCTOR")
    void testSaveFiles_accessForbidden() throws Exception {
        programmingExerciseRepository.save(programmingExercise);
        // student1 should not have access to instructor1's tests repository even if they assume an INSTRUCTOR role.
        request.put(testRepoBaseUrl + auxiliaryRepository.getId() + "/files?commit=true", List.of(), HttpStatus.FORBIDDEN);
    }

    @Test
    @WithMockUser(username = TEST_PREFIX + "instructor1", roles = "INSTRUCTOR")
    void testSaveFiles_conflict() throws Exception {
        programmingExerciseRepository.save(programmingExercise);
        doThrow(new WrongRepositoryStateException("conflict")).when(gitService).getOrCheckoutRepository(auxRepoUri, true);

        request.put(testRepoBaseUrl + auxiliaryRepository.getId() + "/files?commit=true", List.of(), HttpStatus.CONFLICT);
    }

    @Test
    @WithMockUser(username = TEST_PREFIX + "instructor1", roles = "INSTRUCTOR")
    void testSaveFiles_serviceUnavailable() throws Exception {
        programmingExerciseRepository.save(programmingExercise);
        doThrow(new TransportException("unavailable")).when(gitService).getOrCheckoutRepository(auxRepoUri, true);

        request.put(testRepoBaseUrl + auxiliaryRepository.getId() + "/files?commit=true", List.of(), HttpStatus.SERVICE_UNAVAILABLE);
    }

    @Disabled
    @Test
    @WithMockUser(username = TEST_PREFIX + "instructor1", roles = "INSTRUCTOR")
    void testPullChanges() throws Exception {
        programmingExerciseRepository.save(programmingExercise);
        String fileName = "remoteFile";

        // Create a commit for the local
        request.postWithoutLocation(testRepoBaseUrl + auxiliaryRepository.getId() + "/commit", null, HttpStatus.OK, null);
        try (var remoteRepository = gitService.getExistingCheckedOutRepositoryByLocalPath(localAuxiliaryRepo.bareGitRepoFile.toPath(), null)) {

            // Create file in the remote repository
            Path filePath = Path.of(localAuxiliaryRepo.bareGitRepoFile + "/" + fileName);
            Files.createFile(filePath);

            // Check if the file exists in the remote repository and that it doesn't yet exist in the local repository
            assertThat(Path.of(localAuxiliaryRepo.bareGitRepoFile + "/" + fileName)).exists();
            assertThat(Path.of(localAuxiliaryRepo.workingCopyGitRepoFile + "/" + fileName)).doesNotExist();

            // Stage all changes and make a second commit in the remote repository
            gitService.stageAllChanges(remoteRepository);
            GitService.commit(localAuxiliaryRepo.bareGitRepo).setMessage("TestCommit").setAllowEmpty(true).setCommitter("testname", "test@email").call();

            // Checks if the current commit is not equal on the local and the remote repository
            assertThat(localAuxiliaryRepo.getAllLocalCommits().getFirst()).isNotEqualTo(localAuxiliaryRepo.getAllOriginCommits().getFirst());

            // Execute the Rest call
            request.get(testRepoBaseUrl + auxiliaryRepository.getId() + "/pull", HttpStatus.OK, Void.class);

            // Check if the current commit is the same on the local and the remote repository and if the file exists on the local repository
            assertThat(localAuxiliaryRepo.getAllLocalCommits().getFirst()).isEqualTo(localAuxiliaryRepo.getAllOriginCommits().getFirst());
            assertThat(Path.of(localAuxiliaryRepo.workingCopyGitRepoFile + "/" + fileName)).exists();
        }
    }

    @Disabled
    @Test
    @WithMockUser(username = TEST_PREFIX + "instructor1", roles = "INSTRUCTOR")
    void testResetToLastCommit() throws Exception {
        programmingExerciseRepository.save(programmingExercise);
        String fileName = "testFile";
        try (var localRepo = gitService.getExistingCheckedOutRepositoryByLocalPath(localAuxiliaryRepo.workingCopyGitRepoFile.toPath(), null);
                var remoteRepo = gitService.getExistingCheckedOutRepositoryByLocalPath(localAuxiliaryRepo.bareGitRepoFile.toPath(), null)) {

            // Check status of git before the commit
            var receivedStatusBeforeCommit = request.get(testRepoBaseUrl + auxiliaryRepository.getId(), HttpStatus.OK, RepositoryStatusDTO.class);
            assertThat(receivedStatusBeforeCommit.repositoryStatus()).hasToString("UNCOMMITTED_CHANGES");

            // Create a commit for the local and the remote repository
            request.postWithoutLocation(testRepoBaseUrl + auxiliaryRepository.getId() + "/commit", null, HttpStatus.OK, null);

            // Check status of git after the commit
            var receivedStatusAfterCommit = request.get(testRepoBaseUrl + auxiliaryRepository.getId(), HttpStatus.OK, RepositoryStatusDTO.class);
            assertThat(receivedStatusAfterCommit.repositoryStatus()).hasToString("CLEAN");

            // Create file in the local repository and commit it
            Path localFilePath = Path.of(localAuxiliaryRepo.workingCopyGitRepoFile + "/" + fileName);
            var localFile = Files.createFile(localFilePath).toFile();
            // write content to the created file
            FileUtils.write(localFile, "local", Charset.defaultCharset());
            gitService.stageAllChanges(localRepo);
            GitService.commit(localAuxiliaryRepo.workingCopyGitRepo).setMessage("local").call();

            // Create file in the remote repository and commit it
            Path remoteFilePath = Path.of(localAuxiliaryRepo.bareGitRepoFile + "/" + fileName);
            var remoteFile = Files.createFile(remoteFilePath).toFile();
            // write content to the created file
            FileUtils.write(remoteFile, "remote", Charset.defaultCharset());
            gitService.stageAllChanges(remoteRepo);
            GitService.commit(localAuxiliaryRepo.bareGitRepo).setMessage("remote").call();

            // Merge the two and a conflict will occur
            localAuxiliaryRepo.workingCopyGitRepo.fetch().setRemote("origin").call();
            List<Ref> refs = localAuxiliaryRepo.workingCopyGitRepo.branchList().setListMode(ListBranchCommand.ListMode.REMOTE).call();
            var result = localAuxiliaryRepo.workingCopyGitRepo.merge().include(refs.getFirst().getObjectId()).setStrategy(MergeStrategy.RESOLVE).call();
            var status = localAuxiliaryRepo.workingCopyGitRepo.status().call();
            assertThat(status.getConflicting()).isNotEmpty();
            assertThat(result.getMergeStatus()).isEqualTo(MergeResult.MergeStatus.CONFLICTING);

            // Execute the reset Rest call
            request.postWithoutLocation(testRepoBaseUrl + auxiliaryRepository.getId() + "/reset", null, HttpStatus.OK, null);

            // Check the git status after the reset
            status = localAuxiliaryRepo.workingCopyGitRepo.status().call();
            assertThat(status.getConflicting()).isEmpty();
            assertThat(localAuxiliaryRepo.getAllLocalCommits().getFirst()).isEqualTo(localAuxiliaryRepo.getAllOriginCommits().getFirst());
            var receivedStatusAfterReset = request.get(testRepoBaseUrl + auxiliaryRepository.getId(), HttpStatus.OK, RepositoryStatusDTO.class);
            assertThat(receivedStatusAfterReset.repositoryStatus()).hasToString("CLEAN");
        }
    }

    @Disabled
    @Test
    @WithMockUser(username = TEST_PREFIX + "instructor1", roles = "INSTRUCTOR")
    void testGetStatus() throws Exception {
        programmingExerciseRepository.save(programmingExercise);
        var receivedStatusBeforeCommit = request.get(testRepoBaseUrl + auxiliaryRepository.getId(), HttpStatus.OK, RepositoryStatusDTO.class);

        // The current status is "uncommited changes", since we added files and folders, but we didn't commit yet
        assertThat(receivedStatusBeforeCommit.repositoryStatus()).hasToString("UNCOMMITTED_CHANGES");

        // Perform a commit to check if the status changes
        request.postWithoutLocation(testRepoBaseUrl + auxiliaryRepository.getId() + "/commit", null, HttpStatus.OK, null);

        // Check if the status of git is "clean" after the commit
        var receivedStatusAfterCommit = request.get(testRepoBaseUrl + auxiliaryRepository.getId(), HttpStatus.OK, RepositoryStatusDTO.class);
        assertThat(receivedStatusAfterCommit.repositoryStatus()).hasToString("CLEAN");
    }

    @Test
    @WithMockUser(username = TEST_PREFIX + "student1", roles = "INSTRUCTOR")
    void testGetStatus_cannotAccessRepository() throws Exception {
        programmingExerciseRepository.save(programmingExercise);
        // student1 should not have access to instructor1's tests repository even if they assume the role of an INSTRUCTOR.
        request.get(testRepoBaseUrl + auxiliaryRepository.getId(), HttpStatus.FORBIDDEN, RepositoryStatusDTO.class);
    }

    @Disabled
    @Test
    @WithMockUser(username = TEST_PREFIX + "instructor1", roles = "INSTRUCTOR")
    void testIsClean() throws Exception {
        programmingExerciseRepository.save(programmingExercise);
        doReturn(true).when(gitService).isRepositoryCached(any());
        var status = request.get(testRepoBaseUrl + auxiliaryRepository.getId(), HttpStatus.OK, RepositoryStatusDTO.class);
        assertThat(status).isNotNull();
        assertThat(status.repositoryStatus()).isEqualTo(RepositoryStatusDTOType.CLEAN);
    }
}<|MERGE_RESOLUTION|>--- conflicted
+++ resolved
@@ -129,19 +129,10 @@
         doReturn(gitService.getExistingCheckedOutRepositoryByLocalPath(localAuxiliaryRepo.workingCopyGitRepoFile.toPath(), null)).when(gitService)
                 .getOrCheckoutRepository(auxRepoUri, false);
 
-<<<<<<< HEAD
-        doReturn(gitService.getExistingCheckedOutRepositoryByLocalPath(localAuxiliaryRepo.workingCopyGitRepoFile.toPath(), null)).when(gitService)
-                .getOrCheckoutRepository(eq(auxRepoUri), eq(true), any());
-        doReturn(gitService.getExistingCheckedOutRepositoryByLocalPath(localAuxiliaryRepo.workingCopyGitRepoFile.toPath(), null)).when(gitService)
-                .getOrCheckoutRepository(eq(auxRepoUri), eq(false), any());
-
-        doReturn(defaultBranch).when(localVCGitBranchService).getOrRetrieveBranchOfExercise(programmingExercise);
-=======
-        doReturn(gitService.getExistingCheckedOutRepositoryByLocalPath(localAuxiliaryRepo.localRepoFile.toPath(), null)).when(gitService).getOrCheckoutRepository(eq(auxRepoUri),
+        doReturn(gitService.getExistingCheckedOutRepositoryByLocalPath(localAuxiliaryRepo.workingCopyGitRepoFile.toPath(), null)).when(gitService).getOrCheckoutRepository(eq(auxRepoUri),
                 eq(true), any());
-        doReturn(gitService.getExistingCheckedOutRepositoryByLocalPath(localAuxiliaryRepo.localRepoFile.toPath(), null)).when(gitService).getOrCheckoutRepository(eq(auxRepoUri),
+        doReturn(gitService.getExistingCheckedOutRepositoryByLocalPath(localAuxiliaryRepo.workingCopyGitRepoFile.toPath(), null)).when(gitService).getOrCheckoutRepository(eq(auxRepoUri),
                 eq(false), any());
->>>>>>> 4f02cbb1
     }
 
     @AfterEach
