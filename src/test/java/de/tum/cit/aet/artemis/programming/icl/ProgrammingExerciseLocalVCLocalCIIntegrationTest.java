package de.tum.cit.aet.artemis.programming.icl;

import static de.tum.cit.aet.artemis.core.config.Constants.LOCAL_CI_RESULTS_DIRECTORY;
import static de.tum.cit.aet.artemis.core.config.Constants.LOCAL_CI_WORKING_DIRECTORY;
import static org.assertj.core.api.Assertions.assertThat;
import static org.mockito.ArgumentMatchers.eq;
<<<<<<< HEAD
import static org.mockito.Mockito.doNothing;
import static org.mockito.Mockito.doReturn;
=======
>>>>>>> 2c66ee2c
import static org.mockito.Mockito.timeout;
import static org.mockito.Mockito.verify;

import java.io.IOException;
import java.time.ZonedDateTime;
import java.util.Map;
import java.util.Optional;
import java.util.Set;

import org.eclipse.jgit.transport.CredentialsProvider;
import org.eclipse.jgit.transport.UsernamePasswordCredentialsProvider;
import org.junit.jupiter.api.AfterAll;
import org.junit.jupiter.api.AfterEach;
import org.junit.jupiter.api.BeforeAll;
import org.junit.jupiter.api.BeforeEach;
import org.junit.jupiter.api.Disabled;
import org.junit.jupiter.api.Nested;
import org.junit.jupiter.api.Test;
import org.junit.jupiter.api.TestInstance;
import org.junit.jupiter.api.parallel.Execution;
import org.junit.jupiter.api.parallel.ExecutionMode;
import org.springframework.http.HttpStatus;
import org.springframework.security.test.context.support.WithMockUser;
import org.springframework.util.LinkedMultiValueMap;

import de.tum.cit.aet.artemis.atlas.domain.competency.Competency;
import de.tum.cit.aet.artemis.atlas.domain.competency.CompetencyExerciseLink;
import de.tum.cit.aet.artemis.core.domain.Course;
import de.tum.cit.aet.artemis.programming.AbstractProgrammingIntegrationLocalCILocalVCTest;
import de.tum.cit.aet.artemis.programming.domain.AeolusTarget;
import de.tum.cit.aet.artemis.programming.domain.ProgrammingExercise;
import de.tum.cit.aet.artemis.programming.domain.ProgrammingExerciseStudentParticipation;
import de.tum.cit.aet.artemis.programming.domain.ProjectType;
import de.tum.cit.aet.artemis.programming.domain.SolutionProgrammingExerciseParticipation;
import de.tum.cit.aet.artemis.programming.domain.TemplateProgrammingExerciseParticipation;
import de.tum.cit.aet.artemis.programming.dto.CheckoutDirectoriesDTO;
import de.tum.cit.aet.artemis.programming.service.localvc.LocalVCRepositoryUri;
import de.tum.cit.aet.artemis.programming.util.LocalRepository;
import de.tum.cit.aet.artemis.programming.util.ProgrammingExerciseFactory;

// TestInstance.Lifecycle.PER_CLASS allows all test methods in this class to share the same instance of the test class.
// This reduces the overhead of repeatedly creating and tearing down a new Spring application context for each test method.
// This is especially useful when the test setup is expensive or when we want to share resources, such as database connections or mock objects, across multiple tests.
// In this case, we want to share the same GitService and UsernamePasswordCredentialsProvider.
@TestInstance(TestInstance.Lifecycle.PER_CLASS)

// ExecutionMode.SAME_THREAD ensures that all tests within this class are executed sequentially in the same thread, rather than in parallel or in a different thread.
// This is important in the context of LocalCI because it avoids potential race conditions or inconsistencies that could arise if multiple test methods are executed
// concurrently. For example, it prevents overloading the LocalCI's result processing system with too many build job results at the same time, which could lead to flaky tests
// or timeouts. By keeping everything in the same thread, we maintain more predictable and stable test behavior, while not increasing the test execution time significantly.
@Execution(ExecutionMode.SAME_THREAD)
class ProgrammingExerciseLocalVCLocalCIIntegrationTest extends AbstractProgrammingIntegrationLocalCILocalVCTest {

    private static final String TEST_PREFIX = "progexlocalvclocalci";

    private Course course;

    private ProgrammingExercise programmingExercise;

    private LocalRepository templateRepository;

    private LocalRepository solutionRepository;

    private LocalRepository testsRepository;

    private LocalRepository assignmentRepository;

    private Competency competency;

    @BeforeAll
    void setupAll() {
        CredentialsProvider.setDefault(new UsernamePasswordCredentialsProvider(localVCUsername, localVCPassword));
    }

    @AfterAll
    void cleanupAll() {
        this.gitService.init();
    }

    @BeforeEach
    void setup() throws Exception {
        userUtilService.addUsers(TEST_PREFIX, 1, 1, 1, 1);

        course = programmingExerciseUtilService.addCourseWithOneProgrammingExercise();
        programmingExercise = exerciseUtilService.getFirstExerciseWithType(course, ProgrammingExercise.class);
        String projectKey = programmingExercise.getProjectKey();
        programmingExercise.setProjectType(ProjectType.PLAIN_GRADLE);
        programmingExercise.setTestRepositoryUri(localVCBaseUrl + "/git/" + projectKey + "/" + projectKey.toLowerCase() + "-tests.git");
        programmingExerciseRepository.save(programmingExercise);
        programmingExercise = programmingExerciseRepository.findWithAllParticipationsAndBuildConfigById(programmingExercise.getId()).orElseThrow();

        // Set the correct repository URIs for the template and the solution participation.
        String templateRepositorySlug = projectKey.toLowerCase() + "-exercise";
        TemplateProgrammingExerciseParticipation templateParticipation = programmingExercise.getTemplateParticipation();
        templateParticipation.setRepositoryUri(localVCBaseUrl + "/git/" + projectKey + "/" + templateRepositorySlug + ".git");
        templateProgrammingExerciseParticipationRepository.save(templateParticipation);
        String solutionRepositorySlug = projectKey.toLowerCase() + "-solution";
        SolutionProgrammingExerciseParticipation solutionParticipation = programmingExercise.getSolutionParticipation();
        solutionParticipation.setRepositoryUri(localVCBaseUrl + "/git/" + projectKey + "/" + solutionRepositorySlug + ".git");
        solutionProgrammingExerciseParticipationRepository.save(solutionParticipation);

        String assignmentRepositorySlug = projectKey.toLowerCase() + "-" + TEST_PREFIX + "student1";

        // Add a participation for student1.
        ProgrammingExerciseStudentParticipation studentParticipation = participationUtilService.addStudentParticipationForProgrammingExercise(programmingExercise,
                TEST_PREFIX + "student1");
        studentParticipation.setRepositoryUri(String.format(localVCBaseUrl + "/git/%s/%s.git", projectKey, assignmentRepositorySlug));
        studentParticipation.setBranch(defaultBranch);
        programmingExerciseStudentParticipationRepository.save(studentParticipation);

        // Prepare the repositories.
        templateRepository = localVCLocalCITestService.createAndConfigureLocalRepository(projectKey, templateRepositorySlug);
        testsRepository = localVCLocalCITestService.createAndConfigureLocalRepository(projectKey, projectKey.toLowerCase() + "-tests");
        solutionRepository = localVCLocalCITestService.createAndConfigureLocalRepository(projectKey, solutionRepositorySlug);
        assignmentRepository = localVCLocalCITestService.createAndConfigureLocalRepository(projectKey, assignmentRepositorySlug);

        // Check that the repository folders were created in the file system for all base repositories.
        localVCLocalCITestService.verifyRepositoryFoldersExist(programmingExercise, localVCBasePath);

        competency = competencyUtilService.createCompetency(course);
    }

    @AfterEach
    void tearDown() throws IOException {
        templateRepository.resetLocalRepo();
        solutionRepository.resetLocalRepo();
        testsRepository.resetLocalRepo();
        assignmentRepository.resetLocalRepo();
    }

    @Disabled
    @Test
    @WithMockUser(username = TEST_PREFIX + "instructor1", roles = "INSTRUCTOR")
    void testCreateProgrammingExercise() throws Exception {
        ProgrammingExercise newExercise = ProgrammingExerciseFactory.generateProgrammingExercise(ZonedDateTime.now().minusDays(1), ZonedDateTime.now().plusDays(7), course);
        newExercise.setProjectType(ProjectType.PLAIN_GRADLE);
        newExercise.setCompetencyLinks(Set.of(new CompetencyExerciseLink(competency, newExercise, 1)));
        newExercise.getCompetencyLinks().forEach(link -> link.getCompetency().setCourse(null));

        // Mock dockerClient.copyArchiveFromContainerCmd() such that it returns a dummy commitHash for both the assignment and the test repository.
        // Note: The stub needs to receive the same object twice because there are two requests to the same method (one for the template participation and one for the solution
        // participation).
        // Usually, specifying one doReturn() is enough to make the stub return the same object on every subsequent call.
        // However, in this case we have it return an InputStream, which will be consumed after returning it the first time, so we need to create two separate ones.
        dockerClientTestService.mockInputStreamReturnedFromContainer(dockerClient, LOCAL_CI_WORKING_DIRECTORY + "/testing-dir/assignment/.git/refs/heads/[^/]+",
                Map.of("assignmentCommitHash", DUMMY_COMMIT_HASH), Map.of("assignmentCommitHash", DUMMY_COMMIT_HASH));
        dockerClientTestService.mockInputStreamReturnedFromContainer(dockerClient, LOCAL_CI_WORKING_DIRECTORY + "/testing-dir/.git/refs/heads/[^/]+",
                Map.of("testsCommitHash", DUMMY_COMMIT_HASH), Map.of("testsCommitHash", DUMMY_COMMIT_HASH));

        dockerClientTestService.mockInspectImage(dockerClient);

        // Mock dockerClient.copyArchiveFromContainerCmd() such that it returns the XMLs containing the test results.
        // Mock the results for the template repository build and for the solution repository build that will both be triggered as a result of creating the exercise.
        Map<String, String> templateBuildTestResults = dockerClientTestService.createMapFromTestResultsFolder(ALL_FAIL_TEST_RESULTS_PATH);
        Map<String, String> solutionBuildTestResults = dockerClientTestService.createMapFromTestResultsFolder(ALL_SUCCEED_TEST_RESULTS_PATH);
        dockerClientTestService.mockInputStreamReturnedFromContainer(dockerClient, LOCAL_CI_WORKING_DIRECTORY + LOCAL_CI_RESULTS_DIRECTORY, templateBuildTestResults,
                solutionBuildTestResults);
        newExercise.setChannelName("testchannelname-pe");
        aeolusRequestMockProvider.enableMockingOfRequests();
        aeolusRequestMockProvider.mockFailedGenerateBuildPlan(AeolusTarget.CLI);
        ProgrammingExercise createdExercise = request.postWithResponseBody("/api/programming/programming-exercises/setup", newExercise, ProgrammingExercise.class,
                HttpStatus.CREATED);

        // Check that the repository folders were created in the file system for the template, solution, and tests repository.
        localVCLocalCITestService.verifyRepositoryFoldersExist(createdExercise, localVCBasePath);

        // Also check that the template and solution repositories were built successfully.
        localVCLocalCITestService.testLatestSubmission(createdExercise.getTemplateParticipation().getId(), null, 0, false);
        localVCLocalCITestService.testLatestSubmission(createdExercise.getSolutionParticipation().getId(), null, 13, false);

        verify(competencyProgressApi).updateProgressByLearningObjectAsync(eq(createdExercise));
    }

    @Test
    @WithMockUser(username = TEST_PREFIX + "instructor1", roles = "INSTRUCTOR")
    void testCreateProgrammingExercise_Invalid_CheckoutPaths() throws Exception {

        ProgrammingExercise newExercise = ProgrammingExerciseFactory.generateProgrammingExercise(ZonedDateTime.now().minusDays(1), ZonedDateTime.now().plusDays(7), course);
        newExercise.setProjectType(ProjectType.PLAIN_GRADLE);
        newExercise.getBuildConfig().setAssignmentCheckoutPath("/invalid/assignment");

        request.postWithResponseBody("/api/programming/programming-exercises/setup", newExercise, ProgrammingExercise.class, HttpStatus.BAD_REQUEST);
    }

    @Test
    @WithMockUser(username = TEST_PREFIX + "instructor1", roles = "INSTRUCTOR")
    void testUpdateProgrammingExercise() throws Exception {
        programmingExercise.setReleaseDate(ZonedDateTime.now().plusHours(1));
        programmingExercise.setCompetencyLinks(Set.of(new CompetencyExerciseLink(competency, programmingExercise, 1)));
        programmingExercise.getCompetencyLinks().forEach(link -> link.getCompetency().setCourse(null));

        ProgrammingExercise updatedExercise = request.putWithResponseBody("/api/programming/programming-exercises", programmingExercise, ProgrammingExercise.class, HttpStatus.OK);

        assertThat(updatedExercise.getReleaseDate()).isEqualTo(programmingExercise.getReleaseDate());
        verify(competencyProgressApi, timeout(1000).times(1)).updateProgressForUpdatedLearningObjectAsync(eq(programmingExercise), eq(Optional.of(programmingExercise)));
    }

    @Test
    @WithMockUser(username = TEST_PREFIX + "instructor1", roles = "INSTRUCTOR")
    void testUpdateProgrammingExercise_templateRepositoryUriIsInvalid() throws Exception {
        programmingExercise.setTemplateRepositoryUri("http://localhost:9999/some/invalid/url.git");
        request.put("/api/programming/programming-exercises", programmingExercise, HttpStatus.BAD_REQUEST);

        programmingExercise.setTemplateRepositoryUri(
                "http://localhost:49152/invalidUrlMapping/" + programmingExercise.getProjectKey() + "/" + programmingExercise.getProjectKey().toLowerCase() + "-exercise.git");
        request.put("/api/programming/programming-exercises", programmingExercise, HttpStatus.BAD_REQUEST);
    }

    @Disabled
    @Test
    @WithMockUser(username = TEST_PREFIX + "instructor1", roles = "INSTRUCTOR")
    void testDeleteProgrammingExercise() throws Exception {
        programmingExercise.setCompetencyLinks(Set.of(new CompetencyExerciseLink(competency, programmingExercise, 1)));
        programmingExerciseRepository.save(programmingExercise);

        // Delete the exercise
        var params = new LinkedMultiValueMap<String, String>();
        params.add("deleteStudentReposBuildPlans", "true");
        params.add("deleteBaseReposBuildPlans", "true");
        request.delete("/api/programming/programming-exercises/" + programmingExercise.getId(), HttpStatus.OK, params);

        // Assert that the repository folders do not exist anymore.
        LocalVCRepositoryUri templateRepositoryUri = new LocalVCRepositoryUri(programmingExercise.getTemplateRepositoryUri());
        assertThat(templateRepositoryUri.getLocalRepositoryPath(localVCBasePath)).doesNotExist();
        LocalVCRepositoryUri solutionRepositoryUri = new LocalVCRepositoryUri(programmingExercise.getSolutionRepositoryUri());
        assertThat(solutionRepositoryUri.getLocalRepositoryPath(localVCBasePath)).doesNotExist();
        LocalVCRepositoryUri testsRepositoryUri = new LocalVCRepositoryUri(programmingExercise.getTestRepositoryUri());
        assertThat(testsRepositoryUri.getLocalRepositoryPath(localVCBasePath)).doesNotExist();
        verify(competencyProgressApi).updateProgressByCompetencyAsync(eq(competency));
    }

    @Disabled
    @Test
    @WithMockUser(username = TEST_PREFIX + "instructor1", roles = "INSTRUCTOR")
    void testImportProgrammingExercise() throws Exception {
        // Mock dockerClient.copyArchiveFromContainerCmd() such that it returns a dummy commitHash for both the assignment and the test repository.
        // Note: The stub needs to receive the same object twice because there are two requests to the same method (one for the template participation and one for the solution
        // participation).
        // Usually, specifying one doReturn() is enough to make the stub return the same object on every subsequent call.
        // However, in this case we have it return an InputStream, which will be consumed after returning it the first time, so we need to create two separate ones.
        dockerClientTestService.mockInputStreamReturnedFromContainer(dockerClient, LOCAL_CI_WORKING_DIRECTORY + "/testing-dir/assignment/.git/refs/heads/[^/]+",
                Map.of("assignmentComitHash", DUMMY_COMMIT_HASH), Map.of("assignmentComitHash", DUMMY_COMMIT_HASH));
        dockerClientTestService.mockInputStreamReturnedFromContainer(dockerClient, LOCAL_CI_WORKING_DIRECTORY + "/testing-dir/.git/refs/heads/[^/]+",
                Map.of("testsCommitHash", DUMMY_COMMIT_HASH), Map.of("testsCommitHash", DUMMY_COMMIT_HASH));

        dockerClientTestService.mockInspectImage(dockerClient);

        // Mock dockerClient.copyArchiveFromContainerCmd() such that it returns the XMLs containing the test results.
        // Mock the results for the template repository build and for the solution repository build that will both be triggered as a result of creating the exercise.
        Map<String, String> templateBuildTestResults = dockerClientTestService.createMapFromTestResultsFolder(ALL_FAIL_TEST_RESULTS_PATH);
        Map<String, String> solutionBuildTestResults = dockerClientTestService.createMapFromTestResultsFolder(ALL_SUCCEED_TEST_RESULTS_PATH);
        dockerClientTestService.mockInputStreamReturnedFromContainer(dockerClient, LOCAL_CI_WORKING_DIRECTORY + LOCAL_CI_RESULTS_DIRECTORY, templateBuildTestResults,
                solutionBuildTestResults);

        ProgrammingExercise exerciseToBeImported = ProgrammingExerciseFactory.generateToBeImportedProgrammingExercise("ImportTitle", "imported", programmingExercise,
                courseUtilService.addEmptyCourse());

        // Import the exercise and load all referenced entities
        var params = new LinkedMultiValueMap<String, String>();
        params.add("recreateBuildPlans", "true");
        exerciseToBeImported.setChannelName("testchannel-pe-imported");
        exerciseToBeImported.setCompetencyLinks(Set.of(new CompetencyExerciseLink(competency, exerciseToBeImported, 1)));
        exerciseToBeImported.getCompetencyLinks().forEach(link -> link.getCompetency().setCourse(null));

        var importedExercise = request.postWithResponseBody("/api/programming/programming-exercises/import/" + programmingExercise.getId(), exerciseToBeImported,
                ProgrammingExercise.class, params, HttpStatus.OK);

        // Assert that the repositories were correctly created for the imported exercise.
        ProgrammingExercise importedExerciseWithParticipations = programmingExerciseRepository.findWithAllParticipationsAndBuildConfigById(importedExercise.getId()).orElseThrow();
        localVCLocalCITestService.verifyRepositoryFoldersExist(importedExerciseWithParticipations, localVCBasePath);

        // Also check that the template and solution repositories were built successfully.
        TemplateProgrammingExerciseParticipation templateParticipation = templateProgrammingExerciseParticipationRepository.findByProgrammingExerciseId(importedExercise.getId())
                .orElseThrow();
        SolutionProgrammingExerciseParticipation solutionParticipation = solutionProgrammingExerciseParticipationRepository.findByProgrammingExerciseId(importedExercise.getId())
                .orElseThrow();
        localVCLocalCITestService.testLatestSubmission(templateParticipation.getId(), null, 0, false);
        localVCLocalCITestService.testLatestSubmission(solutionParticipation.getId(), null, 13, false);
        verify(competencyProgressApi).updateProgressByLearningObjectAsync(eq(importedExercise));
    }

    @Nested
    class TestGetCheckoutDirectories {

        @Test
        @WithMockUser(username = TEST_PREFIX + "editor1", roles = "EDITOR")
        void testWithValidProgrammingLanguage() throws Exception {
            CheckoutDirectoriesDTO checkoutDirectoryDTO = request.get("/api/programming/programming-exercises/repository-checkout-directories?programmingLanguage=JAVA",
                    HttpStatus.OK, CheckoutDirectoriesDTO.class);

            assertThat(checkoutDirectoryDTO.submissionBuildPlanCheckoutDirectories().exerciseCheckoutDirectory()).isEqualTo("/assignment");
            assertThat(checkoutDirectoryDTO.submissionBuildPlanCheckoutDirectories().solutionCheckoutDirectory()).isNull();
            assertThat(checkoutDirectoryDTO.submissionBuildPlanCheckoutDirectories().testCheckoutDirectory()).isEqualTo("/");

            // Verify solution build plan checkout directories
            assertThat(checkoutDirectoryDTO.solutionBuildPlanCheckoutDirectories().exerciseCheckoutDirectory()).isEqualTo(null);
            assertThat(checkoutDirectoryDTO.solutionBuildPlanCheckoutDirectories().solutionCheckoutDirectory()).isEqualTo("/assignment");
            assertThat(checkoutDirectoryDTO.solutionBuildPlanCheckoutDirectories().testCheckoutDirectory()).isEqualTo("/");
        }

        @Test
        @WithMockUser(username = TEST_PREFIX + "editor1", roles = "EDITOR")
        void testWithNotSupportedProgrammingLanguage() throws Exception {
            request.get("/api/programming/programming-exercises/repository-checkout-directories?programmingLanguage=languageThatDoesNotExist", HttpStatus.BAD_REQUEST,
                    CheckoutDirectoriesDTO.class);
        }

        @Test
        @WithMockUser(username = TEST_PREFIX + "tutor1", roles = "TA")
        void testAccessForbidden() throws Exception {
            request.get("/api/programming/programming-exercises/repository-checkout-directories?programmingLanguage=JAVA", HttpStatus.FORBIDDEN, CheckoutDirectoriesDTO.class);
        }
    }

    @Test
    @WithMockUser(username = TEST_PREFIX + "student1", roles = "USER")
    void shouldTriggerBuildOnRepoReset() throws Exception {
        var participation = participationUtilService.addStudentParticipationForProgrammingExercise(programmingExercise, TEST_PREFIX + "student1");
        doNothing().when(programmingExerciseParticipationService).resetRepository(any(), any());
        doNothing().when(localVCServletService).processNewPush(any(), any());

        request.put("/api/programming/programming-exercise-participations/" + participation.getId() + "/reset-repository", null, HttpStatus.OK);
        verify(localVCServletService).processNewPush(any(), any());
    }
}<|MERGE_RESOLUTION|>--- conflicted
+++ resolved
@@ -4,11 +4,6 @@
 import static de.tum.cit.aet.artemis.core.config.Constants.LOCAL_CI_WORKING_DIRECTORY;
 import static org.assertj.core.api.Assertions.assertThat;
 import static org.mockito.ArgumentMatchers.eq;
-<<<<<<< HEAD
-import static org.mockito.Mockito.doNothing;
-import static org.mockito.Mockito.doReturn;
-=======
->>>>>>> 2c66ee2c
 import static org.mockito.Mockito.timeout;
 import static org.mockito.Mockito.verify;
 
@@ -322,15 +317,4 @@
             request.get("/api/programming/programming-exercises/repository-checkout-directories?programmingLanguage=JAVA", HttpStatus.FORBIDDEN, CheckoutDirectoriesDTO.class);
         }
     }
-
-    @Test
-    @WithMockUser(username = TEST_PREFIX + "student1", roles = "USER")
-    void shouldTriggerBuildOnRepoReset() throws Exception {
-        var participation = participationUtilService.addStudentParticipationForProgrammingExercise(programmingExercise, TEST_PREFIX + "student1");
-        doNothing().when(programmingExerciseParticipationService).resetRepository(any(), any());
-        doNothing().when(localVCServletService).processNewPush(any(), any());
-
-        request.put("/api/programming/programming-exercise-participations/" + participation.getId() + "/reset-repository", null, HttpStatus.OK);
-        verify(localVCServletService).processNewPush(any(), any());
-    }
 }