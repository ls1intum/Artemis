--- conflicted
+++ resolved
@@ -41,18 +41,12 @@
 
     @BeforeEach
     void initTestCase() {
-<<<<<<< HEAD
         // AttachmentVideoUnit with no hidden slides
         AttachmentVideoUnit testAttachmentVideoUnit1 = lectureUtilService.createAttachmentVideoUnitWithSlidesAndFile(5, true);
         testAttachment1 = testAttachmentVideoUnit1.getAttachment();
-        testAttachment1.setStudentVersion("temp/example.pdf"); // Set an existing student version to verify it gets removed
-=======
-        // AttachmentUnit with no hidden slides
-        AttachmentUnit testAttachmentUnit1 = lectureUtilService.createAttachmentUnitWithSlidesAndFile(5, true);
-        testAttachment1 = testAttachmentUnit1.getAttachment();
-        testAttachment1.setStudentVersion("attachments/attachment-unit/" + testAttachmentUnit1.getId() + "/student/example.pdf"); // Set an existing student version to verify it
-                                                                                                                                  // gets removed
->>>>>>> 66c08d5d
+        testAttachment1.setStudentVersion("attachments/attachment-unit/" + testAttachmentVideoUnit1.getId() + "/student/example.pdf"); // Set an existing student version to verify
+                                                                                                                                       // it
+        // gets removed
 
         // AttachmentVideoUnit with hidden slides
         AttachmentVideoUnit testAttachmentVideoUnit2 = lectureUtilService.createAttachmentVideoUnitWithSlidesAndFile(5, true);
