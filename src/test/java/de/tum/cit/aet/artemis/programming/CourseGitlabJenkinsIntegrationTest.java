--- conflicted
+++ resolved
@@ -1043,7 +1043,18 @@
     }
 
     @Test
-<<<<<<< HEAD
+    @WithMockUser(username = TEST_PREFIX + "student1", roles = "USER")
+    void testGetAllCoursesForCourseArchiveWithNonNullSemesters() throws Exception {
+        courseTestService.testGetAllCoursesForCourseArchiveWithNonNullSemestersAndEndDate();
+    }
+
+    @Test
+    @WithMockUser(username = TEST_PREFIX + "student1", roles = "USER")
+    void testGetAllCoursesForCourseArchiveForUnenrolledStudent() throws Exception {
+        courseTestService.testGetAllCoursesForCourseArchiveForUnenrolledStudent();
+    }
+
+    @Test
     @WithMockUser(username = TEST_PREFIX + "tutor1", roles = "TA")
     void testGetExistingExerciseDetails_asTutor() throws Exception {
         courseTestService.testGetExistingExerciseDetails_asTutor();
@@ -1054,16 +1065,5 @@
     void testGetExistingExerciseDetails_asEditor() throws Exception {
         String username = TEST_PREFIX + "tutor1";
         courseTestService.testGetExistingExerciseDetails_asEditor(username);
-=======
-    @WithMockUser(username = TEST_PREFIX + "student1", roles = "USER")
-    void testGetAllCoursesForCourseArchiveWithNonNullSemesters() throws Exception {
-        courseTestService.testGetAllCoursesForCourseArchiveWithNonNullSemestersAndEndDate();
-    }
-
-    @Test
-    @WithMockUser(username = TEST_PREFIX + "student1", roles = "USER")
-    void testGetAllCoursesForCourseArchiveForUnenrolledStudent() throws Exception {
-        courseTestService.testGetAllCoursesForCourseArchiveForUnenrolledStudent();
->>>>>>> caea9665
     }
 }