package de.tum.cit.aet.artemis.lecture.test_repository;

import java.util.Optional;
import java.util.Set;

import jakarta.validation.constraints.NotNull;

import org.springframework.context.annotation.Lazy;
import org.springframework.context.annotation.Primary;
import org.springframework.data.jpa.repository.Modifying;
import org.springframework.data.jpa.repository.Query;
import org.springframework.data.repository.query.Param;
import org.springframework.stereotype.Repository;
import org.springframework.transaction.annotation.Transactional;

import de.tum.cit.aet.artemis.lecture.domain.Lecture;
import de.tum.cit.aet.artemis.lecture.repository.LectureRepository;

@Repository
@Primary
@Lazy
public interface LectureTestRepository extends LectureRepository {

    @NotNull
    default Lecture findByIdWithAttachmentsAndLectureUnitsAndCompletionsElseThrow(long lectureId) {
        return getValueElseThrow(findByIdWithAttachmentsAndLectureUnitsAndCompletions(lectureId), lectureId);
    }

    @Query("""
            SELECT DISTINCT lecture
            FROM Lecture lecture
              LEFT JOIN FETCH lecture.attachments
              LEFT JOIN FETCH lecture.lectureUnits lu
              LEFT JOIN FETCH lu.completedUsers cu
            WHERE lecture.id = :lectureId
            """)
    Optional<Lecture> findByIdWithAttachmentsAndLectureUnitsAndCompletions(@Param("lectureId") long lectureId);

    @Transactional // ok because of delete
    @Modifying
    @Query("""
            DELETE FROM Attachment a
            WHERE a.attachmentVideoUnit.lecture.title = :title
            """)
    void deleteAttachmentsByLectureTitle(@Param("title") String title);

    @Transactional // ok because of delete
    @Modifying
    @Query("DELETE FROM Attachment a WHERE a.lecture.title = :title")
    void deleteLectureLevelAttachments(@Param("title") String title);

    @Transactional // ok because of delete
    @Modifying
    @Query("""
            DELETE FROM LectureUnit lu
            WHERE lu.lecture.title = :title
            """)
    void deleteLectureUnitsByLectureTitle(@Param("title") String title);

    @Transactional // ok because of delete
    @Modifying
    @Query("""
            DELETE FROM Lecture l
            WHERE l.title = :title
            """)
<<<<<<< HEAD
    int deleteLecturesByTitle(@Param("title") String title);

    Set<Lecture> findAllByCourseId(Long courseId);
=======
    void deleteLecturesByTitle(@Param("title") String title);
>>>>>>> 7832c415
}<|MERGE_RESOLUTION|>--- conflicted
+++ resolved
@@ -63,11 +63,7 @@
             DELETE FROM Lecture l
             WHERE l.title = :title
             """)
-<<<<<<< HEAD
-    int deleteLecturesByTitle(@Param("title") String title);
+    void deleteLecturesByTitle(@Param("title") String title);
 
     Set<Lecture> findAllByCourseId(Long courseId);
-=======
-    void deleteLecturesByTitle(@Param("title") String title);
->>>>>>> 7832c415
 }