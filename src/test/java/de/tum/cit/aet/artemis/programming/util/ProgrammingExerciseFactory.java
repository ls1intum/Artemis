--- conflicted
+++ resolved
@@ -353,11 +353,8 @@
             case SPOTBUGS -> "BAD_PRACTICE";
             case PMD -> "Best Practices";
             case CHECKSTYLE -> "coding";
-<<<<<<< HEAD
             case CLIPPY -> "Style";
-=======
             case DART_ANALYZE -> "LINT";
->>>>>>> f2b28c36
             case PMD_CPD -> "Copy/Paste Detection";
             case SWIFTLINT -> "swiftLint"; // TODO: rene: set better value after categories are better defined
             case GCC -> "Memory";
