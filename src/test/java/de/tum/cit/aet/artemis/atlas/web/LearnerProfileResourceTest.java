--- conflicted
+++ resolved
@@ -186,8 +186,6 @@
         assertThat(finalProfile.getFeedbackDetail()).isEqualTo(3);
         assertThat(finalProfile.getFeedbackFormality()).isEqualTo(3);
         assertThat(finalProfile.hasSetupFeedbackPreferences()).isTrue();
-<<<<<<< HEAD
-=======
     }
 
     @Test
@@ -208,7 +206,6 @@
                 true);
 
         request.put("/api/atlas/learner-profile", updateDTO, HttpStatus.BAD_REQUEST);
->>>>>>> 6b53b178
     }
 
     @Test
