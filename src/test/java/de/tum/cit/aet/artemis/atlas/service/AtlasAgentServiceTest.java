--- conflicted
+++ resolved
@@ -50,13 +50,8 @@
     @BeforeEach
     void setUp() {
         ChatClient chatClient = ChatClient.create(chatModel);
-<<<<<<< HEAD
         // Pass null for ToolCallbackProvider in tests
         atlasAgentService = new AtlasAgentService(chatClient, templateService, null, null, null, "gpt-4o");
-=======
-        // Pass null for ToolCallbackProvider and ChatMemory in tests
-        atlasAgentService = new AtlasAgentService(chatClient, templateService, null, null);
->>>>>>> 7832c415
     }
 
     @Test
@@ -156,11 +151,7 @@
 
     @Test
     void testIsAvailable_WithNullChatClient() {
-<<<<<<< HEAD
         AtlasAgentService serviceWithNullClient = new AtlasAgentService(null, templateService, null, null, null, "gpt-4o");
-=======
-        AtlasAgentService serviceWithNullClient = new AtlasAgentService(null, templateService, null, null);
->>>>>>> 7832c415
 
         boolean available = serviceWithNullClient.isAvailable();
 
@@ -200,11 +191,7 @@
     @Test
     void testProcessChatMessage_WithCompetencyCreated() throws ExecutionException, InterruptedException {
         ChatClient chatClient = ChatClient.create(chatModel);
-<<<<<<< HEAD
         AtlasAgentService serviceWithToolsService = new AtlasAgentService(chatClient, templateService, null, null, mockToolsService, "gpt-4o");
-=======
-        AtlasAgentService service = new AtlasAgentService(chatClient, templateService, null, null);
->>>>>>> 7832c415
 
         String testMessage = "Create a competency";
         Long courseId = 123L;
@@ -229,11 +216,7 @@
     @Test
     void testProcessChatMessage_WithCompetencyNotCreated() throws ExecutionException, InterruptedException {
         ChatClient chatClient = ChatClient.create(chatModel);
-<<<<<<< HEAD
         AtlasAgentService serviceWithToolsService = new AtlasAgentService(chatClient, templateService, null, null, mockToolsService, "gpt-4o");
-=======
-        AtlasAgentService service = new AtlasAgentService(chatClient, templateService, null, null);
->>>>>>> 7832c415
 
         String testMessage = "Show me competencies";
         Long courseId = 123L;
