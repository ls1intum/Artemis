--- conflicted
+++ resolved
@@ -58,13 +58,7 @@
     @BeforeEach
     void setUp() {
         ChatClient chatClient = ChatClient.create(chatModel);
-<<<<<<< HEAD
-        // Pass null for ToolCallbackProvider and ChatMemory in tests
-        atlasAgentService = new AtlasAgentService(chatClient, templateService, null, null, "gpt-4o");
-=======
-        // Pass null for ToolCallbackProvider and AtlasAgentToolsService in basic tests
-        atlasAgentService = new AtlasAgentService(chatClient, templateService, null, chatMemory);
->>>>>>> 873bdff6
+        atlasAgentService = new AtlasAgentService(chatClient, templateService, null, chatMemory, "gpt-4o");
     }
 
     @Test
@@ -164,11 +158,7 @@
 
     @Test
     void testIsAvailable_WithNullChatClient() {
-<<<<<<< HEAD
-        AtlasAgentService serviceWithNullClient = new AtlasAgentService(null, templateService, null, null, "gpt-4o");
-=======
-        AtlasAgentService serviceWithNullClient = new AtlasAgentService(null, templateService, null, chatMemory);
->>>>>>> 873bdff6
+        AtlasAgentService serviceWithNullClient = new AtlasAgentService(null, templateService, null, chatMemory, "gpt-4o");
 
         boolean available = serviceWithNullClient.isAvailable();
 
