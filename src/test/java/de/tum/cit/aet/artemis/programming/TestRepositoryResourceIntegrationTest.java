package de.tum.cit.aet.artemis.programming;

import static org.assertj.core.api.Assertions.assertThat;
import static org.mockito.ArgumentMatchers.anyBoolean;
import static org.mockito.ArgumentMatchers.anyString;
import static org.mockito.Mockito.any;
import static org.mockito.Mockito.argThat;
import static org.mockito.Mockito.doReturn;
import static org.mockito.Mockito.eq;
import static org.mockito.Mockito.mock;
import static org.mockito.Mockito.reset;

import java.io.IOException;
import java.nio.charset.Charset;
import java.nio.file.Files;
import java.nio.file.Path;
import java.time.ZonedDateTime;
import java.util.ArrayList;
import java.util.List;
import java.util.Optional;

import org.apache.commons.io.FileUtils;
import org.eclipse.jgit.api.ListBranchCommand;
import org.eclipse.jgit.api.MergeResult;
import org.eclipse.jgit.lib.Ref;
import org.eclipse.jgit.merge.MergeStrategy;
import org.junit.jupiter.api.AfterEach;
import org.junit.jupiter.api.BeforeEach;
import org.junit.jupiter.api.Disabled;
import org.junit.jupiter.api.Test;
import org.springframework.http.HttpStatus;
import org.springframework.security.test.context.support.WithMockUser;
import org.springframework.util.LinkedMultiValueMap;

import de.tum.cit.aet.artemis.core.domain.Course;
import de.tum.cit.aet.artemis.programming.domain.File;
import de.tum.cit.aet.artemis.programming.domain.FileType;
import de.tum.cit.aet.artemis.programming.domain.ProgrammingExercise;
import de.tum.cit.aet.artemis.programming.domain.Repository;
import de.tum.cit.aet.artemis.programming.dto.FileMove;
import de.tum.cit.aet.artemis.programming.dto.RepositoryStatusDTO;
import de.tum.cit.aet.artemis.programming.dto.RepositoryStatusDTOType;
import de.tum.cit.aet.artemis.programming.service.GitService;
import de.tum.cit.aet.artemis.programming.service.RepositoryUriConversionUtil;
import de.tum.cit.aet.artemis.programming.service.localvc.LocalVCRepositoryUri;
import de.tum.cit.aet.artemis.programming.util.LocalRepository;
import de.tum.cit.aet.artemis.programming.util.LocalRepositoryUriUtil;
import de.tum.cit.aet.artemis.programming.util.ProgrammingExerciseFactory;
import de.tum.cit.aet.artemis.programming.web.repository.FileSubmission;

class TestRepositoryResourceIntegrationTest extends AbstractProgrammingIntegrationJenkinsLocalVCTest {

    private static final String TEST_PREFIX = "testrepositoryresourceint";

    private final String testRepoBaseUrl = "/api/programming/test-repository/";

    private ProgrammingExercise programmingExercise;

    private final String currentLocalFileName = "currentFileName";

    private final String currentLocalFileContent = "testContent";

    private final String currentLocalFolderName = "currentFolderName";

    private final LocalRepository testRepo = new LocalRepository(defaultBranch);

    @BeforeEach
    void setup() throws Exception {
        userUtilService.addUsers(TEST_PREFIX, 1, 1, 0, 1);
        Course course = courseUtilService.addEmptyCourse();
        programmingExercise = ProgrammingExerciseFactory.generateProgrammingExercise(ZonedDateTime.now().minusDays(1), ZonedDateTime.now().plusDays(7), course);
        programmingExercise.setBuildConfig(programmingExerciseBuildConfigRepository.save(programmingExercise.getBuildConfig()));

        // Instantiate the remote repository as non-bare so its files can be manipulated
        testRepo.configureRepos(localVCBasePath, "testLocalRepo", "testOriginRepo", false);

        // add file to the repository folder
        Path filePath = Path.of(testRepo.workingCopyGitRepoFile + "/" + currentLocalFileName);
        var file = Files.createFile(filePath).toFile();
        // write content to the created file
        FileUtils.write(file, currentLocalFileContent, Charset.defaultCharset());

        // add folder to the repository folder
        filePath = Path.of(testRepo.workingCopyGitRepoFile + "/" + currentLocalFolderName);
        Files.createDirectory(filePath);

<<<<<<< HEAD
        String shortTestRepoUri = LocalRepositoryUriUtil.convertToLocalVcUriShortUriString(testRepo.workingCopyGitRepoFile, localVCRepoPath);
        LocalVCRepositoryUri fullTestRepoUri = new LocalVCRepositoryUri(RepositoryUriConversionUtil.toFullRepositoryUri(shortTestRepoUri));
        programmingExercise.setTestRepositoryUri(fullTestRepoUri.getURI().toString());
        doReturn(gitService.getExistingCheckedOutRepositoryByLocalPath(testRepo.workingCopyGitRepoFile.toPath(), null)).when(gitService)
                .getOrCheckoutRepository(eq(fullTestRepoUri), eq(true), anyBoolean());
        doReturn(gitService.getExistingCheckedOutRepositoryByLocalPath(testRepo.workingCopyGitRepoFile.toPath(), null)).when(gitService)
                .getOrCheckoutRepository(eq(fullTestRepoUri), eq(false), anyBoolean());

        doReturn(gitService.getExistingCheckedOutRepositoryByLocalPath(testRepo.workingCopyGitRepoFile.toPath(), null)).when(gitService)
                .getOrCheckoutRepository(eq(fullTestRepoUri), eq(true), anyString(), anyBoolean());
        doReturn(gitService.getExistingCheckedOutRepositoryByLocalPath(testRepo.workingCopyGitRepoFile.toPath(), null)).when(gitService)
                .getOrCheckoutRepository(eq(fullTestRepoUri), eq(false), anyString(), anyBoolean());
=======
        var testRepoUri = new LocalVCRepositoryUri(LocalRepositoryUriUtil.convertToLocalVcUriString(testRepo.workingCopyGitRepoFile, localVCBasePath));
        programmingExercise.setTestRepositoryUri(testRepoUri.toString());
        doReturn(gitService.getExistingCheckedOutRepositoryByLocalPath(testRepo.workingCopyGitRepoFile.toPath(), null)).when(gitService).getOrCheckoutRepository(eq(testRepoUri),
                eq(true), anyBoolean());
        doReturn(gitService.getExistingCheckedOutRepositoryByLocalPath(testRepo.workingCopyGitRepoFile.toPath(), null)).when(gitService).getOrCheckoutRepository(eq(testRepoUri),
                eq(false), anyBoolean());

        doReturn(gitService.getExistingCheckedOutRepositoryByLocalPath(testRepo.workingCopyGitRepoFile.toPath(), null)).when(gitService).getOrCheckoutRepository(eq(testRepoUri),
                eq(true), anyString(), anyBoolean());
        doReturn(gitService.getExistingCheckedOutRepositoryByLocalPath(testRepo.workingCopyGitRepoFile.toPath(), null)).when(gitService).getOrCheckoutRepository(eq(testRepoUri),
                eq(false), anyString(), anyBoolean());
>>>>>>> 55bb3ba3
    }

    @AfterEach
    void tearDown() throws IOException {
        reset(gitService);
        testRepo.resetLocalRepo();
    }

    @Test
    @WithMockUser(username = TEST_PREFIX + "instructor1", roles = "INSTRUCTOR")
    void testGetFiles() throws Exception {
        programmingExerciseRepository.save(programmingExercise);
        var files = request.getMap(testRepoBaseUrl + programmingExercise.getId() + "/files", HttpStatus.OK, String.class, FileType.class);
        assertThat(files).isNotEmpty();

        // Check if all files exist
        for (String key : files.keySet()) {
            assertThat(Path.of(testRepo.workingCopyGitRepoFile + "/" + key)).exists();
        }
    }

    @Test
    @WithMockUser(username = TEST_PREFIX + "student1", roles = "STUDENT")
    void testGetFilesAsStudent_accessForbidden() throws Exception {
        programmingExerciseRepository.save(programmingExercise);
        request.getMap(testRepoBaseUrl + programmingExercise.getId() + "/files", HttpStatus.FORBIDDEN, String.class, FileType.class);
    }

    @Test
    @WithMockUser(username = TEST_PREFIX + "instructor1", roles = "INSTRUCTOR")
    void testGetFile() throws Exception {
        programmingExerciseRepository.save(programmingExercise);
        LinkedMultiValueMap<String, String> params = new LinkedMultiValueMap<>();
        params.add("file", currentLocalFileName);
        var file = request.get(testRepoBaseUrl + programmingExercise.getId() + "/file", HttpStatus.OK, byte[].class, params);
        assertThat(file).isNotEmpty();
        assertThat(Path.of(testRepo.workingCopyGitRepoFile + "/" + currentLocalFileName)).exists();
        assertThat(new String(file)).isEqualTo(currentLocalFileContent);
    }

    @Test
    @WithMockUser(username = TEST_PREFIX + "instructor1", roles = "INSTRUCTOR")
    void testCreateFile() throws Exception {
        programmingExerciseRepository.save(programmingExercise);
        LinkedMultiValueMap<String, String> params = new LinkedMultiValueMap<>();
        assertThat(Path.of(testRepo.workingCopyGitRepoFile + "/newFile")).doesNotExist();
        params.add("file", "newFile");
        request.postWithoutResponseBody(testRepoBaseUrl + programmingExercise.getId() + "/file", HttpStatus.OK, params);
        assertThat(Path.of(testRepo.workingCopyGitRepoFile + "/newFile")).isRegularFile();
    }

    @Test
    @WithMockUser(username = TEST_PREFIX + "instructor1", roles = "INSTRUCTOR")
    void testCreateFile_alreadyExists() throws Exception {
        programmingExerciseRepository.save(programmingExercise);
        LinkedMultiValueMap<String, String> params = new LinkedMultiValueMap<>();
        assertThat((Path.of(testRepo.workingCopyGitRepoFile + "/newFile"))).doesNotExist();
        params.add("file", "newFile");

        doReturn(Optional.of(true)).when(gitService).getFileByName(any(), any());
        request.postWithoutResponseBody(testRepoBaseUrl + programmingExercise.getId() + "/file", HttpStatus.BAD_REQUEST, params);
    }

    @Test
    @WithMockUser(username = TEST_PREFIX + "instructor1", roles = "INSTRUCTOR")
    void testCreateFile_invalidRepository() throws Exception {
        programmingExerciseRepository.save(programmingExercise);
        LinkedMultiValueMap<String, String> params = new LinkedMultiValueMap<>();
        assertThat((Path.of(testRepo.workingCopyGitRepoFile + "/newFile"))).doesNotExist();
        params.add("file", "newFile");

        Repository mockRepository = mock(Repository.class);
        doReturn(mockRepository).when(gitService).getOrCheckoutRepository(any(), eq(true), anyBoolean());
        doReturn(testRepo.workingCopyGitRepoFile.toPath()).when(mockRepository).getLocalPath();
        doReturn(false).when(mockRepository).isValidFile(any());
        request.postWithoutResponseBody(testRepoBaseUrl + programmingExercise.getId() + "/file", HttpStatus.BAD_REQUEST, params);
    }

    @Test
    @WithMockUser(username = TEST_PREFIX + "instructor1", roles = "INSTRUCTOR")
    void testCreateFolder() throws Exception {
        programmingExerciseRepository.save(programmingExercise);
        LinkedMultiValueMap<String, String> params = new LinkedMultiValueMap<>();
        assertThat(Path.of(testRepo.workingCopyGitRepoFile + "/newFolder")).doesNotExist();
        params.add("folder", "newFolder");
        request.postWithoutResponseBody(testRepoBaseUrl + programmingExercise.getId() + "/folder", HttpStatus.OK, params);
        assertThat(Path.of(testRepo.workingCopyGitRepoFile + "/newFolder")).isDirectory();
    }

    @Test
    @WithMockUser(username = TEST_PREFIX + "instructor1", roles = "INSTRUCTOR")
    void testRenameFile() throws Exception {
        programmingExerciseRepository.save(programmingExercise);
        assertThat((Path.of(testRepo.workingCopyGitRepoFile + "/" + currentLocalFileName))).exists();
        String newLocalFileName = "newFileName";
        assertThat(Path.of(testRepo.workingCopyGitRepoFile + "/" + newLocalFileName)).doesNotExist();
        FileMove fileMove = new FileMove(currentLocalFileName, newLocalFileName);
        request.postWithoutLocation(testRepoBaseUrl + programmingExercise.getId() + "/rename-file", fileMove, HttpStatus.OK, null);
        assertThat(Path.of(testRepo.workingCopyGitRepoFile + "/" + currentLocalFileName)).doesNotExist();
        assertThat(Path.of(testRepo.workingCopyGitRepoFile + "/" + newLocalFileName)).exists();
    }

    @Test
    @WithMockUser(username = TEST_PREFIX + "instructor1", roles = "INSTRUCTOR")
    void testRenameFile_alreadyExists() throws Exception {
        programmingExerciseRepository.save(programmingExercise);
        FileMove fileMove = createRenameFileMove();

        doReturn(Optional.empty()).when(gitService).getFileByName(any(), any());
        request.postWithoutLocation(testRepoBaseUrl + programmingExercise.getId() + "/rename-file", fileMove, HttpStatus.NOT_FOUND, null);
    }

    @Test
    @WithMockUser(username = TEST_PREFIX + "instructor1", roles = "INSTRUCTOR")
    void testRenameFile_invalidExistingFile() throws Exception {
        programmingExerciseRepository.save(programmingExercise);
        FileMove fileMove = createRenameFileMove();

        doReturn(Optional.of(testRepo.workingCopyGitRepoFile)).when(gitService).getFileByName(any(), eq(fileMove.currentFilePath()));

        Repository mockRepository = mock(Repository.class);
        doReturn(mockRepository).when(gitService).getOrCheckoutRepository(any(), eq(true), anyBoolean());
        doReturn(testRepo.workingCopyGitRepoFile.toPath()).when(mockRepository).getLocalPath();
        doReturn(false).when(mockRepository).isValidFile(argThat(file -> file.getName().contains(currentLocalFileName)));
        request.postWithoutLocation(testRepoBaseUrl + programmingExercise.getId() + "/rename-file", fileMove, HttpStatus.BAD_REQUEST, null);
    }

    private FileMove createRenameFileMove() {
        String newLocalFileName = "newFileName";

        assertThat(Path.of(testRepo.workingCopyGitRepoFile + "/" + currentLocalFileName)).exists();
        assertThat(Path.of(testRepo.workingCopyGitRepoFile + "/" + newLocalFileName)).doesNotExist();

        return new FileMove(currentLocalFileName, newLocalFileName);
    }

    @Test
    @WithMockUser(username = TEST_PREFIX + "instructor1", roles = "INSTRUCTOR")
    void testRenameFolder() throws Exception {
        programmingExerciseRepository.save(programmingExercise);
        assertThat(Path.of(testRepo.workingCopyGitRepoFile + "/" + currentLocalFolderName)).exists();
        String newLocalFolderName = "newFolderName";
        assertThat(Path.of(testRepo.workingCopyGitRepoFile + "/" + newLocalFolderName)).doesNotExist();
        FileMove fileMove = new FileMove(currentLocalFolderName, newLocalFolderName);
        request.postWithoutLocation(testRepoBaseUrl + programmingExercise.getId() + "/rename-file", fileMove, HttpStatus.OK, null);
        assertThat(Path.of(testRepo.workingCopyGitRepoFile + "/" + currentLocalFolderName)).doesNotExist();
        assertThat(Path.of(testRepo.workingCopyGitRepoFile + "/" + newLocalFolderName)).exists();
    }

    @Test
    @WithMockUser(username = TEST_PREFIX + "instructor1", roles = "INSTRUCTOR")
    void testDeleteFile() throws Exception {
        programmingExerciseRepository.save(programmingExercise);
        LinkedMultiValueMap<String, String> params = new LinkedMultiValueMap<>();
        assertThat(Path.of(testRepo.workingCopyGitRepoFile + "/" + currentLocalFileName)).exists();
        params.add("file", currentLocalFileName);
        request.delete(testRepoBaseUrl + programmingExercise.getId() + "/file", HttpStatus.OK, params);
        assertThat(Path.of(testRepo.workingCopyGitRepoFile + "/" + currentLocalFileName)).doesNotExist();
    }

    @Test
    @WithMockUser(username = TEST_PREFIX + "instructor1", roles = "INSTRUCTOR")
    void testDeleteFile_notFound() throws Exception {
        programmingExerciseRepository.save(programmingExercise);
        LinkedMultiValueMap<String, String> params = new LinkedMultiValueMap<>();
        assertThat(Path.of(testRepo.workingCopyGitRepoFile + "/" + currentLocalFileName)).exists();
        params.add("file", currentLocalFileName);

        doReturn(Optional.empty()).when(gitService).getFileByName(any(), any());

        request.delete(testRepoBaseUrl + programmingExercise.getId() + "/file", HttpStatus.NOT_FOUND, params);
    }

    @Test
    @WithMockUser(username = TEST_PREFIX + "instructor1", roles = "INSTRUCTOR")
    void testDeleteFile_invalidFile() throws Exception {
        programmingExerciseRepository.save(programmingExercise);
        LinkedMultiValueMap<String, String> params = new LinkedMultiValueMap<>();
        assertThat(Path.of(testRepo.workingCopyGitRepoFile + "/" + currentLocalFileName)).exists();
        params.add("file", currentLocalFileName);

        doReturn(Optional.of(testRepo.workingCopyGitRepoFile)).when(gitService).getFileByName(any(), eq(currentLocalFileName));

        Repository mockRepository = mock(Repository.class);
        doReturn(mockRepository).when(gitService).getOrCheckoutRepository(any(), eq(true), anyBoolean());
        doReturn(testRepo.workingCopyGitRepoFile.toPath()).when(mockRepository).getLocalPath();
        doReturn(false).when(mockRepository).isValidFile(argThat(file -> file.getName().contains(currentLocalFileName)));

        request.delete(testRepoBaseUrl + programmingExercise.getId() + "/file", HttpStatus.BAD_REQUEST, params);
    }

    @Test
    @WithMockUser(username = TEST_PREFIX + "instructor1", roles = "INSTRUCTOR")
    void testDeleteFile_validFile() throws Exception {
        programmingExerciseRepository.save(programmingExercise);
        LinkedMultiValueMap<String, String> params = new LinkedMultiValueMap<>();
        assertThat(Path.of(testRepo.workingCopyGitRepoFile + "/" + currentLocalFileName)).exists();
        params.add("file", currentLocalFileName);

        File mockFile = mock(File.class);
        doReturn(Optional.of(mockFile)).when(gitService).getFileByName(any(), eq(currentLocalFileName));
        doReturn(currentLocalFileName).when(mockFile).getName();
        doReturn(false).when(mockFile).isFile();

        Repository mockRepository = mock(Repository.class);
        doReturn(mockRepository).when(gitService).getOrCheckoutRepository(any(), eq(true), anyBoolean());
        doReturn(testRepo.workingCopyGitRepoFile.toPath()).when(mockRepository).getLocalPath();
        doReturn(true).when(mockRepository).isValidFile(argThat(file -> file.getName().contains(currentLocalFileName)));

        request.delete(testRepoBaseUrl + programmingExercise.getId() + "/file", HttpStatus.OK, params);
    }

    @Disabled
    @Test
    @WithMockUser(username = TEST_PREFIX + "instructor1", roles = "INSTRUCTOR")
    void testCommitChanges() throws Exception {
        programmingExerciseRepository.save(programmingExercise);
        var receivedStatusBeforeCommit = request.get(testRepoBaseUrl + programmingExercise.getId(), HttpStatus.OK, RepositoryStatusDTO.class);
        assertThat(receivedStatusBeforeCommit.repositoryStatus()).hasToString("UNCOMMITTED_CHANGES");
        request.postWithoutLocation(testRepoBaseUrl + programmingExercise.getId() + "/commit", null, HttpStatus.OK, null);
        var receivedStatusAfterCommit = request.get(testRepoBaseUrl + programmingExercise.getId(), HttpStatus.OK, RepositoryStatusDTO.class);
        assertThat(receivedStatusAfterCommit.repositoryStatus()).hasToString("CLEAN");
        var testRepoCommits = testRepo.getAllLocalCommits();
        assertThat(testRepoCommits).hasSize(1);
        assertThat(userUtilService.getUserByLogin(TEST_PREFIX + "instructor1").getName()).isEqualTo(testRepoCommits.getFirst().getAuthorIdent().getName());
    }

    private List<FileSubmission> getFileSubmissions() {
        List<FileSubmission> fileSubmissions = new ArrayList<>();
        FileSubmission fileSubmission = new FileSubmission();
        fileSubmission.setFileName(currentLocalFileName);
        fileSubmission.setFileContent("updatedFileContent");
        fileSubmissions.add(fileSubmission);
        return fileSubmissions;
    }

    @Test
    @WithMockUser(username = TEST_PREFIX + "instructor1", roles = "INSTRUCTOR")
    void testSaveFiles() throws Exception {
        programmingExerciseRepository.save(programmingExercise);
        assertThat(Path.of(testRepo.workingCopyGitRepoFile + "/" + currentLocalFileName)).exists();
        request.put(testRepoBaseUrl + programmingExercise.getId() + "/files?commit=false", getFileSubmissions(), HttpStatus.OK);

        Path filePath = Path.of(testRepo.workingCopyGitRepoFile + "/" + currentLocalFileName);
        assertThat(filePath).hasContent("updatedFileContent");
    }

    @Disabled
    @Test
    @WithMockUser(username = TEST_PREFIX + "instructor1", roles = "INSTRUCTOR")
    void testSaveFilesAndCommit() throws Exception {
        programmingExerciseRepository.save(programmingExercise);
        assertThat(Path.of(testRepo.workingCopyGitRepoFile + "/" + currentLocalFileName)).exists();

        var receivedStatusBeforeCommit = request.get(testRepoBaseUrl + programmingExercise.getId(), HttpStatus.OK, RepositoryStatusDTO.class);
        assertThat(receivedStatusBeforeCommit.repositoryStatus()).hasToString("UNCOMMITTED_CHANGES");

        request.put(testRepoBaseUrl + programmingExercise.getId() + "/files?commit=true", getFileSubmissions(), HttpStatus.OK);

        var receivedStatusAfterCommit = request.get(testRepoBaseUrl + programmingExercise.getId(), HttpStatus.OK, RepositoryStatusDTO.class);
        assertThat(receivedStatusAfterCommit.repositoryStatus()).hasToString("CLEAN");

        Path filePath = Path.of(testRepo.workingCopyGitRepoFile + "/" + currentLocalFileName);
        assertThat(filePath).hasContent("updatedFileContent");

        var testRepoCommits = testRepo.getAllLocalCommits();
        assertThat(testRepoCommits).hasSize(1);
        assertThat(userUtilService.getUserByLogin(TEST_PREFIX + "instructor1").getName()).isEqualTo(testRepoCommits.getFirst().getAuthorIdent().getName());
    }

    @Test
    @WithMockUser(username = TEST_PREFIX + "student1", roles = "INSTRUCTOR")
    void testSaveFiles_accessForbidden() throws Exception {
        programmingExerciseRepository.save(programmingExercise);
        // student1 should not have access to instructor1's tests repository even if they assume an INSTRUCTOR role.
        request.put(testRepoBaseUrl + programmingExercise.getId() + "/files?commit=true", List.of(), HttpStatus.FORBIDDEN);
    }

    @Disabled
    @Test
    @WithMockUser(username = TEST_PREFIX + "instructor1", roles = "INSTRUCTOR")
    void testPullChanges() throws Exception {
        programmingExerciseRepository.save(programmingExercise);
        String fileName = "remoteFile";

        // Create a commit for the local and the remote repository
        request.postWithoutLocation(testRepoBaseUrl + programmingExercise.getId() + "/commit", null, HttpStatus.OK, null);
        try (var remoteRepository = gitService.getExistingCheckedOutRepositoryByLocalPath(testRepo.remoteBareGitRepoFile.toPath(), null)) {

            // Create file in the remote repository
            Path filePath = Path.of(testRepo.remoteBareGitRepoFile + "/" + fileName);
            Files.createFile(filePath);

            // Check if the file exists in the remote repository and that it doesn't yet exist in the local repository
            assertThat(Path.of(testRepo.remoteBareGitRepoFile + "/" + fileName)).exists();
            assertThat(Path.of(testRepo.workingCopyGitRepoFile + "/" + fileName)).doesNotExist();

            // Stage all changes and make a second commit in the remote repository
            gitService.stageAllChanges(remoteRepository);
            GitService.commit(testRepo.remoteBareGitRepo).setMessage("TestCommit").setAllowEmpty(true).setCommitter("testname", "test@email").call();

            // Checks if the current commit is not equal on the local and the remote repository
            assertThat(testRepo.getAllLocalCommits().getFirst()).isNotEqualTo(testRepo.getAllOriginCommits().getFirst());

            // Execute the Rest call
            request.get(testRepoBaseUrl + programmingExercise.getId() + "/pull", HttpStatus.OK, Void.class);

            // Check if the current commit is the same on the local and the remote repository and if the file exists on the local repository
            assertThat(testRepo.getAllLocalCommits().getFirst()).isEqualTo(testRepo.getAllOriginCommits().getFirst());
            assertThat(Path.of(testRepo.workingCopyGitRepoFile + "/" + fileName)).exists();
        }
    }

    @Disabled
    @Test
    @WithMockUser(username = TEST_PREFIX + "instructor1", roles = "INSTRUCTOR")
    void testResetToLastCommit() throws Exception {
        programmingExerciseRepository.save(programmingExercise);
        String fileName = "testFile";
        try (var localRepo = gitService.getExistingCheckedOutRepositoryByLocalPath(testRepo.workingCopyGitRepoFile.toPath(), null);
                var remoteRepo = gitService.getExistingCheckedOutRepositoryByLocalPath(testRepo.remoteBareGitRepoFile.toPath(), null)) {

            // Check status of git before the commit
            var receivedStatusBeforeCommit = request.get(testRepoBaseUrl + programmingExercise.getId(), HttpStatus.OK, RepositoryStatusDTO.class);
            assertThat(receivedStatusBeforeCommit.repositoryStatus()).hasToString("UNCOMMITTED_CHANGES");

            // Create a commit for the local and the remote repository
            request.postWithoutLocation(testRepoBaseUrl + programmingExercise.getId() + "/commit", null, HttpStatus.OK, null);

            // Check status of git after the commit
            var receivedStatusAfterCommit = request.get(testRepoBaseUrl + programmingExercise.getId(), HttpStatus.OK, RepositoryStatusDTO.class);
            assertThat(receivedStatusAfterCommit.repositoryStatus()).hasToString("CLEAN");

            // Create file in the local repository and commit it
            Path localFilePath = Path.of(testRepo.workingCopyGitRepoFile + "/" + fileName);
            var localFile = Files.createFile(localFilePath).toFile();
            // write content to the created file
            FileUtils.write(localFile, "local", Charset.defaultCharset());
            gitService.stageAllChanges(localRepo);
            GitService.commit(testRepo.workingCopyGitRepo).setMessage("local").call();

            // Create file in the remote repository and commit it
            Path remoteFilePath = Path.of(testRepo.remoteBareGitRepoFile + "/" + fileName);
            var remoteFile = Files.createFile(remoteFilePath).toFile();
            // write content to the created file
            FileUtils.write(remoteFile, "remote", Charset.defaultCharset());
            gitService.stageAllChanges(remoteRepo);
            GitService.commit(testRepo.remoteBareGitRepo).setMessage("remote").call();

            // Merge the two and a conflict will occur
            testRepo.workingCopyGitRepo.fetch().setRemote("origin").call();
            List<Ref> refs = testRepo.workingCopyGitRepo.branchList().setListMode(ListBranchCommand.ListMode.REMOTE).call();
            var result = testRepo.workingCopyGitRepo.merge().include(refs.getFirst().getObjectId()).setStrategy(MergeStrategy.RESOLVE).call();
            var status = testRepo.workingCopyGitRepo.status().call();
            assertThat(status.getConflicting()).isNotEmpty();
            assertThat(result.getMergeStatus()).isEqualTo(MergeResult.MergeStatus.CONFLICTING);

            // Execute the reset Rest call
            request.postWithoutLocation(testRepoBaseUrl + programmingExercise.getId() + "/reset", null, HttpStatus.OK, null);

            // Check the git status after the reset
            status = testRepo.workingCopyGitRepo.status().call();
            assertThat(status.getConflicting()).isEmpty();
            assertThat(testRepo.getAllLocalCommits().getFirst()).isEqualTo(testRepo.getAllOriginCommits().getFirst());
            var receivedStatusAfterReset = request.get(testRepoBaseUrl + programmingExercise.getId(), HttpStatus.OK, RepositoryStatusDTO.class);
            assertThat(receivedStatusAfterReset.repositoryStatus()).hasToString("CLEAN");
        }
    }

    @Disabled
    @Test
    @WithMockUser(username = TEST_PREFIX + "instructor1", roles = "INSTRUCTOR")
    void testGetStatus() throws Exception {
        programmingExerciseRepository.save(programmingExercise);
        var receivedStatusBeforeCommit = request.get(testRepoBaseUrl + programmingExercise.getId(), HttpStatus.OK, RepositoryStatusDTO.class);

        // The current status is "uncommited changes", since we added files and folders, but we didn't commit yet
        assertThat(receivedStatusBeforeCommit.repositoryStatus()).hasToString("UNCOMMITTED_CHANGES");

        // Perform a commit to check if the status changes
        request.postWithoutLocation(testRepoBaseUrl + programmingExercise.getId() + "/commit", null, HttpStatus.OK, null);

        // Check if the status of git is "clean" after the commit
        var receivedStatusAfterCommit = request.get(testRepoBaseUrl + programmingExercise.getId(), HttpStatus.OK, RepositoryStatusDTO.class);
        assertThat(receivedStatusAfterCommit.repositoryStatus()).hasToString("CLEAN");
    }

    @Test
    @WithMockUser(username = TEST_PREFIX + "student1", roles = "INSTRUCTOR")
    void testGetStatus_cannotAccessRepository() throws Exception {
        programmingExerciseRepository.save(programmingExercise);
        // student1 should not have access to instructor1's tests repository even if they assume the role of an INSTRUCTOR.
        request.get(testRepoBaseUrl + programmingExercise.getId(), HttpStatus.FORBIDDEN, RepositoryStatusDTO.class);
    }

    @Test
    @WithMockUser(username = TEST_PREFIX + "instructor1", roles = "INSTRUCTOR")
    void testRepositoryState() throws Exception {
        programmingExerciseRepository.save(programmingExercise);
        var status = request.get(testRepoBaseUrl + programmingExercise.getId(), HttpStatus.OK, RepositoryStatusDTO.class);
        assertThat(status.repositoryStatus()).isEqualTo(RepositoryStatusDTOType.UNCOMMITTED_CHANGES);
        // TODO: also test other states
    }
}<|MERGE_RESOLUTION|>--- conflicted
+++ resolved
@@ -84,8 +84,7 @@
         filePath = Path.of(testRepo.workingCopyGitRepoFile + "/" + currentLocalFolderName);
         Files.createDirectory(filePath);
 
-<<<<<<< HEAD
-        String shortTestRepoUri = LocalRepositoryUriUtil.convertToLocalVcUriShortUriString(testRepo.workingCopyGitRepoFile, localVCRepoPath);
+        String shortTestRepoUri = LocalRepositoryUriUtil.convertToLocalVcUriShortUriString(testRepo.workingCopyGitRepoFile, localVCBasePath);
         LocalVCRepositoryUri fullTestRepoUri = new LocalVCRepositoryUri(RepositoryUriConversionUtil.toFullRepositoryUri(shortTestRepoUri));
         programmingExercise.setTestRepositoryUri(fullTestRepoUri.getURI().toString());
         doReturn(gitService.getExistingCheckedOutRepositoryByLocalPath(testRepo.workingCopyGitRepoFile.toPath(), null)).when(gitService)
@@ -97,19 +96,6 @@
                 .getOrCheckoutRepository(eq(fullTestRepoUri), eq(true), anyString(), anyBoolean());
         doReturn(gitService.getExistingCheckedOutRepositoryByLocalPath(testRepo.workingCopyGitRepoFile.toPath(), null)).when(gitService)
                 .getOrCheckoutRepository(eq(fullTestRepoUri), eq(false), anyString(), anyBoolean());
-=======
-        var testRepoUri = new LocalVCRepositoryUri(LocalRepositoryUriUtil.convertToLocalVcUriString(testRepo.workingCopyGitRepoFile, localVCBasePath));
-        programmingExercise.setTestRepositoryUri(testRepoUri.toString());
-        doReturn(gitService.getExistingCheckedOutRepositoryByLocalPath(testRepo.workingCopyGitRepoFile.toPath(), null)).when(gitService).getOrCheckoutRepository(eq(testRepoUri),
-                eq(true), anyBoolean());
-        doReturn(gitService.getExistingCheckedOutRepositoryByLocalPath(testRepo.workingCopyGitRepoFile.toPath(), null)).when(gitService).getOrCheckoutRepository(eq(testRepoUri),
-                eq(false), anyBoolean());
-
-        doReturn(gitService.getExistingCheckedOutRepositoryByLocalPath(testRepo.workingCopyGitRepoFile.toPath(), null)).when(gitService).getOrCheckoutRepository(eq(testRepoUri),
-                eq(true), anyString(), anyBoolean());
-        doReturn(gitService.getExistingCheckedOutRepositoryByLocalPath(testRepo.workingCopyGitRepoFile.toPath(), null)).when(gitService).getOrCheckoutRepository(eq(testRepoUri),
-                eq(false), anyString(), anyBoolean());
->>>>>>> 55bb3ba3
     }
 
     @AfterEach
