--- conflicted
+++ resolved
@@ -15,10 +15,7 @@
 import de.tum.cit.aet.artemis.atlas.domain.competency.RelationType;
 import de.tum.cit.aet.artemis.atlas.dto.LearningPathHealthDTO;
 import de.tum.cit.aet.artemis.atlas.learningpath.util.LearningPathUtilService;
-<<<<<<< HEAD
 import de.tum.cit.aet.artemis.atlas.profile.util.LearnerProfileUtilService;
-=======
->>>>>>> 389f18b0
 import de.tum.cit.aet.artemis.atlas.service.learningpath.LearningPathRecommendationService;
 import de.tum.cit.aet.artemis.atlas.service.learningpath.LearningPathService;
 import de.tum.cit.aet.artemis.core.domain.Course;
@@ -47,12 +44,9 @@
     @Autowired
     private CompetencyUtilService competencyUtilService;
 
-<<<<<<< HEAD
     @Autowired
     private LearnerProfileUtilService learnerProfileUtilService;
 
-=======
->>>>>>> 389f18b0
     private Course course;
 
     @BeforeEach
@@ -116,11 +110,7 @@
 
         @BeforeEach
         void setup() {
-<<<<<<< HEAD
-            final var users = userUtilService.addUsers(TEST_PREFIX, 1, 0, 0, 0);
-=======
             userUtilService.addUsers(TEST_PREFIX, 1, 0, 0, 0);
->>>>>>> 389f18b0
             course = CourseFactory.generateCourse(null, ZonedDateTime.now().minusDays(8), ZonedDateTime.now().minusDays(8), new HashSet<>(), TEST_PREFIX + "tumuser",
                     TEST_PREFIX + "tutor", TEST_PREFIX + "editor", TEST_PREFIX + "instructor");
             course = courseRepository.save(course);
