package de.tum.cit.aet.artemis.core.config;

import static de.tum.cit.aet.artemis.core.config.Constants.ACTIVE_MODULE_FEATURES;
import static org.assertj.core.api.Assertions.assertThat;
import static org.mockito.Mockito.mock;
import static org.mockito.Mockito.when;

import java.util.List;

import org.junit.jupiter.api.Test;
import org.springframework.boot.actuate.info.Info;
import org.springframework.core.env.Environment;

/**
 * Test for {@link ModuleFeatureInfoContributor}.
 */
class ModuleFeatureInfoContributorTest {

    private final Environment mockEnv = mock(Environment.class);

    // @formatter:off
    private static final List<String> modulePropertyNames = List.of(
        Constants.ATLAS_ENABLED_PROPERTY_NAME,
<<<<<<< HEAD
        Constants.LECTURE_ENABLED_PROPERTY_NAME
=======
        Constants.EXAM_ENABLED_PROPERTY_NAME,
        Constants.PLAGIARISM_ENABLED_PROPERTY_NAME,
        Constants.TEXT_ENABLED_PROPERTY_NAME,
        Constants.TUTORIAL_GROUP_ENABLED_PROPERTY_NAME,
        Constants.PASSKEY_ENABLED_PROPERTY_NAME
>>>>>>> e99c819a
    );
    // @formatter:on

    // @formatter:off
    private static final List<String> moduleFeatures = List.of(
        Constants.MODULE_FEATURE_ATLAS,
<<<<<<< HEAD
        Constants.MODULE_FEATURE_LECTURE
=======
        Constants.MODULE_FEATURE_EXAM,
        Constants.MODULE_FEATURE_PLAGIARISM,
        Constants.MODULE_FEATURE_TEXT,
        Constants.MODULE_FEATURE_TUTORIALGROUP,
        Constants.FEATURE_PASSKEY
>>>>>>> e99c819a
    );
    // @formatter:on

    @Test
    void testEnabledContribution() {
        testContribution(true, moduleFeatures);
    }

    @Test
    void testDisabledContribution() {
        testContribution(false, List.of());
    }

    private void testContribution(boolean propertyEnabled, List<String> expectedReportFeatures) {
        for (String key : modulePropertyNames) {
            mockProperty(key, propertyEnabled);
        }

        ModuleFeatureInfoContributor contributor = new ModuleFeatureInfoContributor(mockEnv);

        Info.Builder builder = new Info.Builder();
        contributor.contribute(builder);
        Info info = builder.build();

        var activeModuleFeatures = info.get(ACTIVE_MODULE_FEATURES);
        assertThat(activeModuleFeatures).isInstanceOf(List.class);

        var activeModuleFeaturesList = (List<String>) activeModuleFeatures;
        assertThat(activeModuleFeaturesList).containsExactlyInAnyOrderElementsOf(expectedReportFeatures);
    }

    private void mockProperty(String key, Boolean value) {
        when(mockEnv.getProperty(key, Boolean.class)).thenReturn(value);
    }
}<|MERGE_RESOLUTION|>--- conflicted
+++ resolved
@@ -21,30 +21,24 @@
     // @formatter:off
     private static final List<String> modulePropertyNames = List.of(
         Constants.ATLAS_ENABLED_PROPERTY_NAME,
-<<<<<<< HEAD
-        Constants.LECTURE_ENABLED_PROPERTY_NAME
-=======
         Constants.EXAM_ENABLED_PROPERTY_NAME,
+        Constants.LECTURE_ENABLED_PROPERTY_NAME,
         Constants.PLAGIARISM_ENABLED_PROPERTY_NAME,
         Constants.TEXT_ENABLED_PROPERTY_NAME,
         Constants.TUTORIAL_GROUP_ENABLED_PROPERTY_NAME,
         Constants.PASSKEY_ENABLED_PROPERTY_NAME
->>>>>>> e99c819a
     );
     // @formatter:on
 
     // @formatter:off
     private static final List<String> moduleFeatures = List.of(
         Constants.MODULE_FEATURE_ATLAS,
-<<<<<<< HEAD
-        Constants.MODULE_FEATURE_LECTURE
-=======
         Constants.MODULE_FEATURE_EXAM,
+        Constants.MODULE_FEATURE_LECTURE,
         Constants.MODULE_FEATURE_PLAGIARISM,
         Constants.MODULE_FEATURE_TEXT,
         Constants.MODULE_FEATURE_TUTORIALGROUP,
         Constants.FEATURE_PASSKEY
->>>>>>> e99c819a
     );
     // @formatter:on
 
