--- conflicted
+++ resolved
@@ -1179,17 +1179,7 @@
         request.postListWithResponseBody("/api/exam/courses/" + course1.getId() + "/exams/" + exam1.getId() + "/generate-missing-student-exams", Optional.empty(),
                 StudentExam.class, HttpStatus.FORBIDDEN);
         // Start exercises
-<<<<<<< HEAD
-        request.postWithoutLocation("/api/courses/" + course1.getId() + "/exams/" + exam1.getId() + "/student-exams/start-exercises", null, HttpStatus.FORBIDDEN, null);
-=======
         request.postWithoutLocation("/api/exam/courses/" + course1.getId() + "/exams/" + exam1.getId() + "/student-exams/start-exercises", null, HttpStatus.FORBIDDEN, null);
-        // Unlock all repositories
-        request.postWithResponseBody("/api/exam/courses/" + course1.getId() + "/exams/" + exam1.getId() + "/unlock-all-repositories", Optional.empty(), Integer.class,
-                HttpStatus.FORBIDDEN);
-        // Lock all repositories
-        request.postWithResponseBody("/api/exam/courses/" + course1.getId() + "/exams/" + exam1.getId() + "/lock-all-repositories", Optional.empty(), Integer.class,
-                HttpStatus.FORBIDDEN);
->>>>>>> 93eba08f
         // Add students to exam
         request.post("/api/exam/courses/" + course1.getId() + "/exams/" + exam1.getId() + "/students", Collections.singletonList(new StudentDTO(null, null, null, null, null)),
                 HttpStatus.FORBIDDEN);
