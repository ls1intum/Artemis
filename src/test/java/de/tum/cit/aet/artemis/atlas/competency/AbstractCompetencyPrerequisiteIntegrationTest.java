package de.tum.cit.aet.artemis.atlas.competency;

import static de.tum.cit.aet.artemis.core.util.TestResourceUtils.HalfSecond;
import static org.assertj.core.api.Assertions.assertThat;
import static org.assertj.core.api.Fail.fail;
import static org.mockito.Mockito.never;
import static org.mockito.Mockito.verify;

import java.time.ZoneId;
import java.time.ZonedDateTime;
import java.util.HashSet;
import java.util.List;
import java.util.Optional;
import java.util.Set;
import java.util.function.Function;

import org.springframework.http.HttpStatus;

import de.tum.cit.aet.artemis.atlas.AbstractAtlasIntegrationTest;
import de.tum.cit.aet.artemis.atlas.domain.competency.Competency;
import de.tum.cit.aet.artemis.atlas.domain.competency.CompetencyExerciseLink;
import de.tum.cit.aet.artemis.atlas.domain.competency.CompetencyLectureUnitLink;
import de.tum.cit.aet.artemis.atlas.domain.competency.CompetencyRelation;
import de.tum.cit.aet.artemis.atlas.domain.competency.CompetencyTaxonomy;
import de.tum.cit.aet.artemis.atlas.domain.competency.CourseCompetency;
import de.tum.cit.aet.artemis.atlas.domain.competency.Prerequisite;
import de.tum.cit.aet.artemis.atlas.domain.competency.RelationType;
import de.tum.cit.aet.artemis.atlas.dto.CompetencyImportOptionsDTO;
import de.tum.cit.aet.artemis.atlas.dto.CompetencyImportResponseDTO;
import de.tum.cit.aet.artemis.atlas.dto.CompetencyWithTailRelationDTO;
import de.tum.cit.aet.artemis.core.domain.Course;
import de.tum.cit.aet.artemis.core.domain.DomainObject;
import de.tum.cit.aet.artemis.core.domain.User;
import de.tum.cit.aet.artemis.exercise.domain.ExerciseMode;
import de.tum.cit.aet.artemis.exercise.domain.IncludedInOverallScore;
import de.tum.cit.aet.artemis.exercise.domain.TeamAssignmentConfig;
import de.tum.cit.aet.artemis.lecture.domain.AttachmentVideoUnit;
import de.tum.cit.aet.artemis.lecture.domain.ExerciseUnit;
import de.tum.cit.aet.artemis.lecture.domain.Lecture;
import de.tum.cit.aet.artemis.lecture.domain.LectureUnit;
import de.tum.cit.aet.artemis.lecture.domain.TextUnit;
import de.tum.cit.aet.artemis.programming.domain.ProgrammingExercise;
import de.tum.cit.aet.artemis.programming.domain.ProgrammingLanguage;
import de.tum.cit.aet.artemis.programming.util.ProgrammingExerciseFactory;
import de.tum.cit.aet.artemis.text.domain.TextExercise;
import de.tum.cit.aet.artemis.text.util.TextExerciseFactory;

abstract class AbstractCompetencyPrerequisiteIntegrationTest extends AbstractAtlasIntegrationTest {

    protected Course course;

    protected Course course2;

    protected CourseCompetency courseCompetency;

    protected Lecture lecture;

    protected TextUnit textUnitOfLectureOne;

    protected AttachmentVideoUnit attachmentVideoUnitOfLectureOne;

    protected TextExercise teamTextExercise;

    protected TextExercise textExercise;

    // BeforeEach
    void setupTestScenario(String TEST_PREFIX, Function<Course, CourseCompetency> createCourseCompetencyForCourse) {
        ZonedDateTime pastTimestamp = ZonedDateTime.now().minusDays(5);
        userUtilService.addUsers(TEST_PREFIX, 2, 1, 1, 1);

        // Add users that are not in the course
        userUtilService.createAndSaveUser(TEST_PREFIX + "student42");
        userUtilService.createAndSaveUser(TEST_PREFIX + "instructor42");

        // creating course
        course = courseUtilService.createCourse();
        course2 = courseUtilService.createCourse();

        courseCompetency = createCourseCompetencyForCourse.apply(course);
        lecture = createLecture(course);

        textExercise = createTextExercise(pastTimestamp, pastTimestamp, pastTimestamp, courseCompetency, false);
        teamTextExercise = createTextExercise(pastTimestamp, pastTimestamp, pastTimestamp, courseCompetency, true);

        creatingLectureUnitsOfLecture(courseCompetency);
    }

    CompetencyRelation createRelation(CourseCompetency tail, CourseCompetency head, RelationType type) {
        CompetencyRelation relation = new CompetencyRelation();
        relation.setHeadCompetency(head);
        relation.setTailCompetency(tail);
        relation.setType(type);
        return competencyRelationRepository.save(relation);
    }

    void creatingLectureUnitsOfLecture(CourseCompetency competency) {
        // creating lecture units for lecture one
        textUnitOfLectureOne = new TextUnit();
        textUnitOfLectureOne.setName("TextUnitOfLectureOne");
        CompetencyLectureUnitLink link = new CompetencyLectureUnitLink(competency, textUnitOfLectureOne, 1);
        link = competencyLectureUnitLinkRepository.save(link);
        textUnitOfLectureOne = (TextUnit) link.getLectureUnit();

        attachmentVideoUnitOfLectureOne = lectureUtilService.createAttachmentVideoUnit(true);
<<<<<<< HEAD
        attachmentVideoUnitOfLectureOne.setName("AttachmentUnitOfLectureOne");
=======
        attachmentVideoUnitOfLectureOne.setName("AttachmentVideoUnitOfLectureOne");
>>>>>>> a50be982

        link = new CompetencyLectureUnitLink(competency, attachmentVideoUnitOfLectureOne, 1);
        link = competencyLectureUnitLinkRepository.save(link);
        attachmentVideoUnitOfLectureOne = (AttachmentVideoUnit) link.getLectureUnit();

        ExerciseUnit textExerciseUnit = new ExerciseUnit();
        textExerciseUnit.setExercise(textExercise);
        textExerciseUnit = exerciseUnitRepository.save(textExerciseUnit);

        ExerciseUnit teamTextExerciseUnit = new ExerciseUnit();
        teamTextExerciseUnit.setExercise(teamTextExercise);
        teamTextExerciseUnit = exerciseUnitRepository.save(teamTextExerciseUnit);

        for (LectureUnit lectureUnit : List.of(textUnitOfLectureOne, attachmentVideoUnitOfLectureOne, textExerciseUnit, teamTextExerciseUnit)) {
            lecture.addLectureUnit(lectureUnit);
        }

        lecture = lectureRepository.save(lecture);
    }

    Lecture createLecture(Course course) {
        Lecture lecture = new Lecture();
        lecture.setTitle("LectureOne");
        lecture.setCourse(course);
        lectureRepository.save(lecture);

        return lecture;
    }

    TextExercise createTextExercise(ZonedDateTime releaseDate, ZonedDateTime dueDate, ZonedDateTime assassmentDueDate, CourseCompetency competency, boolean isTeamExercise) {
        // creating text exercise with Result
        TextExercise textExercise = TextExerciseFactory.generateTextExercise(releaseDate, dueDate, assassmentDueDate, course);
        textExercise.setMaxPoints(10.0);
        textExercise.setBonusPoints(0.0);

        if (isTeamExercise) {
            textExercise.setMode(ExerciseMode.TEAM);
            TeamAssignmentConfig teamAssignmentConfig = new TeamAssignmentConfig();
            teamAssignmentConfig.setMinTeamSize(1);
            teamAssignmentConfig.setMaxTeamSize(2);
            textExercise.setTeamAssignmentConfig(teamAssignmentConfig);
        }
        textExercise = exerciseRepository.save(textExercise);

        CompetencyExerciseLink link = new CompetencyExerciseLink(competency, textExercise, 1);
        return (TextExercise) competencyExerciseLinkRepository.save(link).getExercise();
    }

    private ProgrammingExercise createProgrammingExercise(ZonedDateTime releaseDate, ZonedDateTime dueDate) {
        ProgrammingExercise programmingExercise = ProgrammingExerciseFactory.generateProgrammingExercise(releaseDate, dueDate, course, ProgrammingLanguage.JAVA);
        programmingExercise.setBuildConfig(programmingExerciseBuildConfigRepository.save(programmingExercise.getBuildConfig()));
        programmingExercise = exerciseRepository.save(programmingExercise);

        CompetencyExerciseLink link = new CompetencyExerciseLink(courseCompetency, programmingExercise, 1);
        competencyExerciseLinkRepository.save(link);
        return (ProgrammingExercise) link.getExercise();
    }

    abstract CourseCompetency getCall(long courseId, long competencyId, HttpStatus expectedStatus) throws Exception;

    // Test
    void shouldReturnCompetencyForStudent() throws Exception {
        CourseCompetency response = getCall(course.getId(), courseCompetency.getId(), HttpStatus.OK);
        assertThat(response.getId()).isEqualTo(courseCompetency.getId());
    }

    // Test
    void testShouldOnlySendUserSpecificData(String TEST_PREFIX) throws Exception {
        User student1 = userUtilService.getUserByLogin(TEST_PREFIX + "student1");
        competencyProgressUtilService.createCompetencyProgress(courseCompetency, student1, 0, 1);

        User student2 = userUtilService.getUserByLogin(TEST_PREFIX + "student2");
        competencyProgressUtilService.createCompetencyProgress(courseCompetency, student2, 10, 1);

        final var textUnit = textUnitRepository.findById(textUnitOfLectureOne.getId()).get();
        lectureUtilService.completeLectureUnitForUser(textUnit, student2);

        CourseCompetency response = getCall(course.getId(), courseCompetency.getId(), HttpStatus.OK);
        assertThat(response.getId()).isEqualTo(courseCompetency.getId());

        // only progress of student1 is fetched
        assertThat(response.getUserProgress()).hasSize(1);

        // only student2 has completed the textUnit
        assertThat(response.getLectureUnitLinks().stream().map(CompetencyLectureUnitLink::getLectureUnit).findFirst().get().getCompletedUsers()).isEmpty();
    }

    // Test
    void shouldReturnForbiddenForUserNotInCourse() throws Exception {
        getCall(course.getId(), courseCompetency.getId(), HttpStatus.FORBIDDEN);
    }

    // Test
    void shouldReturnBadRequestForWrongCourse() throws Exception {
        getCall(course2.getId(), courseCompetency.getId(), HttpStatus.BAD_REQUEST);
    }

    abstract List<? extends CourseCompetency> getAllCall(long courseId, HttpStatus expectedStatus) throws Exception;

    // Test
    void shouldReturnCompetenciesForCourse(CourseCompetency newCompetency) throws Exception {
        TextUnit unreleasedLectureUnit = new TextUnit();
        unreleasedLectureUnit.setName("TextUnitOfLectureOne");
        unreleasedLectureUnit.setReleaseDate(ZonedDateTime.now().plusDays(5));
        unreleasedLectureUnit = textUnitRepository.save(unreleasedLectureUnit);
        lecture.addLectureUnit(unreleasedLectureUnit);
        lectureRepository.save(lecture);

        newCompetency.setTitle("Title");
        newCompetency.setDescription("Description");
        newCompetency.setCourse(course);
        courseCompetencyRepository.save(newCompetency);

        newCompetency.setLectureUnitLinks(new HashSet<>(List.of(new CompetencyLectureUnitLink(newCompetency, unreleasedLectureUnit, 1))));
        courseCompetencyRepository.save(newCompetency);

        List<? extends CourseCompetency> competenciesOfCourse = getAllCall(course.getId(), HttpStatus.OK);

        assertThat(competenciesOfCourse).anyMatch(c -> c.getId().equals(courseCompetency.getId()));
        assertThat(competenciesOfCourse.stream().filter(l -> l.getId().equals(newCompetency.getId())).findFirst().orElseThrow().getLectureUnitLinks()).isEmpty();
    }

    abstract List<? extends CourseCompetency> getAllFilteredCall(long courseId, HttpStatus expectedStatus) throws Exception;

    // Test
    void shouldReturnCompetenciesForCourseFiltered(CourseCompetency newCompetency) throws Exception {
        newCompetency.setTitle("Title");
        newCompetency.setDescription("Description");
        newCompetency.setCourse(course);
        courseCompetencyRepository.save(newCompetency);

        List<? extends CourseCompetency> competenciesOfCourse = getAllFilteredCall(course.getId(), HttpStatus.OK);

        assertThat(competenciesOfCourse).noneMatch(c -> c.getId().equals(newCompetency.getId()));
    }

    // Test
    void testShouldReturnForbiddenForStudentNotInCourse() throws Exception {
        getAllCall(course.getId(), HttpStatus.FORBIDDEN);
    }

    abstract void deleteCall(long courseId, long competencyId, HttpStatus expectedStatus) throws Exception;

    // Test
    void shouldDeleteCompetencyWhenInstructor() throws Exception {
        deleteCall(course.getId(), courseCompetency.getId(), HttpStatus.OK);
        getCall(course.getId(), courseCompetency.getId(), HttpStatus.NOT_FOUND);
    }

    // Test
    void shouldDeleteCompetencyAndRelations(CourseCompetency competency2) throws Exception {
        createRelation(courseCompetency, competency2, RelationType.EXTENDS);

        deleteCall(course.getId(), courseCompetency.getId(), HttpStatus.OK);

        Set<CompetencyRelation> relations = competencyRelationRepository.findAllWithHeadAndTailByCourseId(course.getId());
        assertThat(relations).isEmpty();
    }

    // Test
    void shouldReturnForbiddenForInstructorOfOtherCourseForDelete() throws Exception {
        deleteCall(course.getId(), courseCompetency.getId(), HttpStatus.FORBIDDEN);
    }

    // Test
    void deleteCourseShouldAlsoDeleteCompetencyAndRelations(CourseCompetency competency2) throws Exception {
        CompetencyRelation relation = createRelation(courseCompetency, competency2, RelationType.EXTENDS);
        Prerequisite prerequisite = prerequisiteUtilService.createPrerequisite(course);

        request.delete("/api/core/admin/courses/" + course.getId(), HttpStatus.OK);

        assertThat(courseCompetencyRepository.existsById(courseCompetency.getId())).isFalse();
        assertThat(courseCompetencyRepository.existsById(competency2.getId())).isFalse();
        assertThat(competencyRelationRepository.existsById(relation.getId())).isFalse();
        assertThat(prerequisiteRepository.existsById(prerequisite.getId())).isFalse();
    }

    // Test
    void deleteLectureShouldUpdateCompetency() throws Exception {
        request.delete("/api/lecture/lectures/" + lecture.getId(), HttpStatus.OK);

        CourseCompetency result = getCall(course.getId(), courseCompetency.getId(), HttpStatus.OK);
        assertThat(result.getLectureUnitLinks()).isEmpty();
    }

    // Test
    void deleteLectureUnitShouldUpdateCompetency() throws Exception {
        request.delete("/api/lecture/lectures/" + lecture.getId() + "/lecture-units/" + textUnitOfLectureOne.getId(), HttpStatus.OK);
        CourseCompetency result = getCall(course.getId(), courseCompetency.getId(), HttpStatus.OK);
        assertThat(result.getLectureUnitLinks()).map(CompetencyLectureUnitLink::getLectureUnit).map(LectureUnit::getId).containsExactly(attachmentVideoUnitOfLectureOne.getId());
    }

    abstract CourseCompetency updateCall(long courseId, CourseCompetency competency, HttpStatus expectedStatus) throws Exception;

    // Test
    void shouldUpdateCompetency() throws Exception {
        LectureUnit textLectureUnit = lectureUnitRepository.findByIdWithCompetenciesBidirectionalElseThrow(textUnitOfLectureOne.getId());
        courseCompetency.setTitle("Updated");
        courseCompetency.setDescription("Updated Description");

        CourseCompetency result = updateCall(course.getId(), courseCompetency, HttpStatus.OK);

        assertThat(result.getTitle()).isEqualTo("Updated");
        assertThat(result.getDescription()).isEqualTo("Updated Description");
    }

    // Test
    void shouldReturnBadRequestForCompetencyWithoutId() throws Exception {
        courseCompetency.setId(null);
        updateCall(course.getId(), courseCompetency, HttpStatus.BAD_REQUEST);
    }

    // Test
    void shouldUpdateCompetencyToOptionalWhenSettingOptional(CourseCompetency newCompetency, IncludedInOverallScore includedInOverallScore) throws Exception {
        newCompetency.setTitle("Title");
        newCompetency.setDescription("Description");
        newCompetency.setCourse(course);
        newCompetency.setMasteryThreshold(42);
        newCompetency = courseCompetencyRepository.save(newCompetency);

        TextExercise exercise = TextExerciseFactory.generateTextExercise(ZonedDateTime.now(), ZonedDateTime.now(), ZonedDateTime.now(), course);
        exercise.setMaxPoints(1.0);
        exercise.setIncludedInOverallScore(includedInOverallScore);
        CompetencyExerciseLink link = new CompetencyExerciseLink(newCompetency, exercise, 1);
        competencyExerciseLinkRepository.save(link);

        newCompetency.setOptional(true);
        updateCall(course.getId(), newCompetency, HttpStatus.OK);

        CourseCompetency savedCompetency = courseCompetencyRepository.findByIdElseThrow(newCompetency.getId());
        assertThat(savedCompetency.isOptional()).isTrue();
    }

    abstract CourseCompetency createCall(long courseId, CourseCompetency competency, HttpStatus expectedStatus) throws Exception;

    // Test
    void shouldCreateValidCompetency(CourseCompetency newCompetency) throws Exception {
        newCompetency.setTitle("FreshlyCreatedCompetency");
        newCompetency.setDescription("This is an example of a freshly created competency");
        newCompetency.setCourse(course);
        newCompetency.setMasteryThreshold(42);

        CourseCompetency result = createCall(course.getId(), newCompetency, HttpStatus.CREATED);

        assertThat(result.getId()).isNotNull();
    }

    // Test
    void forCompetencyWithNoTitleForCreate(CourseCompetency competency) throws Exception {
        createCall(course.getId(), competency, HttpStatus.BAD_REQUEST);
    }

    // Test
    void forCompetencyWithEmptyTitleForCreate(CourseCompetency competency) throws Exception {
        competency.setTitle(" "); // empty title
        createCall(course.getId(), competency, HttpStatus.BAD_REQUEST);
    }

    // Test
    void forCompetencyWithIdForCreate(CourseCompetency competency) throws Exception {
        competency.setTitle("Hello");
        competency.setId(5L); // id is set
        createCall(course.getId(), competency, HttpStatus.BAD_REQUEST);
    }

    // Test
    void shouldReturnForbiddenForInstructorOfOtherCourseForCreate(CourseCompetency newCompetency) throws Exception {
        newCompetency.setTitle("Example Title");
        createCall(course.getId(), newCompetency, HttpStatus.FORBIDDEN);
    }

    abstract CourseCompetency importCall(long courseId, CompetencyImportOptionsDTO importOptions, HttpStatus expectedStatus) throws Exception;

    // Test
    void shouldImportCompetency() throws Exception {
        CompetencyImportOptionsDTO importOptions = new CompetencyImportOptionsDTO(Set.of(courseCompetency.getId()), Optional.empty(), false, false, false, Optional.empty(), false);
        CourseCompetency importedCompetency = importCall(course2.getId(), importOptions, HttpStatus.CREATED);

        assertThat(courseCompetencyRepository.findById(importedCompetency.getId())).isNotEmpty();
        assertThat(importedCompetency.getTitle()).isEqualTo(courseCompetency.getTitle());
        assertThat(importedCompetency.getDescription()).isEqualTo(courseCompetency.getDescription());
        assertThat(importedCompetency.getMasteryThreshold()).isEqualTo(courseCompetency.getMasteryThreshold());
        assertThat(importedCompetency.getTaxonomy()).isEqualTo(courseCompetency.getTaxonomy());
        assertThat(importedCompetency.getExerciseLinks()).isEmpty();
        assertThat(importedCompetency.getLectureUnitLinks()).isEmpty();
        assertThat(importedCompetency.getUserProgress()).isEmpty();
        verify(competencyProgressService, never()).updateProgressByCompetencyAsync(importedCompetency);
    }

    // Test
    void shouldImportExerciseAndLectureWithCompetency() throws Exception {
        ZonedDateTime releaseDate = ZonedDateTime.of(2022, 2, 21, 23, 45, 0, 0, ZoneId.of("UTC"));
        textExercise.setReleaseDate(releaseDate);
        exerciseRepository.save(textExercise);

        CompetencyImportOptionsDTO importOptions = new CompetencyImportOptionsDTO(Set.of(courseCompetency.getId()), Optional.empty(), false, true, true, Optional.empty(), false);
        importCall(course2.getId(), importOptions, HttpStatus.CREATED);

        course2 = courseRepository.findByIdWithExercisesAndLecturesAndLectureUnitsAndCompetenciesElseThrow(course2.getId());
        assertThat(course2.getExercises()).hasSize(2);
        assertThat(course2.getLectures()).hasSize(1);
        assertThat(course2.getLectures().stream().findFirst().get().getLectureUnits()).hasSize(2);
    }

    // Test
    void shouldImportExerciseAndLectureWithCompetencyAndChangeDates() throws Exception {
        competencyExerciseLinkRepository.deleteAllByExerciseId(teamTextExercise.getId());
        competencyLectureUnitLinkRepository.deleteAllByLectureUnitId(attachmentVideoUnitOfLectureOne.getId());

        ZonedDateTime releaseDate = ZonedDateTime.of(2022, 2, 21, 23, 45, 0, 0, ZoneId.of("UTC"));
        textExercise.setReleaseDate(releaseDate);
        exerciseRepository.save(textExercise);

        ZonedDateTime visibleDate = ZonedDateTime.of(2022, 7, 10, 14, 0, 0, 0, ZoneId.of("UTC"));
        long visibleDateDiff = visibleDate.toEpochSecond() - releaseDate.toEpochSecond();
        lecture.setVisibleDate(visibleDate);
        lectureRepository.save(lecture);

        ZonedDateTime releaseDateTextUnit = ZonedDateTime.of(2022, 7, 10, 20, 0, 0, 0, ZoneId.of("UTC"));
        long releaseDateDiff = releaseDateTextUnit.toEpochSecond() - releaseDate.toEpochSecond();
        textUnitOfLectureOne.setReleaseDate(releaseDateTextUnit);
        textUnitRepository.save(textUnitOfLectureOne);

        ZonedDateTime newReleaseDate = ZonedDateTime.of(2024, 7, 14, 8, 0, 0, 0, ZoneId.of("UTC"));
        CompetencyImportOptionsDTO importOptions = new CompetencyImportOptionsDTO(Set.of(courseCompetency.getId()), Optional.empty(), false, true, true,
                Optional.of(newReleaseDate), true);
        importCall(course2.getId(), importOptions, HttpStatus.CREATED);

        course2 = courseRepository.findByIdWithExercisesAndLecturesAndLectureUnitsAndCompetenciesElseThrow(course2.getId());
        assertThat(course2.getExercises()).hasSize(1);
        assertThat(course2.getExercises().stream().findFirst().get().getReleaseDate()).isCloseTo(newReleaseDate, HalfSecond());
        assertThat(course2.getLectures()).hasSize(1);
        assertThat(course2.getLectures().stream().findFirst().get().getVisibleDate()).isCloseTo(newReleaseDate.plusSeconds(visibleDateDiff), HalfSecond());
        assertThat(course2.getLectures().stream().findFirst().get().getLectureUnits()).hasSize(1);
        assertThat(course2.getLectures().stream().findFirst().get().getLectureUnits().stream().findFirst().get().getReleaseDate())
                .isCloseTo(newReleaseDate.plusSeconds(releaseDateDiff), HalfSecond());
    }

    // Test
    void shouldReturnForbiddenForInstructorOfOtherCourseForImport() throws Exception {
        CompetencyImportOptionsDTO importOptions = new CompetencyImportOptionsDTO(Set.of(42L), Optional.empty(), false, false, false, Optional.empty(), false);

        importCall(course.getId(), importOptions, HttpStatus.FORBIDDEN);
    }

    abstract List<? extends CourseCompetency> createBulkCall(long courseId, List<? extends CourseCompetency> competencies, HttpStatus expectedStatus) throws Exception;

    // Test
    void shouldCreateCompetencies(CourseCompetency competency1, CourseCompetency competency2) throws Exception {
        competency1.setTitle("Competency1");
        competency1.setDescription("This is an example competency");
        competency1.setTaxonomy(CompetencyTaxonomy.UNDERSTAND);
        competency1.setCourse(course);
        competency1.setMasteryThreshold(42);
        competency2.setTitle("Competency2");
        competency2.setDescription("This is another example competency");
        competency2.setTaxonomy(CompetencyTaxonomy.REMEMBER);
        competency2.setCourse(course);
        competency2.setMasteryThreshold(84);

        var competenciesToCreate = List.of(competency1, competency2);

        var persistedCompetencies = createBulkCall(course.getId(), competenciesToCreate, HttpStatus.CREATED);
        assertThat(persistedCompetencies).usingRecursiveFieldByFieldElementComparatorOnFields("title", "description", "taxonomy").isEqualTo(competenciesToCreate);
        assertThat(persistedCompetencies).extracting("id").isNotNull();
    }

    // Test
    void forCompetencyWithNoTitle(CourseCompetency competency) throws Exception {
        createBulkCall(course.getId(), List.of(competency), HttpStatus.BAD_REQUEST);
    }

    // Test
    void forCompetencyWithEmptyTitle(CourseCompetency competency) throws Exception {
        competency.setTitle(" "); // empty title
        createBulkCall(course.getId(), List.of(competency), HttpStatus.BAD_REQUEST);
    }

    // Test
    void forCompetencyWithId(CourseCompetency competency) throws Exception {
        competency.setTitle("Title");
        competency.setId(1L); // id is set
        createBulkCall(course.getId(), List.of(competency), HttpStatus.BAD_REQUEST);
    }

    // Test
    void shouldReturnForbiddenForInstructorOfOtherCourseForCreateBulk() throws Exception {
        createBulkCall(course.getId(), List.of(), HttpStatus.FORBIDDEN);
    }

    abstract List<CompetencyWithTailRelationDTO> importAllCall(long sourceCourseId, CompetencyImportOptionsDTO importOptions, HttpStatus expectedStatus) throws Exception;

    // Test
    void shouldImportAllCompetencies(Function<Course, CourseCompetency> createCourseCompetencyForCourse) throws Exception {
        var course3 = courseUtilService.createCourse();

        CompetencyImportOptionsDTO importOptions = new CompetencyImportOptionsDTO(Set.of(), Optional.of(course3.getId()), false, false, false, Optional.empty(), false);
        var competencyDTOList = importAllCall(course.getId(), importOptions, HttpStatus.CREATED);

        assertThat(competencyDTOList).isEmpty();

        CourseCompetency head = createCourseCompetencyForCourse.apply(course3);
        CourseCompetency tail = createCourseCompetencyForCourse.apply(course3);
        createRelation(tail, head, RelationType.ASSUMES);

        importOptions = new CompetencyImportOptionsDTO(Set.of(), Optional.of(course3.getId()), true, false, false, Optional.empty(), false);
        competencyDTOList = importAllCall(course.getId(), importOptions, HttpStatus.CREATED);

        assertThat(competencyDTOList).hasSize(2);
        // assert that only one of the DTOs has the relation connected
        if (competencyDTOList.getFirst().tailRelations() == null) {
            assertThat(competencyDTOList.get(1).tailRelations()).hasSize(1);
        }
        else {
            assertThat(competencyDTOList.get(1).tailRelations()).isNull();
        }

        importOptions = new CompetencyImportOptionsDTO(Set.of(), Optional.of(course3.getId()), false, false, false, Optional.empty(), false);
        competencyDTOList = importAllCall(course.getId(), importOptions, HttpStatus.CREATED);
        assertThat(competencyDTOList).hasSize(1);
        // relations should be empty when not importing them
        assertThat(competencyDTOList.getFirst().tailRelations()).isNull();
    }

    // Test
    void shouldImportAllCompetenciesWithSomeExisting(Function<CourseCompetency, CourseCompetency> copyCourseCompetency, int expectedCourseCompetencies) throws Exception {
        competencyUtilService.createCompetencies(course, 2);
        prerequisiteUtilService.createPrerequisites(course, 2);

        CourseCompetency newCompetency = copyCourseCompetency.apply(courseCompetency);
        newCompetency.setCourse(course2);
        newCompetency = courseCompetencyRepository.save(newCompetency);

        CompetencyImportOptionsDTO importOptions = new CompetencyImportOptionsDTO(Set.of(), Optional.of(course.getId()), false, false, false, Optional.empty(), false);
        importAllCall(course2.getId(), importOptions, HttpStatus.CREATED);

        course2 = courseRepository.findByIdWithExercisesAndLecturesAndLectureUnitsAndCompetenciesElseThrow(course2.getId());
        assertThat(course2.getPrerequisites().size() + course2.getCompetencies().size()).isEqualTo(expectedCourseCompetencies);
        switch (newCompetency) {
            case Competency competency -> assertThat(course2.getCompetencies().stream().map(DomainObject::getId)).contains(competency.getId());
            case Prerequisite prerequisite -> assertThat(course2.getPrerequisites().stream().map(DomainObject::getId)).contains(prerequisite.getId());
            default -> fail("Unexpected CourseCompetency subclass");
        }
    }

    // Test
    void shouldImportAllExerciseAndLectureWithCompetency() throws Exception {
        createProgrammingExercise(ZonedDateTime.now(), ZonedDateTime.now());

        CompetencyImportOptionsDTO importOptions = new CompetencyImportOptionsDTO(Set.of(), Optional.of(course.getId()), false, true, true, Optional.empty(), false);
        importAllCall(course2.getId(), importOptions, HttpStatus.CREATED);

        course2 = courseRepository.findByIdWithExercisesAndLecturesAndLectureUnitsAndCompetenciesElseThrow(course2.getId());
        assertThat(course2.getExercises()).hasSize(2);
        assertThat(course2.getLectures()).hasSize(1);
        assertThat(course2.getLectures().stream().findFirst().get().getLectureUnits()).hasSize(2);
    }

    // Test
    void shouldImportAllExerciseAndLectureWithCompetencyAndChangeDates() throws Exception {
        competencyExerciseLinkRepository.deleteAllByExerciseId(teamTextExercise.getId());
        competencyLectureUnitLinkRepository.deleteAllByLectureUnitId(attachmentVideoUnitOfLectureOne.getId());

        ZonedDateTime releaseDate = ZonedDateTime.of(2022, 2, 21, 23, 45, 0, 0, ZoneId.of("UTC"));
        textExercise.setReleaseDate(releaseDate);
        exerciseRepository.save(textExercise);

        ZonedDateTime visibleDate = ZonedDateTime.of(2022, 7, 10, 14, 0, 0, 0, ZoneId.of("UTC"));
        long visibleDateDiff = visibleDate.toEpochSecond() - releaseDate.toEpochSecond();
        lecture.setVisibleDate(visibleDate);
        lectureRepository.save(lecture);

        ZonedDateTime releaseDateTextUnit = ZonedDateTime.of(2022, 7, 10, 20, 0, 0, 0, ZoneId.of("UTC"));
        long releaseDateDiff = releaseDateTextUnit.toEpochSecond() - releaseDate.toEpochSecond();
        textUnitOfLectureOne.setReleaseDate(releaseDateTextUnit);
        textUnitRepository.save(textUnitOfLectureOne);

        ZonedDateTime newReleaseDate = ZonedDateTime.of(2024, 7, 14, 8, 0, 0, 0, ZoneId.of("UTC"));
        CompetencyImportOptionsDTO importOptions = new CompetencyImportOptionsDTO(Set.of(), Optional.of(course.getId()), false, true, true, Optional.of(newReleaseDate), true);
        importAllCall(course2.getId(), importOptions, HttpStatus.CREATED);

        course2 = courseRepository.findByIdWithExercisesAndLecturesAndLectureUnitsAndCompetenciesElseThrow(course2.getId());
        assertThat(course2.getExercises()).hasSize(1);
        assertThat(course2.getExercises().stream().findFirst().get().getReleaseDate()).isCloseTo(newReleaseDate, HalfSecond());
        assertThat(course2.getLectures()).hasSize(1);
        assertThat(course2.getLectures().stream().findFirst().get().getVisibleDate()).isCloseTo(newReleaseDate.plusSeconds(visibleDateDiff), HalfSecond());
        assertThat(course2.getLectures().stream().findFirst().get().getLectureUnits()).hasSize(1);
        assertThat(course2.getLectures().stream().findFirst().get().getLectureUnits().stream().findFirst().get().getReleaseDate())
                .isCloseTo(newReleaseDate.plusSeconds(releaseDateDiff), HalfSecond());
    }

    // Test
    void shouldReturnForbiddenForInstructorNotInCourse() throws Exception {
        CompetencyImportOptionsDTO importOptions = new CompetencyImportOptionsDTO(Set.of(), Optional.of(course2.getId()), false, false, false, Optional.empty(), false);
        importAllCall(course.getId(), importOptions, HttpStatus.FORBIDDEN);
    }

    // Test
    void shouldReturnBadRequestForImportFromSameCourse() throws Exception {
        CompetencyImportOptionsDTO importOptions = new CompetencyImportOptionsDTO(Set.of(), Optional.of(course.getId()), false, false, false, Optional.empty(), false);
        importAllCall(course.getId(), importOptions, HttpStatus.BAD_REQUEST);
    }

    abstract List<CompetencyImportResponseDTO> importStandardizedCall(long courseId, List<Long> idList, HttpStatus expectedStatus) throws Exception;

    // Test
    void shouldImportStandardizedCompetencies() throws Exception {
        var knowledgeArea = standardizedCompetencyUtilService.saveKnowledgeArea("KnowledgeArea 1", "KA1", "", null);
        var competency1 = standardizedCompetencyUtilService.saveStandardizedCompetency("Competency1", "description 1", CompetencyTaxonomy.ANALYZE, "1.3.1", knowledgeArea, null);
        var competency2 = standardizedCompetencyUtilService.saveStandardizedCompetency("Competency2", "description 2", CompetencyTaxonomy.CREATE, "1.0.0", knowledgeArea, null);

        var idList = List.of(competency1.getId(), competency2.getId());

        var actualCompetencies = importStandardizedCall(course.getId(), idList, HttpStatus.CREATED);

        assertThat(actualCompetencies).hasSize(2);
        var actualCompetency1 = actualCompetencies.getFirst();
        var actualCompetency2 = actualCompetencies.get(1);
        if (!competency1.getId().equals(actualCompetency1.linkedStandardizedCompetencyId())) {
            var tempCompetency = actualCompetency1;
            actualCompetency1 = actualCompetency2;
            actualCompetency2 = tempCompetency;
        }

        assertThat(actualCompetency1).usingRecursiveComparison().comparingOnlyFields("title", "description", "taxonomy").isEqualTo(competency1);
        assertThat(actualCompetency1.linkedStandardizedCompetencyId()).isEqualTo(competency1.getId());
        assertThat(actualCompetency2).usingRecursiveComparison().comparingOnlyFields("title", "description", "taxonomy").isEqualTo(competency2);
        assertThat(actualCompetency2.linkedStandardizedCompetencyId()).isEqualTo(competency2.getId());
    }

    // Test
    void shouldReturnNotFoundForNotExistingIds() throws Exception {
        List<Long> idList = List.of(-1000L, -1001L);
        importStandardizedCall(course.getId(), idList, HttpStatus.NOT_FOUND);
    }

    abstract List<CompetencyWithTailRelationDTO> importBulkCall(long courseId, CompetencyImportOptionsDTO importOptions, HttpStatus expectedStatus) throws Exception;

    // Test
    void shouldReturnForbiddenForInstructorOfOtherCourseForBulkImport() throws Exception {
        CompetencyImportOptionsDTO importOptions = new CompetencyImportOptionsDTO(Set.of(), Optional.empty(), false, false, false, Optional.empty(), false);
        importBulkCall(course.getId(), importOptions, HttpStatus.FORBIDDEN);
    }

    // Test
    void shouldImportCompetencies(Function<Course, CourseCompetency> createCourseCompetencyForCourse) throws Exception {
        CourseCompetency head = createCourseCompetencyForCourse.apply(course2);
        CourseCompetency tail = createCourseCompetencyForCourse.apply(course2);
        createRelation(tail, head, RelationType.ASSUMES);
        Set<Long> competencyIds = Set.of(head.getId(), tail.getId());

        var importOptions = new CompetencyImportOptionsDTO(competencyIds, Optional.empty(), true, false, false, Optional.empty(), false);
        var competencyDTOList = importBulkCall(course.getId(), importOptions, HttpStatus.CREATED);

        assertThat(competencyDTOList).hasSize(2);
        // competency 2 should be the tail of one relation
        if (competencyDTOList.getFirst().tailRelations() != null) {
            assertThat(competencyDTOList.getFirst().tailRelations()).hasSize(1);
            assertThat(competencyDTOList.get(1).tailRelations()).isNull();
        }
        else {
            assertThat(competencyDTOList.getFirst().tailRelations()).isNull();
            assertThat(competencyDTOList.get(1).tailRelations()).hasSize(1);
        }

        importOptions = new CompetencyImportOptionsDTO(competencyIds, Optional.empty(), false, false, false, Optional.empty(), false);
        competencyDTOList = importBulkCall(course.getId(), importOptions, HttpStatus.CREATED);
        assertThat(competencyDTOList).hasSize(1);
        // relations should be empty when not importing them
        assertThat(competencyDTOList.getFirst().tailRelations()).isNull();
    }

    // Test
    void shouldImportCompetenciesExerciseAndLectureWithCompetency() throws Exception {
        ZonedDateTime releaseDate = ZonedDateTime.of(2022, 2, 21, 23, 45, 0, 0, ZoneId.of("UTC"));
        textExercise.setReleaseDate(releaseDate);
        exerciseRepository.save(textExercise);

        CompetencyImportOptionsDTO importOptions = new CompetencyImportOptionsDTO(Set.of(courseCompetency.getId()), Optional.empty(), false, true, true, Optional.empty(), false);
        importBulkCall(course2.getId(), importOptions, HttpStatus.CREATED);

        course2 = courseRepository.findByIdWithExercisesAndLecturesAndLectureUnitsAndCompetenciesElseThrow(course2.getId());
        assertThat(course2.getExercises()).hasSize(2);
        assertThat(course2.getLectures()).hasSize(1);
        assertThat(course2.getLectures().stream().findFirst().get().getLectureUnits()).hasSize(2);
    }

    // Test
    void shouldImportCompetenciesExerciseAndLectureWithCompetencyAndChangeDates() throws Exception {
        competencyExerciseLinkRepository.deleteAllByExerciseId(teamTextExercise.getId());
        competencyLectureUnitLinkRepository.deleteAllByLectureUnitId(attachmentVideoUnitOfLectureOne.getId());

        ZonedDateTime releaseDate = ZonedDateTime.of(2022, 2, 21, 23, 45, 0, 0, ZoneId.of("UTC"));
        textExercise.setReleaseDate(releaseDate);
        exerciseRepository.save(textExercise);

        ZonedDateTime visibleDate = ZonedDateTime.of(2022, 7, 10, 14, 0, 0, 0, ZoneId.of("UTC"));
        long visibleDateDiff = visibleDate.toEpochSecond() - releaseDate.toEpochSecond();
        lecture.setVisibleDate(visibleDate);
        lectureRepository.save(lecture);

        ZonedDateTime releaseDateTextUnit = ZonedDateTime.of(2022, 7, 10, 20, 0, 0, 0, ZoneId.of("UTC"));
        long releaseDateDiff = releaseDateTextUnit.toEpochSecond() - releaseDate.toEpochSecond();
        textUnitOfLectureOne.setReleaseDate(releaseDateTextUnit);
        textUnitRepository.save(textUnitOfLectureOne);

        ZonedDateTime newReleaseDate = ZonedDateTime.of(2024, 7, 14, 8, 0, 0, 0, ZoneId.of("UTC"));
        CompetencyImportOptionsDTO importOptions = new CompetencyImportOptionsDTO(Set.of(courseCompetency.getId()), Optional.empty(), false, true, true,
                Optional.of(newReleaseDate), true);
        importBulkCall(course2.getId(), importOptions, HttpStatus.CREATED);

        course2 = courseRepository.findByIdWithExercisesAndLecturesAndLectureUnitsAndCompetenciesElseThrow(course2.getId());
        assertThat(course2.getExercises()).hasSize(1);
        assertThat(course2.getExercises().stream().findFirst().get().getReleaseDate()).isCloseTo(newReleaseDate, HalfSecond());
        assertThat(course2.getLectures()).hasSize(1);
        assertThat(course2.getLectures().stream().findFirst().get().getVisibleDate()).isCloseTo(newReleaseDate.plusSeconds(visibleDateDiff), HalfSecond());
        assertThat(course2.getLectures().stream().findFirst().get().getLectureUnits()).hasSize(1);
        assertThat(course2.getLectures().stream().findFirst().get().getLectureUnits().stream().findFirst().get().getReleaseDate())
                .isCloseTo(newReleaseDate.plusSeconds(releaseDateDiff), HalfSecond());
    }
}<|MERGE_RESOLUTION|>--- conflicted
+++ resolved
@@ -102,11 +102,7 @@
         textUnitOfLectureOne = (TextUnit) link.getLectureUnit();
 
         attachmentVideoUnitOfLectureOne = lectureUtilService.createAttachmentVideoUnit(true);
-<<<<<<< HEAD
-        attachmentVideoUnitOfLectureOne.setName("AttachmentUnitOfLectureOne");
-=======
         attachmentVideoUnitOfLectureOne.setName("AttachmentVideoUnitOfLectureOne");
->>>>>>> a50be982
 
         link = new CompetencyLectureUnitLink(competency, attachmentVideoUnitOfLectureOne, 1);
         link = competencyLectureUnitLinkRepository.save(link);
