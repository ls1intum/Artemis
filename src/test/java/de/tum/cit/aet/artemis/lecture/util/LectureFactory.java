package de.tum.cit.aet.artemis.lecture.util;

import static org.assertj.core.api.Assertions.fail;

import java.io.IOException;
import java.nio.file.Path;
import java.time.ZonedDateTime;
import java.util.UUID;

import org.apache.commons.io.FileUtils;
import org.springframework.util.ResourceUtils;

import de.tum.cit.aet.artemis.core.FilePathType;
import de.tum.cit.aet.artemis.core.domain.Course;
import de.tum.cit.aet.artemis.core.service.FilePathService;
import de.tum.cit.aet.artemis.lecture.domain.Attachment;
import de.tum.cit.aet.artemis.lecture.domain.AttachmentType;
import de.tum.cit.aet.artemis.lecture.domain.AttachmentVideoUnit;
import de.tum.cit.aet.artemis.lecture.domain.Lecture;

/**
 * Factory for creating Lectures and related objects.
 */
public class LectureFactory {

    /**
     * Generates a Lecture for the given Course.
     *
     * @param startDate The start date of the Lecture
     * @param endDate   The end date of the Lecture
     * @param course    The Course the Lecture belongs to
     * @return The generated Lecture
     */
    public static Lecture generateLecture(ZonedDateTime startDate, ZonedDateTime endDate, Course course) {
        Lecture lecture = new Lecture();
        lecture.setVisibleDate(startDate);
        lecture.setStartDate(startDate);
        lecture.setDescription("Description");
        lecture.setTitle("Lecture");
        lecture.setEndDate(endDate);
        lecture.setCourse(course);
        return lecture;
    }

    /**
     * Generates an AttachmentVideoUnit with an Attachment. The attachment can't be generated with a file. Use {@link #generateAttachmentWithFile(ZonedDateTime, Long, boolean)} to
     * replace the attachment for this use case.
     *
     * @return The generated AttachmentVideoUnit
     */
    public static AttachmentVideoUnit generateAttachmentVideoUnit() {
        ZonedDateTime started = ZonedDateTime.now().minusDays(5);
        Attachment attachmentOfAttachmentVideoUnit = generateAttachment(started);
        AttachmentVideoUnit attachmentVideoUnit = new AttachmentVideoUnit();
        attachmentVideoUnit.setDescription("Lorem Ipsum");
        attachmentOfAttachmentVideoUnit.setAttachmentVideoUnit(attachmentVideoUnit);
        attachmentVideoUnit.setAttachment(attachmentOfAttachmentVideoUnit);
        return attachmentVideoUnit;
    }

    /**
     * Generates an Attachment with AttachmentType FILE.
     *
     * @param date The optional upload and release date of the Attachment
     * @return The generated Attachment
     */
    public static Attachment generateAttachment(ZonedDateTime date) {
        Attachment attachment = new Attachment();
        attachment.setAttachmentType(AttachmentType.FILE);
        if (date != null) {
            attachment.setReleaseDate(date);
            attachment.setUploadDate(date);
        }
        attachment.setName("TestAttachment");
        attachment.setVersion(1);
        return attachment;
    }

    /**
     * Generates an Attachment with AttachmentType FILE and a link to an image file.
     *
     * @param startDate The optional upload and release date of the Attachment
     * @return The generated Attachment
     */
    public static Attachment generateAttachmentWithFile(ZonedDateTime startDate, Long entityId, boolean forUnit) {
        Attachment attachment = generateAttachment(startDate);
        String testFileName = "test_" + UUID.randomUUID().toString().substring(0, 8) + ".jpg";
<<<<<<< HEAD
        Path savePath = (forUnit ? FilePathService.getAttachmentVideoUnitFilePath() : FilePathService.getLectureAttachmentFilePath()).resolve(entityId.toString())
=======
        Path savePath = (forUnit ? FilePathService.getAttachmentUnitFileSystemPath() : FilePathService.getLectureAttachmentFileSystemPath()).resolve(entityId.toString())
>>>>>>> 66c08d5d
                .resolve(testFileName);
        try {
            FileUtils.copyFile(ResourceUtils.getFile("classpath:test-data/attachment/placeholder.jpg"), savePath.toFile());
        }
        catch (IOException ex) {
            fail("Failed while copying test attachment files", ex);
        }
        FilePathType filePathType = forUnit ? FilePathType.ATTACHMENT_UNIT : FilePathType.LECTURE_ATTACHMENT;
        attachment.setLink(FilePathService.externalUriForFileSystemPath(savePath, filePathType, entityId).toString());
        return attachment;
    }

    /**
     * Generates an Attachment with AttachmentType FILE and a link to a pdf file.
     *
     * @param startDate The optional upload and release date of the Attachment
     * @return The generated Attachment
     */
    public static Attachment generateAttachmentWithPdfFile(ZonedDateTime startDate, Long entityId, boolean forUnit) {
        Attachment attachment = generateAttachment(startDate);
        String testFileName = "test_" + UUID.randomUUID().toString().substring(0, 8) + ".pdf";
<<<<<<< HEAD
        Path savePath = (forUnit ? FilePathService.getAttachmentVideoUnitFilePath() : FilePathService.getLectureAttachmentFilePath()).resolve(entityId.toString())
=======
        Path savePath = (forUnit ? FilePathService.getAttachmentUnitFileSystemPath() : FilePathService.getLectureAttachmentFileSystemPath()).resolve(entityId.toString())
>>>>>>> 66c08d5d
                .resolve(testFileName);
        try {
            FileUtils.copyFile(ResourceUtils.getFile("classpath:test-data/attachment/Infun.pdf"), savePath.toFile());
        }
        catch (IOException ex) {
            fail("Failed while copying test attachment files", ex);
        }
        FilePathType filePathType = forUnit ? FilePathType.ATTACHMENT_UNIT : FilePathType.LECTURE_ATTACHMENT;
        attachment.setLink(FilePathService.externalUriForFileSystemPath(savePath, filePathType, entityId).toString());
        return attachment;
    }
}<|MERGE_RESOLUTION|>--- conflicted
+++ resolved
@@ -85,11 +85,7 @@
     public static Attachment generateAttachmentWithFile(ZonedDateTime startDate, Long entityId, boolean forUnit) {
         Attachment attachment = generateAttachment(startDate);
         String testFileName = "test_" + UUID.randomUUID().toString().substring(0, 8) + ".jpg";
-<<<<<<< HEAD
-        Path savePath = (forUnit ? FilePathService.getAttachmentVideoUnitFilePath() : FilePathService.getLectureAttachmentFilePath()).resolve(entityId.toString())
-=======
-        Path savePath = (forUnit ? FilePathService.getAttachmentUnitFileSystemPath() : FilePathService.getLectureAttachmentFileSystemPath()).resolve(entityId.toString())
->>>>>>> 66c08d5d
+        Path savePath = (forUnit ? FilePathService.getAttachmentVideoUnitFileSystemPath() : FilePathService.getLectureAttachmentFileSystemPath()).resolve(entityId.toString())
                 .resolve(testFileName);
         try {
             FileUtils.copyFile(ResourceUtils.getFile("classpath:test-data/attachment/placeholder.jpg"), savePath.toFile());
@@ -111,11 +107,7 @@
     public static Attachment generateAttachmentWithPdfFile(ZonedDateTime startDate, Long entityId, boolean forUnit) {
         Attachment attachment = generateAttachment(startDate);
         String testFileName = "test_" + UUID.randomUUID().toString().substring(0, 8) + ".pdf";
-<<<<<<< HEAD
-        Path savePath = (forUnit ? FilePathService.getAttachmentVideoUnitFilePath() : FilePathService.getLectureAttachmentFilePath()).resolve(entityId.toString())
-=======
-        Path savePath = (forUnit ? FilePathService.getAttachmentUnitFileSystemPath() : FilePathService.getLectureAttachmentFileSystemPath()).resolve(entityId.toString())
->>>>>>> 66c08d5d
+        Path savePath = (forUnit ? FilePathService.getAttachmentVideoUnitFileSystemPath() : FilePathService.getLectureAttachmentFileSystemPath()).resolve(entityId.toString())
                 .resolve(testFileName);
         try {
             FileUtils.copyFile(ResourceUtils.getFile("classpath:test-data/attachment/Infun.pdf"), savePath.toFile());
