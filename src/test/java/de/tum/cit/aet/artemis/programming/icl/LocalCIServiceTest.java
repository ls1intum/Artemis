package de.tum.cit.aet.artemis.programming.icl;

import static org.assertj.core.api.Assertions.assertThat;

import java.io.IOException;
import java.time.ZonedDateTime;
import java.util.Optional;
import java.util.concurrent.ConcurrentHashMap;

import org.junit.jupiter.api.AfterEach;
import org.junit.jupiter.api.BeforeEach;
import org.junit.jupiter.api.Nested;
import org.junit.jupiter.api.Test;
import org.springframework.http.HttpStatus;
import org.springframework.http.ResponseEntity;
import org.springframework.security.test.context.support.WithMockUser;
import org.springframework.test.util.ReflectionTestUtils;

import com.fasterxml.jackson.databind.ObjectMapper;
import com.hazelcast.collection.IQueue;
import com.hazelcast.map.IMap;

import de.tum.cit.aet.artemis.buildagent.dto.BuildAgentDTO;
import de.tum.cit.aet.artemis.buildagent.dto.BuildConfig;
import de.tum.cit.aet.artemis.buildagent.dto.BuildJobQueueItem;
import de.tum.cit.aet.artemis.buildagent.dto.JobTimingInfo;
import de.tum.cit.aet.artemis.buildagent.dto.RepositoryInfo;
import de.tum.cit.aet.artemis.core.domain.Course;
import de.tum.cit.aet.artemis.programming.AbstractProgrammingIntegrationLocalCILocalVCTest;
import de.tum.cit.aet.artemis.programming.domain.ProgrammingExercise;
import de.tum.cit.aet.artemis.programming.domain.ProgrammingExerciseBuildConfig;
import de.tum.cit.aet.artemis.programming.domain.ProgrammingExerciseStudentParticipation;
import de.tum.cit.aet.artemis.programming.domain.ProgrammingLanguage;
import de.tum.cit.aet.artemis.programming.domain.RepositoryType;
import de.tum.cit.aet.artemis.programming.dto.CheckoutDirectoriesDTO;
import de.tum.cit.aet.artemis.programming.service.aeolus.Windfile;
import de.tum.cit.aet.artemis.programming.service.ci.ContinuousIntegrationService.BuildStatus;

class LocalCIServiceTest extends AbstractProgrammingIntegrationLocalCILocalVCTest {

    private static final String TEST_PREFIX = "localciservice";

    protected IQueue<BuildJobQueueItem> queuedJobs;

    protected IMap<Long, BuildJobQueueItem> processingJobs;

    @BeforeEach
    void setUp() {
        queuedJobs = hazelcastInstance.getQueue("buildJobQueue");
        processingJobs = hazelcastInstance.getMap("processingJobs");

        // remove listener to avoid triggering build job processing
        sharedQueueProcessingService.removeListenerAndCancelScheduledFuture();
    }

    @AfterEach
    void tearDown() {
        queuedJobs.clear();
        processingJobs.clear();

        // init to activate queue listener again
        sharedQueueProcessingService.init();
    }

    @Test
    @WithMockUser(username = "instructor1", roles = "INSTRUCTOR")
    void testReturnCorrectBuildStatus() {
        userUtilService.addUsers(TEST_PREFIX, 1, 0, 0, 1);
        Course course = programmingExerciseUtilService.addCourseWithOneProgrammingExercise();
        ProgrammingExercise exercise = exerciseUtilService.getFirstExerciseWithType(course, ProgrammingExercise.class);
        ProgrammingExerciseStudentParticipation participation = participationUtilService.addStudentParticipationForProgrammingExercise(exercise, TEST_PREFIX + "student1");

<<<<<<< HEAD
        JobTimingInfo jobTimingInfo = new JobTimingInfo(ZonedDateTime.now(), ZonedDateTime.now().plusMinutes(1), ZonedDateTime.now().plusMinutes(2));
        BuildConfig buildConfig = new BuildConfig("echo 'test'", "test", "test", "test", "test", "test", null, null, false, false, null, 0, null, null, null, null);
=======
        JobTimingInfo jobTimingInfo = new JobTimingInfo(ZonedDateTime.now(), ZonedDateTime.now().plusMinutes(1), ZonedDateTime.now().plusMinutes(2), null, 0);
        BuildConfig buildConfig = new BuildConfig("echo 'test'", "test", "test", "test", "test", "test", null, null, false, false, false, null, 0, null, null, null, null);
>>>>>>> d6a1b81c
        RepositoryInfo repositoryInfo = new RepositoryInfo("test", null, RepositoryType.USER, "test", "test", "test", null, null);

        String memberAddress = hazelcastInstance.getCluster().getLocalMember().getAddress().toString();
        BuildAgentDTO buildAgent = new BuildAgentDTO("artemis-build-agent-test", memberAddress, "artemis-build-agent-test");

        BuildJobQueueItem job1 = new BuildJobQueueItem("1", "job1", buildAgent, participation.getId(), course.getId(), 1, 1, 1,
                de.tum.cit.aet.artemis.programming.domain.build.BuildStatus.SUCCESSFUL, repositoryInfo, jobTimingInfo, buildConfig, null);
        BuildJobQueueItem job2 = new BuildJobQueueItem("2", "job2", buildAgent, participation.getId(), course.getId(), 1, 1, 1,
                de.tum.cit.aet.artemis.programming.domain.build.BuildStatus.SUCCESSFUL, repositoryInfo, jobTimingInfo, buildConfig, null);

        queuedJobs = hazelcastInstance.getQueue("buildJobQueue");
        processingJobs = hazelcastInstance.getMap("processingJobs");

        // No build jobs for the participation are queued or building
        assertThat(continuousIntegrationService.getBuildStatus(participation)).isEqualTo(BuildStatus.INACTIVE);

        queuedJobs.add(job1);
        processingJobs.put(1L, job2);

        // At least one build job for the participation is queued
        assertThat(continuousIntegrationService.getBuildStatus(participation)).isEqualTo(BuildStatus.QUEUED);
        queuedJobs.clear();

        // No build jobs for the participation are queued, but at least one is building
        assertThat(continuousIntegrationService.getBuildStatus(participation)).isEqualTo(BuildStatus.BUILDING);
    }

    @Test
    void testHealth() {
        var health = continuousIntegrationService.health();
        assertThat(health.isUp()).isTrue();
    }

    @Test
    void testRecreateBuildPlanForExercise() throws IOException {
        String script = "echo 'Hello, World!'";
        Course course = programmingExerciseUtilService.addCourseWithOneProgrammingExercise();
        ProgrammingExercise exercise = exerciseUtilService.getFirstExerciseWithType(course, ProgrammingExercise.class);
        exercise.getBuildConfig().setBuildScript(script);
        exercise.getBuildConfig().setBuildPlanConfiguration(null);
        continuousIntegrationService.recreateBuildPlansForExercise(exercise);
        script = buildScriptProviderService.getScriptFor(exercise.getProgrammingLanguage(), Optional.ofNullable(exercise.getProjectType()), exercise.isStaticCodeAnalysisEnabled(),
                exercise.getBuildConfig().hasSequentialTestRuns());
        Windfile windfile = aeolusTemplateService.getDefaultWindfileFor(exercise);
        String actualBuildConfig = exercise.getBuildConfig().getBuildPlanConfiguration();
        String expectedBuildConfig = new ObjectMapper().writeValueAsString(windfile);
        assertThat(actualBuildConfig).isEqualTo(expectedBuildConfig);
        assertThat(exercise.getBuildConfig().getBuildScript()).isEqualTo(script);
        // test that the method does not throw an exception when the exercise is null
        continuousIntegrationService.recreateBuildPlansForExercise(null);
    }

    @Test
    void testGetScriptForWithoutCache() {
        ReflectionTestUtils.setField(buildScriptProviderService, "scriptCache", new ConcurrentHashMap<>());
        ProgrammingExercise programmingExercise = new ProgrammingExercise();
        programmingExercise.setBuildConfig(new ProgrammingExerciseBuildConfig());
        programmingExercise.setProgrammingLanguage(ProgrammingLanguage.HASKELL);
        programmingExercise.setProjectType(null);
        programmingExercise.setStaticCodeAnalysisEnabled(false);
        programmingExercise.getBuildConfig().setSequentialTestRuns(false);
        String script = buildScriptProviderService.getScriptFor(programmingExercise);
        assertThat(script).isNotNull();
    }

    @Test
    void testUnsupportedMethods() {
        continuousIntegrationService.givePlanPermissions(null, null);
        continuousIntegrationService.enablePlan(null, null);
        continuousIntegrationService.updatePlanRepository(null, null, null, null, null, null, null);
        assertThat(continuousIntegrationService.getPlanKey(null)).isNull();
        assertThat(continuousIntegrationService.getWebHookUrl(null, null)).isEmpty();
        ResponseEntity<byte[]> latestArtifactResponse = continuousIntegrationService.retrieveLatestArtifact(null);
        assertThat(latestArtifactResponse.getStatusCode()).isEqualTo(HttpStatus.NO_CONTENT);
        assertThat(latestArtifactResponse.getBody()).hasSize(0);
    }

    @Nested
    class GetCheckoutDirectoriesTests {

        @Test
        void getCheckoutDirectoriesForJava() {
            CheckoutDirectoriesDTO checkoutDirectories = continuousIntegrationService.getCheckoutDirectories(ProgrammingLanguage.JAVA, true);

            // Verify submission build plan checkout directories
            assertThat(checkoutDirectories.submissionBuildPlanCheckoutDirectories().exerciseCheckoutDirectory()).isEqualTo("/assignment");
            assertThat(checkoutDirectories.submissionBuildPlanCheckoutDirectories().solutionCheckoutDirectory()).isNull();
            assertThat(checkoutDirectories.submissionBuildPlanCheckoutDirectories().testCheckoutDirectory()).isEqualTo("/");

            // Verify solution build plan checkout directories
            assertThat(checkoutDirectories.solutionBuildPlanCheckoutDirectories().exerciseCheckoutDirectory()).isEqualTo(null);
            assertThat(checkoutDirectories.solutionBuildPlanCheckoutDirectories().solutionCheckoutDirectory()).isEqualTo("/assignment");
            assertThat(checkoutDirectories.solutionBuildPlanCheckoutDirectories().testCheckoutDirectory()).isEqualTo("/");
        }

        @Test
        void getCheckoutDirectoriesForOcaml() {
            CheckoutDirectoriesDTO checkoutDirectories = continuousIntegrationService.getCheckoutDirectories(ProgrammingLanguage.OCAML, true);

            // Verify submission build plan checkout directories
            assertThat(checkoutDirectories.submissionBuildPlanCheckoutDirectories().exerciseCheckoutDirectory()).isEqualTo("/assignment");
            assertThat(checkoutDirectories.submissionBuildPlanCheckoutDirectories().solutionCheckoutDirectory()).isEqualTo("/solution");
            assertThat(checkoutDirectories.submissionBuildPlanCheckoutDirectories().testCheckoutDirectory()).isEqualTo("/tests");

            // Verify solution build plan checkout directories
            assertThat(checkoutDirectories.solutionBuildPlanCheckoutDirectories().exerciseCheckoutDirectory()).isNull();
            assertThat(checkoutDirectories.solutionBuildPlanCheckoutDirectories().solutionCheckoutDirectory()).isEqualTo("/assignment");
            assertThat(checkoutDirectories.solutionBuildPlanCheckoutDirectories().testCheckoutDirectory()).isEqualTo("/tests");
        }

        @Test
        void getCheckoutDirectoriesForOcamlWithoutCheckingOutSolution() {
            CheckoutDirectoriesDTO checkoutDirectories = continuousIntegrationService.getCheckoutDirectories(ProgrammingLanguage.OCAML, false);

            // Verify submission build plan checkout directories
            assertThat(checkoutDirectories.submissionBuildPlanCheckoutDirectories().exerciseCheckoutDirectory()).isEqualTo("/assignment");
            assertThat(checkoutDirectories.submissionBuildPlanCheckoutDirectories().solutionCheckoutDirectory()).isNull();
            assertThat(checkoutDirectories.submissionBuildPlanCheckoutDirectories().testCheckoutDirectory()).isEqualTo("/tests");

            // Verify solution build plan checkout directories
            assertThat(checkoutDirectories.solutionBuildPlanCheckoutDirectories().exerciseCheckoutDirectory()).isNull();
            assertThat(checkoutDirectories.solutionBuildPlanCheckoutDirectories().solutionCheckoutDirectory()).isEqualTo("/assignment");
            assertThat(checkoutDirectories.solutionBuildPlanCheckoutDirectories().testCheckoutDirectory()).isEqualTo("/tests");
        }
    }
}<|MERGE_RESOLUTION|>--- conflicted
+++ resolved
@@ -70,13 +70,8 @@
         ProgrammingExercise exercise = exerciseUtilService.getFirstExerciseWithType(course, ProgrammingExercise.class);
         ProgrammingExerciseStudentParticipation participation = participationUtilService.addStudentParticipationForProgrammingExercise(exercise, TEST_PREFIX + "student1");
 
-<<<<<<< HEAD
-        JobTimingInfo jobTimingInfo = new JobTimingInfo(ZonedDateTime.now(), ZonedDateTime.now().plusMinutes(1), ZonedDateTime.now().plusMinutes(2));
+        JobTimingInfo jobTimingInfo = new JobTimingInfo(ZonedDateTime.now(), ZonedDateTime.now().plusMinutes(1), ZonedDateTime.now().plusMinutes(2), null, 0);
         BuildConfig buildConfig = new BuildConfig("echo 'test'", "test", "test", "test", "test", "test", null, null, false, false, null, 0, null, null, null, null);
-=======
-        JobTimingInfo jobTimingInfo = new JobTimingInfo(ZonedDateTime.now(), ZonedDateTime.now().plusMinutes(1), ZonedDateTime.now().plusMinutes(2), null, 0);
-        BuildConfig buildConfig = new BuildConfig("echo 'test'", "test", "test", "test", "test", "test", null, null, false, false, false, null, 0, null, null, null, null);
->>>>>>> d6a1b81c
         RepositoryInfo repositoryInfo = new RepositoryInfo("test", null, RepositoryType.USER, "test", "test", "test", null, null);
 
         String memberAddress = hazelcastInstance.getCluster().getLocalMember().getAddress().toString();
