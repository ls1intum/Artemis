package de.tum.cit.aet.artemis.communication;

import static org.assertj.core.api.Assertions.assertThat;
import static org.awaitility.Awaitility.await;
import static org.mockito.Mockito.any;
import static org.mockito.Mockito.anyString;
import static org.mockito.Mockito.argThat;
import static org.mockito.Mockito.eq;
import static org.mockito.Mockito.never;
import static org.mockito.Mockito.timeout;
import static org.mockito.Mockito.verify;

import java.time.ZonedDateTime;
import java.util.List;
import java.util.Objects;
import java.util.Set;
import java.util.concurrent.TimeUnit;
import java.util.stream.Collectors;

import jakarta.validation.ConstraintViolation;
import jakarta.validation.Validation;
import jakarta.validation.Validator;
import jakarta.validation.ValidatorFactory;

import org.junit.jupiter.api.BeforeEach;
import org.junit.jupiter.api.Test;
import org.junit.jupiter.params.ParameterizedTest;
import org.junit.jupiter.params.provider.Arguments;
import org.junit.jupiter.params.provider.MethodSource;
import org.junit.jupiter.params.provider.ValueSource;
import org.springframework.beans.factory.annotation.Autowired;
import org.springframework.data.domain.Pageable;
import org.springframework.http.HttpStatus;
import org.springframework.security.test.context.support.WithMockUser;
import org.springframework.util.LinkedMultiValueMap;
import org.springframework.util.MultiValueMap;

import de.tum.cit.aet.artemis.communication.domain.AnswerPost;
import de.tum.cit.aet.artemis.communication.domain.ConversationParticipant;
import de.tum.cit.aet.artemis.communication.domain.DisplayPriority;
import de.tum.cit.aet.artemis.communication.domain.Post;
import de.tum.cit.aet.artemis.communication.domain.PostSortCriterion;
import de.tum.cit.aet.artemis.communication.domain.conversation.Channel;
import de.tum.cit.aet.artemis.communication.domain.conversation.Conversation;
import de.tum.cit.aet.artemis.communication.domain.conversation.OneToOneChat;
import de.tum.cit.aet.artemis.communication.domain.notification.ConversationNotification;
import de.tum.cit.aet.artemis.communication.domain.notification.Notification;
import de.tum.cit.aet.artemis.communication.dto.PostContextFilterDTO;
import de.tum.cit.aet.artemis.communication.dto.PostDTO;
import de.tum.cit.aet.artemis.communication.repository.ConversationMessageRepository;
import de.tum.cit.aet.artemis.communication.repository.conversation.ConversationNotificationRepository;
import de.tum.cit.aet.artemis.communication.test_repository.ConversationParticipantTestRepository;
import de.tum.cit.aet.artemis.communication.test_repository.OneToOneChatTestRepository;
import de.tum.cit.aet.artemis.communication.util.ConversationUtilService;
import de.tum.cit.aet.artemis.core.domain.Course;
import de.tum.cit.aet.artemis.core.domain.CourseInformationSharingConfiguration;
import de.tum.cit.aet.artemis.core.domain.User;
import de.tum.cit.aet.artemis.core.dto.SortingOrder;
import de.tum.cit.aet.artemis.core.security.SecurityUtils;
import de.tum.cit.aet.artemis.exercise.domain.Exercise;
import de.tum.cit.aet.artemis.plagiarism.domain.PlagiarismCase;
import de.tum.cit.aet.artemis.shared.base.AbstractSpringIntegrationIndependentTest;

class MessageIntegrationTest extends AbstractSpringIntegrationIndependentTest {

    private static final String TEST_PREFIX = "messageintegration";

    static final int MAX_POSTS_PER_PAGE = 20;

    @Autowired
    private ConversationMessageRepository conversationMessageRepository;

    @Autowired
    private OneToOneChatTestRepository oneToOneChatRepository;

    @Autowired
    private ConversationParticipantTestRepository conversationParticipantRepository;

    @Autowired
    private ConversationUtilService conversationUtilService;

    @Autowired
    private ConversationNotificationRepository conversationNotificationRepository;

    private List<Post> existingCourseWideMessages;

    private List<Post> existingConversationMessages;

    private Course course;

    private Long courseId;

    private static final int NUMBER_OF_POSTS = 5;

    private static final int HIGHER_PAGE_SIZE = NUMBER_OF_POSTS + 10;

    private static final int LOWER_PAGE_SIZE = NUMBER_OF_POSTS - 2;

    private static final int EQUAL_PAGE_SIZE = NUMBER_OF_POSTS;

    @BeforeEach
    @WithMockUser(username = TEST_PREFIX + "student1", roles = "USER")
    void initTestCase() {
        userUtilService.addUsers(TEST_PREFIX, 4, 4, 4, 1);

        // initialize test setup and get all existing posts
        // (there are 4 posts with lecture context, 4 with exercise context, 3 with course-wide context and 3 with conversation initialized): 14 posts in total
        List<Post> existingPostsAndConversationPosts = conversationUtilService.createPostsWithinCourse(TEST_PREFIX);

        existingCourseWideMessages = existingPostsAndConversationPosts.stream().filter(post -> post.getConversation() instanceof Channel channel && channel.getIsCourseWide())
                .toList();

        // filters existing posts with conversation
        existingConversationMessages = existingPostsAndConversationPosts.stream().filter(
                post -> post.getConversation() != null && !(post.getConversation() instanceof Channel channel && (channel.getExercise() != null || channel.getLecture() != null)))
                .toList();

        // filter existing posts with exercise context
        List<Post> existingExercisePosts = existingPostsAndConversationPosts.stream()
                .filter(coursePost -> (coursePost.getConversation() instanceof Channel channel && channel.getExercise() != null)).toList();

        // filter existing posts with first exercise context
        Channel exerciseChannel = ((Channel) existingExercisePosts.getFirst().getConversation());
        Exercise exercise = exerciseChannel.getExercise();

        course = exercise.getCourseViaExerciseGroupOrCourseMember();
        courseUtilService.enableMessagingForCourse(course);

        courseId = course.getId();
    }

    @ParameterizedTest
    @MethodSource("courseInformationSharingConfigurationProvider")
    @WithMockUser(username = TEST_PREFIX + "student1", roles = "USER")
    void testCreateConversationPost(CourseInformationSharingConfiguration courseInformationSharingConfiguration) throws Exception {
        var persistedCourse = courseRepository.findByIdElseThrow(courseId);
        persistedCourse.setCourseInformationSharingConfiguration(courseInformationSharingConfiguration);
        persistedCourse = courseRepository.saveAndFlush(persistedCourse);
        assertThat(persistedCourse.getCourseInformationSharingConfiguration()).isEqualTo(courseInformationSharingConfiguration);

        Post postToSave = createPostWithOneToOneChat(TEST_PREFIX);

        Post createdPost = createPostAndAwaitAsyncCode(postToSave);
        checkCreatedMessagePost(postToSave, createdPost);
        assertThat(createdPost.getConversation().getId()).isNotNull();
        var requestingUser = userTestRepository.getUser();

        PostContextFilterDTO postContextFilter = new PostContextFilterDTO(courseId, null, null, createdPost.getConversation().getId(), null, false, false, false, null, null);
        assertThat(conversationMessageRepository.findMessages(postContextFilter, Pageable.unpaged(), requestingUser.getId())).hasSize(1);

        // both conversation participants should be notified
        verify(websocketMessagingService, timeout(2000).times(2)).sendMessage(anyString(),
                (Object) argThat(argument -> argument instanceof PostDTO postDTO && postDTO.post().equals(createdPost)));
    }

    @ParameterizedTest
    @ValueSource(booleans = { false, true })
    @WithMockUser(username = TEST_PREFIX + "instructor1", roles = "INSTRUCTOR")
    void testCreateConversationPostInCourseWideChannel(boolean isAnnouncement) throws Exception {
        Channel channel = conversationUtilService.createCourseWideChannel(course, "test", isAnnouncement);
        ConversationParticipant otherParticipant = conversationUtilService.addParticipantToConversation(channel, TEST_PREFIX + "student2");
        ConversationParticipant author = conversationUtilService.addParticipantToConversation(channel, TEST_PREFIX + "student1");

        Post postToSave = new Post();
        postToSave.setAuthor(author.getUser());
        postToSave.setConversation(channel);
        postToSave.setContent("message");

        Post createdPost = createPostAndAwaitAsyncCode(postToSave);
        checkCreatedMessagePost(postToSave, createdPost);

        // conversation participants should be notified via one broadcast
        verify(websocketMessagingService, never()).sendMessageToUser(anyString(), anyString(), any(PostDTO.class));
        verify(websocketMessagingService, timeout(2000).times(1)).sendMessage(eq("/topic/metis/courses/" + courseId), any(PostDTO.class));

        if (isAnnouncement) {
            verify(mailService, timeout(2000).times(1)).sendNotification(any(ConversationNotification.class), eq(otherParticipant.getUser()), any(Post.class));
            verify(mailService, timeout(2000).times(1)).sendNotification(any(ConversationNotification.class), eq(author.getUser()), any(Post.class));
        }
        else {
            verify(mailService, never()).sendNotification(any(Notification.class), any(User.class), any(Post.class));
        }
    }

    @Test
    @WithMockUser(username = TEST_PREFIX + "instructor1", roles = "INSTRUCTOR")
    void testCreateAnnouncementInPrivateChannel() throws Exception {
        Channel channel = conversationUtilService.createAnnouncementChannel(course, "test");
        ConversationParticipant otherParticipant = conversationUtilService.addParticipantToConversation(channel, TEST_PREFIX + "student1");
        ConversationParticipant author = conversationUtilService.addParticipantToConversation(channel, TEST_PREFIX + "instructor1");

        Post postToSave = new Post();
        postToSave.setAuthor(author.getUser());
        postToSave.setConversation(channel);
        postToSave.setContent("message");

        Post createdPost = createPostAndAwaitAsyncCode(postToSave);
        checkCreatedMessagePost(postToSave, createdPost);

        // conversation participants should be notified individually
        verify(websocketMessagingService, timeout(2000).times(2)).sendMessage(anyString(),
                (Object) argThat(argument -> argument instanceof PostDTO postDTO && postDTO.post().equals(createdPost)));
        verify(websocketMessagingService, never()).sendMessage(eq("/topic/metis/courses/" + courseId), any(PostDTO.class));

        verify(mailService, timeout(2000).times(1)).sendNotification(any(ConversationNotification.class), eq(otherParticipant.getUser()), any(Post.class));
        verify(mailService, timeout(2000).times(1)).sendNotification(any(ConversationNotification.class), eq(author.getUser()), any(Post.class));
    }

    @Test
    @WithMockUser(username = TEST_PREFIX + "student1", roles = "USER")
    void testCreateConversationPostInCourseWideChannel_onlyFewDatabaseCalls() throws Exception {
        Course course = courseUtilService.createCourseWithMessagingEnabled();
        userUtilService.addStudents(TEST_PREFIX + "createMessageDbTest", 1, 5);

        // given
        Channel channel = conversationUtilService.createCourseWideChannel(course, "test");
        ConversationParticipant author = conversationUtilService.addParticipantToConversation(channel, TEST_PREFIX + "student1");
        Post postToSave = new Post();
        postToSave.setAuthor(author.getUser());
        postToSave.setConversation(channel);

        // then
        // expected are 7 database calls independent of the number of students in the course.
        // 4 calls are for user authentication checks, 3 calls to update database
        // further database calls are made in async code
        assertThatDb(() -> request.postWithResponseBody("/api/courses/" + courseId + "/messages", postToSave, Post.class, HttpStatus.CREATED)).hasBeenCalledTimes(7);
    }

    @ParameterizedTest
    @MethodSource("userMentionProvider")
    @WithMockUser(username = TEST_PREFIX + "student1", roles = "USER")
    void testCreateConversationPostWithUserMention(String userMention, boolean isUserMentionValid) throws Exception {
        Channel channel = conversationUtilService.createCourseWideChannel(course, "test");
        ConversationParticipant author = conversationUtilService.addParticipantToConversation(channel, TEST_PREFIX + "student1");

        Post postToSave = new Post();
        postToSave.setAuthor(author.getUser());
        postToSave.setConversation(channel);
        postToSave.setContent(userMention);

        if (!isUserMentionValid) {
            request.postWithResponseBody("/api/courses/" + courseId + "/messages", postToSave, Post.class, HttpStatus.BAD_REQUEST);
            verify(websocketMessagingService, never()).sendMessageToUser(anyString(), anyString(), any(PostDTO.class));
            verify(websocketMessagingService, never()).sendMessage(anyString(), any(PostDTO.class));
            return;
        }

        Post createdPost = createPostAndAwaitAsyncCode(postToSave);
        checkCreatedMessagePost(postToSave, createdPost);

        // conversation participants should be notified via one broadcast
        verify(websocketMessagingService, never()).sendMessageToUser(anyString(), anyString(), any(PostDTO.class));
        verify(websocketMessagingService, timeout(2000).times(1)).sendMessage(eq("/topic/metis/courses/" + courseId), any(PostDTO.class));
    }

    @ParameterizedTest
    @ValueSource(booleans = { true, false })
    @WithMockUser(username = TEST_PREFIX + "student1", roles = "USER")
    void testCreateConversationPostWithUserMention_MentionedUserHasChannelHidden(boolean isConversationHidden) throws Exception {
        Channel channel = conversationUtilService.createPublicChannel(course, "test");
        ConversationParticipant author = conversationUtilService.addParticipantToConversation(channel, TEST_PREFIX + "student1");
        ConversationParticipant mentionedUserParticipant = conversationUtilService.addParticipantToConversation(channel, TEST_PREFIX + "student2", isConversationHidden);

        Post postToSave = new Post();
        postToSave.setAuthor(author.getUser());
        postToSave.setConversation(channel);
        String userMention = "[user]" + mentionedUserParticipant.getUser().getName() + "(" + mentionedUserParticipant.getUser().getLogin() + ")[/user]";
        String authorMention = "[user]" + author.getUser().getName() + "(" + author.getUser().getLogin() + ")[/user]";
        postToSave.setContent(userMention + authorMention);

        Post createdPost = createPostAndAwaitAsyncCode(postToSave);
        checkCreatedMessagePost(postToSave, createdPost);

        // both users are updated
        verify(websocketMessagingService, timeout(2000)).sendMessage(eq("/topic/user/" + author.getUser().getId() + "/notifications/conversations"),
                (Object) argThat(argument -> argument instanceof PostDTO postDTO && postDTO.post().equals(createdPost)));
        verify(websocketMessagingService, timeout(2000)).sendMessage(eq("/topic/user/" + mentionedUserParticipant.getUser().getId() + "/notifications/conversations"),
                (Object) argThat(argument -> argument instanceof PostDTO postDTO && postDTO.post().equals(createdPost)));
    }

    @Test
    @WithMockUser(username = TEST_PREFIX + "student1", roles = "USER")
    void testBroadCastWithNotification() throws Exception {
        Channel channel = conversationUtilService.createCourseWideChannel(course, "test");
        ConversationParticipant recipientWithHiddenTrue = conversationUtilService.addParticipantToConversation(channel, TEST_PREFIX + "student2");
        recipientWithHiddenTrue.setIsHidden(true);
        conversationParticipantRepository.save(recipientWithHiddenTrue);
        ConversationParticipant author = conversationUtilService.addParticipantToConversation(channel, TEST_PREFIX + "student1");

        Post postToSave = new Post();
        postToSave.setAuthor(author.getUser());
        postToSave.setConversation(channel);

        Post createdPost = createPostAndAwaitAsyncCode(postToSave);
        checkCreatedMessagePost(postToSave, createdPost);

        ConversationNotification notificationForPost = conversationNotificationRepository.findAll().stream().filter(notification -> createdPost.equals(notification.getMessage()))
                .findFirst().orElseThrow();

        verify(websocketMessagingService, timeout(2000).times(1)).sendMessage(eq("/topic/metis/courses/" + course.getId()),
                (Object) argThat(argument -> argument instanceof PostDTO postDTO && postDTO.post().equals(createdPost) && postDTO.notification().equals(notificationForPost)));
    }

    @ParameterizedTest
    @ValueSource(ints = { HIGHER_PAGE_SIZE, LOWER_PAGE_SIZE, EQUAL_PAGE_SIZE })
    @WithMockUser(username = TEST_PREFIX + "student1", roles = "USER")
    void testFindMessagesWithPageSizes(int pageSize) {
        var student1 = userTestRepository.findOneByLogin(TEST_PREFIX + "student1").orElseThrow();
        var student2 = userTestRepository.findOneByLogin(TEST_PREFIX + "student2").orElseThrow();
        List<Post> posts = conversationUtilService.createPostsWithAnswersAndReactionsAndConversation(course, student1, student2, NUMBER_OF_POSTS, TEST_PREFIX);
        long conversationId = posts.getFirst().getConversation().getId();
        for (Post post : posts) {
            assertThat(post.getConversation().getId()).isNotNull();
            assertThat(post.getConversation().getId()).isEqualTo(conversationId);
        }
        var requestingUser = userTestRepository.getUser();

        PostContextFilterDTO postContextFilter = new PostContextFilterDTO(course.getId(), null, null, posts.getFirst().getConversation().getId(), null, false, false, false, null,
                null);
        if (pageSize == LOWER_PAGE_SIZE) {
            assertThat(conversationMessageRepository.findMessages(postContextFilter, Pageable.ofSize(pageSize), requestingUser.getId())).hasSize(LOWER_PAGE_SIZE);
        }
        else {
            assertThat(conversationMessageRepository.findMessages(postContextFilter, Pageable.ofSize(pageSize), requestingUser.getId())).hasSize(NUMBER_OF_POSTS);
        }
    }

    @Test
    @WithMockUser(username = TEST_PREFIX + "student1", roles = "USER")
    void testMessagingNotAllowedIfDisabledSetting() throws Exception {
        var persistedCourse = courseRepository.findByIdElseThrow(courseId);
        persistedCourse.setCourseInformationSharingConfiguration(CourseInformationSharingConfiguration.DISABLED);
        persistedCourse = courseRepository.saveAndFlush(persistedCourse);
        assertThat(persistedCourse.getCourseInformationSharingConfiguration()).isEqualTo(CourseInformationSharingConfiguration.DISABLED);

        Post postToSave = createPostWithOneToOneChat(TEST_PREFIX);
        var requestingUser = userTestRepository.getUser();

        PostContextFilterDTO postContextFilter = new PostContextFilterDTO(courseId, null, null, postToSave.getConversation().getId(), null, false, false, false, null, null);
        var numberOfPostsBefore = conversationMessageRepository.findMessages(postContextFilter, Pageable.unpaged(), requestingUser.getId()).getSize();

        Post notCreatedPost = request.postWithResponseBody("/api/courses/" + courseId + "/messages", postToSave, Post.class, HttpStatus.BAD_REQUEST);

        assertThat(notCreatedPost).isNull();
        assertThat(conversationMessageRepository.findMessages(postContextFilter, Pageable.unpaged(), requestingUser.getId())).hasSize(numberOfPostsBefore);

        // conversation participants should not be notified
        verify(websocketMessagingService, never()).sendMessageToUser(anyString(), anyString(), any(PostDTO.class));

        // active messaging again
        persistedCourse.setCourseInformationSharingConfiguration(CourseInformationSharingConfiguration.COMMUNICATION_AND_MESSAGING);
        courseRepository.saveAndFlush(persistedCourse);
    }

    @Test
    @WithMockUser(username = TEST_PREFIX + "student3", roles = "USER")
    void testCreateConversationPost_forbidden() throws Exception {
        // only participants of a conversation can create posts for it

        Post postToSave = createPostWithOneToOneChat(TEST_PREFIX);
        // attempt to save new post under someone else's conversation
        postToSave.setConversation(existingConversationMessages.getFirst().getConversation());
        var requestingUser = userTestRepository.getUser();

        PostContextFilterDTO postContextFilter = new PostContextFilterDTO(courseId, null, null, postToSave.getConversation().getId(), null, false, false, false, null, null);
        var numberOfPostsBefore = conversationMessageRepository.findMessages(postContextFilter, Pageable.unpaged(), requestingUser.getId()).getSize();

        Post notCreatedPost = request.postWithResponseBody("/api/courses/" + courseId + "/messages", postToSave, Post.class, HttpStatus.FORBIDDEN);
        assertThat(notCreatedPost).isNull();
        assertThat(conversationMessageRepository.findMessages(postContextFilter, Pageable.unpaged(), requestingUser.getId())).hasSize(numberOfPostsBefore);

        // conversation participants should not be notified
        verify(websocketMessagingService, never()).sendMessageToUser(anyString(), anyString(), any(PostDTO.class));
    }

    @Test
    @WithMockUser(username = TEST_PREFIX + "student1", roles = "USER")
    void testValidatePostContextConstraintViolation() throws Exception {
        ValidatorFactory validatorFactory = Validation.buildDefaultValidatorFactory();
        Validator validator = validatorFactory.getValidator();
        validatorFactory.close();
        Post invalidPost = createPostWithOneToOneChat(TEST_PREFIX);
        invalidPost.setPlagiarismCase(new PlagiarismCase());
        request.postWithResponseBody("/api/courses/" + courseId + "/messages", invalidPost, Post.class, HttpStatus.BAD_REQUEST);
        Set<ConstraintViolation<Post>> constraintViolations = validator.validate(invalidPost);
        assertThat(constraintViolations).hasSize(1);
    }

    @Test
    @WithMockUser(username = TEST_PREFIX + "student1", roles = "USER")
    void testGetConversationPosts_IfNoParticipant() throws Exception {
        // conversation set will fetch all posts of conversation if the user is involved
        Channel channel = conversationUtilService.createCourseWideChannel(course, "course-wide");
        conversationUtilService.addMessageToConversation(TEST_PREFIX + "student1", channel);
        var params = new LinkedMultiValueMap<String, String>();
        params.add("conversationId", channel.getId().toString());

        List<Post> returnedPosts = request.getList("/api/courses/" + courseId + "/messages", HttpStatus.OK, Post.class, params);
        // get amount of posts with that certain
        assertThat(returnedPosts).hasSize(1);
    }

    @Test
    @WithMockUser(username = TEST_PREFIX + "tutor1", roles = "USER")
    void testGetConversationPost() throws Exception {
        // conversation set will fetch all posts of conversation if the user is involved
        var params = new LinkedMultiValueMap<String, String>();
        Long conversationId = existingConversationMessages.getFirst().getConversation().getId();
        params.add("conversationId", conversationId.toString());

        List<Post> returnedPosts = request.getList("/api/courses/" + courseId + "/messages", HttpStatus.OK, Post.class, params);
        // get amount of posts with that certain
        assertThat(returnedPosts).hasSize(existingConversationMessages.stream().filter(post -> Objects.equals(post.getConversation().getId(), conversationId)).toList().size());
    }

    @Test
    @WithMockUser(username = TEST_PREFIX + "tutor1", roles = "USER")
    void testGetCourseWideMessages() throws Exception {
        // conversation set will fetch all posts of conversation if the user is involved
        var params = new LinkedMultiValueMap<String, String>();
        params.add("courseWideChannelIds", "");
        params.add("size", "50");

        List<Post> returnedPosts = request.getList("/api/courses/" + courseId + "/messages", HttpStatus.OK, Post.class, params);

        assertThat(returnedPosts).isNotEmpty();
        assertThat(returnedPosts).hasSize(existingCourseWideMessages.size());
    }

    @Test
    @WithMockUser(username = TEST_PREFIX + "student1", roles = "USER")
    void testGetCourseWideMessages_WithOwnWithCourseWideContent() throws Exception {
        // conversation set will fetch all posts of conversation if the user is involved
        var params = new LinkedMultiValueMap<String, String>();
        var courseWidePosts = existingConversationMessages.stream().filter(post -> post.getConversation() instanceof Channel channel && channel.getIsCourseWide()).toList();
        var courseWideChannelId = courseWidePosts.getFirst().getConversation().getId();
        params.add("courseWideChannelIds", courseWideChannelId.toString());
        params.add("filterToOwn", "true");
        params.add("size", "50");

        List<Post> returnedPosts = request.getList("/api/courses/" + courseId + "/messages", HttpStatus.OK, Post.class, params);
        // get amount of posts with that certain
        assertThat(returnedPosts).hasSize(existingCourseWideMessages.stream()
                .filter(post -> post.getConversation().getId().equals(courseWideChannelId) && post.getAuthor().getLogin().equals(TEST_PREFIX + "student1")).toList().size());
        assertThat(returnedPosts.size()).isLessThan(courseWidePosts.size());
    }

    @Test
    @WithMockUser(username = TEST_PREFIX + "student1", roles = "USER")
    void testGetCourseWideMessages_OrderByAnswerCountDESC() throws Exception {
        var params = new LinkedMultiValueMap<String, String>();

        // ordering only available in course discussions page, where paging is enabled
        params.add("pagingEnabled", "true");
        params.add("page", "0");
        params.add("size", String.valueOf(MAX_POSTS_PER_PAGE));

        params.add("postSortCriterion", PostSortCriterion.ANSWER_COUNT.toString());
        params.add("sortingOrder", SortingOrder.DESCENDING.toString());
        params.add("courseWideChannelIds", "");

        List<Post> returnedPosts = request.getList("/api/courses/" + courseId + "/messages", HttpStatus.OK, Post.class, params);
        conversationUtilService.assertSensitiveInformationHidden(returnedPosts);

        int numberOfMaxAnswersSeenOnAnyPost = Integer.MAX_VALUE;
        for (Post post : returnedPosts) {
            assertThat(post.getAnswers().size()).isLessThanOrEqualTo(numberOfMaxAnswersSeenOnAnyPost);
            numberOfMaxAnswersSeenOnAnyPost = post.getAnswers().size();
        }
    }

    @Test
    @WithMockUser(username = TEST_PREFIX + "student1", roles = "USER")
    void testGetCourseWideMessages_OrderByAnswerCountASC() throws Exception {
        var params = new LinkedMultiValueMap<String, String>();

        // ordering only available in course discussions page, where paging is enabled
        params.add("pagingEnabled", "true");
        params.add("page", "0");
        params.add("size", String.valueOf(MAX_POSTS_PER_PAGE));

        params.add("postSortCriterion", PostSortCriterion.ANSWER_COUNT.toString());
        params.add("sortingOrder", SortingOrder.ASCENDING.toString());
        params.add("courseWideChannelIds", "");

        List<Post> returnedPosts = request.getList("/api/courses/" + courseId + "/messages", HttpStatus.OK, Post.class, params);
        conversationUtilService.assertSensitiveInformationHidden(returnedPosts);

        int numberOfMaxAnswersSeenOnAnyPost = 0;
        for (Post post : returnedPosts) {
            assertThat(post.getAnswers().size()).isGreaterThanOrEqualTo(numberOfMaxAnswersSeenOnAnyPost);
            numberOfMaxAnswersSeenOnAnyPost = post.getAnswers().size();
        }
    }

    @Test
    @WithMockUser(username = TEST_PREFIX + "tutor1", roles = "USER")
    void testGetCourseWideMessagesFromOneChannel() throws Exception {
        // conversation set will fetch all posts of conversation if the user is involved
        var params = new LinkedMultiValueMap<String, String>();
        var courseWidePosts = existingConversationMessages.stream().filter(post -> post.getConversation() instanceof Channel channel && channel.getIsCourseWide()).toList();
        var courseWideChannelId = courseWidePosts.getFirst().getConversation().getId();
        params.add("courseWideChannelIds", courseWideChannelId.toString());

        List<Post> returnedPosts = request.getList("/api/courses/" + courseId + "/messages", HttpStatus.OK, Post.class, params);
        // get amount of posts with that certain
        assertThat(returnedPosts)
                .hasSize(existingConversationMessages.stream().filter(post -> Objects.equals(post.getConversation().getId(), courseWideChannelId)).toList().size());
        assertThat(returnedPosts.size()).isLessThan(courseWidePosts.size());
    }

    @Test
    @WithMockUser(username = TEST_PREFIX + "student1", roles = "USER")
    void testGetCourseWideMessages_WithOwnWithCourseWideContentAndSearchText() throws Exception {
        // conversation set will fetch all posts of conversation if the user is involved
        var params = new LinkedMultiValueMap<String, String>();
        var courseWidePosts = existingConversationMessages.stream().filter(post -> post.getConversation() instanceof Channel channel && channel.getIsCourseWide()).toList();
        var courseWideChannelId = courseWidePosts.getFirst().getConversation().getId();
        params.add("courseWideChannelIds", courseWideChannelId.toString());
        params.add("filterToOwn", "true");
        params.add("size", "50");
        params.add("searchText", "Content");

        List<Post> returnedPosts = request.getList("/api/courses/" + courseId + "/messages", HttpStatus.OK, Post.class, params);
        // get amount of posts with that certain
        assertThat(returnedPosts).hasSize(existingCourseWideMessages.stream().filter(post -> post.getConversation().getId().equals(courseWideChannelId)
                && post.getAuthor().getLogin().equals(TEST_PREFIX + "student1") && (post.getContent().contains("Content") || answerHasContext(post.getAnswers(), "Content")))
                .toList().size());
        assertThat(returnedPosts.size()).isLessThan(courseWidePosts.size());
    }

    private boolean answerHasContext(Set<AnswerPost> answers, String searchText) {
        return answers.stream().anyMatch(answerPost -> answerPost.getContent().contains(searchText));
    }

    @Test
    @WithMockUser(username = TEST_PREFIX + "student1", roles = "USER")
    void testGetCourseWideMessages_WithOwnWithCourseWideContentAndSearchTextInAnswer() throws Exception {
        // conversation set will fetch all posts of conversation if the user is involved
        var params = new LinkedMultiValueMap<String, String>();
        var courseWidePosts = existingConversationMessages.stream().filter(post -> post.getConversation() instanceof Channel channel && channel.getIsCourseWide()).toList();
        var courseWideChannelId = courseWidePosts.getFirst().getConversation().getId();
        courseWidePosts.getFirst().getAnswers().forEach(answer -> answer.setContent("AnswerPost"));
        params.add("courseWideChannelIds", courseWideChannelId.toString());
        params.add("filterToOwn", "true");
        params.add("size", "50");
        params.add("searchText", "Answer");

        List<Post> returnedPosts = request.getList("/api/courses/" + courseId + "/messages", HttpStatus.OK, Post.class, params);
        // get amount of posts with that certain
        assertThat(returnedPosts).hasSize(existingCourseWideMessages.stream().filter(post -> post.getConversation().getId().equals(courseWideChannelId)
                && post.getAuthor().getLogin().equals(TEST_PREFIX + "student1") && (post.getContent().contains("answer") || answerHasContext(post.getAnswers(), "Content")))
                .toList().size());
        assertThat(returnedPosts.size()).isLessThan(courseWidePosts.size());
    }

    @Test
    @WithMockUser(username = TEST_PREFIX + "tutor1")
    void testEditConversationPost() throws Exception {
        // conversation post of tutor1 must be only editable by them
        Post conversationPostToUpdate = existingConversationMessages.getFirst();
        conversationPostToUpdate.setContent("User changes one of their conversation posts");

        Post updatedPost = request.putWithResponseBody("/api/courses/" + courseId + "/messages/" + conversationPostToUpdate.getId(), conversationPostToUpdate, Post.class,
                HttpStatus.OK);

        assertThat(conversationPostToUpdate).isEqualTo(updatedPost);

        // both conversation participants should be notified about the update
        verify(websocketMessagingService, timeout(2000).times(2)).sendMessage(anyString(),
                (Object) argThat(argument -> argument instanceof PostDTO postDTO && postDTO.post().equals(updatedPost)));
    }

    @Test
    @WithMockUser(username = TEST_PREFIX + "tutor1", roles = "TA")
    void testPinPost_asTutor() throws Exception {
        Post postToPin = existingConversationMessages.getFirst();
        MultiValueMap<String, String> params = new LinkedMultiValueMap<>();
        params.add("displayPriority", DisplayPriority.PINNED.toString());

        // change display priority to PINNED
        Post updatedPost = request.putWithResponseBodyAndParams("/api/courses/" + courseId + "/messages/" + postToPin.getId() + "/display-priority", null, Post.class,
                HttpStatus.OK, params);
        conversationUtilService.assertSensitiveInformationHidden(updatedPost);
        assertThat(updatedPost).isEqualTo(postToPin);
    }

    @ParameterizedTest
    @MethodSource("userMentionProvider")
    @WithMockUser(username = TEST_PREFIX + "tutor1")
    void testEditConversationPostWithUserMention(String userMention, boolean isUserMentionValid) throws Exception {
        // conversation post of tutor1 must be only editable by them
        Post postToUpdate = existingConversationMessages.getFirst();
        postToUpdate.setContent("User changes one of their conversation posts" + userMention);

        if (!isUserMentionValid) {
            request.putWithResponseBody("/api/courses/" + courseId + "/messages/" + postToUpdate.getId(), postToUpdate, Post.class, HttpStatus.BAD_REQUEST);
            verify(websocketMessagingService, never()).sendMessageToUser(anyString(), anyString(), any(PostDTO.class));
            return;
        }

        Post updatedPost = request.putWithResponseBody("/api/courses/" + courseId + "/messages/" + postToUpdate.getId(), postToUpdate, Post.class, HttpStatus.OK);

        assertThat(postToUpdate).isEqualTo(updatedPost);

        // both conversation participants should be notified about the update
        verify(websocketMessagingService, timeout(2000).times(2)).sendMessage(anyString(),
                (Object) argThat(argument -> argument instanceof PostDTO postDTO && postDTO.post().equals(updatedPost)));
    }

    @Test
    @WithMockUser(username = TEST_PREFIX + "tutor2", roles = "TA")
    void testEditConversationPost_forbidden() throws Exception {
        // conversation post of tutor1 must not be editable by tutor2
        Post conversationPostToUpdate = existingConversationMessages.getFirst();
        conversationPostToUpdate.setContent("Tutor attempts to change some other user's conversation post");

        Post notUpdatedPost = request.putWithResponseBody("/api/courses/" + courseId + "/messages/" + conversationPostToUpdate.getId(), conversationPostToUpdate, Post.class,
                HttpStatus.FORBIDDEN);

        assertThat(notUpdatedPost).isNull();

        // conversation participants should not be notified
        verify(websocketMessagingService, never()).sendMessageToUser(anyString(), anyString(), any(PostDTO.class));
    }

    @Test
    @WithMockUser(username = TEST_PREFIX + "tutor1")
    void testDeleteConversationPost() throws Exception {
        // conversation post of tutor1 must be deletable by them
        Post conversationPostToDelete = existingConversationMessages.getFirst();
        request.delete("/api/courses/" + courseId + "/messages/" + conversationPostToDelete.getId(), HttpStatus.OK);

        assertThat(conversationMessageRepository.findById(conversationPostToDelete.getId())).isEmpty();
        // both conversation participants should be notified
        verify(websocketMessagingService, timeout(2000).times(2)).sendMessage(anyString(),
                (Object) argThat(argument -> argument instanceof PostDTO postDTO && postDTO.post().equals(conversationPostToDelete)));
    }

    @Test
    @WithMockUser(username = TEST_PREFIX + "tutor2", roles = "TA")
    void testDeleteConversationPost_forbidden() throws Exception {
        // conversation post of user must not be deletable by tutors
        Post conversationPostToDelete = existingConversationMessages.getFirst();
        request.delete("/api/courses/" + courseId + "/messages/" + conversationPostToDelete.getId(), HttpStatus.FORBIDDEN);

        assertThat(conversationMessageRepository.findById(conversationPostToDelete.getId())).isPresent();
        // conversation participants should not be notified
        verify(websocketMessagingService, never()).sendMessageToUser(anyString(), anyString(), any(PostDTO.class));
    }

    @Test
    @WithMockUser(username = TEST_PREFIX + "student1", roles = "USER")
    void testIncreaseUnreadMessageCountAfterMessageSend() throws Exception {
        var student1 = userTestRepository.findOneByLogin(TEST_PREFIX + "student1").orElseThrow();
        var student2 = userTestRepository.findOneByLogin(TEST_PREFIX + "student2").orElseThrow();

        Post postToSave = createPostWithOneToOneChat(TEST_PREFIX);
        Post createdPost = createPostAndAwaitAsyncCode(postToSave);

        await().untilAsserted(() -> {
            SecurityUtils.setAuthorizationObject();
            // student1 (author) should have 0 unread messages, student2 (conversation participant) should have 1 unread message
            assertThat(getUnreadMessagesCount(createdPost.getConversation(), student1)).isZero();
            assertThat(getUnreadMessagesCount(createdPost.getConversation(), student2)).isEqualTo(1);
        });
    }

    @Test
    @WithMockUser(username = TEST_PREFIX + "student1", roles = "USER")
    void testDecreaseUnreadMessageCountAfterMessageRead() throws Exception {
        var student1 = userTestRepository.findOneByLogin(TEST_PREFIX + "student1").orElseThrow();
        var student2 = userTestRepository.findOneByLogin(TEST_PREFIX + "student2").orElseThrow();

        Post postToSave1 = createPostWithOneToOneChat(TEST_PREFIX);
        Post createdPost1 = request.postWithResponseBody("/api/courses/" + courseId + "/messages", postToSave1, Post.class, HttpStatus.CREATED);

        userUtilService.changeUser(TEST_PREFIX + "student2");
        // we read the messages by "getting" them from the server as student
        var params = new LinkedMultiValueMap<String, String>();
        params.add("conversationId", createdPost1.getConversation().getId().toString());
        params.add("pagingEnabled", "true");
        params.add("size", String.valueOf(MAX_POSTS_PER_PAGE));
        Set<Post> returnedPosts = request.getSet("/api/courses/" + courseId + "/messages", HttpStatus.OK, Post.class, params);
        assertThat(returnedPosts).hasSize(1);

        await().untilAsserted(() -> {
            SecurityUtils.setAuthorizationObject();
            assertThat(getUnreadMessagesCount(createdPost1.getConversation(), student2)).isZero();
            assertThat(getUnreadMessagesCount(createdPost1.getConversation(), student1)).isZero();
        });
    }

    @Test
    @WithMockUser(username = TEST_PREFIX + "student1", roles = "USER")
    void testDecreaseUnreadMessageCountWhenDeletingMessage() throws Exception {
        final var student1 = userTestRepository.findOneByLogin(TEST_PREFIX + "student1").orElseThrow();
        final var student2 = userTestRepository.findOneByLogin(TEST_PREFIX + "student2").orElseThrow();

        Post postToSave1 = createPostWithOneToOneChat(TEST_PREFIX); // OneToOneChat 1
        Post postToSave2 = createPostWithOneToOneChat(TEST_PREFIX); // OneToOneChat 1

        Post createdPost1 = request.postWithResponseBody("/api/courses/" + courseId + "/messages", postToSave1, Post.class, HttpStatus.CREATED);
        final var oneToOneChat1 = createdPost1.getConversation();
        // student 1 adds a message, so the unread count for student 2 should be 1
        await().untilAsserted(() -> {
            SecurityUtils.setAuthorizationObject();
            assertThat(getUnreadMessagesCount(oneToOneChat1, student1)).isZero();
            assertThat(getUnreadMessagesCount(oneToOneChat1, student2)).isEqualTo(1);
        });

        Post createdPost2 = request.postWithResponseBody("/api/courses/" + courseId + "/messages", postToSave2, Post.class, HttpStatus.CREATED);
        final var oneToOneChat2 = createdPost2.getConversation();
        // student 1 adds a message, so the unread count for student 2 should be 1
        await().untilAsserted(() -> {
            SecurityUtils.setAuthorizationObject();
            assertThat(getUnreadMessagesCount(oneToOneChat1, student1)).isZero();
            assertThat(getUnreadMessagesCount(oneToOneChat1, student2)).isEqualTo(1);
        });

        request.delete("/api/courses/" + courseId + "/messages/" + createdPost2.getId(), HttpStatus.OK);
        // After deleting the message in the second chat, the unread count in the first chat should stay the same, the unread count in the second chat will become 0
        await().untilAsserted(() -> {
            SecurityUtils.setAuthorizationObject();
            assertThat(getUnreadMessagesCount(oneToOneChat1, student2)).isEqualTo(1);
            assertThat(getUnreadMessagesCount(oneToOneChat2, student2)).isZero();

<<<<<<< HEAD
        // We need to wait for the notification jobs to be done, otherwise assertion might fail
        await().atMost(2, TimeUnit.SECONDS).untilAsserted(() -> {
            SecurityContextHolder.setContext(TestSecurityContextHolder.getContext());
            long unreadMessages = oneToOneChatRepository.findByIdWithConversationParticipantsAndUserGroups(createdPost1.getConversation().getId()).orElseThrow()
                    .getConversationParticipants().stream()
                    .filter(conversationParticipant -> !Objects.equals(conversationParticipant.getUser().getId(), postToSave1.getAuthor().getId())).findAny().orElseThrow()
                    .getUnreadMessagesCount();

            assertThat(unreadMessages).isEqualTo(1);
        });
=======
            // no changes for student1
            assertThat(getUnreadMessagesCount(oneToOneChat1, student1)).isZero();
            assertThat(getUnreadMessagesCount(oneToOneChat1, student1)).isZero();
        });
    }

    private long getUnreadMessagesCount(Conversation conversation, User user) {
        return oneToOneChatRepository.findByIdWithConversationParticipantsAndUserGroups(conversation.getId()).orElseThrow().getConversationParticipants().stream()
                .filter(conversationParticipant -> Objects.equals(conversationParticipant.getUser().getId(), user.getId())).findFirst().orElseThrow().getUnreadMessagesCount();
>>>>>>> 865a5f04
    }

    private Post createPostWithOneToOneChat(String userPrefix) {
        var student1 = userTestRepository.findOneByLogin(userPrefix + "student1").orElseThrow();
        var student2 = userTestRepository.findOneByLogin(userPrefix + "student2").orElseThrow();
        var chat = new OneToOneChat();
        chat.setCourse(course);
        chat.setCreator(student1);
        chat.setCreationDate(ZonedDateTime.now());
        chat.setLastMessageDate(ZonedDateTime.now());
        chat = oneToOneChatRepository.save(chat);
        var participant1 = new ConversationParticipant();
        participant1.setConversation(chat);
        participant1.setUser(student1);
        participant1.setUnreadMessagesCount(0L);
        participant1.setLastRead(ZonedDateTime.now().minusYears(2));
        conversationParticipantRepository.save(participant1);
        var participant2 = new ConversationParticipant();
        participant2.setConversation(chat);
        participant2.setUser(student2);
        participant2.setUnreadMessagesCount(0L);
        participant2.setLastRead(ZonedDateTime.now().minusYears(2));
        conversationParticipantRepository.save(participant2);
        chat = oneToOneChatRepository.findByIdWithConversationParticipantsAndUserGroups(chat.getId()).orElseThrow();
        Post post = new Post();
        post.setAuthor(student1);
        post.setDisplayPriority(DisplayPriority.NONE);
        post.setConversation(chat);
        return post;
    }

    private void checkCreatedMessagePost(Post expectedMessagePost, Post createdMessagePost) {
        // check if message post was created with id
        assertThat(createdMessagePost).isNotNull();
        assertThat(createdMessagePost.getId()).isNotNull();

        // check if content and creation date are set correctly on creation
        assertThat(createdMessagePost.getContent()).isEqualTo(expectedMessagePost.getContent());
        assertThat(createdMessagePost.getCreationDate()).isNotNull();

        // check if default values are set correctly on creation
        assertThat(createdMessagePost.getAnswers()).isEmpty();
        assertThat(createdMessagePost.getReactions()).isEmpty();
        assertThat(createdMessagePost.getDisplayPriority()).isEqualTo(expectedMessagePost.getDisplayPriority());

        // check if conversation is set correctly on creation
        assertThat(createdMessagePost.getConversation()).isNotNull();
        assertThat(createdMessagePost.getConversation().getId()).isNotNull();
    }

    protected static List<Arguments> userMentionProvider() {
        return userMentionProvider(TEST_PREFIX + "student1", TEST_PREFIX + "student2");
    }

    /**
     * Calls the POST /messages endpoint to create a new message and awaits the asynchronously executed code
     * <p>
     * This method awaits the asynchronous calls, by checking that the notification for the new message has been stored in the database,
     * which is a call close to the end of the asynchronously executed code.
     *
     * @param postToSave post to save in the database
     * @return saved post
     */
    private Post createPostAndAwaitAsyncCode(Post postToSave) throws Exception {
        Post savedPost = request.postWithResponseBody("/api/courses/" + courseId + "/messages", postToSave, Post.class, HttpStatus.CREATED);
        await().until(() -> conversationNotificationRepository.findAll().stream().map(ConversationNotification::getMessage).collect(Collectors.toSet()).contains(savedPost));
        return savedPost;
    }

    private static List<CourseInformationSharingConfiguration> courseInformationSharingConfigurationProvider() {
        return List.of(CourseInformationSharingConfiguration.COMMUNICATION_ONLY, CourseInformationSharingConfiguration.COMMUNICATION_AND_MESSAGING);
    }
}<|MERGE_RESOLUTION|>--- conflicted
+++ resolved
@@ -14,7 +14,6 @@
 import java.util.List;
 import java.util.Objects;
 import java.util.Set;
-import java.util.concurrent.TimeUnit;
 import java.util.stream.Collectors;
 
 import jakarta.validation.ConstraintViolation;
@@ -725,18 +724,6 @@
             assertThat(getUnreadMessagesCount(oneToOneChat1, student2)).isEqualTo(1);
             assertThat(getUnreadMessagesCount(oneToOneChat2, student2)).isZero();
 
-<<<<<<< HEAD
-        // We need to wait for the notification jobs to be done, otherwise assertion might fail
-        await().atMost(2, TimeUnit.SECONDS).untilAsserted(() -> {
-            SecurityContextHolder.setContext(TestSecurityContextHolder.getContext());
-            long unreadMessages = oneToOneChatRepository.findByIdWithConversationParticipantsAndUserGroups(createdPost1.getConversation().getId()).orElseThrow()
-                    .getConversationParticipants().stream()
-                    .filter(conversationParticipant -> !Objects.equals(conversationParticipant.getUser().getId(), postToSave1.getAuthor().getId())).findAny().orElseThrow()
-                    .getUnreadMessagesCount();
-
-            assertThat(unreadMessages).isEqualTo(1);
-        });
-=======
             // no changes for student1
             assertThat(getUnreadMessagesCount(oneToOneChat1, student1)).isZero();
             assertThat(getUnreadMessagesCount(oneToOneChat1, student1)).isZero();
@@ -746,7 +733,6 @@
     private long getUnreadMessagesCount(Conversation conversation, User user) {
         return oneToOneChatRepository.findByIdWithConversationParticipantsAndUserGroups(conversation.getId()).orElseThrow().getConversationParticipants().stream()
                 .filter(conversationParticipant -> Objects.equals(conversationParticipant.getUser().getId(), user.getId())).findFirst().orElseThrow().getUnreadMessagesCount();
->>>>>>> 865a5f04
     }
 
     private Post createPostWithOneToOneChat(String userPrefix) {
