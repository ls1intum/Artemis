--- conflicted
+++ resolved
@@ -416,11 +416,7 @@
         var authHeaders = new HttpHeaders();
         authHeaders.add(HttpHeaders.AUTHORIZATION, athenaSecret);
 
-<<<<<<< HEAD
-        String json = request.get("/api/athena/public/programming-exercises/" + programmingExercise.getId() + "/" + urlSuffix, HttpStatus.OK, String.class, authHeaders);
-=======
         String json = request.get("/api/athena/internal/programming-exercises/" + programmingExercise.getId() + "/" + urlSuffix, HttpStatus.OK, String.class, authHeaders);
->>>>>>> 6c9200e2
         Map<String, String> repoFiles = request.getObjectMapper().readValue(json, new TypeReference<Map<String, String>>() {
         });
         assertThat(repoFiles).as("export returns exactly one file: README.md").isNotNull().hasSize(1).containsOnlyKeys("README.md").containsEntry("README.md", "Initial commit");
@@ -463,16 +459,5 @@
         request.get("/api/athena/internal/programming-exercises/" + programmingExercise.getId() + "/" + urlSuffix, HttpStatus.NOT_FOUND, Result.class, authHeaders);
     }
 
-    @ParameterizedTest
-    @ValueSource(strings = { "repository/user", "repository/auxiliary" })
-    void testRepositoryExportEndpointsFailWithInvalidRepositoryType(String urlSuffix) throws Exception {
-        var authHeaders = new HttpHeaders();
-        authHeaders.add(HttpHeaders.AUTHORIZATION, athenaSecret);
-
-        // Enable Athena for the exercise
-        programmingExercise.setFeedbackSuggestionModule(ATHENA_MODULE_PROGRAMMING_TEST);
-        programmingExerciseRepository.save(programmingExercise);
-
-        request.get("/api/athena/public/programming-exercises/" + programmingExercise.getId() + "/" + urlSuffix, HttpStatus.BAD_REQUEST, Result.class, authHeaders);
-    }
+    // Removed legacy public endpoint test that expected BAD_REQUEST for invalid repository type
 }