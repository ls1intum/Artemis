package de.tum.cit.aet.artemis.lecture;

import static org.assertj.core.api.Assertions.assertThat;
import static org.mockito.ArgumentMatchers.any;
import static org.mockito.ArgumentMatchers.eq;
import static org.mockito.Mockito.timeout;
import static org.mockito.Mockito.verify;

import java.time.ZonedDateTime;
import java.util.List;
import java.util.Optional;
import java.util.Random;
import java.util.Set;

import org.junit.jupiter.api.BeforeEach;
import org.junit.jupiter.api.Test;
import org.junit.jupiter.params.ParameterizedTest;
import org.junit.jupiter.params.provider.NullSource;
import org.junit.jupiter.params.provider.ValueSource;
import org.springframework.beans.factory.annotation.Autowired;
import org.springframework.http.HttpStatus;
import org.springframework.security.test.context.support.WithMockUser;

import de.tum.cit.aet.artemis.atlas.competency.util.CompetencyUtilService;
import de.tum.cit.aet.artemis.atlas.domain.competency.Competency;
import de.tum.cit.aet.artemis.atlas.domain.competency.CompetencyLectureUnitLink;
import de.tum.cit.aet.artemis.communication.domain.conversation.Channel;
import de.tum.cit.aet.artemis.communication.repository.conversation.ChannelRepository;
import de.tum.cit.aet.artemis.communication.util.ConversationUtilService;
import de.tum.cit.aet.artemis.core.domain.Course;
import de.tum.cit.aet.artemis.core.util.PageableSearchUtilService;
import de.tum.cit.aet.artemis.lecture.domain.Attachment;
import de.tum.cit.aet.artemis.lecture.domain.AttachmentVideoUnit;
import de.tum.cit.aet.artemis.lecture.domain.ExerciseUnit;
import de.tum.cit.aet.artemis.lecture.domain.Lecture;
import de.tum.cit.aet.artemis.lecture.domain.LectureUnit;
import de.tum.cit.aet.artemis.lecture.domain.OnlineUnit;
import de.tum.cit.aet.artemis.lecture.domain.TextUnit;
import de.tum.cit.aet.artemis.lecture.repository.AttachmentRepository;
import de.tum.cit.aet.artemis.lecture.repository.LectureRepository;
import de.tum.cit.aet.artemis.lecture.repository.LectureUnitRepository;
import de.tum.cit.aet.artemis.lecture.util.LectureFactory;
import de.tum.cit.aet.artemis.lecture.util.LectureUtilService;
import de.tum.cit.aet.artemis.shared.base.AbstractSpringIntegrationIndependentTest;
import de.tum.cit.aet.artemis.text.domain.TextExercise;
import de.tum.cit.aet.artemis.text.repository.TextExerciseRepository;

class LectureIntegrationTest extends AbstractSpringIntegrationIndependentTest {

    private static final String TEST_PREFIX = "lectureintegrationtest";

    @Autowired
    private LectureRepository lectureRepository;

    @Autowired
    private TextExerciseRepository textExerciseRepository;

    @Autowired
    private AttachmentRepository attachmentRepository;

    @Autowired
    ChannelRepository channelRepository;

    @Autowired
    private LectureUtilService lectureUtilService;

    @Autowired
    private PageableSearchUtilService pageableSearchUtilService;

    @Autowired
    private ConversationUtilService conversationUtilService;

    @Autowired
    private CompetencyUtilService competencyUtilService;

    @Autowired
    private LectureUnitRepository lectureUnitRepository;

    private Attachment attachmentDirectOfLecture;

    private Attachment attachmentOfAttachmentVideoUnit;

    private TextExercise textExercise;

    private Course course1;

    private Lecture lecture1;

    private AttachmentVideoUnit attachmentVideoUnit;

    private Competency competency;

    @BeforeEach
    void initTestCase() throws Exception {
        int numberOfTutors = 2;
        userUtilService.addUsers(TEST_PREFIX, 2, numberOfTutors, 0, 1);
        List<Course> courses = courseUtilService.createCoursesWithExercisesAndLectures(TEST_PREFIX, true, true, numberOfTutors);
        this.course1 = this.courseRepository.findByIdWithExercisesAndExerciseDetailsAndLecturesElseThrow(courses.getFirst().getId());
        var lecture = this.course1.getLectures().stream().findFirst().orElseThrow();
        lecture.setTitle("Lecture " + new Random().nextInt()); // needed for search by title
        Channel channel = new Channel();
        channel.setCourse(course1);
        channel.setIsAnnouncementChannel(false);
        channel.setIsPublic(true);
        channel.setIsArchived(false);
        channel.setName("lecture-channel");
        lecture.setTitle("Lecture " + lecture.getId()); // needed for search by title
        lecture1 = lectureRepository.save(lecture);
        channel.setLecture(this.lecture1);
        channelRepository.save(channel);
        textExercise = textExerciseRepository.findByCourseIdWithCategories(course1.getId()).stream().findFirst().orElseThrow();

        // Add users that are not in the course
        userUtilService.createAndSaveUser(TEST_PREFIX + "student42");
        userUtilService.createAndSaveUser(TEST_PREFIX + "instructor42");

        // Setting up a lecture with various kinds of content
        ExerciseUnit exerciseUnit = lectureUtilService.createExerciseUnit(textExercise);
        attachmentVideoUnit = lectureUtilService.createAttachmentVideoUnit(true);
        attachmentOfAttachmentVideoUnit = attachmentVideoUnit.getAttachment();
        TextUnit textUnit = lectureUtilService.createTextUnit();
        OnlineUnit onlineUnit = lectureUtilService.createOnlineUnit();
        addAttachmentToLecture();

        lecture1 = lectureUtilService.addLectureUnitsToLecture(this.lecture1, List.of(exerciseUnit, attachmentVideoUnit, textUnit, onlineUnit));

        competency = competencyUtilService.createCompetency(course1);
        competencyUtilService.linkExerciseToCompetency(competency, textExercise);
    }

    private void addAttachmentToLecture() {
        this.attachmentDirectOfLecture = LectureFactory.generateAttachmentWithFile(null, this.lecture1.getId(), false);
        this.attachmentDirectOfLecture.setLecture(this.lecture1);
        this.attachmentDirectOfLecture = attachmentRepository.save(this.attachmentDirectOfLecture);
        this.lecture1.addAttachments(this.attachmentDirectOfLecture);
        this.lecture1 = lectureRepository.save(this.lecture1);
    }

    private void testAllPreAuthorize() throws Exception {
        request.postWithResponseBody("/api/lecture/lectures", new Lecture(), Lecture.class, HttpStatus.FORBIDDEN);
        request.putWithResponseBody("/api/lecture/lectures", new Lecture(), Lecture.class, HttpStatus.FORBIDDEN);
        request.getList("/api/lecture/courses/" + course1.getId() + "/lectures", HttpStatus.FORBIDDEN, Lecture.class);
        request.delete("/api/lecture/lectures/" + lecture1.getId(), HttpStatus.FORBIDDEN);
        request.postWithResponseBody("/api/lecture/lectures/import/" + lecture1.getId() + "?courseId=" + course1.getId(), null, Lecture.class, HttpStatus.FORBIDDEN);
    }

    @Test
    @WithMockUser(username = TEST_PREFIX + "tutor1", roles = "TA")
    void testAll_asTutor() throws Exception {
        this.testAllPreAuthorize();
    }

    @Test
    @WithMockUser(username = TEST_PREFIX + "student1", roles = "USER")
    void testAll_asStudent() throws Exception {
        this.testAllPreAuthorize();
    }

    @ParameterizedTest
    @NullSource
    @ValueSource(strings = { "lecture-loremipsum", "" })
    @WithMockUser(username = TEST_PREFIX + "instructor1", roles = "INSTRUCTOR")
    void createLecture_correctRequestBody_shouldCreateLecture(String channelName) throws Exception {
        Course course = courseRepository.findByIdElseThrow(this.course1.getId());
        courseUtilService.enableMessagingForCourse(course);

        conversationUtilService.createCourseWideChannel(course, "loremipsum");

        Lecture lecture = new Lecture();
        lecture.setTitle("loremIpsum-()!?");
        lecture.setCourse(course);
        lecture.setDescription("loremIpsum");
        lecture.setChannelName(channelName);

        lecture.setVisibleDate(ZonedDateTime.now().minusDays(1));
        lecture.setStartDate(ZonedDateTime.now());
        lecture.setEndDate(ZonedDateTime.now().plusWeeks(1));
        Lecture returnedLecture = request.postWithResponseBody("/api/lecture/lectures", lecture, Lecture.class, HttpStatus.CREATED);

        Channel channel = channelRepository.findChannelByLectureId(returnedLecture.getId());

        assertThat(returnedLecture).isNotNull();
        assertThat(returnedLecture.getId()).isNotNull();
        assertThat(returnedLecture.getTitle()).isEqualTo(lecture.getTitle());
        assertThat(returnedLecture.getCourse().getId()).isEqualTo(lecture.getCourse().getId());
        assertThat(returnedLecture.getDescription()).isEqualTo(lecture.getDescription());
        assertThat(returnedLecture.getVisibleDate()).isEqualTo(lecture.getVisibleDate());
        assertThat(returnedLecture.getStartDate()).isEqualTo(lecture.getStartDate());
        assertThat(returnedLecture.getEndDate()).isEqualTo(lecture.getEndDate());
        assertThat(channel).isNotNull();
        assertThat(channel.getName()).isEqualTo("lecture-loremipsum"); // note "i" is lower case as a channel name should not contain upper case letters
    }

    @Test
    @WithMockUser(username = TEST_PREFIX + "instructor1", roles = "INSTRUCTOR")
    void createLecture_alreadyId_shouldReturnBadRequest() throws Exception {
        Lecture lecture = new Lecture();
        lecture.setId(1L);
        lecture.setChannelName("test");
        request.postWithResponseBody("/api/lecture/lectures", lecture, Lecture.class, HttpStatus.BAD_REQUEST);
    }

    @Test
    @WithMockUser(username = TEST_PREFIX + "instructor1", roles = "INSTRUCTOR")
    void updateLecture_correctRequestBody_shouldUpdateLecture() throws Exception {
        Lecture originalLecture = lectureRepository.findById(lecture1.getId()).orElseThrow();
        originalLecture.setTitle("Updated");
        originalLecture.setDescription("Updated");
        ZonedDateTime updatedDate = ZonedDateTime.now().plusMonths(3);
        originalLecture.setVisibleDate(updatedDate);
        originalLecture.setStartDate(updatedDate);
        originalLecture.setEndDate(updatedDate);
        String editedChannelName = "edited-lecture-channel";
        // create channel with same name
        conversationUtilService.createCourseWideChannel(originalLecture.getCourse(), editedChannelName);
        originalLecture.setChannelName(editedChannelName);
        // lecture channel should be updated despite another channel with the same name
        Lecture updatedLecture = request.putWithResponseBody("/api/lecture/lectures", originalLecture, Lecture.class, HttpStatus.OK);

        Channel channel = channelRepository.findChannelByLectureId(updatedLecture.getId());

        assertThat(channel).isNotNull();
        assertThat(channel.getName()).isEqualTo(editedChannelName);
        assertThat(updatedLecture.getTitle()).isEqualTo("Updated");
        assertThat(updatedLecture.getDescription()).isEqualTo("Updated");
        assertThat(updatedLecture.getVisibleDate()).isEqualTo(updatedDate);
        assertThat(updatedLecture.getStartDate()).isEqualTo(updatedDate);
        assertThat(updatedLecture.getEndDate()).isEqualTo(updatedDate);
    }

    @Test
    @WithMockUser(username = TEST_PREFIX + "instructor1", roles = "INSTRUCTOR")
    void updateLecture_NoId_shouldReturnBadRequest() throws Exception {
        Lecture originalLecture = lectureRepository.findByIdWithLectureUnitsAndAttachments(lecture1.getId()).orElseThrow();
        originalLecture.setId(null);
        originalLecture.setChannelName("test");

        request.putWithResponseBody("/api/lecture/lectures", originalLecture, Lecture.class, HttpStatus.BAD_REQUEST);
    }

    @Test
    @WithMockUser(username = TEST_PREFIX + "instructor1", roles = "INSTRUCTOR")
    void getLectureForCourse_withOutLectureUnits_shouldGetLecturesWithOutLectureUnits() throws Exception {
        List<Lecture> returnedLectures = request.getList("/api/lecture/courses/" + course1.getId() + "/lectures", HttpStatus.OK, Lecture.class);
        assertThat(returnedLectures).hasSize(2);
        Lecture lecture = returnedLectures.stream().filter(l -> l.getId().equals(lecture1.getId())).findFirst().orElseThrow();
        assertThat(lecture.getLectureUnits()).isEmpty();
    }

    @Test
    @WithMockUser(username = TEST_PREFIX + "instructor1", roles = "INSTRUCTOR")
    void getLectureForCourse_WithLectureUnitsWithSlides_shouldGetLecturesWithLectureUnitsWithSlides() throws Exception {
        int numberOfSlides = 2;
        Lecture lectureWithSlides = LectureFactory.generateLecture(ZonedDateTime.now().minusDays(5), ZonedDateTime.now().plusDays(5), course1);
        lectureWithSlides = lectureRepository.save(lectureWithSlides);
        AttachmentVideoUnit attachmentVideoUnitWithSlides = lectureUtilService.createAttachmentVideoUnitWithSlides(numberOfSlides);
        lectureWithSlides = lectureUtilService.addLectureUnitsToLecture(lectureWithSlides, List.of(attachmentVideoUnitWithSlides));

        List<Lecture> returnedLectures = request.getList("/api/lecture/courses/" + course1.getId() + "/lectures-with-slides", HttpStatus.OK, Lecture.class);

        final Lecture finalLectureWithSlides = lectureWithSlides;
        Lecture filteredLecture = returnedLectures.stream().filter(lecture -> lecture.getId().equals(finalLectureWithSlides.getId())).findFirst().orElseThrow();

<<<<<<< HEAD
        assertThat(filteredLecture.getLectureUnits()).hasSize(1); // we only have one lecture unit which is attachmentVideoUnitWithSlides
        assertThat(filteredLecture.getLectureUnits()).contains(attachmentVideoUnitWithSlides);
        AttachmentVideoUnit attachmentVideoUnit = (AttachmentVideoUnit) filteredLecture.getLectureUnits().getFirst();
        assertThat(attachmentVideoUnit.getSlides()).hasSize(numberOfSlides);

        Lecture lectureWithDetails = request.get("/api/lecture/lectures/" + lectureWithSlides.getId() + "/details-with-slides", HttpStatus.OK, Lecture.class);

        assertThat(lectureWithDetails.getLectureUnits()).hasSize(1); // we only have one lecture unit which is attachmentVideoUnitWithSlides
        assertThat(lectureWithDetails.getLectureUnits()).contains(attachmentVideoUnitWithSlides);
        AttachmentVideoUnit attachmentVideoUnitDetails = (AttachmentVideoUnit) lectureWithDetails.getLectureUnits().getFirst();
        assertThat(attachmentVideoUnitDetails.getSlides()).hasSize(numberOfSlides);
=======
        assertThat(filteredLecture.getLectureUnits()).hasSize(1); // we only have one lecture unit which is attachmentUnitWithSlides
        assertThat(filteredLecture.getLectureUnits()).contains(attachmentUnitWithSlides);
        AttachmentUnit attachmentUnit = (AttachmentUnit) filteredLecture.getLectureUnits().getFirst();
        assertThat(attachmentUnit.getSlides()).hasSize(numberOfSlides);
>>>>>>> 66c08d5d
    }

    @Test
    @WithMockUser(username = TEST_PREFIX + "instructor1", roles = "INSTRUCTOR")
    void getLectureForCourse_withLectureUnits_shouldGetLecturesWithLectureUnits() throws Exception {
        List<Lecture> returnedLectures = request.getList("/api/lecture/courses/" + course1.getId() + "/lectures?withLectureUnits=true", HttpStatus.OK, Lecture.class);
        assertThat(returnedLectures).hasSize(2);
        Lecture lecture = returnedLectures.stream().filter(l -> l.getId().equals(lecture1.getId())).findFirst().orElseThrow();
        assertThat(lecture.getLectureUnits()).hasSize(4);
    }

    @Test
    @WithMockUser(username = TEST_PREFIX + "student42", roles = "USER")
    void getLecture_asStudentNotInCourse_shouldReturnForbidden() throws Exception {
        request.get("/api/lecture/lectures/" + lecture1.getId(), HttpStatus.FORBIDDEN, Lecture.class);
        request.get("/api/lecture/lectures/" + lecture1.getId() + "/details", HttpStatus.FORBIDDEN, Lecture.class);
    }

    @Test
    @WithMockUser(username = TEST_PREFIX + "student1", roles = "USER")
    void getLecture_ExerciseAndAttachmentReleased_shouldGetLectureWithAllLectureUnits() throws Exception {
        Lecture receivedLectureWithDetails = request.get("/api/lecture/lectures/" + lecture1.getId() + "/details", HttpStatus.OK, Lecture.class);
        assertThat(receivedLectureWithDetails.getId()).isEqualTo(lecture1.getId());
        assertThat(receivedLectureWithDetails.getLectureUnits()).hasSize(4);
        assertThat(receivedLectureWithDetails.getLectureUnits().stream().filter(lectureUnit -> lectureUnit instanceof ExerciseUnit).toList().getFirst().getCompetencyLinks())
                .hasSize(1);
        assertThat(receivedLectureWithDetails.getAttachments()).hasSize(2);

        testGetLecture(lecture1.getId());
    }

    private void testGetLecture(Long lectureId) throws Exception {
        Lecture originalLecture = request.get("/api/lecture/lectures/" + lectureId, HttpStatus.OK, Lecture.class);
        assertThat(originalLecture.getId()).isEqualTo(lectureId);
        // should not fetch lecture units or posts
        assertThat(originalLecture.getLectureUnits()).isNullOrEmpty();
    }

    @Test
    @WithMockUser(username = TEST_PREFIX + "student1", roles = "USER")
    void getLecture_ExerciseNotReleased_shouldGetLectureWithoutExerciseUnit() throws Exception {
        TextExercise exercise = textExerciseRepository.findByIdElseThrow(textExercise.getId());
        exercise.setReleaseDate(ZonedDateTime.now().plusDays(10));
        textExerciseRepository.saveAndFlush(exercise);

        Lecture receivedLectureWithDetails = request.get("/api/lecture/lectures/" + lecture1.getId() + "/details", HttpStatus.OK, Lecture.class);
        assertThat(receivedLectureWithDetails.getId()).isEqualTo(lecture1.getId());
        assertThat(receivedLectureWithDetails.getLectureUnits()).hasSize(3);
        assertThat(receivedLectureWithDetails.getLectureUnits().stream().filter(lectureUnit -> lectureUnit instanceof ExerciseUnit).toList()).isEmpty();

        // now we test that it is included when the user is at least a teaching assistant
        userUtilService.changeUser(TEST_PREFIX + "tutor1");
        receivedLectureWithDetails = request.get("/api/lecture/lectures/" + lecture1.getId() + "/details", HttpStatus.OK, Lecture.class);
        assertThat(receivedLectureWithDetails.getId()).isEqualTo(lecture1.getId());
        assertThat(receivedLectureWithDetails.getLectureUnits()).hasSize(4);
        assertThat(receivedLectureWithDetails.getLectureUnits().stream().filter(lectureUnit -> lectureUnit instanceof ExerciseUnit).toList()).isNotEmpty();

        testGetLecture(lecture1.getId());
    }

    @Test
    @WithMockUser(username = TEST_PREFIX + "student1", roles = "USER")
    void getLecture_AttachmentNotReleased_shouldGetLectureWithoutAttachmentVideoUnitAndAttachment() throws Exception {
        Attachment unitAttachment = attachmentRepository.findById(attachmentOfAttachmentVideoUnit.getId()).orElseThrow();
        unitAttachment.setReleaseDate(ZonedDateTime.now().plusDays(10));
        Attachment lectureAttachment = attachmentRepository.findById(attachmentDirectOfLecture.getId()).orElseThrow();
        lectureAttachment.setReleaseDate(ZonedDateTime.now().plusDays(10));
        attachmentRepository.saveAll(Set.of(unitAttachment, lectureAttachment));

        Lecture receivedLectureWithDetails = request.get("/api/lecture/lectures/" + lecture1.getId() + "/details", HttpStatus.OK, Lecture.class);
        assertThat(receivedLectureWithDetails.getId()).isEqualTo(lecture1.getId());
        assertThat(receivedLectureWithDetails.getAttachments().stream().filter(attachment -> attachment.getId().equals(lectureAttachment.getId())).findFirst()).isEmpty();
        assertThat(receivedLectureWithDetails.getLectureUnits()).hasSize(3);
        assertThat(receivedLectureWithDetails.getLectureUnits().stream().filter(lectureUnit -> lectureUnit instanceof AttachmentVideoUnit).toList()).isEmpty();

        // now we test that it is included when the user is at least a teaching assistant
        userUtilService.changeUser(TEST_PREFIX + "tutor1");
        receivedLectureWithDetails = request.get("/api/lecture/lectures/" + lecture1.getId() + "/details", HttpStatus.OK, Lecture.class);
        assertThat(receivedLectureWithDetails.getId()).isEqualTo(lecture1.getId());
        assertThat(receivedLectureWithDetails.getAttachments()).anyMatch(attachment -> attachment.getId().equals(lectureAttachment.getId()));
        assertThat(receivedLectureWithDetails.getLectureUnits()).hasSize(4).anyMatch(lectureUnit -> lectureUnit instanceof AttachmentVideoUnit);
        testGetLecture(lecture1.getId());
    }

    @Test
    @WithMockUser(username = TEST_PREFIX + "instructor1", roles = "INSTRUCTOR")
    void deleteLecture_lectureExists_shouldDeleteLecture() throws Exception {
        attachmentVideoUnit.setCompetencyLinks(Set.of(new CompetencyLectureUnitLink(competency, attachmentVideoUnit, 1)));
        lectureUnitRepository.save(attachmentVideoUnit);

        request.delete("/api/lecture/lectures/" + lecture1.getId(), HttpStatus.OK);
        Optional<Lecture> lectureOptional = lectureRepository.findById(lecture1.getId());
        assertThat(lectureOptional).isEmpty();

        // ExerciseUnits do not have competencies, their exercises do
        verify(competencyProgressApi, timeout(1000).times(lecture1.getLectureUnits().size() - 1)).updateProgressForUpdatedLearningObjectAsync(any(), eq(Optional.empty()));
    }

    @Test
    @WithMockUser(username = TEST_PREFIX + "instructor1", roles = "INSTRUCTOR")
    void deleteLectureWithChannel() throws Exception {
        Lecture lecture = lectureUtilService.createCourseWithLecture(true);
        Channel lectureChannel = lectureUtilService.addLectureChannel(lecture);

        request.delete("/api/lecture/lectures/" + lecture.getId(), HttpStatus.OK);

        Optional<Channel> lectureChannelAfterDelete = channelRepository.findById(lectureChannel.getId());
        assertThat(lectureChannelAfterDelete).isEmpty();
    }

    @Test
    @WithMockUser(username = TEST_PREFIX + "instructor42", roles = "INSTRUCTOR")
    void deleteLecture_asInstructorNotInCourse_shouldReturnForbidden() throws Exception {
        request.delete("/api/lecture/lectures/" + lecture1.getId(), HttpStatus.FORBIDDEN);
    }

    @Test
    @WithMockUser(username = TEST_PREFIX + "instructor1", roles = "INSTRUCTOR")
    void deleteLecture_lectureDoesNot_shouldReturnNotFound() throws Exception {
        request.delete("/api/lecture/lectures/" + 0, HttpStatus.NOT_FOUND);
    }

    @Test
    @WithMockUser(username = TEST_PREFIX + "instructor1", roles = "INSTRUCTOR")
    void testGetLectureTitleAsInstuctor() throws Exception {
        // Only user and role matter, so we can re-use the logic
        testGetLectureTitle();
    }

    @Test
    @WithMockUser(username = TEST_PREFIX + "tutor1", roles = "TA")
    void testGetLectureTitleAsTeachingAssistant() throws Exception {
        // Only user and role matter, so we can re-use the logic
        testGetLectureTitle();
    }

    @Test
    @WithMockUser(username = TEST_PREFIX + "user1", roles = "USER")
    void testGetLectureTitleAsUser() throws Exception {
        // Only user and role matter, so we can re-use the logic
        testGetLectureTitle();
    }

    private void testGetLectureTitle() throws Exception {
        Lecture lecture = new Lecture();
        lecture.setTitle("Test Lecture");
        lectureRepository.save(lecture);

        final var title = request.get("/api/lecture/lectures/" + lecture.getId() + "/title", HttpStatus.OK, String.class);
        assertThat(title).isEqualTo(lecture.getTitle());
    }

    @Test
    @WithMockUser(username = TEST_PREFIX + "user1", roles = "USER")
    void testGetLectureTitleForNonExistingLecture() throws Exception {
        request.get("/api/lecture/lectures/123124123123/title", HttpStatus.NOT_FOUND, String.class);
    }

    @Test
    @WithMockUser(username = TEST_PREFIX + "instructor42", roles = "INSTRUCTOR")
    void testInstructorGetsOnlyResultsFromOwningCourses() throws Exception {
        final var search = pageableSearchUtilService.configureSearch("");
        final var result = request.getSearchResult("/api/lecture/lectures", HttpStatus.OK, Lecture.class, pageableSearchUtilService.searchMapping(search));
        assertThat(result.getResultsOnPage()).isNullOrEmpty();
    }

    @Test
    @WithMockUser(username = TEST_PREFIX + "instructor1", roles = "INSTRUCTOR")
    void testInstructorGetsResultsFromOwningCoursesNotEmpty() throws Exception {
        final var search = pageableSearchUtilService.configureSearch(lecture1.getTitle());
        final var result = request.getSearchResult("/api/lecture/lectures", HttpStatus.OK, Lecture.class, pageableSearchUtilService.searchMapping(search));
        assertThat(result.getResultsOnPage()).hasSize(1);
    }

    @Test
    @WithMockUser(username = "admin", roles = "ADMIN")
    void testAdminGetsResultsFromAllCourses() throws Exception {
        final var search = pageableSearchUtilService.configureSearch(lecture1.getTitle());
        final var result = request.getSearchResult("/api/lecture/lectures", HttpStatus.OK, Lecture.class, pageableSearchUtilService.searchMapping(search));
        assertThat(result.getResultsOnPage()).hasSize(1);
    }

    @Test
    @WithMockUser(username = TEST_PREFIX + "instructor1", roles = "INSTRUCTOR")
    void testImport() throws Exception {
        Course course2 = courseUtilService.addEmptyCourse();
        courseUtilService.enableMessagingForCourse(course2);

        Lecture lecture = request.postWithResponseBody("/api/lecture/lectures/import/" + lecture1.getId() + "?courseId=" + course2.getId(), null, Lecture.class,
                HttpStatus.CREATED);

        // Assert that all lecture units (except exercise units) were copied
        assertThat(lecture.getLectureUnits().stream().map(LectureUnit::getName).toList()).containsExactlyElementsOf(
                this.lecture1.getLectureUnits().stream().filter(lectureUnit -> !(lectureUnit instanceof ExerciseUnit)).map(LectureUnit::getName).toList());

        assertThat(lecture.getAttachments().stream().map(Attachment::getName).toList())
                .containsExactlyElementsOf(this.lecture1.getAttachments().stream().map(Attachment::getName).toList());

        Channel channel = channelRepository.findChannelByLectureId(lecture.getId());
        assertThat(channel).isNotNull();
        assertThat(channel.getName()).isEqualTo("lecture-" + lecture.getTitle().toLowerCase().replaceAll("[-\\s]+", "-")); // default name of imported lecture channel
    }
}<|MERGE_RESOLUTION|>--- conflicted
+++ resolved
@@ -261,24 +261,10 @@
         final Lecture finalLectureWithSlides = lectureWithSlides;
         Lecture filteredLecture = returnedLectures.stream().filter(lecture -> lecture.getId().equals(finalLectureWithSlides.getId())).findFirst().orElseThrow();
 
-<<<<<<< HEAD
         assertThat(filteredLecture.getLectureUnits()).hasSize(1); // we only have one lecture unit which is attachmentVideoUnitWithSlides
         assertThat(filteredLecture.getLectureUnits()).contains(attachmentVideoUnitWithSlides);
         AttachmentVideoUnit attachmentVideoUnit = (AttachmentVideoUnit) filteredLecture.getLectureUnits().getFirst();
         assertThat(attachmentVideoUnit.getSlides()).hasSize(numberOfSlides);
-
-        Lecture lectureWithDetails = request.get("/api/lecture/lectures/" + lectureWithSlides.getId() + "/details-with-slides", HttpStatus.OK, Lecture.class);
-
-        assertThat(lectureWithDetails.getLectureUnits()).hasSize(1); // we only have one lecture unit which is attachmentVideoUnitWithSlides
-        assertThat(lectureWithDetails.getLectureUnits()).contains(attachmentVideoUnitWithSlides);
-        AttachmentVideoUnit attachmentVideoUnitDetails = (AttachmentVideoUnit) lectureWithDetails.getLectureUnits().getFirst();
-        assertThat(attachmentVideoUnitDetails.getSlides()).hasSize(numberOfSlides);
-=======
-        assertThat(filteredLecture.getLectureUnits()).hasSize(1); // we only have one lecture unit which is attachmentUnitWithSlides
-        assertThat(filteredLecture.getLectureUnits()).contains(attachmentUnitWithSlides);
-        AttachmentUnit attachmentUnit = (AttachmentUnit) filteredLecture.getLectureUnits().getFirst();
-        assertThat(attachmentUnit.getSlides()).hasSize(numberOfSlides);
->>>>>>> 66c08d5d
     }
 
     @Test
