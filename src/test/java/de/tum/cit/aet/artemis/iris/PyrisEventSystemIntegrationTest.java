package de.tum.cit.aet.artemis.iris;

import static org.assertj.core.api.Assertions.assertThat;
import static org.assertj.core.api.Assertions.assertThatExceptionOfType;
import static org.awaitility.Awaitility.await;
import static org.mockito.ArgumentMatchers.any;
import static org.mockito.ArgumentMatchers.eq;
import static org.mockito.Mockito.never;
import static org.mockito.Mockito.times;
import static org.mockito.Mockito.verify;

import java.io.IOException;
import java.net.URISyntaxException;
import java.time.ZonedDateTime;
import java.util.Optional;
import java.util.Set;
import java.util.TreeSet;
import java.util.concurrent.TimeUnit;
import java.util.concurrent.atomic.AtomicBoolean;

import org.eclipse.jgit.api.errors.GitAPIException;
import org.junit.jupiter.api.BeforeEach;
import org.junit.jupiter.api.Test;
import org.springframework.beans.factory.annotation.Autowired;
import org.springframework.security.test.context.support.WithMockUser;

import de.tum.cit.aet.artemis.assessment.domain.AssessmentType;
import de.tum.cit.aet.artemis.assessment.domain.Result;
import de.tum.cit.aet.artemis.atlas.competency.util.CompetencyUtilService;
import de.tum.cit.aet.artemis.atlas.domain.competency.Competency;
import de.tum.cit.aet.artemis.atlas.domain.competency.CompetencyJol;
import de.tum.cit.aet.artemis.core.domain.Course;
import de.tum.cit.aet.artemis.core.domain.User;
import de.tum.cit.aet.artemis.core.user.util.UserUtilService;
import de.tum.cit.aet.artemis.exercise.domain.SubmissionType;
import de.tum.cit.aet.artemis.exercise.participation.util.ParticipationFactory;
import de.tum.cit.aet.artemis.exercise.participation.util.ParticipationUtilService;
import de.tum.cit.aet.artemis.exercise.team.TeamUtilService;
import de.tum.cit.aet.artemis.exercise.test_repository.SubmissionTestRepository;
import de.tum.cit.aet.artemis.iris.domain.settings.event.IrisEventType;
import de.tum.cit.aet.artemis.iris.repository.IrisSettingsRepository;
import de.tum.cit.aet.artemis.iris.service.pyris.PyrisEventProcessingException;
<<<<<<< HEAD
import de.tum.cit.aet.artemis.iris.service.pyris.PyrisEventPublisherService;
import de.tum.cit.aet.artemis.iris.service.pyris.PyrisEventService;
import de.tum.cit.aet.artemis.iris.service.pyris.PyrisJobService;
import de.tum.cit.aet.artemis.iris.service.pyris.PyrisStatusUpdateService;
import de.tum.cit.aet.artemis.iris.service.pyris.UnsupportedPyrisEventException;
import de.tum.cit.aet.artemis.iris.service.pyris.event.NewResultEvent;
import de.tum.cit.aet.artemis.iris.service.pyris.event.PyrisEvent;
=======
import de.tum.cit.aet.artemis.iris.service.pyris.event.NewResultEvent;
>>>>>>> 1798b257
import de.tum.cit.aet.artemis.programming.domain.ProgrammingExercise;
import de.tum.cit.aet.artemis.programming.domain.ProgrammingExerciseStudentParticipation;
import de.tum.cit.aet.artemis.programming.domain.ProgrammingSubmission;
import de.tum.cit.aet.artemis.programming.domain.ProjectType;
import de.tum.cit.aet.artemis.programming.domain.SolutionProgrammingExerciseParticipation;
import de.tum.cit.aet.artemis.programming.domain.TemplateProgrammingExerciseParticipation;
import de.tum.cit.aet.artemis.programming.util.ProgrammingExerciseUtilService;

class PyrisEventSystemIntegrationTest extends AbstractIrisIntegrationTest {

    private static final String TEST_PREFIX = "pyriseventsystemintegration";

    @Autowired
<<<<<<< HEAD
    protected PyrisStatusUpdateService pyrisStatusUpdateService;

    @Autowired
    protected PyrisJobService pyrisJobService;

    @Autowired
    private PyrisEventService pyrisEventService;

    @Autowired
=======
>>>>>>> 1798b257
    protected IrisSettingsRepository irisSettingsRepository;

    @Autowired
    private ProgrammingExerciseUtilService programmingExerciseUtilService;

    @Autowired
    private SubmissionTestRepository submissionRepository;

    @Autowired
<<<<<<< HEAD
    private PyrisEventPublisherService pyrisEventPublisherService;

    @Autowired
=======
>>>>>>> 1798b257
    private ParticipationUtilService participationUtilService;

    @Autowired
    private UserUtilService userUtilService;

    @Autowired
    private CompetencyUtilService competencyUtilService;

    @Autowired
    private TeamUtilService teamUtilService;

    private ProgrammingExercise exercise;

    private Course course;

    private ProgrammingExerciseStudentParticipation studentParticipation;

    private AtomicBoolean pipelineDone;

    private Competency competency;

    @BeforeEach
    void initTestCase() throws GitAPIException, IOException, URISyntaxException {
        userUtilService.addUsers(TEST_PREFIX, 2, 0, 0, 1);

        var student1 = userUtilService.getUserByLogin(TEST_PREFIX + "student1");
        student1.setIrisAcceptedTimestamp(ZonedDateTime.now().minusDays(1));
        userTestRepository.save(student1);
        var student2 = userUtilService.getUserByLogin(TEST_PREFIX + "student2");
        student2.setIrisAcceptedTimestamp(ZonedDateTime.now().minusDays(1));
        userTestRepository.save(student2);

        course = programmingExerciseUtilService.addCourseWithOneProgrammingExercise();
        competency = competencyUtilService.createCompetency(course);
        exercise = exerciseUtilService.getFirstExerciseWithType(course, ProgrammingExercise.class);
        String projectKey = exercise.getProjectKey();
        exercise.setProjectType(ProjectType.PLAIN_GRADLE);
        exercise.setTestRepositoryUri(localVCBaseUrl + "/git/" + projectKey + "/" + projectKey.toLowerCase() + "-tests.git");
        programmingExerciseRepository.save(exercise);
        exercise = programmingExerciseRepository.findWithAllParticipationsAndBuildConfigById(exercise.getId()).orElseThrow();

        // Set the correct repository URIs for the template and the solution participation.
        String templateRepositorySlug = projectKey.toLowerCase() + "-exercise";
        TemplateProgrammingExerciseParticipation templateParticipation = exercise.getTemplateParticipation();
        templateParticipation.setRepositoryUri(localVCBaseUrl + "/git/" + projectKey + "/" + templateRepositorySlug + ".git");
        templateProgrammingExerciseParticipationRepository.save(templateParticipation);
        String solutionRepositorySlug = projectKey.toLowerCase() + "-solution";
        SolutionProgrammingExerciseParticipation solutionParticipation = exercise.getSolutionParticipation();
        solutionParticipation.setRepositoryUri(localVCBaseUrl + "/git/" + projectKey + "/" + solutionRepositorySlug + ".git");
        solutionProgrammingExerciseParticipationRepository.save(solutionParticipation);

        String assignmentRepositorySlug = projectKey.toLowerCase() + "-" + TEST_PREFIX + "student1";

        // Add a participation for student1.
        studentParticipation = participationUtilService.addStudentParticipationForProgrammingExercise(exercise, TEST_PREFIX + "student1");
        studentParticipation.setRepositoryUri(String.format(localVCBaseUrl + "/git/%s/%s.git", projectKey, assignmentRepositorySlug));
        studentParticipation.setBranch(defaultBranch);

        programmingExerciseStudentParticipationRepository.save(studentParticipation);

        // Prepare the repositories.
        localVCLocalCITestService.createAndConfigureLocalRepository(projectKey, templateRepositorySlug);
        localVCLocalCITestService.createAndConfigureLocalRepository(projectKey, projectKey.toLowerCase() + "-tests");
        localVCLocalCITestService.createAndConfigureLocalRepository(projectKey, solutionRepositorySlug);
        localVCLocalCITestService.createAndConfigureLocalRepository(projectKey, assignmentRepositorySlug);

        // Check that the repository folders were created in the file system for all base repositories.
        localVCLocalCITestService.verifyRepositoryFoldersExist(exercise, localVCBasePath);

        activateIrisGlobally();
        activateIrisFor(course);
        activateIrisFor(exercise);

        pipelineDone = new AtomicBoolean(false);
    }

    private Result createSubmission(ProgrammingExerciseStudentParticipation studentParticipation, int score, boolean buildFailed) {
        ProgrammingSubmission submission = new ProgrammingSubmission();
        submission.setBuildFailed(buildFailed);
        submission.setType(SubmissionType.MANUAL);
        submission.setParticipation(studentParticipation);
        submission = submissionRepository.saveAndFlush(submission);

        Result result = ParticipationFactory.generateResult(true, score);
        result.setSubmission(submission);
        result.completionDate(ZonedDateTime.now());
        result.setAssessmentType(AssessmentType.AUTOMATIC);
        submission.addResult(result);
        submissionRepository.saveAndFlush(submission);

        return resultRepository.save(result);
    }

    private Result createSubmissionWithScore(ProgrammingExerciseStudentParticipation studentParticipation, int score) {
        return createSubmission(studentParticipation, score, false);
    }

    private Result createFailingSubmission(ProgrammingExerciseStudentParticipation studentParticipation) {
        return createSubmission(studentParticipation, 0, true);
    }

    private ProgrammingExerciseStudentParticipation createTeamParticipation(User owner) {
        var team = teamUtilService.addTeamForExercise(exercise, owner);
        var teamParticipation = participationUtilService.addTeamParticipationForProgrammingExercise(exercise, team);
        teamParticipation
                .setRepositoryUri(String.format(localVCBaseUrl + "/git/%s/%s-%s.git", exercise.getProjectKey(), exercise.getProjectKey().toLowerCase(), team.getShortName()));
        return programmingExerciseStudentParticipationRepository.save(teamParticipation);
    }

    @Test
    @WithMockUser(username = TEST_PREFIX + "student1", roles = "USER")
    void testShouldFireProgressStalledEvent() {
        var irisSession = irisExerciseChatSessionService.createChatSessionForProgrammingExercise(exercise, userUtilService.getUserByLogin(TEST_PREFIX + "student1"));
        // Create three submissions for the student.
        createSubmissionWithScore(studentParticipation, 40);
        createSubmissionWithScore(studentParticipation, 40);
        var result = createSubmissionWithScore(studentParticipation, 40);
        irisRequestMockProvider.mockProgressStalledEventRunResponse((dto) -> {
            assertThat(dto.settings().authenticationToken()).isNotNull();
            pipelineDone.set(true);
        });

<<<<<<< HEAD
        pyrisEventPublisherService.publishEvent(new NewResultEvent(this, result));
        verify(irisExerciseChatSessionService, times(1)).onNewResult(eq(result));
=======
        pyrisEventService.trigger(new NewResultEvent(result));
        // Wrap the following code into await() to ensure that the pipeline is executed before the test finishes.

        await().atMost(2, TimeUnit.SECONDS).untilAsserted(() -> verify(irisExerciseChatSessionService, times(1)).onNewResult(eq(result)));
>>>>>>> 1798b257

        await().atMost(2, TimeUnit.SECONDS).until(() -> pipelineDone.get());

        verify(pyrisPipelineService, times(1)).executeExerciseChatPipeline(eq("default"), eq(Optional.ofNullable((ProgrammingSubmission) result.getSubmission())), eq(exercise),
                eq(irisSession), eq(Optional.of("progress_stalled")));
    }

    @Test
    @WithMockUser(username = TEST_PREFIX + "student1", roles = "USER")
    void testShouldFireBuildFailedEvent() {
        var irisSession = irisExerciseChatSessionService.createChatSessionForProgrammingExercise(exercise, userUtilService.getUserByLogin(TEST_PREFIX + "student1"));
        // Create a failing submissions for the student.
        var result = createFailingSubmission(studentParticipation);
        irisRequestMockProvider.mockBuildFailedRunResponse((dto) -> {
            assertThat(dto.settings().authenticationToken()).isNotNull();
            pipelineDone.set(true);
        });

<<<<<<< HEAD
        pyrisEventPublisherService.publishEvent(new NewResultEvent(this, result));
        verify(irisExerciseChatSessionService, times(1)).onBuildFailure(eq(result));
=======
        pyrisEventService.trigger(new NewResultEvent(result));

        await().atMost(2, TimeUnit.SECONDS).untilAsserted(() -> verify(irisExerciseChatSessionService, times(1)).onBuildFailure(eq(result)));
>>>>>>> 1798b257

        await().atMost(2, TimeUnit.SECONDS).until(() -> pipelineDone.get());

        await().atMost(2, TimeUnit.SECONDS).untilAsserted(() -> verify(pyrisPipelineService, times(1)).executeExerciseChatPipeline(eq("default"),
                eq(Optional.ofNullable((ProgrammingSubmission) result.getSubmission())), eq(exercise), eq(irisSession), eq(Optional.of("build_failed"))));
    }

    @Test
    @WithMockUser(username = TEST_PREFIX + "student1", roles = "USER")
    void testShouldFireJolEvent() {
        var irisSession = irisCourseChatSessionService.createSession(course, userUtilService.getUserByLogin(TEST_PREFIX + "student1"), false);
        var jolValue = 3;
        irisRequestMockProvider.mockJolEventRunResponse((dto) -> {
            assertThat(dto.settings().authenticationToken()).isNotNull();
            pipelineDone.set(true);
        });
        competencyJolService.setJudgementOfLearning(competency.getId(), userUtilService.getUserByLogin(TEST_PREFIX + "student1").getId(), (short) jolValue);

        await().atMost(2, TimeUnit.SECONDS).until(() -> pipelineDone.get());

        verify(irisCourseChatSessionService, times(1)).onJudgementOfLearningSet(any(CompetencyJol.class));
        verify(pyrisPipelineService, times(1)).executeCourseChatPipeline(eq("default"), eq(irisSession), any(CompetencyJol.class));
<<<<<<< HEAD

    }

    @Test
    @WithMockUser(username = TEST_PREFIX + "student1", roles = "USER")
    void testShouldThrowUnsupportedEventException() {
        assertThatExceptionOfType(UnsupportedPyrisEventException.class).isThrownBy(() -> pyrisEventPublisherService.publishEvent(new PyrisEvent(this) {

            @Override
            public Optional<User> getUser() {
                return Optional.empty();
            }
        })).withMessageStartingWith("Unsupported Pyris event");

=======
>>>>>>> 1798b257
    }

    @Test
    @WithMockUser(username = TEST_PREFIX + "student1", roles = "USER")
    void testShouldNotFireProgressStalledEventWithEventDisabled() {
        // Find settings for the current exercise
        var settings = irisSettingsRepository.findExerciseSettings(exercise.getId()).orElseThrow();
        settings.getIrisChatSettings().setDisabledProactiveEvents(new TreeSet<>(Set.of(IrisEventType.PROGRESS_STALLED.name().toLowerCase())));
        irisSettingsRepository.save(settings);

        createSubmissionWithScore(studentParticipation, 40);
        createSubmissionWithScore(studentParticipation, 40);
        var result = createSubmissionWithScore(studentParticipation, 40);
<<<<<<< HEAD
        pyrisEventPublisherService.publishEvent(new NewResultEvent(this, result));

        verify(irisExerciseChatSessionService, times(0)).onNewResult(any(Result.class));
        verify(pyrisPipelineService, times(0)).executeExerciseChatPipeline(any(), any(), any(), any(), any());
=======
        verify(pyrisEventService, never()).trigger(new NewResultEvent(result));
>>>>>>> 1798b257
    }

    @Test
    @WithMockUser(username = TEST_PREFIX + "student1", roles = "USER")
    void testShouldNotFireBuildFailedEventWhenEventSettingDisabled() {
        // Find settings for the current exercise
        var settings = irisSettingsRepository.findExerciseSettings(exercise.getId()).orElseThrow();
        settings.getIrisChatSettings().setDisabledProactiveEvents(new TreeSet<>(Set.of(IrisEventType.BUILD_FAILED.name().toLowerCase())));
        irisSettingsRepository.save(settings);

        irisExerciseChatSessionService.createChatSessionForProgrammingExercise(exercise, userUtilService.getUserByLogin(TEST_PREFIX + "student1"));
        // Create a failing submission for the student.
        var result = createFailingSubmission(studentParticipation);
<<<<<<< HEAD
        pyrisEventPublisherService.publishEvent(new NewResultEvent(this, result));

        verify(irisExerciseChatSessionService, times(0)).onBuildFailure(any(Result.class));
        verify(pyrisPipelineService, times(0)).executeExerciseChatPipeline(any(), any(), any(), any(), any());
=======
        // very that the event is not fired
        verify(pyrisEventService, never()).trigger(new NewResultEvent(result));
>>>>>>> 1798b257
    }

    @Test
    @WithMockUser(username = TEST_PREFIX + "student1", roles = "USER")
    void testShouldShouldNotFireProgressStalledEventWithExistingSuccessfulSubmission() {
        irisExerciseChatSessionService.createChatSessionForProgrammingExercise(exercise, userUtilService.getUserByLogin(TEST_PREFIX + "student1"));
        irisRequestMockProvider.mockProgressStalledEventRunResponse((dto) -> {
            assertThat(dto.settings().authenticationToken()).isNotNull();
            pipelineDone.set(true);
        });
        createSubmissionWithScore(studentParticipation, 100);
        var result = createSubmissionWithScore(studentParticipation, 50);

        pyrisEventPublisherService.publishEvent(new NewResultEvent(this, result));

        await().atMost(2, TimeUnit.SECONDS);

        result = createSubmissionWithScore(studentParticipation, 50);

        pyrisEventPublisherService.publishEvent(new NewResultEvent(this, result));
        await().atMost(2, TimeUnit.SECONDS);

        await().atMost(2, TimeUnit.SECONDS).untilAsserted(() -> {
            verify(irisExerciseChatSessionService, times(2)).onNewResult(any(Result.class));
            verify(pyrisPipelineService, never()).executeExerciseChatPipeline(any(), any(), any(), any(), any());
        });
    }

    @Test
    @WithMockUser(username = TEST_PREFIX + "student1", roles = "USER")
    void testShouldNotFireProgressStalledEventWithLessThanThreeSubmissions() {
        irisExerciseChatSessionService.createChatSessionForProgrammingExercise(exercise, userUtilService.getUserByLogin(TEST_PREFIX + "student1"));
        // Create two failing submissions for the student.
        createSubmissionWithScore(studentParticipation, 20);
        var result = createSubmissionWithScore(studentParticipation, 20);

        pyrisEventPublisherService.publishEvent(new NewResultEvent(this, result));

        verify(irisExerciseChatSessionService, never()).onNewResult(any(Result.class));
        verify(pyrisPipelineService, never()).executeExerciseChatPipeline(any(), any(), any(), any(), any());
    }

    @Test
    @WithMockUser(username = TEST_PREFIX + "student1", roles = "USER")
    void testShouldNotFireProgressStalledEventWithIncreasingScores() {
        irisExerciseChatSessionService.createChatSessionForProgrammingExercise(exercise, userUtilService.getUserByLogin(TEST_PREFIX + "student1"));
        // Create three submissions with increasing scores for the student.
        createSubmissionWithScore(studentParticipation, 20);
        createSubmissionWithScore(studentParticipation, 30);
        var result = createSubmissionWithScore(studentParticipation, 40);

        pyrisEventPublisherService.publishEvent(new NewResultEvent(this, result));

        verify(irisExerciseChatSessionService, never()).onNewResult(any(Result.class));
        verify(pyrisPipelineService, never()).executeExerciseChatPipeline(any(), any(), any(), any(), any());
    }

    @Test
    @WithMockUser(username = TEST_PREFIX + "student1", roles = "USER")
    void testShouldNotFireBuildFailedEventForTeamSubmission() {
        var owner = userUtilService.getUserByLogin(TEST_PREFIX + "student1");
        var teamParticipation = createTeamParticipation(owner);
        irisExerciseChatSessionService.createChatSessionForProgrammingExercise(exercise, owner);
        var result = createFailingSubmission(teamParticipation);

        assertThatExceptionOfType(PyrisEventProcessingException.class).isThrownBy(() -> irisExerciseChatSessionService.onBuildFailure(result))
                .withMessageStartingWith("Build failure event is not supported for team participations");
    }

    @Test
    @WithMockUser(username = TEST_PREFIX + "student1", roles = "USER")
    void testShouldNotFireProgressStalledEventForTeamSubmission() {
        var owner = userUtilService.getUserByLogin(TEST_PREFIX + "student1");
        var teamParticipation = createTeamParticipation(owner);
        irisExerciseChatSessionService.createChatSessionForProgrammingExercise(exercise, owner);
        createSubmissionWithScore(teamParticipation, 40);
        createSubmissionWithScore(teamParticipation, 40);
        var result = createSubmissionWithScore(teamParticipation, 40);

        assertThatExceptionOfType(PyrisEventProcessingException.class).isThrownBy(() -> irisExerciseChatSessionService.onNewResult(result))
                .withMessageStartingWith("Progress stalled event is not supported for team participations");
    }

}<|MERGE_RESOLUTION|>--- conflicted
+++ resolved
@@ -40,17 +40,7 @@
 import de.tum.cit.aet.artemis.iris.domain.settings.event.IrisEventType;
 import de.tum.cit.aet.artemis.iris.repository.IrisSettingsRepository;
 import de.tum.cit.aet.artemis.iris.service.pyris.PyrisEventProcessingException;
-<<<<<<< HEAD
-import de.tum.cit.aet.artemis.iris.service.pyris.PyrisEventPublisherService;
-import de.tum.cit.aet.artemis.iris.service.pyris.PyrisEventService;
-import de.tum.cit.aet.artemis.iris.service.pyris.PyrisJobService;
-import de.tum.cit.aet.artemis.iris.service.pyris.PyrisStatusUpdateService;
-import de.tum.cit.aet.artemis.iris.service.pyris.UnsupportedPyrisEventException;
 import de.tum.cit.aet.artemis.iris.service.pyris.event.NewResultEvent;
-import de.tum.cit.aet.artemis.iris.service.pyris.event.PyrisEvent;
-=======
-import de.tum.cit.aet.artemis.iris.service.pyris.event.NewResultEvent;
->>>>>>> 1798b257
 import de.tum.cit.aet.artemis.programming.domain.ProgrammingExercise;
 import de.tum.cit.aet.artemis.programming.domain.ProgrammingExerciseStudentParticipation;
 import de.tum.cit.aet.artemis.programming.domain.ProgrammingSubmission;
@@ -64,18 +54,6 @@
     private static final String TEST_PREFIX = "pyriseventsystemintegration";
 
     @Autowired
-<<<<<<< HEAD
-    protected PyrisStatusUpdateService pyrisStatusUpdateService;
-
-    @Autowired
-    protected PyrisJobService pyrisJobService;
-
-    @Autowired
-    private PyrisEventService pyrisEventService;
-
-    @Autowired
-=======
->>>>>>> 1798b257
     protected IrisSettingsRepository irisSettingsRepository;
 
     @Autowired
@@ -85,12 +63,6 @@
     private SubmissionTestRepository submissionRepository;
 
     @Autowired
-<<<<<<< HEAD
-    private PyrisEventPublisherService pyrisEventPublisherService;
-
-    @Autowired
-=======
->>>>>>> 1798b257
     private ParticipationUtilService participationUtilService;
 
     @Autowired
@@ -213,15 +185,10 @@
             pipelineDone.set(true);
         });
 
-<<<<<<< HEAD
-        pyrisEventPublisherService.publishEvent(new NewResultEvent(this, result));
-        verify(irisExerciseChatSessionService, times(1)).onNewResult(eq(result));
-=======
-        pyrisEventService.trigger(new NewResultEvent(result));
+        pyrisEventPublisherService.publishEvent(new NewResultEvent(this, result));
         // Wrap the following code into await() to ensure that the pipeline is executed before the test finishes.
 
         await().atMost(2, TimeUnit.SECONDS).untilAsserted(() -> verify(irisExerciseChatSessionService, times(1)).onNewResult(eq(result)));
->>>>>>> 1798b257
 
         await().atMost(2, TimeUnit.SECONDS).until(() -> pipelineDone.get());
 
@@ -240,14 +207,9 @@
             pipelineDone.set(true);
         });
 
-<<<<<<< HEAD
-        pyrisEventPublisherService.publishEvent(new NewResultEvent(this, result));
-        verify(irisExerciseChatSessionService, times(1)).onBuildFailure(eq(result));
-=======
-        pyrisEventService.trigger(new NewResultEvent(result));
+        pyrisEventPublisherService.publishEvent(new NewResultEvent(this, result));
 
         await().atMost(2, TimeUnit.SECONDS).untilAsserted(() -> verify(irisExerciseChatSessionService, times(1)).onBuildFailure(eq(result)));
->>>>>>> 1798b257
 
         await().atMost(2, TimeUnit.SECONDS).until(() -> pipelineDone.get());
 
@@ -270,23 +232,6 @@
 
         verify(irisCourseChatSessionService, times(1)).onJudgementOfLearningSet(any(CompetencyJol.class));
         verify(pyrisPipelineService, times(1)).executeCourseChatPipeline(eq("default"), eq(irisSession), any(CompetencyJol.class));
-<<<<<<< HEAD
-
-    }
-
-    @Test
-    @WithMockUser(username = TEST_PREFIX + "student1", roles = "USER")
-    void testShouldThrowUnsupportedEventException() {
-        assertThatExceptionOfType(UnsupportedPyrisEventException.class).isThrownBy(() -> pyrisEventPublisherService.publishEvent(new PyrisEvent(this) {
-
-            @Override
-            public Optional<User> getUser() {
-                return Optional.empty();
-            }
-        })).withMessageStartingWith("Unsupported Pyris event");
-
-=======
->>>>>>> 1798b257
     }
 
     @Test
@@ -300,14 +245,7 @@
         createSubmissionWithScore(studentParticipation, 40);
         createSubmissionWithScore(studentParticipation, 40);
         var result = createSubmissionWithScore(studentParticipation, 40);
-<<<<<<< HEAD
-        pyrisEventPublisherService.publishEvent(new NewResultEvent(this, result));
-
-        verify(irisExerciseChatSessionService, times(0)).onNewResult(any(Result.class));
-        verify(pyrisPipelineService, times(0)).executeExerciseChatPipeline(any(), any(), any(), any(), any());
-=======
-        verify(pyrisEventService, never()).trigger(new NewResultEvent(result));
->>>>>>> 1798b257
+        verify(pyrisEventPublisherService, never()).publishEvent(new NewResultEvent(this, result));
     }
 
     @Test
@@ -321,15 +259,8 @@
         irisExerciseChatSessionService.createChatSessionForProgrammingExercise(exercise, userUtilService.getUserByLogin(TEST_PREFIX + "student1"));
         // Create a failing submission for the student.
         var result = createFailingSubmission(studentParticipation);
-<<<<<<< HEAD
-        pyrisEventPublisherService.publishEvent(new NewResultEvent(this, result));
-
-        verify(irisExerciseChatSessionService, times(0)).onBuildFailure(any(Result.class));
-        verify(pyrisPipelineService, times(0)).executeExerciseChatPipeline(any(), any(), any(), any(), any());
-=======
         // very that the event is not fired
-        verify(pyrisEventService, never()).trigger(new NewResultEvent(result));
->>>>>>> 1798b257
+        verify(pyrisEventPublisherService, never()).publishEvent(new NewResultEvent(this, result));
     }
 
     @Test
