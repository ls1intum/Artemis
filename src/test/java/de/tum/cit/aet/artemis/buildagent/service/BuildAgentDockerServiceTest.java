--- conflicted
+++ resolved
@@ -92,16 +92,10 @@
         InspectImageCmd inspectImageCmd = mock(InspectImageCmd.class);
         doReturn(inspectImageCmd).when(dockerClient).inspectImageCmd(anyString());
         doThrow(new NotFoundException("")).when(inspectImageCmd).exec();
-<<<<<<< HEAD
         BuildConfig buildConfig = new BuildConfig("echo 'test'", "test-image-name", "test", "test", "test", "test", null, null, false, false, false, null, 0, null, null, null,
                 null);
-        var build = new BuildJobQueueItem("1", "job1", "address1", 1, 1, 1, 1, 1, BuildStatus.SUCCESSFUL, null, null, buildConfig, null);
-=======
-        BuildConfig buildConfig = new BuildConfig("echo 'test'", "test-image-name", "test", "test", "test", "test", null, null, false, false, false, null, 0, null, null, null);
-
         BuildAgentDTO buildAgent = new BuildAgentDTO("buildagent1", "address1", "buildagent1");
         var build = new BuildJobQueueItem("1", "job1", buildAgent, 1, 1, 1, 1, 1, BuildStatus.SUCCESSFUL, null, null, buildConfig, null);
->>>>>>> f7859921
         // Pull image
         try {
             buildAgentDockerService.pullDockerImage(build, new BuildLogsMap());
