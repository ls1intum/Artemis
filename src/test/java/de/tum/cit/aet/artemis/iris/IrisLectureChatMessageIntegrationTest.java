--- conflicted
+++ resolved
@@ -335,10 +335,6 @@
     private void sendStatus(String jobId, String result, List<PyrisStageDTO> stages, String sessionTitle) throws Exception {
         var headers = new HttpHeaders(new LinkedMultiValueMap<>(Map.of(HttpHeaders.AUTHORIZATION, List.of(Constants.BEARER_PREFIX + jobId))));
         request.postWithoutResponseBody("/api/iris/public/pyris/pipelines/lecture-chat/runs/" + jobId + "/status",
-<<<<<<< HEAD
-                new PyrisLectureChatStatusUpdateDTO(result, stages, sessionTitle, null), HttpStatus.OK, headers);
-=======
-                new PyrisChatStatusUpdateDTO(result, stages, null, null, null, null), HttpStatus.OK, headers);
->>>>>>> acbae2a7
+                new PyrisLectureChatStatusUpdateDTO(result, stages, sessionTitle, null, null, null), HttpStatus.OK, headers);
     }
 }