package de.tum.cit.aet.artemis.shared.architecture.module;

import static com.tngtech.archunit.base.DescribedPredicate.not;
import static com.tngtech.archunit.core.domain.JavaClass.Predicates.belongToAnyOf;
import static com.tngtech.archunit.core.domain.JavaClass.Predicates.resideInAPackage;
import static com.tngtech.archunit.core.domain.JavaClass.Predicates.resideInAnyPackage;
import static com.tngtech.archunit.core.domain.JavaClass.Predicates.resideOutsideOfPackage;
import static com.tngtech.archunit.lang.syntax.ArchRuleDefinition.classes;

import java.util.List;
import java.util.Set;

import org.junit.jupiter.api.Test;
import org.springframework.stereotype.Controller;

import com.tngtech.archunit.core.domain.Dependency;
import com.tngtech.archunit.core.domain.JavaClass;
import com.tngtech.archunit.core.domain.JavaModifier;
import com.tngtech.archunit.lang.ArchCondition;
import com.tngtech.archunit.lang.ConditionEvents;
import com.tngtech.archunit.lang.SimpleConditionEvent;

import de.tum.cit.aet.artemis.core.api.AbstractApi;
import de.tum.cit.aet.artemis.shared.architecture.AbstractArchitectureTest;

public abstract class AbstractModuleAccessArchitectureTest extends AbstractArchitectureTest implements ModuleArchitectureTest {

    @Test
    void shouldOnlyAccessApiDomainDtoAndAllowedException() {
        ArchCondition<JavaClass> onlyAllowedDependencies = new ArchCondition<>("have only allowed dependencies") {

            @Override
            public void check(JavaClass origin, ConditionEvents events) {
                List<Dependency> targetsInModule = origin.getDirectDependenciesFromSelf().stream()
                        .filter(dependency -> resideInAPackage(getModuleWithSubpackage()).test(dependency.getTargetClass())).toList();

                for (Dependency dependency : targetsInModule) {
                    JavaClass target = dependency.getTargetClass();

                    if (resideOutsideOfPackage(getModuleWithSubpackage()).test(origin)) {
                        // target inside default-allowed packages (API, Domain, DTO)
                        boolean inDefaultAllowedPackage = resideInAnyPackage(getModuleApiSubpackage(), getModuleDomainSubpackage(), getModuleDtoSubpackage()).test(target);
                        if (inDefaultAllowedPackage) {
                            continue;
                        }

                        // target explicitly ignored
                        boolean isIgnored = getIgnoredClasses().contains(target.reflect());
                        if (!isIgnored) {
                            String message = String.format("%s depends on %s which is not in an allowed package or explicitly ignored", origin.getName(), target.getName());
                            events.add(SimpleConditionEvent.violated(origin, message));
                        }
                    }
                }
            }
        };

        classes().that().resideOutsideOfPackage(getModuleWithSubpackage()).should(onlyAllowedDependencies).check(productionClasses);
    }

    @Test
    void apiClassesShouldInheritFromAbstractApi() {
<<<<<<< HEAD
        classes().that(not(belongToAnyOf(getIgnoredClasses().toArray(Class<?>[]::new)))).and().resideInAPackage(getModuleApiSubpackage()).should().beAssignableTo(AbstractApi.class)
=======
        classes().that().resideInAPackage(getModuleApiSubpackage()).and().resideOutsideOfPackage(getModuleApiDtoSubpackage()).should().beAssignableTo(AbstractApi.class)
>>>>>>> 5ff169b5
                .check(productionClasses);
    }

    @Test
    void apiClassesShouldBeAbstractOrAnnotatedWithController() {
<<<<<<< HEAD
        classes().that(not(belongToAnyOf(getIgnoredClasses().toArray(Class<?>[]::new)))).and().resideInAPackage(getModuleApiSubpackage())
                .should(beAbstractOrAnnotatedWithController()).check(productionClasses);
=======
        classes().that().resideInAPackage(getModuleApiSubpackage()).and().resideOutsideOfPackage(getModuleApiDtoSubpackage()).should(beAbstractOrAnnotatedWithController())
                .check(productionClasses);
    }

    protected Set<Class<?>> getIgnoredClasses() {
        return Set.of();
>>>>>>> 5ff169b5
    }

    protected String getModuleApiSubpackage() {
        return getModulePackage() + ".api..";
    }

    protected String getModuleApiDtoSubpackage() {
        return getModulePackage() + ".api.dtos..";
    }

    protected String getModuleDomainSubpackage() {
        return getModulePackage() + ".domain..";
    }

    protected String getModuleDtoSubpackage() {
        return getModulePackage() + ".dto..";
    }

    protected Set<Class<?>> getIgnoredClasses() {
        return Set.of();
    }

    private static ArchCondition<JavaClass> beAbstractOrAnnotatedWithController() {
        return new ArchCondition<>("be abstract or annotated with @Controller") {

            @Override
            public void check(JavaClass javaClass, ConditionEvents events) {
                boolean isAbstract = javaClass.getModifiers().contains(JavaModifier.ABSTRACT);
                boolean isAnnotatedWithController = javaClass.isAnnotatedWith(Controller.class);

                if (!isAbstract && !isAnnotatedWithController) {
                    String message = String.format("Class %s is neither abstract nor annotated with @Controller", javaClass.getName());
                    events.add(SimpleConditionEvent.violated(javaClass, message));
                }
            }
        };
    }
}<|MERGE_RESOLUTION|>--- conflicted
+++ resolved
@@ -60,27 +60,14 @@
 
     @Test
     void apiClassesShouldInheritFromAbstractApi() {
-<<<<<<< HEAD
-        classes().that(not(belongToAnyOf(getIgnoredClasses().toArray(Class<?>[]::new)))).and().resideInAPackage(getModuleApiSubpackage()).should().beAssignableTo(AbstractApi.class)
-=======
-        classes().that().resideInAPackage(getModuleApiSubpackage()).and().resideOutsideOfPackage(getModuleApiDtoSubpackage()).should().beAssignableTo(AbstractApi.class)
->>>>>>> 5ff169b5
-                .check(productionClasses);
+        classes().that(not(belongToAnyOf(getIgnoredClasses().toArray(Class<?>[]::new)))).and().resideInAPackage(getModuleApiSubpackage()).and()
+                .resideOutsideOfPackage(getModuleApiDtoSubpackage()).should().beAssignableTo(AbstractApi.class).check(productionClasses);
     }
 
     @Test
     void apiClassesShouldBeAbstractOrAnnotatedWithController() {
-<<<<<<< HEAD
-        classes().that(not(belongToAnyOf(getIgnoredClasses().toArray(Class<?>[]::new)))).and().resideInAPackage(getModuleApiSubpackage())
-                .should(beAbstractOrAnnotatedWithController()).check(productionClasses);
-=======
-        classes().that().resideInAPackage(getModuleApiSubpackage()).and().resideOutsideOfPackage(getModuleApiDtoSubpackage()).should(beAbstractOrAnnotatedWithController())
-                .check(productionClasses);
-    }
-
-    protected Set<Class<?>> getIgnoredClasses() {
-        return Set.of();
->>>>>>> 5ff169b5
+        classes().that(not(belongToAnyOf(getIgnoredClasses().toArray(Class<?>[]::new)))).and().resideInAPackage(getModuleApiSubpackage()).and()
+                .resideOutsideOfPackage(getModuleApiDtoSubpackage()).should(beAbstractOrAnnotatedWithController()).check(productionClasses);
     }
 
     protected String getModuleApiSubpackage() {
