package de.tum.cit.aet.artemis.core.service;

import static de.tum.cit.aet.artemis.core.service.FileUtilUnitTest.FILE_WITH_UNIX_LINE_ENDINGS;
import static de.tum.cit.aet.artemis.core.service.FileUtilUnitTest.exportTestRootPath;
import static org.assertj.core.api.Assertions.assertThat;
import static org.assertj.core.api.Assertions.assertThatNoException;
import static org.mockito.ArgumentMatchers.any;
import static org.mockito.ArgumentMatchers.eq;
import static org.mockito.Mockito.verify;

import java.io.IOException;
import java.nio.charset.StandardCharsets;
import java.nio.file.Files;
import java.nio.file.Path;
import java.util.UUID;

import org.apache.commons.io.FileUtils;
import org.junit.jupiter.api.AfterEach;
import org.junit.jupiter.api.BeforeEach;
import org.junit.jupiter.api.Test;
import org.junit.jupiter.api.io.TempDir;
import org.springframework.beans.factory.annotation.Autowired;
import org.springframework.core.io.Resource;

<<<<<<< HEAD
import de.tum.cit.aet.artemis.core.FilePathType;
import de.tum.cit.aet.artemis.core.util.FilePathConverter;
=======
import de.tum.cit.aet.artemis.core.util.FileUtil;
>>>>>>> 0a44110a
import de.tum.cit.aet.artemis.shared.base.AbstractSpringIntegrationIndependentTest;

class FileServiceTest extends AbstractSpringIntegrationIndependentTest {

    @Autowired
    private ResourceLoaderService resourceLoaderService;

    @Autowired
    private FileService fileService;

    private final Path javaPath = Path.of("templates", "java", "java.txt");

    // the resource loader allows to load resources from the file system for this prefix
    private final Path overridableBasePath = Path.of("templates", "jenkins");

<<<<<<< HEAD
    private static final URI VALID_BACKGROUND_PATH = URI.create("/api/core/uploads/images/drag-and-drop/backgrounds/1/BackgroundFile.jpg");

    private static final URI VALID_INTENDED_BACKGROUND_PATH = createURIWithPath("/api/core/", FilePathConverter.getDragAndDropBackgroundFilePath());

    private static final URI INVALID_BACKGROUND_PATH = URI.create("/api/core/uploads/images/drag-and-drop/backgrounds/1/../../../exam-users/signatures/some-file.png");

    private static final URI VALID_DRAGITEM_PATH = URI.create("/api/core/uploads/images/drag-and-drop/drag-items/1/PictureFile.jpg");

    private static final URI VALID_INTENDED_DRAGITEM_PATH = createURIWithPath("/api/core/", FilePathConverter.getDragItemFilePath());

    private static final URI INVALID_DRAGITEM_PATH = URI.create("/api/core/uploads/images/drag-and-drop/drag-items/1/../../../exam-users/signatures/some-file.png");

    private static final Path lineEndingsUnixPath = Path.of(".", "exportTest", "LineEndingsUnix.java");

    private static final Path lineEndingsWindowsPath = Path.of(".", "exportTest", "LineEndingsWindows.java");

    private static URI createURIWithPath(String prefix, Path path) {
        String replacementForWindows = path.toString().replace('\\', '/');
        return URI.create(prefix + replacementForWindows + '/');
    }

=======
>>>>>>> 0a44110a
    @AfterEach
    void cleanup() throws IOException {
        Files.deleteIfExists(javaPath);
        FileUtils.deleteDirectory(overridableBasePath.toFile());
    }

    @AfterEach
    @BeforeEach
    void deleteFiles() throws IOException {
        FileUtils.deleteDirectory(exportTestRootPath.toFile());
    }

    @Test
    void testGetFileForPath() throws IOException {
        FileUtilUnitTest.writeFile("testFile.txt", FILE_WITH_UNIX_LINE_ENDINGS);
        byte[] result = fileService.getFileForPath(exportTestRootPath.resolve("testFile.txt"));
        assertThat(result).containsExactly(FILE_WITH_UNIX_LINE_ENDINGS.getBytes(StandardCharsets.UTF_8));
    }

    @Test
    void testGetFileFOrPath_notFound() throws IOException {
        FileUtilUnitTest.writeFile("testFile.txt", FILE_WITH_UNIX_LINE_ENDINGS);
        byte[] result = fileService.getFileForPath(exportTestRootPath.resolve(UUID.randomUUID() + ".txt"));
        assertThat(result).isNull();
    }

    // TODO: either rework those tests or delete them
    @Test
    void testGetUniqueTemporaryPath_shouldNotThrowException() {
        assertThatNoException().isThrownBy(() -> {
            var uniquePath = fileService.getTemporaryUniqueSubfolderPath(Path.of("some-random-path-which-does-not-exist"), 1);
            assertThat(uniquePath.toString()).isNotEmpty();
            verify(fileService).scheduleDirectoryPathForRecursiveDeletion(any(Path.class), eq(1L));
        });
    }

    @Test
    void testCopyResourceKeepDirectories(@TempDir Path targetDir) throws IOException {
        final Resource[] resources = { resourceLoaderService.getResource(javaPath) };

        FileUtil.copyResources(resources, Path.of("templates"), targetDir, true);

        final Path expectedTargetFile = targetDir.resolve("java").resolve("java.txt");
        assertThat(expectedTargetFile).exists().isNotEmptyFile();
    }

    @Test
    void testCopyResourceDoNotKeepDirectory(@TempDir Path targetDir) throws IOException {
        final Resource[] resources = { resourceLoaderService.getResource(javaPath) };

        FileUtil.copyResources(resources, Path.of("templates"), targetDir, false);

        final Path expectedTargetFile = targetDir.resolve("java.txt");
        assertThat(expectedTargetFile).exists().isNotEmptyFile();
    }

    @Test
    void testCopyResourceRemovePrefix(@TempDir Path targetDir) throws IOException {
        final Resource[] resources = { resourceLoaderService.getResource(javaPath) };

        FileUtil.copyResources(resources, Path.of("templates", "java"), targetDir, true);

        final Path expectedTargetFile = targetDir.resolve("java.txt");
        assertThat(expectedTargetFile).exists().isNotEmptyFile();
    }

    @Test
    void testIgnoreDirectoryFalsePositives(@TempDir Path targetDir) throws IOException {
        final Path sourceDirectory = overridableBasePath.resolve("package.xcworkspace");
        Files.createDirectories(sourceDirectory);

        final Resource[] resources = resourceLoaderService.getFileResources(overridableBasePath);
        assertThat(resources).isNotEmpty();

        FileUtil.copyResources(resources, Path.of("templates"), targetDir, true);

        final Path expectedTargetFile = targetDir.resolve("jenkins").resolve("package.xcworkspace");
        assertThat(expectedTargetFile).doesNotExist();
    }
}<|MERGE_RESOLUTION|>--- conflicted
+++ resolved
@@ -22,12 +22,7 @@
 import org.springframework.beans.factory.annotation.Autowired;
 import org.springframework.core.io.Resource;
 
-<<<<<<< HEAD
-import de.tum.cit.aet.artemis.core.FilePathType;
-import de.tum.cit.aet.artemis.core.util.FilePathConverter;
-=======
 import de.tum.cit.aet.artemis.core.util.FileUtil;
->>>>>>> 0a44110a
 import de.tum.cit.aet.artemis.shared.base.AbstractSpringIntegrationIndependentTest;
 
 class FileServiceTest extends AbstractSpringIntegrationIndependentTest {
@@ -43,30 +38,6 @@
     // the resource loader allows to load resources from the file system for this prefix
     private final Path overridableBasePath = Path.of("templates", "jenkins");
 
-<<<<<<< HEAD
-    private static final URI VALID_BACKGROUND_PATH = URI.create("/api/core/uploads/images/drag-and-drop/backgrounds/1/BackgroundFile.jpg");
-
-    private static final URI VALID_INTENDED_BACKGROUND_PATH = createURIWithPath("/api/core/", FilePathConverter.getDragAndDropBackgroundFilePath());
-
-    private static final URI INVALID_BACKGROUND_PATH = URI.create("/api/core/uploads/images/drag-and-drop/backgrounds/1/../../../exam-users/signatures/some-file.png");
-
-    private static final URI VALID_DRAGITEM_PATH = URI.create("/api/core/uploads/images/drag-and-drop/drag-items/1/PictureFile.jpg");
-
-    private static final URI VALID_INTENDED_DRAGITEM_PATH = createURIWithPath("/api/core/", FilePathConverter.getDragItemFilePath());
-
-    private static final URI INVALID_DRAGITEM_PATH = URI.create("/api/core/uploads/images/drag-and-drop/drag-items/1/../../../exam-users/signatures/some-file.png");
-
-    private static final Path lineEndingsUnixPath = Path.of(".", "exportTest", "LineEndingsUnix.java");
-
-    private static final Path lineEndingsWindowsPath = Path.of(".", "exportTest", "LineEndingsWindows.java");
-
-    private static URI createURIWithPath(String prefix, Path path) {
-        String replacementForWindows = path.toString().replace('\\', '/');
-        return URI.create(prefix + replacementForWindows + '/');
-    }
-
-=======
->>>>>>> 0a44110a
     @AfterEach
     void cleanup() throws IOException {
         Files.deleteIfExists(javaPath);
