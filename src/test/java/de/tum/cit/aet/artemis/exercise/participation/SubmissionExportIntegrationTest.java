--- conflicted
+++ resolved
@@ -144,11 +144,7 @@
 
         String[] parts = submission.getFilePath().split(Pattern.quote(File.separator));
         String fileName = parts[parts.length - 1];
-<<<<<<< HEAD
-        File file = FilePathConverter.buildFilePath(exercise.getId(), submission.getId()).resolve(fileName).toFile();
-=======
         File file = FilePathConverter.buildFileUploadSubmissionPath(exercise.getId(), submission.getId()).resolve(fileName).toFile();
->>>>>>> 0a44110a
 
         File parent = file.getParentFile();
         if (!parent.exists() && !parent.mkdirs()) {
