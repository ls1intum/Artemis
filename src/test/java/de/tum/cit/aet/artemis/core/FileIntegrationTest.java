--- conflicted
+++ resolved
@@ -374,23 +374,19 @@
 
     @Test
     @WithMockUser(username = TEST_PREFIX + "tutor1", roles = "TA")
-<<<<<<< HEAD
     void testGetAttachmentVideoUnitAttachmentFilenameSanitization() throws Exception {
-=======
-    void testGetAttachmentUnitAttachmentFilenameSanitization() throws Exception {
         testGetAttachmentUnitAsTutor();
     }
 
-    private void testGetAttachmentUnitAsStudent() throws Exception {
-        testGetAttachmentUnit(false);
-    }
-
-    private void testGetAttachmentUnitAsTutor() throws Exception {
-        testGetAttachmentUnit(true);
-    }
-
-    private void testGetAttachmentUnit(boolean isTutor) throws Exception {
->>>>>>> 4c845b4f
+    private void testGetAttachmentVideoUnitAsStudent() throws Exception {
+        testGetAttachmentVideoUnit(false);
+    }
+
+    private void testGetAttachmentVideoUnitAsTutor() throws Exception {
+        testGetAttachmentVideoUnit(true);
+    }
+
+    private void testGetAttachmentVideoUnit(boolean isTutor) throws Exception {
         Path tempFile = Files.createTempFile("dummy", ".pdf");
         byte[] dummyContent = "dummy pdf content".getBytes();
         FileUtils.writeByteArrayToFile(tempFile.toFile(), dummyContent);
@@ -409,14 +405,9 @@
         attachmentRepo.save(attachment);
         attachmentVideoUnitRepo.save(attachmentVideoUnit);
 
-<<<<<<< HEAD
-        String unsanitizedFilename = unsanitizedName + ".pdf";
-        String url = "/api/core/files/attachments/attachment-unit/" + attachmentVideoUnit.getId() + "/" + unsanitizedFilename;
-=======
         String unsanitizedFilename = "AttachmentUnit_2025-05-10T12-10-34_" + unsanitizedName + ".pdf";
-        String url = isTutor ? "/api/core/files/attachments/attachment-unit/" + attachmentUnit.getId() + "/" + unsanitizedFilename
-                : "/api/core/files/attachments/attachment-unit/" + attachmentUnit.getId() + "/student/" + unsanitizedFilename;
->>>>>>> 4c845b4f
+        String url = isTutor ? "/api/core/files/attachments/attachment-unit/" + attachmentVideoUnit.getId() + "/" + unsanitizedFilename
+                : "/api/core/files/attachments/attachment-unit/" + attachmentVideoUnit.getId() + "/student/" + unsanitizedFilename;
 
         try (MockedStatic<FilePathConverter> filePathServiceMock = Mockito.mockStatic(FilePathConverter.class)) {
             filePathServiceMock.when(() -> FilePathConverter.fileSystemPathForExternalUri(Mockito.any(URI.class), Mockito.eq(FilePathType.ATTACHMENT_UNIT))).thenReturn(tempFile);
