package de.tum.cit.aet.artemis.core;

import static de.tum.cit.aet.artemis.core.config.Constants.ARTEMIS_FILE_PATH_PREFIX;
import static org.assertj.core.api.Assertions.assertThat;
import static org.assertj.core.api.Assertions.within;
import static org.springframework.test.web.servlet.request.MockMvcRequestBuilders.get;
import static org.springframework.test.web.servlet.result.MockMvcResultMatchers.status;

import java.io.ByteArrayOutputStream;
import java.net.URI;
import java.nio.file.Files;
import java.nio.file.Path;
import java.time.ZonedDateTime;
import java.time.temporal.ChronoUnit;
import java.util.ArrayList;
import java.util.Comparator;
import java.util.List;
import java.util.stream.Collectors;

import org.apache.pdfbox.Loader;
import org.apache.pdfbox.pdmodel.PDDocument;
import org.apache.pdfbox.pdmodel.PDPage;
import org.apache.pdfbox.pdmodel.common.PDRectangle;
import org.junit.jupiter.api.BeforeEach;
import org.junit.jupiter.api.Test;
import org.mockito.MockedStatic;
import org.mockito.Mockito;
import org.springframework.beans.factory.annotation.Autowired;
import org.springframework.http.HttpStatus;
import org.springframework.mock.web.MockMultipartFile;
import org.springframework.security.test.context.support.WithMockUser;
import org.springframework.test.web.servlet.MockMvc;
import org.springframework.test.web.servlet.MvcResult;
import org.testcontainers.shaded.org.apache.commons.io.FileUtils;

import com.fasterxml.jackson.databind.JsonNode;
import com.fasterxml.jackson.databind.ObjectMapper;

import de.tum.cit.aet.artemis.core.domain.User;
import de.tum.cit.aet.artemis.core.service.FilePathService;
import de.tum.cit.aet.artemis.exam.domain.ExamUser;
import de.tum.cit.aet.artemis.exam.dto.ExamUserDTO;
import de.tum.cit.aet.artemis.exam.util.ExamUtilService;
import de.tum.cit.aet.artemis.lecture.domain.Attachment;
import de.tum.cit.aet.artemis.lecture.domain.AttachmentType;
import de.tum.cit.aet.artemis.lecture.domain.AttachmentVideoUnit;
import de.tum.cit.aet.artemis.lecture.domain.Lecture;
import de.tum.cit.aet.artemis.lecture.domain.LectureUnit;
import de.tum.cit.aet.artemis.lecture.repository.AttachmentRepository;
import de.tum.cit.aet.artemis.lecture.repository.LectureRepository;
import de.tum.cit.aet.artemis.lecture.repository.LectureUnitCompletionRepository;
import de.tum.cit.aet.artemis.lecture.test_repository.AttachmentVideoUnitTestRepository;
import de.tum.cit.aet.artemis.lecture.util.LectureFactory;
import de.tum.cit.aet.artemis.lecture.util.LectureUtilService;
import de.tum.cit.aet.artemis.shared.base.AbstractSpringIntegrationIndependentTest;

class FileIntegrationTest extends AbstractSpringIntegrationIndependentTest {

    private static final String TEST_PREFIX = "fileintegration";

    @Autowired
    private AttachmentRepository attachmentRepo;

    @Autowired
    private AttachmentVideoUnitTestRepository attachmentVideoUnitRepo;

    @Autowired
    private LectureUnitCompletionRepository lectureUnitCompletionRepository;

    @Autowired
    private LectureRepository lectureRepo;

    @Autowired
    private LectureUtilService lectureUtilService;

    @Autowired
    private ObjectMapper objectMapper;

    @Autowired
    private ExamUtilService examUtilService;

    @Autowired
    private MockMvc mockMvc;

    @BeforeEach
    void initTestCase() {
        userUtilService.addUsers(TEST_PREFIX, 1, 1, 1, 1);
    }

    @Test
    @WithMockUser(username = TEST_PREFIX + "instructor1", roles = "INSTRUCTOR")
    void testUploadExamUserSignature() throws Exception {
        var course = courseUtilService.addEmptyCourse();
        var exam = examUtilService.setupExamWithExerciseGroupsExercisesRegisteredStudents(TEST_PREFIX, course, 1);
        var user = new ExamUserDTO(TEST_PREFIX + "student1", null, null, null, null, null, "", "", true, true, true, true, null);
        var file = new MockMultipartFile("file", "file.png", "application/json", "some data".getBytes());

        ExamUser updateExamUserResponse = request.postWithMultipartFile("/api/exam/courses/" + course.getId() + "/exams/" + exam.getId() + "/exam-users", user, "examUserDTO", file,
                ExamUser.class, HttpStatus.OK);
        String requestUrl = String.format("%s%s", ARTEMIS_FILE_PATH_PREFIX, updateExamUserResponse.getSigningImagePath());
        byte[] getUserSignatureResponse = request.get(requestUrl, HttpStatus.OK, byte[].class);

        assertThat(getUserSignatureResponse).isEqualTo(file.getBytes());
    }

    @Test
    @WithMockUser(username = TEST_PREFIX + "instructor1", roles = "INSTRUCTOR")
    void testGetTemplateFile() throws Exception {
        String javaReadme = request.get("/api/core/files/templates/JAVA/PLAIN_MAVEN", HttpStatus.OK, String.class);
        assertThat(javaReadme).isNotEmpty();
        String cReadme = request.get("/api/core/files/templates/C/GCC", HttpStatus.OK, String.class);
        assertThat(cReadme).isNotEmpty();
        String pythonReadme = request.get("/api/core/files/templates/PYTHON", HttpStatus.OK, String.class);
        assertThat(pythonReadme).isNotEmpty();
    }

    @Test
    @WithMockUser(username = TEST_PREFIX + "instructor1", roles = "INSTRUCTOR")
    void testGetCodeOfConductTemplate() throws Exception {
        var template = request.get("/api/core/files/templates/code-of-conduct", HttpStatus.OK, String.class);
        assertThat(template).startsWith("<!-- Code of Conduct Template");
    }

    @Test
    @WithMockUser(username = TEST_PREFIX + "tutor1", roles = "TA")
    void testGetUnreleasedAttachmentVideoUnitAsTutor() throws Exception {
        Lecture lecture = lectureUtilService.createCourseWithLecture(true);
        lecture.setTitle("Test title");
        lecture.setStartDate(ZonedDateTime.now().minusHours(1));

        // create unreleased attachment unit
        AttachmentVideoUnit attachmentVideoUnit = lectureUtilService.createAttachmentVideoUnit(true);
        attachmentVideoUnit.setLecture(lecture);
<<<<<<< HEAD
        Attachment attachment = attachmentVideoUnit.getAttachment();
        attachment.setReleaseDate(ZonedDateTime.now().plusDays(1));

        lectureRepo.save(lecture);
        attachmentRepo.save(attachment);
        attachmentVideoUnit = attachmentUnitRepo.save(attachmentVideoUnit);
=======
        attachmentVideoUnit.setReleaseDate(ZonedDateTime.now().plusDays(1));

        lectureRepo.save(lecture);
        attachmentVideoUnit = attachmentVideoUnitRepo.save(attachmentVideoUnit);
>>>>>>> b9cea56f

        String requestUrl = String.format("%s%s", ARTEMIS_FILE_PATH_PREFIX, attachmentVideoUnit.getAttachment().getLink());
        request.get(requestUrl, HttpStatus.OK, String.class);
    }

    @Test
    @WithMockUser(username = TEST_PREFIX + "student1", roles = "USER")
    void uploadImageMarkdownAsStudent_forbidden() throws Exception {
        // create file
        MockMultipartFile file = new MockMultipartFile("file", "image.png", "application/json", "some data".getBytes());
        // upload file
        request.postWithMultipartFile("/api/core/markdown-file-upload?keepFileName=true", file.getOriginalFilename(), "file", file, JsonNode.class, HttpStatus.FORBIDDEN);
    }

    @Test
    @WithMockUser(username = TEST_PREFIX + "tutor1", roles = "TA")
    void uploadImageMarkdownAsTutor() throws Exception {
        // create file
        MockMultipartFile file = new MockMultipartFile("file", "image.png", "application/json", "some data".getBytes());
        // upload file
        JsonNode response = request.postWithMultipartFile("/api/core/markdown-file-upload?keepFileName=true", file.getOriginalFilename(), "file", file, JsonNode.class,
                HttpStatus.CREATED);
        String responsePath = response.get("path").asText();
        assertThat(responsePath).contains("markdown");
    }

    @Test
    @WithMockUser(username = TEST_PREFIX + "tutor1", roles = "TA")
    void uploadFileMarkdownUnsupportedFileExtensionAsTutor() throws Exception {
        // create file
        MockMultipartFile file = new MockMultipartFile("file", "image.txt", "application/json", "some data".getBytes());
        // upload file
        request.postWithMultipartFile("/api/core/markdown-file-upload?keepFileName=true", file.getOriginalFilename(), "file", file, JsonNode.class, HttpStatus.BAD_REQUEST);
    }

    @Test
    @WithMockUser(username = "admin", roles = "ADMIN")
    void testGetLecturePdfAttachmentsMerged_InvalidLectureId() throws Exception {
        request.get("/api/core/files/attachments/lecture/" + 999999999 + "/merge-pdf", HttpStatus.NOT_FOUND, byte[].class);
    }

    @Test
    @WithMockUser(username = TEST_PREFIX + "instructor1", roles = "INSTRUCTOR")
    void testGetLecturePdfAttachmentsMerged() throws Exception {
        Lecture lecture = createLectureWithLectureUnits();
        var units = lecture.getLectureUnits();
        userUtilService.changeUser(TEST_PREFIX + "student1");
        ZonedDateTime now = ZonedDateTime.now();
        callAndCheckMergeResult(lecture, 5);

        User student = userUtilService.getUserByLogin(TEST_PREFIX + "student1");
        List<LectureUnit> expectedCompletedUnits = List.of(units.getFirst(), units.get(2));
        for (var unit : expectedCompletedUnits) {
            var completion = lectureUnitCompletionRepository.findByLectureUnitIdAndUserId(unit.getId(), student.getId());
            assertThat(completion).isPresent();
            assertThat(completion.get().getCompletedAt()).isCloseTo(now, within(2, ChronoUnit.SECONDS));
        }

        // Unit 2 (index 1) is an image and not included in the merged pdf
        var nonCompletedUnit = lectureUnitCompletionRepository.findByLectureUnitIdAndUserId(units.get(1).getId(), student.getId());
        assertThat(nonCompletedUnit).isEmpty();
    }

    @Test
    @WithMockUser(username = TEST_PREFIX + "instructor1", roles = "INSTRUCTOR")
    void testGetLecturePdfAttachmentsMerged_TutorAccessToUnreleasedUnits() throws Exception {
        Lecture lecture = createLectureWithLectureUnits();

        adjustReleaseDateToFuture(lecture);
        userUtilService.changeUser(TEST_PREFIX + "tutor1");

        // The unit is hidden but a tutor can still see it
        // -> the merged result should contain the unit
        callAndCheckMergeResult(lecture, 5);
    }

    @Test
    @WithMockUser(username = TEST_PREFIX + "instructor1", roles = "INSTRUCTOR")
    void testGetLecturePdfAttachmentsMerged_NoAccessToUnreleasedUnits() throws Exception {
        // The test setup needs elevated privileges, we later switch to a student for the test execution
        Lecture lecture = createLectureWithLectureUnits();

        adjustReleaseDateToFuture(lecture);
        userUtilService.changeUser(TEST_PREFIX + "student1");

        // The unit is hidden, students should not see it in the merged result
        callAndCheckMergeResult(lecture, 2);
    }

    private void adjustReleaseDateToFuture(Lecture lecture) {
        var attachment = lecture.getLectureUnits().stream().sorted(Comparator.comparing(LectureUnit::getId)).map(lectureUnit -> ((AttachmentVideoUnit) lectureUnit).getAttachment())
                .findFirst().orElseThrow();
        attachment.setReleaseDate(ZonedDateTime.now().plusHours(2));
        attachmentRepo.save(attachment);
    }

    @Test
    @WithMockUser(username = TEST_PREFIX + "instructor1", roles = "INSTRUCTOR")
    void testGetLecturePdfAttachmentsMerged_correctOrder() throws Exception {
        // The test setup needs elevated privileges, we later switch to a student for the test execution
        Lecture lecture = createLectureWithLectureUnits();

        // Change order of units
        LectureUnit unit3 = lecture.getLectureUnits().get(2);
        lecture.getLectureUnits().remove(unit3);
        lecture.getLectureUnits().add(0, unit3);
        lectureRepo.save(lecture);

        userUtilService.changeUser(TEST_PREFIX + "student1");

        try (PDDocument mergedDoc = retrieveMergeResult(lecture)) {
            assertThat(mergedDoc.getNumberOfPages()).isEqualTo(5);
            PDPage firstPage = mergedDoc.getPage(0);
            // Verify that attachment 3 (created with a special crop box in createLectureWithLectureUnits) was moved to the start
            // and is now the first page of the merged pdf
            assertThat(firstPage.getCropBox().getHeight()).isEqualTo(4);
        }
    }

    private void callAndCheckMergeResult(Lecture lecture, int expectedPages) throws Exception {
        try (PDDocument mergedDoc = retrieveMergeResult(lecture)) {
            assertThat(mergedDoc.getNumberOfPages()).isEqualTo(expectedPages);
        }
    }

    private PDDocument retrieveMergeResult(Lecture lecture) throws Exception {
        byte[] receivedFile = request.get("/api/core/files/attachments/lecture/" + lecture.getId() + "/merge-pdf", HttpStatus.OK, byte[].class);

        assertThat(receivedFile).isNotEmpty();
        return Loader.loadPDF(receivedFile);
    }

    private Lecture createLectureWithLectureUnits() throws Exception {
        return createLectureWithLectureUnits(HttpStatus.CREATED);
    }

    private Lecture createLectureWithLectureUnits(HttpStatus expectedStatus) throws Exception {
        Lecture lecture = lectureUtilService.createCourseWithLecture(true);

        lecture.setTitle("Test title");
        lecture.setDescription("Test");
        lecture.setStartDate(ZonedDateTime.now().minusHours(1));
        lectureRepo.save(lecture);

        // create pdf file 1
        try (ByteArrayOutputStream outputStream = new ByteArrayOutputStream(); PDDocument doc1 = new PDDocument()) {
            doc1.addPage(new PDPage());
            doc1.addPage(new PDPage());
            doc1.addPage(new PDPage());
            doc1.save(outputStream);
            MockMultipartFile file1 = new MockMultipartFile("file", "file.pdf", "application/json", outputStream.toByteArray());
            lecture.getLectureUnits().add(uploadAttachmentVideoUnit(lecture, file1, expectedStatus));
        }

        // create image file
        MockMultipartFile file2 = new MockMultipartFile("file", "filename2.png", "application/json", "some text".getBytes());
        lecture.getLectureUnits().add(uploadAttachmentVideoUnit(lecture, file2, expectedStatus));

        // create pdf file 3
        try (ByteArrayOutputStream outputStream = new ByteArrayOutputStream(); PDDocument doc2 = new PDDocument()) {
            // Add first page with extra cropBox to make it distinguishable in the later tests
            PDPage page = new PDPage();
            page.setCropBox(new PDRectangle(1, 2, 3, 4));
            doc2.addPage(page);
            doc2.addPage(new PDPage());
            doc2.save(outputStream);
            MockMultipartFile file3 = new MockMultipartFile("file", "filename3.pdf", "application/json", outputStream.toByteArray());
            lecture.getLectureUnits().add(uploadAttachmentVideoUnit(lecture, file3, expectedStatus));
        }

        // Collect units freshly from the database to prevent issues when persisting the lecture again
        lecture.setLectureUnits(attachmentVideoUnitRepo.findAllByLectureIdAndAttachmentType(lecture.getId(), AttachmentType.FILE).stream().map(unit -> (LectureUnit) unit)
                .collect(Collectors.toCollection(ArrayList::new)));

        return lecture;
    }

<<<<<<< HEAD
    private AttachmentVideoUnit uploadAttachmentUnit(Lecture lecture, MockMultipartFile file, HttpStatus expectedStatus) throws Exception {
        AttachmentVideoUnit attachmentVideoUnit = LectureFactory.generateAttachmentUnit();
=======
    private AttachmentVideoUnit uploadAttachmentVideoUnit(Lecture lecture, MockMultipartFile file, HttpStatus expectedStatus) throws Exception {
        AttachmentVideoUnit attachmentVideoUnit = LectureFactory.generateAttachmentVideoUnit();
>>>>>>> b9cea56f
        Attachment attachment = attachmentVideoUnit.getAttachment();
        attachmentVideoUnit.setAttachment(null);
        attachment.setAttachmentVideoUnit(null);
        MockMultipartFile attachmentFile = new MockMultipartFile("attachment", "", "application/json", objectMapper.writeValueAsBytes(attachment));

<<<<<<< HEAD
        return request.postWithMultipartFiles("/api/lecture/lectures/" + lecture.getId() + "/attachment-units", attachmentVideoUnit, "attachmentUnit",
=======
        return request.postWithMultipartFiles("/api/lecture/lectures/" + lecture.getId() + "/attachment-video-units", attachmentVideoUnit, "attachmentVideoUnit",
>>>>>>> b9cea56f
                List.of(attachmentFile, file), AttachmentVideoUnit.class, expectedStatus);
    }

    @Test
    @WithMockUser(username = TEST_PREFIX + "editor1", roles = "EDITOR")
    void testGetAttachmentFileAsEditor() throws Exception {
        Lecture lecture = lectureUtilService.createCourseWithLecture(true);

        Attachment attachment = LectureFactory.generateAttachmentWithFile(ZonedDateTime.now(), lecture.getId(), false);
        attachment.setId(1L);
        attachment.setLecture(lecture);

        Long courseId = lecture.getCourse().getId();
        Long attachmentId = attachment.getId();

        lectureRepo.save(lecture);
        attachmentRepo.save(attachment);

        request.get("/api/core/files/courses/" + courseId + "/attachments/" + attachmentId, HttpStatus.OK, byte[].class);
    }

    @Test
    @WithMockUser(username = TEST_PREFIX + "editor1", roles = "EDITOR")
    void testGetAttachmentVideoUnitFileAsEditor() throws Exception {
        Lecture lecture = lectureUtilService.createCourseWithLecture(true);

        AttachmentVideoUnit attachmentVideoUnit = lectureUtilService.createAttachmentVideoUnit(true);
        attachmentVideoUnit.setLecture(lecture);
        Attachment attachment = attachmentVideoUnit.getAttachment();

        lectureRepo.save(lecture);
        attachmentRepo.save(attachment);
<<<<<<< HEAD
        attachmentUnitRepo.save(attachmentVideoUnit);

        Long courseId = lecture.getCourse().getId();
        Long attachmentUnitId = attachmentVideoUnit.getId();
=======
        attachmentVideoUnitRepo.save(attachmentVideoUnit);

        Long courseId = lecture.getCourse().getId();
        Long attachmentVideoUnitId = attachmentVideoUnit.getId();
>>>>>>> b9cea56f

        request.get("/api/core/files/courses/" + courseId + "/attachment-units/" + attachmentVideoUnitId, HttpStatus.OK, byte[].class);
    }

    @Test
    @WithMockUser(username = TEST_PREFIX + "student1", roles = "USER")
    void testGetAttachmentVideoUnitAttachmentFilenameSanitization() throws Exception {
        Path tempFile = Files.createTempFile("dummy", ".pdf");
        byte[] dummyContent = "dummy pdf content".getBytes();
        FileUtils.writeByteArrayToFile(tempFile.toFile(), dummyContent);
        tempFile.toFile().deleteOnExit();

        Lecture lecture = lectureUtilService.createCourseWithLecture(true);
        lectureRepo.save(lecture);

        AttachmentVideoUnit attachmentVideoUnit = lectureUtilService.createAttachmentVideoUnit(true);
        attachmentVideoUnit.setLecture(lecture);

        String unsanitizedName = "test–file"; // contains en-dash
        Attachment attachment = attachmentVideoUnit.getAttachment();
        attachment.setName(unsanitizedName);
        attachment.setLink(tempFile.toUri().toString());
        attachmentRepo.save(attachment);
<<<<<<< HEAD
        attachmentUnitRepo.save(attachmentVideoUnit);
=======
        attachmentVideoUnitRepo.save(attachmentVideoUnit);
>>>>>>> b9cea56f

        String unsanitizedFilename = unsanitizedName + ".pdf";
        String url = "/api/core/files/attachments/attachment-unit/" + attachmentVideoUnit.getId() + "/" + unsanitizedFilename;

        try (MockedStatic<FilePathService> filePathServiceMock = Mockito.mockStatic(FilePathService.class)) {
            filePathServiceMock.when(() -> FilePathService.actualPathForPublicPathOrThrow(Mockito.any(URI.class))).thenReturn(tempFile);

            MvcResult result = mockMvc.perform(get(url)).andExpect(status().isOk()).andReturn();

            byte[] responseContent = result.getResponse().getContentAsByteArray();
            assertThat(responseContent).isEqualTo(dummyContent);

            String contentDisposition = result.getResponse().getHeader("Content-Disposition");
            assertThat(contentDisposition).isNotNull();
            assertThat(contentDisposition).doesNotContain("–");
            assertThat(contentDisposition).contains("filename=");
        }
    }

}<|MERGE_RESOLUTION|>--- conflicted
+++ resolved
@@ -131,19 +131,10 @@
         // create unreleased attachment unit
         AttachmentVideoUnit attachmentVideoUnit = lectureUtilService.createAttachmentVideoUnit(true);
         attachmentVideoUnit.setLecture(lecture);
-<<<<<<< HEAD
-        Attachment attachment = attachmentVideoUnit.getAttachment();
-        attachment.setReleaseDate(ZonedDateTime.now().plusDays(1));
-
-        lectureRepo.save(lecture);
-        attachmentRepo.save(attachment);
-        attachmentVideoUnit = attachmentUnitRepo.save(attachmentVideoUnit);
-=======
         attachmentVideoUnit.setReleaseDate(ZonedDateTime.now().plusDays(1));
 
         lectureRepo.save(lecture);
         attachmentVideoUnit = attachmentVideoUnitRepo.save(attachmentVideoUnit);
->>>>>>> b9cea56f
 
         String requestUrl = String.format("%s%s", ARTEMIS_FILE_PATH_PREFIX, attachmentVideoUnit.getAttachment().getLink());
         request.get(requestUrl, HttpStatus.OK, String.class);
@@ -321,23 +312,14 @@
         return lecture;
     }
 
-<<<<<<< HEAD
-    private AttachmentVideoUnit uploadAttachmentUnit(Lecture lecture, MockMultipartFile file, HttpStatus expectedStatus) throws Exception {
-        AttachmentVideoUnit attachmentVideoUnit = LectureFactory.generateAttachmentUnit();
-=======
     private AttachmentVideoUnit uploadAttachmentVideoUnit(Lecture lecture, MockMultipartFile file, HttpStatus expectedStatus) throws Exception {
         AttachmentVideoUnit attachmentVideoUnit = LectureFactory.generateAttachmentVideoUnit();
->>>>>>> b9cea56f
         Attachment attachment = attachmentVideoUnit.getAttachment();
         attachmentVideoUnit.setAttachment(null);
         attachment.setAttachmentVideoUnit(null);
         MockMultipartFile attachmentFile = new MockMultipartFile("attachment", "", "application/json", objectMapper.writeValueAsBytes(attachment));
 
-<<<<<<< HEAD
-        return request.postWithMultipartFiles("/api/lecture/lectures/" + lecture.getId() + "/attachment-units", attachmentVideoUnit, "attachmentUnit",
-=======
         return request.postWithMultipartFiles("/api/lecture/lectures/" + lecture.getId() + "/attachment-video-units", attachmentVideoUnit, "attachmentVideoUnit",
->>>>>>> b9cea56f
                 List.of(attachmentFile, file), AttachmentVideoUnit.class, expectedStatus);
     }
 
@@ -370,17 +352,10 @@
 
         lectureRepo.save(lecture);
         attachmentRepo.save(attachment);
-<<<<<<< HEAD
-        attachmentUnitRepo.save(attachmentVideoUnit);
-
-        Long courseId = lecture.getCourse().getId();
-        Long attachmentUnitId = attachmentVideoUnit.getId();
-=======
         attachmentVideoUnitRepo.save(attachmentVideoUnit);
 
         Long courseId = lecture.getCourse().getId();
         Long attachmentVideoUnitId = attachmentVideoUnit.getId();
->>>>>>> b9cea56f
 
         request.get("/api/core/files/courses/" + courseId + "/attachment-units/" + attachmentVideoUnitId, HttpStatus.OK, byte[].class);
     }
@@ -404,11 +379,7 @@
         attachment.setName(unsanitizedName);
         attachment.setLink(tempFile.toUri().toString());
         attachmentRepo.save(attachment);
-<<<<<<< HEAD
-        attachmentUnitRepo.save(attachmentVideoUnit);
-=======
         attachmentVideoUnitRepo.save(attachmentVideoUnit);
->>>>>>> b9cea56f
 
         String unsanitizedFilename = unsanitizedName + ".pdf";
         String url = "/api/core/files/attachments/attachment-unit/" + attachmentVideoUnit.getId() + "/" + unsanitizedFilename;
