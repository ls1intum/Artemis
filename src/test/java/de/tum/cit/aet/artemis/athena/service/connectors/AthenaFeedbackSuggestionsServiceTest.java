package de.tum.cit.aet.artemis.athena.service.connectors;

import static de.tum.cit.aet.artemis.core.connector.AthenaRequestMockProvider.ATHENA_MODULE_MODELING_PRELIMINARY_TEST;
import static de.tum.cit.aet.artemis.core.connector.AthenaRequestMockProvider.ATHENA_MODULE_MODELING_SUGGESTIONS_TEST;
import static de.tum.cit.aet.artemis.core.connector.AthenaRequestMockProvider.ATHENA_MODULE_PROGRAMMING_PRELIMINARY_TEST;
import static de.tum.cit.aet.artemis.core.connector.AthenaRequestMockProvider.ATHENA_MODULE_PROGRAMMING_SUGGESTIONS_TEST;
import static de.tum.cit.aet.artemis.core.connector.AthenaRequestMockProvider.ATHENA_MODULE_TEXT_PRELIMINARY_TEST;
import static de.tum.cit.aet.artemis.core.connector.AthenaRequestMockProvider.ATHENA_MODULE_TEXT_SUGGESTIONS_TEST;
import static org.assertj.core.api.Assertions.assertThat;
import static org.assertj.core.api.AssertionsForClassTypes.assertThatExceptionOfType;
import static org.mockito.Mockito.mock;
import static org.mockito.Mockito.when;
import static org.springframework.test.web.client.match.MockRestRequestMatchers.jsonPath;

import java.lang.reflect.Method;
import java.util.List;
import java.util.Optional;

import org.junit.jupiter.api.BeforeEach;
import org.junit.jupiter.api.Test;
import org.springframework.beans.factory.annotation.Autowired;
import org.springframework.security.test.context.support.WithMockUser;
import org.springframework.test.util.ReflectionTestUtils;

import de.tum.cit.aet.artemis.athena.AbstractAthenaTest;
import de.tum.cit.aet.artemis.athena.dto.ProgrammingFeedbackDTO;
import de.tum.cit.aet.artemis.athena.dto.ResponseMetaDTO;
import de.tum.cit.aet.artemis.athena.dto.TextFeedbackDTO;
import de.tum.cit.aet.artemis.athena.service.AthenaFeedbackSuggestionsService;
import de.tum.cit.aet.artemis.atlas.api.LearnerProfileApi;
import de.tum.cit.aet.artemis.atlas.domain.profile.LearnerProfile;
import de.tum.cit.aet.artemis.core.domain.Course;
import de.tum.cit.aet.artemis.core.domain.LLMRequest;
import de.tum.cit.aet.artemis.core.domain.LLMServiceType;
import de.tum.cit.aet.artemis.core.domain.LLMTokenUsageRequest;
import de.tum.cit.aet.artemis.core.domain.LLMTokenUsageTrace;
import de.tum.cit.aet.artemis.core.domain.User;
import de.tum.cit.aet.artemis.core.exception.ConflictException;
import de.tum.cit.aet.artemis.core.exception.NetworkingException;
import de.tum.cit.aet.artemis.core.repository.LLMTokenUsageRequestRepository;
import de.tum.cit.aet.artemis.core.repository.LLMTokenUsageTraceRepository;
import de.tum.cit.aet.artemis.core.user.util.UserUtilService;
import de.tum.cit.aet.artemis.exercise.domain.Submission;
import de.tum.cit.aet.artemis.exercise.domain.participation.Participation;
import de.tum.cit.aet.artemis.exercise.domain.participation.StudentParticipation;
import de.tum.cit.aet.artemis.modeling.domain.ModelingExercise;
import de.tum.cit.aet.artemis.modeling.domain.ModelingSubmission;
import de.tum.cit.aet.artemis.modeling.util.ModelingExerciseUtilService;
import de.tum.cit.aet.artemis.programming.domain.ProgrammingExercise;
import de.tum.cit.aet.artemis.programming.domain.ProgrammingSubmission;
import de.tum.cit.aet.artemis.programming.util.ProgrammingExerciseUtilService;
import de.tum.cit.aet.artemis.text.domain.TextExercise;
import de.tum.cit.aet.artemis.text.domain.TextSubmission;
import de.tum.cit.aet.artemis.text.util.TextExerciseUtilService;

class AthenaFeedbackSuggestionsServiceTest extends AbstractAthenaTest {

    private static final String TEST_PREFIX = "athenafeedbacksuggestionsservicetest";

    @Autowired
    private AthenaFeedbackSuggestionsService athenaFeedbackSuggestionsService;

    @Autowired
    private TextExerciseUtilService textExerciseUtilService;

    @Autowired
    private ProgrammingExerciseUtilService programmingExerciseUtilService;

    @Autowired
    private ModelingExerciseUtilService modelingExerciseUtilService;

    @Autowired
    private LLMTokenUsageTraceRepository llmTokenUsageTraceRepository;

    @Autowired
    private LLMTokenUsageRequestRepository llmTokenUsageRequestRepository;

    @Autowired
    private UserUtilService userUtilService;

    private TextExercise textExercise;

    private TextSubmission textSubmission;

    private ProgrammingExercise programmingExercise;

    private ProgrammingSubmission programmingSubmission;

    private ModelingExercise modelingExercise;

    private ModelingSubmission modelingSubmission;

    @BeforeEach
    void setUp() {
        athenaRequestMockProvider.enableMockingOfRequests();

        userUtilService.addUsers(TEST_PREFIX, 1, 1, 0, 0);

        Course course = courseUtilService.addEmptyCourse();
        textExercise = textExerciseUtilService.createSampleTextExercise(course);
        textExercise.setFeedbackSuggestionModule(ATHENA_MODULE_TEXT_SUGGESTIONS_TEST);
        textExercise.setPreliminaryFeedbackModule(ATHENA_MODULE_TEXT_PRELIMINARY_TEST);
        textSubmission = new TextSubmission(2L).text("This is a text submission");
<<<<<<< HEAD
        User student = userUtilService.getUserByLogin(TEST_PREFIX + "student1");
        StudentParticipation textParticipation = new StudentParticipation().exercise(textExercise);
        textParticipation.setParticipant(student);
=======
        StudentParticipation textParticipation = new StudentParticipation().exercise(textExercise);
        textParticipation.setId(1L);
>>>>>>> 0a8e99f8
        textSubmission.setParticipation(textParticipation);

        programmingExercise = programmingExerciseUtilService.createSampleProgrammingExercise();
        programmingExercise.setFeedbackSuggestionModule(ATHENA_MODULE_PROGRAMMING_SUGGESTIONS_TEST);
        programmingExercise.setPreliminaryFeedbackModule(ATHENA_MODULE_PROGRAMMING_PRELIMINARY_TEST);
        programmingSubmission = new ProgrammingSubmission();
        programmingSubmission.setId(3L);
<<<<<<< HEAD
        programmingSubmission.setParticipation(new StudentParticipation().exercise(programmingExercise));

        var modelingCourse = modelingExerciseUtilService.addCourseWithOneModelingExercise(null);
        modelingExercise = (ModelingExercise) modelingCourse.getExercises().stream().findFirst().orElseThrow();
        modelingExercise.setFeedbackSuggestionModule(ATHENA_MODULE_MODELING_SUGGESTIONS_TEST);
        modelingExercise.setPreliminaryFeedbackModule(ATHENA_MODULE_MODELING_PRELIMINARY_TEST);
        modelingSubmission = new ModelingSubmission();
        modelingSubmission.setId(4L);
        modelingSubmission.setParticipation(new StudentParticipation().exercise(modelingExercise));

        llmTokenUsageRequestRepository.deleteAll();
        llmTokenUsageTraceRepository.deleteAll();
=======
        StudentParticipation programmingParticipation = new StudentParticipation().exercise(programmingExercise);
        programmingParticipation.setId(2L);
        programmingSubmission.setParticipation(programmingParticipation);
>>>>>>> 0a8e99f8
    }

    @Test
    @WithMockUser(username = TEST_PREFIX + "tutor1", roles = "TA")
    void testFeedbackSuggestionsText() throws NetworkingException {

        var llmRequest = new LLMRequest("gpt-4o", 2000, 5, 1000, 10, "model-text");
        var totalUsage = new ResponseMetaDTO.TotalUsage(100, 200, 300, 0.0005f);
        var meta = new ResponseMetaDTO(totalUsage, List.of(llmRequest));

        athenaRequestMockProvider.mockGetFeedbackSuggestionsAndExpect("text", false, meta, jsonPath("$.exercise.id").value(textExercise.getId()),
                jsonPath("$.exercise.title").value(textExercise.getTitle()), jsonPath("$.submission.id").value(textSubmission.getId()),
                jsonPath("$.submission.text").value(textSubmission.getText()));
        List<TextFeedbackDTO> suggestions = athenaFeedbackSuggestionsService.getTextFeedbackSuggestions(textExercise, textSubmission, false);
        assertThat(suggestions.getFirst().title()).isEqualTo("Not so good");
        assertThat(suggestions.getFirst().indexStart()).isEqualTo(3);
        athenaRequestMockProvider.verify();

        List<LLMTokenUsageTrace> traces = llmTokenUsageTraceRepository.findAll();
        assertThat(traces).hasSize(1).first().satisfies(trace -> {
            assertThat(trace.getServiceType()).isEqualTo(LLMServiceType.ATHENA);
            assertThat(trace.getExerciseId()).isEqualTo(textExercise.getId());
            assertThat(trace.getUserId()).isEqualTo(userUtilService.getUserByLogin(TEST_PREFIX + "student1").getId());
        });

        List<LLMTokenUsageRequest> savedRequests = llmTokenUsageRequestRepository.findAll();
        assertThat(savedRequests).hasSize(1).first()
                .extracting(LLMTokenUsageRequest::getModel, LLMTokenUsageRequest::getNumInputTokens, LLMTokenUsageRequest::getNumOutputTokens,
                        LLMTokenUsageRequest::getServicePipelineId)
                .containsExactly(llmRequest.model(), llmRequest.numInputTokens(), llmRequest.numOutputTokens(), llmRequest.pipelineId());
    }

    @Test
    @WithMockUser(username = TEST_PREFIX + "tutor1", roles = "TA")
    void testFeedbackSuggestionsProgramming() throws NetworkingException {
        athenaRequestMockProvider.mockGetFeedbackSuggestionsAndExpect("programming", false, null, jsonPath("$.exercise.id").value(programmingExercise.getId()),
                jsonPath("$.exercise.title").value(programmingExercise.getTitle()), jsonPath("$.submission.id").value(programmingSubmission.getId()),
                jsonPath("$.submission.repositoryUri")
                        .value("http://localhost/api/athena/public/programming-exercises/" + programmingExercise.getId() + "/submissions/3/repository"));
        List<ProgrammingFeedbackDTO> suggestions = athenaFeedbackSuggestionsService.getProgrammingFeedbackSuggestions(programmingExercise, programmingSubmission, false);
        assertThat(suggestions.getFirst().title()).isEqualTo("Not so good");
        assertThat(suggestions.getFirst().lineStart()).isEqualTo(3);
        athenaRequestMockProvider.verify();
    }

    @Test
    @WithMockUser(username = TEST_PREFIX + "student1", roles = "USER")
    void testPreliminaryFeedbackText() throws NetworkingException {
        athenaRequestMockProvider.mockGetFeedbackSuggestionsAndExpect("text", true, null, jsonPath("$.exercise.id").value(textExercise.getId()),
                jsonPath("$.exercise.title").value(textExercise.getTitle()), jsonPath("$.submission.id").value(textSubmission.getId()),
                jsonPath("$.submission.text").value(textSubmission.getText()));
        List<TextFeedbackDTO> suggestions = athenaFeedbackSuggestionsService.getTextFeedbackSuggestions(textExercise, textSubmission, true);
        assertThat(suggestions.getFirst().title()).isEqualTo("Not so good");
        assertThat(suggestions.getFirst().indexStart()).isEqualTo(3);
        athenaRequestMockProvider.verify();
    }

    @Test
    @WithMockUser(username = TEST_PREFIX + "student1", roles = "USER")
    void testPreliminaryFeedbackProgramming() throws NetworkingException {
        athenaRequestMockProvider.mockGetFeedbackSuggestionsAndExpect("programming", true, null, jsonPath("$.exercise.id").value(programmingExercise.getId()),
                jsonPath("$.exercise.title").value(programmingExercise.getTitle()), jsonPath("$.submission.id").value(programmingSubmission.getId()),
                jsonPath("$.submission.repositoryUri")
                        .value("http://localhost/api/athena/public/programming-exercises/" + programmingExercise.getId() + "/submissions/3/repository"));
        List<ProgrammingFeedbackDTO> suggestions = athenaFeedbackSuggestionsService.getProgrammingFeedbackSuggestions(programmingExercise, programmingSubmission, true);
        assertThat(suggestions.getFirst().title()).isEqualTo("Not so good");
        assertThat(suggestions.getFirst().lineStart()).isEqualTo(3);
        athenaRequestMockProvider.verify();
    }

    @Test
    void testFeedbackSuggestionsIdConflict() {
        athenaRequestMockProvider.mockGetFeedbackSuggestionsAndExpect("text", true, null);
        var otherExercise = new TextExercise();
        textSubmission.setParticipation(new StudentParticipation().exercise(otherExercise)); // Add submission to wrong
                                                                                             // exercise
        assertThatExceptionOfType(ConflictException.class).isThrownBy(() -> athenaFeedbackSuggestionsService.getTextFeedbackSuggestions(textExercise, textSubmission, true));
    }

    // ===== Tests for extractLearnerProfile method =====

    @Test
    void testExtractLearnerProfile_NullSubmission() throws Exception {
        // Test that null submission returns null
        LearnerProfile result = invokeExtractLearnerProfile(null);
        assertThat(result).isNull();
    }

    @Test
    void testExtractLearnerProfile_NonStudentParticipation() throws Exception {
        // Create a submission with non-student participation
        Submission submission = new TextSubmission();
        Participation nonStudentParticipation = mock(Participation.class); // Not a StudentParticipation
        submission.setParticipation(nonStudentParticipation);

        LearnerProfile result = invokeExtractLearnerProfile(submission);
        assertThat(result).isNull();
    }

    @Test
    void testExtractLearnerProfile_StudentParticipationWithoutStudent() throws Exception {
        // Create a submission with student participation but no student
        Submission submission = new TextSubmission();
        StudentParticipation studentParticipation = new StudentParticipation();
        // Don't set any participant - student will be null
        submission.setParticipation(studentParticipation);

        LearnerProfile result = invokeExtractLearnerProfile(submission);
        assertThat(result).isNull();
    }

    @Test
    void testExtractLearnerProfile_NoLearnerProfileApi() throws Exception {
        // Create a submission with student participation and student
        Submission submission = new TextSubmission();
        StudentParticipation studentParticipation = new StudentParticipation();
        User student = new User();
        student.setId(1L);
        studentParticipation.setParticipant(student); // Use setParticipant instead of setStudent
        submission.setParticipation(studentParticipation);

        // Set learnerProfileApi to empty
        ReflectionTestUtils.setField(athenaFeedbackSuggestionsService, "learnerProfileApi", Optional.empty());

        LearnerProfile result = invokeExtractLearnerProfile(submission);
        assertThat(result).isNull();
    }

    @Test
    void testExtractLearnerProfile_WithLearnerProfileApi() throws Exception {
        // Create a submission with student participation and student
        Submission submission = new TextSubmission();
        StudentParticipation studentParticipation = new StudentParticipation();
        User student = new User();
        student.setId(1L);
        studentParticipation.setParticipant(student); // Use setParticipant instead of setStudent
        submission.setParticipation(studentParticipation);

        // Mock LearnerProfileApi
        LearnerProfileApi mockLearnerProfileApi = mock(LearnerProfileApi.class);
        LearnerProfile expectedProfile = mock(LearnerProfile.class);
        when(mockLearnerProfileApi.getOrCreateLearnerProfile(student)).thenReturn(expectedProfile);

        // Set learnerProfileApi to the mock
        ReflectionTestUtils.setField(athenaFeedbackSuggestionsService, "learnerProfileApi", Optional.of(mockLearnerProfileApi));

        LearnerProfile result = invokeExtractLearnerProfile(submission);
        assertThat(result).isEqualTo(expectedProfile);
    }

    @Test
    void testExtractLearnerProfile_ExceptionHandling() throws Exception {
        // Create a submission with student participation and student
        Submission submission = new TextSubmission();
        StudentParticipation studentParticipation = new StudentParticipation();
        User student = new User();
        student.setId(1L);
        studentParticipation.setParticipant(student); // Use setParticipant instead of setStudent
        submission.setParticipation(studentParticipation);

        // Mock LearnerProfileApi to throw an exception
        LearnerProfileApi mockLearnerProfileApi = mock(LearnerProfileApi.class);
        when(mockLearnerProfileApi.getOrCreateLearnerProfile(student)).thenThrow(new RuntimeException("API Error"));

        // Set learnerProfileApi to the mock
        ReflectionTestUtils.setField(athenaFeedbackSuggestionsService, "learnerProfileApi", Optional.of(mockLearnerProfileApi));

        LearnerProfile result = invokeExtractLearnerProfile(submission);
        // Should catch exception and return null
        assertThat(result).isNull();
    }

    @Test
    @WithMockUser(username = TEST_PREFIX + "tutor1", roles = "TA")
    void testFeedbackSuggestionsTextWithNullLatestSubmission() throws NetworkingException {
        // Test that the service handles null latest submission gracefully
        athenaRequestMockProvider.mockGetFeedbackSuggestionsAndExpect("text", jsonPath("$.exercise.id").value(textExercise.getId()),
                jsonPath("$.exercise.title").value(textExercise.getTitle()), jsonPath("$.submission.id").value(textSubmission.getId()),
                jsonPath("$.submission.text").value(textSubmission.getText()));

        // The service should handle null latest submission without throwing an exception
        List<TextFeedbackDTO> suggestions = athenaFeedbackSuggestionsService.getTextFeedbackSuggestions(textExercise, textSubmission, true);
        assertThat(suggestions.getFirst().title()).isEqualTo("Not so good");
        assertThat(suggestions.getFirst().indexStart()).isEqualTo(3);
        athenaRequestMockProvider.verify();
    }

    @Test
    void testOfSubmissionWithNullSubmission() throws Exception {
        // Test that AthenaDTOConverterService.ofSubmission handles null submissions gracefully
        Method ofSubmissionMethod = AthenaFeedbackSuggestionsService.class.getDeclaredField("athenaDTOConverterService").getType().getDeclaredMethod("ofSubmission", long.class,
                Submission.class);
        ofSubmissionMethod.setAccessible(true);

        Object athenaDTOConverterService = ReflectionTestUtils.getField(athenaFeedbackSuggestionsService, "athenaDTOConverterService");
        Object result = ofSubmissionMethod.invoke(athenaDTOConverterService, 1L, null);
        assertThat(result).isNull();
    }

    /**
     * Helper method to invoke the private extractLearnerProfile method via
     * reflection
     */
    private LearnerProfile invokeExtractLearnerProfile(Submission submission) throws Exception {
        Method extractLearnerProfileMethod = AthenaFeedbackSuggestionsService.class.getDeclaredMethod("extractLearnerProfile", Submission.class);
        extractLearnerProfileMethod.setAccessible(true);
        return (LearnerProfile) extractLearnerProfileMethod.invoke(athenaFeedbackSuggestionsService, submission);
    }
}<|MERGE_RESOLUTION|>--- conflicted
+++ resolved
@@ -101,14 +101,12 @@
         textExercise.setFeedbackSuggestionModule(ATHENA_MODULE_TEXT_SUGGESTIONS_TEST);
         textExercise.setPreliminaryFeedbackModule(ATHENA_MODULE_TEXT_PRELIMINARY_TEST);
         textSubmission = new TextSubmission(2L).text("This is a text submission");
-<<<<<<< HEAD
+
         User student = userUtilService.getUserByLogin(TEST_PREFIX + "student1");
         StudentParticipation textParticipation = new StudentParticipation().exercise(textExercise);
         textParticipation.setParticipant(student);
-=======
-        StudentParticipation textParticipation = new StudentParticipation().exercise(textExercise);
         textParticipation.setId(1L);
->>>>>>> 0a8e99f8
+
         textSubmission.setParticipation(textParticipation);
 
         programmingExercise = programmingExerciseUtilService.createSampleProgrammingExercise();
@@ -116,7 +114,7 @@
         programmingExercise.setPreliminaryFeedbackModule(ATHENA_MODULE_PROGRAMMING_PRELIMINARY_TEST);
         programmingSubmission = new ProgrammingSubmission();
         programmingSubmission.setId(3L);
-<<<<<<< HEAD
+
         programmingSubmission.setParticipation(new StudentParticipation().exercise(programmingExercise));
 
         var modelingCourse = modelingExerciseUtilService.addCourseWithOneModelingExercise(null);
@@ -129,11 +127,10 @@
 
         llmTokenUsageRequestRepository.deleteAll();
         llmTokenUsageTraceRepository.deleteAll();
-=======
+
         StudentParticipation programmingParticipation = new StudentParticipation().exercise(programmingExercise);
         programmingParticipation.setId(2L);
         programmingSubmission.setParticipation(programmingParticipation);
->>>>>>> 0a8e99f8
     }
 
     @Test
@@ -314,7 +311,8 @@
                 jsonPath("$.exercise.title").value(textExercise.getTitle()), jsonPath("$.submission.id").value(textSubmission.getId()),
                 jsonPath("$.submission.text").value(textSubmission.getText()));
 
-        // The service should handle null latest submission without throwing an exception
+        // The service should handle null latest submission without throwing an
+        // exception
         List<TextFeedbackDTO> suggestions = athenaFeedbackSuggestionsService.getTextFeedbackSuggestions(textExercise, textSubmission, true);
         assertThat(suggestions.getFirst().title()).isEqualTo("Not so good");
         assertThat(suggestions.getFirst().indexStart()).isEqualTo(3);
@@ -323,7 +321,8 @@
 
     @Test
     void testOfSubmissionWithNullSubmission() throws Exception {
-        // Test that AthenaDTOConverterService.ofSubmission handles null submissions gracefully
+        // Test that AthenaDTOConverterService.ofSubmission handles null submissions
+        // gracefully
         Method ofSubmissionMethod = AthenaFeedbackSuggestionsService.class.getDeclaredField("athenaDTOConverterService").getType().getDeclaredMethod("ofSubmission", long.class,
                 Submission.class);
         ofSubmissionMethod.setAccessible(true);
