package de.tum.cit.aet.artemis.athena.service.connectors;

import static de.tum.cit.aet.artemis.core.connector.AthenaRequestMockProvider.ATHENA_MODULE_MODELING_PRELIMINARY_TEST;
import static de.tum.cit.aet.artemis.core.connector.AthenaRequestMockProvider.ATHENA_MODULE_MODELING_SUGGESTIONS_TEST;
import static de.tum.cit.aet.artemis.core.connector.AthenaRequestMockProvider.ATHENA_MODULE_PROGRAMMING_PRELIMINARY_TEST;
import static de.tum.cit.aet.artemis.core.connector.AthenaRequestMockProvider.ATHENA_MODULE_PROGRAMMING_SUGGESTIONS_TEST;
import static de.tum.cit.aet.artemis.core.connector.AthenaRequestMockProvider.ATHENA_MODULE_TEXT_PRELIMINARY_TEST;
import static de.tum.cit.aet.artemis.core.connector.AthenaRequestMockProvider.ATHENA_MODULE_TEXT_SUGGESTIONS_TEST;
import static org.assertj.core.api.Assertions.assertThat;
import static org.assertj.core.api.AssertionsForClassTypes.assertThatExceptionOfType;
import static org.mockito.Mockito.mock;
import static org.mockito.Mockito.when;
import static org.springframework.test.web.client.match.MockRestRequestMatchers.jsonPath;

import java.lang.reflect.Method;
import java.util.List;
import java.util.Optional;

import org.junit.jupiter.api.BeforeEach;
import org.junit.jupiter.api.Test;
import org.springframework.beans.factory.annotation.Autowired;
import org.springframework.beans.factory.annotation.Value;
import org.springframework.security.test.context.support.WithMockUser;
import org.springframework.test.util.ReflectionTestUtils;

import de.tum.cit.aet.artemis.athena.AbstractAthenaTest;
import de.tum.cit.aet.artemis.athena.dto.ModelingFeedbackDTO;
import de.tum.cit.aet.artemis.athena.dto.ProgrammingFeedbackDTO;
import de.tum.cit.aet.artemis.athena.dto.ResponseMetaDTO;
import de.tum.cit.aet.artemis.athena.dto.TextFeedbackDTO;
import de.tum.cit.aet.artemis.athena.service.AthenaFeedbackSuggestionsService;
import de.tum.cit.aet.artemis.atlas.api.LearnerProfileApi;
import de.tum.cit.aet.artemis.atlas.domain.profile.LearnerProfile;
import de.tum.cit.aet.artemis.core.domain.Course;
import de.tum.cit.aet.artemis.core.domain.LLMRequest;
import de.tum.cit.aet.artemis.core.domain.LLMServiceType;
import de.tum.cit.aet.artemis.core.domain.LLMTokenUsageRequest;
import de.tum.cit.aet.artemis.core.domain.LLMTokenUsageTrace;
import de.tum.cit.aet.artemis.core.domain.User;
import de.tum.cit.aet.artemis.core.exception.ConflictException;
import de.tum.cit.aet.artemis.core.exception.NetworkingException;
import de.tum.cit.aet.artemis.core.repository.LLMTokenUsageRequestRepository;
import de.tum.cit.aet.artemis.core.repository.LLMTokenUsageTraceRepository;
import de.tum.cit.aet.artemis.core.user.util.UserUtilService;
import de.tum.cit.aet.artemis.exercise.domain.ExerciseAthenaConfig;
import de.tum.cit.aet.artemis.exercise.domain.Submission;
import de.tum.cit.aet.artemis.exercise.domain.participation.Participation;
import de.tum.cit.aet.artemis.exercise.domain.participation.StudentParticipation;
import de.tum.cit.aet.artemis.modeling.domain.ModelingExercise;
import de.tum.cit.aet.artemis.modeling.domain.ModelingSubmission;
<<<<<<< HEAD
import de.tum.cit.aet.artemis.modeling.util.ModelingExerciseUtilService;
=======
>>>>>>> aaa73878
import de.tum.cit.aet.artemis.programming.domain.ProgrammingExercise;
import de.tum.cit.aet.artemis.programming.domain.ProgrammingSubmission;
import de.tum.cit.aet.artemis.programming.util.ProgrammingExerciseUtilService;
import de.tum.cit.aet.artemis.text.domain.TextExercise;
import de.tum.cit.aet.artemis.text.domain.TextSubmission;
import de.tum.cit.aet.artemis.text.util.TextExerciseUtilService;

class AthenaFeedbackSuggestionsServiceTest extends AbstractAthenaTest {

    private static final String TEST_PREFIX = "athenafeedbacksuggestionsservicetest";

    @Autowired
    private AthenaFeedbackSuggestionsService athenaFeedbackSuggestionsService;

    @Autowired
    private TextExerciseUtilService textExerciseUtilService;

    @Autowired
    private ProgrammingExerciseUtilService programmingExerciseUtilService;

<<<<<<< HEAD
    @Autowired
    private ModelingExerciseUtilService modelingExerciseUtilService;

    @Autowired
    private LLMTokenUsageTraceRepository llmTokenUsageTraceRepository;

    @Autowired
    private LLMTokenUsageRequestRepository llmTokenUsageRequestRepository;

    @Autowired
    private UserUtilService userUtilService;
=======
    @Value("${server.url}")
    private String serverUrl;
>>>>>>> aaa73878

    private TextExercise textExercise;

    private TextSubmission textSubmission;

    private ProgrammingExercise programmingExercise;

    private ProgrammingSubmission programmingSubmission;

    private ModelingExercise modelingExercise;

    private ModelingSubmission modelingSubmission;

    @BeforeEach
    void setUp() {
        athenaRequestMockProvider.enableMockingOfRequests();

        userUtilService.addUsers(TEST_PREFIX, 1, 1, 0, 0);

        Course course = courseUtilService.addEmptyCourse();
        textExercise = textExerciseUtilService.createSampleTextExercise(course);
        textExercise.setAthenaConfig(ExerciseAthenaConfig.of(ATHENA_MODULE_TEXT_SUGGESTIONS_TEST, ATHENA_MODULE_TEXT_PRELIMINARY_TEST));
        textSubmission = new TextSubmission(2L).text("This is a text submission");

        User student = userUtilService.getUserByLogin(TEST_PREFIX + "student1");
        StudentParticipation textParticipation = new StudentParticipation().exercise(textExercise);
        textParticipation.setParticipant(student);
        textParticipation.setId(1L);

        textSubmission.setParticipation(textParticipation);

        programmingExercise = programmingExerciseUtilService.createSampleProgrammingExercise();
        programmingExercise.setAthenaConfig(ExerciseAthenaConfig.of(ATHENA_MODULE_PROGRAMMING_SUGGESTIONS_TEST, ATHENA_MODULE_PROGRAMMING_PRELIMINARY_TEST));
        programmingSubmission = new ProgrammingSubmission();
        programmingSubmission.setId(3L);

        programmingSubmission.setParticipation(new StudentParticipation().exercise(programmingExercise));

        var modelingCourse = modelingExerciseUtilService.addCourseWithOneModelingExercise(null);
        modelingExercise = (ModelingExercise) modelingCourse.getExercises().stream().findFirst().orElseThrow();
        modelingExercise.setAthenaConfig(ExerciseAthenaConfig.of(ATHENA_MODULE_MODELING_SUGGESTIONS_TEST, ATHENA_MODULE_MODELING_PRELIMINARY_TEST));
        modelingSubmission = new ModelingSubmission();
        modelingSubmission.setId(4L);
        modelingSubmission.setParticipation(new StudentParticipation().exercise(modelingExercise));

        llmTokenUsageRequestRepository.deleteAll();
        llmTokenUsageTraceRepository.deleteAll();

        StudentParticipation programmingParticipation = new StudentParticipation().exercise(programmingExercise);
        programmingParticipation.setId(2L);
        programmingSubmission.setParticipation(programmingParticipation);

        modelingExercise = new ModelingExercise();
        modelingExercise.setId(5L);
        modelingExercise.setFeedbackSuggestionModule(ATHENA_MODULE_PROGRAMMING_TEST);
        modelingSubmission = new ModelingSubmission();
        modelingSubmission.setId(6L);
        StudentParticipation modelingParticipation = new StudentParticipation().exercise(modelingExercise);
        modelingParticipation.setId(4L);
        modelingSubmission.setParticipation(modelingParticipation);
    }

    @Test
    @WithMockUser(username = TEST_PREFIX + "tutor1", roles = "TA")
    void testFeedbackSuggestionsText() throws NetworkingException {

        var llmRequest = new LLMRequest("gpt-4o", 2000, 5, 1000, 10, "model-text");
        var totalUsage = new ResponseMetaDTO.TotalUsage(100, 200, 300, 0.0005f);
        var meta = new ResponseMetaDTO(totalUsage, List.of(llmRequest));

        athenaRequestMockProvider.mockGetFeedbackSuggestionsAndExpect("text", false, meta, jsonPath("$.exercise.id").value(textExercise.getId()),
                jsonPath("$.exercise.title").value(textExercise.getTitle()), jsonPath("$.submission.id").value(textSubmission.getId()),
                jsonPath("$.submission.text").value(textSubmission.getText()));
        List<TextFeedbackDTO> suggestions = athenaFeedbackSuggestionsService.getTextFeedbackSuggestions(textExercise, textSubmission, false);
        assertThat(suggestions.getFirst().title()).isEqualTo("Not so good");
        assertThat(suggestions.getFirst().indexStart()).isEqualTo(3);
        athenaRequestMockProvider.verify();

        List<LLMTokenUsageTrace> traces = llmTokenUsageTraceRepository.findAll();
        assertThat(traces).hasSize(1).first().satisfies(trace -> {
            assertThat(trace.getServiceType()).isEqualTo(LLMServiceType.ATHENA);
            assertThat(trace.getExerciseId()).isEqualTo(textExercise.getId());
            assertThat(trace.getUserId()).isEqualTo(userUtilService.getUserByLogin(TEST_PREFIX + "student1").getId());
        });

        List<LLMTokenUsageRequest> savedRequests = llmTokenUsageRequestRepository.findAll();
        assertThat(savedRequests).hasSize(1).first()
                .extracting(LLMTokenUsageRequest::getModel, LLMTokenUsageRequest::getNumInputTokens, LLMTokenUsageRequest::getNumOutputTokens,
                        LLMTokenUsageRequest::getServicePipelineId)
                .containsExactly(llmRequest.model(), llmRequest.numInputTokens(), llmRequest.numOutputTokens(), llmRequest.pipelineId());
    }

    @Test
    void testTextFeedbackSuggestionsReturnsEmptyWhenModuleMissing() throws NetworkingException {
        textExercise.setFeedbackSuggestionModule(null);

        List<TextFeedbackDTO> suggestions = athenaFeedbackSuggestionsService.getTextFeedbackSuggestions(textExercise, textSubmission, true);

        assertThat(suggestions).isEmpty();
    }

    @Test
    void testProgrammingFeedbackSuggestionsReturnsEmptyWhenModuleMissing() throws NetworkingException {
        programmingExercise.setFeedbackSuggestionModule(null);

        List<ProgrammingFeedbackDTO> suggestions = athenaFeedbackSuggestionsService.getProgrammingFeedbackSuggestions(programmingExercise, programmingSubmission, true);

        assertThat(suggestions).isEmpty();
    }

    @Test
    void testModelingFeedbackSuggestionsReturnsEmptyWhenModuleMissing() throws NetworkingException {
        modelingExercise.setFeedbackSuggestionModule(null);

        List<ModelingFeedbackDTO> suggestions = athenaFeedbackSuggestionsService.getModelingFeedbackSuggestions(modelingExercise, modelingSubmission, true);

        assertThat(suggestions).isEmpty();
    }

    @Test
    @WithMockUser(username = TEST_PREFIX + "tutor1", roles = "TA")
    void testFeedbackSuggestionsProgramming() throws NetworkingException {
        athenaRequestMockProvider.mockGetFeedbackSuggestionsAndExpect("programming", false, null, jsonPath("$.exercise.id").value(programmingExercise.getId()),
                jsonPath("$.exercise.title").value(programmingExercise.getTitle()), jsonPath("$.submission.id").value(programmingSubmission.getId()),
                jsonPath("$.submission.repositoryUri")
                        .value("http://localhost/api/athena/public/programming-exercises/" + programmingExercise.getId() + "/submissions/3/repository"));
        List<ProgrammingFeedbackDTO> suggestions = athenaFeedbackSuggestionsService.getProgrammingFeedbackSuggestions(programmingExercise, programmingSubmission, false);
        assertThat(suggestions.getFirst().title()).isEqualTo("Not so good");
        assertThat(suggestions.getFirst().lineStart()).isEqualTo(3);
        athenaRequestMockProvider.verify();
    }

    @Test
    @WithMockUser(username = TEST_PREFIX + "student1", roles = "USER")
    void testPreliminaryFeedbackText() throws NetworkingException {
        athenaRequestMockProvider.mockGetFeedbackSuggestionsAndExpect("text", true, null, jsonPath("$.exercise.id").value(textExercise.getId()),
                jsonPath("$.exercise.title").value(textExercise.getTitle()), jsonPath("$.submission.id").value(textSubmission.getId()),
                jsonPath("$.submission.text").value(textSubmission.getText()));
        List<TextFeedbackDTO> suggestions = athenaFeedbackSuggestionsService.getTextFeedbackSuggestions(textExercise, textSubmission, true);
        assertThat(suggestions.getFirst().title()).isEqualTo("Not so good");
        assertThat(suggestions.getFirst().indexStart()).isEqualTo(3);
        athenaRequestMockProvider.verify();
    }

    @Test
    @WithMockUser(username = TEST_PREFIX + "student1", roles = "USER")
    void testPreliminaryFeedbackProgramming() throws NetworkingException {
        athenaRequestMockProvider.mockGetFeedbackSuggestionsAndExpect("programming", true, null, jsonPath("$.exercise.id").value(programmingExercise.getId()),
                jsonPath("$.exercise.title").value(programmingExercise.getTitle()), jsonPath("$.submission.id").value(programmingSubmission.getId()),
                jsonPath("$.submission.repositoryUri")
                        .value(serverUrl + "/api/athena/internal/programming-exercises/" + programmingExercise.getId() + "/submissions/3/repository"));
        List<ProgrammingFeedbackDTO> suggestions = athenaFeedbackSuggestionsService.getProgrammingFeedbackSuggestions(programmingExercise, programmingSubmission, true);
        assertThat(suggestions.getFirst().title()).isEqualTo("Not so good");
        assertThat(suggestions.getFirst().lineStart()).isEqualTo(3);
        athenaRequestMockProvider.verify();
    }

    @Test
    void testFeedbackSuggestionsIdConflict() {
        athenaRequestMockProvider.mockGetFeedbackSuggestionsAndExpect("text", true, null);
        var otherExercise = new TextExercise();
        textSubmission.setParticipation(new StudentParticipation().exercise(otherExercise)); // Add submission to wrong
                                                                                             // exercise
        assertThatExceptionOfType(ConflictException.class).isThrownBy(() -> athenaFeedbackSuggestionsService.getTextFeedbackSuggestions(textExercise, textSubmission, true));
    }

    // ===== Tests for extractLearnerProfile method =====

    @Test
    void testExtractLearnerProfile_NullSubmission() throws Exception {
        // Test that null submission returns null
        LearnerProfile result = invokeExtractLearnerProfile(null);
        assertThat(result).isNull();
    }

    @Test
    void testExtractLearnerProfile_NonStudentParticipation() throws Exception {
        // Create a submission with non-student participation
        Submission submission = new TextSubmission();
        Participation nonStudentParticipation = mock(Participation.class); // Not a StudentParticipation
        submission.setParticipation(nonStudentParticipation);

        LearnerProfile result = invokeExtractLearnerProfile(submission);
        assertThat(result).isNull();
    }

    @Test
    void testExtractLearnerProfile_StudentParticipationWithoutStudent() throws Exception {
        // Create a submission with student participation but no student
        Submission submission = new TextSubmission();
        StudentParticipation studentParticipation = new StudentParticipation();
        // Don't set any participant - student will be null
        submission.setParticipation(studentParticipation);

        LearnerProfile result = invokeExtractLearnerProfile(submission);
        assertThat(result).isNull();
    }

    @Test
    void testExtractLearnerProfile_NoLearnerProfileApi() throws Exception {
        // Create a submission with student participation and student
        Submission submission = new TextSubmission();
        StudentParticipation studentParticipation = new StudentParticipation();
        User student = new User();
        student.setId(1L);
        studentParticipation.setParticipant(student); // Use setParticipant instead of setStudent
        submission.setParticipation(studentParticipation);

        // Set learnerProfileApi to empty
        ReflectionTestUtils.setField(athenaFeedbackSuggestionsService, "learnerProfileApi", Optional.empty());

        LearnerProfile result = invokeExtractLearnerProfile(submission);
        assertThat(result).isNull();
    }

    @Test
    void testExtractLearnerProfile_WithLearnerProfileApi() throws Exception {
        // Create a submission with student participation and student
        Submission submission = new TextSubmission();
        StudentParticipation studentParticipation = new StudentParticipation();
        User student = new User();
        student.setId(1L);
        studentParticipation.setParticipant(student); // Use setParticipant instead of setStudent
        submission.setParticipation(studentParticipation);

        // Mock LearnerProfileApi
        LearnerProfileApi mockLearnerProfileApi = mock(LearnerProfileApi.class);
        LearnerProfile expectedProfile = mock(LearnerProfile.class);
        when(mockLearnerProfileApi.getOrCreateLearnerProfile(student)).thenReturn(expectedProfile);

        // Set learnerProfileApi to the mock
        ReflectionTestUtils.setField(athenaFeedbackSuggestionsService, "learnerProfileApi", Optional.of(mockLearnerProfileApi));

        LearnerProfile result = invokeExtractLearnerProfile(submission);
        assertThat(result).isEqualTo(expectedProfile);
    }

    @Test
    void testExtractLearnerProfile_ExceptionHandling() throws Exception {
        // Create a submission with student participation and student
        Submission submission = new TextSubmission();
        StudentParticipation studentParticipation = new StudentParticipation();
        User student = new User();
        student.setId(1L);
        studentParticipation.setParticipant(student); // Use setParticipant instead of setStudent
        submission.setParticipation(studentParticipation);

        // Mock LearnerProfileApi to throw an exception
        LearnerProfileApi mockLearnerProfileApi = mock(LearnerProfileApi.class);
        when(mockLearnerProfileApi.getOrCreateLearnerProfile(student)).thenThrow(new RuntimeException("API Error"));

        // Set learnerProfileApi to the mock
        ReflectionTestUtils.setField(athenaFeedbackSuggestionsService, "learnerProfileApi", Optional.of(mockLearnerProfileApi));

        LearnerProfile result = invokeExtractLearnerProfile(submission);
        // Should catch exception and return null
        assertThat(result).isNull();
    }

    @Test
    @WithMockUser(username = TEST_PREFIX + "tutor1", roles = "TA")
    void testFeedbackSuggestionsTextWithNullLatestSubmission() throws NetworkingException {
        // Test that the service handles null latest submission gracefully
        athenaRequestMockProvider.mockGetFeedbackSuggestionsAndExpect("text", true, null, jsonPath("$.exercise.id").value(textExercise.getId()),
                jsonPath("$.exercise.title").value(textExercise.getTitle()), jsonPath("$.submission.id").value(textSubmission.getId()),
                jsonPath("$.submission.text").value(textSubmission.getText()));

        // The service should handle null latest submission without throwing an
        // exception
        List<TextFeedbackDTO> suggestions = athenaFeedbackSuggestionsService.getTextFeedbackSuggestions(textExercise, textSubmission, true);
        assertThat(suggestions.getFirst().title()).isEqualTo("Not so good");
        assertThat(suggestions.getFirst().indexStart()).isEqualTo(3);
        athenaRequestMockProvider.verify();
    }

    @Test
    void testAthenaDTOConverterService_ofSubmission_withNullSubmission_returnsNull() throws Exception {
        // Test that AthenaDTOConverterService.ofSubmission handles null submissions
        // gracefully
        // Access the converter service directly and test the public behavior
        Object athenaDTOConverterService = ReflectionTestUtils.getField(athenaFeedbackSuggestionsService, "athenaDTOConverterService");
        Method ofSubmissionMethod = athenaDTOConverterService.getClass().getDeclaredMethod("ofSubmission", long.class, Submission.class);
        ofSubmissionMethod.setAccessible(true);
        Object result = ofSubmissionMethod.invoke(athenaDTOConverterService, 1L, null);
        assertThat(result).isNull();
    }

    /**
     * Helper method to invoke the private extractLearnerProfile method via
     * reflection
     */
    private LearnerProfile invokeExtractLearnerProfile(Submission submission) throws Exception {
        Method extractLearnerProfileMethod = AthenaFeedbackSuggestionsService.class.getDeclaredMethod("extractLearnerProfile", Submission.class);
        extractLearnerProfileMethod.setAccessible(true);
        return (LearnerProfile) extractLearnerProfileMethod.invoke(athenaFeedbackSuggestionsService, submission);
    }
}<|MERGE_RESOLUTION|>--- conflicted
+++ resolved
@@ -48,10 +48,7 @@
 import de.tum.cit.aet.artemis.exercise.domain.participation.StudentParticipation;
 import de.tum.cit.aet.artemis.modeling.domain.ModelingExercise;
 import de.tum.cit.aet.artemis.modeling.domain.ModelingSubmission;
-<<<<<<< HEAD
 import de.tum.cit.aet.artemis.modeling.util.ModelingExerciseUtilService;
-=======
->>>>>>> aaa73878
 import de.tum.cit.aet.artemis.programming.domain.ProgrammingExercise;
 import de.tum.cit.aet.artemis.programming.domain.ProgrammingSubmission;
 import de.tum.cit.aet.artemis.programming.util.ProgrammingExerciseUtilService;
@@ -72,7 +69,6 @@
     @Autowired
     private ProgrammingExerciseUtilService programmingExerciseUtilService;
 
-<<<<<<< HEAD
     @Autowired
     private ModelingExerciseUtilService modelingExerciseUtilService;
 
@@ -84,10 +80,9 @@
 
     @Autowired
     private UserUtilService userUtilService;
-=======
+
     @Value("${server.url}")
     private String serverUrl;
->>>>>>> aaa73878
 
     private TextExercise textExercise;
 
@@ -123,31 +118,16 @@
         programmingExercise.setAthenaConfig(ExerciseAthenaConfig.of(ATHENA_MODULE_PROGRAMMING_SUGGESTIONS_TEST, ATHENA_MODULE_PROGRAMMING_PRELIMINARY_TEST));
         programmingSubmission = new ProgrammingSubmission();
         programmingSubmission.setId(3L);
-
         programmingSubmission.setParticipation(new StudentParticipation().exercise(programmingExercise));
 
-        var modelingCourse = modelingExerciseUtilService.addCourseWithOneModelingExercise(null);
-        modelingExercise = (ModelingExercise) modelingCourse.getExercises().stream().findFirst().orElseThrow();
+        modelingExercise = modelingExerciseUtilService.addModelingExerciseToCourse(course);
         modelingExercise.setAthenaConfig(ExerciseAthenaConfig.of(ATHENA_MODULE_MODELING_SUGGESTIONS_TEST, ATHENA_MODULE_MODELING_PRELIMINARY_TEST));
-        modelingSubmission = new ModelingSubmission();
+        modelingSubmission = new ModelingSubmission().model("This is a model submission");
         modelingSubmission.setId(4L);
         modelingSubmission.setParticipation(new StudentParticipation().exercise(modelingExercise));
 
         llmTokenUsageRequestRepository.deleteAll();
         llmTokenUsageTraceRepository.deleteAll();
-
-        StudentParticipation programmingParticipation = new StudentParticipation().exercise(programmingExercise);
-        programmingParticipation.setId(2L);
-        programmingSubmission.setParticipation(programmingParticipation);
-
-        modelingExercise = new ModelingExercise();
-        modelingExercise.setId(5L);
-        modelingExercise.setFeedbackSuggestionModule(ATHENA_MODULE_PROGRAMMING_TEST);
-        modelingSubmission = new ModelingSubmission();
-        modelingSubmission.setId(6L);
-        StudentParticipation modelingParticipation = new StudentParticipation().exercise(modelingExercise);
-        modelingParticipation.setId(4L);
-        modelingSubmission.setParticipation(modelingParticipation);
     }
 
     @Test
@@ -178,33 +158,6 @@
                 .extracting(LLMTokenUsageRequest::getModel, LLMTokenUsageRequest::getNumInputTokens, LLMTokenUsageRequest::getNumOutputTokens,
                         LLMTokenUsageRequest::getServicePipelineId)
                 .containsExactly(llmRequest.model(), llmRequest.numInputTokens(), llmRequest.numOutputTokens(), llmRequest.pipelineId());
-    }
-
-    @Test
-    void testTextFeedbackSuggestionsReturnsEmptyWhenModuleMissing() throws NetworkingException {
-        textExercise.setFeedbackSuggestionModule(null);
-
-        List<TextFeedbackDTO> suggestions = athenaFeedbackSuggestionsService.getTextFeedbackSuggestions(textExercise, textSubmission, true);
-
-        assertThat(suggestions).isEmpty();
-    }
-
-    @Test
-    void testProgrammingFeedbackSuggestionsReturnsEmptyWhenModuleMissing() throws NetworkingException {
-        programmingExercise.setFeedbackSuggestionModule(null);
-
-        List<ProgrammingFeedbackDTO> suggestions = athenaFeedbackSuggestionsService.getProgrammingFeedbackSuggestions(programmingExercise, programmingSubmission, true);
-
-        assertThat(suggestions).isEmpty();
-    }
-
-    @Test
-    void testModelingFeedbackSuggestionsReturnsEmptyWhenModuleMissing() throws NetworkingException {
-        modelingExercise.setFeedbackSuggestionModule(null);
-
-        List<ModelingFeedbackDTO> suggestions = athenaFeedbackSuggestionsService.getModelingFeedbackSuggestions(modelingExercise, modelingSubmission, true);
-
-        assertThat(suggestions).isEmpty();
     }
 
     @Test
@@ -229,6 +182,18 @@
         List<TextFeedbackDTO> suggestions = athenaFeedbackSuggestionsService.getTextFeedbackSuggestions(textExercise, textSubmission, true);
         assertThat(suggestions.getFirst().title()).isEqualTo("Not so good");
         assertThat(suggestions.getFirst().indexStart()).isEqualTo(3);
+        athenaRequestMockProvider.verify();
+    }
+
+    @Test
+    @WithMockUser(username = TEST_PREFIX + "student1", roles = "USER")
+    void testPreliminaryFeedbackModeling() throws NetworkingException {
+        athenaRequestMockProvider.mockGetFeedbackSuggestionsAndExpect("modeling", true, null, jsonPath("$.exercise.id").value(modelingExercise.getId()),
+                jsonPath("$.exercise.title").value(modelingExercise.getTitle()), jsonPath("$.submission.id").value(modelingSubmission.getId()),
+                jsonPath("$.submission.model").value(modelingSubmission.getModel()));
+        List<ModelingFeedbackDTO> suggestions = athenaFeedbackSuggestionsService.getModelingFeedbackSuggestions(modelingExercise, modelingSubmission, true);
+        assertThat(suggestions.getFirst().title()).isEqualTo("Not so good");
+        assertThat(suggestions.getFirst().credits()).isEqualTo(0);
         athenaRequestMockProvider.verify();
     }
 
