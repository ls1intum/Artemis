package de.tum.cit.aet.artemis.shared.architecture;

import static com.tngtech.archunit.base.DescribedPredicate.and;
import static com.tngtech.archunit.base.DescribedPredicate.not;
import static com.tngtech.archunit.base.DescribedPredicate.or;
import static com.tngtech.archunit.core.domain.JavaCall.Predicates.target;
import static com.tngtech.archunit.core.domain.JavaClass.Predicates.INTERFACES;
import static com.tngtech.archunit.core.domain.JavaClass.Predicates.assignableTo;
import static com.tngtech.archunit.core.domain.JavaClass.Predicates.resideInAPackage;
import static com.tngtech.archunit.core.domain.JavaClass.Predicates.resideInAnyPackage;
import static com.tngtech.archunit.core.domain.JavaClass.Predicates.simpleName;
import static com.tngtech.archunit.core.domain.JavaClass.Predicates.simpleNameContaining;
import static com.tngtech.archunit.core.domain.JavaClass.Predicates.type;
import static com.tngtech.archunit.core.domain.JavaCodeUnit.Predicates.constructor;
import static com.tngtech.archunit.core.domain.properties.HasName.Predicates.name;
import static com.tngtech.archunit.core.domain.properties.HasName.Predicates.nameMatching;
import static com.tngtech.archunit.core.domain.properties.HasOwner.Predicates.With.owner;
import static com.tngtech.archunit.lang.ConditionEvent.createMessage;
import static com.tngtech.archunit.lang.SimpleConditionEvent.violated;
import static com.tngtech.archunit.lang.conditions.ArchPredicates.are;
import static com.tngtech.archunit.lang.conditions.ArchPredicates.have;
import static com.tngtech.archunit.lang.conditions.ArchPredicates.is;
import static com.tngtech.archunit.lang.syntax.ArchRuleDefinition.classes;
import static com.tngtech.archunit.lang.syntax.ArchRuleDefinition.fields;
import static com.tngtech.archunit.lang.syntax.ArchRuleDefinition.members;
import static com.tngtech.archunit.lang.syntax.ArchRuleDefinition.methods;
import static com.tngtech.archunit.lang.syntax.ArchRuleDefinition.noClasses;
import static com.tngtech.archunit.lang.syntax.ArchRuleDefinition.noCodeUnits;
import static com.tngtech.archunit.lang.syntax.ArchRuleDefinition.noFields;
import static com.tngtech.archunit.lang.syntax.ArchRuleDefinition.noMethods;
import static org.assertj.core.api.Assertions.assertThat;

import java.lang.reflect.Method;
import java.nio.file.Files;
import java.util.Map;
import java.util.Set;
import java.util.stream.Collectors;

import org.awaitility.Awaitility;
import org.eclipse.jgit.api.Git;
import org.junit.jupiter.api.AfterAll;
import org.junit.jupiter.api.AfterEach;
import org.junit.jupiter.api.BeforeAll;
import org.junit.jupiter.api.BeforeEach;
import org.junit.jupiter.api.Nested;
import org.junit.jupiter.api.Test;
import org.junit.jupiter.params.ParameterizedTest;
import org.mockito.Mockito;
import org.slf4j.Logger;
import org.slf4j.LoggerFactory;
import org.springframework.beans.factory.annotation.Autowired;
import org.springframework.context.annotation.Conditional;
import org.springframework.context.annotation.Configuration;
import org.springframework.context.annotation.Profile;
import org.springframework.messaging.simp.SimpMessageSendingOperations;
import org.springframework.scheduling.annotation.Async;
import org.springframework.stereotype.Component;
import org.springframework.stereotype.Controller;
import org.springframework.stereotype.Repository;
import org.springframework.stereotype.Service;
import org.springframework.web.bind.annotation.RestController;

import com.fasterxml.jackson.annotation.JsonInclude;
import com.hazelcast.core.HazelcastInstance;
import com.tngtech.archunit.base.DescribedPredicate;
import com.tngtech.archunit.core.domain.Dependency;
import com.tngtech.archunit.core.domain.JavaAccess;
import com.tngtech.archunit.core.domain.JavaAnnotation;
import com.tngtech.archunit.core.domain.JavaCall;
import com.tngtech.archunit.core.domain.JavaClass;
import com.tngtech.archunit.core.domain.JavaClasses;
import com.tngtech.archunit.core.domain.JavaEnumConstant;
import com.tngtech.archunit.core.domain.JavaMethod;
import com.tngtech.archunit.core.domain.properties.HasAnnotations;
import com.tngtech.archunit.lang.ArchCondition;
import com.tngtech.archunit.lang.ArchRule;
import com.tngtech.archunit.lang.ConditionEvents;
import com.tngtech.archunit.lang.SimpleConditionEvent;
import com.tngtech.archunit.library.GeneralCodingRules;

import de.tum.cit.aet.artemis.communication.service.WebsocketMessagingService;
import de.tum.cit.aet.artemis.core.authorization.AuthorizationTestService;
import de.tum.cit.aet.artemis.core.config.ApplicationConfiguration;
import de.tum.cit.aet.artemis.core.config.ConditionalMetricsExclusionConfiguration;
import de.tum.cit.aet.artemis.programming.service.GitService;
import de.tum.cit.aet.artemis.programming.web.repository.RepositoryResource;
import de.tum.cit.aet.artemis.shared.base.AbstractArtemisIntegrationTest;

/**
 * This class contains architecture tests that apply for the whole project.
 */
class ArchitectureTest extends AbstractArchitectureTest {

    private static final Logger log = LoggerFactory.getLogger(ArchitectureTest.class);

    @Test
    void testNoJUnit4() {
        ArchRule noJUnit4Imports = noClasses().should().dependOnClassesThat().resideInAPackage("org.junit");
        noJUnit4Imports.check(testClasses);
    }

    @Test
    void testClassNameAndVisibility() {
        ArchRule classNames = methods().that().areAnnotatedWith(Test.class).should().beDeclaredInClassesThat().haveNameMatching(".*Test").orShould().beDeclaredInClassesThat()
                .areAnnotatedWith(Nested.class);
        ArchRule noPublicTestClasses = noClasses().that().haveNameMatching(".*Test").should().bePublic();
        ArchRule noPublicTests = noMethods().that().areAnnotatedWith(Test.class).or().areAnnotatedWith(ParameterizedTest.class).or().areAnnotatedWith(BeforeEach.class).or()
                .areAnnotatedWith(BeforeAll.class).or().areAnnotatedWith(AfterEach.class).or().areAnnotatedWith(AfterAll.class).should().bePublic();

        classNames.check(testClasses);
        noPublicTestClasses.check(testClasses.that(are(not(or(simpleNameContaining("Abstract"), INTERFACES)))));
        noPublicTests.check(testClasses);
    }

    @Test
    void testCorrectStringUtils() {
        ArchRule stringUtils = noClasses().should()
                .dependOnClassesThat(have(simpleName("StringUtils")).and(not(resideInAnyPackage("org.apache.commons.lang3", "org.springframework.util"))));
        ArchRule randomStringUtils = noClasses().should().dependOnClassesThat(have(simpleName("RandomStringUtils")).and(not(resideInAPackage("org.apache.commons.lang3"))));

        stringUtils.check(allClasses);
        randomStringUtils.check(allClasses);
    }

    @Test
    void testNoJunitJupiterAssertions() {
        ArchRule noJunitJupiterAssertions = noClasses().should().dependOnClassesThat().haveNameMatching("org.junit.jupiter.api.Assertions");

        noJunitJupiterAssertions.check(testClasses);
    }

    @Test
    void testNoCollectorsToList() {
        ArchRule toListUsage = noClasses().should().callMethod(Collectors.class, "toList")
                .because("You should use .toList() or .collect(Collectors.toCollection(ArrayList::new)) instead");
        toListUsage.check(allClasses);
    }

    @Test
    void testNullnessAnnotations() {
        var notNullPredicate = and(not(resideInPackageAnnotation("jakarta.validation.constraints")), simpleNameAnnotation("NotNull"));
        var nonNullPredicate = simpleNameAnnotation("NonNull");
        var nonnullPredicate = simpleNameAnnotation("Nonnull");
        var nullablePredicate = and(not(resideInPackageAnnotation("jakarta.annotation")), simpleNameAnnotation("Nullable"));

        Set<DescribedPredicate<? super JavaAnnotation<?>>> allPredicates = Set.of(notNullPredicate, nonNullPredicate, nonnullPredicate, nullablePredicate);

        for (var predicate : allPredicates) {
            ArchRule units = noCodeUnits().should().beAnnotatedWith(predicate);
            ArchRule parameters = methods().should(notHaveAnyParameterAnnotatedWith(predicate));

            units.check(allClasses);
            parameters.check(allClasses);
        }
    }

    @Test
    void testValidSimpMessageSendingOperationsUsage() {
        ArchRule usage = fields().that().haveRawType(SimpMessageSendingOperations.class.getTypeName()).should().bePrivate().andShould()
                .beDeclaredIn(WebsocketMessagingService.class)
                .because("Classes should only use WebsocketMessagingService as a Facade and not SimpMessageSendingOperations directly");
        usage.check(productionClasses);
    }

    @Test
    void testFileWriteUsage() {
        ArchRule usage = noClasses().should()
                .callMethodWhere(target(owner(assignableTo(Files.class))).and(target(nameMatching("copy")).or(target(nameMatching("move"))).or(target(nameMatching("write.*")))))
                .because("Files.copy does not create directories if they do not exist. Use Apache FileUtils instead.");
        usage.check(allClasses);
    }

    @Test
    void testLogging() {
        GeneralCodingRules.NO_CLASSES_SHOULD_USE_JAVA_UTIL_LOGGING.check(allClasses);

        // We currently need to access standard streams in readTestReports() to use the SurefireReportParser
        // The ParallelConsoleAppender is used to print test logs to the console (necessary due to parallel test execution)
        var classes = allClasses.that(not(simpleName("ProgrammingExerciseTemplateIntegrationTest").or(simpleName("ParallelConsoleAppender"))));
        GeneralCodingRules.NO_CLASSES_SHOULD_ACCESS_STANDARD_STREAMS.check(classes);
    }

    @Test
    void testCorrectLoggerFields() {
        var naming = fields().that().haveRawType(Logger.class).should().haveName("log");
        var modifiers = fields().that().haveRawType(Logger.class).should().bePrivate().andShould().beFinal().andShould().beStatic();

        // Interfaces can only contain public attributes
        // The RepositoryResource inherits its logger
        var modifierExclusions = allClasses.that(are(not(INTERFACES)).and(not(type(RepositoryResource.class))));

        naming.check(allClasses);
        modifiers.check(modifierExclusions);
    }

    @Test
    void testJSONImplementations() {
        // Note: we should only use Jackson. There are rare cases where gson is still used
        noClasses().should().dependOnClassesThat(
                have(simpleName("JsonObject").or(simpleName("JSONObject"))).and(not(resideInAPackage("com.google.gson"))).and(not(resideInAPackage("com.fasterxml.jackson.core"))))
                .check(allClasses);
        noClasses().should().dependOnClassesThat(
                have(simpleName("JsonArray").or(simpleName("JSONArray"))).and(not(resideInAPackage("com.google.gson"))).and(not(resideInAPackage("com.fasterxml.jackson.core"))))
                .check(allClasses);
        noClasses().should().dependOnClassesThat(
                have(simpleName("JsonParser").or(simpleName("JSONParser"))).and(not(resideInAPackage("com.google.gson"))).and(not(resideInAPackage("com.fasterxml.jackson.core"))))
                .check(allClasses);
    }

    @Test
    void testGsonExclusion() {
        // TODO: Replace all uses of gson with Jackson and check that gson is not used any more
        var gsonUsageRule = noClasses().should().accessClassesThat().resideInAnyPackage("com.google.gson..").because("we use an alternative JSON parsing library.");
        var result = gsonUsageRule.evaluate(allClasses);
        log.info("Current number of Gson usages: {}", result.getFailureReport().getDetails().size());
        // TODO: reduce the following number to 0
        assertThat(result.getFailureReport().getDetails()).hasSizeLessThanOrEqualTo(664);
    }

    /**
     * Checks that no class directly calls Git.commit(), but instead uses GitService.commit()
     * This is necessary to ensure that committing is identical for all setups, with and without commit signing
     */
    @Test
    void testNoDirectGitCommitCalls() {
        ArchRule usage = noClasses().should().callMethod(Git.class, "commit").because("You should use GitService.commit() instead");
        var classesWithoutGitService = allClasses.that(not(assignableTo(GitService.class)));
        usage.check(classesWithoutGitService);
    }

    @Test
    void testNoHazelcastUsageInConstructors() {
        // CacheHandler and QuizCache are exceptions because these classes are not created during startup
        var exceptions = or(declaredClassSimpleName("QuizCache"), declaredClassSimpleName("CacheHandler"));
        var notUseHazelcastInConstructor = methods().that().areDeclaredIn(HazelcastInstance.class).should().onlyBeCalled().byCodeUnitsThat(is(not(constructor()).or(exceptions)))
                .because("Calling Hazelcast during Application startup might be slow since the Network gets used. Use @PostConstruct-methods instead.");
        notUseHazelcastInConstructor.check(allClassesWithHazelcast);
    }

    @Test
    void ensureSpringComponentsAreProfileOrConditionalAnnotated() {
        ArchRule rule = classes().that().areAnnotatedWith(Controller.class).or().areAnnotatedWith(RestController.class).or().areAnnotatedWith(Repository.class).or()
                .areAnnotatedWith(Service.class).or().areAnnotatedWith(Component.class).or().areAnnotatedWith(Configuration.class).and()
                .doNotBelongToAnyOf(ApplicationConfiguration.class, ConditionalMetricsExclusionConfiguration.class).should(beProfileOrConditionalAnnotated())
                .because("we want to be able to exclude these classes from application startup by specifying profiles");

        rule.check(productionClasses);
    }

    @Test
    void testJsonIncludeNonEmpty() {
        members().that().areAnnotatedWith(JsonInclude.class).should(useJsonIncludeNonEmpty()).check(allClasses);
        classes().that().areAnnotatedWith(JsonInclude.class).should(useJsonIncludeNonEmpty()).check(allClasses);
    }

    private <T extends HasAnnotations<T>> ArchCondition<T> useJsonIncludeNonEmpty() {
        return new ArchCondition<>("Use @JsonInclude(JsonInclude.Include.NON_EMPTY)") {

            @Override
            public void check(T item, ConditionEvents events) {
                var annotation = findJavaAnnotation(item, JsonInclude.class);
                var valueProperty = annotation.tryGetExplicitlyDeclaredProperty("value");
                if (valueProperty.isEmpty()) {
                    // @JsonInclude() is ok since it allows explicitly including properties
                    return;
                }
                JavaEnumConstant value = (JavaEnumConstant) valueProperty.get();
                if (!value.name().equals("NON_EMPTY")) {
                    events.add(violated(item, item + " should be annotated with @JsonInclude(JsonInclude.Include.NON_EMPTY)"));
                }
            }
        };
    }

    private static ArchCondition<JavaClass> beProfileOrConditionalAnnotated() {
        return new ArchCondition<>("be annotated with @Profile") {

            @Override
            public void check(JavaClass item, ConditionEvents events) {
                boolean hasProfileAnnotation = item.isAnnotatedWith(Profile.class);
                boolean hasConditionalAnnotation = item.isAnnotatedWith(Conditional.class);
                if (!(hasProfileAnnotation || hasConditionalAnnotation)) {
                    String message = String.format("Class %s is neither annotated with @Profile or @Conditional", item.getFullName());
                    events.add(SimpleConditionEvent.violated(item, message));
                }
            }
        };
    }

    @Test
    void testNoRestControllersImported() {
        final var exceptions = new String[] { "AccountResourceIntegrationTest", "AndroidAppSiteAssociationResourceTest", "AppleAppSiteAssociationResourceTest",
<<<<<<< HEAD
                "AbstractModuleResourceArchitectureTest", "CommunicationResourceArchitectureTest", "PlagiarismApiArchitectureTest" };
=======
                "AbstractModuleResourceArchitectureTest", "CommunicationResourceArchitectureTest", "LtiApiArchitectureTest" };
>>>>>>> 4378b3eb
        final var classes = classesExcept(allClasses, exceptions);
        classes().should(IMPORT_RESTCONTROLLER).check(classes);
    }

    private static final ArchCondition<JavaClass> IMPORT_RESTCONTROLLER = new ArchCondition<>("not import RestController") {

        @Override
        public void check(JavaClass item, ConditionEvents events) {
            item.getDirectDependenciesFromSelf().stream().map(Dependency::getTargetClass).filter(targetClass -> targetClass.isAnnotatedWith(RestController.class))
                    .filter(targetClass -> item.getEnclosingClass().map(c -> !c.equals(targetClass)).orElse(true))
                    .forEach(targetClass -> events.add(violated(item, "%s imports the RestController %s".formatted(item.getName(), targetClass.getName()))));
        }
    };

    @Test
    void shouldNotUserAutowiredAnnotation() {
        ArchRule rule = noFields().should().beAnnotatedWith(Autowired.class).because("fields should not rely on field injection via @Autowired");
        final var exceptions = new String[] { "PublicResourcesConfiguration", "QuizProcessCacheTask", "QuizStartTask" };
        JavaClasses classes = classesExcept(productionClasses, exceptions);
        rule.check(classes);
    }

    @Test
    void hasMatchingAuthorizationTestClassBeCorrectlyImplemented() throws NoSuchMethodException {
        // Prepare the method that the authorization test should call to be identified as such
        Method allCheckMethod = AuthorizationTestService.class.getMethod("testAllEndpoints", Map.class);
        Method condCheckMethod = AuthorizationTestService.class.getMethod("testConditionalEndpoints", Map.class);
        String identifyingPackage = "authorization";

        ArchRule rule = classes().that(beDirectSubclassOf(AbstractArtemisIntegrationTest.class))
                .should(haveMatchingTestClassCallingAMethod(identifyingPackage, Set.of(allCheckMethod, condCheckMethod))).because(
                        "every test environment should have a corresponding authorization test covering the endpoints of this environment. Examples are \"AuthorizationJenkinsGitlabTest\" or \"AuthorizationGitlabCISamlTest\".");
        rule.check(testClasses);
    }

    private DescribedPredicate<JavaClass> beDirectSubclassOf(Class<?> clazz) {
        return new DescribedPredicate<>("be implemented in direct subclass of " + clazz.getSimpleName()) {

            @Override
            public boolean test(JavaClass javaClass) {
                var superClasses = javaClass.getAllRawSuperclasses();
                if (superClasses.isEmpty()) {
                    // Tested class has no superclass
                    return false;
                }
                return superClasses.getFirst().getFullName().equals(clazz.getName());
            }
        };
    }

    private ArchCondition<JavaClass> haveMatchingTestClassCallingAMethod(String identifyingPackage, Set<Method> signatureMethods) {
        return new ArchCondition<>("have matching authorization test class") {

            @Override
            public void check(JavaClass item, ConditionEvents events) {
                if (!hasMatchingTestClassCallingMethod(item, identifyingPackage, signatureMethods)) {
                    events.add(violated(item, item.getFullName() + " does not have a matching test class in an \"" + identifyingPackage + "\" package "
                            + "containing a test method that calls any given signature methods"));
                }
            }
        };
    }

    private boolean hasMatchingTestClassCallingMethod(JavaClass javaClass, String identifyingPackage, Set<Method> signatureMethods) {
        var subclasses = javaClass.getSubclasses();
        // Check all subclasses of the given abstract test class to search for an authorization test class
        for (JavaClass subclass : subclasses) {
            // The test class es expected to reside inside an identifying package. We could match the full path, but this is more flexible.
            if (!subclass.getPackageName().contains(identifyingPackage)) {
                continue;
            }
            var methods = subclass.getMethods();
            // Search for a test method that calls a signature method
            for (JavaMethod method : methods) {
                if (!method.isAnnotatedWith(Test.class) && !method.getRawReturnType().reflect().equals(Void.class)) {
                    // Is not a test method
                    continue;
                }
                if (method.getMethodCallsFromSelf().stream()
                        .anyMatch(call -> signatureMethods.stream().anyMatch(checkMethod -> call.getTargetOwner().getFullName().equals(checkMethod.getDeclaringClass().getName())
                                && call.getTarget().getName().equals(checkMethod.getName())))) {
                    // Calls one of the signature methods
                    return true;
                }
            }
        }
        return false;
    }

    @Test
    void testAsyncTestShouldWait() {
        ArchRule rule = methods().that(areInIntegrationTests()).and(callAnAsyncMethod()).should(callAWaitMethod()).because("tests should wait for async effects");
        rule.check(testClasses);
    }

    private static DescribedPredicate<JavaMethod> callAnAsyncMethod() {
        return new DescribedPredicate<>("call a method annotated with async") {

            @Override
            public boolean test(JavaMethod javaMethod) {
                var asyncCalls = javaMethod.getMethodCallsFromSelf().stream().filter(call -> call.getTarget().isAnnotatedWith(Async.class));

                var firstVerifyLineNumberOptional = javaMethod.getMethodCallsFromSelf().stream()
                        .filter(call -> call.getTarget().getName().equals("verify") && call.getTargetOwner().getFullName().equals("org.mockito.Mockito"))
                        .mapToInt(JavaAccess::getLineNumber).min();

                if (firstVerifyLineNumberOptional.isEmpty()) {
                    return asyncCalls.findAny().isPresent();
                }

                // method calls on and after a verify() line are usually not calls on the actual object
                var firstVerifyLineNumber = firstVerifyLineNumberOptional.getAsInt();
                return asyncCalls.anyMatch(call -> call.getLineNumber() < firstVerifyLineNumber);
            }
        };
    }

    private static DescribedPredicate<JavaMethod> areInIntegrationTests() {

        return new DescribedPredicate<>("are in integration tests") {

            @Override
            public boolean test(JavaMethod javaMethod) {
                return javaMethod.getOwner().isAssignableTo(AbstractArtemisIntegrationTest.class);
            }
        };
    }

    private static ArchCondition<JavaMethod> callAWaitMethod() {
        var isWaiting = callMethod(Mockito.class, "timeout").or(callMethod(Mockito.class, "after")).or(callMethod(Awaitility.class, "await"));

        return new ArchCondition<>("call a wait method") {

            @Override
            public void check(JavaMethod item, ConditionEvents events) {
                boolean doesNotWait = item.getMethodCallsFromSelf().stream().noneMatch(isWaiting);
                if (doesNotWait) {
                    events.add(violated(item, createMessage(item, "does not call a wait method")));
                }
            }
        };
    }

    private static DescribedPredicate<JavaCall<?>> callMethod(Class<?> owner, String methodName) {
        return JavaCall.Predicates.target(owner(type(owner))).and(JavaCall.Predicates.target(name(methodName)));
    }

}<|MERGE_RESOLUTION|>--- conflicted
+++ resolved
@@ -290,11 +290,7 @@
     @Test
     void testNoRestControllersImported() {
         final var exceptions = new String[] { "AccountResourceIntegrationTest", "AndroidAppSiteAssociationResourceTest", "AppleAppSiteAssociationResourceTest",
-<<<<<<< HEAD
-                "AbstractModuleResourceArchitectureTest", "CommunicationResourceArchitectureTest", "PlagiarismApiArchitectureTest" };
-=======
-                "AbstractModuleResourceArchitectureTest", "CommunicationResourceArchitectureTest", "LtiApiArchitectureTest" };
->>>>>>> 4378b3eb
+                "AbstractModuleResourceArchitectureTest", "CommunicationResourceArchitectureTest", "PlagiarismApiArchitectureTest", "LtiApiArchitectureTest" };
         final var classes = classesExcept(allClasses, exceptions);
         classes().should(IMPORT_RESTCONTROLLER).check(classes);
     }
