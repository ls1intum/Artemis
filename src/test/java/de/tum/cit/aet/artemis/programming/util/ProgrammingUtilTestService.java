package de.tum.cit.aet.artemis.programming.util;

import static de.tum.cit.aet.artemis.programming.service.AbstractGitService.linkRepositoryForExistingGit;
import static org.mockito.ArgumentMatchers.any;
import static org.mockito.ArgumentMatchers.anyBoolean;
import static org.mockito.ArgumentMatchers.anyString;
import static org.mockito.ArgumentMatchers.eq;
import static org.mockito.Mockito.doNothing;
import static org.mockito.Mockito.doReturn;
import static tech.jhipster.config.JHipsterConstants.SPRING_PROFILE_TEST;

import java.io.File;
import java.nio.charset.Charset;
import java.nio.file.Files;
import java.nio.file.Path;
import java.util.Collections;
import java.util.Map;
import java.util.stream.StreamSupport;

import org.apache.commons.io.FileUtils;
import org.springframework.beans.factory.annotation.Autowired;
import org.springframework.beans.factory.annotation.Value;
import org.springframework.context.annotation.Lazy;
import org.springframework.context.annotation.Profile;
import org.springframework.stereotype.Service;

import de.tum.cit.aet.artemis.exercise.domain.SubmissionType;
import de.tum.cit.aet.artemis.exercise.participation.util.ParticipationFactory;
import de.tum.cit.aet.artemis.exercise.participation.util.ParticipationUtilService;
import de.tum.cit.aet.artemis.programming.domain.ProgrammingExercise;
import de.tum.cit.aet.artemis.programming.domain.ProgrammingSubmission;
import de.tum.cit.aet.artemis.programming.domain.Repository;
import de.tum.cit.aet.artemis.programming.repository.ProgrammingExerciseBuildConfigRepository;
import de.tum.cit.aet.artemis.programming.repository.SolutionProgrammingExerciseParticipationRepository;
import de.tum.cit.aet.artemis.programming.service.GitService;
import de.tum.cit.aet.artemis.programming.service.RepositoryUriConversionUtil;
import de.tum.cit.aet.artemis.programming.service.localvc.LocalVCRepositoryUri;
import de.tum.cit.aet.artemis.programming.test_repository.ProgrammingExerciseStudentParticipationTestRepository;
import de.tum.cit.aet.artemis.programming.test_repository.ProgrammingExerciseTestRepository;
import de.tum.cit.aet.artemis.programming.test_repository.ProgrammingSubmissionTestRepository;
import de.tum.cit.aet.artemis.programming.test_repository.TemplateProgrammingExerciseParticipationTestRepository;

/**
 * Utility service specifically used for testing programming exercises.
 * This currently includes:
 * - Setting up a template repository
 * - Setting up a solution repository
 * - Setting up a test repository
 * <p>
 * In the future this service will be extended to make testing of the code hint generation easier.
 */
@Lazy
@Service
@Profile(SPRING_PROFILE_TEST)
public class ProgrammingUtilTestService {

    @Autowired
    private GitService gitService;

    @Autowired
    private ProgrammingExerciseTestRepository exerciseRepository;

    @Autowired
    private ProgrammingSubmissionTestRepository programmingSubmissionRepository;

    @Autowired
    private TemplateProgrammingExerciseParticipationTestRepository templateProgrammingExerciseParticipationRepository;

    @Autowired
    private SolutionProgrammingExerciseParticipationRepository solutionProgrammingExerciseParticipationRepository;

    @Autowired
    private ProgrammingExerciseParticipationUtilService programmingExerciseParticipationUtilService;

    @Autowired
    private ParticipationUtilService participationUtilService;

    @Autowired
    private ProgrammingExerciseStudentParticipationTestRepository programmingExerciseStudentParticipationRepository;

    @Autowired
    private ProgrammingExerciseBuildConfigRepository programmingExerciseBuildConfigRepository;

    @Value("${artemis.version-control.local-vcs-repo-path}")
    private Path localVCBasePath;

    /**
     * Sets up the template repository of a programming exercise with specified files
     *
     * @param files        The fileNames mapped to the content of the files
     * @param exercise     The programming exercise
     * @param templateRepo The repository
     */
    public void setupTemplate(Map<String, String> files, ProgrammingExercise exercise, LocalRepository templateRepo) throws Exception {
        templateRepo.configureRepos(localVCBasePath, "templateLocalRepo", "templateOriginRepo");

        for (Map.Entry<String, String> entry : files.entrySet()) {
            String fileName = entry.getKey();
            String content = entry.getValue();
            // add file to the repository folder
            Path filePath = Path.of(templateRepo.workingCopyGitRepoFile + "/" + fileName);
            Files.createDirectories(filePath.getParent());
            File solutionFile = Files.createFile(filePath).toFile();
            // write content to the created file
            FileUtils.write(solutionFile, content, Charset.defaultCharset());
        }

<<<<<<< HEAD
        String templateRepoShortUri = LocalRepositoryUriUtil.convertToLocalVcUriShortUriString(templateRepo.workingCopyGitRepoFile, localVCRepoPath);
        LocalVCRepositoryUri fullTemplateRepoUri = new LocalVCRepositoryUri(RepositoryUriConversionUtil.toFullRepositoryUri(templateRepoShortUri));
        exercise.setTemplateRepositoryUri(fullTemplateRepoUri.getURI().toString());
=======
        var templateRepoUri = new LocalVCRepositoryUri(LocalRepositoryUriUtil.convertToLocalVcUriString(templateRepo.workingCopyGitRepoFile, localVCBasePath));
        exercise.setTemplateRepositoryUri(templateRepoUri.toString());
>>>>>>> 55bb3ba3
        doReturn(gitService.getExistingCheckedOutRepositoryByLocalPath(templateRepo.workingCopyGitRepoFile.toPath(), null)).when(gitService)
                .getOrCheckoutRepository(eq(fullTemplateRepoUri), eq(true), anyBoolean());
        doReturn(gitService.getExistingCheckedOutRepositoryByLocalPath(templateRepo.workingCopyGitRepoFile.toPath(), null)).when(gitService)
                .getOrCheckoutRepository(eq(fullTemplateRepoUri), eq(false), anyBoolean());

        doReturn(gitService.getExistingCheckedOutRepositoryByLocalPath(templateRepo.workingCopyGitRepoFile.toPath(), null)).when(gitService)
                .getOrCheckoutRepository(eq(fullTemplateRepoUri), eq(true), anyString(), anyBoolean());
        doReturn(gitService.getExistingCheckedOutRepositoryByLocalPath(templateRepo.workingCopyGitRepoFile.toPath(), null)).when(gitService)
                .getOrCheckoutRepository(eq(fullTemplateRepoUri), eq(false), anyString(), anyBoolean());
        doNothing().when(gitService).pullIgnoreConflicts(any(Repository.class));
        exercise.setBuildConfig(programmingExerciseBuildConfigRepository.save(exercise.getBuildConfig()));
        var savedExercise = exerciseRepository.save(exercise);
        programmingExerciseParticipationUtilService.addTemplateParticipationForProgrammingExercise(savedExercise);
        var templateParticipation = templateProgrammingExerciseParticipationRepository.findByProgrammingExerciseId(savedExercise.getId()).orElseThrow();
        templateParticipation.setRepositoryUri(fullTemplateRepoUri);
        templateProgrammingExerciseParticipationRepository.save(templateParticipation);
        var templateSubmission = new ProgrammingSubmission();
        templateSubmission.setParticipation(templateParticipation);
        templateSubmission.setCommitHash(String.valueOf(files.hashCode()));
        programmingSubmissionRepository.save(templateSubmission);

    }

<<<<<<< HEAD
=======
    /**
     * Sets up the solution repository of a programming exercise with specified files
     *
     * @param files        The fileNames mapped to the content of the files
     * @param exercise     The programming exercise
     * @param solutionRepo The repository
     */
    public void setupSolution(Map<String, String> files, ProgrammingExercise exercise, LocalRepository solutionRepo) throws Exception {
        solutionRepo.configureRepos(localVCBasePath, "solutionLocalRepo", "solutionOriginRepo");

        for (Map.Entry<String, String> entry : files.entrySet()) {
            String fileName = entry.getKey();
            String content = entry.getValue();
            // add file to the repository folder
            Path filePath = Path.of(solutionRepo.workingCopyGitRepoFile + "/" + fileName);
            Files.createDirectories(filePath.getParent());
            File solutionFile = Files.createFile(filePath).toFile();
            // write content to the created file
            FileUtils.write(solutionFile, content, Charset.defaultCharset());
        }

        var solutionRepoUri = new LocalVCRepositoryUri(LocalRepositoryUriUtil.convertToLocalVcUriString(solutionRepo.workingCopyGitRepoFile, localVCBasePath));
        exercise.setSolutionRepositoryUri(solutionRepoUri.toString());
        doReturn(gitService.getExistingCheckedOutRepositoryByLocalPath(solutionRepo.workingCopyGitRepoFile.toPath(), null)).when(gitService)
                .getOrCheckoutRepository(solutionRepoUri, true, true);
        doReturn(gitService.getExistingCheckedOutRepositoryByLocalPath(solutionRepo.workingCopyGitRepoFile.toPath(), null)).when(gitService)
                .getOrCheckoutRepository(solutionRepoUri, false, true);

        doReturn(gitService.getExistingCheckedOutRepositoryByLocalPath(solutionRepo.workingCopyGitRepoFile.toPath(), null)).when(gitService)
                .getOrCheckoutRepository(eq(solutionRepoUri), eq(true), anyString(), anyBoolean());
        doReturn(gitService.getExistingCheckedOutRepositoryByLocalPath(solutionRepo.workingCopyGitRepoFile.toPath(), null)).when(gitService)
                .getOrCheckoutRepository(eq(solutionRepoUri), eq(false), anyString(), anyBoolean());

        var buildConfig = programmingExerciseBuildConfigRepository.save(exercise.getBuildConfig());
        exercise.setBuildConfig(buildConfig);
        var savedExercise = exerciseRepository.save(exercise);
        savedExercise.setBuildConfig(buildConfig);
        programmingExerciseParticipationUtilService.addSolutionParticipationForProgrammingExercise(savedExercise);
        var solutionParticipation = solutionProgrammingExerciseParticipationRepository.findByProgrammingExerciseId(savedExercise.getId()).orElseThrow();
        solutionParticipation.setRepositoryUri(solutionRepoUri.toString());
        solutionProgrammingExerciseParticipationRepository.save(solutionParticipation);
        var solutionSubmission = new ProgrammingSubmission();
        solutionSubmission.setParticipation(solutionParticipation);
        solutionSubmission.setCommitHash(String.valueOf(files.hashCode()));
        programmingSubmissionRepository.save(solutionSubmission);
    }

>>>>>>> 55bb3ba3
    public ProgrammingSubmission setupSubmission(Map<String, String> files, ProgrammingExercise exercise, LocalRepository participationRepo, String login) throws Exception {
        for (Map.Entry<String, String> entry : files.entrySet()) {
            String fileName = entry.getKey();
            String content = entry.getValue();
            // add file to the repository folder
            Path filePath = Path.of(participationRepo.workingCopyGitRepoFile + "/" + fileName);
            Files.createDirectories(filePath.getParent());
            // write content to the created file
            FileUtils.write(filePath.toFile(), content, Charset.defaultCharset());
        }
        participationRepo.workingCopyGitRepo.add().addFilepattern(".").call();
        GitService.commit(participationRepo.workingCopyGitRepo).setMessage("commit").call();
        participationRepo.workingCopyGitRepo.push().call();
        var commits = participationRepo.workingCopyGitRepo.log().call();
        var commitsList = StreamSupport.stream(commits.spliterator(), false).toList();

        var participationRepoUri = new LocalVCRepositoryUri(LocalRepositoryUriUtil.convertToLocalVcUriString(participationRepo.workingCopyGitRepoFile, localVCBasePath));

        doReturn(gitService.getExistingCheckedOutRepositoryByLocalPath(participationRepo.workingCopyGitRepoFile.toPath(), null)).when(gitService)
                .getOrCheckoutRepository(participationRepoUri, true, true);
        doReturn(gitService.getExistingCheckedOutRepositoryByLocalPath(participationRepo.workingCopyGitRepoFile.toPath(), null)).when(gitService)
                .getOrCheckoutRepository(participationRepoUri, false, true);

        doReturn(gitService.getExistingCheckedOutRepositoryByLocalPath(participationRepo.workingCopyGitRepoFile.toPath(), null)).when(gitService)
                .getOrCheckoutRepository(eq(participationRepoUri), eq(true), anyString(), anyBoolean());
        doReturn(gitService.getExistingCheckedOutRepositoryByLocalPath(participationRepo.workingCopyGitRepoFile.toPath(), null)).when(gitService)
                .getOrCheckoutRepository(eq(participationRepoUri), eq(false), anyString(), anyBoolean());
        doReturn(gitService.getExistingCheckedOutRepositoryByLocalPath(participationRepo.workingCopyGitRepoFile.toPath(), null)).when(gitService).getOrCheckoutRepository(any(),
                anyBoolean(), anyBoolean());

        var participation = participationUtilService.addStudentParticipationForProgrammingExerciseForLocalRepo(exercise, login, participationRepo.workingCopyGitRepoFile.toURI());
        doReturn(linkRepositoryForExistingGit(participationRepo.remoteBareGitRepoFile.toPath(), null, "main", true, true)).when(gitService).getBareRepository(any(), anyBoolean());
        var submission = ParticipationFactory.generateProgrammingSubmission(true, commitsList.getFirst().getId().getName(), SubmissionType.MANUAL);
        participation = programmingExerciseStudentParticipationRepository
                .findWithSubmissionsByExerciseIdAndParticipationIds(exercise.getId(), Collections.singletonList(participation.getId())).getFirst();
        return (ProgrammingSubmission) participationUtilService.addSubmission(participation, submission);
    }
}<|MERGE_RESOLUTION|>--- conflicted
+++ resolved
@@ -105,14 +105,9 @@
             FileUtils.write(solutionFile, content, Charset.defaultCharset());
         }
 
-<<<<<<< HEAD
-        String templateRepoShortUri = LocalRepositoryUriUtil.convertToLocalVcUriShortUriString(templateRepo.workingCopyGitRepoFile, localVCRepoPath);
+        String templateRepoShortUri = LocalRepositoryUriUtil.convertToLocalVcUriShortUriString(templateRepo.workingCopyGitRepoFile, localVCBasePath);
         LocalVCRepositoryUri fullTemplateRepoUri = new LocalVCRepositoryUri(RepositoryUriConversionUtil.toFullRepositoryUri(templateRepoShortUri));
         exercise.setTemplateRepositoryUri(fullTemplateRepoUri.getURI().toString());
-=======
-        var templateRepoUri = new LocalVCRepositoryUri(LocalRepositoryUriUtil.convertToLocalVcUriString(templateRepo.workingCopyGitRepoFile, localVCBasePath));
-        exercise.setTemplateRepositoryUri(templateRepoUri.toString());
->>>>>>> 55bb3ba3
         doReturn(gitService.getExistingCheckedOutRepositoryByLocalPath(templateRepo.workingCopyGitRepoFile.toPath(), null)).when(gitService)
                 .getOrCheckoutRepository(eq(fullTemplateRepoUri), eq(true), anyBoolean());
         doReturn(gitService.getExistingCheckedOutRepositoryByLocalPath(templateRepo.workingCopyGitRepoFile.toPath(), null)).when(gitService)
@@ -136,56 +131,6 @@
 
     }
 
-<<<<<<< HEAD
-=======
-    /**
-     * Sets up the solution repository of a programming exercise with specified files
-     *
-     * @param files        The fileNames mapped to the content of the files
-     * @param exercise     The programming exercise
-     * @param solutionRepo The repository
-     */
-    public void setupSolution(Map<String, String> files, ProgrammingExercise exercise, LocalRepository solutionRepo) throws Exception {
-        solutionRepo.configureRepos(localVCBasePath, "solutionLocalRepo", "solutionOriginRepo");
-
-        for (Map.Entry<String, String> entry : files.entrySet()) {
-            String fileName = entry.getKey();
-            String content = entry.getValue();
-            // add file to the repository folder
-            Path filePath = Path.of(solutionRepo.workingCopyGitRepoFile + "/" + fileName);
-            Files.createDirectories(filePath.getParent());
-            File solutionFile = Files.createFile(filePath).toFile();
-            // write content to the created file
-            FileUtils.write(solutionFile, content, Charset.defaultCharset());
-        }
-
-        var solutionRepoUri = new LocalVCRepositoryUri(LocalRepositoryUriUtil.convertToLocalVcUriString(solutionRepo.workingCopyGitRepoFile, localVCBasePath));
-        exercise.setSolutionRepositoryUri(solutionRepoUri.toString());
-        doReturn(gitService.getExistingCheckedOutRepositoryByLocalPath(solutionRepo.workingCopyGitRepoFile.toPath(), null)).when(gitService)
-                .getOrCheckoutRepository(solutionRepoUri, true, true);
-        doReturn(gitService.getExistingCheckedOutRepositoryByLocalPath(solutionRepo.workingCopyGitRepoFile.toPath(), null)).when(gitService)
-                .getOrCheckoutRepository(solutionRepoUri, false, true);
-
-        doReturn(gitService.getExistingCheckedOutRepositoryByLocalPath(solutionRepo.workingCopyGitRepoFile.toPath(), null)).when(gitService)
-                .getOrCheckoutRepository(eq(solutionRepoUri), eq(true), anyString(), anyBoolean());
-        doReturn(gitService.getExistingCheckedOutRepositoryByLocalPath(solutionRepo.workingCopyGitRepoFile.toPath(), null)).when(gitService)
-                .getOrCheckoutRepository(eq(solutionRepoUri), eq(false), anyString(), anyBoolean());
-
-        var buildConfig = programmingExerciseBuildConfigRepository.save(exercise.getBuildConfig());
-        exercise.setBuildConfig(buildConfig);
-        var savedExercise = exerciseRepository.save(exercise);
-        savedExercise.setBuildConfig(buildConfig);
-        programmingExerciseParticipationUtilService.addSolutionParticipationForProgrammingExercise(savedExercise);
-        var solutionParticipation = solutionProgrammingExerciseParticipationRepository.findByProgrammingExerciseId(savedExercise.getId()).orElseThrow();
-        solutionParticipation.setRepositoryUri(solutionRepoUri.toString());
-        solutionProgrammingExerciseParticipationRepository.save(solutionParticipation);
-        var solutionSubmission = new ProgrammingSubmission();
-        solutionSubmission.setParticipation(solutionParticipation);
-        solutionSubmission.setCommitHash(String.valueOf(files.hashCode()));
-        programmingSubmissionRepository.save(solutionSubmission);
-    }
-
->>>>>>> 55bb3ba3
     public ProgrammingSubmission setupSubmission(Map<String, String> files, ProgrammingExercise exercise, LocalRepository participationRepo, String login) throws Exception {
         for (Map.Entry<String, String> entry : files.entrySet()) {
             String fileName = entry.getKey();
