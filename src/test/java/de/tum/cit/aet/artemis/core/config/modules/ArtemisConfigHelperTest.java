package de.tum.cit.aet.artemis.core.config.modules;

import static org.assertj.core.api.Assertions.assertThat;
import static org.assertj.core.api.Assertions.assertThatThrownBy;
import static org.mockito.Mockito.mock;
import static org.mockito.Mockito.when;

import java.util.function.Function;

import org.junit.jupiter.api.Test;
import org.springframework.core.env.Environment;

import de.tum.cit.aet.artemis.core.config.ArtemisConfigHelper;
import de.tum.cit.aet.artemis.core.config.Constants;

/**
 * Tests for {@link ArtemisConfigHelper}.
 */
class ArtemisConfigHelperTest {

    private final ArtemisConfigHelper artemisConfigHelper = new ArtemisConfigHelper();

    private final Environment mockEnv = mock(Environment.class);

    @Test
    void testAtlasProperty() {
        testProperty(artemisConfigHelper::isAtlasEnabled, Constants.ATLAS_ENABLED_PROPERTY_NAME);
    }

    @Test
<<<<<<< HEAD
    void testExamProperty() {
        testProperty(artemisConfigHelper::isExamEnabled, Constants.EXAM_ENABLED_PROPERTY_NAME);
=======
    void testPlagiarismProperty() {
        testProperty(artemisConfigHelper::isPlagiarismEnabled, Constants.PLAGIARISM_ENABLED_PROPERTY_NAME);
>>>>>>> 764cb371
    }

    @Test
    void testTextExerciseProperty() {
        testProperty(artemisConfigHelper::isTextExerciseEnabled, Constants.TEXT_ENABLED_PROPERTY_NAME);
    }

    private void testProperty(Function<Environment, Boolean> propertyTest, String propertyName) {
        mockProperty(propertyName, true);
        assertThat(propertyTest.apply(mockEnv)).isTrue();

        mockProperty(propertyName, false);
        assertThat(propertyTest.apply(mockEnv)).isFalse();

        mockProperty(propertyName, null);
        assertThatThrownBy(() -> propertyTest.apply(mockEnv)).isInstanceOf(RuntimeException.class).hasMessageContaining(propertyName);
    }

    private void mockProperty(String key, Boolean value) {
        when(mockEnv.getProperty(key, Boolean.class)).thenReturn(value);
    }
}<|MERGE_RESOLUTION|>--- conflicted
+++ resolved
@@ -28,13 +28,13 @@
     }
 
     @Test
-<<<<<<< HEAD
     void testExamProperty() {
         testProperty(artemisConfigHelper::isExamEnabled, Constants.EXAM_ENABLED_PROPERTY_NAME);
-=======
+    }
+
+    @Test
     void testPlagiarismProperty() {
         testProperty(artemisConfigHelper::isPlagiarismEnabled, Constants.PLAGIARISM_ENABLED_PROPERTY_NAME);
->>>>>>> 764cb371
     }
 
     @Test
