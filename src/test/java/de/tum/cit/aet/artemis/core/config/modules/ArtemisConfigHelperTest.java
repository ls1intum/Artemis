--- conflicted
+++ resolved
@@ -28,12 +28,13 @@
     }
 
     @Test
-<<<<<<< HEAD
+    void testExamProperty() {
+        testProperty(artemisConfigHelper::isExamEnabled, Constants.EXAM_ENABLED_PROPERTY_NAME);
+    }
+
+    @Test
     void testLectureProperty() {
         testProperty(artemisConfigHelper::isLectureEnabled, Constants.LECTURE_ENABLED_PROPERTY_NAME);
-=======
-    void testExamProperty() {
-        testProperty(artemisConfigHelper::isExamEnabled, Constants.EXAM_ENABLED_PROPERTY_NAME);
     }
 
     @Test
@@ -49,7 +50,6 @@
     @Test
     void testTutorialgroupProperty() {
         testProperty(artemisConfigHelper::isTutorialGroupEnabled, Constants.TUTORIAL_GROUP_ENABLED_PROPERTY_NAME);
->>>>>>> e99c819a
     }
 
     private void testProperty(Function<Environment, Boolean> propertyTest, String propertyName) {
