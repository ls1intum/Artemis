package de.tum.cit.aet.artemis.core.config.modules;

import static org.assertj.core.api.Assertions.assertThat;
import static org.assertj.core.api.Assertions.assertThatThrownBy;
import static org.mockito.Mockito.mock;
import static org.mockito.Mockito.when;

import java.util.function.Function;

import org.junit.jupiter.api.Test;
import org.springframework.core.env.Environment;

import de.tum.cit.aet.artemis.core.config.ArtemisConfigHelper;
import de.tum.cit.aet.artemis.core.config.Constants;

/**
 * Tests for {@link ArtemisConfigHelper}.
 */
class ArtemisConfigHelperTest {

    private final ArtemisConfigHelper artemisConfigHelper = new ArtemisConfigHelper();

    private final Environment mockEnv = mock(Environment.class);

    @Test
    void testAtlasProperty() {
        testProperty(artemisConfigHelper::isAtlasEnabled, Constants.ATLAS_ENABLED_PROPERTY_NAME);
    }

    @Test
<<<<<<< HEAD
    void testExamProperty() {
        testProperty(artemisConfigHelper::isExamEnabled, Constants.EXAM_ENABLED_PROPERTY_NAME);
=======
    void testTextExerciseProperty() {
        testProperty(artemisConfigHelper::isTextExerciseEnabled, Constants.TEXT_ENABLED_PROPERTY_NAME);
>>>>>>> 5717594a
    }

    private void testProperty(Function<Environment, Boolean> propertyTest, String propertyName) {
        mockProperty(propertyName, true);
        assertThat(propertyTest.apply(mockEnv)).isTrue();

        mockProperty(propertyName, false);
        assertThat(propertyTest.apply(mockEnv)).isFalse();

        mockProperty(propertyName, null);
        assertThatThrownBy(() -> propertyTest.apply(mockEnv)).isInstanceOf(RuntimeException.class).hasMessageContaining(propertyName);
    }

    private void mockProperty(String key, Boolean value) {
        when(mockEnv.getProperty(key, Boolean.class)).thenReturn(value);
    }
}<|MERGE_RESOLUTION|>--- conflicted
+++ resolved
@@ -28,13 +28,13 @@
     }
 
     @Test
-<<<<<<< HEAD
     void testExamProperty() {
         testProperty(artemisConfigHelper::isExamEnabled, Constants.EXAM_ENABLED_PROPERTY_NAME);
-=======
+    }
+
+    @Test
     void testTextExerciseProperty() {
         testProperty(artemisConfigHelper::isTextExerciseEnabled, Constants.TEXT_ENABLED_PROPERTY_NAME);
->>>>>>> 5717594a
     }
 
     private void testProperty(Function<Environment, Boolean> propertyTest, String propertyName) {
