package de.tum.cit.aet.artemis.core.authentication;

import static de.tum.cit.aet.artemis.core.domain.Authority.EDITOR_AUTHORITY;
import static de.tum.cit.aet.artemis.core.domain.Authority.INSTRUCTOR_AUTHORITY;
import static de.tum.cit.aet.artemis.core.domain.Authority.TA_AUTHORITY;
import static de.tum.cit.aet.artemis.core.domain.Authority.USER_AUTHORITY;
import static de.tum.cit.aet.artemis.core.user.util.UserFactory.USER_PASSWORD;
import static org.assertj.core.api.Assertions.assertThat;
import static org.springframework.test.web.servlet.request.MockMvcRequestBuilders.post;
import static org.springframework.test.web.servlet.result.MockMvcResultMatchers.status;

import java.time.ZonedDateTime;
import java.util.Date;
import java.util.HashSet;
import java.util.List;
import java.util.Map;
import java.util.Optional;
import java.util.Set;

import jakarta.servlet.http.Cookie;
import jakarta.validation.constraints.NotNull;

import org.junit.jupiter.api.AfterEach;
import org.junit.jupiter.api.BeforeEach;
import org.junit.jupiter.api.Test;
import org.springframework.beans.factory.annotation.Autowired;
import org.springframework.beans.factory.annotation.Value;
import org.springframework.http.HttpHeaders;
import org.springframework.http.HttpStatus;
import org.springframework.http.ResponseCookie;
import org.springframework.mock.web.MockHttpServletResponse;
import org.springframework.security.test.context.support.WithAnonymousUser;
import org.springframework.security.test.context.support.WithMockUser;
import org.springframework.util.LinkedMultiValueMap;

import com.fasterxml.jackson.core.type.TypeReference;
import com.fasterxml.jackson.databind.ObjectMapper;

import de.tum.cit.aet.artemis.core.connector.GitlabRequestMockProvider;
import de.tum.cit.aet.artemis.core.domain.Authority;
import de.tum.cit.aet.artemis.core.domain.Course;
import de.tum.cit.aet.artemis.core.domain.User;
import de.tum.cit.aet.artemis.core.dto.vm.LoginVM;
import de.tum.cit.aet.artemis.core.dto.vm.ManagedUserVM;
import de.tum.cit.aet.artemis.core.repository.AuthorityRepository;
import de.tum.cit.aet.artemis.core.security.Role;
import de.tum.cit.aet.artemis.core.security.SecurityUtils;
<<<<<<< HEAD
import de.tum.cit.aet.artemis.core.security.allowedTools.ToolTokenType;
import de.tum.cit.aet.artemis.core.security.jwt.JWTCookieService;
=======
>>>>>>> 9ca745bd
import de.tum.cit.aet.artemis.core.security.jwt.TokenProvider;
import de.tum.cit.aet.artemis.core.service.user.PasswordService;
import de.tum.cit.aet.artemis.core.util.CourseFactory;
import de.tum.cit.aet.artemis.programming.domain.ProgrammingExercise;
import de.tum.cit.aet.artemis.programming.test_repository.ProgrammingExerciseTestRepository;
import de.tum.cit.aet.artemis.programming.util.ProgrammingExerciseUtilService;
import de.tum.cit.aet.artemis.shared.base.AbstractSpringIntegrationJenkinsGitlabTest;
import de.tum.cit.aet.artemis.tutorialgroup.util.TutorialGroupUtilService;

class InternalAuthenticationIntegrationTest extends AbstractSpringIntegrationJenkinsGitlabTest {

    private static final String TEST_PREFIX = "internalauth";

    @Autowired
    private PasswordService passwordService;

    @Autowired
    private TokenProvider tokenProvider;

    @Autowired
<<<<<<< HEAD
    private JWTCookieService jwtCookieService;

    @Autowired
=======
>>>>>>> 9ca745bd
    private ProgrammingExerciseTestRepository programmingExerciseRepository;

    @Autowired
    private AuthorityRepository authorityRepository;

    @Autowired
    private GitlabRequestMockProvider gitlabRequestMockProvider;

    @Autowired
    private ProgrammingExerciseUtilService programmingExerciseUtilService;

    @Autowired
    private TutorialGroupUtilService tutorialGroupUtilService;

    @Value("${info.guided-tour.course-group-students:#{null}}")
    private Optional<String> tutorialGroupStudents;

    @Value("${info.guided-tour.course-group-tutors:#{null}}")
    private Optional<String> tutorialGroupTutors;

    @Value("${info.guided-tour.course-group-editors:#{null}}")
    private Optional<String> tutorialGroupEditors;

    @Value("${info.guided-tour.course-group-instructors:#{null}}")
    private Optional<String> tutorialGroupInstructors;

    private User student;

    private static final String USERNAME = TEST_PREFIX + "student1";

    private ProgrammingExercise programmingExercise;

    @BeforeEach
    void setUp() {
        jenkinsRequestMockProvider.enableMockingOfRequests(jenkinsServer);

        userUtilService.addUsers(TEST_PREFIX, 1, 0, 0, 0);
        Course course = programmingExerciseUtilService.addCourseWithOneProgrammingExercise();
        courseUtilService.addOnlineCourseConfigurationToCourse(course);
        programmingExercise = exerciseUtilService.getFirstExerciseWithType(course, ProgrammingExercise.class);
        programmingExercise = programmingExerciseRepository.findWithEagerStudentParticipationsById(programmingExercise.getId()).orElseThrow();

        final var userAuthority = new Authority(Role.STUDENT.getAuthority());
        final var instructorAuthority = new Authority(Role.INSTRUCTOR.getAuthority());
        final var adminAuthority = new Authority(Role.ADMIN.getAuthority());
        final var taAuthority = new Authority(Role.TEACHING_ASSISTANT.getAuthority());
        authorityRepository.saveAll(List.of(userAuthority, instructorAuthority, adminAuthority, taAuthority));

        student = userTestRepository.findOneWithGroupsAndAuthoritiesByLogin(USERNAME).orElseThrow();
        final var encodedPassword = passwordService.hashPassword(USER_PASSWORD);
        student.setPassword(encodedPassword);
        student.setInternal(true);
        userTestRepository.save(student);
    }

    @AfterEach
    void teardown() {
        // Set the student group to some other group because only one group can have the tutorialGroupStudents-group
        SecurityUtils.setAuthorizationObject();
        var tutorialCourse = courseRepository.findCourseByStudentGroupName(tutorialGroupStudents.orElseThrow());
        if (tutorialCourse != null) {
            tutorialCourse.setStudentGroupName("non-tutorial-course");
            tutorialCourse.setTeachingAssistantGroupName("non-tutorial-course");
            tutorialCourse.setEditorGroupName("non-tutorial-course");
            tutorialCourse.setInstructorGroupName("non-tutorial-course");
            courseRepository.save(tutorialCourse);
        }
    }

    @Test
    @WithMockUser(username = "ab12cde")
    void registerForCourse_internalAuth_success() throws Exception {
        gitlabRequestMockProvider.enableMockingOfRequests();
        final var student = userUtilService.createAndSaveUser("ab12cde");

        final var pastTimestamp = ZonedDateTime.now().minusDays(5);
        final var futureTimestamp = ZonedDateTime.now().plusDays(5);
        var course1 = CourseFactory.generateCourse(null, pastTimestamp, futureTimestamp, new HashSet<>(), "testcourse1", "tutor", "editor", "instructor");
        course1.setEnrollmentEnabled(true);
        course1 = courseRepository.save(course1);

        jenkinsRequestMockProvider.mockUpdateUserAndGroups(student.getLogin(), student, student.getGroups(), Set.of(), false);
        Set<String> updatedGroups = request.postWithResponseBody("/api/courses/" + course1.getId() + "/enroll", null, Set.class, HttpStatus.OK);
        assertThat(updatedGroups).as("User is registered for course").contains(course1.getStudentGroupName());
    }

    @NotNull
    private User createUserWithRestApi(Set<Authority> authorities) throws Exception {
        userTestRepository.findOneByLogin("user1").ifPresent(userTestRepository::delete);
        gitlabRequestMockProvider.enableMockingOfRequests();
        gitlabRequestMockProvider.mockGetUserID();
        tutorialGroupUtilService.addTutorialCourse();

        student.setId(null);
        student.setLogin("user1");
        student.setPassword("foobar");
        student.setEmail("user1@secret.invalid");
        student.setAuthorities(authorities);

        var exercises = programmingExerciseRepository.findAllByInstructorOrEditorOrTAGroupNameIn(student.getGroups());
        assertThat(exercises).isEmpty();
        jenkinsRequestMockProvider.mockCreateUser(student, false, false, false);

        final var user = request.postWithResponseBody("/api/admin/users", new ManagedUserVM(student), User.class, HttpStatus.CREATED);
        assertThat(user).isNotNull();
        return user;
    }

    private void assertUserGroups(User user, boolean students, boolean tutors, boolean editors, boolean instructors) {
        if (students) {
            assertThat(user.getGroups()).contains(tutorialGroupStudents.orElseThrow());
        }
        else {
            assertThat(user.getGroups()).doesNotContain(tutorialGroupStudents.orElseThrow());
        }
        if (tutors) {
            assertThat(user.getGroups()).contains(tutorialGroupTutors.orElseThrow());
        }
        else {
            assertThat(user.getGroups()).doesNotContain(tutorialGroupTutors.orElseThrow());
        }
        if (editors) {
            assertThat(user.getGroups()).contains(tutorialGroupEditors.orElseThrow());
        }
        else {
            assertThat(user.getGroups()).doesNotContain(tutorialGroupEditors.orElseThrow());
        }
        if (instructors) {
            assertThat(user.getGroups()).contains(tutorialGroupInstructors.orElseThrow());
        }
        else {
            assertThat(user.getGroups()).doesNotContain(tutorialGroupInstructors.orElseThrow());
        }
    }

    @Test
    @WithMockUser(username = "admin", roles = "ADMIN")
    void createUserWithInternalUserManagementAndAutomatedTutorialGroupsAssignment() throws Exception {
        final User user = createUserWithRestApi(Set.of(USER_AUTHORITY));
        assertUserGroups(user, true, false, false, false);
    }

    @Test
    @WithMockUser(username = "admin", roles = "ADMIN")
    void createTutorWithInternalUserManagementAndAutomatedTutorialGroupsAssignment() throws Exception {
        final User user = createUserWithRestApi(Set.of(USER_AUTHORITY, TA_AUTHORITY));
        assertUserGroups(user, true, true, false, false);
    }

    @Test
    @WithMockUser(username = "admin", roles = "ADMIN")
    void createEditorWithInternalUserManagementAndAutomatedTutorialGroupsAssignment() throws Exception {
        final User user = createUserWithRestApi(Set.of(USER_AUTHORITY, TA_AUTHORITY, EDITOR_AUTHORITY));
        assertUserGroups(user, true, true, true, false);
    }

    @Test
    @WithMockUser(username = "admin", roles = "ADMIN")
    void createInstructorWithInternalUserManagementAndAutomatedTutorialGroupsAssignment() throws Exception {
        final User user = createUserWithRestApi(Set.of(USER_AUTHORITY, TA_AUTHORITY, EDITOR_AUTHORITY, INSTRUCTOR_AUTHORITY));
        assertUserGroups(user, true, true, true, true);
    }

    @Test
    @WithAnonymousUser
    void testJWTAuthentication() throws Exception {
        LoginVM loginVM = new LoginVM();
        loginVM.setUsername(USERNAME);
        loginVM.setPassword(USER_PASSWORD);
        loginVM.setRememberMe(true);

        HttpHeaders httpHeaders = new HttpHeaders();
        httpHeaders.add("User-Agent", "Mozilla/5.0 (X11; Linux x86_64) AppleWebKit/537.36 (KHTML, like Gecko) Chrome/73.0.3683.103 Safari/537.36");

        MockHttpServletResponse response = request.postWithoutResponseBody("/api/public/authenticate", loginVM, HttpStatus.OK, httpHeaders);
        AuthenticationIntegrationTestHelper.authenticationCookieAssertions(response.getCookie("jwt"), false);

        var responseBody = new ObjectMapper().readValue(response.getContentAsString(), new TypeReference<Map<String, Object>>() {
        });
        assertThat(tokenProvider.validateTokenForAuthority(responseBody.get("access_token").toString())).isTrue();
    }

    @Test
    @WithMockUser(username = TEST_PREFIX + "student1", roles = "USER")
    void testTheiaTokenGeneration() throws Exception {
        ResponseCookie responseCookie = jwtCookieService.buildLoginCookie(true);

        Cookie cookie = new Cookie(responseCookie.getName(), responseCookie.getValue());
        cookie.setMaxAge((int) responseCookie.getMaxAge().toMillis());

        var initialLifetime = tokenProvider.getExpirationDate(cookie.getValue()).getTime() - new Date().getTime();

        LinkedMultiValueMap<String, String> params = new LinkedMultiValueMap<>();
        params.add("tool", ToolTokenType.SCORPIO.toString());

        var responseBody = request.performMvcRequest(post("/api/public/tool-token").cookie(cookie).params(params)).andExpect(status().isOk()).andReturn().getResponse()
                .getContentAsString();

        AuthenticationIntegrationTestHelper.toolTokenAssertions(tokenProvider, responseBody, initialLifetime, ToolTokenType.SCORPIO);
    }

    @Test
    @WithAnonymousUser
    void testJWTAuthenticationLogoutAnonymous() throws Exception {

        HttpHeaders httpHeaders = new HttpHeaders();
        httpHeaders.add("User-Agent", "Mozilla/5.0 (X11; Linux x86_64) AppleWebKit/537.36 (KHTML, like Gecko) Chrome/73.0.3683.103 Safari/537.36");

        MockHttpServletResponse response = request.postWithoutResponseBody("/api/public/logout", HttpStatus.OK, httpHeaders);
        AuthenticationIntegrationTestHelper.authenticationCookieAssertions(response.getCookie("jwt"), true);
    }

    @Test
    @WithMockUser(username = "admin", roles = "ADMIN")
    void testJWTAuthenticationLogout() throws Exception {

        HttpHeaders httpHeaders = new HttpHeaders();
        httpHeaders.add("User-Agent", "Mozilla/5.0 (X11; Linux x86_64) AppleWebKit/537.36 (KHTML, like Gecko) Chrome/73.0.3683.103 Safari/537.36");

        MockHttpServletResponse response = request.postWithoutResponseBody("/api/public/logout", HttpStatus.OK, httpHeaders);
        AuthenticationIntegrationTestHelper.authenticationCookieAssertions(response.getCookie("jwt"), true);
    }

    @Test
    @WithMockUser(username = "admin", roles = "ADMIN")
    void updateUserWithRemovedGroups_internalAuth_successful() throws Exception {
        gitlabRequestMockProvider.enableMockingOfRequests();
        gitlabRequestMockProvider.mockUpdateUser();

        final var oldGroups = student.getGroups();
        final var newGroups = Set.of("foo", "bar");
        student.setGroups(newGroups);
        final var managedUserVM = new ManagedUserVM(student);
        managedUserVM.setPassword("12345678");

        jenkinsRequestMockProvider.mockUpdateUserAndGroups(student.getLogin(), student, newGroups, oldGroups, false);

        final var response = request.putWithResponseBody("/api/admin/users", managedUserVM, User.class, HttpStatus.OK);
        final var updatedUserIndDB = userTestRepository.findOneWithGroupsAndAuthoritiesByLogin(student.getLogin()).orElseThrow();

        assertThat(passwordService.checkPasswordMatch(managedUserVM.getPassword(), updatedUserIndDB.getPassword())).isTrue();

        // Skip passwords for comparison
        updatedUserIndDB.setPassword(null);
        student.setPassword(null);

        assertThat(response).isNotNull();
        assertThat(student).as("Returned user is equal to sent update").isEqualTo(response);
        assertThat(student).as("Updated user in DB is equal to sent update").isEqualTo(updatedUserIndDB);
    }
}<|MERGE_RESOLUTION|>--- conflicted
+++ resolved
@@ -45,11 +45,8 @@
 import de.tum.cit.aet.artemis.core.repository.AuthorityRepository;
 import de.tum.cit.aet.artemis.core.security.Role;
 import de.tum.cit.aet.artemis.core.security.SecurityUtils;
-<<<<<<< HEAD
 import de.tum.cit.aet.artemis.core.security.allowedTools.ToolTokenType;
 import de.tum.cit.aet.artemis.core.security.jwt.JWTCookieService;
-=======
->>>>>>> 9ca745bd
 import de.tum.cit.aet.artemis.core.security.jwt.TokenProvider;
 import de.tum.cit.aet.artemis.core.service.user.PasswordService;
 import de.tum.cit.aet.artemis.core.util.CourseFactory;
@@ -70,12 +67,9 @@
     private TokenProvider tokenProvider;
 
     @Autowired
-<<<<<<< HEAD
     private JWTCookieService jwtCookieService;
 
     @Autowired
-=======
->>>>>>> 9ca745bd
     private ProgrammingExerciseTestRepository programmingExerciseRepository;
 
     @Autowired
@@ -260,7 +254,7 @@
 
     @Test
     @WithMockUser(username = TEST_PREFIX + "student1", roles = "USER")
-    void testTheiaTokenGeneration() throws Exception {
+    void testScorpioTokenGeneration() throws Exception {
         ResponseCookie responseCookie = jwtCookieService.buildLoginCookie(true);
 
         Cookie cookie = new Cookie(responseCookie.getName(), responseCookie.getValue());
