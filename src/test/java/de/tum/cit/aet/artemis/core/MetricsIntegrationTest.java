package de.tum.cit.aet.artemis.core;

import static de.tum.cit.aet.artemis.core.config.Constants.MIN_SCORE_GREEN;
import static de.tum.cit.aet.artemis.core.util.TimeUtil.toRelativeTime;
import static org.assertj.core.api.Assertions.assertThat;

import java.util.Comparator;
import java.util.HashSet;
import java.util.List;
import java.util.Map;
import java.util.Optional;
import java.util.Set;
import java.util.stream.Collectors;

import org.junit.jupiter.api.AfterEach;
import org.junit.jupiter.api.BeforeEach;
import org.junit.jupiter.api.Nested;
import org.junit.jupiter.api.Test;
import org.springframework.beans.factory.annotation.Autowired;
import org.springframework.http.HttpStatus;
import org.springframework.security.test.context.support.WithMockUser;

import de.tum.cit.aet.artemis.assessment.domain.ParticipantScore;
import de.tum.cit.aet.artemis.assessment.repository.StudentScoreRepository;
import de.tum.cit.aet.artemis.assessment.service.ParticipantScoreScheduleService;
import de.tum.cit.aet.artemis.assessment.util.StudentScoreUtilService;
import de.tum.cit.aet.artemis.atlas.competency.util.CompetencyUtilService;
import de.tum.cit.aet.artemis.atlas.dto.metrics.CompetencyInformationDTO;
import de.tum.cit.aet.artemis.atlas.dto.metrics.LectureUnitInformationDTO;
import de.tum.cit.aet.artemis.atlas.dto.metrics.ResourceTimestampDTO;
import de.tum.cit.aet.artemis.atlas.dto.metrics.StudentMetricsDTO;
import de.tum.cit.aet.artemis.atlas.repository.CompetencyRepository;
import de.tum.cit.aet.artemis.core.domain.Course;
import de.tum.cit.aet.artemis.exercise.domain.Exercise;
import de.tum.cit.aet.artemis.exercise.domain.Submission;
import de.tum.cit.aet.artemis.exercise.dto.ExerciseInformationDTO;
import de.tum.cit.aet.artemis.exercise.repository.ExerciseMetricsRepository;
import de.tum.cit.aet.artemis.exercise.repository.ExerciseTestRepository;
import de.tum.cit.aet.artemis.lecture.repository.LectureUnitRepository;
import de.tum.cit.aet.artemis.lecture.service.LectureUnitService;
import de.tum.cit.aet.artemis.lecture.util.LectureUtilService;
import de.tum.cit.aet.artemis.shared.base.AbstractSpringIntegrationIndependentTest;

class MetricsIntegrationTest extends AbstractSpringIntegrationIndependentTest {

    private static final String TEST_PREFIX = "metricsintegration";

    @Autowired
    private ExerciseMetricsRepository exerciseMetricsRepository;

    @Autowired
    private CompetencyRepository competencyRepository;

    @Autowired
    private ExerciseTestRepository exerciseTestRepository;

    @Autowired
    private LectureUnitRepository lectureUnitRepository;

    @Autowired
    private StudentScoreRepository studentScoreRepository;

    @Autowired
    protected StudentScoreUtilService studentScoreUtilService;

    @Autowired
    protected LectureUtilService lectureUtilService;

    @Autowired
    protected CompetencyUtilService competencyUtilService;

    @Autowired
    protected LectureUnitService lectureUnitService;

    private Course course;

    private Course courseWithTestRuns;

    private long userID;

    private static final String STUDENT_OF_COURSE = TEST_PREFIX + "student1";

    @BeforeEach
<<<<<<< HEAD
    void setupTestScenario() {
=======
    void setupTestScenario() throws Exception {
        // Prevents the ParticipantScoreScheduleService from scheduling tasks related to prior results
        ReflectionTestUtils.setField(participantScoreScheduleService, "lastScheduledRun", Optional.of(Instant.now()));
>>>>>>> 607e8f7e
        ParticipantScoreScheduleService.DEFAULT_WAITING_TIME_FOR_SCHEDULED_TASKS = 100;

        userUtilService.addUsers(TEST_PREFIX, 3, 1, 1, 1);

        course = courseUtilService.createCourseWithAllExerciseTypesAndParticipationsAndSubmissionsAndResults(TEST_PREFIX, true);
        courseWithTestRuns = courseUtilService.createCourseWithAllExerciseTypesAndParticipationsAndSubmissionsAndResultsAndTestRunsAndTwoUsers(TEST_PREFIX, true);

        userUtilService.createAndSaveUser(TEST_PREFIX + "user1337");
        userID = userUtilService.getUserByLogin(TEST_PREFIX + "student1").getId();
    }

    @AfterEach
    void cleanup() {
        ParticipantScoreScheduleService.DEFAULT_WAITING_TIME_FOR_SCHEDULED_TASKS = 500;
    }

    @Nested
    class PreAuthorize {

        @Test
        @WithMockUser(username = TEST_PREFIX + "user1337", roles = "INSTRUCTOR")
        void shouldReturnForbiddenForUserNotInCourse() throws Exception {
            request.get("/api/metrics/course/" + course.getId() + "/student", HttpStatus.FORBIDDEN, StudentMetricsDTO.class);
        }
    }

    @Nested
    class ExerciseMetrics {

        @Test
        @WithMockUser(username = STUDENT_OF_COURSE, roles = "USER")
        void shouldReturnExerciseInformation() throws Exception {
            final var result = request.get("/api/metrics/course/" + course.getId() + "/student", HttpStatus.OK, StudentMetricsDTO.class);
            assertThat(result).isNotNull();
            assertThat(result.exerciseMetrics()).isNotNull();
            final var exerciseInformation = result.exerciseMetrics().exerciseInformation();

            final var exercises = exerciseRepository.findAllExercisesByCourseId(course.getId());
            final var expectedDTOs = exercises.stream().map(ExerciseInformationDTO::of).collect(Collectors.toSet());

            assertThat(exerciseInformation.values()).containsExactlyInAnyOrderElementsOf(expectedDTOs);
            assertThat(exerciseInformation).allSatisfy((id, dto) -> assertThat(id).isEqualTo(dto.id()));
        }

        @Test
        @WithMockUser(username = STUDENT_OF_COURSE, roles = "USER")
        void shouldReturnCategories() throws Exception {
            final var result = request.get("/api/metrics/course/" + course.getId() + "/student", HttpStatus.OK, StudentMetricsDTO.class);
            assertThat(result).isNotNull();
            assertThat(result.exerciseMetrics()).isNotNull();
            final var categories = result.exerciseMetrics().categories();

            final var expectedCategories = exerciseTestRepository.findAllWithCategoriesByCourseId(course.getId()).stream()
                    .collect(Collectors.toMap(Exercise::getId, Exercise::getCategories));

            assertThat(categories).isEqualTo(expectedCategories);
        }

        @Test
        @WithMockUser(username = STUDENT_OF_COURSE, roles = "USER")
        void shouldReturnAverageScores() throws Exception {
            final var exercises = exerciseTestRepository.findAllExercisesByCourseIdWithEagerParticipation(course.getId());
            exercises.forEach(exercise -> studentScoreUtilService.createRatedStudentScore(exercise, userUtilService.getUserByLogin(STUDENT_OF_COURSE), 5));
            final var result = request.get("/api/metrics/course/" + course.getId() + "/student", HttpStatus.OK, StudentMetricsDTO.class);
            assertThat(result).isNotNull();
            assertThat(result.exerciseMetrics()).isNotNull();
            final var averageScores = result.exerciseMetrics().averageScore();

            final var expectedAverageScores = exercises.stream().collect(Collectors.toMap(Exercise::getId,
                    exercise -> exercise.getStudentParticipations().stream().flatMap(participation -> participation.getStudents().stream()).mapToDouble(
                            student -> studentScoreRepository.findByExercise_IdAndUser_Id(exercise.getId(), student.getId()).map(ParticipantScore::getLastRatedScore).orElse(0.0))
                            .average().orElse(0.0)));

            assertThat(averageScores).isEqualTo(expectedAverageScores);
        }

        @Test
        @WithMockUser(username = STUDENT_OF_COURSE, roles = "USER")
        void shouldReturnScore() throws Exception {
            final var exercises = exerciseRepository.findAllExercisesByCourseId(course.getId());

            exercises.forEach(exercise -> studentScoreUtilService.createRatedStudentScore(exercise, userUtilService.getUserByLogin(STUDENT_OF_COURSE), 0.5));

            final var result = request.get("/api/metrics/course/" + course.getId() + "/student", HttpStatus.OK, StudentMetricsDTO.class);
            assertThat(result).isNotNull();
            assertThat(result.exerciseMetrics()).isNotNull();
            final var score = result.exerciseMetrics().score();

            var expectedScores = exercises.stream()
                    .map(exercise -> studentScoreRepository.findByExercise_IdAndUser_Id(exercise.getId(), userID)
                            .map(studentScore -> Map.entry(exercise.getId(), studentScore.getLastRatedScore())))
                    .filter(Optional::isPresent).map(Optional::get).collect(Collectors.toMap(Map.Entry::getKey, Map.Entry::getValue));

            assertThat(score).isEqualTo(expectedScores);
        }

        @Test
        @WithMockUser(username = STUDENT_OF_COURSE, roles = "USER")
        void shouldReturnAverageLatestSubmission() throws Exception {
            final var result = request.get("/api/metrics/course/" + course.getId() + "/student", HttpStatus.OK, StudentMetricsDTO.class);
            assertThat(result).isNotNull();
            assertThat(result.exerciseMetrics()).isNotNull();
            final var averageLatestSubmissions = result.exerciseMetrics().averageLatestSubmission();

            final var exercises = exerciseRepository.findAllExercisesByCourseId(course.getId()).stream()
                    .map(exercise -> exerciseRepository.findWithEagerStudentParticipationsStudentAndSubmissionsById(exercise.getId()).orElseThrow());

            final var expectedMap = exercises.collect(Collectors.toMap(Exercise::getId, exercise -> {
                var latestSubmissions = exercise.getStudentParticipations().stream()
                        .map(participation -> participation.getSubmissions().stream().max(Comparator.comparing(Submission::getSubmissionDate)).orElseThrow());
                return latestSubmissions.mapToDouble(submission -> toRelativeTime(exercise.getReleaseDate(), exercise.getDueDate(), submission.getSubmissionDate())).average()
                        .orElseThrow();
            }));

            assertThat(averageLatestSubmissions).isEqualTo(expectedMap);
        }

        @Test
        @WithMockUser(username = STUDENT_OF_COURSE, roles = "USER")
        void shouldReturnLatestSubmission() throws Exception {
            final var result = request.get("/api/metrics/course/" + course.getId() + "/student", HttpStatus.OK, StudentMetricsDTO.class);
            assertThat(result).isNotNull();
            assertThat(result.exerciseMetrics()).isNotNull();
            final var latestSubmissions = result.exerciseMetrics().latestSubmission();

            final var exercises = exerciseRepository.findAllExercisesByCourseId(course.getId()).stream()
                    .map(exercise -> exerciseRepository.findWithEagerStudentParticipationsStudentAndSubmissionsById(exercise.getId()).orElseThrow());

            final var expectedMap = exercises.collect(Collectors.toMap(Exercise::getId, exercise -> {
                final var absoluteTime = exercise.getStudentParticipations().stream().flatMap(participation -> participation.getSubmissions().stream())
                        .map(Submission::getSubmissionDate).max(Comparator.naturalOrder()).orElseThrow();
                return toRelativeTime(exercise.getReleaseDate(), exercise.getDueDate(), absoluteTime);
            }));

            assertThat(latestSubmissions).isEqualTo(expectedMap);
        }

        @Test
        @WithMockUser(username = STUDENT_OF_COURSE, roles = "USER")
        void shouldFindLatestSubmissionDates() throws Exception {
            Set<Long> exerciseIds = new HashSet<Long>();
            final var exercises = exerciseRepository.findAllExercisesByCourseId(courseWithTestRuns.getId()).stream()
                    .map(exercise -> exerciseRepository.findWithEagerStudentParticipationsStudentAndSubmissionsById(exercise.getId()).orElseThrow());

            Set<ResourceTimestampDTO> expectedSet = exercises.map(exercise -> {
                exerciseIds.add(exercise.getId());

                final var latestSubmissionDate = exercise.getStudentParticipations().stream().filter(participation -> !participation.isTestRun())
                        .flatMap(participation -> participation.getSubmissions().stream()).map(Submission::getSubmissionDate).max(Comparator.naturalOrder());

                return latestSubmissionDate.map(date -> new ResourceTimestampDTO(exercise.getId(), date));
            }).filter(Optional::isPresent).map(Optional::get).collect(Collectors.toSet());

            Set<ResourceTimestampDTO> result = exerciseMetricsRepository.findLatestSubmissionDates(exerciseIds);
            assertThat(result).isEqualTo(expectedSet);
        }

        @Test
        @WithMockUser(username = STUDENT_OF_COURSE, roles = "USER")
        void shouldFindLatestSubmissionDatesByUser() throws Exception {
            Set<Long> exerciseIds = new HashSet<Long>();
            final var exercises = exerciseRepository.findAllExercisesByCourseId(courseWithTestRuns.getId()).stream()
                    .map(exercise -> exerciseRepository.findWithEagerStudentParticipationsStudentAndSubmissionsById(exercise.getId()).orElseThrow());
            final var userID = userUtilService.getUserByLogin(TEST_PREFIX + "student1").getId();

            Set<ResourceTimestampDTO> expectedSet = exercises.flatMap(exercise -> {
                exerciseIds.add(exercise.getId());
                final var latestSubmissionDate = exercise.getStudentParticipations().stream().filter(participation -> !participation.isTestRun())
                        .filter(participation -> participation.getStudent().map(student -> student.getId().equals(userID)).orElse(false))
                        .flatMap(participation -> participation.getSubmissions().stream()).map(Submission::getSubmissionDate).max(Comparator.naturalOrder());

                return latestSubmissionDate.map(date -> new ResourceTimestampDTO(exercise.getId(), date)).stream();
            }).collect(Collectors.toSet());

            Set<ResourceTimestampDTO> result = exerciseMetricsRepository.findLatestSubmissionDatesForUser(exerciseIds, userID);
            assertThat(result).isEqualTo(expectedSet);
        }

        @Test
        @WithMockUser(username = STUDENT_OF_COURSE, roles = "USER")
        void shouldReturnCompleted() throws Exception {
            final var exercises = exerciseRepository.findAllExercisesByCourseId(course.getId());
            exercises.forEach(exercise -> studentScoreUtilService.createRatedStudentScore(exercise, userUtilService.getUserByLogin(STUDENT_OF_COURSE), MIN_SCORE_GREEN));

            final var result = request.get("/api/metrics/course/" + course.getId() + "/student", HttpStatus.OK, StudentMetricsDTO.class);
            assertThat(result).isNotNull();
            assertThat(result.exerciseMetrics()).isNotNull();
            final var completed = result.exerciseMetrics().completed();

            final var expectedCompleted = exercises.stream().map(Exercise::getId).filter(
                    id -> studentScoreRepository.findByExercise_IdAndUser_Id(id, userID).map(studentScore -> studentScore.getLastRatedScore() >= MIN_SCORE_GREEN).orElse(false))
                    .collect(Collectors.toSet());

            assertThat(completed).isEqualTo(expectedCompleted);
        }
    }

    @Nested
    class CompetencyMetrics {

        @Test
        @WithMockUser(username = STUDENT_OF_COURSE, roles = "USER")
        void shouldReturnCompetencyInformation() throws Exception {
            course.setCompetencies(Set.of(competencyUtilService.createCompetency(course)));

            final var result = request.get("/api/metrics/course/" + course.getId() + "/student", HttpStatus.OK, StudentMetricsDTO.class);
            assertThat(result).isNotNull();
            assertThat(result.competencyMetrics()).isNotNull();

            final var competencyInformation = result.competencyMetrics().competencyInformation();

            final var competencies = competencyRepository.findAllForCourseWithExercisesAndLectureUnitsAndLecturesAndAttachments(course.getId());
            final var expectedDTOs = competencies.stream().map(CompetencyInformationDTO::of).collect(Collectors.toSet());

            assertThat(competencyInformation.values()).containsExactlyInAnyOrderElementsOf(expectedDTOs);
            assertThat(competencyInformation).allSatisfy((id, dto) -> assertThat(id).isEqualTo(dto.id()));
        }
    }

    @Nested
    class LectureMetrics {

        @Test
        @WithMockUser(username = STUDENT_OF_COURSE, roles = "USER")
        void shouldReturnLectureUnitInformation() throws Exception {

            final var lectureUnit = lectureUtilService.createTextUnit();
            lectureUnitService.linkLectureUnitsToCompetency(competencyUtilService.createCompetency(course), Set.of(lectureUnit), Set.of());

            final var testLecture = lectureUtilService.createLecture(course, null);
            lectureUtilService.addLectureUnitsToLecture(testLecture, List.of(lectureUnit));
            course.addLectures(testLecture);

            final var result = request.get("/api/metrics/course/" + course.getId() + "/student", HttpStatus.OK, StudentMetricsDTO.class);
            assertThat(result).isNotNull();
            assertThat(result.lectureUnitStudentMetricsDTO()).isNotNull();
            final var lectureUnitInformation = result.lectureUnitStudentMetricsDTO().lectureUnitInformation();

            final var lectureUnits = lectureUnitRepository.findAllById(Set.of(lectureUnit.getId()));
            final var expectedDTOs = lectureUnits.stream().map(LectureUnitInformationDTO::of).collect(Collectors.toSet());

            assertThat(lectureUnitInformation.values()).containsExactlyInAnyOrderElementsOf(expectedDTOs);
            assertThat(lectureUnitInformation).allSatisfy((id, dto) -> assertThat(id).isEqualTo(dto.id()));
        }
    }
}<|MERGE_RESOLUTION|>--- conflicted
+++ resolved
@@ -81,13 +81,7 @@
     private static final String STUDENT_OF_COURSE = TEST_PREFIX + "student1";
 
     @BeforeEach
-<<<<<<< HEAD
-    void setupTestScenario() {
-=======
     void setupTestScenario() throws Exception {
-        // Prevents the ParticipantScoreScheduleService from scheduling tasks related to prior results
-        ReflectionTestUtils.setField(participantScoreScheduleService, "lastScheduledRun", Optional.of(Instant.now()));
->>>>>>> 607e8f7e
         ParticipantScoreScheduleService.DEFAULT_WAITING_TIME_FOR_SCHEDULED_TASKS = 100;
 
         userUtilService.addUsers(TEST_PREFIX, 3, 1, 1, 1);
