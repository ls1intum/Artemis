--- conflicted
+++ resolved
@@ -64,30 +64,4 @@
 
         templateRepository.resetLocalRepo();
     }
-
-<<<<<<< HEAD
-=======
-    @Test
-    @WithMockUser(username = TEST_PREFIX + "instructor1", roles = "INSTRUCTOR")
-    void testGetVcsAccessLog() throws Exception {
-        var participation = participationUtilService.addStudentParticipationForProgrammingExercise(programmingExercise, TEST_PREFIX + "instructor1");
-        var user = userTestRepository.getUser();
-        vcsAccessLogRepository.save(new VcsAccessLog(user, participation, "instructor", "instructorMail@mail.de", RepositoryActionType.READ, AuthenticationMechanism.SSH, "", ""));
-        var li = request.getList("/api/programming/programming-exercise-participations/" + participation.getId() + "/vcs-access-log", HttpStatus.OK, VcsAccessLogDTO.class);
-        assertThat(li.size()).isEqualTo(1);
-        assertThat(li.getFirst().userId()).isEqualTo(user.getId());
-    }
-
-    @Test
-    @WithMockUser(username = TEST_PREFIX + "instructor1", roles = "INSTRUCTOR")
-    void testGetVcsAccessLogOfTemplateParticipation() throws Exception {
-        var user = userTestRepository.getUser();
-        vcsAccessLogRepository.save(new VcsAccessLog(user, programmingExercise.getTemplateParticipation(), "instructor", "instructorMail@mail.de", RepositoryActionType.READ,
-                AuthenticationMechanism.SSH, "", ""));
-        var li = request.getList("/api/programming/programming-exercise/" + programmingExercise.getId() + "/vcs-access-log/TEMPLATE", HttpStatus.OK, VcsAccessLogDTO.class);
-        assertThat(li.size()).isEqualTo(1);
-        assertThat(li.getFirst().userId()).isEqualTo(user.getId());
-    }
-
->>>>>>> 93eba08f
 }