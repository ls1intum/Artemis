package de.tum.cit.aet.artemis.programming.util;

import static de.tum.cit.aet.artemis.core.util.TestConstants.COMMIT_HASH_OBJECT_ID;
import static de.tum.cit.aet.artemis.exercise.domain.ExerciseMode.INDIVIDUAL;
import static de.tum.cit.aet.artemis.exercise.domain.ExerciseMode.TEAM;
import static de.tum.cit.aet.artemis.programming.domain.ProgrammingLanguage.C;
import static de.tum.cit.aet.artemis.programming.domain.ProgrammingLanguage.JAVA;
import static de.tum.cit.aet.artemis.programming.domain.ProgrammingLanguage.KOTLIN;
import static de.tum.cit.aet.artemis.programming.domain.ProgrammingLanguage.SWIFT;
import static de.tum.cit.aet.artemis.programming.service.ProgrammingExerciseExportService.BUILD_PLAN_FILE_NAME;
import static de.tum.cit.aet.artemis.programming.service.ProgrammingExerciseExportService.EXPORTED_EXERCISE_DETAILS_FILE_PREFIX;
import static de.tum.cit.aet.artemis.programming.service.ProgrammingExerciseExportService.EXPORTED_EXERCISE_PROBLEM_STATEMENT_FILE_PREFIX;
import static org.assertj.core.api.Assertions.assertThat;
import static org.assertj.core.api.Assertions.assertThatExceptionOfType;
import static org.assertj.core.api.Assertions.within;
import static org.awaitility.Awaitility.await;
import static org.mockito.ArgumentMatchers.anyString;
import static org.mockito.Mockito.any;
import static org.mockito.Mockito.anyBoolean;
import static org.mockito.Mockito.doReturn;
import static org.mockito.Mockito.doThrow;
import static org.mockito.Mockito.eq;
import static org.mockito.Mockito.mockStatic;
import static tech.jhipster.config.JHipsterConstants.SPRING_PROFILE_TEST;

import java.io.ByteArrayInputStream;
import java.io.File;
import java.io.IOException;
import java.io.InputStream;
import java.nio.charset.StandardCharsets;
import java.nio.file.Files;
import java.nio.file.Path;
import java.time.ZoneId;
import java.time.ZonedDateTime;
import java.time.temporal.ChronoUnit;
import java.util.ArrayList;
import java.util.Collections;
import java.util.HashMap;
import java.util.HashSet;
import java.util.List;
import java.util.Optional;
import java.util.Set;
import java.util.concurrent.TimeUnit;
import java.util.function.Function;
import java.util.stream.Collectors;

import jakarta.validation.constraints.NotNull;

import org.apache.commons.io.FileUtils;
import org.eclipse.jgit.api.Git;
import org.eclipse.jgit.api.errors.CanceledException;
import org.eclipse.jgit.api.errors.GitAPIException;
import org.eclipse.jgit.api.errors.InvalidRemoteException;
import org.eclipse.jgit.diff.DiffEntry;
import org.eclipse.jgit.lib.ObjectReader;
import org.eclipse.jgit.lib.Repository;
import org.eclipse.jgit.revwalk.RevCommit;
import org.eclipse.jgit.treewalk.CanonicalTreeParser;
import org.mockito.ArgumentCaptor;
import org.mockito.MockedStatic;
import org.slf4j.Logger;
import org.slf4j.LoggerFactory;
import org.springframework.beans.factory.annotation.Autowired;
import org.springframework.beans.factory.annotation.Value;
import org.springframework.context.annotation.Lazy;
import org.springframework.context.annotation.Profile;
import org.springframework.core.io.ClassPathResource;
import org.springframework.core.io.InputStreamResource;
import org.springframework.core.io.Resource;
import org.springframework.http.HttpHeaders;
import org.springframework.http.HttpStatus;
import org.springframework.mock.web.MockMultipartFile;
import org.springframework.stereotype.Service;
import org.springframework.util.LinkedMultiValueMap;

import com.fasterxml.jackson.databind.ObjectMapper;

import de.tum.cit.aet.artemis.assessment.domain.AssessmentType;
import de.tum.cit.aet.artemis.core.config.StaticCodeAnalysisConfigurer;
import de.tum.cit.aet.artemis.core.domain.Authority;
import de.tum.cit.aet.artemis.core.domain.Course;
import de.tum.cit.aet.artemis.core.domain.User;
import de.tum.cit.aet.artemis.core.dto.CourseForDashboardDTO;
import de.tum.cit.aet.artemis.core.exception.GitException;
import de.tum.cit.aet.artemis.core.exception.InternalServerErrorException;
import de.tum.cit.aet.artemis.core.exception.VersionControlException;
import de.tum.cit.aet.artemis.core.security.Role;
import de.tum.cit.aet.artemis.core.service.export.CourseExamExportService;
import de.tum.cit.aet.artemis.core.service.user.PasswordService;
import de.tum.cit.aet.artemis.core.test_repository.CourseTestRepository;
import de.tum.cit.aet.artemis.core.test_repository.UserTestRepository;
import de.tum.cit.aet.artemis.core.user.util.UserFactory;
import de.tum.cit.aet.artemis.core.user.util.UserUtilService;
import de.tum.cit.aet.artemis.core.util.CourseUtilService;
import de.tum.cit.aet.artemis.core.util.FilePathConverter;
import de.tum.cit.aet.artemis.core.util.RequestUtilService;
import de.tum.cit.aet.artemis.core.util.TestConstants;
import de.tum.cit.aet.artemis.exam.domain.Exam;
import de.tum.cit.aet.artemis.exam.domain.ExamUser;
import de.tum.cit.aet.artemis.exam.domain.ExerciseGroup;
import de.tum.cit.aet.artemis.exam.domain.StudentExam;
import de.tum.cit.aet.artemis.exam.repository.ExamUserRepository;
import de.tum.cit.aet.artemis.exam.service.ExamImportService;
import de.tum.cit.aet.artemis.exam.test_repository.ExamTestRepository;
import de.tum.cit.aet.artemis.exam.test_repository.StudentExamTestRepository;
import de.tum.cit.aet.artemis.exam.util.ExamFactory;
import de.tum.cit.aet.artemis.exam.util.ExamPrepareExercisesTestUtil;
import de.tum.cit.aet.artemis.exam.util.ExamUtilService;
import de.tum.cit.aet.artemis.exam.util.InvalidExamExerciseDatesArgumentProvider.InvalidExamExerciseDateConfiguration;
import de.tum.cit.aet.artemis.exercise.domain.Exercise;
import de.tum.cit.aet.artemis.exercise.domain.ExerciseMode;
import de.tum.cit.aet.artemis.exercise.domain.InitializationState;
import de.tum.cit.aet.artemis.exercise.domain.SubmissionType;
import de.tum.cit.aet.artemis.exercise.domain.Team;
import de.tum.cit.aet.artemis.exercise.domain.TeamAssignmentConfig;
import de.tum.cit.aet.artemis.exercise.domain.participation.Participant;
import de.tum.cit.aet.artemis.exercise.participation.util.ParticipationFactory;
import de.tum.cit.aet.artemis.exercise.participation.util.ParticipationUtilService;
import de.tum.cit.aet.artemis.exercise.repository.TeamRepository;
import de.tum.cit.aet.artemis.exercise.service.ParticipationService;
import de.tum.cit.aet.artemis.exercise.test_repository.ParticipationTestRepository;
import de.tum.cit.aet.artemis.exercise.test_repository.SubmissionTestRepository;
import de.tum.cit.aet.artemis.fileupload.util.ZipFileTestUtilService;
import de.tum.cit.aet.artemis.plagiarism.domain.PlagiarismDetectionConfig;
import de.tum.cit.aet.artemis.programming.domain.AuxiliaryRepository;
import de.tum.cit.aet.artemis.programming.domain.ProgrammingExercise;
import de.tum.cit.aet.artemis.programming.domain.ProgrammingExerciseStudentParticipation;
import de.tum.cit.aet.artemis.programming.domain.ProgrammingExerciseTask;
import de.tum.cit.aet.artemis.programming.domain.ProgrammingExerciseTestCase;
import de.tum.cit.aet.artemis.programming.domain.ProgrammingLanguage;
import de.tum.cit.aet.artemis.programming.domain.ProgrammingSubmission;
import de.tum.cit.aet.artemis.programming.domain.ProjectType;
import de.tum.cit.aet.artemis.programming.domain.RepositoryType;
import de.tum.cit.aet.artemis.programming.domain.StaticCodeAnalysisCategory;
import de.tum.cit.aet.artemis.programming.domain.VcsRepositoryUri;
import de.tum.cit.aet.artemis.programming.domain.submissionpolicy.LockRepositoryPolicy;
import de.tum.cit.aet.artemis.programming.repository.AuxiliaryRepositoryRepository;
import de.tum.cit.aet.artemis.programming.repository.BuildPlanRepository;
import de.tum.cit.aet.artemis.programming.repository.ProgrammingExerciseBuildConfigRepository;
import de.tum.cit.aet.artemis.programming.repository.StaticCodeAnalysisCategoryRepository;
import de.tum.cit.aet.artemis.programming.service.AutomaticProgrammingExerciseCleanupService;
import de.tum.cit.aet.artemis.programming.service.GitService;
import de.tum.cit.aet.artemis.programming.service.JavaTemplateUpgradeService;
import de.tum.cit.aet.artemis.programming.service.ProgrammingLanguageFeature;
import de.tum.cit.aet.artemis.programming.service.UriService;
import de.tum.cit.aet.artemis.programming.service.ci.ContinuousIntegrationService;
import de.tum.cit.aet.artemis.programming.service.jenkins.build_plan.JenkinsBuildPlanUtils;
import de.tum.cit.aet.artemis.programming.service.localvc.LocalVCRepositoryUri;
import de.tum.cit.aet.artemis.programming.service.vcs.VersionControlService;
import de.tum.cit.aet.artemis.programming.test_repository.ProgrammingExerciseStudentParticipationTestRepository;
import de.tum.cit.aet.artemis.programming.test_repository.ProgrammingExerciseTaskTestRepository;
import de.tum.cit.aet.artemis.programming.test_repository.ProgrammingExerciseTestCaseTestRepository;
import de.tum.cit.aet.artemis.programming.test_repository.ProgrammingExerciseTestRepository;
import de.tum.cit.aet.artemis.programming.test_repository.ProgrammingSubmissionTestRepository;

/**
 * Note: this class should be independent of the actual VCS and CIS and contains common test logic for scenarios:
 * 1) Jenkins + LocalVC
 * The local CI + local VC systems require a different setup as there are no requests to external systems and only minimal mocking is necessary.
 */
@Lazy
@Service
@Profile(SPRING_PROFILE_TEST)
public class ProgrammingExerciseTestService {

    private static final Logger log = LoggerFactory.getLogger(ProgrammingExerciseTestService.class);

    @Value("${artemis.version-control.default-branch:main}")
    protected String defaultBranch;

    @Value("${artemis.version-control.local-vcs-repo-path}")
    private Path localVCRepoPath;

    @Value("${artemis.course-archives-path}")
    private Path courseArchivesDirPath;

    @Autowired
    private RequestUtilService request;

    @Autowired
    private GitService gitService;

    @Autowired
    private ProgrammingExerciseTestRepository programmingExerciseRepository;

    @Autowired
    private TeamRepository teamRepository;

    @Autowired
    private UserTestRepository userRepo;

    @Autowired
    private CourseTestRepository courseRepository;

    @Autowired
    private ExamTestRepository examTestRepository;

    @Autowired
    private StaticCodeAnalysisCategoryRepository staticCodeAnalysisCategoryRepository;

    @Autowired
    private ParticipationService participationService;

    @Autowired
    private ParticipationTestRepository participationRepository;

    @Autowired
    private SubmissionTestRepository submissionRepository;

    @Autowired
    private ProgrammingSubmissionTestRepository programmingSubmissionRepository;

    @Autowired
    private PasswordService passwordService;

    @Autowired
    private ZipFileTestUtilService zipFileTestUtilService;

    @Autowired(required = false)
    private AutomaticProgrammingExerciseCleanupService automaticProgrammingExerciseCleanupService;

    @Autowired
    private CourseExamExportService courseExamExportService;

    @Autowired
    private AuxiliaryRepositoryRepository auxiliaryRepositoryRepository;

    @Autowired
    private JavaTemplateUpgradeService javaTemplateUpgradeService;

    @Autowired
    private ProgrammingExerciseTaskTestRepository programmingExerciseTaskRepository;

    @Autowired
    private ProgrammingExerciseTestCaseTestRepository programmingExerciseTestCaseRepository;

    @Autowired
    private UriService uriService;

    @Autowired
    private ProgrammingExerciseStudentParticipationTestRepository programmingExerciseParticipationTestRepository;

    @Autowired
    private ProgrammingExerciseStudentParticipationTestRepository programmingExerciseStudentParticipationRepository;

    @Autowired
    private StudentExamTestRepository studentExamRepository;

    @Autowired
    private ExamUserRepository examUserRepository;

    @Autowired
    private UserUtilService userUtilService;

    @Autowired
    private CourseUtilService courseUtilService;

    @Autowired
    private ExamUtilService examUtilService;

    @Autowired
    private ProgrammingExerciseUtilService programmingExerciseUtilService;

    @Autowired
    private ProgrammingExerciseParticipationUtilService programmingExerciseParticipationUtilService;

    @Autowired
    private ParticipationUtilService participationUtilService;

    @Autowired
    private BuildPlanRepository buildPlanRepository;

    @Autowired
    private ObjectMapper objectMapper;

    @Autowired
    private ProgrammingExerciseTestRepository programmingExerciseTestRepository;

    @Autowired
    private ProgrammingExerciseBuildConfigRepository programmingExerciseBuildConfigRepository;

    @Autowired
    private ContinuousIntegrationService continuousIntegrationService;

    public Course course;

    public ProgrammingExercise exercise;

    public ProgrammingExercise examExercise;

    public static final int NUMBER_OF_STUDENTS = 5;

    public static final String STUDENT_LOGIN = "student1";

    public static final String TEAM_SHORT_NAME = "team1";

    public LocalRepository exerciseRepo;

    public LocalRepository testRepo;

    public LocalRepository solutionRepo;

    public LocalRepository auxRepo;

    public LocalRepository sourceExerciseRepo;

    public LocalRepository sourceTestRepo;

    public LocalRepository sourceSolutionRepo;

    public LocalRepository sourceAuxRepo;

    public LocalRepository studentRepo;

    public LocalRepository studentTeamRepo;

    // Injected in the constructor
    private VersionControlService versionControlService;

    // Injected in the constructor
    private MockDelegate mockDelegate;

    private String userPrefix;

    public void setupTestUsers(String userPrefix, int additionalStudents, int additionalTutors, int additionalEditors, int additionalInstructors) {
        this.userPrefix = userPrefix;
        userUtilService.addUsers(userPrefix, NUMBER_OF_STUDENTS + additionalStudents, additionalTutors + 1, additionalEditors + 1, additionalInstructors + 1);
    }

    public void setup(MockDelegate mockDelegate, VersionControlService versionControlService) throws Exception {
        mockDelegate.resetMockProvider();
        exerciseRepo = new LocalRepository(defaultBranch);
        testRepo = new LocalRepository(defaultBranch);
        solutionRepo = new LocalRepository(defaultBranch);
        auxRepo = new LocalRepository(defaultBranch);
        sourceExerciseRepo = new LocalRepository(defaultBranch);
        sourceTestRepo = new LocalRepository(defaultBranch);
        sourceSolutionRepo = new LocalRepository(defaultBranch);
        sourceAuxRepo = new LocalRepository(defaultBranch);
        studentRepo = new LocalRepository(defaultBranch);
        studentTeamRepo = new LocalRepository(defaultBranch);
        this.mockDelegate = mockDelegate;
        this.versionControlService = versionControlService;

        course = courseUtilService.addEmptyCourse();
        ExerciseGroup exerciseGroup = examUtilService.addExerciseGroupWithExamAndCourse(true);
        examExercise = ProgrammingExerciseFactory.generateProgrammingExerciseForExam(exerciseGroup);
        exercise = ProgrammingExerciseFactory.generateProgrammingExercise(ZonedDateTime.now().minusDays(1), ZonedDateTime.now().plusDays(7), course);

        exerciseRepo.configureRepos(localVCRepoPath, "exerciseLocalRepo", "exerciseOriginRepo");
        testRepo.configureRepos(localVCRepoPath, "testLocalRepo", "testOriginRepo");
        solutionRepo.configureRepos(localVCRepoPath, "solutionLocalRepo", "solutionOriginRepo");
        auxRepo.configureRepos(localVCRepoPath, "auxLocalRepo", "auxOriginRepo");
        sourceExerciseRepo.configureRepos(localVCRepoPath, "sourceExerciseLocalRepo", "sourceExerciseOriginRepo");
        sourceTestRepo.configureRepos(localVCRepoPath, "sourceTestLocalRepo", "sourceTestOriginRepo");
        sourceSolutionRepo.configureRepos(localVCRepoPath, "sourceSolutionLocalRepo", "sourceSolutionOriginRepo");
        sourceAuxRepo.configureRepos(localVCRepoPath, "sourceAuxLocalRepo", "sourceAuxOriginRepo");
        studentRepo.configureRepos(localVCRepoPath, "studentRepo", "studentOriginRepo");
        studentTeamRepo.configureRepos(localVCRepoPath, "studentTeamRepo", "studentTeamOriginRepo");

        // TODO: we should not mock repositories any more now that everything works with LocalVC
        setupRepositoryMocks(exercise, exerciseRepo, solutionRepo, testRepo, auxRepo);
        setupRepositoryMocksParticipant(exercise, userPrefix + STUDENT_LOGIN, studentRepo);
        setupRepositoryMocksParticipant(exercise, userPrefix + TEAM_SHORT_NAME, studentTeamRepo);
    }

    public void tearDown() throws Exception {
        if (exerciseRepo != null) {
            exerciseRepo.resetLocalRepo();
        }
        if (testRepo != null) {
            testRepo.resetLocalRepo();
        }
        if (solutionRepo != null) {
            solutionRepo.resetLocalRepo();
        }
        if (auxRepo != null) {
            auxRepo.resetLocalRepo();
        }
        if (sourceExerciseRepo != null) {
            sourceExerciseRepo.resetLocalRepo();
        }
        if (sourceTestRepo != null) {
            sourceTestRepo.resetLocalRepo();
        }
        if (sourceSolutionRepo != null) {
            sourceSolutionRepo.resetLocalRepo();
        }
        if (sourceAuxRepo != null) {
            sourceAuxRepo.resetLocalRepo();
        }
        if (studentRepo != null) {
            studentRepo.resetLocalRepo();
        }
        if (studentTeamRepo != null) {
            studentTeamRepo.resetLocalRepo();
        }
    }

    // TODO: we should not mock repositories any more now that everything works with LocalVC
    @Deprecated
    public void setupRepositoryMocks(ProgrammingExercise exercise) throws Exception {
        setupRepositoryMocks(exercise, exerciseRepo, solutionRepo, testRepo, auxRepo);
    }

    // TODO: we should not mock repositories any more now that everything works with LocalVC
    @Deprecated
    public void setupRepositoryMocks(ProgrammingExercise exercise, LocalRepository exerciseRepository, LocalRepository solutionRepository, LocalRepository testRepository,
            LocalRepository auxRepository) throws Exception {
        final var projectKey = exercise.getProjectKey();
        final var exerciseRepoName = exercise.generateRepositoryName(RepositoryType.TEMPLATE);
        final var solutionRepoName = exercise.generateRepositoryName(RepositoryType.SOLUTION);
        final var testRepoName = exercise.generateRepositoryName(RepositoryType.TESTS);
        final var auxRepoName = exercise.generateRepositoryName("auxrepo");
        setupRepositoryMocks(projectKey, exerciseRepository, exerciseRepoName, solutionRepository, solutionRepoName, testRepository, testRepoName, auxRepository, auxRepoName);
    }

    private String convertToLocalVcUriString(LocalRepository localRepository) {
        return LocalRepositoryUriUtil.convertToLocalVcUriString(localRepository.remoteBareGitRepoFile, localVCRepoPath);
    }

    /**
     * Mocks the access and interaction with repository mocks on the local file system.
     *
     * @param projectKey         the unique short identifier of the exercise in the CI system
     * @param exerciseRepository represents exercise template code repository
     * @param exerciseRepoName   the name of the exercise repository
     * @param solutionRepository represents exercise solution code repository
     * @param solutionRepoName   the name of the solution repository
     * @param testRepository     represents exercise test code repository
     * @param testRepoName       the name of the test repository
     * @param auxRepository      represents an arbitrary template code repository
     * @param auxRepoName        the name of the auxiliary repository
     * @throws Exception in case any repository uri is malformed or the GitService fails
     */
    // TODO: we should not mock repositories any more now that everything works with LocalVC
    @Deprecated
    public void setupRepositoryMocks(String projectKey, LocalRepository exerciseRepository, String exerciseRepoName, LocalRepository solutionRepository, String solutionRepoName,
            LocalRepository testRepository, String testRepoName, LocalRepository auxRepository, String auxRepoName) throws Exception {
        var exerciseRepoTestUrl = new LocalVCRepositoryUri(convertToLocalVcUriString(exerciseRepository));
        var testRepoTestUrl = new LocalVCRepositoryUri(convertToLocalVcUriString(testRepository));
        var solutionRepoTestUrl = new LocalVCRepositoryUri(convertToLocalVcUriString(solutionRepository));
        var auxRepoTestUrl = new LocalVCRepositoryUri(convertToLocalVcUriString(auxRepository));

        doReturn(exerciseRepoTestUrl).when(versionControlService).getCloneRepositoryUri(projectKey, exerciseRepoName);
        doReturn(testRepoTestUrl).when(versionControlService).getCloneRepositoryUri(projectKey, testRepoName);
        doReturn(solutionRepoTestUrl).when(versionControlService).getCloneRepositoryUri(projectKey, solutionRepoName);
        doReturn(auxRepoTestUrl).when(versionControlService).getCloneRepositoryUri(projectKey, auxRepoName);

        doReturn(gitService.getExistingCheckedOutRepositoryByLocalPath(exerciseRepository.workingCopyGitRepoFile.toPath(), null)).when(gitService)
                .getOrCheckoutRepository(eq(exerciseRepoTestUrl), eq(true), anyBoolean());
        doReturn(gitService.getExistingCheckedOutRepositoryByLocalPath(testRepository.workingCopyGitRepoFile.toPath(), null)).when(gitService)
                .getOrCheckoutRepository(eq(testRepoTestUrl), eq(true), anyBoolean());
        doReturn(gitService.getExistingCheckedOutRepositoryByLocalPath(solutionRepository.workingCopyGitRepoFile.toPath(), null)).when(gitService)
                .getOrCheckoutRepository(eq(solutionRepoTestUrl), eq(true), anyBoolean());
        doReturn(gitService.getExistingCheckedOutRepositoryByLocalPath(auxRepository.workingCopyGitRepoFile.toPath(), null)).when(gitService)
                .getOrCheckoutRepository(eq(auxRepoTestUrl), eq(true), anyBoolean());

        mockDelegate.mockGetRepositorySlugFromRepositoryUri(exerciseRepoName, exerciseRepoTestUrl);
        mockDelegate.mockGetRepositorySlugFromRepositoryUri(testRepoName, testRepoTestUrl);
        mockDelegate.mockGetRepositorySlugFromRepositoryUri(solutionRepoName, solutionRepoTestUrl);
        mockDelegate.mockGetRepositorySlugFromRepositoryUri(auxRepoName, auxRepoTestUrl);

        mockDelegate.mockGetProjectKeyFromRepositoryUri(projectKey, exerciseRepoTestUrl);
        mockDelegate.mockGetProjectKeyFromRepositoryUri(projectKey, testRepoTestUrl);
        mockDelegate.mockGetProjectKeyFromRepositoryUri(projectKey, solutionRepoTestUrl);
        mockDelegate.mockGetProjectKeyFromRepositoryUri(projectKey, auxRepoTestUrl);

        mockDelegate.mockGetRepositoryPathFromRepositoryUri(projectKey + "/" + exerciseRepoName, exerciseRepoTestUrl);
        mockDelegate.mockGetRepositoryPathFromRepositoryUri(projectKey + "/" + testRepoName, testRepoTestUrl);
        mockDelegate.mockGetRepositoryPathFromRepositoryUri(projectKey + "/" + solutionRepoName, solutionRepoTestUrl);
        mockDelegate.mockGetRepositoryPathFromRepositoryUri(projectKey + "/" + auxRepoName, auxRepoTestUrl);

        mockDelegate.mockGetProjectKeyFromAnyUrl(projectKey);
    }

    /**
     * can be invoked for teams and students
     */
    public void setupRepositoryMocksParticipant(ProgrammingExercise exercise, String participantName, LocalRepository studentRepo) throws Exception {
        setupRepositoryMocksParticipant(exercise, participantName, studentRepo, false);
    }

    public void setupRepositoryMocksParticipant(ProgrammingExercise exercise, String participantName, LocalRepository studentRepo, boolean practiceMode) throws Exception {
        final var projectKey = exercise.getProjectKey();
        String participantRepoName = projectKey.toLowerCase() + "-" + (practiceMode ? "practice-" : "") + participantName;
        var participantRepoTestUrl = new LocalVCRepositoryUri(convertToLocalVcUriString(studentRepo));
        doReturn(participantRepoTestUrl).when(versionControlService).getCloneRepositoryUri(projectKey, participantRepoName);
        doReturn(gitService.getExistingCheckedOutRepositoryByLocalPath(studentRepo.workingCopyGitRepoFile.toPath(), null)).when(gitService)
                .getOrCheckoutRepository(eq(participantRepoTestUrl), eq(true), anyBoolean());
        mockDelegate.mockGetRepositorySlugFromRepositoryUri(participantRepoName, participantRepoTestUrl);
        mockDelegate.mockGetProjectKeyFromRepositoryUri(projectKey, participantRepoTestUrl);
        mockDelegate.mockGetRepositoryPathFromRepositoryUri(projectKey + "/" + participantRepoName, participantRepoTestUrl);
    }

    // TEST
    public void createProgrammingExercise_sequential_validExercise_created(ProgrammingLanguage programmingLanguage) throws Exception {
        exercise = ProgrammingExerciseFactory.generateProgrammingExercise(ZonedDateTime.now().minusDays(1), ZonedDateTime.now().plusDays(7), course, programmingLanguage);
        exercise.getBuildConfig().setSequentialTestRuns(true);
        exercise.setChannelName("testchannel-pe");
        setupRepositoryMocks(exercise, exerciseRepo, solutionRepo, testRepo, auxRepo);
        mockDelegate.mockConnectorRequestsForSetup(exercise, false, false, false);
        validateProgrammingExercise(request.postWithResponseBody("/api/programming/programming-exercises/setup", exercise, ProgrammingExercise.class, HttpStatus.CREATED));
    }

    // TEST
    public void createProgrammingExercise_custom_build_plan_validExercise_created(ProgrammingLanguage programmingLanguage, boolean customBuildPlanWorks) throws Exception {
        exercise = ProgrammingExerciseFactory.generateProgrammingExercise(ZonedDateTime.now().minusDays(1), ZonedDateTime.now().plusDays(7), course, programmingLanguage);
        String validWindfile = """
                {
                  "api": "v0.0.1",
                  "metadata": {
                    "name": "example windfile",
                    "description": "example windfile",
                    "id": "example-windfile"
                  },
                  "actions": [
                    {
                      "name": "valid-action",
                      "class": "script-action",
                      "script": "echo $PATH",
                      "runAlways": true
                    },
                    {
                      "name": "valid-action1",
                      "platform": "jenkins",
                      "runAlways": true
                    },
                    {
                      "name": "valid-action2",
                      "script": "bash script",
                      "runAlways": true
                    }
                  ]
                }""";

        exercise.getBuildConfig().setBuildPlanConfiguration(validWindfile);
        if (programmingLanguage == C) {
            exercise.setProjectType(ProjectType.FACT);
        }
        exercise.setChannelName("testchannel-pe");
        setupRepositoryMocks(exercise, exerciseRepo, solutionRepo, testRepo, auxRepo);
        mockDelegate.mockConnectorRequestsForSetup(exercise, false, true, customBuildPlanWorks);
        validateProgrammingExercise(request.postWithResponseBody("/api/programming/programming-exercises/setup", exercise, ProgrammingExercise.class, HttpStatus.CREATED));
    }

    // TEST
    public void createProgrammingExercise_mode_validExercise_created(ExerciseMode mode) throws Exception {
        exercise.setMode(mode);
        exercise.setChannelName("testchannel-pe");
        mockDelegate.mockConnectorRequestsForSetup(exercise, false, false, false);
        validateProgrammingExercise(request.postWithResponseBody("/api/programming/programming-exercises/setup", exercise, ProgrammingExercise.class, HttpStatus.CREATED));
    }

    // TEST
    public void createProgrammingExercise_programmingLanguage_validExercise_created(ProgrammingLanguage language, ProgrammingLanguageFeature programmingLanguageFeature)
            throws Exception {
        exercise.setProgrammingLanguage(language);
        exercise.setPackageName(ProgrammingExerciseFactory.generatePackageName(language));
        exercise.setProjectType(programmingLanguageFeature.projectTypes().isEmpty() ? null : programmingLanguageFeature.projectTypes().getFirst());
        mockDelegate.mockConnectorRequestsForSetup(exercise, false, false, false);
        exercise.setChannelName("testchannel-pe");
        assertThat(programmingLanguageFeature.packageNameRequired()).isEqualTo(exercise.getPackageName() != null);
        validateProgrammingExercise(request.postWithResponseBody("/api/programming/programming-exercises/setup", exercise, ProgrammingExercise.class, HttpStatus.CREATED));
    }

    // TEST
    public void createProgrammingExercise_validExercise_bonusPointsIsNull() throws Exception {
        exercise.setBonusPoints(null);
        mockDelegate.mockConnectorRequestsForSetup(exercise, false, false, false);
        exercise.setChannelName("testchannel-pe");
        var generatedExercise = request.postWithResponseBody("/api/programming/programming-exercises/setup", exercise, ProgrammingExercise.class);
        var savedExercise = programmingExerciseRepository.findById(generatedExercise.getId()).orElseThrow();
        assertThat(generatedExercise.getBonusPoints()).isZero();
        assertThat(savedExercise.getBonusPoints()).isZero();
    }

    public void importFromFile_validJavaExercise_isSuccessfullyImported(boolean scaEnabled) throws Exception {
        mockDelegate.mockConnectorRequestForImportFromFile(exercise);
        Resource resource = new ClassPathResource("test-data/import-from-file/valid-import.zip");
        if (scaEnabled) {
            exercise.setStaticCodeAnalysisEnabled(true);
        }

        var file = new MockMultipartFile("file", "test.zip", "application/zip", resource.getInputStream());
        var course = courseUtilService.addEmptyCourse();
        exercise.setChannelName("testchannel-pe");
        var importedExercise = request.postWithMultipartFile("/api/programming/courses/" + course.getId() + "/programming-exercises/import-from-file", exercise,
                "programmingExercise", file, ProgrammingExercise.class, HttpStatus.OK);
        assertThat(importedExercise).isNotNull();
        assertThat(importedExercise.getProgrammingLanguage()).isEqualTo(JAVA);
        assertThat(importedExercise.getMode()).isEqualTo(ExerciseMode.INDIVIDUAL);
        assertThat(importedExercise.getProjectType()).isEqualTo(ProjectType.PLAIN_MAVEN);
        if (scaEnabled) {
            assertThat(importedExercise.isStaticCodeAnalysisEnabled()).isTrue();
        }
        else {
            assertThat(importedExercise.isStaticCodeAnalysisEnabled()).isFalse();
        }
        var savedExercise = programmingExerciseRepository.findById(importedExercise.getId()).orElseThrow();
        assertThat(savedExercise).isNotNull();
        assertThat(savedExercise.getProgrammingLanguage()).isEqualTo(JAVA);
        assertThat(savedExercise.getMode()).isEqualTo(ExerciseMode.INDIVIDUAL);
        assertThat(savedExercise.getProjectType()).isEqualTo(ProjectType.PLAIN_MAVEN);
        if (scaEnabled) {
            assertThat(savedExercise.isStaticCodeAnalysisEnabled()).isTrue();
        }
        else {
            assertThat(savedExercise.isStaticCodeAnalysisEnabled()).isFalse();
        }
        assertThat(importedExercise.getCourseViaExerciseGroupOrCourseMember()).isEqualTo(course);
    }

    public void importFromFile_validExercise_isSuccessfullyImported(ProgrammingLanguage language) throws Exception {
        mockDelegate.mockConnectorRequestForImportFromFile(exercise);
        Resource resource = null;
        exercise.programmingLanguage(language);
        exercise.setProjectType(null);
        switch (language) {
            case PYTHON -> resource = new ClassPathResource("test-data/import-from-file/valid-import-python.zip");
            case C -> {
                resource = new ClassPathResource("test-data/import-from-file/valid-import-c.zip");
                exercise.setProjectType(ProjectType.FACT);
            }
            case HASKELL -> resource = new ClassPathResource("test-data/import-from-file/valid-import-haskell.zip");
            case OCAML -> resource = new ClassPathResource("test-data/import-from-file/valid-import-ocaml.zip");
            case ASSEMBLER -> resource = new ClassPathResource("test-data/import-from-file/valid-import-assembler.zip");
        }

        var file = new MockMultipartFile("file", "test.zip", "application/zip", resource.getInputStream());
        exercise.setChannelName("testchannel-pe");
        request.postWithMultipartFile("/api/programming/courses/" + course.getId() + "/programming-exercises/import-from-file", exercise, "programmingExercise", file,
                ProgrammingExercise.class, HttpStatus.OK);
    }

    public void importFromFile_embeddedFiles_embeddedFilesCopied() throws Exception {
        String embeddedFileName1 = "Markdown_2023-05-06T16-17-46-410_ad323711.jpg";
        String embeddedFileName2 = "Markdown_2023-05-06T16-17-46-822_b921f475.jpg";
        Path fileSystemPathEmbeddedFile1 = FilePathConverter.getMarkdownFilePath().resolve(embeddedFileName1);
        Path fileSystemPathEmbeddedFile2 = FilePathConverter.getMarkdownFilePath().resolve(embeddedFileName2);
        // clean up to make sure the test doesn't pass because it has passed previously
        if (Files.exists(fileSystemPathEmbeddedFile1)) {
            Files.delete(fileSystemPathEmbeddedFile1);
        }
        if (Files.exists(fileSystemPathEmbeddedFile2)) {
            Files.delete(fileSystemPathEmbeddedFile2);
        }
        mockDelegate.mockConnectorRequestForImportFromFile(exercise);

        Resource resource = new ClassPathResource("test-data/import-from-file/valid-import-embedded-files.zip");
        var file = new MockMultipartFile("file", "test.zip", "application/zip", resource.getInputStream());
        exercise.setChannelName("testchannel-pe");

        request.postWithMultipartFile("/api/programming/courses/" + course.getId() + "/programming-exercises/import-from-file", exercise, "programmingExercise", file,
                ProgrammingExercise.class, HttpStatus.OK);
        assertThat(FilePathConverter.getMarkdownFilePath()).isDirectoryContaining(path -> embeddedFileName1.equals(path.getFileName().toString()))
                .isDirectoryContaining(path -> embeddedFileName2.equals(path.getFileName().toString()));

    }

    public void importFromFile_buildPlanPresent_buildPlanUsed() throws Exception {
        mockDelegate.mockConnectorRequestForImportFromFile(exercise);
        var resource = new ClassPathResource("test-data/import-from-file/import-with-build-plan.zip");
        var file = new MockMultipartFile("file", "test.zip", "application/zip", resource.getInputStream());
        exercise.setChannelName("testchannel-pe");
        var importedExercise = request.postWithMultipartFile("/api/programming/courses/" + course.getId() + "/programming-exercises/import-from-file", exercise,
                "programmingExercise", file, ProgrammingExercise.class, HttpStatus.OK);
        var buildPlan = buildPlanRepository.findByProgrammingExercises_Id(importedExercise.getId());
        assertThat(buildPlan).isPresent();
        assertThat(buildPlan.orElseThrow().getBuildPlan()).isEqualTo("my super cool build plan");

    }

    public void importFromFile_missingExerciseDetailsJson_badRequest() throws Exception {
        Resource resource = new ClassPathResource("test-data/import-from-file/missing-json.zip");
        var file = new MockMultipartFile("file", "test.zip", "application/zip", resource.getInputStream());
        request.postWithMultipartFile("/api/programming/courses/" + course.getId() + "/programming-exercises/import-from-file", exercise, "programmingExercise", file,
                ProgrammingExercise.class, HttpStatus.BAD_REQUEST);
    }

    public void importFromFile_fileNoZip_badRequest() throws Exception {
        Resource resource = new ClassPathResource("test-data/import-from-file/valid-import.zip");
        var file = new MockMultipartFile("file", "test.txt", "application/zip", resource.getInputStream());
        request.postWithMultipartFile("/api/programming/courses/" + course.getId() + "/programming-exercises/import-from-file", exercise, "programmingExercise", file,
                ProgrammingExercise.class, HttpStatus.BAD_REQUEST);
    }

    public void importFromFile_tutor_forbidden() throws Exception {
        course.setInstructorGroupName("test");
        courseRepository.save(course);
        var file = new MockMultipartFile("file", "test.zip", "application/zip", new byte[0]);
        request.postWithMultipartFile("/api/programming/courses/" + course.getId() + "/programming-exercises/import-from-file", exercise, "programmingExercise", file,
                ProgrammingExercise.class, HttpStatus.FORBIDDEN);
    }

    public void importFromFile_missingRepository_BadRequest() throws Exception {
        Resource resource = new ClassPathResource("test-data/import-from-file/missing-repository.zip");
        var file = new MockMultipartFile("file", "test.zip", "application/zip", resource.getInputStream());
        request.postWithMultipartFile("/api/programming/courses/" + course.getId() + "/programming-exercises/import-from-file", exercise, "programmingExercise", file,
                ProgrammingExercise.class, HttpStatus.BAD_REQUEST);
    }

    public void importFromFile_exception_DirectoryDeleted() throws Exception {
        mockDelegate.mockConnectorRequestForImportFromFile(exercise);
        doThrow(new GitException()).when(gitService).commitAndPush(any(), anyString(), anyBoolean(), any());
        Resource resource = new ClassPathResource("test-data/import-from-file/valid-import.zip");

        var file = new MockMultipartFile("file", "test.zip", "application/zip", resource.getInputStream());
        var course = courseUtilService.addEmptyCourse();
        exercise.setChannelName("testchannel-pe");
        request.postWithMultipartFile("/api/programming/courses/" + course.getId() + "/programming-exercises/import-from-file", exercise, "programmingExercise", file,
                ProgrammingExercise.class, HttpStatus.INTERNAL_SERVER_ERROR);
    }

    // TEST
    public void createProgrammingExercise_validExercise_withStaticCodeAnalysis(ProgrammingLanguage language, ProgrammingLanguageFeature programmingLanguageFeature)
            throws Exception {
        exercise.setStaticCodeAnalysisEnabled(true);
        exercise.setProgrammingLanguage(language);
        if (programmingLanguageFeature.packageNameRequired() && language != JAVA && language != KOTLIN) {
            exercise.setPackageName("testPackage");
        }
        // Exclude ProjectType FACT as SCA is not supported
        if (language == C) {
            exercise.setProjectType(ProjectType.GCC);
        }
        else {
            exercise.setProjectType(programmingLanguageFeature.projectTypes().isEmpty() ? null : programmingLanguageFeature.projectTypes().getFirst());
        }
        mockDelegate.mockConnectorRequestsForSetup(exercise, false, false, false);
        exercise.setChannelName("testchannel-pe");
        var generatedExercise = request.postWithResponseBody("/api/programming/programming-exercises/setup", exercise, ProgrammingExercise.class, HttpStatus.CREATED);

        exercise.setId(generatedExercise.getId());
        assertThat(exercise).isEqualTo(generatedExercise);
        var staticCodeAnalysisCategories = staticCodeAnalysisCategoryRepository.findByExerciseId(generatedExercise.getId());
        var defaultCategories = StaticCodeAnalysisConfigurer.staticCodeAnalysisConfiguration().get(exercise.getProgrammingLanguage()).stream()
                .map(s -> s.toStaticCodeAnalysisCategory(exercise)).collect(Collectors.toSet());
        assertThat(staticCodeAnalysisCategories).usingRecursiveFieldByFieldElementComparatorIgnoringFields("id", "exercise").containsExactlyInAnyOrderElementsOf(defaultCategories);
        StaticCodeAnalysisConfigurer.staticCodeAnalysisConfiguration().get(exercise.getProgrammingLanguage()).forEach(config -> config.categoryMappings().forEach(mapping -> {
            assertThat(mapping.tool()).isNotNull();
            assertThat(mapping.category()).isNotNull();
        }));
    }

    // TEST
    public void createProgrammingExercise_failToCreateProjectInCi() throws Exception {
        exercise.setMode(ExerciseMode.INDIVIDUAL);
        exercise.setChannelName("testchannel-pe");
        mockDelegate.mockConnectorRequestsForSetup(exercise, true, false, false);
        doThrow(new InternalServerErrorException("error")).when(continuousIntegrationService).createBuildPlanForExercise(any(), anyString(), any(), any(), any());
        var programmingExercise = request.postWithResponseBody("/api/programming/programming-exercises/setup", exercise, ProgrammingExercise.class,
                HttpStatus.INTERNAL_SERVER_ERROR);
        assertThat(programmingExercise).isNull();
    }

    // TEST
    public void createProgrammingExerciseForExam_validExercise_created() throws Exception {
        setupRepositoryMocks(examExercise, exerciseRepo, solutionRepo, testRepo, auxRepo);

        mockDelegate.mockConnectorRequestsForSetup(examExercise, false, false, false);
        final var generatedExercise = request.postWithResponseBody("/api/programming/programming-exercises/setup", examExercise, ProgrammingExercise.class, HttpStatus.CREATED);

        examExercise.setId(generatedExercise.getId());
        assertThat(examExercise).isEqualTo(generatedExercise);
        final Exam loadedExam = examTestRepository.findWithExerciseGroupsAndExercisesById(examExercise.getExam().getId()).orElseThrow();
        assertThat(loadedExam.getNumberOfExercisesInExam()).isEqualTo(1);
    }

    // TEST
    public void createProgrammingExerciseForExam_invalidExercise_dates(InvalidExamExerciseDateConfiguration dates) throws Exception {
        setupRepositoryMocks(examExercise, exerciseRepo, solutionRepo, testRepo, auxRepo);
        mockDelegate.mockConnectorRequestsForSetup(examExercise, false, false, false);

        request.postWithResponseBody("/api/programming/programming-exercises/setup", dates.applyTo(examExercise), ProgrammingExercise.class, HttpStatus.BAD_REQUEST);
    }

    // TEST
    public void createProgrammingExerciseForExam_DatesSet() throws Exception {
        setupRepositoryMocks(examExercise, exerciseRepo, solutionRepo, testRepo, auxRepo);
        mockDelegate.mockConnectorRequestsForSetup(examExercise, false, false, false);
        ZonedDateTime someMoment = ZonedDateTime.of(2000, 6, 15, 0, 0, 0, 0, ZoneId.of("Z"));
        examExercise.setDueDate(someMoment);

        request.postWithResponseBody("/api/programming/programming-exercises/setup", examExercise, ProgrammingExercise.class, HttpStatus.BAD_REQUEST);
    }

    private AuxiliaryRepository addAuxiliaryRepositoryToProgrammingExercise(ProgrammingExercise sourceExercise) {
        AuxiliaryRepository repository = programmingExerciseUtilService.addAuxiliaryRepositoryToExercise(sourceExercise);
        String auxRepoName = sourceExercise.generateRepositoryName("auxrepo");
        var url = versionControlService.getCloneRepositoryUri(sourceExercise.getProjectKey(), new LocalVCRepositoryUri(convertToLocalVcUriString(sourceAuxRepo)).toString());
        repository.setRepositoryUri(url.toString());
        return auxiliaryRepositoryRepository.save(repository);
    }

    // TEST
    public void createAndImportJavaProgrammingExercise(boolean staticCodeAnalysisEnabled) throws Exception {
        setupRepositoryMocks(exercise, sourceExerciseRepo, sourceSolutionRepo, sourceTestRepo, sourceAuxRepo);
        mockDelegate.mockConnectorRequestsForSetup(exercise, false, false, false);
        exercise.setProjectType(ProjectType.MAVEN_MAVEN);
        exercise.setStaticCodeAnalysisEnabled(staticCodeAnalysisEnabled);
        exercise.setChannelName("testchannel-pe");
        var sourceExercise = request.postWithResponseBody("/api/programming/programming-exercises/setup", exercise, ProgrammingExercise.class, HttpStatus.CREATED);
        sourceExercise = programmingExerciseUtilService.loadProgrammingExerciseWithEagerReferences(sourceExercise);

        javaTemplateUpgradeService.upgradeTemplate(sourceExercise);

        // Setup exercises for import
        programmingExerciseUtilService.addTestCasesToProgrammingExercise(sourceExercise);
        programmingExerciseUtilService.addTasksToProgrammingExercise(sourceExercise);
        // Manually add task
        var task = new ProgrammingExerciseTask();
        task.setTaskName("Task 1");
        task.setExercise(sourceExercise);
        task.setTestCases(programmingExerciseTestCaseRepository.findByExerciseId(sourceExercise.getId()));
        sourceExercise.setTasks(Collections.singletonList(task));
        programmingExerciseTaskRepository.save(task);
        programmingExerciseRepository.save(sourceExercise);

        // Reset because we will add mocks for new requests
        mockDelegate.resetMockProvider();

        ProgrammingExercise exerciseToBeImported = ProgrammingExerciseFactory.generateToBeImportedProgrammingExercise("ImportTitle", "imported", exercise,
                courseUtilService.addEmptyCourse());
        exerciseToBeImported.setStaticCodeAnalysisEnabled(false);

        // TODO: at the moment, it does not work that the copied repositories include the same files as ones that have been created originally
        // this is probably the case, because the actual copy is not executed due to mocks
        final var exerciseRepoName = uriService.getRepositorySlugFromRepositoryUriString(sourceExercise.getTemplateParticipation().getRepositoryUri()).toLowerCase();
        final var solutionRepoName = uriService.getRepositorySlugFromRepositoryUriString(sourceExercise.getSolutionParticipation().getRepositoryUri()).toLowerCase();
        final var testRepoName = uriService.getRepositorySlugFromRepositoryUriString(sourceExercise.getTestRepositoryUri()).toLowerCase();
        final var auxRepoName = sourceExercise.generateRepositoryName("auxrepo");
        setupRepositoryMocks(sourceExercise.getProjectKey(), sourceExerciseRepo, exerciseRepoName, sourceSolutionRepo, solutionRepoName, sourceTestRepo, testRepoName,
                sourceAuxRepo, auxRepoName);
        setupRepositoryMocks(exerciseToBeImported, exerciseRepo, solutionRepo, testRepo, auxRepo);

        // Create request parameters
        var params = new LinkedMultiValueMap<String, String>();
        params.add("recreateBuildPlans", String.valueOf(true));
        params.add("updateTemplate", String.valueOf(true));

        mockDelegate.mockConnectorRequestsForImport(sourceExercise, exerciseToBeImported, true, false);
        setupMocksForConsistencyChecksOnImport(sourceExercise);

        // Import the exercise and load all referenced entities
        exerciseToBeImported.setChannelName("testchannel-pe-import");

        var importedExercise = request.postWithResponseBody("/api/programming/programming-exercises/import/" + sourceExercise.getId(), exerciseToBeImported,
                ProgrammingExercise.class, params, HttpStatus.OK);
        importedExercise = programmingExerciseUtilService.loadProgrammingExerciseWithEagerReferences(importedExercise);

        // Check that the tasks were imported correctly (see #5474)
        var importedExerciseTasks = programmingExerciseTaskRepository.findByExerciseId(importedExercise.getId());
        assertThat(importedExerciseTasks).hasSameSizeAs(sourceExercise.getTasks());
    }

    // TEST
    public void importExercise_created(ProgrammingLanguage programmingLanguage, boolean recreateBuildPlans, boolean addAuxRepos) throws Exception {
        boolean staticCodeAnalysisEnabled = programmingLanguage == JAVA || programmingLanguage == SWIFT;
        // Setup exercises for import
        ProgrammingExercise sourceExercise = programmingExerciseUtilService.addCourseWithOneProgrammingExerciseAndStaticCodeAnalysisCategories(programmingLanguage);
        sourceExercise.setPlagiarismDetectionConfig(PlagiarismDetectionConfig.createDefault());
        sourceExercise.setStaticCodeAnalysisEnabled(staticCodeAnalysisEnabled);
        sourceExercise = programmingExerciseRepository.save(sourceExercise);
        programmingExerciseUtilService.addTestCasesToProgrammingExercise(sourceExercise);
        sourceExercise = programmingExerciseUtilService.loadProgrammingExerciseWithEagerReferences(sourceExercise);
        ProgrammingExercise exerciseToBeImported = ProgrammingExerciseFactory.generateToBeImportedProgrammingExercise("ImportTitle", "imported", sourceExercise,
                courseUtilService.addEmptyCourse());
        exerciseToBeImported.setStaticCodeAnalysisEnabled(staticCodeAnalysisEnabled);
        if (addAuxRepos) {
            addAuxiliaryRepositoryToProgrammingExercise(sourceExercise);
        }
        // Mock requests
        setupRepositoryMocks(sourceExercise, sourceExerciseRepo, sourceSolutionRepo, sourceTestRepo, sourceAuxRepo);
        setupRepositoryMocks(exerciseToBeImported, exerciseRepo, solutionRepo, testRepo, auxRepo);
        mockDelegate.mockConnectorRequestsForImport(sourceExercise, exerciseToBeImported, recreateBuildPlans, addAuxRepos);
        setupMocksForConsistencyChecksOnImport(sourceExercise);

        // Create request parameters
        var params = new LinkedMultiValueMap<String, String>();
        params.add("recreateBuildPlans", String.valueOf(recreateBuildPlans));

        // Import the exercise and load all referenced entities
        var importedExercise = request.postWithResponseBody("/api/programming/programming-exercises/import/" + sourceExercise.getId(), exerciseToBeImported,
                ProgrammingExercise.class, params, HttpStatus.OK);
        importedExercise = programmingExerciseUtilService.loadProgrammingExerciseWithEagerReferences(importedExercise);

        if (staticCodeAnalysisEnabled) {
            // Assert correct creation of static code analysis categories
            var importedCategoryIds = importedExercise.getStaticCodeAnalysisCategories().stream().map(StaticCodeAnalysisCategory::getId).collect(Collectors.toSet());
            var sourceCategoryIds = sourceExercise.getStaticCodeAnalysisCategories().stream().map(StaticCodeAnalysisCategory::getId).collect(Collectors.toSet());
            assertThat(importedCategoryIds).doesNotContainAnyElementsOf(sourceCategoryIds);
            assertThat(importedExercise.getStaticCodeAnalysisCategories()).usingRecursiveFieldByFieldElementComparatorIgnoringFields("id", "exercise")
                    .containsExactlyInAnyOrderElementsOf(sourceExercise.getStaticCodeAnalysisCategories());
        }

        // Assert correct creation of test cases
        var importedTestCaseIds = importedExercise.getTestCases().stream().map(ProgrammingExerciseTestCase::getId).collect(Collectors.toSet());
        var sourceTestCaseIds = sourceExercise.getTestCases().stream().map(ProgrammingExerciseTestCase::getId).collect(Collectors.toSet());
        assertThat(importedTestCaseIds).doesNotContainAnyElementsOf(sourceTestCaseIds);
        assertThat(importedExercise.getTestCases()).usingRecursiveFieldByFieldElementComparator()
                .usingRecursiveFieldByFieldElementComparatorIgnoringFields("id", "exercise", "tasks").containsExactlyInAnyOrderElementsOf(sourceExercise.getTestCases());

        // Assert creation of new build plan ids
        assertThat(importedExercise.getSolutionParticipation().getBuildPlanId()).isNotBlank().isNotEqualTo(sourceExercise.getSolutionParticipation().getBuildPlanId());
        assertThat(importedExercise.getTemplateParticipation().getBuildPlanId()).isNotBlank().isNotEqualTo(sourceExercise.getTemplateParticipation().getBuildPlanId());
    }

    public void updateBuildPlanURL() throws Exception {
        try (MockedStatic<JenkinsBuildPlanUtils> mockedUtils = mockStatic(JenkinsBuildPlanUtils.class)) {
            ArgumentCaptor<String> toBeReplacedCaptor = ArgumentCaptor.forClass(String.class);
            ArgumentCaptor<String> replacementCaptor = ArgumentCaptor.forClass(String.class);
            mockedUtils.when(() -> JenkinsBuildPlanUtils.replaceScriptParameters(any(), toBeReplacedCaptor.capture(), replacementCaptor.capture())).thenCallRealMethod();

            boolean staticCodeAnalysisEnabled = true;
            // Setup exercises for import
            ProgrammingExercise sourceExercise = programmingExerciseUtilService.addCourseWithOneProgrammingExerciseAndStaticCodeAnalysisCategories(JAVA);
            sourceExercise.setStaticCodeAnalysisEnabled(staticCodeAnalysisEnabled);
            sourceExercise.getBuildConfig().generateAndSetBuildPlanAccessSecret();
            programmingExerciseUtilService.addTestCasesToProgrammingExercise(sourceExercise);
            programmingExerciseBuildConfigRepository.save(sourceExercise.getBuildConfig());
            sourceExercise = programmingExerciseUtilService.loadProgrammingExerciseWithEagerReferences(sourceExercise);
            ProgrammingExercise exerciseToBeImported = ProgrammingExerciseFactory.generateToBeImportedProgrammingExercise("ImportTitle", "imported", sourceExercise,
                    courseUtilService.addEmptyCourse());
            exerciseToBeImported.setStaticCodeAnalysisEnabled(staticCodeAnalysisEnabled);

            // Mock requests
            setupRepositoryMocks(sourceExercise, sourceExerciseRepo, sourceSolutionRepo, sourceTestRepo, sourceAuxRepo);
            setupRepositoryMocks(exerciseToBeImported, exerciseRepo, solutionRepo, testRepo, auxRepo);
            mockDelegate.mockConnectorRequestsForImport(sourceExercise, exerciseToBeImported, false, false);
            setupMocksForConsistencyChecksOnImport(sourceExercise);

            // Create request parameters
            var params = new LinkedMultiValueMap<String, String>();
            params.add("recreateBuildPlans", String.valueOf(false));

            // Import the exercise and load all referenced entities
            var importedExercise = request.postWithResponseBody("/api/programming/programming-exercises/import/" + sourceExercise.getId(), exerciseToBeImported,
                    ProgrammingExercise.class, params, HttpStatus.OK);

            // other calls are for repository URI replacements, we only care about build plan URL replacements
            List<String> toBeReplacedURLs = toBeReplacedCaptor.getAllValues().subList(0, 2);
            List<String> replacementURLs = replacementCaptor.getAllValues().subList(0, 2);

            assertThat(sourceExercise.getBuildConfig().getBuildPlanAccessSecret()).isNotEqualTo(importedExercise.getBuildConfig().getBuildPlanAccessSecret());
            assertThat(toBeReplacedURLs.getFirst()).contains(sourceExercise.getBuildConfig().getBuildPlanAccessSecret());
            assertThat(toBeReplacedURLs.get(1)).contains(sourceExercise.getBuildConfig().getBuildPlanAccessSecret());
            assertThat(replacementURLs.getFirst()).contains(importedExercise.getBuildConfig().getBuildPlanAccessSecret());
            assertThat(replacementURLs.get(1)).contains(importedExercise.getBuildConfig().getBuildPlanAccessSecret());
        }
    }

    // TEST
    public void importExercise_enablePlanFails() throws Exception {
        // Setup exercises for import
        ProgrammingExercise sourceExercise = programmingExerciseUtilService.addCourseWithOneProgrammingExerciseAndStaticCodeAnalysisCategories();
        // programmingExerciseUtilService.addTestCasesToProgrammingExercise(sourceExercise);
        sourceExercise = programmingExerciseUtilService.loadProgrammingExerciseWithEagerReferences(sourceExercise);
        ProgrammingExercise exerciseToBeImported = ProgrammingExerciseFactory.generateToBeImportedProgrammingExercise("ImportTitle", "imported", sourceExercise,
                courseUtilService.addEmptyCourse());

        // Mock requests
        mockDelegate.mockImportProgrammingExerciseWithFailingEnablePlan(sourceExercise, exerciseToBeImported, true, true);
        setupRepositoryMocks(sourceExercise, sourceExerciseRepo, sourceSolutionRepo, sourceTestRepo, sourceAuxRepo);
        setupRepositoryMocks(exerciseToBeImported, exerciseRepo, solutionRepo, testRepo, auxRepo);
        setupMocksForConsistencyChecksOnImport(sourceExercise);

        // Create request
        var params = new LinkedMultiValueMap<String, String>();
        params.add("recreateBuildPlans", "false");
        params.add("updateTemplate", "true");
        request.postWithResponseBody("/api/programming/programming-exercises/import/" + sourceExercise.getId(), exerciseToBeImported, ProgrammingExercise.class, params,
                HttpStatus.INTERNAL_SERVER_ERROR);
    }

    // TEST
    public void importExercise_planDoesntExist() throws Exception {
        // Setup exercises for import
        ProgrammingExercise sourceExercise = programmingExerciseUtilService.addCourseWithOneProgrammingExerciseAndStaticCodeAnalysisCategories();
        sourceExercise = programmingExerciseUtilService.loadProgrammingExerciseWithEagerReferences(sourceExercise);
        ProgrammingExercise exerciseToBeImported = ProgrammingExerciseFactory.generateToBeImportedProgrammingExercise("ImportTitle", "imported", sourceExercise,
                courseUtilService.addEmptyCourse());

        // Mock requests
        mockDelegate.mockImportProgrammingExerciseWithFailingEnablePlan(sourceExercise, exerciseToBeImported, false, false);
        setupRepositoryMocks(sourceExercise, sourceExerciseRepo, sourceSolutionRepo, sourceTestRepo, sourceAuxRepo);
        setupRepositoryMocks(exerciseToBeImported, exerciseRepo, solutionRepo, testRepo, auxRepo);
        setupMocksForConsistencyChecksOnImport(sourceExercise);

        // Create request
        var params = new LinkedMultiValueMap<String, String>();
        params.add("recreateBuildPlans", "false");
        params.add("updateTemplate", "true");
        request.postWithResponseBody("/api/programming/programming-exercises/import/" + sourceExercise.getId(), exerciseToBeImported, ProgrammingExercise.class, params,
                HttpStatus.INTERNAL_SERVER_ERROR);
    }

    // TEST
    public void testImportProgrammingExercise_team_modeChange() throws Exception {
        // Setup exercises for import
        ProgrammingExercise sourceExercise = programmingExerciseUtilService.addCourseWithOneProgrammingExerciseAndStaticCodeAnalysisCategories();
        sourceExercise.setMode(ExerciseMode.INDIVIDUAL);
        programmingExerciseUtilService.addTestCasesToProgrammingExercise(sourceExercise);
        sourceExercise = programmingExerciseUtilService.loadProgrammingExerciseWithEagerReferences(sourceExercise);
        sourceExercise.setCourse(sourceExercise.getCourseViaExerciseGroupOrCourseMember());
        programmingExerciseRepository.save(sourceExercise);
        programmingExerciseUtilService.loadProgrammingExerciseWithEagerReferences(sourceExercise);

        ProgrammingExercise exerciseToBeImported = ProgrammingExerciseFactory.generateToBeImportedProgrammingExercise("ImportTitle", "imported", sourceExercise,
                courseUtilService.addEmptyCourse());
        exerciseToBeImported.setMode(TEAM);
        var teamAssignmentConfig = new TeamAssignmentConfig();
        teamAssignmentConfig.setExercise(exerciseToBeImported);
        teamAssignmentConfig.setMinTeamSize(1);
        teamAssignmentConfig.setMaxTeamSize(10);
        exerciseToBeImported.setTeamAssignmentConfig(teamAssignmentConfig);

        // Mock requests
        setupRepositoryMocks(sourceExercise, sourceExerciseRepo, sourceSolutionRepo, sourceTestRepo, sourceAuxRepo);
        setupRepositoryMocks(exerciseToBeImported, exerciseRepo, solutionRepo, testRepo, auxRepo);
        mockDelegate.mockConnectorRequestsForImport(sourceExercise, exerciseToBeImported, false, false);
        setupMocksForConsistencyChecksOnImport(sourceExercise);

        exerciseToBeImported = request.postWithResponseBody("/api/programming/programming-exercises/import/" + sourceExercise.getId(), exerciseToBeImported,
                ProgrammingExercise.class, HttpStatus.OK);
        assertThat(exerciseToBeImported.getMode()).isEqualTo(TEAM);
        assertThat(exerciseToBeImported.getTeamAssignmentConfig().getMinTeamSize()).isEqualTo(teamAssignmentConfig.getMinTeamSize());
        assertThat(exerciseToBeImported.getTeamAssignmentConfig().getMaxTeamSize()).isEqualTo(teamAssignmentConfig.getMaxTeamSize());
        assertThat(teamRepository.findAllByExerciseIdWithEagerStudents(exerciseToBeImported, null)).isEmpty();

        sourceExercise = programmingExerciseUtilService.loadProgrammingExerciseWithEagerReferences(sourceExercise);
        assertThat(sourceExercise.getMode()).isEqualTo(ExerciseMode.INDIVIDUAL);
        assertThat(sourceExercise.getTeamAssignmentConfig()).isNull();
        assertThat(teamRepository.findAllByExerciseIdWithEagerStudents(sourceExercise, null)).isEmpty();
    }

    // TEST
    public void testImportProgrammingExercise_individual_modeChange() throws Exception {
        // Setup exercises for import
        ProgrammingExercise sourceExercise = programmingExerciseUtilService.addCourseWithOneProgrammingExerciseAndStaticCodeAnalysisCategories();
        sourceExercise.setMode(TEAM);
        programmingExerciseUtilService.addTestCasesToProgrammingExercise(sourceExercise);
        programmingExerciseRepository.save(sourceExercise);
        sourceExercise = programmingExerciseUtilService.loadProgrammingExerciseWithEagerReferences(sourceExercise);
        var teamAssignmentConfig = new TeamAssignmentConfig();
        teamAssignmentConfig.setExercise(sourceExercise);
        teamAssignmentConfig.setMinTeamSize(1);
        teamAssignmentConfig.setMaxTeamSize(10);
        sourceExercise.setTeamAssignmentConfig(teamAssignmentConfig);
        sourceExercise.setCourse(sourceExercise.getCourseViaExerciseGroupOrCourseMember());
        programmingExerciseRepository.save(sourceExercise);
        var team = new Team();
        team.setShortName("testImportProgrammingExercise_individual_modeChange");
        teamRepository.save(sourceExercise, team);
        programmingExerciseUtilService.loadProgrammingExerciseWithEagerReferences(sourceExercise);

        ProgrammingExercise exerciseToBeImported = ProgrammingExerciseFactory.generateToBeImportedProgrammingExercise("ImportTitle", "imported", sourceExercise,
                courseUtilService.addEmptyCourse());
        exerciseToBeImported.setMode(ExerciseMode.INDIVIDUAL);

        // Mock requests
        setupRepositoryMocks(sourceExercise, sourceExerciseRepo, sourceSolutionRepo, sourceTestRepo, sourceAuxRepo);
        setupRepositoryMocks(exerciseToBeImported, exerciseRepo, solutionRepo, testRepo, auxRepo);
        mockDelegate.mockConnectorRequestsForImport(sourceExercise, exerciseToBeImported, false, false);
        setupMocksForConsistencyChecksOnImport(sourceExercise);

        exerciseToBeImported = request.postWithResponseBody("/api/programming/programming-exercises/import/" + sourceExercise.getId(), exerciseToBeImported,
                ProgrammingExercise.class, HttpStatus.OK);

        assertThat(exerciseToBeImported.getMode()).isEqualTo(ExerciseMode.INDIVIDUAL);
        assertThat(exerciseToBeImported.getTeamAssignmentConfig()).isNull();
        assertThat(teamRepository.findAllByExerciseIdWithEagerStudents(exerciseToBeImported, null)).isEmpty();

        sourceExercise = programmingExerciseUtilService.loadProgrammingExerciseWithEagerReferences(sourceExercise);
        assertThat(sourceExercise.getMode()).isEqualTo(TEAM);
        assertThat(teamRepository.findAllByExerciseIdWithEagerStudents(sourceExercise, null)).hasSize(1);
    }

    // TEST
    public void testImportProgrammingExercise_scaChange() throws Exception {
        // Setup exercises for import
        ProgrammingExercise sourceExercise = programmingExerciseUtilService.addCourseWithOneProgrammingExerciseAndStaticCodeAnalysisCategories();
        programmingExerciseUtilService.addTestCasesToProgrammingExercise(sourceExercise);
        sourceExercise = programmingExerciseUtilService.loadProgrammingExerciseWithEagerReferences(sourceExercise);
        ProgrammingExercise exerciseToBeImported = ProgrammingExerciseFactory.generateToBeImportedProgrammingExercise("ImportTitle", "imported", sourceExercise,
                courseUtilService.addEmptyCourse());

        // Mock requests
        mockDelegate.mockConnectorRequestsForImport(sourceExercise, exerciseToBeImported, true, false);
        setupMocksForConsistencyChecksOnImport(sourceExercise);

        // Create request
        var params = new LinkedMultiValueMap<String, String>();
        params.add("recreateBuildPlans", "true");
        params.add("updateTemplate", "true");
        exerciseToBeImported = request.postWithResponseBody("/api/programming/programming-exercises/import/" + sourceExercise.getId(), exerciseToBeImported,
                ProgrammingExercise.class, params, HttpStatus.OK);

        // Assertions
        assertThat(exerciseToBeImported.isStaticCodeAnalysisEnabled()).isTrue();
        assertThat(exerciseToBeImported.getStaticCodeAnalysisCategories()).isEmpty();
        assertThat(exerciseToBeImported.getMaxStaticCodeAnalysisPenalty()).isNull();
    }

    public void testImportProgrammingExercise_scaChange_activated() throws Exception {
        // Setup exercises for import
        ProgrammingExercise sourceExercise = (ProgrammingExercise) programmingExerciseUtilService.addCourseWithOneProgrammingExercise(false).getExercises().iterator().next();
        programmingExerciseUtilService.addTestCasesToProgrammingExercise(sourceExercise);
        sourceExercise = programmingExerciseUtilService.loadProgrammingExerciseWithEagerReferences(sourceExercise);
        ProgrammingExercise exerciseToBeImported = ProgrammingExerciseFactory.generateToBeImportedProgrammingExercise("ImportTitle", "imported", sourceExercise,
                courseUtilService.addEmptyCourse());
        exerciseToBeImported.setStaticCodeAnalysisEnabled(true);
        exerciseToBeImported.setMaxStaticCodeAnalysisPenalty(80);

        // Mock requests
        mockDelegate.mockConnectorRequestsForImport(sourceExercise, exerciseToBeImported, true, false);
        setupRepositoryMocks(sourceExercise, sourceExerciseRepo, sourceSolutionRepo, sourceTestRepo, sourceAuxRepo);
        setupRepositoryMocks(exerciseToBeImported, exerciseRepo, solutionRepo, testRepo, auxRepo);
        setupMocksForConsistencyChecksOnImport(sourceExercise);

        // Create request
        var params = new LinkedMultiValueMap<String, String>();
        params.add("recreateBuildPlans", "true");
        params.add("updateTemplate", "true");
        exerciseToBeImported = request.postWithResponseBody("/api/programming/programming-exercises/import/" + sourceExercise.getId(), exerciseToBeImported,
                ProgrammingExercise.class, params, HttpStatus.OK);

        // Assertions
        var staticCodeAnalysisCategories = staticCodeAnalysisCategoryRepository.findByExerciseId(exerciseToBeImported.getId());
        assertThat(exerciseToBeImported.isStaticCodeAnalysisEnabled()).isTrue();
        ProgrammingExercise finalSourceExercise = sourceExercise;
        var defaultCategories = StaticCodeAnalysisConfigurer.staticCodeAnalysisConfiguration().get(sourceExercise.getProgrammingLanguage()).stream()
                .map(s -> s.toStaticCodeAnalysisCategory(finalSourceExercise)).collect(Collectors.toSet());
        assertThat(staticCodeAnalysisCategories).usingRecursiveFieldByFieldElementComparatorOnFields("name", "state", "penalty", "maxPenalty")
                .containsExactlyInAnyOrderElementsOf(defaultCategories);
        assertThat(exerciseToBeImported.getMaxStaticCodeAnalysisPenalty()).isEqualTo(80);
    }

    public void testImportProgrammingExerciseLockRepositorySubmissionPolicyChange() throws Exception {
        // Setup exercises for import
        ProgrammingExercise sourceExercise = (ProgrammingExercise) programmingExerciseUtilService.addCourseWithOneProgrammingExercise(false).getExercises().iterator().next();
        programmingExerciseUtilService.addTestCasesToProgrammingExercise(sourceExercise);
        sourceExercise = programmingExerciseUtilService.loadProgrammingExerciseWithEagerReferences(sourceExercise);
        ProgrammingExercise exerciseToBeImported = ProgrammingExerciseFactory.generateToBeImportedProgrammingExercise("ImportTitle", "imported", sourceExercise,
                courseUtilService.addEmptyCourse());

        var submissionPolicy = new LockRepositoryPolicy();
        submissionPolicy.setSubmissionLimit(5);
        exerciseToBeImported.setSubmissionPolicy(submissionPolicy);

        // Mock requests
        setupRepositoryMocks(sourceExercise, sourceExerciseRepo, sourceSolutionRepo, sourceTestRepo, sourceAuxRepo);
        setupRepositoryMocks(exerciseToBeImported, exerciseRepo, solutionRepo, testRepo, auxRepo);
        mockDelegate.mockConnectorRequestsForImport(sourceExercise, exerciseToBeImported, false, false);
        setupMocksForConsistencyChecksOnImport(sourceExercise);

        exerciseToBeImported = request.postWithResponseBody("/api/programming/programming-exercises/import/" + sourceExercise.getId(), exerciseToBeImported,
                ProgrammingExercise.class, HttpStatus.OK);

        assertThat(exerciseToBeImported.getSubmissionPolicy().getClass()).isEqualTo(LockRepositoryPolicy.class);
        assertThat(exerciseToBeImported.getSubmissionPolicy().getSubmissionLimit()).isEqualTo(5);

        sourceExercise = programmingExerciseUtilService.loadProgrammingExerciseWithEagerReferences(sourceExercise);
        assertThat(sourceExercise.getSubmissionPolicy()).isNull();
    }

    public void testImportProgrammingExerciseNoneSubmissionPolicyChange() throws Exception {
        // Setup exercises for import
        ProgrammingExercise sourceExercise = (ProgrammingExercise) programmingExerciseUtilService.addCourseWithOneProgrammingExercise(false).getExercises().iterator().next();
        programmingExerciseUtilService.addTestCasesToProgrammingExercise(sourceExercise);
        var submissionPolicy = new LockRepositoryPolicy();
        submissionPolicy.setSubmissionLimit(5);
        submissionPolicy.setProgrammingExercise(sourceExercise);
        submissionPolicy.setActive(true);
        programmingExerciseUtilService.addSubmissionPolicyToExercise(submissionPolicy, sourceExercise);
        sourceExercise = programmingExerciseUtilService.loadProgrammingExerciseWithEagerReferences(sourceExercise);

        ProgrammingExercise exerciseToBeImported = ProgrammingExerciseFactory.generateToBeImportedProgrammingExercise("ImportTitle", "imported", sourceExercise,
                courseUtilService.addEmptyCourse());
        exerciseToBeImported.setSubmissionPolicy(null);

        // Mock requests
        setupRepositoryMocks(sourceExercise, sourceExerciseRepo, sourceSolutionRepo, sourceTestRepo, sourceAuxRepo);
        setupRepositoryMocks(exerciseToBeImported, exerciseRepo, solutionRepo, testRepo, auxRepo);
        mockDelegate.mockConnectorRequestsForImport(sourceExercise, exerciseToBeImported, false, false);
        setupMocksForConsistencyChecksOnImport(sourceExercise);

        exerciseToBeImported = request.postWithResponseBody("/api/programming/programming-exercises/import/" + sourceExercise.getId(), exerciseToBeImported,
                ProgrammingExercise.class, HttpStatus.OK);

        assertThat(exerciseToBeImported.getSubmissionPolicy()).isNull();

        sourceExercise = programmingExerciseUtilService.loadProgrammingExerciseWithEagerReferences(sourceExercise);
        assertThat(sourceExercise.getSubmissionPolicy()).isNotNull();
    }

    /**
     * Method to test the correct import of a programming exercise into an exam during an exam import
     * For more Information see {@link ExamImportService}
     */
    public void importProgrammingExerciseAsPartOfExamImport() throws Exception {
        // Setup existing exam and exercise
        Exam sourceExam = examUtilService.addExamWithExerciseGroup(course, true);

        ProgrammingExercise sourceExercise = programmingExerciseUtilService.addProgrammingExerciseToExam(sourceExam, 0);
        sourceExercise.setStaticCodeAnalysisEnabled(false);
        programmingExerciseUtilService.addTestCasesToProgrammingExercise(sourceExercise);
        sourceExercise = programmingExerciseUtilService.loadProgrammingExerciseWithEagerReferences(sourceExercise);

        // Setup to be imported exam and exercise
        Exam targetExam = ExamFactory.generateExam(course);
        ExerciseGroup targetExerciseGroup = ExamFactory.generateExerciseGroup(true, targetExam);
        ProgrammingExercise exerciseToBeImported = ProgrammingExerciseFactory.generateToBeImportedProgrammingExercise("ImportTitle", "imported", sourceExercise, course);
        // Exam Exercise has no course
        exerciseToBeImported.setCourse(null);
        exerciseToBeImported.setExerciseGroup(targetExerciseGroup);
        targetExerciseGroup.addExercise(exerciseToBeImported);
        exerciseToBeImported.forceNewProjectKey();
        // The Id of the sourceExercise is used to retrieve it from the database
        exerciseToBeImported.setId(sourceExercise.getId());

        // Mock requests
        setupRepositoryMocks(sourceExercise, sourceExerciseRepo, sourceSolutionRepo, sourceTestRepo, sourceAuxRepo);
        setupRepositoryMocks(exerciseToBeImported, exerciseRepo, solutionRepo, testRepo, auxRepo);
        mockDelegate.mockGetCiProjectMissing(exerciseToBeImported);
        mockDelegate.mockConnectorRequestsForImport(sourceExercise, exerciseToBeImported, false, false);
        doReturn(false).when(versionControlService).checkIfProjectExists(any(), any());
        // Import the exam
        targetExam.setChannelName("testchannel-imported");
        final Exam received = request.postWithResponseBody("/api/exam/courses/" + course.getId() + "/exam-import", targetExam, Exam.class, HttpStatus.CREATED);

        // Extract the programming exercise from the exam
        Exercise exerciseReceived = received.getExerciseGroups().getFirst().getExercises().stream().findFirst().orElseThrow();
        // Additionally, get the programming exercise from the server
        var importedExercise = programmingExerciseUtilService.loadProgrammingExerciseWithEagerReferences((ProgrammingExercise) exerciseReceived);

        assertThat(importedExercise.getId()).isNotNull();
        assertThat(importedExercise.getTitle()).isEqualTo(exerciseReceived.getTitle());
        // Check server-exercise
        assertThat(importedExercise.getTitle()).isEqualTo(exerciseToBeImported.getTitle());
        assertThat(importedExercise.getShortName()).isEqualTo(exerciseToBeImported.getShortName());
        assertThat(importedExercise.getExerciseGroup()).isNotEqualTo(targetExam.getExerciseGroups().getFirst());
        // Check exercise send to client after importing
        assertThat(exerciseReceived.getTitle()).isEqualTo(exerciseToBeImported.getTitle());
        assertThat(exerciseReceived.getShortName()).isEqualTo(exerciseToBeImported.getShortName());
        assertThat(exerciseReceived.getExerciseGroup()).isNotEqualTo(targetExam.getExerciseGroups().getFirst());

        // Assert correct creation of test cases
        var importedTestCaseIds = importedExercise.getTestCases().stream().map(ProgrammingExerciseTestCase::getId).toList();
        var sourceTestCaseIds = sourceExercise.getTestCases().stream().map(ProgrammingExerciseTestCase::getId).toList();
        assertThat(importedTestCaseIds).doesNotContainAnyElementsOf(sourceTestCaseIds);
        assertThat(importedExercise.getTestCases()).usingRecursiveFieldByFieldElementComparator()
                .usingRecursiveFieldByFieldElementComparatorIgnoringFields("id", "exercise", "tasks").containsExactlyInAnyOrderElementsOf(sourceExercise.getTestCases());
    }

    // TEST
    public void createProgrammingExercise_validExercise_structureOracle() throws Exception {
        mockDelegate.mockConnectorRequestsForSetup(exercise, false, false, false);
        exercise.setChannelName("testchannel-pe");

        final var generatedExercise = request.postWithResponseBody("/api/programming/programming-exercises/setup", exercise, ProgrammingExercise.class, HttpStatus.CREATED);
        String response = request.putWithResponseBody("/api/programming/programming-exercises/" + generatedExercise.getId() + "/generate-tests", generatedExercise, String.class,
                HttpStatus.OK);
        assertThat(response).startsWith("Successfully generated the structure oracle");

        List<RevCommit> testRepoCommits = testRepo.getAllLocalCommits();
        assertThat(testRepoCommits).hasSize(2);

        assertThat(testRepoCommits.getFirst().getFullMessage()).isEqualTo("Update the structure oracle file.");
        List<DiffEntry> changes = getChanges(testRepo.workingCopyGitRepo.getRepository(), testRepoCommits.getFirst());
        assertThat(changes).hasSize(1);
        assertThat(changes.getFirst().getChangeType()).isEqualTo(DiffEntry.ChangeType.MODIFY);
        assertThat(changes.getFirst().getOldPath()).endsWith("test.json");

        // Second time leads to a bad request because the file did not change
        var expectedHeaders = new HashMap<String, String>();
        expectedHeaders.put("X-artemisApp-alert", "Did not update the oracle because there have not been any changes to it.");
        request.putWithResponseBody("/api/programming/programming-exercises/" + generatedExercise.getId() + "/generate-tests", generatedExercise, String.class,
                HttpStatus.BAD_REQUEST, expectedHeaders);
        assertThat(response).startsWith("Successfully generated the structure oracle");
    }

    // TEST
    public void createProgrammingExercise_noTutors_created() throws Exception {
        course.setTeachingAssistantGroupName(null);
        courseRepository.save(course);
        mockDelegate.mockConnectorRequestsForSetup(exercise, false, false, false);
        exercise.setChannelName("testchannel-pe");
        final var generatedExercise = request.postWithResponseBody("/api/programming/programming-exercises/setup", exercise, ProgrammingExercise.class, HttpStatus.CREATED);
        validateProgrammingExercise(generatedExercise);
    }

    // TEST
    public void startProgrammingExercise_correctInitializationState(ExerciseMode exerciseMode) throws Exception {
        setupCourseWithProgrammingExercise(exerciseMode);
        var user = userRepo.findOneByLogin(userPrefix + STUDENT_LOGIN).orElseThrow();
        Participant participant = user;
        if (exerciseMode == TEAM) {
            participant = setupTeam(user);
        }
        mockDelegate.mockConnectorRequestsForStartParticipation(exercise, participant.getParticipantIdentifier(), participant.getParticipants(), true);
        final var path = "/api/exercise/exercises/" + exercise.getId() + "/participations";
        final var participation = request.postWithResponseBody(path, null, ProgrammingExerciseStudentParticipation.class, HttpStatus.CREATED);
        assertThat(participation.getInitializationState()).as("Participation should be initialized").isEqualTo(InitializationState.INITIALIZED);
    }

    // TEST
    public void startProgrammingExercise_correctInitializationState() throws Exception {
        var user = userUtilService.createAndSaveUser("edx_student1");
        user.setInternal(true);
        user = userRepo.save(user);

        final Course course = setupCourseWithProgrammingExercise(ExerciseMode.INDIVIDUAL);
        user.setGroups(Set.of(course.getStudentGroupName()));
        user = userRepo.save(user);
        Participant participant = user;

        mockDelegate.mockConnectorRequestsForStartParticipation(exercise, participant.getParticipantIdentifier(), participant.getParticipants(), true);

        final var path = "/api/exercise/exercises/" + exercise.getId() + "/participations";
        final var participation = request.postWithResponseBody(path, null, ProgrammingExerciseStudentParticipation.class, HttpStatus.CREATED);
        assertThat(participation.getInitializationState()).as("Participation should be initialized").isEqualTo(InitializationState.INITIALIZED);
    }

    public void startProgrammingExercise(Boolean offlineIde) throws Exception {
        exercise.setAllowOnlineEditor(true);
        exercise.setAllowOfflineIde(offlineIde);
        exercise.setBuildConfig(programmingExerciseBuildConfigRepository.save(exercise.getBuildConfig()));
        exercise = programmingExerciseRepository.save(exercise);

        startProgrammingExercise_correctInitializationState(INDIVIDUAL);
    }

    private Course setupCourseWithProgrammingExercise(ExerciseMode exerciseMode) {
        final var course = exercise.getCourseViaExerciseGroupOrCourseMember();
        exercise.setMode(exerciseMode);
        exercise.setBuildConfig(programmingExerciseBuildConfigRepository.save(exercise.getBuildConfig()));
        programmingExerciseRepository.save(exercise);
        programmingExerciseParticipationUtilService.addTemplateParticipationForProgrammingExercise(exercise);
        programmingExerciseParticipationUtilService.addSolutionParticipationForProgrammingExercise(exercise);
        return course;
    }

    // TEST
    public void resumeProgrammingExercise_doesNotExist(ExerciseMode exerciseMode) throws Exception {
        setupCourseWithProgrammingExercise(exerciseMode);
        request.putWithResponseBody("/api/programming/exercises/" + exercise.getId() + "/resume-programming-participation/" + -1, null,
                ProgrammingExerciseStudentParticipation.class, HttpStatus.NOT_FOUND);
    }

    // TEST
    public void resumeProgrammingExercise_correctInitializationState(ExerciseMode exerciseMode) throws Exception {
        var participation = createStudentParticipationWithSubmission(exerciseMode);

        // These will be updated when the participation is resumed.
        participation.setInitializationState(InitializationState.INACTIVE);
        participation.setBuildPlanId(null);
        programmingExerciseStudentParticipationRepository.saveAndFlush(participation);

        var participant = participation.getParticipant();
        mockDelegate.mockConnectorRequestsForResumeParticipation(exercise, participant.getParticipantIdentifier(), participant.getParticipants(), true);

        participation = request.putWithResponseBody("/api/exercise/exercises/" + exercise.getId() + "/resume-programming-participation/" + participation.getId(), null,
                ProgrammingExerciseStudentParticipation.class, HttpStatus.OK);

        assertThat(participation.getInitializationState()).as("Participation should be initialized").isEqualTo(InitializationState.INITIALIZED);
        assertThat(participation.getBuildPlanId()).as("Build Plan Id should be set")
                .isEqualTo(exercise.getProjectKey().toUpperCase() + "-" + participant.getParticipantIdentifier().toUpperCase());
    }

    // TEST TODO Enable
    public void resumeProgrammingExerciseByPushingIntoRepo_correctInitializationState(ExerciseMode exerciseMode, Object body) throws Exception {
        var participation = createStudentParticipationWithSubmission(exerciseMode);
        var participant = participation.getParticipant();

        mockDelegate.mockConnectorRequestsForResumeParticipation(exercise, participant.getParticipantIdentifier(), participant.getParticipants(), true);
        mockDelegate.mockNotifyPush(participation);

        // These will be updated when pushing a commit
        participation.setInitializationState(InitializationState.INACTIVE);
        participation.setBuildPlanId(null);
        programmingExerciseStudentParticipationRepository.saveAndFlush(participation);

        // Mock REST Call from the VCS for a new programming submission (happens as part of the webhook after pushing code to git)
        request.postWithoutLocation("/api/programming/public/programming-submissions/" + participation.getId(), body, HttpStatus.OK, new HttpHeaders());

        // Fetch updated participation and assert
        ProgrammingExerciseStudentParticipation updatedParticipation = (ProgrammingExerciseStudentParticipation) participationRepository.findByIdElseThrow(participation.getId());
        assertThat(updatedParticipation.getInitializationState()).as("Participation should be initialized").isEqualTo(InitializationState.INITIALIZED);
        assertThat(updatedParticipation.getBuildPlanId()).as("Build Plan Id should be set")
                .isEqualTo(exercise.getProjectKey().toUpperCase() + "-" + participant.getParticipantIdentifier().toUpperCase());
    }

    // TEST
    public void resumeProgrammingExerciseByTriggeringBuild_correctInitializationState(ExerciseMode exerciseMode, SubmissionType submissionType) throws Exception {
        var participation = createStudentParticipationWithSubmission(exerciseMode);
        var participant = participation.getParticipant();

        mockDelegate.mockTriggerParticipationBuild(participation);
        // We need to mock the call again because we are triggering the build twice in order to verify that the submission isn't re-created
        mockDelegate.mockTriggerParticipationBuild(participation);

        // These will be updated when triggering a build
        participation.setInitializationState(InitializationState.INACTIVE);
        participation.setBuildPlanId(null);
        programmingExerciseStudentParticipationRepository.saveAndFlush(participation);

        // Construct trigger-build url and execute request
        submissionType = submissionType == null ? SubmissionType.MANUAL : submissionType;
        String url = "/api/programming/programming-submissions/" + participation.getId() + "/trigger-build?submissionType=" + submissionType.name();
        request.postWithoutLocation(url, null, HttpStatus.OK, new HttpHeaders());

        // Fetch updated participation and assert
        ProgrammingExerciseStudentParticipation updatedParticipation = (ProgrammingExerciseStudentParticipation) participationRepository.findByIdElseThrow(participation.getId());
        assertThat(updatedParticipation.getInitializationState()).as("Participation should be initialized").isEqualTo(InitializationState.INITIALIZED);
        assertThat(updatedParticipation.getBuildPlanId()).as("Build Plan Id should be set")
                .isEqualTo(exercise.getProjectKey().toUpperCase() + "-" + participant.getParticipantIdentifier().toUpperCase());

        // Trigger the build again and make sure no new submission is created
        request.postWithoutLocation(url, null, HttpStatus.OK, new HttpHeaders());
        var submissions = submissionRepository.findAllByParticipationId(participation.getId());
        assertThat(submissions).hasSize(1);
    }

    // TEST
    public void resumeProgrammingExerciseByTriggeringFailedBuild_correctInitializationState(ExerciseMode exerciseMode, boolean buildPlanExists) throws Exception {
        var participation = createStudentParticipationWithSubmission(exerciseMode);
        var participant = participation.getParticipant();

        mockDelegate.mockTriggerFailedBuild(participation);
        // We need to mock the call again because we are triggering the build twice in order to verify that the submission isn't re-created
        mockDelegate.mockTriggerFailedBuild(participation);

        // These will be updated triggering a failed build
        participation.setInitializationState(InitializationState.INACTIVE);
        participation.setBuildPlanId(!buildPlanExists ? null : participation.getBuildPlanId());
        programmingExerciseStudentParticipationRepository.saveAndFlush(participation);

        if (!buildPlanExists) {
            mockDelegate.mockConnectorRequestsForResumeParticipation(exercise, participant.getParticipantIdentifier(), participant.getParticipants(), true);
            participation = request.putWithResponseBody("/api/exercise/exercises/" + exercise.getId() + "/resume-programming-participation/" + participation.getId(), null,
                    ProgrammingExerciseStudentParticipation.class, HttpStatus.OK);
        }

        // Construct trigger-build url and execute request
        String url = "/api/programming/programming-submissions/" + participation.getId() + "/trigger-failed-build";
        request.postWithoutLocation(url, null, HttpStatus.OK, new HttpHeaders());

        // Fetch updated participation and assert
        ProgrammingExerciseStudentParticipation updatedParticipation = (ProgrammingExerciseStudentParticipation) participationRepository.findByIdElseThrow(participation.getId());
        assertThat(updatedParticipation.getInitializationState()).as("Participation should be initialized").isEqualTo(InitializationState.INITIALIZED);
        assertThat(updatedParticipation.getBuildPlanId()).as("Build Plan Id should be set")
                .isEqualTo(exercise.getProjectKey().toUpperCase() + "-" + participant.getParticipantIdentifier().toUpperCase());

        // Trigger the build again and make sure no new submission is created
        request.postWithoutLocation(url, null, HttpStatus.OK, new HttpHeaders());
        var submissions = submissionRepository.findAllByParticipationId(participation.getId());
        assertThat(submissions).hasSize(1);
    }

    // TEST
    public void resumeProgrammingExerciseByTriggeringInstructorBuild_correctInitializationState(ExerciseMode exerciseMode) throws Exception {
        var participation = createStudentParticipationWithSubmission(exerciseMode);
        var participant = participation.getParticipant();

        mockDelegate.mockTriggerInstructorBuildAll(participation);
        // We need to mock the call again because we are triggering the build twice in order to verify that the submission isn't re-created
        mockDelegate.mockTriggerInstructorBuildAll(participation);

        // These will be updated triggering a failed build
        participation.setInitializationState(InitializationState.INACTIVE);
        participation.setBuildPlanId(null);
        programmingExerciseStudentParticipationRepository.saveAndFlush(participation);

        var url = "/api/programming/programming-exercises/" + exercise.getId() + "/trigger-instructor-build-all";
        request.postWithoutLocation(url, null, HttpStatus.OK, new HttpHeaders());
        await().timeout(20, TimeUnit.SECONDS)
                .until(() -> programmingExerciseRepository.findWithTemplateAndSolutionParticipationTeamAssignmentConfigCategoriesById(exercise.getId()).isPresent()
                        && participationRepository.findByIdElseThrow(participation.getId()).getInitializationState().hasCompletedState(InitializationState.INITIALIZED));

        // Fetch updated participation and assert
        ProgrammingExerciseStudentParticipation updatedParticipation = (ProgrammingExerciseStudentParticipation) participationRepository.findByIdElseThrow(participation.getId());
        assertThat(updatedParticipation.getInitializationState()).as("Participation should be initialized").isEqualTo(InitializationState.INITIALIZED);
        assertThat(updatedParticipation.getBuildPlanId()).as("Build Plan Id should be set")
                .isEqualTo(exercise.getProjectKey().toUpperCase() + "-" + participant.getParticipantIdentifier().toUpperCase());

        // Trigger the build again and make sure no new submission is created
        request.postWithoutLocation(url, null, HttpStatus.OK, new HttpHeaders());
        var submissions = submissionRepository.findAllByParticipationId(participation.getId());
        assertThat(submissions).hasSize(1);
    }

    // Test
    public void exportInstructorRepositories_shouldReturnFile() throws Exception {
        String zip = exportInstructorRepository(RepositoryType.TEMPLATE, exerciseRepo, HttpStatus.OK);
        assertThat(zip).isNotNull();

        zip = exportInstructorRepository(RepositoryType.SOLUTION, solutionRepo, HttpStatus.OK);
        assertThat(zip).isNotNull();

        zip = exportInstructorRepository(RepositoryType.TESTS, testRepo, HttpStatus.OK);
        assertThat(zip).isNotNull();
    }

    public void exportInstructorAuxiliaryRepository_shouldReturnFile() throws Exception {
        generateProgrammingExerciseForExport();
        var auxRepo = addAuxiliaryRepositoryToProgrammingExercise(exercise);
        setupAuxRepoMock(auxRepo);
        setupRepositoryMocks(exercise);
        var url = "/api/programming/programming-exercises/" + exercise.getId() + "/export-instructor-auxiliary-repository/" + auxRepo.getId();
        request.get(url, HttpStatus.OK, String.class);
    }

    private void setupAuxRepoMock(AuxiliaryRepository auxiliaryRepository) throws GitAPIException {
        Repository repository = gitService.getExistingCheckedOutRepositoryByLocalPath(auxRepo.workingCopyGitRepoFile.toPath(), null);

<<<<<<< HEAD
        doReturn(repository).when(gitService).getOrCheckoutRepositoryWithTargetPath(eq(auxiliaryRepository.getVcsRepositoryUri()), any(Path.class), anyBoolean());
        doReturn(repository).when(gitService).getOrCheckoutRepositoryWithLocalPath(eq(auxiliaryRepository.getVcsRepositoryUri()), any(Path.class), anyBoolean());

        try {
            byte[] mockZipData = "mock-zip-content".getBytes();
            InputStreamResource mockResource = new InputStreamResource(new ByteArrayInputStream(mockZipData)) {

                @Override
                public String getFilename() {
                    return "mock-auxiliary-repo.zip";
                }

                @Override
                public long contentLength() {
                    return mockZipData.length;
                }

                @Override
                public InputStream getInputStream() throws IOException {
                    return new ByteArrayInputStream(mockZipData);
                }
            };
            doReturn(mockResource).when(gitService).exportRepositoryWithFullHistoryToMemory(eq(auxiliaryRepository.getVcsRepositoryUri()), anyString());
        }
        catch (Exception e) {
            throw new RuntimeException("Failed to setup export mock", e);
        }
=======
        doReturn(repository).when(gitService).getOrCheckoutRepositoryWithTargetPath(eq(auxiliaryRepository.getVcsRepositoryUri()), any(Path.class), anyBoolean(), anyBoolean());
        doReturn(repository).when(gitService).getOrCheckoutRepositoryWithLocalPath(eq(auxiliaryRepository.getVcsRepositoryUri()), any(Path.class), anyBoolean(), anyBoolean());
>>>>>>> d5cda1e8
    }

    public void exportInstructorAuxiliaryRepository_forbidden() throws Exception {
        generateProgrammingExerciseForExport();
        var auxRepo = addAuxiliaryRepositoryToProgrammingExercise(exercise);
        var url = "/api/programming/programming-exercises/" + exercise.getId() + "/export-instructor-auxiliary-repository/" + auxRepo.getId();
        request.get(url, HttpStatus.FORBIDDEN, String.class);
    }

    // Test
    public void exportInstructorRepositories_forbidden() throws Exception {
        // change the group name to enforce a HttpStatus forbidden after having accessed the endpoint
        course.setInstructorGroupName("test");
        courseRepository.save(course);
        exportInstructorRepository(RepositoryType.TEMPLATE, exerciseRepo, HttpStatus.FORBIDDEN);
        exportInstructorRepository(RepositoryType.SOLUTION, solutionRepo, HttpStatus.FORBIDDEN);
        exportInstructorRepository(RepositoryType.TESTS, testRepo, HttpStatus.FORBIDDEN);
    }

    private String exportInstructorRepository(RepositoryType repositoryType, LocalRepository localRepository, HttpStatus expectedStatus) throws Exception {
        generateProgrammingExerciseForExport();

        setupMockRepo(localRepository, repositoryType, "some-file.java");

        var url = "/api/programming/programming-exercises/" + exercise.getId() + "/export-instructor-repository/" + repositoryType.name();
        return request.get(url, expectedStatus, String.class);
    }

    private String exportStudentRequestedRepository(HttpStatus expectedStatus, boolean includeTests) throws Exception {
        generateProgrammingExerciseForExport();

        setupMockRepo(exerciseRepo, RepositoryType.SOLUTION, "some-file.java");
        if (includeTests) {
            setupMockRepo(testRepo, RepositoryType.TESTS, "some-test-file.java");
        }

        var url = "/api/programming/programming-exercises/" + exercise.getId() + "/export-student-requested-repository?includeTests=" + includeTests;
        return request.get(url, expectedStatus, String.class);
    }

    /**
     * Attempts to export a student repository and verifies that the file is (or is not) returned.
     *
     * @param authorized Whether to expect that the user is authorized.
     */
    public void exportStudentRepository(boolean authorized) throws Exception {
        HttpStatus expectedStatus = authorized ? HttpStatus.OK : HttpStatus.FORBIDDEN;
        generateProgrammingExerciseForExport();
        var participation = createStudentParticipationWithSubmission(INDIVIDUAL);
        var url = "/api/programming/programming-exercises/" + exercise.getId() + "/export-student-repository/" + participation.getId();
        String zip = request.get(url, expectedStatus, String.class);
        if (expectedStatus.is2xxSuccessful()) {
            assertThat(zip).isNotNull();
        }
        else {
            assertThat(zip).isNull();
        }
    }

    // Test

    /**
     * Test that the export of the instructor material works as expected with a build plan included (relevant for Jenkins setups).
     *
     * @throws Exception if the export fails
     */
    public void exportProgrammingExerciseInstructorMaterial_shouldReturnFileWithBuildplan() throws Exception {
        exportProgrammingExerciseInstructorMaterial_shouldReturnFile(false, true);
    }

    /**
     * Test that the export of the instructor material works as expected.
     *
     * @param saveEmbeddedFiles whether embedded files should be saved or not, not saving them simulates that embedded files are no longer stored on the file system
     * @throws Exception if the export fails
     */
    public void exportProgrammingExerciseInstructorMaterial_shouldReturnFile(boolean saveEmbeddedFiles, boolean shouldIncludeBuildplan) throws Exception {
        var zipFile = exportProgrammingExerciseInstructorMaterial(HttpStatus.OK, false, true, saveEmbeddedFiles, shouldIncludeBuildplan);
        // Assure, that the zip folder is already created and not 'in creation' which would lead to a failure when extracting it in the next step
        await().until(zipFile::exists);
        assertThat(zipFile).isNotNull();
        String embeddedFileName1 = "Markdown_2023-05-06T16-17-46-410_ad323711.jpg";
        String embeddedFileName2 = "Markdown_2023-05-06T16-17-46-822_b921f475.jpg";
        // delete the files to not only make a test pass because a previous test run succeeded
        Path embeddedFilePath1 = FilePathConverter.getMarkdownFilePath().resolve(embeddedFileName1);
        Path embeddedFilePath2 = FilePathConverter.getMarkdownFilePath().resolve(embeddedFileName2);
        if (Files.exists(embeddedFilePath1)) {
            Files.delete(embeddedFilePath1);
        }
        if (Files.exists(embeddedFilePath2)) {
            Files.delete(embeddedFilePath2);
        }
        // Recursively unzip the exported file, to make sure there is no erroneous content
        Path extractedZipDir = zipFileTestUtilService.extractZipFileRecursively(zipFile.getAbsolutePath());

        // Check that the contents we created exist in the unzipped exported folder
        try (var files = Files.walk(extractedZipDir)) {
            List<Path> listOfIncludedFiles = files.filter(Files::isRegularFile).map(Path::getFileName).toList();
            assertThat(listOfIncludedFiles).anyMatch((filename) -> filename.toString().matches(".*-exercise.zip"))
                    .anyMatch((filename) -> filename.toString().matches(".*-solution.zip")).anyMatch((filename) -> filename.toString().matches(".*-tests.zip"))
                    .anyMatch((filename) -> filename.toString().matches(EXPORTED_EXERCISE_PROBLEM_STATEMENT_FILE_PREFIX + ".*.md"))
                    .anyMatch((filename) -> filename.toString().matches(EXPORTED_EXERCISE_DETAILS_FILE_PREFIX + ".*.json"));
            if (saveEmbeddedFiles) {
                assertThat(listOfIncludedFiles).anyMatch((filename) -> filename.toString().equals(embeddedFileName1))
                        .anyMatch((filename) -> filename.toString().equals(embeddedFileName2));
            }
            if (shouldIncludeBuildplan) {
                assertThat(listOfIncludedFiles).anyMatch((filename) -> BUILD_PLAN_FILE_NAME.equals(filename.toString()));
                Path buildPlanPath = listOfIncludedFiles.stream().filter(file -> BUILD_PLAN_FILE_NAME.equals(file.getFileName().toString())).findFirst().orElseThrow();
                String buildPlanContent = Files.readString(extractedZipDir.resolve(buildPlanPath), StandardCharsets.UTF_8);
                assertThat(buildPlanContent).isEqualTo("my build plan");
            }
            else {
                assertThat(listOfIncludedFiles).noneMatch((filename) -> BUILD_PLAN_FILE_NAME.equals(filename.toString()));
            }
        }

        FileUtils.deleteDirectory(extractedZipDir.toFile());
        FileUtils.delete(zipFile);
    }

    public void exportProgrammingExerciseInstructorMaterial_withTeamConfig() throws Exception {
        TeamAssignmentConfig teamAssignmentConfig = new TeamAssignmentConfig();
        teamAssignmentConfig.setExercise(exercise);
        teamAssignmentConfig.setMinTeamSize(1);
        teamAssignmentConfig.setMaxTeamSize(10);
        exercise.setTeamAssignmentConfig(teamAssignmentConfig);
        exercise.setBuildConfig(programmingExerciseBuildConfigRepository.save(exercise.getBuildConfig()));
        exercise = programmingExerciseRepository.save(exercise);

        var zipFile = exportProgrammingExerciseInstructorMaterial(HttpStatus.OK, true);
        // Assure, that the zip folder is already created and not 'in creation' which would lead to a failure when extracting it in the next step
        await().until(zipFile::exists);
        assertThat(zipFile).isNotNull();

        // Recursively unzip the exported file, to make sure there is no erroneous content
        Path extractedZipDir = zipFileTestUtilService.extractZipFileRecursively(zipFile.getAbsolutePath());

        try (var files = Files.walk(extractedZipDir)) {
            // Only test the correctly exported team assignment, other properties are tested above
            var json = files.filter(Files::isRegularFile).filter(file -> file.getFileName().toString().matches(EXPORTED_EXERCISE_DETAILS_FILE_PREFIX + ".*.json")).findFirst();
            assertThat(json).isPresent();

            var exportedExercise = objectMapper.readValue(json.get().toFile(), ProgrammingExercise.class);
            assertThat(exportedExercise.getTeamAssignmentConfig()).isNotNull();
            assertThat(exportedExercise.getTeamAssignmentConfig().getId()).isNull();
            assertThat(exportedExercise.getTeamAssignmentConfig().getMinTeamSize()).isEqualTo(1);
            assertThat(exportedExercise.getTeamAssignmentConfig().getMaxTeamSize()).isEqualTo(10);
        }

        FileUtils.deleteDirectory(extractedZipDir.toFile());
        FileUtils.delete(zipFile);
    }

    public void exportProgrammingExerciseInstructorMaterial_problemStatementNull_success() throws Exception {
        var zipFile = exportProgrammingExerciseInstructorMaterial(HttpStatus.OK, true, true, false, false);
        await().until(zipFile::exists);
        assertThat(zipFile).isNotNull();
        Path extractedZipDir = zipFileTestUtilService.extractZipFileRecursively(zipFile.getAbsolutePath());

        // Check that the contents we created exist in the unzipped exported folder
        try (var files = Files.walk(extractedZipDir)) {
            List<Path> listOfIncludedFiles = files.filter(Files::isRegularFile).map(Path::getFileName).toList();
            assertThat(listOfIncludedFiles).anyMatch((filename) -> filename.toString().matches(".*-exercise.zip"))
                    .anyMatch((filename) -> filename.toString().matches(".*-solution.zip")).anyMatch((filename) -> filename.toString().matches(".*-tests.zip"))
                    .anyMatch((filename) -> filename.toString().matches(EXPORTED_EXERCISE_DETAILS_FILE_PREFIX + ".*.json"));

        }

        FileUtils.deleteDirectory(extractedZipDir.toFile());
        FileUtils.delete(zipFile);
    }

    // Test
    public void exportProgrammingExerciseInstructorMaterial_problemStatementShouldContainTestNames() throws Exception {
        exercise.setBuildConfig(programmingExerciseBuildConfigRepository.save(exercise.getBuildConfig()));
        programmingExerciseRepository.save(exercise);
        var tests = programmingExerciseUtilService.addTestCasesToProgrammingExercise(exercise);
        var test = tests.getFirst();
        exercise.setProblemStatement("[task][name](<testid>%s</testid>)".formatted(test.getId()));
        programmingExerciseRepository.save(exercise);

        var zipFile = exportProgrammingExerciseInstructorMaterial(HttpStatus.OK, true);
        // Assure, that the zip folder is already created and not 'in creation' which would lead to a failure when extracting it in the next step
        assertThat(zipFile).isNotNull();
        await().until(zipFile::exists);
        // Recursively unzip the exported file, to make sure there is no erroneous content
        zipFileTestUtilService.extractZipFileRecursively(zipFile.getAbsolutePath());
        String extractedZipDir = zipFile.getPath().substring(0, zipFile.getPath().length() - 4);

        String problemStatement;
        try (var files = Files.walk(Path.of(extractedZipDir))) {
            var problemStatementFile = files.filter(Files::isRegularFile)
                    .filter(file -> file.getFileName().toString().matches(EXPORTED_EXERCISE_PROBLEM_STATEMENT_FILE_PREFIX + ".*\\.md")).findFirst().orElseThrow();
            problemStatement = Files.readString(problemStatementFile, StandardCharsets.UTF_8);
        }

        assertThat(problemStatement).isEqualTo("[task][name](%s)".formatted(test.getTestName()));
    }

    // Test
    public void exportProgrammingExerciseInstructorMaterial_forbidden() throws Exception {
        // change the group name to enforce a HttpStatus forbidden after having accessed the endpoint
        course.setInstructorGroupName("test");
        courseRepository.save(course);
        exportProgrammingExerciseInstructorMaterial(HttpStatus.FORBIDDEN, false, false, false, false);
    }

    /**
     * export programming exercise instructor material
     *
     * @param expectedStatus         the expected http status, e.g. 200 OK
     * @param problemStatementNull   whether the problem statement should be null or not
     * @param mockRepos              whether the repos should be mocked or not, if we mock the files API we cannot mock them but also cannot use them
     * @param saveEmbeddedFiles      whether embedded files should be saved or not, not saving them simulates that embedded files are no longer stored on the file system
     * @param shouldIncludeBuildplan whether the build plan should be included in the export or not
     * @return the zip file
     * @throws Exception if the export fails
     */
    public File exportProgrammingExerciseInstructorMaterial(HttpStatus expectedStatus, boolean problemStatementNull, boolean mockRepos, boolean saveEmbeddedFiles,
            boolean shouldIncludeBuildplan) throws Exception {
        if (problemStatementNull) {
            generateProgrammingExerciseWithProblemStatementNullForExport();
        }
        else {
            generateProgrammingExerciseForExport(saveEmbeddedFiles, shouldIncludeBuildplan);
        }
        return exportProgrammingExerciseInstructorMaterial(expectedStatus, mockRepos);
    }

    private File exportProgrammingExerciseInstructorMaterial(HttpStatus expectedStatus, boolean mockRepos) throws Exception {
        if (mockRepos) {
            // Mock template repo
            Repository templateRepository = gitService.getExistingCheckedOutRepositoryByLocalPath(exerciseRepo.workingCopyGitRepoFile.toPath(), null);
            createAndCommitDummyFileInLocalRepository(exerciseRepo, "Template.java");
            doReturn(templateRepository).when(gitService).getOrCheckoutRepositoryWithLocalPath(eq(exercise.getRepositoryURL(RepositoryType.TEMPLATE)), any(Path.class),
                    anyBoolean(), anyBoolean());
            doReturn(COMMIT_HASH_OBJECT_ID).when(gitService).getLastCommitHash(any());

            // Mock solution repo
            Repository solutionRepository = gitService.getExistingCheckedOutRepositoryByLocalPath(solutionRepo.workingCopyGitRepoFile.toPath(), null);
            createAndCommitDummyFileInLocalRepository(solutionRepo, "Solution.java");
            doReturn(solutionRepository).when(gitService).getOrCheckoutRepositoryWithLocalPath(eq(exercise.getRepositoryURL(RepositoryType.SOLUTION)), any(Path.class),
                    anyBoolean(), anyBoolean());

            // Mock tests repo
            Repository testsRepository = gitService.getExistingCheckedOutRepositoryByLocalPath(testRepo.workingCopyGitRepoFile.toPath(), null);
            createAndCommitDummyFileInLocalRepository(testRepo, "Tests.java");
            doReturn(testsRepository).when(gitService).getOrCheckoutRepositoryWithLocalPath(eq(exercise.getRepositoryURL(RepositoryType.TESTS)), any(Path.class), anyBoolean(),
                    anyBoolean());
        }
        var url = "/api/programming/programming-exercises/" + exercise.getId() + "/export-instructor-exercise";
        return request.getFile(url, expectedStatus, new LinkedMultiValueMap<>());
    }

    private void generateProgrammingExerciseWithProblemStatementNullForExport() {
        exercise.setProblemStatement(null);
        exercise.setBuildConfig(programmingExerciseBuildConfigRepository.save(exercise.getBuildConfig()));
        exercise = programmingExerciseRepository.save(exercise);
        exercise = programmingExerciseParticipationUtilService.addTemplateParticipationForProgrammingExercise(exercise);
        exercise = programmingExerciseParticipationUtilService.addSolutionParticipationForProgrammingExercise(exercise);
        exercise = programmingExerciseRepository.findWithTemplateAndSolutionParticipationById(exercise.getId()).orElseThrow();
    }

    private void generateProgrammingExerciseForExport() throws IOException {
        generateProgrammingExerciseForExport(false, false);
    }

    private void generateProgrammingExerciseForExport(boolean saveEmbeddedFiles, boolean shouldIncludeBuildPlan) throws IOException {
        String embeddedFileName1 = "Markdown_2023-05-06T16-17-46-410_ad323711.jpg";
        String embeddedFileName2 = "Markdown_2023-05-06T16-17-46-822_b921f475.jpg";
        exercise.setProblemStatement(String.format("""
                Problem statement
                ![mountain.jpg](/api/core/files/markdown/%s)
                <img src="/api/core/files/markdown/%s" width="400">
                """, embeddedFileName1, embeddedFileName2));
        if (saveEmbeddedFiles) {
            FileUtils.copyToFile(new ClassPathResource("test-data/repository-export/" + embeddedFileName1).getInputStream(),
                    FilePathConverter.getMarkdownFilePath().resolve(embeddedFileName1).toFile());
            FileUtils.copyToFile(new ClassPathResource("test-data/repository-export/" + embeddedFileName2).getInputStream(),
                    FilePathConverter.getMarkdownFilePath().resolve(embeddedFileName2).toFile());
        }
        exercise.setBuildConfig(programmingExerciseBuildConfigRepository.save(exercise.getBuildConfig()));
        exercise = programmingExerciseRepository.save(exercise);
        if (shouldIncludeBuildPlan) {
            buildPlanRepository.setBuildPlanForExercise("my build plan", exercise);
        }
        exercise = programmingExerciseParticipationUtilService.addTemplateParticipationForProgrammingExercise(exercise);
        exercise = programmingExerciseParticipationUtilService.addSolutionParticipationForProgrammingExercise(exercise);
        exercise = programmingExerciseRepository.findWithTemplateAndSolutionParticipationById(exercise.getId()).orElseThrow();

    }

    private void setupMockRepo(LocalRepository localRepo, RepositoryType repoType, String fileName) throws GitAPIException, IOException {
        VcsRepositoryUri vcsUrl = exercise.getRepositoryURL(repoType);
        Repository repository = gitService.getExistingCheckedOutRepositoryByLocalPath(localRepo.workingCopyGitRepoFile.toPath(), null);

        createAndCommitDummyFileInLocalRepository(localRepo, fileName);
<<<<<<< HEAD
        doReturn(repository).when(gitService).getOrCheckoutRepositoryWithTargetPath(eq(vcsUrl), any(Path.class), anyBoolean());
        doReturn(repository).when(gitService).getOrCheckoutRepositoryWithLocalPath(eq(vcsUrl), any(Path.class), anyBoolean());
        doReturn(repository).when(gitService).getBareRepository(eq(vcsUrl));
=======
        doReturn(repository).when(gitService).getOrCheckoutRepositoryWithTargetPath(eq(vcsUrl), any(Path.class), anyBoolean(), anyBoolean());
        doReturn(repository).when(gitService).getOrCheckoutRepositoryWithLocalPath(eq(vcsUrl), any(Path.class), anyBoolean(), anyBoolean());
>>>>>>> d5cda1e8
    }

    // Test
    public void testArchiveCourseWithProgrammingExercise() throws Exception {
        course.setEndDate(ZonedDateTime.now().minusMinutes(4));
        course.setCourseArchivePath(null);
        course.setExercises(Set.of(exercise));
        courseRepository.save(course);

        // Create a programming exercise with solution, template, tests participation and build config
        exercise.setBuildConfig(programmingExerciseBuildConfigRepository.save(exercise.getBuildConfig()));
        exercise = programmingExerciseRepository.save(exercise);
        exercise = programmingExerciseParticipationUtilService.addTemplateParticipationForProgrammingExercise(exercise);
        exercise = programmingExerciseParticipationUtilService.addSolutionParticipationForProgrammingExercise(exercise);
        exercise.setProblemStatement("Lorem Ipsum");
        programmingExerciseUtilService.addTestCasesToProgrammingExercise(exercise);

        // Add student participation
        exercise = programmingExerciseRepository.findWithTemplateAndSolutionParticipationById(exercise.getId()).orElseThrow();
        var participation = participationUtilService.addStudentParticipationForProgrammingExercise(exercise, userPrefix + STUDENT_LOGIN);

        // Mock student repo
        Repository studentRepository = gitService.getExistingCheckedOutRepositoryByLocalPath(studentRepo.workingCopyGitRepoFile.toPath(), null);
        doReturn(studentRepository).when(gitService).getOrCheckoutRepositoryWithLocalPath(eq(participation.getVcsRepositoryUri()), any(Path.class), anyBoolean(), anyBoolean());

        // Mock template repo
        Repository templateRepository = gitService.getExistingCheckedOutRepositoryByLocalPath(exerciseRepo.workingCopyGitRepoFile.toPath(), null);
        doReturn(templateRepository).when(gitService).getOrCheckoutRepositoryWithLocalPath(eq(exercise.getRepositoryURL(RepositoryType.TEMPLATE)), any(Path.class), anyBoolean(),
                anyBoolean());

        // Mock solution repo
        Repository solutionRepository = gitService.getExistingCheckedOutRepositoryByLocalPath(solutionRepo.workingCopyGitRepoFile.toPath(), null);
        doReturn(solutionRepository).when(gitService).getOrCheckoutRepositoryWithLocalPath(eq(exercise.getRepositoryURL(RepositoryType.SOLUTION)), any(Path.class), anyBoolean(),
                anyBoolean());

        // Mock tests repo
        Repository testsRepository = gitService.getExistingCheckedOutRepositoryByLocalPath(testRepo.workingCopyGitRepoFile.toPath(), null);
        createAndCommitDummyFileInLocalRepository(testRepo, "Tests.java");
        doReturn(testsRepository).when(gitService).getOrCheckoutRepositoryWithLocalPath(eq(exercise.getRepositoryURL(RepositoryType.TESTS)), any(Path.class), anyBoolean(),
                anyBoolean());

        request.put("/api/core/courses/" + course.getId() + "/archive", null, HttpStatus.OK);
        await().until(() -> courseRepository.findById(course.getId()).orElseThrow().getCourseArchivePath() != null);

        var updatedCourse = courseRepository.findByIdElseThrow(course.getId());
        assertThat(updatedCourse.getCourseArchivePath()).isNotEmpty();
        // extract archive content and check that all expected files exist.
        Path courseArchivePath = courseArchivesDirPath.resolve(updatedCourse.getCourseArchivePath());
        Path extractedArchiveDir = zipFileTestUtilService.extractZipFileRecursively(courseArchivePath.toString());
        try (var files = Files.walk(extractedArchiveDir)) {
            assertThat(files).map(Path::getFileName).anyMatch((filename) -> filename.toString().matches(".*-exercise"))
                    .anyMatch((filename) -> filename.toString().matches(".*-solution")).anyMatch((filename) -> filename.toString().matches(".*-tests"))
                    .anyMatch((filename) -> filename.toString().matches(EXPORTED_EXERCISE_PROBLEM_STATEMENT_FILE_PREFIX + ".*.md"))
                    .anyMatch((filename) -> filename.toString().matches(EXPORTED_EXERCISE_DETAILS_FILE_PREFIX + ".*.json"))
                    .anyMatch((filename) -> filename.toString().matches(".*student1"));
        }
    }

    // TEST TODO Enable
    public void testExportCourseCannotExportSingleParticipationCanceledException() throws Exception {
        createCourseWithProgrammingExerciseAndParticipationWithFiles();
        testExportCourseWithFaultyParticipationCannotGetOrCheckoutRepository(new CanceledException("Checkout canceled"));
    }

    // TEST TODO Enable
    public void testExportCourseCannotExportSingleParticipationGitApiException() throws Exception {
        createCourseWithProgrammingExerciseAndParticipationWithFiles();
        testExportCourseWithFaultyParticipationCannotGetOrCheckoutRepository(new InvalidRemoteException("InvalidRemoteException"));
    }

    // TEST TODO Enable
    public void testExportCourseCannotExportSingleParticipationGitException() throws Exception {
        createCourseWithProgrammingExerciseAndParticipationWithFiles();
        testExportCourseWithFaultyParticipationCannotGetOrCheckoutRepository(new GitException("GitException"));
    }

    private void testExportCourseWithFaultyParticipationCannotGetOrCheckoutRepository(Exception exceptionToThrow) throws IOException, GitAPIException {
        var participation = participationUtilService.addStudentParticipationForProgrammingExercise(exercise, userPrefix + "student2");

        // Mock error when exporting a participation
        doThrow(exceptionToThrow).when(gitService).getOrCheckoutRepositoryWithLocalPath(eq(participation.getVcsRepositoryUri()), any(Path.class), anyBoolean(), anyBoolean());

        course = courseRepository.findByIdWithExercisesAndExerciseDetailsAndLecturesElseThrow(course.getId());
        List<String> errors = new ArrayList<>();
        var optionalExportedCourse = courseExamExportService.exportCourse(course, courseArchivesDirPath, errors);
        assertThat(optionalExportedCourse).isPresent();

        // Extract the archive
        Path archivePath = optionalExportedCourse.get();
        Path extractedArchiveDir = zipFileTestUtilService.extractZipFileRecursively(archivePath.toString());

        // Check that the dummy files we created exist in the archive
        try (var files = Files.walk(extractedArchiveDir)) {
            var filenames = files.filter(Files::isRegularFile).map(Path::getFileName).toList();
            assertThat(filenames).contains(Path.of("Template.java"), Path.of("Solution.java"), Path.of("Tests.java"), Path.of("HelloWorld.java"));
        }

        FileUtils.deleteDirectory(extractedArchiveDir.toFile());
        FileUtils.delete(archivePath.toFile());
    }

    private void createCourseWithProgrammingExerciseAndParticipationWithFiles() throws GitAPIException, IOException {
        course.setEndDate(ZonedDateTime.now().minusMinutes(4));
        course.setCourseArchivePath(null);
        course.setExercises(Set.of(exercise));
        course = courseRepository.save(course);

        // Create a programming exercise with solution, template, and tests participations
        exercise = programmingExerciseRepository.save(exercise);
        exercise = programmingExerciseParticipationUtilService.addTemplateParticipationForProgrammingExercise(exercise);
        exercise = programmingExerciseParticipationUtilService.addSolutionParticipationForProgrammingExercise(exercise);
        programmingExerciseUtilService.addTestCasesToProgrammingExercise(exercise);

        // Add student participation
        exercise = programmingExerciseRepository.findWithTemplateAndSolutionParticipationById(exercise.getId()).orElseThrow();
        var participation = participationUtilService.addStudentParticipationForProgrammingExercise(exercise, userPrefix + STUDENT_LOGIN);

        // Mock student repo
        Repository studentRepository = gitService.getExistingCheckedOutRepositoryByLocalPath(studentRepo.workingCopyGitRepoFile.toPath(), null);
        createAndCommitDummyFileInLocalRepository(studentRepo, "HelloWorld.java");
        doReturn(studentRepository).when(gitService).getOrCheckoutRepositoryWithLocalPath(eq(participation.getVcsRepositoryUri()), any(Path.class), anyBoolean(), anyBoolean());

        // Mock template repo
        Repository templateRepository = gitService.getExistingCheckedOutRepositoryByLocalPath(exerciseRepo.workingCopyGitRepoFile.toPath(), null);
        createAndCommitDummyFileInLocalRepository(exerciseRepo, "Template.java");
        doReturn(templateRepository).when(gitService).getOrCheckoutRepositoryWithLocalPath(eq(exercise.getRepositoryURL(RepositoryType.TEMPLATE)), any(Path.class), anyBoolean(),
                anyBoolean());

        // Mock solution repo
        Repository solutionRepository = gitService.getExistingCheckedOutRepositoryByLocalPath(solutionRepo.workingCopyGitRepoFile.toPath(), null);
        createAndCommitDummyFileInLocalRepository(solutionRepo, "Solution.java");
        doReturn(solutionRepository).when(gitService).getOrCheckoutRepositoryWithLocalPath(eq(exercise.getRepositoryURL(RepositoryType.SOLUTION)), any(Path.class), anyBoolean(),
                anyBoolean());

        // Mock tests repo
        Repository testsRepository = gitService.getExistingCheckedOutRepositoryByLocalPath(testRepo.workingCopyGitRepoFile.toPath(), null);
        createAndCommitDummyFileInLocalRepository(testRepo, "Tests.java");
        doReturn(testsRepository).when(gitService).getOrCheckoutRepositoryWithLocalPath(eq(exercise.getRepositoryURL(RepositoryType.TESTS)), any(Path.class), anyBoolean(),
                anyBoolean());
    }

    public List<StudentExam> prepareStudentExamsForConduction(String testPrefix, ZonedDateTime examVisibleDate, ZonedDateTime examStartDate, ZonedDateTime examEndDate,
            Set<User> registeredStudents, List<LocalRepository> studentRepos) throws Exception {

        for (int i = 1; i <= registeredStudents.size(); i++) {
            mockDelegate.mockUserExists(testPrefix + "student" + i);
        }

        final var course = courseUtilService.addEmptyCourse();
        var exam = examUtilService.addExam(course, examVisibleDate, examStartDate, examEndDate);
        exam = examUtilService.addExerciseGroupsAndExercisesToExam(exam, true);

        // register users
        Set<ExamUser> registeredExamUsers = new HashSet<>();
        exam = examTestRepository.save(exam);
        for (var user : registeredStudents) {
            var registeredExamUser = new ExamUser();
            registeredExamUser.setUser(user);
            registeredExamUser.setExam(exam);
            registeredExamUser = examUserRepository.save(registeredExamUser);
            exam.addExamUser(registeredExamUser);
            registeredExamUsers.add(registeredExamUser);
        }
        exam.setExamUsers(registeredExamUsers);
        exam.setNumberOfExercisesInExam(exam.getExerciseGroups().size());
        exam.setRandomizeExerciseOrder(false);
        exam.setNumberOfCorrectionRoundsInExam(2);
        exam = examTestRepository.save(exam);

        // generate individual student exams
        List<StudentExam> studentExams = request.postListWithResponseBody("/api/exam/courses/" + course.getId() + "/exams/" + exam.getId() + "/generate-student-exams",
                Optional.empty(), StudentExam.class, HttpStatus.OK);
        assertThat(studentExams).hasSize(exam.getExamUsers().size());
        assertThat(studentExamRepository.findByExamId(exam.getId())).hasSize(registeredStudents.size());

        // start exercises
        Set<Long> peIds = exam.getExerciseGroups().get(6).getExercises().stream().map(Exercise::getId).collect(Collectors.toSet());
        List<ProgrammingExercise> programmingExercises = programmingExerciseTestRepository.findAllWithTemplateAndSolutionParticipationByIdIn(peIds);
        exam.getExerciseGroups().get(6).setExercises(new HashSet<>(programmingExercises));

        for (var exercise : programmingExercises) {
            setupRepositoryMocks(exercise);
            for (var ignored : exam.getExamUsers()) {
                var repo = new LocalRepository(defaultBranch);
                repo.configureRepos(localVCRepoPath, "studentRepo", "studentOriginRepo");
                // setupRepositoryMocksParticipant(exercise, examUser.getUser().getLogin(), repo);
                studentRepos.add(repo);
            }
        }

        for (var programmingExercise : programmingExercises) {
            for (var user : registeredStudents) {
                mockDelegate.mockConnectorRequestsForStartParticipation(programmingExercise, user.getParticipantIdentifier(), Set.of(user), true);
            }
        }

        int noGeneratedParticipations = ExamPrepareExercisesTestUtil.prepareExerciseStart(request, exam, course);
        assertThat(noGeneratedParticipations).as("for each of the %d students there should be %d exercises", registeredStudents.size(), exam.getExerciseGroups().size())
                .isEqualTo(registeredStudents.size() * exam.getExerciseGroups().size());

        mockDelegate.resetMockProvider();

        return studentExams;
    }

    /**
     * Creates a dummy file in the repository and commits it locally
     * without pushing it.
     *
     * @param localRepository the repository
     * @param filename        the file to create
     * @throws IOException     when the file cannot be created
     * @throws GitAPIException when git can't add or commit the file
     */
    private void createAndCommitDummyFileInLocalRepository(LocalRepository localRepository, String filename) throws IOException, GitAPIException {
        var file = Path.of(localRepository.workingCopyGitRepoFile.toPath().toString(), filename);
        if (!Files.exists(file)) {
            Files.createFile(file);
        }
        localRepository.workingCopyGitRepo.add().addFilepattern(file.getFileName().toString()).call();
        GitService.commit(localRepository.workingCopyGitRepo).setMessage("Added testfile").call();
    }

    // Test
    public void testDownloadCourseArchiveAsInstructor() throws Exception {
        // Archive the course and wait until it's complete
        testArchiveCourseWithProgrammingExercise();

        // Download the archive
        var archive = request.getFile("/api/core/courses/" + course.getId() + "/download-archive", HttpStatus.OK, new LinkedMultiValueMap<>());
        assertThat(archive).isNotNull();
        assertThat(archive).exists();

        // Extract the archive
        Path extractedArchiveDir = zipFileTestUtilService.extractZipFileRecursively(archive.getAbsolutePath());

        // Check that the dummy files that exist by default in a local repository exist in the archive
        try (var files = Files.walk(extractedArchiveDir)) {
            var filenames = files.filter(Files::isRegularFile).map(Path::getFileName).map(Path::toString).toList();
            assertThat(filenames).contains("README.md");
            assertThat(filenames.stream().filter("README.md"::equals)).hasSize(4);
        }

        FileUtils.deleteDirectory(extractedArchiveDir.toFile());
        FileUtils.delete(archive);
    }

    private ProgrammingExerciseStudentParticipation createStudentParticipationWithSubmission(ExerciseMode exerciseMode) {
        setupCourseWithProgrammingExercise(exerciseMode);
        User user = userRepo.findOneByLogin(userPrefix + STUDENT_LOGIN).orElseThrow();

        ProgrammingExerciseStudentParticipation participation;
        if (exerciseMode == TEAM) {
            var team = setupTeam(user);
            participation = participationUtilService.addTeamParticipationForProgrammingExercise(exercise, team);
            // prepare for the mock scenario, so that the empty commit will work properly
            var localVCRepositoryUri = new LocalVCRepositoryUri(convertToLocalVcUriString(studentTeamRepo)).getURI().toString();
            participation.setRepositoryUri(localVCRepositoryUri);
        }
        else {
            participation = participationUtilService.addStudentParticipationForProgrammingExercise(exercise, user.getParticipantIdentifier());
            // prepare for the mock scenario, so that the empty commit will work properly
            var localVCRepositoryUri = new LocalVCRepositoryUri(convertToLocalVcUriString(studentRepo)).getURI().toString();
            participation.setRepositoryUri(localVCRepositoryUri);
        }

        ProgrammingSubmission submission = new ProgrammingSubmission();
        submission.setSubmissionDate(ZonedDateTime.now().minusMinutes(4));
        submission.setSubmitted(true);
        submission.setCommitHash(TestConstants.COMMIT_HASH_STRING);
        submission.setType(SubmissionType.MANUAL);
        participationUtilService.addSubmission(participation, submission);

        return participation;
    }

    @NotNull
    private Team setupTeam(User user) {
        // create a team for the user (necessary condition before starting an exercise)
        Set<User> students = Set.of(user);
        Team team = new Team().name("Team 1").shortName(userPrefix + TEAM_SHORT_NAME).exercise(exercise).students(students);
        team = teamRepository.save(exercise, team);
        assertThat(team.getStudents()).as("Student was correctly added to team").hasSize(1);
        return team;
    }

    // TEST
    public void repositoryAccessIsAdded_whenStudentIsAddedToTeam() throws Exception {
        setupTeamExercise();

        // Create a team with students
        Set<User> students = new HashSet<>(userRepo.searchByLoginOrNameInGroup("tumuser", userPrefix + "student"));
        Team team = new Team().name("Team 1").shortName(userPrefix + TEAM_SHORT_NAME).exercise(exercise).students(students);
        team = teamRepository.save(exercise, team);

        assertThat(team.getStudents()).as("Students were correctly added to team").hasSize(NUMBER_OF_STUDENTS).hasSameSizeAs(students);

        mockDelegate.mockConnectorRequestsForStartParticipation(exercise, team.getParticipantIdentifier(), team.getStudents(), true);

        // Add a new student to the team
        User newStudent = userUtilService
                .generateAndSaveActivatedUsers(userPrefix + "new-student", new String[] { "tumuser", "testgroup" }, Set.of(new Authority(Role.STUDENT.getAuthority())), 1)
                .getFirst();
        newStudent = userRepo.save(newStudent);
        team.addStudents(newStudent);

        // Start participation with original team
        participationService.startExercise(exercise, team, false);

        // Update team with new student after participation has already started
        Team serverTeam = request.putWithResponseBody("/api/exercise/exercises/" + exercise.getId() + "/teams/" + team.getId(), team, Team.class, HttpStatus.OK);
        assertThat(serverTeam.getStudents()).as("Team students were updated correctly").hasSize(NUMBER_OF_STUDENTS + 1); // new student was added
    }

    // TEST
    public void repositoryAccessIsRemoved_whenStudentIsRemovedFromTeam() throws Exception {
        setupTeamExercise();

        // Create a team with students
        Set<User> students = new HashSet<>(userRepo.searchByLoginOrNameInGroup("tumuser", userPrefix + "student"));
        Team team = new Team().name("Team 1").shortName(userPrefix + TEAM_SHORT_NAME).exercise(exercise).students(students);
        team = teamRepository.save(exercise, team);

        assertThat(team.getStudents()).as("Students were correctly added to team").hasSize(NUMBER_OF_STUDENTS).hasSameSizeAs(students);

        mockDelegate.mockConnectorRequestsForStartParticipation(exercise, team.getParticipantIdentifier(), team.getStudents(), true);

        // Remove the first student from the team
        User firstStudent = students.iterator().next();
        team.removeStudents(firstStudent);

        // Start participation with original team
        participationService.startExercise(exercise, team, false);

        // Update team with removed student
        Team serverTeam = request.putWithResponseBody("/api/exercise/exercises/" + exercise.getId() + "/teams/" + team.getId(), team, Team.class, HttpStatus.OK);
        assertThat(serverTeam.getStudents()).as("Team students were updated correctly").hasSize(NUMBER_OF_STUDENTS - 1); // first student was removed
    }

    // TEST
    public void configureRepository_throwExceptionWhenLtiUserIsNotExistent() throws Exception {
        setupTeamExercise();

        // create a team for the user (necessary condition before starting an exercise)
        // final String edxUsername = userPrefixEdx.get() + "student"; // TODO: Fix this (userPrefixEdx is missing)
        final String edxUsername = userPrefix + "ltinotpres" + "student";

        User edxStudent = UserFactory.generateActivatedUsers(edxUsername, new String[] { "tumuser", "testgroup" }, Set.of(new Authority(Role.STUDENT.getAuthority())), 1)
                .getFirst();
        edxStudent.setInternal(true);
        edxStudent.setPassword(passwordService.hashPassword(edxStudent.getPassword()));
        edxStudent = userRepo.save(edxStudent);
        Team team = setupTeam(edxStudent);

        // Set up mock requests for start participation and that a lti user is not existent
        final boolean ltiUserExists = false;
        mockDelegate.mockConnectorRequestsForStartParticipation(exercise, team.getParticipantIdentifier(), team.getStudents(), ltiUserExists);

        // Start participation with original team
        assertThatExceptionOfType(Exception.class).isThrownBy(() -> participationService.startExercise(exercise, team, false));
    }

    // TEST
    public void copyRepository_testNotCreatedError() throws Exception {
        Team team = setupTeamForBadRequestForStartExercise();

        var participantRepoTestUrl = new LocalVCRepositoryUri(convertToLocalVcUriString(studentTeamRepo));
        final var teamLocalPath = studentTeamRepo.workingCopyGitRepoFile.toPath();
        doReturn(teamLocalPath).when(gitService).getDefaultLocalPathOfRepo(participantRepoTestUrl);
        doThrow(new IOException("Checkout got interrupted!")).when(gitService).copyBareRepositoryWithoutHistory(any(), any(), anyString());

        // the local repo should exist before startExercise()
        assertThat(teamLocalPath).exists();

        // Start participation
        assertThatExceptionOfType(VersionControlException.class).isThrownBy(() -> participationService.startExercise(exercise, team, false))
                .matches(exception -> !exception.getMessage().isEmpty());

        // the directory of the repo should be deleted
        assertThat(teamLocalPath).doesNotExist();
    }

    @NotNull
    private Team setupTeamForBadRequestForStartExercise() throws Exception {
        setupTeamExercise();

        // Create a team with students
        var student1 = userUtilService.getUserByLogin(userPrefix + "student1");
        Team team = new Team().name("Team 1").shortName(userPrefix + TEAM_SHORT_NAME).exercise(exercise).students(Set.of(student1));
        team = teamRepository.save(exercise, team);

        assertThat(team.getStudents()).as("Student1 was correctly added to team").hasSize(1);

        return team;
    }

    private void setupTeamExercise() {
        exercise.setMode(TEAM);
        exercise.setBuildConfig(programmingExerciseBuildConfigRepository.save(exercise.getBuildConfig()));
        programmingExerciseRepository.save(exercise);
        programmingExerciseParticipationUtilService.addTemplateParticipationForProgrammingExercise(exercise);
        programmingExerciseParticipationUtilService.addSolutionParticipationForProgrammingExercise(exercise);
    }

    // TEST
    public void configureRepository_testBadRequestError() throws Exception {
        Team team = setupTeamForBadRequestForStartExercise();
        doThrow(new IOException()).when(gitService).copyBareRepositoryWithoutHistory(any(), any(), anyString());

        // Start participation
        assertThatExceptionOfType(VersionControlException.class).isThrownBy(() -> participationService.startExercise(exercise, team, false))
                .matches(exception -> !exception.getMessage().isEmpty());

    }

    // TEST
    public void automaticCleanupBuildPlans() throws Exception {
        String testPrefix = "cleanup";
        userUtilService.addUsers(userPrefix + testPrefix, 12, 0, 0, 0);

        // this is needed so that the participations that are currently in the repository get ignored by findAllWithBuildPlanIdWithResults().
        // Otherwise participations with an unexpected buildPlanId are retrieved when calling cleanupBuildPlansOnContinuousIntegrationServer() below
        programmingExerciseParticipationTestRepository.updateBuildPlanIdOfAll(null);

        exercise.setBuildConfig(programmingExerciseBuildConfigRepository.save(exercise.getBuildConfig()));
        exercise = programmingExerciseRepository.save(exercise);
        examExercise.setBuildConfig(programmingExerciseBuildConfigRepository.save(examExercise.getBuildConfig()));
        examExercise = programmingExerciseRepository.save(examExercise);

        var exercise2 = ProgrammingExerciseFactory.generateProgrammingExercise(ZonedDateTime.now().minusDays(5), ZonedDateTime.now().minusDays(4), course);
        exercise2.setBuildAndTestStudentSubmissionsAfterDueDate(ZonedDateTime.now().plusDays(1));
        exercise2.setBuildConfig(programmingExerciseBuildConfigRepository.save(exercise2.getBuildConfig()));
        exercise2 = programmingExerciseRepository.save(exercise2);

        var exercise3 = ProgrammingExerciseFactory.generateProgrammingExercise(ZonedDateTime.now().minusDays(5), ZonedDateTime.now().minusDays(4), course);
        exercise3.setBuildAndTestStudentSubmissionsAfterDueDate(ZonedDateTime.now().minusDays(3));
        exercise3.setBuildConfig(programmingExerciseBuildConfigRepository.save(exercise3.getBuildConfig()));
        exercise3 = programmingExerciseRepository.save(exercise3);

        var exercise4 = ProgrammingExerciseFactory.generateProgrammingExercise(ZonedDateTime.now().minusDays(5), ZonedDateTime.now().minusDays(4), course);
        exercise4.setBuildConfig(programmingExerciseBuildConfigRepository.save(exercise4.getBuildConfig()));
        exercise4 = programmingExerciseRepository.save(exercise4);

        // Note participationXa will always be cleaned up, while participationXb will NOT be cleaned up

        // SuccessfulLatestResultAfter1Days
        var participation1a = createProgrammingParticipationWithSubmissionAndResult(exercise, testPrefix + "student1", 100D, ZonedDateTime.now().minusDays(2), true);
        var participation1b = createProgrammingParticipationWithSubmissionAndResult(exercise, testPrefix + "student2", 100D, ZonedDateTime.now().minusHours(6), true);
        // UnsuccessfulLatestResultAfter5Days
        var participation2a = createProgrammingParticipationWithSubmissionAndResult(exercise, testPrefix + "student3", 80D, ZonedDateTime.now().minusDays(6), true);
        var participation2b = createProgrammingParticipationWithSubmissionAndResult(exercise, testPrefix + "student4", 80D, ZonedDateTime.now().minusDays(4), true);
        // NoResultAfter3Days
        var participation3a = createProgrammingParticipationWithSubmissionAndResult(exercise, testPrefix + "student5", 80D, ZonedDateTime.now().minusDays(6), false);
        participation3a.setInitializationDate(ZonedDateTime.now().minusDays(4));
        var participation3b = createProgrammingParticipationWithSubmissionAndResult(exercise, testPrefix + "student6", 80D, ZonedDateTime.now().minusDays(6), false);
        participation3b.setInitializationDate(ZonedDateTime.now().minusDays(2));

        var participation4b = createProgrammingParticipationWithSubmissionAndResult(examExercise, testPrefix + "student7", 80D, ZonedDateTime.now().minusDays(6), false);
        var participation5b = createProgrammingParticipationWithSubmissionAndResult(examExercise, testPrefix + "student8", 80D, ZonedDateTime.now().minusDays(6), false);
        participation5b.setBuildPlanId(null);

        var participation6b = createProgrammingParticipationWithSubmissionAndResult(examExercise, testPrefix + "student9", 80D, ZonedDateTime.now().minusDays(6), false);
        participation6b.setParticipant(null);

        var participation7a = createProgrammingParticipationWithSubmissionAndResult(exercise3, testPrefix + "student10", 80D, ZonedDateTime.now().minusDays(4), true);
        var participation7b = createProgrammingParticipationWithSubmissionAndResult(exercise2, testPrefix + "student11", 80D, ZonedDateTime.now().minusDays(4), true);

        var participation8a = createProgrammingParticipationWithSubmissionAndResult(exercise4, testPrefix + "student12", 100D, ZonedDateTime.now().minusDays(6), true);

        programmingExerciseStudentParticipationRepository.saveAll(Set.of(participation3a, participation3b, participation5b, participation6b));
        await().untilAsserted(
                () -> assertThat(programmingExerciseStudentParticipationRepository.findAllWithBuildPlanIdWithResults()).containsExactlyInAnyOrderElementsOf(List.of(participation1a,
                        participation1b, participation2a, participation2b, participation3a, participation3b, participation4b, participation7a, participation7b, participation8a)));

        mockDelegate.mockDeleteBuildPlan(exercise.getProjectKey(), exercise.getProjectKey() + "-" + participation1a.getParticipantIdentifier().toUpperCase(), false);
        mockDelegate.mockDeleteBuildPlan(exercise.getProjectKey(), exercise.getProjectKey() + "-" + participation2a.getParticipantIdentifier().toUpperCase(), false);
        mockDelegate.mockDeleteBuildPlan(exercise.getProjectKey(), exercise.getProjectKey() + "-" + participation3a.getParticipantIdentifier().toUpperCase(), false);
        mockDelegate.mockDeleteBuildPlan(exercise3.getProjectKey(), exercise3.getProjectKey() + "-" + participation7a.getParticipantIdentifier().toUpperCase(), false);
        mockDelegate.mockDeleteBuildPlan(exercise4.getProjectKey(), exercise4.getProjectKey() + "-" + participation8a.getParticipantIdentifier().toUpperCase(), false);

        automaticProgrammingExerciseCleanupService.cleanup(); // this call won't do it, because of the missing profile, we execute it anyway to cover at least some code
        automaticProgrammingExerciseCleanupService.cleanupBuildPlansOnContinuousIntegrationServer();

        assertThat(programmingExerciseStudentParticipationRepository.findByIdElseThrow(participation1a.getId()).getBuildPlanId()).isNull();
        assertThat(programmingExerciseStudentParticipationRepository.findByIdElseThrow(participation1b.getId()).getBuildPlanId()).isNotNull();

        assertThat(programmingExerciseStudentParticipationRepository.findByIdElseThrow(participation2a.getId()).getBuildPlanId()).isNull();
        assertThat(programmingExerciseStudentParticipationRepository.findByIdElseThrow(participation2b.getId()).getBuildPlanId()).isNotNull();

        assertThat(programmingExerciseStudentParticipationRepository.findByIdElseThrow(participation3a.getId()).getBuildPlanId()).isNull();
        assertThat(programmingExerciseStudentParticipationRepository.findByIdElseThrow(participation3b.getId()).getBuildPlanId()).isNotNull();

        assertThat(programmingExerciseStudentParticipationRepository.findByIdElseThrow(participation4b.getId()).getBuildPlanId()).isNotNull();
        assertThat(programmingExerciseStudentParticipationRepository.findByIdElseThrow(participation5b.getId()).getBuildPlanId()).isNull(); // was already null before
        assertThat(programmingExerciseStudentParticipationRepository.findByIdElseThrow(participation6b.getId()).getBuildPlanId()).isNotNull();

        assertThat(programmingExerciseStudentParticipationRepository.findByIdElseThrow(participation7a.getId()).getBuildPlanId()).isNull();
        assertThat(programmingExerciseStudentParticipationRepository.findByIdElseThrow(participation7b.getId()).getBuildPlanId()).isNotNull();

        assertThat(programmingExerciseStudentParticipationRepository.findByIdElseThrow(participation8a.getId()).getBuildPlanId()).isNull();
    }

    private ProgrammingExerciseStudentParticipation createProgrammingParticipationWithSubmissionAndResult(ProgrammingExercise exercise, String studentLogin, double score,
            ZonedDateTime submissionDate, boolean withResult) {
        var programmingSubmission = ParticipationFactory.generateProgrammingSubmission(true, "abcde", SubmissionType.MANUAL);
        programmingSubmission = programmingExerciseUtilService.addProgrammingSubmission(exercise, programmingSubmission, userPrefix + studentLogin);
        if (withResult) {
            participationUtilService.addResultToSubmission(AssessmentType.AUTOMATIC, submissionDate, programmingSubmission, score >= 100D, true, 100D);
        }
        return (ProgrammingExerciseStudentParticipation) programmingSubmission.getParticipation();
    }

    // TEST
    public void automaticCleanupGitRepositories() {
        var startDate = ZonedDateTime.now().minusWeeks(15L);
        var endDate = startDate.plusDays(5L);
        exercise.setReleaseDate(startDate);
        exercise.setDueDate(endDate);
        exercise.setBuildConfig(programmingExerciseBuildConfigRepository.save(exercise.getBuildConfig()));
        exercise = programmingExerciseRepository.save(exercise);
        exercise.getCourseViaExerciseGroupOrCourseMember().setStartDate(startDate);
        exercise.getCourseViaExerciseGroupOrCourseMember().setEndDate(endDate);
        courseRepository.save(exercise.getCourseViaExerciseGroupOrCourseMember());

        examExercise.setBuildConfig(programmingExerciseBuildConfigRepository.save(examExercise.getBuildConfig()));
        examExercise = programmingExerciseRepository.save(examExercise);
        examExercise.getExerciseGroup().getExam().setStartDate(startDate);
        examExercise.getExerciseGroup().getExam().setEndDate(endDate);
        examTestRepository.save(examExercise.getExerciseGroup().getExam());

        var createdExercise = programmingExerciseRepository.findById(exercise.getId());
        assertThat(createdExercise).isPresent();
        var createdExamExercise = programmingExerciseRepository.findById(examExercise.getId());
        assertThat(createdExamExercise).isPresent();

        createProgrammingParticipationWithSubmissionAndResult(exercise, "student1", 100D, ZonedDateTime.now().minusDays(2L), false);
        createProgrammingParticipationWithSubmissionAndResult(exercise, "student2", 80D, ZonedDateTime.now().minusDays(6L), false);

        createProgrammingParticipationWithSubmissionAndResult(examExercise, "student3", 100D, ZonedDateTime.now().minusDays(2L), false);
        createProgrammingParticipationWithSubmissionAndResult(examExercise, "student4", 80D, ZonedDateTime.now().minusDays(6L), false);

        automaticProgrammingExerciseCleanupService.cleanupGitWorkingCopiesOnArtemisServer();
        // Note: at the moment, we cannot easily assert something here, it might be possible to verify mocks on gitService, in case we could define it as MockitoSpyBean
    }

    private void validateProgrammingExercise(ProgrammingExercise generatedExercise) {
        exercise.setId(generatedExercise.getId());
        exercise.setTemplateParticipation(generatedExercise.getTemplateParticipation());
        exercise.setSolutionParticipation(generatedExercise.getSolutionParticipation());
        assertThat(exercise).isEqualTo(generatedExercise);
        var templateSubmissions = submissionRepository.findAllByParticipationId(exercise.getTemplateParticipation().getId());
        assertThat(templateSubmissions).hasSize(1);
        Optional<ProgrammingSubmission> templateSubmission = programmingSubmissionRepository.findById(templateSubmissions.getFirst().getId());
        assertThat(templateSubmission.isPresent()).isTrue();
        assertThat(templateSubmission.get().getType()).isEqualTo(SubmissionType.INSTRUCTOR);
        var solutionSubmissions = submissionRepository.findAllByParticipationId(exercise.getSolutionParticipation().getId());
        assertThat(solutionSubmissions).hasSize(1);
        Optional<ProgrammingSubmission> solutionSubmission = programmingSubmissionRepository.findById(solutionSubmissions.getFirst().getId());
        assertThat(solutionSubmission.isPresent()).isTrue();
        assertThat(solutionSubmission.get().getType()).isEqualTo(SubmissionType.INSTRUCTOR);
        assertThat(programmingExerciseRepository.findById(exercise.getId())).isPresent();
    }

    private List<DiffEntry> getChanges(Repository repository, RevCommit commit) throws Exception {
        try (ObjectReader reader = repository.newObjectReader()) {
            CanonicalTreeParser oldTreeIter = new CanonicalTreeParser();
            oldTreeIter.reset(reader, commit.getParents()[0].getTree());
            CanonicalTreeParser newTreeIter = new CanonicalTreeParser();
            newTreeIter.reset(reader, commit.getTree());

            // finally get the list of changed files
            try (Git git = new Git(repository)) {
                List<DiffEntry> diffs = git.diff().setNewTree(newTreeIter).setOldTree(oldTreeIter).call();
                for (DiffEntry entry : diffs) {
                    log.debug("Entry: {}", entry.toString());
                }
                return diffs;
            }
        }
    }

    // TEST
    public void importProgrammingExerciseFromCourseToCourse_exampleSolutionPublicationDate() throws Exception {
        Course course1 = courseUtilService.addEmptyCourse();
        Course course2 = courseUtilService.addEmptyCourse();

        ProgrammingExercise sourceExercise = programmingExerciseUtilService.addProgrammingExerciseToCourse(course1, false);
        sourceExercise = programmingExerciseRepository.getProgrammingExerciseWithBuildConfigElseThrow(sourceExercise);
        ProgrammingExercise exerciseToBeImported = ProgrammingExerciseFactory.generateToBeImportedProgrammingExercise("ImportTitle", "Imported", sourceExercise, course2);

        exerciseToBeImported.setExampleSolutionPublicationDate(sourceExercise.getDueDate().plusDays(1));

        // Mock requests
        setupRepositoryMocks(sourceExercise, sourceExerciseRepo, sourceSolutionRepo, sourceTestRepo, sourceAuxRepo);
        setupRepositoryMocks(exerciseToBeImported, exerciseRepo, solutionRepo, testRepo, auxRepo);
        mockDelegate.mockConnectorRequestsForImport(sourceExercise, exerciseToBeImported, false, false);
        setupMocksForConsistencyChecksOnImport(sourceExercise);

        ProgrammingExercise newProgrammingExercise = request.postWithResponseBody("/api/programming/programming-exercises/import/" + sourceExercise.getId(), exerciseToBeImported,
                ProgrammingExercise.class, HttpStatus.OK);
        assertThat(newProgrammingExercise.getExampleSolutionPublicationDate()).as("programming example solution publication date was correctly set to null in the response")
                .isNull();

        ProgrammingExercise newProgrammingExerciseFromDatabase = programmingExerciseRepository.findById(newProgrammingExercise.getId()).orElseThrow();
        assertThat(newProgrammingExerciseFromDatabase.getExampleSolutionPublicationDate())
                .as("programming example solution publication date was correctly set to null in the database").isNull();
    }

    // TEST
    public void createProgrammingExercise_setInvalidExampleSolutionPublicationDate_badRequest() throws Exception {
        final var baseTime = ZonedDateTime.now();

        exercise.setAssessmentDueDate(null);

        exercise.setReleaseDate(baseTime.plusHours(1));
        exercise.setDueDate(baseTime.plusHours(3));
        exercise.setExampleSolutionPublicationDate(baseTime.plusHours(2));

        mockDelegate.mockConnectorRequestsForSetup(exercise, false, false, false);

        request.postWithResponseBody("/api/programming/programming-exercises/setup", exercise, ProgrammingExercise.class, HttpStatus.BAD_REQUEST);

        exercise.setReleaseDate(baseTime.plusHours(3));
        exercise.setDueDate(null);
        exercise.setExampleSolutionPublicationDate(baseTime.plusHours(2));

        request.postWithResponseBody("/api/programming/programming-exercises/setup", exercise, ProgrammingExercise.class, HttpStatus.BAD_REQUEST);
    }

    // TEST
    public void createProgrammingExercise_setValidExampleSolutionPublicationDate() throws Exception {
        final var baseTime = ZonedDateTime.now();

        exercise.setAssessmentDueDate(null);

        exercise.setReleaseDate(baseTime.plusHours(1));
        exercise.setDueDate(baseTime.plusHours(2));
        var exampleSolutionPublicationDate = baseTime.plusHours(3);
        exercise.setExampleSolutionPublicationDate(exampleSolutionPublicationDate);
        exercise.setChannelName("testchannel-pe");
        mockDelegate.mockConnectorRequestsForSetup(exercise, false, false, false);

        var result = request.postWithResponseBody("/api/programming/programming-exercises/setup", exercise, ProgrammingExercise.class, HttpStatus.CREATED);
        assertThat(result.getExampleSolutionPublicationDate()).isCloseTo(exampleSolutionPublicationDate, within(1, ChronoUnit.MILLIS));
    }

    // TEST
    public void testGetProgrammingExercise_exampleSolutionVisibility(boolean isStudent, String username) throws Exception {

        if (isStudent) {
            assertThat(username).as("The setup is done according to studentLogin value, another username may not work as expected").isEqualTo(userPrefix + STUDENT_LOGIN);
        }

        // Utility function to avoid duplication
        Function<Course, ProgrammingExercise> programmingExerciseGetter = c -> (ProgrammingExercise) c.getExercises().stream().filter(e -> e.getId().equals(exercise.getId()))
                .findAny().orElseThrow();

        // Test example solution publication date not set.
        exercise.setExampleSolutionPublicationDate(null);
        exercise.setBuildConfig(programmingExerciseBuildConfigRepository.save(exercise.getBuildConfig()));
        programmingExerciseRepository.save(exercise);

        CourseForDashboardDTO courseForDashboardFromServer = request.get("/api/core/courses/" + exercise.getCourseViaExerciseGroupOrCourseMember().getId() + "/for-dashboard",
                HttpStatus.OK, CourseForDashboardDTO.class);
        Course courseFromServer = courseForDashboardFromServer.course();
        ProgrammingExercise programmingExerciseFromApi = programmingExerciseGetter.apply(courseFromServer);

        assertThat(programmingExerciseFromApi.isExampleSolutionPublished()).isFalse();

        // Test example solution publication date in the past.
        exercise.setExampleSolutionPublicationDate(ZonedDateTime.now().minusHours(1));
        programmingExerciseRepository.save(exercise);

        courseForDashboardFromServer = request.get("/api/core/courses/" + exercise.getCourseViaExerciseGroupOrCourseMember().getId() + "/for-dashboard", HttpStatus.OK,
                CourseForDashboardDTO.class);
        courseFromServer = courseForDashboardFromServer.course();
        programmingExerciseFromApi = programmingExerciseGetter.apply(courseFromServer);

        assertThat(programmingExerciseFromApi.isExampleSolutionPublished()).isTrue();

        // Test example solution publication date in the future.
        exercise.setExampleSolutionPublicationDate(ZonedDateTime.now().plusHours(1));
        programmingExerciseRepository.save(exercise);

        courseForDashboardFromServer = request.get("/api/core/courses/" + exercise.getCourseViaExerciseGroupOrCourseMember().getId() + "/for-dashboard", HttpStatus.OK,
                CourseForDashboardDTO.class);
        courseFromServer = courseForDashboardFromServer.course();
        programmingExerciseFromApi = programmingExerciseGetter.apply(courseFromServer);

        assertThat(programmingExerciseFromApi.isExampleSolutionPublished()).isFalse();

    }

    // TEST
    public void exportSolutionRepository_shouldReturnFileOrForbidden() throws Exception {
        // Test example solution publication date not set.
        exercise.setExampleSolutionPublicationDate(null);
        exercise.setBuildConfig(programmingExerciseBuildConfigRepository.save(exercise.getBuildConfig()));
        programmingExerciseRepository.save(exercise);

        exportStudentRequestedRepository(HttpStatus.FORBIDDEN, false);

        // Test example solution publication date in the past.
        exercise.setExampleSolutionPublicationDate(ZonedDateTime.now().minusHours(1));
        programmingExerciseRepository.save(exercise);

        String zip = exportStudentRequestedRepository(HttpStatus.OK, false);
        assertThat(zip).isNotNull();

        // Test include tests but not allowed
        exportStudentRequestedRepository(HttpStatus.FORBIDDEN, true);

        // Test include tests
        exercise.setReleaseTestsWithExampleSolution(true);
        programmingExerciseRepository.save(exercise);

        zip = exportStudentRequestedRepository(HttpStatus.OK, true);
        assertThat(zip).isNotNull();

        // Test example solution publication date in the future.
        exercise.setExampleSolutionPublicationDate(ZonedDateTime.now().plusHours(1));
        programmingExerciseRepository.save(exercise);

        exportStudentRequestedRepository(HttpStatus.FORBIDDEN, false);
    }

    // TEST
    public void exportExamSolutionRepository_shouldReturnFileOrForbidden() throws Exception {
        Exam exam = examExercise.getExerciseGroup().getExam();
        examUtilService.addStudentExamWithUser(exam, userRepo.getUser());
        exercise = examExercise;

        // Test example solution publication date not set.
        exam.setExampleSolutionPublicationDate(null);
        examTestRepository.save(exam);

        exportStudentRequestedRepository(HttpStatus.FORBIDDEN, false);

        // Test example solution publication date in the past.
        exam.setExampleSolutionPublicationDate(ZonedDateTime.now().minusHours(1));
        examTestRepository.save(exam);

        String zip = exportStudentRequestedRepository(HttpStatus.OK, false);
        assertThat(zip).isNotNull();

        // Test include tests but not allowed
        exportStudentRequestedRepository(HttpStatus.FORBIDDEN, true);

        // Test include tests
        exercise.setReleaseTestsWithExampleSolution(true);
        exercise.setBuildConfig(programmingExerciseBuildConfigRepository.save(exercise.getBuildConfig()));
        programmingExerciseRepository.save(exercise);

        zip = exportStudentRequestedRepository(HttpStatus.OK, true);
        assertThat(zip).isNotNull();

        // Test example solution publication date in the future.
        exam.setExampleSolutionPublicationDate(ZonedDateTime.now().plusHours(1));
        examTestRepository.save(exam);

        exportStudentRequestedRepository(HttpStatus.FORBIDDEN, false);
    }

    private void setupMocksForConsistencyChecksOnImport(ProgrammingExercise sourceExercise) throws Exception {
        var programmingExercise = programmingExerciseRepository.findWithTemplateAndSolutionParticipationAndAuxiliaryRepositoriesById(sourceExercise.getId()).orElseThrow();

        for (var auxiliaryRepository : programmingExercise.getAuxiliaryRepositories()) {
            mockDelegate.mockGetRepositorySlugFromRepositoryUri(sourceExercise.generateRepositoryName("auxrepo"), auxiliaryRepository.getVcsRepositoryUri());
        }
        mockDelegate.mockCheckIfBuildPlanExists(programmingExercise.getProjectKey(), programmingExercise.getTemplateBuildPlanId(), true, false);
        mockDelegate.mockCheckIfBuildPlanExists(programmingExercise.getProjectKey(), programmingExercise.getSolutionBuildPlanId(), true, false);
    }
}<|MERGE_RESOLUTION|>--- conflicted
+++ resolved
@@ -1514,9 +1514,8 @@
     private void setupAuxRepoMock(AuxiliaryRepository auxiliaryRepository) throws GitAPIException {
         Repository repository = gitService.getExistingCheckedOutRepositoryByLocalPath(auxRepo.workingCopyGitRepoFile.toPath(), null);
 
-<<<<<<< HEAD
-        doReturn(repository).when(gitService).getOrCheckoutRepositoryWithTargetPath(eq(auxiliaryRepository.getVcsRepositoryUri()), any(Path.class), anyBoolean());
-        doReturn(repository).when(gitService).getOrCheckoutRepositoryWithLocalPath(eq(auxiliaryRepository.getVcsRepositoryUri()), any(Path.class), anyBoolean());
+        doReturn(repository).when(gitService).getOrCheckoutRepositoryWithTargetPath(eq(auxiliaryRepository.getVcsRepositoryUri()), any(Path.class), anyBoolean(), anyBoolean());
+        doReturn(repository).when(gitService).getOrCheckoutRepositoryWithLocalPath(eq(auxiliaryRepository.getVcsRepositoryUri()), any(Path.class), anyBoolean(), anyBoolean());
 
         try {
             byte[] mockZipData = "mock-zip-content".getBytes();
@@ -1542,10 +1541,6 @@
         catch (Exception e) {
             throw new RuntimeException("Failed to setup export mock", e);
         }
-=======
-        doReturn(repository).when(gitService).getOrCheckoutRepositoryWithTargetPath(eq(auxiliaryRepository.getVcsRepositoryUri()), any(Path.class), anyBoolean(), anyBoolean());
-        doReturn(repository).when(gitService).getOrCheckoutRepositoryWithLocalPath(eq(auxiliaryRepository.getVcsRepositoryUri()), any(Path.class), anyBoolean(), anyBoolean());
->>>>>>> d5cda1e8
     }
 
     public void exportInstructorAuxiliaryRepository_forbidden() throws Exception {
@@ -1844,14 +1839,9 @@
         Repository repository = gitService.getExistingCheckedOutRepositoryByLocalPath(localRepo.workingCopyGitRepoFile.toPath(), null);
 
         createAndCommitDummyFileInLocalRepository(localRepo, fileName);
-<<<<<<< HEAD
-        doReturn(repository).when(gitService).getOrCheckoutRepositoryWithTargetPath(eq(vcsUrl), any(Path.class), anyBoolean());
-        doReturn(repository).when(gitService).getOrCheckoutRepositoryWithLocalPath(eq(vcsUrl), any(Path.class), anyBoolean());
-        doReturn(repository).when(gitService).getBareRepository(eq(vcsUrl));
-=======
         doReturn(repository).when(gitService).getOrCheckoutRepositoryWithTargetPath(eq(vcsUrl), any(Path.class), anyBoolean(), anyBoolean());
         doReturn(repository).when(gitService).getOrCheckoutRepositoryWithLocalPath(eq(vcsUrl), any(Path.class), anyBoolean(), anyBoolean());
->>>>>>> d5cda1e8
+        doReturn(repository).when(gitService).getBareRepository(eq(vcsUrl), anyBoolean());
     }
 
     // Test
