--- conflicted
+++ resolved
@@ -601,15 +601,8 @@
         FileUploadExercise fileUploadExercise = exerciseUtilService.findFileUploadExerciseWithTitle(course.getExercises(), "released");
         FileUploadExercise fileUploadExerciseToBeConflicted = fileUploadExerciseRepository.findByIdElseThrow(fileUploadExercise.getId());
         fileUploadExerciseToBeConflicted.setId(123456789L);
-<<<<<<< HEAD
-        request.putWithResponseBody("/api/file-upload-exercises/" + fileUploadExercise.getId() + "/re-evaluate", fileUploadExerciseToBeConflicted, FileUploadExercise.class,
-                HttpStatus.CONFLICT);
-=======
-        fileUploadExerciseRepository.save(fileUploadExerciseToBeConflicted);
-
         request.putWithResponseBody("/api/fileupload/file-upload-exercises/" + fileUploadExercise.getId() + "/re-evaluate", fileUploadExerciseToBeConflicted,
                 FileUploadExercise.class, HttpStatus.CONFLICT);
->>>>>>> b1f9a002
     }
 
     @Test
