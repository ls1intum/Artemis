package de.tum.cit.aet.artemis.athena.service.connectors;

import static de.tum.cit.aet.artemis.core.connector.AthenaRequestMockProvider.ATHENA_MODULE_PROGRAMMING_TEST;
import static de.tum.cit.aet.artemis.core.connector.AthenaRequestMockProvider.ATHENA_MODULE_TEXT_TEST;
import static org.assertj.core.api.Assertions.assertThat;
import static org.awaitility.Awaitility.await;
import static org.springframework.test.web.client.match.MockRestRequestMatchers.jsonPath;

import java.time.Duration;
import java.util.List;
import java.util.Set;

import jakarta.annotation.Nullable;

import org.junit.jupiter.api.AfterEach;
import org.junit.jupiter.api.BeforeEach;
import org.junit.jupiter.api.Test;
import org.slf4j.LoggerFactory;
import org.springframework.aop.interceptor.SimpleAsyncUncaughtExceptionHandler;
import org.springframework.beans.factory.annotation.Autowired;

import ch.qos.logback.classic.Logger;
import ch.qos.logback.classic.spi.ILoggingEvent;
import ch.qos.logback.classic.spi.IThrowableProxy;
import ch.qos.logback.core.read.ListAppender;
import de.tum.cit.aet.artemis.assessment.domain.Feedback;
import de.tum.cit.aet.artemis.assessment.domain.FeedbackType;
import de.tum.cit.aet.artemis.assessment.domain.GradingCriterion;
import de.tum.cit.aet.artemis.assessment.domain.GradingInstruction;
import de.tum.cit.aet.artemis.assessment.repository.FeedbackRepository;
import de.tum.cit.aet.artemis.assessment.repository.GradingCriterionRepository;
import de.tum.cit.aet.artemis.assessment.util.GradingCriterionUtil;
import de.tum.cit.aet.artemis.athena.AbstractAthenaTest;
import de.tum.cit.aet.artemis.athena.service.AthenaFeedbackSendingService;
import de.tum.cit.aet.artemis.exercise.participation.util.ParticipationUtilService;
import de.tum.cit.aet.artemis.programming.domain.ProgrammingExercise;
import de.tum.cit.aet.artemis.programming.domain.ProgrammingSubmission;
import de.tum.cit.aet.artemis.programming.test_repository.ProgrammingExerciseTestRepository;
import de.tum.cit.aet.artemis.programming.test_repository.ProgrammingSubmissionTestRepository;
import de.tum.cit.aet.artemis.programming.util.ProgrammingExerciseUtilService;
import de.tum.cit.aet.artemis.text.api.TextApi;
import de.tum.cit.aet.artemis.text.domain.TextBlock;
import de.tum.cit.aet.artemis.text.domain.TextExercise;
import de.tum.cit.aet.artemis.text.domain.TextSubmission;
<<<<<<< HEAD
=======
import de.tum.cit.aet.artemis.text.repository.TextExerciseRepository;
import de.tum.cit.aet.artemis.text.test_repository.TextSubmissionTestRepository;
>>>>>>> 881d8d07
import de.tum.cit.aet.artemis.text.util.TextExerciseUtilService;

class AthenaFeedbackSendingServiceTest extends AbstractAthenaTest {

    private static final String TEST_PREFIX = "athenafeedbacksending";

<<<<<<< HEAD
    @Mock
    private TextApi textApi;
=======
    @Autowired
    private TextBlockRepository textBlockRepository;

    @Autowired
    private TextExerciseRepository textExerciseRepository;
>>>>>>> 881d8d07

    @Autowired
    private ProgrammingExerciseTestRepository programmingExerciseRepository;

    @Autowired
    private GradingCriterionRepository gradingCriterionRepository;

    @Autowired
    private TextSubmissionTestRepository textSubmissionRepository;

    @Autowired
    private FeedbackRepository feedbackRepository;

    @Autowired
    private ProgrammingSubmissionTestRepository programmingSubmissionRepository;

    @Autowired
    private TextExerciseUtilService textExerciseUtilService;

    @Autowired
    private ParticipationUtilService participationUtilService;

    @Autowired
    private ProgrammingExerciseUtilService programmingExerciseUtilService;

    @Autowired
    private AthenaFeedbackSendingService athenaFeedbackSendingService;

    private TextExercise textExercise;

    private TextSubmission textSubmission;

    private Feedback textFeedback;

    private TextBlock textBlock;

    private ProgrammingExercise programmingExercise;

    private ProgrammingSubmission programmingSubmission;

    private Feedback programmingFeedback;

    private ListAppender<ILoggingEvent> asyncExceptionLogAppender;

    private Logger asyncExceptionLog;

    @BeforeEach
    void setUp() {
<<<<<<< HEAD
        athenaFeedbackSendingService = new AthenaFeedbackSendingService(athenaRequestMockProvider.getRestTemplate(), athenaModuleService,
                new AthenaDTOConverterService(Optional.of(textApi), programmingExerciseRepository, gradingCriterionRepository));

        athenaRequestMockProvider.enableMockingOfRequests();

        textExercise = textExerciseUtilService.createSampleTextExercise(null);
        textExercise.setFeedbackSuggestionModule(ATHENA_MODULE_TEXT_TEST);
        when(textApi.findWithGradingCriteriaByIdElseThrow(textExercise.getId())).thenReturn(textExercise);
=======
        userUtilService.addUsers(TEST_PREFIX, 2, 0, 0, 0);

        textExercise = textExerciseUtilService.createSampleTextExercise(null);
        textExercise.setFeedbackSuggestionModule(ATHENA_MODULE_TEXT_TEST);
        textExercise = textExerciseRepository.save(textExercise);

        var textParticipation = participationUtilService.createAndSaveParticipationForExercise(textExercise, TEST_PREFIX + "student1");
>>>>>>> 881d8d07

        textSubmission = new TextSubmission().text("Test - This is what the feedback references - Submission");
        textSubmission.setParticipation(textParticipation);
        textSubmission = textSubmissionRepository.save(textSubmission);

        textBlock = new TextBlock().startIndex(7).endIndex(46).text("This is what the feedback references").submission(textSubmission);
        textBlock.computeId();
<<<<<<< HEAD
        when(textApi.findWithGradingCriteriaByIdElseThrow(textExercise.getId())).thenReturn(textExercise);
=======
        textBlock = textBlockRepository.save(textBlock);

        var textResult = participationUtilService.addResultToParticipation(textParticipation, textSubmission);
>>>>>>> 881d8d07

        textFeedback = new Feedback().type(FeedbackType.MANUAL).credits(5.0).reference(textBlock.getId());
        textFeedback.setText("Title");
        textFeedback.setDetailText("Description");
        textFeedback.setResult(textResult);
        textFeedback = feedbackRepository.save(textFeedback);

        programmingExercise = programmingExerciseUtilService.createSampleProgrammingExercise();
        programmingExercise.setFeedbackSuggestionModule(ATHENA_MODULE_PROGRAMMING_TEST);
        programmingExercise = programmingExerciseRepository.save(programmingExercise);

        var programmingParticipation = participationUtilService.createAndSaveParticipationForExercise(programmingExercise, TEST_PREFIX + "student2");

        programmingSubmission = new ProgrammingSubmission();
        programmingSubmission.setParticipation(programmingParticipation);
        programmingSubmission = programmingSubmissionRepository.save(programmingSubmission);

        var programmingResult = participationUtilService.addResultToParticipation(programmingParticipation, programmingSubmission);

        programmingFeedback = new Feedback().type(FeedbackType.MANUAL).credits(5.0).reference("test");
        programmingFeedback.setText("Title");
        programmingFeedback.setDetailText("Description");
        programmingFeedback.setReference("file:src/Test.java_line:12");
        programmingFeedback.setResult(programmingResult);
        programmingFeedback = feedbackRepository.save(programmingFeedback);

        asyncExceptionLogAppender = new ListAppender<>();
        asyncExceptionLogAppender.start();
        asyncExceptionLog = (Logger) LoggerFactory.getLogger(SimpleAsyncUncaughtExceptionHandler.class);
        asyncExceptionLog.addAppender(asyncExceptionLogAppender);
    }

    @AfterEach
    void tearDown() {
        asyncExceptionLog.detachAppender(asyncExceptionLogAppender);
    }

    @Test
    void testFeedbackSendingText() {
        athenaRequestMockProvider.mockSendFeedbackAndExpect("text", jsonPath("$.exercise.id").value(textExercise.getId()),
                jsonPath("$.submission.id").value(textSubmission.getId()), jsonPath("$.submission.exerciseId").value(textExercise.getId()),
                jsonPath("$.feedbacks[0].id").value(textFeedback.getId()), jsonPath("$.feedbacks[0].exerciseId").value(textExercise.getId()),
                jsonPath("$.feedbacks[0].title").value(textFeedback.getText()), jsonPath("$.feedbacks[0].description").value(textFeedback.getDetailText()),
                jsonPath("$.feedbacks[0].credits").value(textFeedback.getCredits()), jsonPath("$.feedbacks[0].indexStart").value(textBlock.getStartIndex()),
                jsonPath("$.feedbacks[0].indexEnd").value(textBlock.getEndIndex()));

        athenaFeedbackSendingService.sendFeedback(textExercise, textSubmission, List.of(textFeedback));
        await().atMost(Duration.ofSeconds(10)).untilAsserted(() -> athenaRequestMockProvider.verify());
    }

    private GradingCriterion createExampleGradingCriterion() {
        var gradingInstruction = new GradingInstruction();
        gradingInstruction.setCredits(1.0);
        gradingInstruction.setGradingScale("good");
        gradingInstruction.setInstructionDescription("Give this feedback if xyz");
        gradingInstruction.setFeedback("Well done!");
        gradingInstruction.setUsageCount(1);

        var gradingCriterion = new GradingCriterion();
        gradingCriterion.setTitle("Test");
        gradingCriterion.setExercise(textExercise);

        gradingCriterion.setStructuredGradingInstructions(Set.of(gradingInstruction));
        return gradingCriterionRepository.save(gradingCriterion);
    }

    @Test
    void testFeedbackSendingTextWithGradingInstruction() {
<<<<<<< HEAD
        textExercise.setGradingCriteria(Set.of(createExampleGradingCriterion()));
        textApi.save(textExercise);
=======
        GradingCriterion gradingCriterion = createExampleGradingCriterion();
        textExercise.setGradingCriteria(Set.of(gradingCriterion));
        textExercise = textExerciseRepository.save(textExercise);
>>>>>>> 881d8d07

        final GradingInstruction instruction = GradingCriterionUtil.findAnyInstructionWhere(textExercise.getGradingCriteria(),
                gradingInstruction -> "Give this feedback if xyz".equals(gradingInstruction.getInstructionDescription())).orElseThrow();
        textFeedback.setGradingInstruction(instruction);

        athenaRequestMockProvider.mockSendFeedbackAndExpect("text", jsonPath("$.exercise.id").value(textExercise.getId()),
                jsonPath("$.exercise.gradingCriteria[0].id").value(gradingCriterion.getId()), jsonPath("$.exercise.gradingCriteria[0].title").value("Test"),
                jsonPath("$.exercise.gradingCriteria[0].structuredGradingInstructions[0].id").value(instruction.getId()),
                jsonPath("$.exercise.gradingCriteria[0].structuredGradingInstructions[0].credits").value(1.0),
                jsonPath("$.exercise.gradingCriteria[0].structuredGradingInstructions[0].gradingScale").value("good"),
                jsonPath("$.exercise.gradingCriteria[0].structuredGradingInstructions[0].instructionDescription").value("Give this feedback if xyz"),
                jsonPath("$.exercise.gradingCriteria[0].structuredGradingInstructions[0].feedback").value("Well done!"),
                jsonPath("$.exercise.gradingCriteria[0].structuredGradingInstructions[0].usageCount").value(1), jsonPath("$.submission.id").value(textSubmission.getId()),
                jsonPath("$.submission.exerciseId").value(textExercise.getId()), jsonPath("$.feedbacks[0].id").value(textFeedback.getId()),
                jsonPath("$.feedbacks[0].exerciseId").value(textExercise.getId()), jsonPath("$.feedbacks[0].title").value(textFeedback.getText()),
                jsonPath("$.feedbacks[0].description").value(textFeedback.getDetailText()), jsonPath("$.feedbacks[0].credits").value(textFeedback.getCredits()),
                jsonPath("$.feedbacks[0].credits").value(textFeedback.getCredits()), jsonPath("$.feedbacks[0].indexStart").value(textBlock.getStartIndex()),
                jsonPath("$.feedbacks[0].indexEnd").value(textBlock.getEndIndex()), jsonPath("$.feedbacks[0].structuredGradingInstructionId").value(instruction.getId()));

        athenaFeedbackSendingService.sendFeedback(textExercise, textSubmission, List.of(textFeedback));
        await().untilAsserted(() -> athenaRequestMockProvider.verify());
    }

    @Test
    void testFeedbackSendingProgramming() {
        athenaRequestMockProvider.mockSendFeedbackAndExpect("programming", jsonPath("$.exercise.id").value(programmingExercise.getId()),
                jsonPath("$.submission.id").value(programmingSubmission.getId()), jsonPath("$.submission.exerciseId").value(programmingExercise.getId()),
                jsonPath("$.feedbacks[0].id").value(programmingFeedback.getId()), jsonPath("$.feedbacks[0].exerciseId").value(programmingExercise.getId()),
                jsonPath("$.feedbacks[0].title").value(programmingFeedback.getText()), jsonPath("$.feedbacks[0].description").value(programmingFeedback.getDetailText()),
                jsonPath("$.feedbacks[0].credits").value(programmingFeedback.getCredits()), jsonPath("$.feedbacks[0].lineStart").value(12),
                jsonPath("$.feedbacks[0].lineEnd").value(12));

        athenaFeedbackSendingService.sendFeedback(programmingExercise, programmingSubmission, List.of(programmingFeedback));
        await().untilAsserted(() -> athenaRequestMockProvider.verify());
    }

    @Test
    void testEmptyFeedbackNotSending() {
        athenaFeedbackSendingService.sendFeedback(textExercise, textSubmission, List.of());
        athenaFeedbackSendingService.sendFeedback(programmingExercise, programmingSubmission, List.of());
        await().during(Duration.ofSeconds(2)).untilAsserted(() -> athenaRequestMockProvider.verify()); // Ensure that there was no request
    }

    @Test
    void testSendFeedbackWithFeedbackSuggestionsDisabled() {
        textExercise.setFeedbackSuggestionModule(null);
        textExercise = textExerciseRepository.save(textExercise);
        athenaFeedbackSendingService.sendFeedback(textExercise, textSubmission, List.of(textFeedback));
        await().untilAsserted(
                () -> assertThat(asyncExceptionLogAppender.list).extracting(AthenaFeedbackSendingServiceTest::getExceptionName).contains(IllegalArgumentException.class.getName()));

        asyncExceptionLogAppender.list.clear();

        programmingExercise.setFeedbackSuggestionModule(null);
        programmingExerciseRepository.save(programmingExercise);
        athenaFeedbackSendingService.sendFeedback(programmingExercise, programmingSubmission, List.of(programmingFeedback));
        await().untilAsserted(
                () -> assertThat(asyncExceptionLogAppender.list).extracting(AthenaFeedbackSendingServiceTest::getExceptionName).contains(IllegalArgumentException.class.getName()));
    }

    @Nullable
    private static String getExceptionName(ILoggingEvent event) {
        IThrowableProxy throwableProxy = event.getThrowableProxy();
        if (throwableProxy == null) {
            return null;
        }
        return throwableProxy.getClassName();
    }
}<|MERGE_RESOLUTION|>--- conflicted
+++ resolved
@@ -29,6 +29,7 @@
 import de.tum.cit.aet.artemis.assessment.domain.GradingInstruction;
 import de.tum.cit.aet.artemis.assessment.repository.FeedbackRepository;
 import de.tum.cit.aet.artemis.assessment.repository.GradingCriterionRepository;
+import de.tum.cit.aet.artemis.assessment.repository.TextBlockRepository;
 import de.tum.cit.aet.artemis.assessment.util.GradingCriterionUtil;
 import de.tum.cit.aet.artemis.athena.AbstractAthenaTest;
 import de.tum.cit.aet.artemis.athena.service.AthenaFeedbackSendingService;
@@ -38,31 +39,22 @@
 import de.tum.cit.aet.artemis.programming.test_repository.ProgrammingExerciseTestRepository;
 import de.tum.cit.aet.artemis.programming.test_repository.ProgrammingSubmissionTestRepository;
 import de.tum.cit.aet.artemis.programming.util.ProgrammingExerciseUtilService;
-import de.tum.cit.aet.artemis.text.api.TextApi;
 import de.tum.cit.aet.artemis.text.domain.TextBlock;
 import de.tum.cit.aet.artemis.text.domain.TextExercise;
 import de.tum.cit.aet.artemis.text.domain.TextSubmission;
-<<<<<<< HEAD
-=======
 import de.tum.cit.aet.artemis.text.repository.TextExerciseRepository;
 import de.tum.cit.aet.artemis.text.test_repository.TextSubmissionTestRepository;
->>>>>>> 881d8d07
 import de.tum.cit.aet.artemis.text.util.TextExerciseUtilService;
 
 class AthenaFeedbackSendingServiceTest extends AbstractAthenaTest {
 
     private static final String TEST_PREFIX = "athenafeedbacksending";
 
-<<<<<<< HEAD
-    @Mock
-    private TextApi textApi;
-=======
     @Autowired
     private TextBlockRepository textBlockRepository;
 
     @Autowired
     private TextExerciseRepository textExerciseRepository;
->>>>>>> 881d8d07
 
     @Autowired
     private ProgrammingExerciseTestRepository programmingExerciseRepository;
@@ -111,16 +103,6 @@
 
     @BeforeEach
     void setUp() {
-<<<<<<< HEAD
-        athenaFeedbackSendingService = new AthenaFeedbackSendingService(athenaRequestMockProvider.getRestTemplate(), athenaModuleService,
-                new AthenaDTOConverterService(Optional.of(textApi), programmingExerciseRepository, gradingCriterionRepository));
-
-        athenaRequestMockProvider.enableMockingOfRequests();
-
-        textExercise = textExerciseUtilService.createSampleTextExercise(null);
-        textExercise.setFeedbackSuggestionModule(ATHENA_MODULE_TEXT_TEST);
-        when(textApi.findWithGradingCriteriaByIdElseThrow(textExercise.getId())).thenReturn(textExercise);
-=======
         userUtilService.addUsers(TEST_PREFIX, 2, 0, 0, 0);
 
         textExercise = textExerciseUtilService.createSampleTextExercise(null);
@@ -128,7 +110,6 @@
         textExercise = textExerciseRepository.save(textExercise);
 
         var textParticipation = participationUtilService.createAndSaveParticipationForExercise(textExercise, TEST_PREFIX + "student1");
->>>>>>> 881d8d07
 
         textSubmission = new TextSubmission().text("Test - This is what the feedback references - Submission");
         textSubmission.setParticipation(textParticipation);
@@ -136,13 +117,9 @@
 
         textBlock = new TextBlock().startIndex(7).endIndex(46).text("This is what the feedback references").submission(textSubmission);
         textBlock.computeId();
-<<<<<<< HEAD
-        when(textApi.findWithGradingCriteriaByIdElseThrow(textExercise.getId())).thenReturn(textExercise);
-=======
         textBlock = textBlockRepository.save(textBlock);
 
         var textResult = participationUtilService.addResultToParticipation(textParticipation, textSubmission);
->>>>>>> 881d8d07
 
         textFeedback = new Feedback().type(FeedbackType.MANUAL).credits(5.0).reference(textBlock.getId());
         textFeedback.setText("Title");
@@ -211,14 +188,9 @@
 
     @Test
     void testFeedbackSendingTextWithGradingInstruction() {
-<<<<<<< HEAD
-        textExercise.setGradingCriteria(Set.of(createExampleGradingCriterion()));
-        textApi.save(textExercise);
-=======
         GradingCriterion gradingCriterion = createExampleGradingCriterion();
         textExercise.setGradingCriteria(Set.of(gradingCriterion));
         textExercise = textExerciseRepository.save(textExercise);
->>>>>>> 881d8d07
 
         final GradingInstruction instruction = GradingCriterionUtil.findAnyInstructionWhere(textExercise.getGradingCriteria(),
                 gradingInstruction -> "Give this feedback if xyz".equals(gradingInstruction.getInstructionDescription())).orElseThrow();
