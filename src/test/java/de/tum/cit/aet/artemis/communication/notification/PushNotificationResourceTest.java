--- conflicted
+++ resolved
@@ -59,8 +59,6 @@
     void shouldRegisterTokenWhenCredentialsAreValid() throws Exception {
         PushNotificationRegisterBody body = new PushNotificationRegisterBody(FAKE_FIREBASE_TOKEN, PushNotificationDeviceType.FIREBASE);
         PushNotificationRegisterDTO response = request.postWithResponseBody("/api/communication/push_notification/register", body, PushNotificationRegisterDTO.class);
-<<<<<<< HEAD
-=======
 
         assertThat(response.secretKey()).isNotEmpty();
         List<PushNotificationDeviceConfiguration> deviceConfigurations = pushNotificationDeviceConfigurationRepository.findByUserIn(Set.of(user),
@@ -79,7 +77,6 @@
     void shouldRegisterVersionCodeWhenSupplied() throws Exception {
         PushNotificationRegisterBody body = new PushNotificationRegisterBody(FAKE_FIREBASE_TOKEN, PushNotificationDeviceType.FIREBASE, PushNotificationApiType.DEFAULT, "1.1.1");
         PushNotificationRegisterDTO response = request.postWithResponseBody("/api/communication/push_notification/register", body, PushNotificationRegisterDTO.class);
->>>>>>> 93eba08f
 
         assertThat(response.secretKey()).isNotEmpty();
         List<PushNotificationDeviceConfiguration> deviceConfigurations = pushNotificationDeviceConfigurationRepository.findByUserIn(Set.of(user),
