--- conflicted
+++ resolved
@@ -24,11 +24,8 @@
 import com.fasterxml.jackson.databind.ObjectMapper;
 
 import de.tum.cit.aet.artemis.core.domain.Course;
-<<<<<<< HEAD
+import de.tum.cit.aet.artemis.core.util.CourseUtilService;
 import de.tum.cit.aet.artemis.exercise.util.ExerciseUtilService;
-=======
-import de.tum.cit.aet.artemis.core.util.CourseUtilService;
->>>>>>> bb2c2b8b
 import de.tum.cit.aet.artemis.iris.AbstractIrisIntegrationTest;
 import de.tum.cit.aet.artemis.iris.api.IrisSettingsApi;
 import de.tum.cit.aet.artemis.iris.domain.settings.IrisCompetencyGenerationSubSettings;
@@ -521,7 +518,7 @@
     void verifyDefaultExerciseSettingsState() {
         userUtilService.addUsers(TEST_PREFIX, 0, 0, 0, 1); // Ensure instructor exists for course creation
         Course courseWithExercise = programmingExerciseUtilService.addCourseWithOneProgrammingExercise();
-        ProgrammingExercise newProgrammingExercise = exerciseUtilService.getFirstExerciseWithType(courseWithExercise, ProgrammingExercise.class);
+        ProgrammingExercise newProgrammingExercise = ExerciseUtilService.getFirstExerciseWithType(courseWithExercise, ProgrammingExercise.class);
 
         IrisExerciseSettings exerciseSettings = irisSettingsService.getDefaultSettingsFor(newProgrammingExercise);
 
@@ -548,7 +545,7 @@
      */
     @Test
     @WithMockUser(username = TEST_PREFIX + "instructor1", roles = "INSTRUCTOR")
-    void isCourseChatEnabled_GlobalEnabled_CourseEnabled() throws Exception {
+    void isCourseChatEnabled_GlobalEnabled_CourseEnabled() {
         activateIrisGlobally();
         activateIrisFor(course);
         course = courseRepository.findByIdElseThrow(course.getId());
@@ -559,7 +556,7 @@
 
     @Test
     @WithMockUser(username = TEST_PREFIX + "instructor1", roles = "INSTRUCTOR")
-    void isCourseChatEnabled_GlobalEnabled_CourseDisabled() throws Exception {
+    void isCourseChatEnabled_GlobalEnabled_CourseDisabled() {
         activateIrisGlobally();
 
         boolean enabled = irisSettingsApi.isCourseChatEnabled(course.getId());
@@ -574,7 +571,7 @@
 
     @Test
     @WithMockUser(username = TEST_PREFIX + "instructor1", roles = "INSTRUCTOR")
-    void isCourseChatEnabled_GlobalDisabled_CourseEnabled() throws Exception {
+    void isCourseChatEnabled_GlobalDisabled_CourseEnabled() {
         disableIrisGlobally();
         activateIrisFor(course);
 
@@ -589,7 +586,7 @@
      */
     @Test
     @WithMockUser(username = TEST_PREFIX + "instructor1", roles = "INSTRUCTOR")
-    void isProgrammingExerciseChatEnabled_GlobalEnabled_CourseEnabled_ExerciseEnabled() throws Exception {
+    void isProgrammingExerciseChatEnabled_GlobalEnabled_CourseEnabled_ExerciseEnabled() {
         activateIrisGlobally();
         activateIrisFor(course);
 
@@ -604,7 +601,7 @@
 
     @Test
     @WithMockUser(username = TEST_PREFIX + "instructor1", roles = "INSTRUCTOR")
-    void isProgrammingExerciseChatEnabled_GlobalEnabled_CourseDisabled() throws Exception {
+    void isProgrammingExerciseChatEnabled_GlobalEnabled_CourseDisabled() {
         activateIrisGlobally();
         disableProgrammingExerciseChatFor(course);
 
@@ -622,7 +619,7 @@
 
     @Test
     @WithMockUser(username = TEST_PREFIX + "instructor1", roles = "INSTRUCTOR")
-    void isProgrammingExerciseChatEnabled_GlobalEnabled_ExerciseDisabled() throws Exception {
+    void isProgrammingExerciseChatEnabled_GlobalEnabled_ExerciseDisabled() {
         activateIrisGlobally();
         activateIrisFor(course);
 
@@ -636,7 +633,7 @@
 
     @Test
     @WithMockUser(username = TEST_PREFIX + "instructor1", roles = "INSTRUCTOR")
-    void isProgrammingExerciseChatEnabled_GlobalDisabled_ExerciseEnabled() throws Exception {
+    void isProgrammingExerciseChatEnabled_GlobalDisabled_ExerciseEnabled() {
         disableIrisGlobally();
 
         ProgrammingExercise exercise = programmingExerciseUtilService.addProgrammingExerciseToCourse(course);
