package de.tum.cit.aet.artemis.iris.settings;

import static org.assertj.core.api.Assertions.assertThat;

import java.time.ZonedDateTime;
import java.util.HashSet;
import java.util.List;
import java.util.Set;
import java.util.SortedSet;
import java.util.TreeSet;
import java.util.stream.Collectors;
import java.util.stream.Stream;

import org.junit.jupiter.api.BeforeEach;
import org.junit.jupiter.api.Test;
import org.junit.jupiter.params.ParameterizedTest;
import org.junit.jupiter.params.provider.Arguments;
import org.junit.jupiter.params.provider.MethodSource;
import org.springframework.beans.factory.annotation.Autowired;
import org.springframework.http.HttpStatus;
import org.springframework.security.test.context.support.WithMockUser;

import com.fasterxml.jackson.core.JsonProcessingException;
import com.fasterxml.jackson.databind.ObjectMapper;

import de.tum.cit.aet.artemis.core.domain.Course;
import de.tum.cit.aet.artemis.iris.AbstractIrisIntegrationTest;
import de.tum.cit.aet.artemis.iris.domain.settings.IrisChatSubSettings;
import de.tum.cit.aet.artemis.iris.domain.settings.IrisCompetencyGenerationSubSettings;
import de.tum.cit.aet.artemis.iris.domain.settings.IrisCourseChatSubSettings;
import de.tum.cit.aet.artemis.iris.domain.settings.IrisCourseSettings;
import de.tum.cit.aet.artemis.iris.domain.settings.IrisExerciseSettings;
import de.tum.cit.aet.artemis.iris.domain.settings.IrisLectureChatSubSettings;
import de.tum.cit.aet.artemis.iris.domain.settings.IrisLectureIngestionSubSettings;
import de.tum.cit.aet.artemis.iris.domain.settings.IrisSettings;
import de.tum.cit.aet.artemis.iris.domain.settings.IrisTextExerciseChatSubSettings;
import de.tum.cit.aet.artemis.iris.domain.settings.IrisTutorSuggestionSubSettings;
import de.tum.cit.aet.artemis.iris.domain.settings.event.IrisEventType;
import de.tum.cit.aet.artemis.iris.dto.IrisCombinedSettingsDTO;
import de.tum.cit.aet.artemis.iris.repository.IrisSettingsRepository;
import de.tum.cit.aet.artemis.iris.repository.IrisSubSettingsRepository;
import de.tum.cit.aet.artemis.programming.domain.ProgrammingExercise;
import de.tum.cit.aet.artemis.programming.service.aeolus.AeolusTemplateService;
import de.tum.cit.aet.artemis.text.domain.TextExercise;
import de.tum.cit.aet.artemis.text.util.TextExerciseUtilService;

class IrisSettingsIntegrationTest extends AbstractIrisIntegrationTest {

    private static final String TEST_PREFIX = "irissettingsintegration";

    @Autowired
    private IrisSubSettingsRepository irisSubSettingsRepository;

    @Autowired
    private IrisSettingsRepository irisSettingsRepository;

    @Autowired
    private AeolusTemplateService aeolusTemplateService;

    @Autowired
    private TextExerciseUtilService textExerciseUtilService;

    private Course course;

    private ProgrammingExercise programmingExercise;

    private TextExercise textExercise;

    private static Stream<Arguments> getCourseSettingsCategoriesSource() {
        return Stream.of(Arguments.of(List.of("COURSE"), List.of(List.of("category1")), false),
                Arguments.of(List.of("COURSE", "EXERCISE"), List.of(List.of("category1"), List.of("category1")), true),
                Arguments.of(List.of("EXERCISE", "COURSE"), List.of(List.of("category1"), List.of("category1")), true),
                Arguments.of(List.of("EXERCISE"), List.of(List.of("category1")), false),
                Arguments.of(List.of("EXERCISE", "COURSE", "EXERCISE"), List.of(List.of("category1"), List.of("category1"), List.of()), false),
                Arguments.of(List.of("COURSE", "EXERCISE", "COURSE"), List.of(List.of("category1"), List.of("category1"), List.of()), false),
                Arguments.of(List.of("EXERCISE", "COURSE", "EXERCISE"), List.of(List.of("category1", "category2"), List.of("category1"), List.of("category2")), false),
                Arguments.of(List.of("EXERCISE", "COURSE", "EXERCISE"), List.of(List.of("category1", "category2"), List.of("category1"), List.of("category1")), true),
                Arguments.of(List.of("EXERCISE", "COURSE", "EXERCISE"), List.of(List.of("category1"), List.of("category2"), List.of("category2")), true),
                Arguments.of(List.of("COURSE", "EXERCISE", "COURSE"), List.of(List.of("category1", "category2"), List.of("category1"), List.of("category2")), false),
                Arguments.of(List.of("COURSE", "EXERCISE", "COURSE"), List.of(List.of("category1", "category2"), List.of("category1"), List.of("category1")), true));
    }

    @BeforeEach
    void initTestCase() throws JsonProcessingException {
        userUtilService.addUsers(TEST_PREFIX, 1, 0, 0, 1);
        course = programmingExerciseUtilService.addCourseWithOneProgrammingExercise();
        programmingExercise = exerciseUtilService.getFirstExerciseWithType(course, ProgrammingExercise.class);
        var projectKey1 = programmingExercise.getProjectKey();
        programmingExercise.setTestRepositoryUri(localVCBaseUrl + "/git/" + projectKey1 + "/" + projectKey1.toLowerCase() + "-tests.git");
        programmingExercise.getBuildConfig().setBuildPlanConfiguration(new ObjectMapper().writeValueAsString(aeolusTemplateService.getDefaultWindfileFor(programmingExercise)));
        programmingExerciseBuildConfigRepository.save(programmingExercise.getBuildConfig());
        programmingExerciseRepository.save(programmingExercise);
        programmingExercise = programmingExerciseRepository.findWithAllParticipationsAndBuildConfigById(programmingExercise.getId()).orElseThrow();

        var templateRepositorySlug = localVCLocalCITestService.getRepositorySlug(projectKey1, "exercise");
        var templateParticipation = programmingExercise.getTemplateParticipation();
        templateParticipation.setRepositoryUri(localVCBaseUrl + "/git/" + projectKey1 + "/" + templateRepositorySlug + ".git");
        templateProgrammingExerciseParticipationRepository.save(templateParticipation);
        var solutionRepositorySlug = localVCLocalCITestService.getRepositorySlug(projectKey1, "solution");
        var solutionParticipation = programmingExercise.getSolutionParticipation();
        solutionParticipation.setRepositoryUri(localVCBaseUrl + "/git/" + projectKey1 + "/" + solutionRepositorySlug + ".git");
        solutionProgrammingExerciseParticipationRepository.save(solutionParticipation);

        // Text Exercise
        ZonedDateTime pastReleaseDate = ZonedDateTime.now().minusDays(5);
        ZonedDateTime pastDueDate = ZonedDateTime.now().minusDays(3);
        ZonedDateTime pastAssessmentDueDate = ZonedDateTime.now().minusDays(2);
        textExercise = textExerciseUtilService.createIndividualTextExercise(course, pastReleaseDate, pastDueDate, pastAssessmentDueDate);
    }

    @Test
    @WithMockUser(username = TEST_PREFIX + "instructor1", roles = "INSTRUCTOR")
    void getMissingSettingsForCourse() throws Exception {
        activateIrisGlobally();
        var loadedSettings1 = request.get("/api/iris/courses/" + course.getId() + "/raw-iris-settings", HttpStatus.OK, IrisSettings.class);
        var loadedSettings2 = request.get("/api/iris/courses/" + course.getId() + "/iris-settings", HttpStatus.OK, IrisCombinedSettingsDTO.class);

        assertThat(loadedSettings2).isNotNull().usingRecursiveComparison().ignoringFieldsOfTypes(HashSet.class, TreeSet.class).ignoringActualNullFields()
                .isEqualTo(irisSettingsService.getCombinedIrisSettingsFor(course, false));
        assertThat(loadedSettings1).isNotNull().usingRecursiveComparison()
                .ignoringFields("id", "course", "irisChatSettings.id", "iris_lecture_ingestion_settings_id", "irisCompetencyGenerationSettings.id")
                .isEqualTo(irisSettingsService.getDefaultSettingsFor(course));
    }

    @Test
    @WithMockUser(username = TEST_PREFIX + "instructor1", roles = "INSTRUCTOR")
    void getCourseSettings() throws Exception {
        activateIrisGlobally();
        activateIrisFor(course);
        course = courseRepository.findByIdElseThrow(course.getId());

        var loadedSettings1 = request.get("/api/iris/courses/" + course.getId() + "/raw-iris-settings", HttpStatus.OK, IrisSettings.class);
        var loadedSettings2 = request.get("/api/iris/courses/" + course.getId() + "/iris-settings", HttpStatus.OK, IrisCombinedSettingsDTO.class);

        assertThat(loadedSettings1).isNotNull().usingRecursiveComparison()
                .ignoringFields("id", "course", "irisChatSettings.id", "irisLectureIngestionSettings.id", "irisCompetencyGenerationSettings.id").ignoringExpectedNullFields()
                .isEqualTo(loadedSettings2);
        assertThat(loadedSettings1).isNotNull().usingRecursiveComparison().ignoringFields("course")
                .isEqualTo(irisSettingsRepository.findCourseSettings(course.getId()).orElseThrow());
    }

    @Test
    @WithMockUser(username = TEST_PREFIX + "student1", roles = "USER")
    void getCourseSettingsAsUser() throws Exception {
        activateIrisGlobally();
        activateIrisFor(course);
        course = courseRepository.findByIdElseThrow(course.getId());

        request.get("/api/iris/courses/" + course.getId() + "/raw-iris-settings", HttpStatus.FORBIDDEN, IrisSettings.class);
        var loadedSettings = request.get("/api/iris/courses/" + course.getId() + "/iris-settings", HttpStatus.OK, IrisCombinedSettingsDTO.class);
        assertThat(loadedSettings)
                .isNotNull().usingRecursiveComparison().ignoringCollectionOrderInFields("irisChatSettings.allowedVariants", "irisChatSettings.disabledProactiveEvents",
                        "irisLectureIngestionSettings.allowedVariants", "irisCompetencyGenerationSettings.allowedVariants")
                .ignoringFields("id").isEqualTo(irisSettingsService.getCombinedIrisSettingsFor(course, true));
    }

    @Test
    @WithMockUser(username = TEST_PREFIX + "instructor1", roles = "INSTRUCTOR")
    void updateCourseSettings1() throws Exception {
        activateIrisGlobally();
        activateIrisFor(course);
        course = courseRepository.findByIdElseThrow(course.getId());

        var loadedSettings1 = request.get("/api/iris/courses/" + course.getId() + "/raw-iris-settings", HttpStatus.OK, IrisSettings.class);

        loadedSettings1.getIrisChatSettings().setEnabled(false);
        loadedSettings1.getIrisTextExerciseChatSettings().setEnabled(false);
        loadedSettings1.getIrisCourseChatSettings().setEnabled(false);
        loadedSettings1.getIrisCompetencyGenerationSettings().setEnabled(false);
        loadedSettings1.getIrisLectureIngestionSettings().setEnabled(false);
<<<<<<< HEAD
        loadedSettings1.getIrisLectureChatSettings().setEnabled(false);
=======
        loadedSettings1.getIrisTutorSuggestionSettings().setEnabled(false);
>>>>>>> 4c845b4f

        var updatedSettings = request.putWithResponseBody("/api/iris/courses/" + course.getId() + "/raw-iris-settings", loadedSettings1, IrisSettings.class, HttpStatus.OK);
        var loadedSettings2 = request.get("/api/iris/courses/" + course.getId() + "/raw-iris-settings", HttpStatus.OK, IrisSettings.class);

        assertThat(updatedSettings).isNotNull().isEqualTo(loadedSettings2);
        // Ids of settings should not have changed
        assertThat(updatedSettings.getId()).isEqualTo(loadedSettings1.getId());
        assertThat(updatedSettings.getIrisChatSettings().getId()).isEqualTo(loadedSettings1.getIrisChatSettings().getId());
        assertThat(updatedSettings.getIrisTextExerciseChatSettings().getId()).isEqualTo(loadedSettings1.getIrisTextExerciseChatSettings().getId());
        assertThat(updatedSettings.getIrisCourseChatSettings().getId()).isEqualTo(loadedSettings1.getIrisCourseChatSettings().getId());
        assertThat(updatedSettings.getIrisCompetencyGenerationSettings().getId()).isEqualTo(loadedSettings1.getIrisCompetencyGenerationSettings().getId());
        assertThat(updatedSettings.getIrisLectureIngestionSettings().getId()).isEqualTo(loadedSettings1.getIrisLectureIngestionSettings().getId());
<<<<<<< HEAD
        assertThat(updatedSettings.getIrisLectureChatSettings().getId()).isEqualTo(loadedSettings1.getIrisLectureChatSettings().getId());
=======
        assertThat(updatedSettings.getIrisTutorSuggestionSettings().getId()).isEqualTo(loadedSettings1.getIrisTutorSuggestionSettings().getId());
>>>>>>> 4c845b4f
    }

    @Test
    @WithMockUser(username = TEST_PREFIX + "instructor1", roles = "INSTRUCTOR")
    void updateCourseSettings2() throws Exception {
        activateIrisGlobally();
        activateIrisFor(course);
        course = courseRepository.findByIdElseThrow(course.getId());

        var loadedSettings1 = request.get("/api/iris/courses/" + course.getId() + "/raw-iris-settings", HttpStatus.OK, IrisSettings.class);

        var chatSubSettingsId = loadedSettings1.getIrisChatSettings().getId();
        var textExerciseChatSubSettingsId = loadedSettings1.getIrisTextExerciseChatSettings().getId();
        var courseChatSubSettingsId = loadedSettings1.getIrisCourseChatSettings().getId();
        var competencyGenerationSubSettingsId = loadedSettings1.getIrisCompetencyGenerationSettings().getId();
        var lectureIngestionSubSettingsId = loadedSettings1.getIrisLectureIngestionSettings().getId();
<<<<<<< HEAD
        var lectureChatSubSettingsId = loadedSettings1.getIrisLectureChatSettings().getId();

=======
        var tutorSuggestionSubSettingsId = loadedSettings1.getIrisTutorSuggestionSettings().getId();
>>>>>>> 4c845b4f
        loadedSettings1.setIrisChatSettings(null);
        loadedSettings1.setIrisTextExerciseChatSettings(null);
        loadedSettings1.setIrisCourseChatSettings(null);
        loadedSettings1.setIrisCompetencyGenerationSettings(null);
        loadedSettings1.setIrisLectureIngestionSettings(null);
<<<<<<< HEAD
        loadedSettings1.setIrisLectureChatSettings(null);
=======
        loadedSettings1.setIrisTutorSuggestionSettings(null);
>>>>>>> 4c845b4f

        var updatedSettings = request.putWithResponseBody("/api/iris/courses/" + course.getId() + "/raw-iris-settings", loadedSettings1, IrisSettings.class, HttpStatus.OK);
        var loadedSettings2 = request.get("/api/iris/courses/" + course.getId() + "/raw-iris-settings", HttpStatus.OK, IrisSettings.class);

        assertThat(updatedSettings).isNotNull().usingRecursiveComparison().ignoringFields("course").isEqualTo(loadedSettings1);
        assertThat(updatedSettings).isNotNull().usingRecursiveComparison().ignoringFields("course").isEqualTo(loadedSettings2);
        // Original subsettings should not exist anymore
        assertThat(irisSubSettingsRepository.findById(chatSubSettingsId)).isEmpty();
        assertThat(irisSubSettingsRepository.findById(textExerciseChatSubSettingsId)).isEmpty();
        assertThat(irisSubSettingsRepository.findById(courseChatSubSettingsId)).isEmpty();
        assertThat(irisSubSettingsRepository.findById(competencyGenerationSubSettingsId)).isEmpty();
        assertThat(irisSubSettingsRepository.findById(lectureIngestionSubSettingsId)).isEmpty();
<<<<<<< HEAD
        assertThat(irisSubSettingsRepository.findById(lectureChatSubSettingsId)).isEmpty();
=======
        assertThat(irisSubSettingsRepository.findById(tutorSuggestionSubSettingsId)).isEmpty();
>>>>>>> 4c845b4f
    }

    @Test
    @WithMockUser(username = TEST_PREFIX + "instructor1", roles = "INSTRUCTOR")
    void updateCourseSettings3() throws Exception {
        activateIrisGlobally();
        course = courseRepository.findByIdElseThrow(course.getId());

        var courseSettings = new IrisCourseSettings();
        courseSettings.setCourseId(course.getId());
        courseSettings.setIrisChatSettings(new IrisChatSubSettings());
        courseSettings.getIrisChatSettings().setEnabled(true);
        courseSettings.getIrisChatSettings().setSelectedVariant(null);

        courseSettings.setIrisTextExerciseChatSettings(new IrisTextExerciseChatSubSettings());
        courseSettings.getIrisTextExerciseChatSettings().setEnabled(true);
        courseSettings.getIrisTextExerciseChatSettings().setSelectedVariant(null);

        courseSettings.setIrisCourseChatSettings(new IrisCourseChatSubSettings());
        courseSettings.getIrisCourseChatSettings().setEnabled(true);
        courseSettings.getIrisCourseChatSettings().setSelectedVariant(null);

        courseSettings.setIrisCompetencyGenerationSettings(new IrisCompetencyGenerationSubSettings());
        courseSettings.getIrisCompetencyGenerationSettings().setEnabled(true);
        courseSettings.getIrisCompetencyGenerationSettings().setSelectedVariant(null);

        courseSettings.setIrisLectureIngestionSettings(new IrisLectureIngestionSubSettings());
        courseSettings.getIrisLectureIngestionSettings().setEnabled(true);
        courseSettings.getIrisLectureIngestionSettings().setSelectedVariant(null);

<<<<<<< HEAD
        courseSettings.setIrisLectureChatSettings(new IrisLectureChatSubSettings());
        courseSettings.getIrisLectureChatSettings().setEnabled(true);
        courseSettings.getIrisLectureChatSettings().setSelectedVariant(null);
=======
        courseSettings.setIrisTutorSuggestionSettings(new IrisTutorSuggestionSubSettings());
        courseSettings.getIrisTutorSuggestionSettings().setEnabled(true);
        courseSettings.getIrisTutorSuggestionSettings().setSelectedVariant(null);
>>>>>>> 4c845b4f

        var updatedSettings = request.putWithResponseBody("/api/iris/courses/" + course.getId() + "/raw-iris-settings", courseSettings, IrisSettings.class, HttpStatus.OK);
        var loadedSettings1 = request.get("/api/iris/courses/" + course.getId() + "/raw-iris-settings", HttpStatus.OK, IrisSettings.class);

        assertThat(updatedSettings).usingRecursiveComparison().ignoringFields("course").isEqualTo(loadedSettings1);
        assertThat(loadedSettings1).usingRecursiveComparison().ignoringFields("id", "course", "irisChatSettings.id", "irisTextExerciseChatSettings.id",
<<<<<<< HEAD
                "irisLectureIngestionSettings.id", "irisCompetencyGenerationSettings.id", "irisCourseChatSettings.id", "irisLectureChatSettings.id").isEqualTo(courseSettings);
=======
                "irisLectureIngestionSettings.id", "irisCompetencyGenerationSettings.id", "irisCourseChatSettings.id", "irisTutorSuggestionSettings.id").isEqualTo(courseSettings);
>>>>>>> 4c845b4f
    }

    @Test
    @WithMockUser(username = TEST_PREFIX + "instructor1", roles = "INSTRUCTOR")
    void updateCourseSettings4() throws Exception {
        activateIrisGlobally();
        activateIrisFor(course);
        course = courseRepository.findByIdElseThrow(course.getId());

        var loadedSettings1 = request.get("/api/iris/courses/" + course.getId() + "/raw-iris-settings", HttpStatus.OK, IrisSettings.class);

        loadedSettings1.getIrisChatSettings().setDisabledProactiveEvents(new TreeSet<>(Set.of("PROGRESS_STALLED")));
        loadedSettings1.getIrisLectureChatSettings().setCustomInstructions("Test lecture chat instructions");

        var updatedSettings = request.putWithResponseBody("/api/iris/courses/" + course.getId() + "/raw-iris-settings", loadedSettings1, IrisSettings.class, HttpStatus.OK);
        var loadedSettings2 = request.get("/api/iris/courses/" + course.getId() + "/raw-iris-settings", HttpStatus.OK, IrisSettings.class);

        // Proactive events should have been updated
        assertThat(updatedSettings).isNotNull().usingRecursiveComparison().ignoringFields("course").isEqualTo(loadedSettings2);
        assertThat(updatedSettings.getIrisChatSettings().getDisabledProactiveEvents()).containsExactly("PROGRESS_STALLED");
        // Lecture chat settings should also have been updated
        assertThat(updatedSettings.getIrisLectureChatSettings().getCustomInstructions()).isEqualTo("Test lecture chat instructions");
        assertThat(loadedSettings1).isNotNull().usingRecursiveComparison().ignoringFields("course").isEqualTo(loadedSettings2);
    }

    /**
     * This test check if exercises get correctly enabled and disabled based on the categories in the course settings.
     *
     * @param operations      List of operations to perform on the settings. Possible values are "COURSE" and "EXERCISE".
     * @param categories      List of categories to set for the course and exercise settings.
     * @param exerciseEnabled Expected value of the exercise enabled flag.
     * @throws Exception If something request fails.
     */
    @ParameterizedTest(name = "{displayName} [{index}] {argumentsWithNames}")
    @MethodSource("getCourseSettingsCategoriesSource")
    @WithMockUser(username = TEST_PREFIX + "instructor1", roles = "INSTRUCTOR")
    void updateCourseSettingsCategories(List<String> operations, List<List<String>> categories, boolean exerciseEnabled) throws Exception {
        activateIrisGlobally();
        activateIrisFor(course);
        course = courseRepository.findByIdElseThrow(course.getId());

        for (int i = 0; i < operations.size(); i++) {
            String operation = operations.get(i);
            SortedSet<String> category = new TreeSet<>(categories.get(i));
            if (operation.equals("COURSE")) {
                var loadedSettings = request.get("/api/iris/courses/" + course.getId() + "/raw-iris-settings", HttpStatus.OK, IrisSettings.class);
                loadedSettings.getIrisChatSettings().setEnabledForCategories(category);
                loadedSettings.getIrisTextExerciseChatSettings().setEnabledForCategories(category);
                loadedSettings.getIrisLectureChatSettings().setEnabledForCategories(category);

                request.putWithResponseBody("/api/iris/courses/" + course.getId() + "/raw-iris-settings", loadedSettings, IrisSettings.class, HttpStatus.OK);
            }
            else if (operation.equals("EXERCISE")) {
                programmingExercise = programmingExerciseRepository.findWithAllParticipationsAndBuildConfigById(programmingExercise.getId()).orElseThrow();
                programmingExercise.setCategories(category.stream().map(cat -> "{\"color\":\"#6ae8ac\",\"category\":\"" + cat + "\"}").collect(Collectors.toSet()));
                request.putWithResponseBody("/api/programming/programming-exercises", programmingExercise, ProgrammingExercise.class, HttpStatus.OK);

                textExercise = (TextExercise) exerciseRepository.findByIdElseThrow(textExercise.getId());
                textExercise.setCategories(category.stream().map(cat -> "{\"color\":\"#6ae8ac\",\"category\":\"" + cat + "\"}").collect(Collectors.toSet()));
                request.putWithResponseBody("/api/text/text-exercises", textExercise, TextExercise.class, HttpStatus.OK);
            }
        }

        // Load programming exercise Iris settings
        var loadedSettings1 = request.get("/api/iris/exercises/" + programmingExercise.getId() + "/raw-iris-settings", HttpStatus.OK, IrisSettings.class);
        assertThat(loadedSettings1.getIrisChatSettings().isEnabled()).isEqualTo(exerciseEnabled);

        // Load text exercise Iris settings
        var loadedSettings2 = request.get("/api/iris/exercises/" + textExercise.getId() + "/raw-iris-settings", HttpStatus.OK, IrisSettings.class);
        assertThat(loadedSettings2.getIrisTextExerciseChatSettings().isEnabled()).isEqualTo(exerciseEnabled);
    }

    @Test
    @WithMockUser(username = TEST_PREFIX + "instructor1", roles = "INSTRUCTOR")
    void getMissingSettingsForProgrammingExercise() throws Exception {
        activateIrisGlobally();
        activateIrisFor(course);
        var loadedSettings1 = request.get("/api/iris/exercises/" + programmingExercise.getId() + "/raw-iris-settings", HttpStatus.OK, IrisSettings.class);
        var loadedSettings2 = request.get("/api/iris/exercises/" + programmingExercise.getId() + "/iris-settings", HttpStatus.OK, IrisCombinedSettingsDTO.class);

        programmingExercise = programmingExerciseRepository.findByIdElseThrow(programmingExercise.getId());

        assertThat(loadedSettings2).isNotNull().usingRecursiveComparison().ignoringFields("id", "irisChatSettings.id").ignoringFieldsOfTypes(HashSet.class, TreeSet.class)
                .ignoringActualNullFields().isEqualTo(irisSettingsService.getCombinedIrisSettingsFor(programmingExercise, false));
        assertThat(loadedSettings1).isNotNull().usingRecursiveComparison().ignoringFields("id", "exercise", "irisChatSettings.id")
                .isEqualTo(irisSettingsService.getDefaultSettingsFor(programmingExercise));
    }

    @Test
    @WithMockUser(username = TEST_PREFIX + "instructor1", roles = "INSTRUCTOR")
    void getProgrammingExerciseSettings() throws Exception {
        activateIrisGlobally();
        activateIrisFor(course);
        activateIrisFor(programmingExercise);
        programmingExercise = programmingExerciseRepository.findByIdElseThrow(programmingExercise.getId());

        var loadedSettings1 = request.get("/api/iris/exercises/" + programmingExercise.getId() + "/raw-iris-settings", HttpStatus.OK, IrisSettings.class);
        var loadedSettings2 = request.get("/api/iris/exercises/" + programmingExercise.getId() + "/iris-settings", HttpStatus.OK, IrisCombinedSettingsDTO.class);

        assertThat(loadedSettings1).isNotNull().usingRecursiveComparison().ignoringFields("id", "exercise", "irisChatSettings.id", "irisTextExerciseChatSettings.id")
                .ignoringExpectedNullFields().isEqualTo(loadedSettings2);
        assertThat(loadedSettings1.getIrisCompetencyGenerationSettings()).isNull();
        assertThat(loadedSettings1.getIrisLectureIngestionSettings()).isNull();
        assertThat(loadedSettings1).isNotNull().usingRecursiveComparison().ignoringFields("exercise")
                .isEqualTo(irisSettingsRepository.findExerciseSettings(programmingExercise.getId()).orElseThrow());
    }

    @Test
    @WithMockUser(username = TEST_PREFIX + "student1", roles = "USER")
    void getProgrammingExerciseSettingsAsUser() throws Exception {
        activateIrisGlobally();
        activateIrisFor(course);
        activateIrisFor(programmingExercise);
        programmingExercise = programmingExerciseRepository.findByIdElseThrow(programmingExercise.getId());

        request.get("/api/iris/exercises/" + programmingExercise.getId() + "/raw-iris-settings", HttpStatus.FORBIDDEN, IrisSettings.class);
        var loadedSettings = request.get("/api/iris/exercises/" + programmingExercise.getId() + "/iris-settings", HttpStatus.OK, IrisCombinedSettingsDTO.class);

        assertThat(loadedSettings).isNotNull().usingRecursiveComparison().ignoringFields("id")
                .ignoringCollectionOrderInFields("irisChatSettings.allowedVariants", "irisCompetencyGenerationSettings.allowedVariants")
                .isEqualTo(irisSettingsService.getCombinedIrisSettingsFor(programmingExercise, true));
    }

    @Test
    @WithMockUser(username = TEST_PREFIX + "instructor1", roles = "INSTRUCTOR")
    void updateProgrammingExerciseSettings1() throws Exception {
        activateIrisGlobally();
        activateIrisFor(course);
        activateIrisFor(programmingExercise);
        programmingExercise = programmingExerciseRepository.findByIdElseThrow(programmingExercise.getId());

        var loadedSettings1 = request.get("/api/iris/exercises/" + programmingExercise.getId() + "/raw-iris-settings", HttpStatus.OK, IrisSettings.class);

        loadedSettings1.getIrisChatSettings().setEnabled(false);

        var updatedSettings = request.putWithResponseBody("/api/iris/exercises/" + programmingExercise.getId() + "/raw-iris-settings", loadedSettings1, IrisSettings.class,
                HttpStatus.OK);
        var loadedSettings2 = request.get("/api/iris/exercises/" + programmingExercise.getId() + "/raw-iris-settings", HttpStatus.OK, IrisSettings.class);

        assertThat(updatedSettings).isNotNull().isEqualTo(loadedSettings2);
        // Ids of settings should not have changed
        assertThat(updatedSettings.getId()).isEqualTo(loadedSettings1.getId());
        assertThat(updatedSettings.getIrisChatSettings().getId()).isEqualTo(loadedSettings1.getIrisChatSettings().getId());
    }

    @Test
    @WithMockUser(username = TEST_PREFIX + "instructor1", roles = "INSTRUCTOR")
    void updateProgrammingExerciseSettings2() throws Exception {
        activateIrisGlobally();
        activateIrisFor(course);
        activateIrisFor(programmingExercise);
        programmingExercise = programmingExerciseRepository.findByIdElseThrow(programmingExercise.getId());

        var loadedSettings1 = request.get("/api/iris/exercises/" + programmingExercise.getId() + "/raw-iris-settings", HttpStatus.OK, IrisSettings.class);

        var chatSubSettingsId = loadedSettings1.getIrisChatSettings().getId();
        loadedSettings1.setIrisChatSettings(null);

        var updatedSettings = request.putWithResponseBody("/api/iris/exercises/" + programmingExercise.getId() + "/raw-iris-settings", loadedSettings1, IrisSettings.class,
                HttpStatus.OK);
        var loadedSettings2 = request.get("/api/iris/exercises/" + programmingExercise.getId() + "/raw-iris-settings", HttpStatus.OK, IrisSettings.class);

        assertThat(updatedSettings).isNotNull().usingRecursiveComparison().ignoringFields("exercise").isEqualTo(loadedSettings1);
        assertThat(updatedSettings).isNotNull().usingRecursiveComparison().ignoringFields("exercise").isEqualTo(loadedSettings2);
        // Original subsettings should not exist anymore
        assertThat(irisSubSettingsRepository.findById(chatSubSettingsId)).isEmpty();
    }

    @Test
    @WithMockUser(username = TEST_PREFIX + "instructor1", roles = "INSTRUCTOR")
    void updateProgrammingExerciseSettings3() throws Exception {
        activateIrisGlobally();
        activateIrisFor(course);
        programmingExercise = programmingExerciseRepository.findByIdElseThrow(programmingExercise.getId());

        var exerciseSettings = new IrisExerciseSettings();
        exerciseSettings.setExerciseId(programmingExercise.getId());
        exerciseSettings.setIrisChatSettings(new IrisChatSubSettings());
        exerciseSettings.getIrisChatSettings().setEnabled(true);
        exerciseSettings.getIrisChatSettings().setSelectedVariant(null);

        var updatedSettings = request.putWithResponseBody("/api/iris/exercises/" + programmingExercise.getId() + "/raw-iris-settings", exerciseSettings, IrisSettings.class,
                HttpStatus.OK);
        var loadedSettings1 = request.get("/api/iris/exercises/" + programmingExercise.getId() + "/raw-iris-settings", HttpStatus.OK, IrisSettings.class);

        assertThat(updatedSettings).isNotNull().isEqualTo(loadedSettings1);
        assertThat(loadedSettings1).usingRecursiveComparison().ignoringFields("id", "exercise", "irisChatSettings.id", "irisChatSettings.template.id").isEqualTo(exerciseSettings);
    }

    @Test
    @WithMockUser(username = TEST_PREFIX + "instructor1", roles = "INSTRUCTOR")
    void updateProgrammingExerciseSettings4() throws Exception {
        activateIrisGlobally();
        course = courseRepository.findByIdElseThrow(course.getId());

        var courseSettings = new IrisCourseSettings();
        courseSettings.setCourseId(course.getId());
        courseSettings.setIrisChatSettings(new IrisChatSubSettings());
        courseSettings.getIrisChatSettings().setEnabled(true);
        courseSettings.getIrisChatSettings().setSelectedVariant(null);
        courseSettings.getIrisChatSettings().setDisabledProactiveEvents(new TreeSet<>(Set.of(IrisEventType.PROGRESS_STALLED.name().toLowerCase())));

        request.putWithResponseBody("/api/iris/courses/" + course.getId() + "/raw-iris-settings", courseSettings, IrisSettings.class, HttpStatus.OK);
        request.get("/api/iris/courses/" + course.getId() + "/raw-iris-settings", HttpStatus.OK, IrisSettings.class);

        programmingExercise = programmingExerciseRepository.findByIdElseThrow(programmingExercise.getId());

        var exerciseSettings = new IrisExerciseSettings();
        exerciseSettings.setExerciseId(programmingExercise.getId());
        exerciseSettings.setIrisChatSettings(new IrisChatSubSettings());
        exerciseSettings.getIrisChatSettings().setEnabled(true);
        exerciseSettings.getIrisChatSettings().setSelectedVariant(null);
        exerciseSettings.getIrisChatSettings().setDisabledProactiveEvents(new TreeSet<>(Set.of(IrisEventType.BUILD_FAILED.name().toLowerCase())));

        request.putWithResponseBody("/api/iris/exercises/" + programmingExercise.getId() + "/raw-iris-settings", exerciseSettings, IrisSettings.class, HttpStatus.OK);
        var loadedExerciseSettings = request.get("/api/iris/exercises/" + programmingExercise.getId() + "/iris-settings", HttpStatus.OK, IrisCombinedSettingsDTO.class);
        // Combined settings should include the union of the disabled course events and disabled exercise events
        assertThat(loadedExerciseSettings.irisChatSettings().disabledProactiveEvents()).isNotNull()
                .isEqualTo(new TreeSet<>(Set.of(IrisEventType.PROGRESS_STALLED.name().toLowerCase(), IrisEventType.BUILD_FAILED.name().toLowerCase())));
    }

    @Test
    @WithMockUser(username = TEST_PREFIX + "instructor1", roles = "INSTRUCTOR")
    void updateSettingsWithCustomInstructions() throws Exception {
        activateIrisGlobally();
        activateIrisFor(course);
        course = courseRepository.findByIdElseThrow(course.getId());
        programmingExercise = programmingExerciseRepository.findByIdElseThrow(programmingExercise.getId());

        // 1. Test custom instructions for course settings
        var courseSettings = request.get("/api/iris/courses/" + course.getId() + "/raw-iris-settings", HttpStatus.OK, IrisSettings.class);

        String courseChatInstructions = "Course-wide chat instructions";
        String textExerciseChatInstructions = "Text exercise chat instructions";
        String courseChatSpecificInstructions = "Course-specific chat instructions";
        String lectureChatInstructions = "Lecture chat instructions";

        // Update chat settings with custom instructions
        courseSettings.getIrisChatSettings().setCustomInstructions(courseChatInstructions);
        courseSettings.getIrisTextExerciseChatSettings().setCustomInstructions(textExerciseChatInstructions);
        courseSettings.getIrisCourseChatSettings().setCustomInstructions(courseChatSpecificInstructions);
        courseSettings.getIrisLectureChatSettings().setCustomInstructions(lectureChatInstructions);

        var updatedCourseSettings = request.putWithResponseBody("/api/iris/courses/" + course.getId() + "/raw-iris-settings", courseSettings, IrisSettings.class, HttpStatus.OK);
        var loadedCourseSettings = request.get("/api/iris/courses/" + course.getId() + "/raw-iris-settings", HttpStatus.OK, IrisSettings.class);

        // Verify that custom instructions were saved and can be retrieved
        assertThat(loadedCourseSettings.getIrisChatSettings().getCustomInstructions()).isEqualTo(courseChatInstructions);
        assertThat(loadedCourseSettings.getIrisTextExerciseChatSettings().getCustomInstructions()).isEqualTo(textExerciseChatInstructions);
        assertThat(loadedCourseSettings.getIrisCourseChatSettings().getCustomInstructions()).isEqualTo(courseChatSpecificInstructions);
        assertThat(loadedCourseSettings.getIrisLectureChatSettings().getCustomInstructions()).isEqualTo(lectureChatInstructions);

        // 2. Test custom instructions for programming exercise settings
        activateIrisFor(programmingExercise);
        var exerciseSettings = request.get("/api/iris/exercises/" + programmingExercise.getId() + "/raw-iris-settings", HttpStatus.OK, IrisSettings.class);

        String exerciseChatInstructions = "Programming exercise chat instructions";
        exerciseSettings.getIrisChatSettings().setCustomInstructions(exerciseChatInstructions);

        var updatedExerciseSettings = request.putWithResponseBody("/api/iris/exercises/" + programmingExercise.getId() + "/raw-iris-settings", exerciseSettings, IrisSettings.class,
                HttpStatus.OK);
        var loadedExerciseSettings = request.get("/api/iris/exercises/" + programmingExercise.getId() + "/raw-iris-settings", HttpStatus.OK, IrisSettings.class);

        // Verify that custom instructions were saved and can be retrieved
        assertThat(loadedExerciseSettings.getIrisChatSettings().getCustomInstructions()).isEqualTo(exerciseChatInstructions);

        // 3. Test that customInstructions appear correctly in combined settings
        var combinedSettings = request.get("/api/iris/exercises/" + programmingExercise.getId() + "/iris-settings", HttpStatus.OK, IrisCombinedSettingsDTO.class);

        // The exercise-specific setting should override the course-wide setting
        assertThat(combinedSettings.irisChatSettings().customInstructions()).isEqualTo(exerciseChatInstructions);
    }
}<|MERGE_RESOLUTION|>--- conflicted
+++ resolved
@@ -168,11 +168,8 @@
         loadedSettings1.getIrisCourseChatSettings().setEnabled(false);
         loadedSettings1.getIrisCompetencyGenerationSettings().setEnabled(false);
         loadedSettings1.getIrisLectureIngestionSettings().setEnabled(false);
-<<<<<<< HEAD
         loadedSettings1.getIrisLectureChatSettings().setEnabled(false);
-=======
         loadedSettings1.getIrisTutorSuggestionSettings().setEnabled(false);
->>>>>>> 4c845b4f
 
         var updatedSettings = request.putWithResponseBody("/api/iris/courses/" + course.getId() + "/raw-iris-settings", loadedSettings1, IrisSettings.class, HttpStatus.OK);
         var loadedSettings2 = request.get("/api/iris/courses/" + course.getId() + "/raw-iris-settings", HttpStatus.OK, IrisSettings.class);
@@ -185,11 +182,8 @@
         assertThat(updatedSettings.getIrisCourseChatSettings().getId()).isEqualTo(loadedSettings1.getIrisCourseChatSettings().getId());
         assertThat(updatedSettings.getIrisCompetencyGenerationSettings().getId()).isEqualTo(loadedSettings1.getIrisCompetencyGenerationSettings().getId());
         assertThat(updatedSettings.getIrisLectureIngestionSettings().getId()).isEqualTo(loadedSettings1.getIrisLectureIngestionSettings().getId());
-<<<<<<< HEAD
         assertThat(updatedSettings.getIrisLectureChatSettings().getId()).isEqualTo(loadedSettings1.getIrisLectureChatSettings().getId());
-=======
         assertThat(updatedSettings.getIrisTutorSuggestionSettings().getId()).isEqualTo(loadedSettings1.getIrisTutorSuggestionSettings().getId());
->>>>>>> 4c845b4f
     }
 
     @Test
@@ -206,22 +200,16 @@
         var courseChatSubSettingsId = loadedSettings1.getIrisCourseChatSettings().getId();
         var competencyGenerationSubSettingsId = loadedSettings1.getIrisCompetencyGenerationSettings().getId();
         var lectureIngestionSubSettingsId = loadedSettings1.getIrisLectureIngestionSettings().getId();
-<<<<<<< HEAD
+        var tutorSuggestionSubSettingsId = loadedSettings1.getIrisTutorSuggestionSettings().getId();
         var lectureChatSubSettingsId = loadedSettings1.getIrisLectureChatSettings().getId();
 
-=======
-        var tutorSuggestionSubSettingsId = loadedSettings1.getIrisTutorSuggestionSettings().getId();
->>>>>>> 4c845b4f
         loadedSettings1.setIrisChatSettings(null);
         loadedSettings1.setIrisTextExerciseChatSettings(null);
         loadedSettings1.setIrisCourseChatSettings(null);
         loadedSettings1.setIrisCompetencyGenerationSettings(null);
         loadedSettings1.setIrisLectureIngestionSettings(null);
-<<<<<<< HEAD
+        loadedSettings1.setIrisTutorSuggestionSettings(null);
         loadedSettings1.setIrisLectureChatSettings(null);
-=======
-        loadedSettings1.setIrisTutorSuggestionSettings(null);
->>>>>>> 4c845b4f
 
         var updatedSettings = request.putWithResponseBody("/api/iris/courses/" + course.getId() + "/raw-iris-settings", loadedSettings1, IrisSettings.class, HttpStatus.OK);
         var loadedSettings2 = request.get("/api/iris/courses/" + course.getId() + "/raw-iris-settings", HttpStatus.OK, IrisSettings.class);
@@ -234,11 +222,8 @@
         assertThat(irisSubSettingsRepository.findById(courseChatSubSettingsId)).isEmpty();
         assertThat(irisSubSettingsRepository.findById(competencyGenerationSubSettingsId)).isEmpty();
         assertThat(irisSubSettingsRepository.findById(lectureIngestionSubSettingsId)).isEmpty();
-<<<<<<< HEAD
+        assertThat(irisSubSettingsRepository.findById(tutorSuggestionSubSettingsId)).isEmpty();
         assertThat(irisSubSettingsRepository.findById(lectureChatSubSettingsId)).isEmpty();
-=======
-        assertThat(irisSubSettingsRepository.findById(tutorSuggestionSubSettingsId)).isEmpty();
->>>>>>> 4c845b4f
     }
 
     @Test
@@ -269,26 +254,22 @@
         courseSettings.getIrisLectureIngestionSettings().setEnabled(true);
         courseSettings.getIrisLectureIngestionSettings().setSelectedVariant(null);
 
-<<<<<<< HEAD
         courseSettings.setIrisLectureChatSettings(new IrisLectureChatSubSettings());
         courseSettings.getIrisLectureChatSettings().setEnabled(true);
         courseSettings.getIrisLectureChatSettings().setSelectedVariant(null);
-=======
+
         courseSettings.setIrisTutorSuggestionSettings(new IrisTutorSuggestionSubSettings());
         courseSettings.getIrisTutorSuggestionSettings().setEnabled(true);
         courseSettings.getIrisTutorSuggestionSettings().setSelectedVariant(null);
->>>>>>> 4c845b4f
 
         var updatedSettings = request.putWithResponseBody("/api/iris/courses/" + course.getId() + "/raw-iris-settings", courseSettings, IrisSettings.class, HttpStatus.OK);
         var loadedSettings1 = request.get("/api/iris/courses/" + course.getId() + "/raw-iris-settings", HttpStatus.OK, IrisSettings.class);
 
         assertThat(updatedSettings).usingRecursiveComparison().ignoringFields("course").isEqualTo(loadedSettings1);
-        assertThat(loadedSettings1).usingRecursiveComparison().ignoringFields("id", "course", "irisChatSettings.id", "irisTextExerciseChatSettings.id",
-<<<<<<< HEAD
-                "irisLectureIngestionSettings.id", "irisCompetencyGenerationSettings.id", "irisCourseChatSettings.id", "irisLectureChatSettings.id").isEqualTo(courseSettings);
-=======
-                "irisLectureIngestionSettings.id", "irisCompetencyGenerationSettings.id", "irisCourseChatSettings.id", "irisTutorSuggestionSettings.id").isEqualTo(courseSettings);
->>>>>>> 4c845b4f
+        assertThat(loadedSettings1)
+                .usingRecursiveComparison().ignoringFields("id", "course", "irisChatSettings.id", "irisTextExerciseChatSettings.id", "irisLectureIngestionSettings.id",
+                        "irisCompetencyGenerationSettings.id", "irisCourseChatSettings.id", "irisLectureChatSettings.id", "irisTutorSuggestionSettings.id")
+                .isEqualTo(courseSettings);
     }
 
     @Test
