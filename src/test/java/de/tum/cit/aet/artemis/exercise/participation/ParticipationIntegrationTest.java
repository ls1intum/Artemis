--- conflicted
+++ resolved
@@ -1777,13 +1777,8 @@
                 var batch = quizBatchService.save(QuizExerciseFactory.generateQuizBatch(quizEx, ZonedDateTime.now().minusSeconds(10)));
                 request.postWithResponseBody("/api/quiz/quiz-exercises/" + quizEx.getId() + "/join", new QuizBatchJoinDTO(batch.getPassword()), QuizBatch.class, HttpStatus.OK);
             }
-<<<<<<< HEAD
-            var participation = request.postWithResponseBody("/api/quiz-exercises/" + quizEx.getId() + "/start-participation", null, StudentParticipation.class, HttpStatus.OK);
-
-=======
             var participation = request.postWithResponseBody("/api/quiz/quiz-exercises/" + quizEx.getId() + "/start-participation", null, StudentParticipation.class,
                     HttpStatus.OK);
->>>>>>> 93eba08f
             assertThat(participation.getExercise()).as("Participation contains exercise").isEqualTo(quizEx);
             assertThat(participation.getResults()).as("New result was added to the participation").hasSize(1);
             assertThat(participation.getInitializationState()).as("Participation was initialized").isEqualTo(InitializationState.INITIALIZED);
