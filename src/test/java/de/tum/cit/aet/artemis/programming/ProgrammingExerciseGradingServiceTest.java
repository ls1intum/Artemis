--- conflicted
+++ resolved
@@ -757,13 +757,8 @@
         Result result;
 
         if (templateParticipation) {
-<<<<<<< HEAD
             programmingExerciseUtilService.addTemplateParticipationForProgrammingExercise(programmingExercise);
             result = programmingExerciseUtilService.addTemplateSubmissionWithResult(programmingExercise);
-=======
-            programmingExerciseParticipationUtilService.addTemplateParticipationForProgrammingExercise(programmingExercise);
-            result = programmingExerciseUtilService.addTemplateSubmissionWithResult(programmingExercise.getId());
->>>>>>> d93ef0ec
         }
         else {
             result = programmingExerciseUtilService.addProgrammingSubmissionWithResult(programmingExercise, new ProgrammingSubmission(), student1);
