package de.tum.cit.aet.artemis.lecture.util;

import static org.assertj.core.api.Assertions.fail;
import static tech.jhipster.config.JHipsterConstants.SPRING_PROFILE_TEST;

import java.io.IOException;
import java.nio.file.FileSystems;
import java.nio.file.Path;
import java.time.ZonedDateTime;
import java.util.HashSet;
import java.util.List;
import java.util.Set;

import org.apache.commons.io.FileUtils;
import org.hibernate.Hibernate;
import org.springframework.beans.factory.annotation.Autowired;
import org.springframework.context.annotation.Profile;
import org.springframework.stereotype.Service;
import org.springframework.util.ResourceUtils;

import de.tum.cit.aet.artemis.atlas.domain.competency.CompetencyLectureUnitLink;
import de.tum.cit.aet.artemis.atlas.domain.competency.CourseCompetency;
import de.tum.cit.aet.artemis.communication.domain.conversation.Channel;
import de.tum.cit.aet.artemis.communication.test_repository.ConversationTestRepository;
import de.tum.cit.aet.artemis.communication.util.ConversationFactory;
import de.tum.cit.aet.artemis.core.domain.Course;
import de.tum.cit.aet.artemis.core.domain.User;
import de.tum.cit.aet.artemis.core.test_repository.CourseTestRepository;
import de.tum.cit.aet.artemis.core.util.CourseFactory;
import de.tum.cit.aet.artemis.core.util.FilePathConverter;
import de.tum.cit.aet.artemis.exercise.domain.Exercise;
import de.tum.cit.aet.artemis.lecture.domain.Attachment;
import de.tum.cit.aet.artemis.lecture.domain.AttachmentVideoUnit;
import de.tum.cit.aet.artemis.lecture.domain.ExerciseUnit;
import de.tum.cit.aet.artemis.lecture.domain.Lecture;
import de.tum.cit.aet.artemis.lecture.domain.LectureUnit;
import de.tum.cit.aet.artemis.lecture.domain.LectureUnitCompletion;
import de.tum.cit.aet.artemis.lecture.domain.OnlineUnit;
import de.tum.cit.aet.artemis.lecture.domain.Slide;
import de.tum.cit.aet.artemis.lecture.domain.TextUnit;
import de.tum.cit.aet.artemis.lecture.repository.AttachmentRepository;
import de.tum.cit.aet.artemis.lecture.repository.ExerciseUnitRepository;
import de.tum.cit.aet.artemis.lecture.repository.LectureRepository;
import de.tum.cit.aet.artemis.lecture.repository.LectureUnitCompletionRepository;
import de.tum.cit.aet.artemis.lecture.repository.LectureUnitRepository;
import de.tum.cit.aet.artemis.lecture.repository.OnlineUnitRepository;
import de.tum.cit.aet.artemis.lecture.repository.TextUnitRepository;
import de.tum.cit.aet.artemis.lecture.test_repository.AttachmentVideoUnitTestRepository;
import de.tum.cit.aet.artemis.lecture.test_repository.SlideTestRepository;

/**
 * Service responsible for initializing the database with specific testdata related to lectures for use in integration tests.
 */
@Service
@Profile(SPRING_PROFILE_TEST)
public class LectureUtilService {

    private static final ZonedDateTime pastTimestamp = ZonedDateTime.now().minusDays(1);

    private static final ZonedDateTime futureFutureTimestamp = ZonedDateTime.now().plusDays(2);

    @Autowired
    private CourseTestRepository courseRepo;

    @Autowired
    private LectureRepository lectureRepo;

    @Autowired
    private LectureUnitRepository lectureUnitRepository;

    @Autowired
    private ExerciseUnitRepository exerciseUnitRepository;

    @Autowired
    private AttachmentVideoUnitTestRepository attachmentVideoUnitRepository;

    @Autowired
    private AttachmentRepository attachmentRepository;

    @Autowired
    private SlideTestRepository slideRepository;

    @Autowired
    private TextUnitRepository textUnitRepository;

    @Autowired
    private OnlineUnitRepository onlineUnitRepository;

    @Autowired
    private ConversationTestRepository conversationRepository;

    @Autowired
    private LectureUnitCompletionRepository lectureUnitCompletionRepository;

    /**
     * Creates and saves a Course with a Lecture. The Lecture is only saved optionally. The Lecture is empty as it does not contain any LectureUnits.
     *
     * @param saveLecture True, if the Lecture should be saved
     * @return The created Lecture
     */
    public Lecture createCourseWithLecture(boolean saveLecture) {
        Course course = CourseFactory.generateCourse(null, pastTimestamp, futureFutureTimestamp, new HashSet<>(), "tumuser", "tutor", "editor", "instructor");

        Lecture lecture = new Lecture();
        lecture.setDescription("Test Lecture");
        lecture.setCourse(course);
        courseRepo.save(course);
        if (saveLecture) {
            lectureRepo.save(lecture);
        }
        return lecture;
    }

    /**
     * Creates and saves a Lecture for the given Course. The Lecture is empty as it does not contain any LectureUnits.
     *
     * @param course      The Course the Lecture belongs to
     * @param visibleDate The visible date of the Lecture
     * @return The created Lecture
     */
    public Lecture createLecture(Course course, ZonedDateTime visibleDate) {
        Lecture lecture = new Lecture();
        lecture.setDescription("Test Lecture");
        lecture.setCourse(course);
        lecture.setVisibleDate(visibleDate);
        lectureRepo.save(lecture);
        return lecture;
    }

    /**
<<<<<<< HEAD
=======
     * Creates and saves two Courses with Exercises of each type and two Lectures. For each Lecture, a LectureUnit of each type is added.
     *
     * @param userPrefix                  The prefix of the Course's user groups
     * @param withParticipations          True, if 5 participations by student1 should be added for the Course's Exercises
     * @param withFiles                   True, if the LectureUnit of type AttachmentVideoUnit should contain an Attachment with a link to an image file
     * @param numberOfTutorParticipations The number of tutor participations to add to the ModelingExercise ("withParticipations" must be true for this to have an effect)
     * @return A List of the created Courses
     * @throws IOException If a file cannot be loaded from resources
     */
    public List<Course> createCoursesWithExercisesAndLecturesAndLectureUnits(String userPrefix, boolean withParticipations, boolean withFiles, int numberOfTutorParticipations)
            throws IOException {
        List<Course> courses = courseUtilService.createCoursesWithExercisesAndLectures(userPrefix, withParticipations, withFiles, numberOfTutorParticipations);
        return courses.stream().peek(course -> {
            List<Lecture> lectures = new ArrayList<>(course.getLectures());
            for (int i = 0; i < lectures.size(); i++) {
                TextExercise textExercise = textExerciseRepository.findByCourseIdWithCategories(course.getId()).stream().findFirst().orElseThrow();
                TextUnit textUnit = createTextUnit();
                AttachmentVideoUnit attachmentVideoUnit = createAttachmentVideoUnit(withFiles);
                ExerciseUnit exerciseUnit = createExerciseUnit(textExercise);
                lectures.set(i, addLectureUnitsToLecture(lectures.get(i), List.of(textUnit, attachmentVideoUnit, exerciseUnit)));
            }
            course.setLectures(new HashSet<>(lectures));
        }).toList();
    }

    /**
>>>>>>> a50be982
     * Adds the given Competencies to all LectureUnits of the given Lecture and saves the updated LectureUnits.
     *
     * @param lecture      The Lecture whose LectureUnits should be updated
     * @param competencies The Competencies to add to the LectureUnits
     * @return The Lecture with updated LectureUnits
     */
    public Lecture addCompetencyToLectureUnits(Lecture lecture, Set<CourseCompetency> competencies) {
        Lecture l = lectureRepo.findByIdWithLectureUnitsAndCompetenciesElseThrow(lecture.getId());
        l.getLectureUnits().forEach(lectureUnit -> {
            competencies.forEach(competency -> {
                CompetencyLectureUnitLink link = new CompetencyLectureUnitLink(competency, lectureUnit, 1);
                lectureUnit.getCompetencyLinks().add(link);
            });
            lectureUnitRepository.save(lectureUnit);
        });
        return l;
    }

    /**
     * Adds the given LectureUnits to the given Lecture and saves the updated Lecture.
     *
     * @param lecture      The Lecture to add the LectureUnits to
     * @param lectureUnits The LectureUnits to add to the Lecture
     * @return The updated Lecture
     */
    public Lecture addLectureUnitsToLecture(Lecture lecture, List<LectureUnit> lectureUnits) {
        Lecture l = lectureRepo.findByIdWithLectureUnitsAndAttachments(lecture.getId()).orElseThrow();
        for (LectureUnit lectureUnit : lectureUnits) {
            l.addLectureUnit(lectureUnit);
        }
        return lectureRepo.save(l);
    }

    /**
     * Creates and saves a Channel for the given Lecture.
     *
     * @param lecture The Lecture the Channel belongs to
     * @return The created Channel
     */
    public Channel addLectureChannel(Lecture lecture) {
        Channel channel = ConversationFactory.generateCourseWideChannel(lecture.getCourse());
        channel.setLecture(lecture);
        return conversationRepository.save(channel);
    }

    /**
     * Creates and saves an ExerciseUnit for the given Exercise.
     *
     * @param exercise The Exercise the ExerciseUnit belongs to
     * @return The created ExerciseUnit
     */
    public ExerciseUnit createExerciseUnit(Exercise exercise) {
        ExerciseUnit exerciseUnit = new ExerciseUnit();
        exerciseUnit.setExercise(exercise);
        return exerciseUnitRepository.save(exerciseUnit);
    }

    /**
     * Creates and saves an AttachmentVideoUnit with an Attachment. The Attachment can be created with or without a link to an image file.
     *
     * @param withFile True, if the Attachment should link to a file
     * @return The created AttachmentVideoUnit
     */
    public AttachmentVideoUnit createAttachmentVideoUnit(Boolean withFile) {
        ZonedDateTime started = ZonedDateTime.now().minusDays(5);
        AttachmentVideoUnit attachmentVideoUnit = new AttachmentVideoUnit();
        attachmentVideoUnit.setDescription("Lorem Ipsum");
        attachmentVideoUnit = attachmentVideoUnitRepository.save(attachmentVideoUnit);
        Attachment attachmentOfAttachmentVideoUnit = withFile ? LectureFactory.generateAttachmentWithFile(started, attachmentVideoUnit.getId(), true)
                : LectureFactory.generateAttachment(started);
        attachmentOfAttachmentVideoUnit.setAttachmentVideoUnit(attachmentVideoUnit);
        attachmentOfAttachmentVideoUnit = attachmentRepository.save(attachmentOfAttachmentVideoUnit);
        attachmentVideoUnit.setAttachment(attachmentOfAttachmentVideoUnit);
        attachmentVideoUnit.setName(attachmentOfAttachmentVideoUnit.getName());
        attachmentVideoUnit.setReleaseDate(attachmentOfAttachmentVideoUnit.getReleaseDate());
        return attachmentVideoUnitRepository.save(attachmentVideoUnit);
    }

    /**
     * Creates and saves an AttachmentVideoUnit with an Attachment that has a file. Also creates and saves the given number of Slides for the AttachmentVideoUnit.
     * The Slides link to image files.
     *
     * @param numberOfSlides The number of Slides to create
     * @param shouldBePdf    if true file will be pdf, else image
     * @return The created AttachmentVideoUnit
     */
    public AttachmentVideoUnit createAttachmentVideoUnitWithSlidesAndFile(int numberOfSlides, boolean shouldBePdf) {
        ZonedDateTime started = ZonedDateTime.now().minusDays(5);
        AttachmentVideoUnit attachmentVideoUnit = new AttachmentVideoUnit();
        attachmentVideoUnit.setDescription("Lorem Ipsum");
        attachmentVideoUnit = attachmentVideoUnitRepository.save(attachmentVideoUnit);
        Attachment attachmentOfAttachmentVideoUnit = shouldBePdf ? LectureFactory.generateAttachmentWithPdfFile(started, attachmentVideoUnit.getId(), true)
                : LectureFactory.generateAttachmentWithFile(started, attachmentVideoUnit.getId(), true);
        attachmentOfAttachmentVideoUnit.setAttachmentVideoUnit(attachmentVideoUnit);
        attachmentOfAttachmentVideoUnit = attachmentRepository.save(attachmentOfAttachmentVideoUnit);
        attachmentVideoUnit.setAttachment(attachmentOfAttachmentVideoUnit);
        attachmentVideoUnit = attachmentVideoUnitRepository.save(attachmentVideoUnit);
        for (int i = 1; i <= numberOfSlides; i++) {
            Slide slide = new Slide();
            slide.setSlideNumber(i);
            String testFileName = "slide" + i + ".png";

            slide.setAttachmentVideoUnit(attachmentVideoUnit);
            // we have to set a dummy value here, as null is not allowed. The correct value is set below.
            slide.setSlideImagePath("dummy");
            slide = slideRepository.save(slide);
            Path slidePath = FilePathConverter.getAttachmentVideoUnitFileSystemPath()
                    .resolve(Path.of(attachmentVideoUnit.getId().toString(), "slide", slide.getId().toString(), testFileName));
            try {
                FileUtils.copyFile(ResourceUtils.getFile("classpath:test-data/attachment/placeholder.jpg"), slidePath.toFile());
            }
            catch (IOException ex) {
                fail("Failed while copying test attachment files", ex);
            }
            // in the database we omit the prefix "uploads"
            var indexOfTheFirstSeperator = slidePath.toString().indexOf(FileSystems.getDefault().getSeparator());
            var slidePathWithoutFileUploadPathPrefix = slidePath.toString().substring(indexOfTheFirstSeperator + 1);
            slide.setSlideImagePath(slidePathWithoutFileUploadPathPrefix);
            slideRepository.save(slide);
        }
        return attachmentVideoUnitRepository.save(attachmentVideoUnit);
    }

    /**
     * Creates and saves an AttachmentVideoUnit with an Attachment. Also creates and saves the given number of Slides for the AttachmentVideoUnit. The Slides link to image files.
     *
     * @param numberOfSlides The number of Slides to create
     * @return The created AttachmentVideoUnit
     */
    public AttachmentVideoUnit createAttachmentVideoUnitWithSlides(int numberOfSlides) {
        ZonedDateTime started = ZonedDateTime.now().minusDays(5);
        Attachment attachmentOfAttachmentVideoUnit = LectureFactory.generateAttachment(started);
        AttachmentVideoUnit attachmentVideoUnit = new AttachmentVideoUnit();
        attachmentVideoUnit.setDescription("Lorem Ipsum");
        attachmentVideoUnit = attachmentVideoUnitRepository.save(attachmentVideoUnit);
        attachmentOfAttachmentVideoUnit.setAttachmentVideoUnit(attachmentVideoUnit);
        attachmentOfAttachmentVideoUnit = attachmentRepository.save(attachmentOfAttachmentVideoUnit);
        attachmentVideoUnit.setAttachment(attachmentOfAttachmentVideoUnit);
        for (int i = 1; i <= numberOfSlides; i++) {
            Slide slide = new Slide();
            slide.setSlideNumber(i);
            String testFileName = "slide" + i + ".png";
            try {
                FileUtils.copyFile(ResourceUtils.getFile("classpath:test-data/attachment/placeholder.jpg"), FilePathConverter.getTempFilePath().resolve(testFileName).toFile());
            }
            catch (IOException ex) {
                fail("Failed while copying test attachment files", ex);
            }
            slide.setSlideImagePath("temp/" + testFileName);
            slide.setAttachmentVideoUnit(attachmentVideoUnit);
            slideRepository.save(slide);
        }
        return attachmentVideoUnitRepository.save(attachmentVideoUnit);
    }

    /**
     * Creates and saves a TextUnit.
     *
     * @return The created TextUnit
     */
    public TextUnit createTextUnit() {
        TextUnit textUnit = new TextUnit();
        textUnit.setName("Name Lorem Ipsum");
        textUnit.setContent("Lorem Ipsum");
        return textUnitRepository.save(textUnit);
    }

    /**
     * Creates and saves an OnlineUnit.
     *
     * @return The created OnlineUnit
     */
    public OnlineUnit createOnlineUnit() {
        OnlineUnit onlineUnit = new OnlineUnit();
        onlineUnit.setDescription("Lorem Ipsum");
        onlineUnit.setSource("http://video.fake");
        return onlineUnitRepository.save(onlineUnit);
    }

    /**
     * Creates and saves a LectureUnitCompletion entry for the given LectureUnit and User.
     *
     * @param lectureUnit The LectureUnit that has been completed
     * @param user        The User that completed the LectureUnit
     * @return The completed LectureUnit
     */
    public LectureUnit completeLectureUnitForUser(LectureUnit lectureUnit, User user) {
        var lectureUnitCompletion = new LectureUnitCompletion();
        lectureUnitCompletion.setLectureUnit(lectureUnit);
        lectureUnitCompletion.setUser(user);
        lectureUnitCompletion.setCompletedAt(ZonedDateTime.now());
        lectureUnitCompletion = lectureUnitCompletionRepository.save(lectureUnitCompletion);

        if (Hibernate.isInitialized(lectureUnit.getCompletedUsers())) {
            lectureUnit.getCompletedUsers().add(lectureUnitCompletion);
        }

        return lectureUnitCompletion.getLectureUnit();
    }
}<|MERGE_RESOLUTION|>--- conflicted
+++ resolved
@@ -128,35 +128,6 @@
     }
 
     /**
-<<<<<<< HEAD
-=======
-     * Creates and saves two Courses with Exercises of each type and two Lectures. For each Lecture, a LectureUnit of each type is added.
-     *
-     * @param userPrefix                  The prefix of the Course's user groups
-     * @param withParticipations          True, if 5 participations by student1 should be added for the Course's Exercises
-     * @param withFiles                   True, if the LectureUnit of type AttachmentVideoUnit should contain an Attachment with a link to an image file
-     * @param numberOfTutorParticipations The number of tutor participations to add to the ModelingExercise ("withParticipations" must be true for this to have an effect)
-     * @return A List of the created Courses
-     * @throws IOException If a file cannot be loaded from resources
-     */
-    public List<Course> createCoursesWithExercisesAndLecturesAndLectureUnits(String userPrefix, boolean withParticipations, boolean withFiles, int numberOfTutorParticipations)
-            throws IOException {
-        List<Course> courses = courseUtilService.createCoursesWithExercisesAndLectures(userPrefix, withParticipations, withFiles, numberOfTutorParticipations);
-        return courses.stream().peek(course -> {
-            List<Lecture> lectures = new ArrayList<>(course.getLectures());
-            for (int i = 0; i < lectures.size(); i++) {
-                TextExercise textExercise = textExerciseRepository.findByCourseIdWithCategories(course.getId()).stream().findFirst().orElseThrow();
-                TextUnit textUnit = createTextUnit();
-                AttachmentVideoUnit attachmentVideoUnit = createAttachmentVideoUnit(withFiles);
-                ExerciseUnit exerciseUnit = createExerciseUnit(textExercise);
-                lectures.set(i, addLectureUnitsToLecture(lectures.get(i), List.of(textUnit, attachmentVideoUnit, exerciseUnit)));
-            }
-            course.setLectures(new HashSet<>(lectures));
-        }).toList();
-    }
-
-    /**
->>>>>>> a50be982
      * Adds the given Competencies to all LectureUnits of the given Lecture and saves the updated LectureUnits.
      *
      * @param lecture      The Lecture whose LectureUnits should be updated
