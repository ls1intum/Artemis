package de.tum.cit.aet.artemis.lecture.util;

import static org.assertj.core.api.Assertions.fail;
import static tech.jhipster.config.JHipsterConstants.SPRING_PROFILE_TEST;

import java.io.IOException;
import java.nio.file.FileSystems;
import java.nio.file.Path;
import java.time.ZonedDateTime;
import java.util.HashSet;
import java.util.List;
import java.util.Set;

import org.apache.commons.io.FileUtils;
import org.hibernate.Hibernate;
import org.springframework.beans.factory.annotation.Autowired;
import org.springframework.context.annotation.Lazy;
import org.springframework.context.annotation.Profile;
import org.springframework.stereotype.Service;
import org.springframework.util.ResourceUtils;

import de.tum.cit.aet.artemis.atlas.domain.competency.CompetencyLectureUnitLink;
import de.tum.cit.aet.artemis.atlas.domain.competency.CourseCompetency;
import de.tum.cit.aet.artemis.communication.domain.conversation.Channel;
import de.tum.cit.aet.artemis.communication.test_repository.ConversationTestRepository;
import de.tum.cit.aet.artemis.communication.util.ConversationFactory;
import de.tum.cit.aet.artemis.core.domain.Course;
import de.tum.cit.aet.artemis.core.domain.User;
import de.tum.cit.aet.artemis.core.test_repository.CourseTestRepository;
import de.tum.cit.aet.artemis.core.util.CourseFactory;
<<<<<<< HEAD
import de.tum.cit.aet.artemis.core.util.CourseUtilService;
=======
>>>>>>> 0a44110a
import de.tum.cit.aet.artemis.core.util.FilePathConverter;
import de.tum.cit.aet.artemis.exercise.domain.Exercise;
import de.tum.cit.aet.artemis.lecture.domain.Attachment;
import de.tum.cit.aet.artemis.lecture.domain.AttachmentVideoUnit;
import de.tum.cit.aet.artemis.lecture.domain.ExerciseUnit;
import de.tum.cit.aet.artemis.lecture.domain.Lecture;
import de.tum.cit.aet.artemis.lecture.domain.LectureUnit;
import de.tum.cit.aet.artemis.lecture.domain.LectureUnitCompletion;
import de.tum.cit.aet.artemis.lecture.domain.OnlineUnit;
import de.tum.cit.aet.artemis.lecture.domain.Slide;
import de.tum.cit.aet.artemis.lecture.domain.TextUnit;
import de.tum.cit.aet.artemis.lecture.repository.AttachmentRepository;
import de.tum.cit.aet.artemis.lecture.repository.ExerciseUnitRepository;
import de.tum.cit.aet.artemis.lecture.repository.LectureRepository;
import de.tum.cit.aet.artemis.lecture.repository.LectureUnitCompletionRepository;
import de.tum.cit.aet.artemis.lecture.repository.LectureUnitRepository;
import de.tum.cit.aet.artemis.lecture.repository.OnlineUnitRepository;
import de.tum.cit.aet.artemis.lecture.repository.TextUnitRepository;
import de.tum.cit.aet.artemis.lecture.test_repository.AttachmentVideoUnitTestRepository;
import de.tum.cit.aet.artemis.lecture.test_repository.SlideTestRepository;

/**
 * Service responsible for initializing the database with specific testdata related to lectures for use in integration tests.
 */
@Lazy
@Service
@Profile(SPRING_PROFILE_TEST)
public class LectureUtilService {

    private static final ZonedDateTime pastTimestamp = ZonedDateTime.now().minusDays(1);

    private static final ZonedDateTime futureFutureTimestamp = ZonedDateTime.now().plusDays(2);

    @Autowired
    private CourseTestRepository courseRepo;

    @Autowired
    private LectureRepository lectureRepo;

    @Autowired
    private LectureUnitRepository lectureUnitRepository;

    @Autowired
    private ExerciseUnitRepository exerciseUnitRepository;

    @Autowired
    private AttachmentVideoUnitTestRepository attachmentVideoUnitRepository;

    @Autowired
    private AttachmentRepository attachmentRepository;

    @Autowired
    private SlideTestRepository slideRepository;

    @Autowired
    private TextUnitRepository textUnitRepository;

    @Autowired
    private OnlineUnitRepository onlineUnitRepository;

    @Autowired
    private ConversationTestRepository conversationRepository;

    @Autowired
    private LectureUnitCompletionRepository lectureUnitCompletionRepository;

    /**
     * Creates and saves a Course with a Lecture. The Lecture is only saved optionally. The Lecture is empty as it does not contain any LectureUnits.
     *
     * @param saveLecture True, if the Lecture should be saved
     * @return The created Lecture
     */
    public Lecture createCourseWithLecture(boolean saveLecture) {
        Course course = CourseFactory.generateCourse(null, pastTimestamp, futureFutureTimestamp, new HashSet<>(), "tumuser", "tutor", "editor", "instructor");

        Lecture lecture = new Lecture();
        lecture.setDescription("Test Lecture");
        lecture.setCourse(course);
        courseRepo.save(course);
        if (saveLecture) {
            lectureRepo.save(lecture);
        }
        return lecture;
    }

    /**
     * Creates and saves a Lecture for the given Course. The Lecture is empty as it does not contain any LectureUnits.
     *
     * @param course      The Course the Lecture belongs to
     * @param visibleDate The visible date of the Lecture
     * @return The created Lecture
     */
    public Lecture createLecture(Course course, ZonedDateTime visibleDate) {
        Lecture lecture = new Lecture();
        lecture.setDescription("Test Lecture");
        lecture.setCourse(course);
        lecture.setVisibleDate(visibleDate);
        lectureRepo.save(lecture);
        return lecture;
    }

    /**
     * Adds the given Competencies to all LectureUnits of the given Lecture and saves the updated LectureUnits.
     *
     * @param lecture      The Lecture whose LectureUnits should be updated
     * @param competencies The Competencies to add to the LectureUnits
     * @return The Lecture with updated LectureUnits
     */
    public Lecture addCompetencyToLectureUnits(Lecture lecture, Set<CourseCompetency> competencies) {
        Lecture l = lectureRepo.findByIdWithLectureUnitsAndCompetenciesElseThrow(lecture.getId());
        l.getLectureUnits().forEach(lectureUnit -> {
            competencies.forEach(competency -> {
                CompetencyLectureUnitLink link = new CompetencyLectureUnitLink(competency, lectureUnit, 1);
                lectureUnit.getCompetencyLinks().add(link);
            });
            lectureUnitRepository.save(lectureUnit);
        });
        return l;
    }

    /**
     * Adds the given LectureUnits to the given Lecture and saves the updated Lecture.
     *
     * @param lecture      The Lecture to add the LectureUnits to
     * @param lectureUnits The LectureUnits to add to the Lecture
     * @return The updated Lecture
     */
    public Lecture addLectureUnitsToLecture(Lecture lecture, List<LectureUnit> lectureUnits) {
        Lecture l = lectureRepo.findByIdWithLectureUnitsAndAttachments(lecture.getId()).orElseThrow();
        for (LectureUnit lectureUnit : lectureUnits) {
            l.addLectureUnit(lectureUnit);
        }
        return lectureRepo.save(l);
    }

    /**
     * Creates and saves a Channel for the given Lecture.
     *
     * @param lecture The Lecture the Channel belongs to
     * @return The created Channel
     */
    public Channel addLectureChannel(Lecture lecture) {
        Channel channel = ConversationFactory.generateCourseWideChannel(lecture.getCourse());
        channel.setLecture(lecture);
        return conversationRepository.save(channel);
    }

    /**
     * Creates and saves an ExerciseUnit for the given Exercise.
     *
     * @param exercise The Exercise the ExerciseUnit belongs to
     * @return The created ExerciseUnit
     */
    public ExerciseUnit createExerciseUnit(Exercise exercise) {
        ExerciseUnit exerciseUnit = new ExerciseUnit();
        exerciseUnit.setExercise(exercise);
        return exerciseUnitRepository.save(exerciseUnit);
    }

    /**
     * Creates and saves an AttachmentVideoUnit with an Attachment. The Attachment can be created with or without a link to an image file.
     *
     * @param withFile True, if the Attachment should link to a file
     * @return The created AttachmentVideoUnit
     */
    public AttachmentVideoUnit createAttachmentVideoUnit(Boolean withFile) {
        ZonedDateTime started = ZonedDateTime.now().minusDays(5);
        AttachmentVideoUnit attachmentVideoUnit = new AttachmentVideoUnit();
        attachmentVideoUnit.setDescription("Lorem Ipsum");
        attachmentVideoUnit = attachmentVideoUnitRepository.save(attachmentVideoUnit);
        Attachment attachmentOfAttachmentVideoUnit = withFile ? LectureFactory.generateAttachmentWithFile(started, attachmentVideoUnit.getId(), true)
                : LectureFactory.generateAttachment(started);
        attachmentOfAttachmentVideoUnit.setAttachmentVideoUnit(attachmentVideoUnit);
        attachmentOfAttachmentVideoUnit = attachmentRepository.save(attachmentOfAttachmentVideoUnit);
        attachmentVideoUnit.setAttachment(attachmentOfAttachmentVideoUnit);
        attachmentVideoUnit.setName(attachmentOfAttachmentVideoUnit.getName());
        attachmentVideoUnit.setReleaseDate(attachmentOfAttachmentVideoUnit.getReleaseDate());
        return attachmentVideoUnitRepository.save(attachmentVideoUnit);
    }

    /**
     * Creates and saves an AttachmentVideoUnit with an Attachment that has a file. Also creates and saves the given number of Slides for the AttachmentVideoUnit.
     * The Slides link to image files.
     *
     * @param numberOfSlides The number of Slides to create
     * @param shouldBePdf    if true file will be pdf, else image
     * @return The created AttachmentVideoUnit
     */
    public AttachmentVideoUnit createAttachmentVideoUnitWithSlidesAndFile(int numberOfSlides, boolean shouldBePdf) {
        ZonedDateTime started = ZonedDateTime.now().minusDays(5);
        AttachmentVideoUnit attachmentVideoUnit = new AttachmentVideoUnit();
        attachmentVideoUnit.setDescription("Lorem Ipsum");
        attachmentVideoUnit = attachmentVideoUnitRepository.save(attachmentVideoUnit);
        Attachment attachmentOfAttachmentVideoUnit = shouldBePdf ? LectureFactory.generateAttachmentWithPdfFile(started, attachmentVideoUnit.getId(), true)
                : LectureFactory.generateAttachmentWithFile(started, attachmentVideoUnit.getId(), true);
        attachmentOfAttachmentVideoUnit.setAttachmentVideoUnit(attachmentVideoUnit);
        attachmentOfAttachmentVideoUnit = attachmentRepository.save(attachmentOfAttachmentVideoUnit);
        attachmentVideoUnit.setAttachment(attachmentOfAttachmentVideoUnit);
        attachmentVideoUnit = attachmentVideoUnitRepository.save(attachmentVideoUnit);
        for (int i = 1; i <= numberOfSlides; i++) {
            Slide slide = new Slide();
            slide.setSlideNumber(i);
            String testFileName = "slide" + i + ".png";

            slide.setAttachmentVideoUnit(attachmentVideoUnit);
            // we have to set a dummy value here, as null is not allowed. The correct value is set below.
            slide.setSlideImagePath("dummy");
            slide = slideRepository.save(slide);
<<<<<<< HEAD
            Path slidePath = FilePathConverter.getAttachmentUnitFileSystemPath()
                    .resolve(Path.of(attachmentUnit.getId().toString(), "slide", slide.getId().toString(), testFileName));
=======
            Path slidePath = FilePathConverter.getAttachmentVideoUnitFileSystemPath()
                    .resolve(Path.of(attachmentVideoUnit.getId().toString(), "slide", slide.getId().toString(), testFileName));
>>>>>>> 0a44110a
            try {
                FileUtils.copyFile(ResourceUtils.getFile("classpath:test-data/attachment/placeholder.jpg"), slidePath.toFile());
            }
            catch (IOException ex) {
                fail("Failed while copying test attachment files", ex);
            }
            // in the database we omit the prefix "uploads"
            var indexOfTheFirstSeperator = slidePath.toString().indexOf(FileSystems.getDefault().getSeparator());
            var slidePathWithoutFileUploadPathPrefix = slidePath.toString().substring(indexOfTheFirstSeperator + 1);
            slide.setSlideImagePath(slidePathWithoutFileUploadPathPrefix);
            slideRepository.save(slide);
        }
        return attachmentVideoUnitRepository.save(attachmentVideoUnit);
    }

    /**
     * Creates and saves an AttachmentVideoUnit with an Attachment. Also creates and saves the given number of Slides for the AttachmentVideoUnit. The Slides link to image files.
     *
     * @param numberOfSlides The number of Slides to create
     * @return The created AttachmentVideoUnit
     */
    public AttachmentVideoUnit createAttachmentVideoUnitWithSlides(int numberOfSlides) {
        ZonedDateTime started = ZonedDateTime.now().minusDays(5);
        Attachment attachmentOfAttachmentVideoUnit = LectureFactory.generateAttachment(started);
        AttachmentVideoUnit attachmentVideoUnit = new AttachmentVideoUnit();
        attachmentVideoUnit.setDescription("Lorem Ipsum");
        attachmentVideoUnit = attachmentVideoUnitRepository.save(attachmentVideoUnit);
        attachmentOfAttachmentVideoUnit.setAttachmentVideoUnit(attachmentVideoUnit);
        attachmentOfAttachmentVideoUnit = attachmentRepository.save(attachmentOfAttachmentVideoUnit);
        attachmentVideoUnit.setAttachment(attachmentOfAttachmentVideoUnit);
        for (int i = 1; i <= numberOfSlides; i++) {
            Slide slide = new Slide();
            slide.setSlideNumber(i);
            String testFileName = "slide" + i + ".png";
            try {
                FileUtils.copyFile(ResourceUtils.getFile("classpath:test-data/attachment/placeholder.jpg"), FilePathConverter.getTempFilePath().resolve(testFileName).toFile());
            }
            catch (IOException ex) {
                fail("Failed while copying test attachment files", ex);
            }
            slide.setSlideImagePath("temp/" + testFileName);
            slide.setAttachmentVideoUnit(attachmentVideoUnit);
            slideRepository.save(slide);
        }
        return attachmentVideoUnitRepository.save(attachmentVideoUnit);
    }

    /**
     * Creates and saves a TextUnit.
     *
     * @return The created TextUnit
     */
    public TextUnit createTextUnit() {
        TextUnit textUnit = new TextUnit();
        textUnit.setName("Name Lorem Ipsum");
        textUnit.setContent("Lorem Ipsum");
        return textUnitRepository.save(textUnit);
    }

    /**
     * Creates and saves an OnlineUnit.
     *
     * @return The created OnlineUnit
     */
    public OnlineUnit createOnlineUnit() {
        OnlineUnit onlineUnit = new OnlineUnit();
        onlineUnit.setDescription("Lorem Ipsum");
        onlineUnit.setSource("http://video.fake");
        return onlineUnitRepository.save(onlineUnit);
    }

    /**
     * Creates and saves a LectureUnitCompletion entry for the given LectureUnit and User.
     *
     * @param lectureUnit The LectureUnit that has been completed
     * @param user        The User that completed the LectureUnit
     * @return The completed LectureUnit
     */
    public LectureUnit completeLectureUnitForUser(LectureUnit lectureUnit, User user) {
        var lectureUnitCompletion = new LectureUnitCompletion();
        lectureUnitCompletion.setLectureUnit(lectureUnit);
        lectureUnitCompletion.setUser(user);
        lectureUnitCompletion.setCompletedAt(ZonedDateTime.now());
        lectureUnitCompletion = lectureUnitCompletionRepository.save(lectureUnitCompletion);

        if (Hibernate.isInitialized(lectureUnit.getCompletedUsers())) {
            lectureUnit.getCompletedUsers().add(lectureUnitCompletion);
        }

        return lectureUnitCompletion.getLectureUnit();
    }
}<|MERGE_RESOLUTION|>--- conflicted
+++ resolved
@@ -28,10 +28,6 @@
 import de.tum.cit.aet.artemis.core.domain.User;
 import de.tum.cit.aet.artemis.core.test_repository.CourseTestRepository;
 import de.tum.cit.aet.artemis.core.util.CourseFactory;
-<<<<<<< HEAD
-import de.tum.cit.aet.artemis.core.util.CourseUtilService;
-=======
->>>>>>> 0a44110a
 import de.tum.cit.aet.artemis.core.util.FilePathConverter;
 import de.tum.cit.aet.artemis.exercise.domain.Exercise;
 import de.tum.cit.aet.artemis.lecture.domain.Attachment;
@@ -240,13 +236,8 @@
             // we have to set a dummy value here, as null is not allowed. The correct value is set below.
             slide.setSlideImagePath("dummy");
             slide = slideRepository.save(slide);
-<<<<<<< HEAD
-            Path slidePath = FilePathConverter.getAttachmentUnitFileSystemPath()
-                    .resolve(Path.of(attachmentUnit.getId().toString(), "slide", slide.getId().toString(), testFileName));
-=======
             Path slidePath = FilePathConverter.getAttachmentVideoUnitFileSystemPath()
                     .resolve(Path.of(attachmentVideoUnit.getId().toString(), "slide", slide.getId().toString(), testFileName));
->>>>>>> 0a44110a
             try {
                 FileUtils.copyFile(ResourceUtils.getFile("classpath:test-data/attachment/placeholder.jpg"), slidePath.toFile());
             }
