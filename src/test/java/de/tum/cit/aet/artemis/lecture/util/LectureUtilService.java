--- conflicted
+++ resolved
@@ -250,7 +250,6 @@
      */
     public AttachmentVideoUnit createAttachmentVideoUnitWithSlidesAndFile(int numberOfSlides, boolean shouldBePdf) {
         ZonedDateTime started = ZonedDateTime.now().minusDays(5);
-<<<<<<< HEAD
         AttachmentVideoUnit attachmentVideoUnit = new AttachmentVideoUnit();
         attachmentVideoUnit.setDescription("Lorem Ipsum");
         attachmentVideoUnit = attachmentVideoUnitRepository.save(attachmentVideoUnit);
@@ -259,42 +258,28 @@
         attachmentOfAttachmentVideoUnit.setAttachmentVideoUnit(attachmentVideoUnit);
         attachmentOfAttachmentVideoUnit = attachmentRepository.save(attachmentOfAttachmentVideoUnit);
         attachmentVideoUnit.setAttachment(attachmentOfAttachmentVideoUnit);
-=======
-        AttachmentUnit attachmentUnit = new AttachmentUnit();
-        attachmentUnit.setDescription("Lorem Ipsum");
-        attachmentUnit = attachmentUnitRepository.save(attachmentUnit);
-        Attachment attachmentOfAttachmentUnit = shouldBePdf ? LectureFactory.generateAttachmentWithPdfFile(started, attachmentUnit.getId(), true)
-                : LectureFactory.generateAttachmentWithFile(started, attachmentUnit.getId(), true);
-        attachmentOfAttachmentUnit.setAttachmentUnit(attachmentUnit);
-        attachmentOfAttachmentUnit = attachmentRepository.save(attachmentOfAttachmentUnit);
-        attachmentUnit.setAttachment(attachmentOfAttachmentUnit);
-        attachmentUnit = attachmentUnitRepository.save(attachmentUnit);
->>>>>>> 66c08d5d
+        attachmentVideoUnit = attachmentVideoUnitRepository.save(attachmentVideoUnit);
         for (int i = 1; i <= numberOfSlides; i++) {
             Slide slide = new Slide();
             slide.setSlideNumber(i);
             String testFileName = "slide" + i + ".png";
 
-            slide.setAttachmentUnit(attachmentUnit);
+            slide.setAttachmentVideoUnit(attachmentVideoUnit);
             // we have to set a dummy value here, as null is not allowed. The correct value is set below.
             slide.setSlideImagePath("dummy");
             slide = slideRepository.save(slide);
-            Path slidePath = FilePathService.getAttachmentUnitFileSystemPath().resolve(Path.of(attachmentUnit.getId().toString(), "slide", slide.getId().toString(), testFileName));
+            Path slidePath = FilePathService.getAttachmentVideoUnitFileSystemPath()
+                    .resolve(Path.of(attachmentVideoUnit.getId().toString(), "slide", slide.getId().toString(), testFileName));
             try {
                 FileUtils.copyFile(ResourceUtils.getFile("classpath:test-data/attachment/placeholder.jpg"), slidePath.toFile());
             }
             catch (IOException ex) {
                 fail("Failed while copying test attachment files", ex);
             }
-<<<<<<< HEAD
-            slide.setSlideImagePath("temp/" + testFileName);
-            slide.setAttachmentVideoUnit(attachmentVideoUnit);
-=======
             // in the database we omit the prefix "uploads"
             var indexOfTheFirstSeperator = slidePath.toString().indexOf(FileSystems.getDefault().getSeparator());
             var slidePathWithoutFileUploadPathPrefix = slidePath.toString().substring(indexOfTheFirstSeperator + 1);
             slide.setSlideImagePath(slidePathWithoutFileUploadPathPrefix);
->>>>>>> 66c08d5d
             slideRepository.save(slide);
         }
         return attachmentVideoUnitRepository.save(attachmentVideoUnit);
