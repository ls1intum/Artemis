package de.tum.cit.aet.artemis.lecture.service;

import static com.hazelcast.jet.core.test.JetAssert.fail;
import static org.assertj.core.api.Assertions.assertThat;
import static org.awaitility.Awaitility.await;

import java.awt.image.BufferedImage;
import java.io.IOException;
import java.net.URI;
import java.nio.file.FileVisitResult;
import java.nio.file.Files;
import java.nio.file.Path;
import java.nio.file.SimpleFileVisitor;
import java.nio.file.attribute.BasicFileAttributes;
import java.time.ZonedDateTime;
import java.time.temporal.ChronoUnit;
import java.util.ArrayList;
import java.util.List;
import java.util.concurrent.TimeUnit;

import jakarta.validation.constraints.NotNull;

import javax.imageio.ImageIO;

import org.apache.pdfbox.Loader;
import org.apache.pdfbox.pdmodel.PDDocument;
import org.apache.pdfbox.pdmodel.PDPage;
import org.junit.jupiter.api.BeforeEach;
import org.junit.jupiter.api.Test;
import org.springframework.beans.factory.annotation.Autowired;
import org.springframework.security.test.context.support.WithMockUser;

import de.tum.cit.aet.artemis.core.FilePathType;
import de.tum.cit.aet.artemis.core.util.FilePathConverter;
import de.tum.cit.aet.artemis.exercise.domain.Exercise;
import de.tum.cit.aet.artemis.exercise.repository.ExerciseTestRepository;
import de.tum.cit.aet.artemis.lecture.domain.AttachmentVideoUnit;
import de.tum.cit.aet.artemis.lecture.domain.Slide;
import de.tum.cit.aet.artemis.lecture.test_repository.SlideTestRepository;
import de.tum.cit.aet.artemis.lecture.util.LectureUtilService;
import de.tum.cit.aet.artemis.shared.base.AbstractSpringIntegrationIndependentTest;
import de.tum.cit.aet.artemis.text.domain.TextExercise;

class SlideSplitterServiceTest extends AbstractSpringIntegrationIndependentTest {

    private static final String TEST_PREFIX = "slidesplitterservicetest";

    @Autowired
    private SlideSplitterService slideSplitterService;

    @Autowired
    private SlideTestRepository slideRepository;

    @Autowired
    private ExerciseTestRepository exerciseRepository;

    @Autowired
    private LectureUtilService lectureUtilService;

    private AttachmentVideoUnit testAttachmentVideoUnit;

    private PDDocument testDocument;

    @BeforeEach
    void initTestCase() {
        // Create a test attachment video unit with a PDF file
        testAttachmentVideoUnit = lectureUtilService.createAttachmentVideoUnitWithSlidesAndFile(3, true);

        // Create a real PDF document for tests
        testDocument = new PDDocument();
        // Add 3 blank pages
        for (int i = 0; i < 3; i++) {
            testDocument.addPage(new PDPage());
        }
    }

    @Test
    @WithMockUser(username = TEST_PREFIX + "instructor", roles = "INSTRUCTOR")
    void testSplitAttachmentVideoUnitIntoSingleSlides_BasicFunction() {
        // Clear existing slides for this attachment video unit
        List<Slide> existingSlides = slideRepository.findAllByAttachmentVideoUnitId(testAttachmentVideoUnit.getId());
        slideRepository.deleteAll(existingSlides);

        // Act
        slideSplitterService.splitAttachmentVideoUnitIntoSingleSlides(testDocument, testAttachmentVideoUnit, "test.pdf");

        // Assert
        List<Slide> slides = slideRepository.findAllByAttachmentVideoUnitId(testAttachmentVideoUnit.getId());
        assertThat(slides).isNotNull();
        assertThat(slides.size()).isEqualTo(3);

        for (int i = 0; i < slides.size(); i++) {
            Slide slide = slides.get(i);
            assertThat(slide.getSlideNumber()).isEqualTo(i + 1);
            assertThat(slide.getAttachmentVideoUnit()).isEqualTo(testAttachmentVideoUnit);
            assertThat(slide.getSlideImagePath()).isNotNull();
        }
    }

    @Test
    @WithMockUser(username = TEST_PREFIX + "instructor", roles = "INSTRUCTOR")
    void testSplitAttachmentVideoUnitIntoSingleSlides_WithHiddenPagesAndPageOrder() throws IOException {
        // Create and save an Exercise
        Exercise testExercise = new TextExercise();
        testExercise.setTitle("Test Exercise");
        exerciseRepository.save(testExercise);

        // Arrange
        String hiddenPages = "[{\"slideId\":\"1\",\"date\":\"" + ZonedDateTime.now().plusDays(1) + "\",\"exerciseId" + "\":" + testExercise.getId() + "}]";

        String pageOrder = "[{\"slideId\":\"1\",\"order\":1},{\"slideId\":\"2\",\"order\":2},{\"slideId\":\"3\"," + "\"order\":3}]";

        // Clear existing slides
        List<Slide> existingSlides = slideRepository.findAllByAttachmentVideoUnitId(testAttachmentVideoUnit.getId());
        slideRepository.deleteAll(existingSlides);

        // Get a proper temp path for slides
        Path tempFilePath = FilePathConverter.getTempFilePath();
        Files.createDirectories(tempFilePath);

        // Create existing slides with valid paths
        for (int i = 1; i <= 3; i++) {
            // Create a real file in the temp directory
            Path slidePath = tempFilePath.resolve("slide" + i + ".png");

            // Create a simple image file (1x1 pixel)
            BufferedImage image = new BufferedImage(1, 1, BufferedImage.TYPE_INT_RGB);
            ImageIO.write(image, "png", slidePath.toFile());

            Slide slide = new Slide();
            slide.setId((long) i);
            slide.setSlideNumber(i);
            slide.setAttachmentVideoUnit(testAttachmentVideoUnit);

            // Valid path that can be resolved
            slide.setSlideImagePath("temp/slide" + i + ".png");
            slideRepository.save(slide);
        }

        // Act
        slideSplitterService.splitAttachmentVideoUnitIntoSingleSlides(testDocument, testAttachmentVideoUnit, "test.pdf", hiddenPages, pageOrder);

        // Assert
        List<Slide> slides = slideRepository.findAllByAttachmentVideoUnitId(testAttachmentVideoUnit.getId());
        assertThat(slides).isNotNull();
        assertThat(slides.size()).isEqualTo(3);

        // First slide should be hidden with exercise
        Slide firstSlide = slides.stream().filter(s -> s.getSlideNumber() == 1).findFirst().orElse(null);
        assertThat(firstSlide).isNotNull();
        assertThat(firstSlide.getHidden()).isNotNull();
        assertThat(firstSlide.getExercise()).isNotNull();
        assertThat(firstSlide.getExercise().getId()).isEqualTo(testExercise.getId());
    }

    @Test
    @WithMockUser(username = TEST_PREFIX + "instructor", roles = "INSTRUCTOR")
    void testSplitAttachmentVideoUnitIntoSingleSlides_WithNewSlideInPageOrder() throws IOException {
        // Arrange
        String hiddenPages = "[]";

        // Include a new temporary slide ID
        String pageOrder = "[{\"slideId\":\"1\",\"order\":1},{\"slideId\":\"temp_new\",\"order\":2}," + "{\"slideId\":\"3\",\"order\":3}]";

        // Clear existing slides
        List<Slide> existingSlides = slideRepository.findAllByAttachmentVideoUnitId(testAttachmentVideoUnit.getId());
        slideRepository.deleteAll(existingSlides);

        // Get a proper temp path for slides
        Path tempFilePath = FilePathConverter.getTempFilePath();
        Files.createDirectories(tempFilePath);

        // Create existing slides (we're missing slide 2 intentionally)
        // Create slide 1
        Path slidePath1 = tempFilePath.resolve("slide1.png");
        BufferedImage image1 = new BufferedImage(1, 1, BufferedImage.TYPE_INT_RGB);
        ImageIO.write(image1, "png", slidePath1.toFile());

        Slide slide1 = new Slide();
        slide1.setId(1L);
        slide1.setSlideNumber(1);
        slide1.setAttachmentVideoUnit(testAttachmentVideoUnit);
        slide1.setSlideImagePath("temp/slide1.png");
        slideRepository.save(slide1);

        // Create slide 3
        Path slidePath3 = tempFilePath.resolve("slide3.png");
        BufferedImage image3 = new BufferedImage(1, 1, BufferedImage.TYPE_INT_RGB);
        ImageIO.write(image3, "png", slidePath3.toFile());

        Slide slide3 = new Slide();
        slide3.setId(3L);
        slide3.setSlideNumber(3);
        slide3.setAttachmentVideoUnit(testAttachmentVideoUnit);
        slide3.setSlideImagePath("temp/slide3.png");
        slideRepository.save(slide3);

        // Act
        slideSplitterService.splitAttachmentVideoUnitIntoSingleSlides(testDocument, testAttachmentVideoUnit, "test.pdf", hiddenPages, pageOrder);

        // Assert
        List<Slide> slides = slideRepository.findAllByAttachmentVideoUnitId(testAttachmentVideoUnit.getId());
        assertThat(slides).isNotNull();
        assertThat(slides.size()).isEqualTo(3); // Should now have 3 slides

        // Verify new slide was created with order 2
        boolean hasSlideWithOrder2 = slides.stream().anyMatch(s -> s.getSlideNumber() == 2);
        assertThat(hasSlideWithOrder2).isTrue();
    }

    @Test
    @WithMockUser(username = TEST_PREFIX + "instructor", roles = "INSTRUCTOR")
    void testSplitAttachmentVideoUnitIntoSingleSlides_CleanupRemovedSlides() throws IOException {
        // Arrange
        String hiddenPages = "[]";

        // Only include 2 of the 3 slides in page order
        String pageOrder = "[{\"slideId\":\"1\",\"order\":1},{\"slideId\":\"2\",\"order\":2}]";

        // Clear any existing slides first
        List<Slide> existingSlides = slideRepository.findAllByAttachmentVideoUnitId(testAttachmentVideoUnit.getId());
        slideRepository.deleteAll(existingSlides);

        // Get a proper temp path for slides
        Path tempFilePath = FilePathConverter.getTempFilePath();
        Files.createDirectories(tempFilePath);

        // Create existing slides (all 3) with known IDs and valid paths
        for (int i = 1; i <= 3; i++) {
            // Create a real file in the temp directory
            Path slidePath = tempFilePath.resolve("slide" + i + ".png");

            // Create a simple image file (1x1 pixel)
            BufferedImage image = new BufferedImage(1, 1, BufferedImage.TYPE_INT_RGB);
            ImageIO.write(image, "png", slidePath.toFile());

            Slide slide = new Slide();
            slide.setId((long) i);
            slide.setSlideNumber(i);
            slide.setAttachmentVideoUnit(testAttachmentVideoUnit);

            // This stores a valid path that fileService.resolvePathToFileData() can resolve
            // The path is relative to the base path and should match what's expected
            slide.setSlideImagePath("temp/slide" + i + ".png");
            slideRepository.save(slide);
        }

        // Act
        slideSplitterService.splitAttachmentVideoUnitIntoSingleSlides(testDocument, testAttachmentVideoUnit, "test.pdf", hiddenPages, pageOrder);

        // Assert
        List<Slide> slides = slideRepository.findAllByAttachmentVideoUnitId(testAttachmentVideoUnit.getId());
        assertThat(slides).isNotNull();
        assertThat(slides.size()).isEqualTo(2); // Should only have 2 slides attached to unit

        // Check if slide 3 exists but is detached
        Slide slide3 = slideRepository.findById(3L).orElse(null);

        // If slide3 is null, the service is completely removing it rather than detaching
        if (slide3 == null) {
            // Test that it was removed instead
            assertThat(slideRepository.existsById(3L)).isFalse();
        }
        else {
            // Test that it was detached
            assertThat(slide3.getAttachmentVideoUnit()).isNull();
        }
    }

    @Test
    @WithMockUser(username = TEST_PREFIX + "instructor", roles = "INSTRUCTOR")
    void testSplitAttachmentVideoUnitIntoSingleSlides_UpdateHiddenStatus() throws IOException {
        // Create and save an Exercise1
        Exercise testExercise = new TextExercise();
        testExercise.setTitle("Test Exercise");
        exerciseRepository.save(testExercise);

        // Arrange
        ZonedDateTime hiddenDate = ZonedDateTime.now().plusDays(1);
        String hiddenPages = "[{\"slideId\":\"1\",\"date\":\"" + ZonedDateTime.now().plusDays(1) + "\",\"exerciseId" + "\":" + testExercise.getId() + "}]";

        String pageOrder = "[{\"slideId\":\"1\",\"order\":1}]";

        // Clear existing slides
        List<Slide> existingSlides = slideRepository.findAllByAttachmentVideoUnitId(testAttachmentVideoUnit.getId());
        slideRepository.deleteAll(existingSlides);

        // Get a proper temp path for slides
        Path tempFilePath = FilePathConverter.getTempFilePath();
        Files.createDirectories(tempFilePath);

        // Create a real file in the temp directory for slide 1
        Path slidePath = tempFilePath.resolve("slide1.png");

        // Create a simple image file (1x1 pixel)
        BufferedImage image = new BufferedImage(1, 1, BufferedImage.TYPE_INT_RGB);
        ImageIO.write(image, "png", slidePath.toFile());

        // Create existing slide with different hidden status
        Slide slide = new Slide();
        slide.setId(1L);
        slide.setSlideNumber(1);
        slide.setAttachmentVideoUnit(testAttachmentVideoUnit);
        slide.setSlideImagePath("temp/slide1.png");
        slide.setHidden(ZonedDateTime.now().plusDays(2)); // Different date
        slideRepository.save(slide);

        // Act
        slideSplitterService.splitAttachmentVideoUnitIntoSingleSlides(testDocument, testAttachmentVideoUnit, "test.pdf", hiddenPages, pageOrder);

        // Assert
        Slide updatedSlide = slideRepository.findAllByAttachmentVideoUnitId(testAttachmentVideoUnit.getId()).stream().filter(s -> s.getSlideNumber() == 1).findFirst().orElse(null);
        assertThat(updatedSlide).isNotNull();
        assertThat(updatedSlide.getHidden()).isNotNull();
        assertThat(updatedSlide.getHidden().truncatedTo(ChronoUnit.MILLIS)).isEqualTo(hiddenDate.truncatedTo(ChronoUnit.MILLIS));

        // Verify the exercise association
        assertThat(updatedSlide.getExercise()).isNotNull();
        assertThat(updatedSlide.getExercise().getId()).isEqualTo(testExercise.getId());
    }

    @Test
    @WithMockUser(username = TEST_PREFIX + "instructor", roles = "INSTRUCTOR")
    void testUpdateExistingSlideImage() throws IOException {
        // Arrange
        // Clear existing slides
        List<Slide> existingSlides = slideRepository.findAllByAttachmentVideoUnitId(testAttachmentVideoUnit.getId());
        slideRepository.deleteAll(existingSlides);

        // Create a slide with original image and save it to ensure it has a valid ID
        Slide slide = new Slide();
        slide.setSlideNumber(1); // Start with slide number 1
        slide.setAttachmentVideoUnit(testAttachmentVideoUnit);
        // Set a dummy path for the slide image as it cannot be null. Correct value is set after saving the slide
        slide.setSlideImagePath("dummy");

        // Save the slide and get the generated ID
        Slide savedSlide = slideRepository.save(slide);
        Long slideId = savedSlide.getId();

        // Verify the slide was saved properly
        assertThat(slideId).isNotNull();

<<<<<<< HEAD
        Path directoryFilePath = FilePathService.getAttachmentVideoUnitFileSystemPath().resolve(Path.of(testAttachmentVideoUnit.getId().toString(), "slide", slideId.toString()));
=======
        Path directoryFilePath = FilePathConverter.getAttachmentUnitFileSystemPath().resolve(Path.of(testAttachmentUnit.getId().toString(), "slide", slideId.toString()));
>>>>>>> 4c845b4f
        Files.createDirectories(directoryFilePath);
        Path originalSlidePath = directoryFilePath.resolve("original_slide.png");
        slide.setSlideImagePath(FilePathConverter.externalUriForFileSystemPath(originalSlidePath, FilePathType.SLIDE, slide.getId()).toString());
        slideRepository.save(slide);
        // Create a test image file
        BufferedImage originalImage = new BufferedImage(10, 10, BufferedImage.TYPE_INT_RGB);

        // Set a specific RGB color with alpha component
        int redRGB = 0xFF0000;  // Red color without alpha
        int redRGBA = 0xFF << 24 | redRGB;  // Red color with alpha (fully opaque)

        // Fill image with the color
        for (int x = 0; x < originalImage.getWidth(); x++) {
            for (int y = 0; y < originalImage.getHeight(); y++) {
                originalImage.setRGB(x, y, redRGBA);
            }
        }
        ImageIO.write(originalImage, "png", originalSlidePath.toFile());

        // Create a page order that changes the slide number from 1 to 2
        // Use the actual ID from the saved slide
        String hiddenPages = "[]";
        String pageOrder = "[{\"slideId\":\"" + slideId + "\",\"order\":2}]"; // Change order to 2

        // Act
        slideSplitterService.splitAttachmentVideoUnitIntoSingleSlides(testDocument, testAttachmentVideoUnit, "test.pdf", hiddenPages, pageOrder);

        // Assert
        // Get all slides by attachment video unit ID instead of by slide ID
        List<Slide> updatedSlides = slideRepository.findAllByAttachmentVideoUnitId(testAttachmentVideoUnit.getId());
        assertThat(updatedSlides).isNotEmpty();

        // Find the slide with the matching ID
        Slide updatedSlide = updatedSlides.stream().filter(s -> s.getId().equals(slideId)).findFirst().orElse(null);
        assertThat(updatedSlide).isNotNull();

        // Verify slide number was updated
        assertThat(updatedSlide.getSlideNumber()).isEqualTo(2);

        // Verify the slide image path was updated
        assertThat(updatedSlide.getSlideImagePath()).isNotNull();
        assertThat(updatedSlide.getSlideImagePath()).contains("_2.png"); // Should contain the new slide number

        // Verify the original slide file no longer exists
        assertThat(originalSlidePath.toFile().exists()).isFalse();

        // Verify the new file exists by resolving the path
        Path newImagePath = FilePathConverter.fileSystemPathForExternalUri(URI.create(updatedSlide.getSlideImagePath()), FilePathType.SLIDE);
        assert newImagePath != null;
        assertThat(newImagePath.toFile().exists()).isTrue();

        // Verify the image content is preserved
        BufferedImage newImage = ImageIO.read(newImagePath.toFile());
        assertThat(newImage).isNotNull();

        // Get the RGB value and mask it to check just the red component
        // In Java, getRGB() returns an int with alpha in the highest 8 bits, then R, G, B
        int actualRGB = newImage.getRGB(0, 0);
        int redComponent = (actualRGB >> 16) & 0xFF;  // Extract red component
        int greenComponent = (actualRGB >> 8) & 0xFF;  // Extract green component
        int blueComponent = actualRGB & 0xFF;  // Extract blue component

        // For red, we expect red=255, green=0, blue=0
        assertThat(redComponent).isEqualTo(255);
        assertThat(greenComponent).isEqualTo(0);
        assertThat(blueComponent).isEqualTo(0);
    }

    @Test
    @WithMockUser(username = TEST_PREFIX + "instructor", roles = "INSTRUCTOR")
    void testUpdateExistingSlideImage_NullPath() {
        // This test verifies that a slide with a null image path doesn't cause errors
        // when processed by updateExistingSlideImage

        // Arrange
        // Clear existing slides
        List<Slide> existingSlides = slideRepository.findAllByAttachmentVideoUnitId(testAttachmentVideoUnit.getId());
        slideRepository.deleteAll(existingSlides);

        // Create a slide with EMPTY image path (not NULL because of DB constraint)
        Slide slide = new Slide();
        slide.setSlideNumber(1);
        slide.setAttachmentVideoUnit(testAttachmentVideoUnit);
        slide.setSlideImagePath(""); // Empty path instead of NULL

        // Save the slide and get the ID
        Slide savedSlide = slideRepository.save(slide);
        Long slideId = savedSlide.getId();

        // Create a page order that changes the slide number
        String hiddenPages = "[]";
        String pageOrder = "[{\"slideId\":\"" + slideId + "\",\"order\":2}]";

        // Act - This should not throw an exception
        slideSplitterService.splitAttachmentVideoUnitIntoSingleSlides(testDocument, testAttachmentVideoUnit, "test.pdf", hiddenPages, pageOrder);

        // Assert
        // Find all slides by attachment video unit ID
        List<Slide> updatedSlides = slideRepository.findAllByAttachmentVideoUnitId(testAttachmentVideoUnit.getId());
        assertThat(updatedSlides).isNotEmpty();

        // Find the specific slide we created
        Slide updatedSlide = updatedSlides.stream().filter(s -> s.getId().equals(slideId)).findFirst().orElse(null);
        assertThat(updatedSlide).isNotNull();

        // Verify slide number was updated, but path remains empty
        assertThat(updatedSlide.getSlideNumber()).isEqualTo(2);
        assertThat(updatedSlide.getSlideImagePath()).isEqualTo("");
    }

    @Test
    @WithMockUser(username = TEST_PREFIX + "instructor", roles = "INSTRUCTOR")
    void testUpdateExistingSlideImage_FileNotFound() {
        // This test verifies the behavior when a slide has a valid path but the file doesn't exist

        // Arrange
        // Clear existing slides
        List<Slide> existingSlides = slideRepository.findAllByAttachmentVideoUnitId(testAttachmentVideoUnit.getId());
        slideRepository.deleteAll(existingSlides);

        // Create a slide with a path to a non-existent file and save it to get a valid ID
        Slide slide = new Slide();
        slide.setSlideNumber(1);
        slide.setAttachmentVideoUnit(testAttachmentVideoUnit);
        // We have to set a dummy path here as null is not allowed by the database and the desired value is set later
        slide.setSlideImagePath("dummy");

        // Save the slide and get the ID
        Slide savedSlide = slideRepository.save(slide);
        Long slideId = savedSlide.getId();
        savedSlide.setSlideImagePath("attachments/attachmentUnit/" + testAttachmentVideoUnit.getId() + "/slide/" + slideId + "/not-existent.png");
        slideRepository.save(savedSlide);
        // Create a page order that changes the slide number
        String hiddenPages = "[]";
        String pageOrder = "[{\"slideId\":\"" + slideId + "\",\"order\":2}]";

        try {
            // Act
            slideSplitterService.splitAttachmentVideoUnitIntoSingleSlides(testDocument, testAttachmentVideoUnit, "test.pdf", hiddenPages, pageOrder);
            // If we reach here, the test failed - we expected an exception
            fail("Expected an InternalServerErrorException to be thrown");
        }
        catch (Exception e) {
            // Assert - verify it's the expected exception
            assertThat(e).isInstanceOf(de.tum.cit.aet.artemis.core.exception.InternalServerErrorException.class);
            assertThat(e.getMessage()).contains("Could not find existing slide file at path");

            // Important: Even though an exception was thrown, the slide's number should
            // have been updated before the exception was triggered

            // Need to manually update the slide number since the service might not have completed this
            // due to the exception
            Slide updatedSlide = slideRepository.findById(slideId).orElse(null);
            if (updatedSlide != null) {
                updatedSlide.setSlideNumber(2);
                slideRepository.save(updatedSlide);
            }
        }

        // Now verify the slide number was updated (either by the service or our manual update)
        Slide finalSlide = slideRepository.findById(slideId).orElse(null);
        assertThat(finalSlide).isNotNull();
        assertThat(finalSlide.getSlideNumber()).isEqualTo(2);
    }

    @Test
    @WithMockUser(username = TEST_PREFIX + "instructor", roles = "INSTRUCTOR")
    void testSplitAttachmentVideoUnitIntoSingleSlides_WithExistingAndNewSlides() throws IOException {
        // Create and save an Exercise
        Exercise testExercise = new TextExercise();
        testExercise.setTitle("Test Exercise for Mixed Slides");
        exerciseRepository.save(testExercise);

        // Arrange
        ZonedDateTime hiddenDate = ZonedDateTime.now().plusDays(1);

        // We'll set hiddenPages and pageOrder after creating the slides
        String hiddenPages;
        String pageOrder;

        // Clear existing slides
        List<Slide> existingSlides = slideRepository.findAllByAttachmentVideoUnitId(testAttachmentVideoUnit.getId());
        slideRepository.deleteAll(existingSlides);
<<<<<<< HEAD
        Path attachmentDirectory = FilePathService.getAttachmentVideoUnitFileSystemPath().resolve(testAttachmentVideoUnit.getId().toString());
=======
        Path attachmentDirectory = FilePathConverter.getAttachmentUnitFileSystemPath().resolve(testAttachmentUnit.getId().toString());
>>>>>>> 4c845b4f
        Files.createDirectories(attachmentDirectory);
        // Create mock PDF file with 3 pages
        Path pdfPath = attachmentDirectory.resolve("test-slides.pdf");
        try (PDDocument doc = new PDDocument()) {
            for (int i = 0; i < 3; i++) {
                doc.addPage(new PDPage());
            }
            doc.save(pdfPath.toFile());
        }

        // Set up attachment link - make sure the link is updated properly
<<<<<<< HEAD
        testAttachmentVideoUnit.getAttachment()
                .setLink(FilePathService.externalUriForFileSystemPath(pdfPath, FilePathType.ATTACHMENT_UNIT, testAttachmentVideoUnit.getId()).toString());
        testAttachmentVideoUnit.getAttachment().setName("test-slides.pdf");
=======
        testAttachmentUnit.getAttachment().setLink(FilePathConverter.externalUriForFileSystemPath(pdfPath, FilePathType.ATTACHMENT_UNIT, testAttachmentUnit.getId()).toString());
        testAttachmentUnit.getAttachment().setName("test-slides.pdf");
>>>>>>> 4c845b4f

        // Create temp directory for mock slide images
        Path slideImagesDir = attachmentDirectory.resolve("slide");
        Files.createDirectories(slideImagesDir);

        // Create existing slides (1 and 2) with proper file paths
        // and store them to use their IDs later
        List<Slide> createdSlides = new ArrayList<>();

        for (int i = 1; i <= 2; i++) {

            Slide slide = new Slide();
            // DO NOT set the ID - let the repository assign it
            slide.setSlideNumber(i);
            slide.setAttachmentVideoUnit(testAttachmentVideoUnit);
            // Set a dummy path for the slide image as it cannot be null. Correct value is set after saving the slide
            slide.setSlideImagePath("dummy");

            // Save the slide and add it to our collection
            Slide savedSlide = slideRepository.save(slide);
            Files.createDirectories(slideImagesDir.resolve(savedSlide.getId().toString()));
            Path slidePath = slideImagesDir.resolve(Path.of(savedSlide.getId().toString(), "slide" + i + ".png"));
            BufferedImage image = new BufferedImage(10, 10, BufferedImage.TYPE_INT_RGB);
            ImageIO.write(image, "png", slidePath.toFile());

            savedSlide.setSlideImagePath(FilePathConverter.externalUriForFileSystemPath(slidePath, FilePathType.SLIDE, slide.getId()).toString());
            savedSlide = slideRepository.save(savedSlide);
            createdSlides.add(savedSlide);
        }

        // Now that we have the slides with their assigned IDs, set up hiddenPages and pageOrder
        hiddenPages = "[{\"slideId\":\"" + createdSlides.get(0).getId() + "\",\"date\":\"" + hiddenDate + "\"," + "\"exerciseId\":" + testExercise.getId() + "}]";

        pageOrder = "[{\"slideId\":\"" + createdSlides.get(0).getId() + "\",\"order\":1}," + "{\"slideId\":\"temp_new" + "\",\"order\":2}," + "{\"slideId\":\""
                + createdSlides.get(1).getId() + "\",\"order\":3}]";

        // Verify we have 2 slides before starting the test
        assertThat(slideRepository.findAllByAttachmentVideoUnitId(testAttachmentVideoUnit.getId()).size()).isEqualTo(2);

        // Instead of using the async method, use the direct method with the loaded document
        // This avoids issues with file loading in the asynchronous context
        try (PDDocument loadedDoc = Loader.loadPDF(pdfPath.toFile())) {
            slideSplitterService.splitAttachmentVideoUnitIntoSingleSlides(loadedDoc, testAttachmentVideoUnit, "test-slides.pdf", hiddenPages, pageOrder);
        }

        // Use Awaitility for more deterministic async testing
        await().atMost(10, TimeUnit.SECONDS).pollInterval(300, TimeUnit.MILLISECONDS).until(() -> {
            List<Slide> currentSlides = slideRepository.findAllByAttachmentVideoUnitId(testAttachmentVideoUnit.getId());
            return currentSlides.size() == 3;
        });

        List<Slide> slides = slideRepository.findAllByAttachmentVideoUnitId(testAttachmentVideoUnit.getId());

        // Assert
        assertThat(slides).isNotNull();
        assertThat(slides.size()).isEqualTo(3); // Should have 3 slides now

        // Verify slide numbers match the order in pageOrder
        assertThat(slides.stream().filter(s -> s.getSlideNumber() == 1).count()).isEqualTo(1);
        assertThat(slides.stream().filter(s -> s.getSlideNumber() == 2).count()).isEqualTo(1);
        assertThat(slides.stream().filter(s -> s.getSlideNumber() == 3).count()).isEqualTo(1);

        // Verify slide 1 is hidden with exercise association
        // Use the ID of the first created slide
        Long firstSlideId = createdSlides.getFirst().getId();
        Slide firstSlide = slides.stream().filter(s -> s.getId().equals(firstSlideId)).findFirst().orElse(null);
        assertThat(firstSlide).isNotNull();
        assertThat(firstSlide.getSlideNumber()).isEqualTo(1); // Should have slide number 1
        assertThat(firstSlide.getHidden()).isNotNull();
        assertThat(firstSlide.getHidden().truncatedTo(ChronoUnit.MILLIS)).isEqualTo(hiddenDate.truncatedTo(ChronoUnit.MILLIS));
        assertThat(firstSlide.getExercise()).isNotNull();
        assertThat(firstSlide.getExercise().getId()).isEqualTo(testExercise.getId());

        // Verify there is a new slide with number 2
        Slide newSlide = slides.stream().filter(s -> s.getSlideNumber() == 2).findFirst().orElse(null);
        assertThat(newSlide).isNotNull();
    }

    @Test
    @WithMockUser(username = TEST_PREFIX + "instructor", roles = "INSTRUCTOR")
    void testSplitAttachmentVideoUnitIntoSingleSlides_WithStrings() throws IOException, InterruptedException {
        // Create and save an Exercise for testing
        Exercise testExercise = new TextExercise();
        testExercise.setTitle("Test Exercise");
        exerciseRepository.save(testExercise);

        // Arrange
        ZonedDateTime hiddenDate = ZonedDateTime.now().plusDays(1);
        String hiddenPages = "[{\"slideId\":\"temp_1\",\"date\":\"" + hiddenDate + "\",\"exerciseId\":" + testExercise.getId() + "}]";
        String pageOrder = "[{\"slideId\":\"temp_1\",\"order\":1},{\"slideId\":\"temp_2\",\"order\":2}," + "{\"slideId\":\"temp_3\",\"order\":3}]";

        // Clear any existing slides for this test
        List<Slide> existingSlides = slideRepository.findAllByAttachmentVideoUnitId(testAttachmentVideoUnit.getId());
        slideRepository.deleteAll(existingSlides);

        // Create a mock PDF file with 3 pages
        Path tempDir = Files.createTempDirectory("test-slides");
        Path tempPdfPath = tempDir.resolve("test-slides.pdf");
        try (PDDocument doc = new PDDocument()) {
            // Add 3 pages to the document
            for (int i = 0; i < 3; i++) {
                doc.addPage(new PDPage());
            }
            doc.save(tempPdfPath.toFile());
        }

        // Set up the attachment video unit to use our test PDF file
        testAttachmentVideoUnit.getAttachment().setLink(tempPdfPath.toUri().toString());
        testAttachmentVideoUnit.getAttachment().setName("test-slides.pdf");

        // Instead of calling the async method, use the direct method with the loaded document
        try (PDDocument loadedDoc = Loader.loadPDF(tempPdfPath.toFile())) {
            slideSplitterService.splitAttachmentVideoUnitIntoSingleSlides(loadedDoc, testAttachmentVideoUnit, "test-slides.pdf", hiddenPages, pageOrder);
        }

        // Since the method is no longer asynchronous, we can check immediately, but add a small wait time for any DB
        // operations
        Thread.sleep(500);

        // Get the slides
        List<Slide> slides = slideRepository.findAllByAttachmentVideoUnitId(testAttachmentVideoUnit.getId());

        // If we still don't have slides after waiting, test should fail with useful message
        if (slides == null || slides.isEmpty() || slides.size() < 3) {
            // For debugging, let's check what happened
            fail("Expected 3 slides but found " + (slides == null ? 0 : slides.size()) + " after waiting 500ms. " + "PDF file exists: " + tempPdfPath.toFile().exists() + ", "
                    + "PDF file size: " + tempPdfPath.toFile().length() + " bytes, " + "Page order: " + pageOrder);
        }

        // Assert
        assertThat(slides).isNotNull();
        assertThat(slides.size()).isEqualTo(3);

        // Verify slide numbers match the order in pageOrder
        assertThat(slides.stream().filter(s -> s.getSlideNumber() == 1).count()).isEqualTo(1);
        assertThat(slides.stream().filter(s -> s.getSlideNumber() == 2).count()).isEqualTo(1);
        assertThat(slides.stream().filter(s -> s.getSlideNumber() == 3).count()).isEqualTo(1);

        // Verify first slide is hidden with exercise
        Slide firstSlide = slides.stream().filter(s -> s.getSlideNumber() == 1).findFirst().orElse(null);
        assertThat(firstSlide).isNotNull();
        assertThat(firstSlide.getHidden()).isNotNull();
        // Compare dates truncated to millis to avoid timing precision issues
        assertThat(firstSlide.getHidden().truncatedTo(ChronoUnit.MILLIS)).isEqualTo(hiddenDate.truncatedTo(ChronoUnit.MILLIS));
        assertThat(firstSlide.getExercise()).isNotNull();
        assertThat(firstSlide.getExercise().getId()).isEqualTo(testExercise.getId());

        // Verify slides 2 and 3 aren't hidden
        for (int i = 2; i <= 3; i++) {
            int finalI = i;
            Slide slide = slides.stream().filter(s -> s.getSlideNumber() == finalI).findFirst().orElse(null);
            assertThat(slide).isNotNull();
            assertThat(slide.getHidden()).isNull();
            assertThat(slide.getExercise()).isNull();
        }

        // Verify slide images were created correctly
        for (Slide slide : slides) {
            assertThat(slide.getSlideImagePath()).isNotNull().isNotEmpty();

            // Check that image files actually exist on filesystem
            Path imagePath = FilePathConverter.fileSystemPathForExternalUri(URI.create(slide.getSlideImagePath()), FilePathType.SLIDE);
            assert imagePath != null;
            assertThat(imagePath.toFile().exists()).isTrue();
        }

        // Clean up
        Files.deleteIfExists(tempPdfPath);
        Files.walkFileTree(tempDir, new SimpleFileVisitor<>() {

            @Override
            public @NotNull FileVisitResult visitFile(Path file, @NotNull BasicFileAttributes attrs) throws IOException {
                Files.delete(file);
                return FileVisitResult.CONTINUE;
            }

            @Override
            public @NotNull FileVisitResult postVisitDirectory(Path dir, IOException exc) throws IOException {
                Files.delete(dir);
                return FileVisitResult.CONTINUE;
            }
        });
    }

    @Test
    @WithMockUser(username = TEST_PREFIX + "instructor", roles = "INSTRUCTOR")
    void testSplitAttachmentVideoUnitIntoSingleSlides_WithInvalidFilePath() {
        // Arrange
        String hiddenPages = "[]";
        String pageOrder = "[{\"slideId\":\"1\",\"order\":1}]";

        // Clear existing slides
        List<Slide> existingSlides = slideRepository.findAllByAttachmentVideoUnitId(testAttachmentVideoUnit.getId());
        slideRepository.deleteAll(existingSlides);

        // Set an invalid link that doesn't point to an actual file
        testAttachmentVideoUnit.getAttachment().setLink("file:///nonexistent/path/file.pdf");

        slideSplitterService.splitAttachmentVideoUnitIntoSingleSlides(testAttachmentVideoUnit, hiddenPages, pageOrder);

        // Use Awaitility for deterministic waiting
        await().atMost(2, TimeUnit.SECONDS).pollInterval(100, TimeUnit.MILLISECONDS).until(() -> {
            // The method should have attempted processing by now
            return true;
        });

        // Verify no slides were created due to the error
        List<Slide> slides = slideRepository.findAllByAttachmentVideoUnitId(testAttachmentVideoUnit.getId());
        assertThat(slides).isEmpty();
    }

    @Test
    @WithMockUser(username = TEST_PREFIX + "instructor", roles = "INSTRUCTOR")
    void testSplitAttachmentVideoUnitIntoSingleSlides_WithEmptyPageOrder() throws IOException {
        // Arrange
        String hiddenPages = "[]";
        String pageOrder = "[]"; // Empty page order

        // Clear existing slides
        List<Slide> existingSlides = slideRepository.findAllByAttachmentVideoUnitId(testAttachmentVideoUnit.getId());
        slideRepository.deleteAll(existingSlides);

        // Create a mock PDF file
        Path tempDir = Files.createTempDirectory("test-slides");
        Path tempPdfPath = tempDir.resolve("test-slides.pdf");
        try (PDDocument doc = new PDDocument()) {
            doc.addPage(new PDPage());
            doc.save(tempPdfPath.toFile());
        }

        // Set a valid attachment link
        testAttachmentVideoUnit.getAttachment().setLink(tempPdfPath.toUri().toString());

        // Act - call the async method
        slideSplitterService.splitAttachmentVideoUnitIntoSingleSlides(testAttachmentVideoUnit, hiddenPages, pageOrder);

        // Use Awaitility for deterministic waiting
        await().atMost(2, TimeUnit.SECONDS).pollInterval(100, TimeUnit.MILLISECONDS).until(() -> {
            List<Slide> currentSlides = slideRepository.findAllByAttachmentVideoUnitId(testAttachmentVideoUnit.getId());
            return currentSlides != null; // We're expecting an empty list in this case
        });

        // Assert - should not create any slides since page order is empty
        List<Slide> slides = slideRepository.findAllByAttachmentVideoUnitId(testAttachmentVideoUnit.getId());
        assertThat(slides).isEmpty();

        // Clean up
        Files.deleteIfExists(tempPdfPath);
        Files.deleteIfExists(tempDir);
    }

    @Test
    @WithMockUser(username = TEST_PREFIX + "instructor", roles = "INSTRUCTOR")
    void testSplitAttachmentVideoUnitIntoSingleSlides_WithInvalidJsonFormat() throws IOException {
        // Arrange
        String hiddenPages = "not valid json";
        String pageOrder = "also not valid json";

        // Clear existing slides
        List<Slide> existingSlides = slideRepository.findAllByAttachmentVideoUnitId(testAttachmentVideoUnit.getId());
        slideRepository.deleteAll(existingSlides);

        // Create a mock PDF file
        Path tempDir = Files.createTempDirectory("test-slides");
        Path tempPdfPath = tempDir.resolve("test-slides.pdf");
        try (PDDocument doc = new PDDocument()) {
            doc.addPage(new PDPage());
            doc.save(tempPdfPath.toFile());
        }

        // Set a valid attachment link
        testAttachmentVideoUnit.getAttachment().setLink(tempPdfPath.toUri().toString());

        // As with the invalid file path test, we need to adapt for the async nature
        try {
            slideSplitterService.splitAttachmentVideoUnitIntoSingleSlides(testAttachmentVideoUnit, hiddenPages, pageOrder);
            // Method call itself shouldn't throw, since exceptions happen in the async thread
        }
        catch (Exception e) {
            fail("The async method should not throw directly: " + e.getMessage());
        }

        // Use Awaitility for deterministic waiting
        await().atMost(2, TimeUnit.SECONDS).pollInterval(100, TimeUnit.MILLISECONDS).until(() -> {
            return true; // We just need to wait for async processing
        });

        // Verify no slides were created due to the JSON parsing error
        List<Slide> slides = slideRepository.findAllByAttachmentVideoUnitId(testAttachmentVideoUnit.getId());
        assertThat(slides).isEmpty();

        // Clean up
        Files.deleteIfExists(tempPdfPath);
        Files.deleteIfExists(tempDir);
    }
}<|MERGE_RESOLUTION|>--- conflicted
+++ resolved
@@ -341,11 +341,7 @@
         // Verify the slide was saved properly
         assertThat(slideId).isNotNull();
 
-<<<<<<< HEAD
-        Path directoryFilePath = FilePathService.getAttachmentVideoUnitFileSystemPath().resolve(Path.of(testAttachmentVideoUnit.getId().toString(), "slide", slideId.toString()));
-=======
-        Path directoryFilePath = FilePathConverter.getAttachmentUnitFileSystemPath().resolve(Path.of(testAttachmentUnit.getId().toString(), "slide", slideId.toString()));
->>>>>>> 4c845b4f
+        Path directoryFilePath = FilePathConverter.getAttachmentVideoUnitFileSystemPath().resolve(Path.of(testAttachmentVideoUnit.getId().toString(), "slide", slideId.toString()));
         Files.createDirectories(directoryFilePath);
         Path originalSlidePath = directoryFilePath.resolve("original_slide.png");
         slide.setSlideImagePath(FilePathConverter.externalUriForFileSystemPath(originalSlidePath, FilePathType.SLIDE, slide.getId()).toString());
@@ -529,11 +525,7 @@
         // Clear existing slides
         List<Slide> existingSlides = slideRepository.findAllByAttachmentVideoUnitId(testAttachmentVideoUnit.getId());
         slideRepository.deleteAll(existingSlides);
-<<<<<<< HEAD
-        Path attachmentDirectory = FilePathService.getAttachmentVideoUnitFileSystemPath().resolve(testAttachmentVideoUnit.getId().toString());
-=======
-        Path attachmentDirectory = FilePathConverter.getAttachmentUnitFileSystemPath().resolve(testAttachmentUnit.getId().toString());
->>>>>>> 4c845b4f
+        Path attachmentDirectory = FilePathConverter.getAttachmentVideoUnitFileSystemPath().resolve(testAttachmentVideoUnit.getId().toString());
         Files.createDirectories(attachmentDirectory);
         // Create mock PDF file with 3 pages
         Path pdfPath = attachmentDirectory.resolve("test-slides.pdf");
@@ -545,14 +537,9 @@
         }
 
         // Set up attachment link - make sure the link is updated properly
-<<<<<<< HEAD
         testAttachmentVideoUnit.getAttachment()
-                .setLink(FilePathService.externalUriForFileSystemPath(pdfPath, FilePathType.ATTACHMENT_UNIT, testAttachmentVideoUnit.getId()).toString());
+                .setLink(FilePathConverter.externalUriForFileSystemPath(pdfPath, FilePathType.ATTACHMENT_UNIT, testAttachmentVideoUnit.getId()).toString());
         testAttachmentVideoUnit.getAttachment().setName("test-slides.pdf");
-=======
-        testAttachmentUnit.getAttachment().setLink(FilePathConverter.externalUriForFileSystemPath(pdfPath, FilePathType.ATTACHMENT_UNIT, testAttachmentUnit.getId()).toString());
-        testAttachmentUnit.getAttachment().setName("test-slides.pdf");
->>>>>>> 4c845b4f
 
         // Create temp directory for mock slide images
         Path slideImagesDir = attachmentDirectory.resolve("slide");
