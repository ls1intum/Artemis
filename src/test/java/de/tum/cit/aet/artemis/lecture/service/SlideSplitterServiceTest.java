--- conflicted
+++ resolved
@@ -143,11 +143,7 @@
         }
 
         // Act
-<<<<<<< HEAD
-        slideSplitterService.splitAttachmentVideoUnitIntoSingleSlides(testDocument, testAttachmentVideoUnit, "test.pdf", hiddenPages, pageOrder);
-=======
         slideSplitterService.splitAttachmentVideoUnitIntoSingleSlides(testDocument, testAttachmentVideoUnit, "test.pdf", hiddenPagesList, pageOrderList);
->>>>>>> a50be982
 
         // Assert
         List<Slide> slides = slideRepository.findAllByAttachmentVideoUnitId(testAttachmentVideoUnit.getId());
@@ -205,11 +201,7 @@
         slideRepository.save(slide3);
 
         // Act
-<<<<<<< HEAD
-        slideSplitterService.splitAttachmentVideoUnitIntoSingleSlides(testDocument, testAttachmentVideoUnit, "test.pdf", hiddenPages, pageOrder);
-=======
         slideSplitterService.splitAttachmentVideoUnitIntoSingleSlides(testDocument, testAttachmentVideoUnit, "test.pdf", hiddenPagesList, pageOrderList);
->>>>>>> a50be982
 
         // Assert
         List<Slide> slides = slideRepository.findAllByAttachmentVideoUnitId(testAttachmentVideoUnit.getId());
@@ -259,11 +251,7 @@
         }
 
         // Act
-<<<<<<< HEAD
-        slideSplitterService.splitAttachmentVideoUnitIntoSingleSlides(testDocument, testAttachmentVideoUnit, "test.pdf", hiddenPages, pageOrder);
-=======
         slideSplitterService.splitAttachmentVideoUnitIntoSingleSlides(testDocument, testAttachmentVideoUnit, "test.pdf", hiddenPagesList, pageOrderList);
->>>>>>> a50be982
 
         // Assert
         List<Slide> slides = slideRepository.findAllByAttachmentVideoUnitId(testAttachmentVideoUnit.getId());
@@ -324,11 +312,7 @@
         slideRepository.save(slide);
 
         // Act
-<<<<<<< HEAD
-        slideSplitterService.splitAttachmentVideoUnitIntoSingleSlides(testDocument, testAttachmentVideoUnit, "test.pdf", hiddenPages, pageOrder);
-=======
         slideSplitterService.splitAttachmentVideoUnitIntoSingleSlides(testDocument, testAttachmentVideoUnit, "test.pdf", hiddenPagesList, pageOrderList);
->>>>>>> a50be982
 
         // Assert
         Slide updatedSlide = slideRepository.findAllByAttachmentVideoUnitId(testAttachmentVideoUnit.getId()).stream().filter(s -> s.getSlideNumber() == 1).findFirst().orElse(null);
@@ -764,11 +748,7 @@
         // Set an invalid link that doesn't point to an actual file
         testAttachmentVideoUnit.getAttachment().setLink("file:///nonexistent/path/file.pdf");
 
-<<<<<<< HEAD
-        slideSplitterService.splitAttachmentVideoUnitIntoSingleSlides(testAttachmentVideoUnit, hiddenPages, pageOrder);
-=======
         slideSplitterService.splitAttachmentVideoUnitIntoSingleSlides(testAttachmentVideoUnit, hiddenPagesList, pageOrderList);
->>>>>>> a50be982
 
         // Use Awaitility for deterministic waiting
         await().atMost(2, TimeUnit.SECONDS).pollInterval(100, TimeUnit.MILLISECONDS).until(() -> {
@@ -804,11 +784,7 @@
         testAttachmentVideoUnit.getAttachment().setLink(tempPdfPath.toUri().toString());
 
         // Act - call the async method
-<<<<<<< HEAD
-        slideSplitterService.splitAttachmentVideoUnitIntoSingleSlides(testAttachmentVideoUnit, hiddenPages, pageOrder);
-=======
         slideSplitterService.splitAttachmentVideoUnitIntoSingleSlides(testAttachmentVideoUnit, hiddenPagesList, pageOrderList);
->>>>>>> a50be982
 
         // Use Awaitility for deterministic waiting
         await().atMost(2, TimeUnit.SECONDS).pollInterval(100, TimeUnit.MILLISECONDS).until(() -> {
@@ -827,29 +803,21 @@
 
     @Test
     @WithMockUser(username = TEST_PREFIX + "instructor", roles = "INSTRUCTOR")
-<<<<<<< HEAD
-    void testSplitAttachmentVideoUnitIntoSingleSlides_WithInvalidJsonFormat() throws IOException {
-=======
     void testSplitAttachmentVideoUnitIntoSingleSlides_WithStringsJson() throws IOException, InterruptedException {
         // Create and save an Exercise for testing
         Exercise testExercise = new TextExercise();
         testExercise.setTitle("Test Exercise");
         exerciseRepository.save(testExercise);
 
->>>>>>> a50be982
         // Arrange
         ZonedDateTime hiddenDate = ZonedDateTime.now().plusDays(1);
 
-<<<<<<< HEAD
-        // Clear existing slides
-=======
         // Create proper DTO objects
         List<HiddenPageInfoDTO> hiddenPagesList = List.of(new HiddenPageInfoDTO("temp_1", hiddenDate, testExercise.getId()));
 
         List<SlideOrderDTO> pageOrderList = List.of(new SlideOrderDTO("temp_1", 1), new SlideOrderDTO("temp_2", 2), new SlideOrderDTO("temp_3", 3));
 
         // Clear any existing slides for this test
->>>>>>> a50be982
         List<Slide> existingSlides = slideRepository.findAllByAttachmentVideoUnitId(testAttachmentVideoUnit.getId());
         slideRepository.deleteAll(existingSlides);
 
@@ -864,15 +832,6 @@
             doc.save(tempPdfPath.toFile());
         }
 
-<<<<<<< HEAD
-        // Set a valid attachment link
-        testAttachmentVideoUnit.getAttachment().setLink(tempPdfPath.toUri().toString());
-
-        // As with the invalid file path test, we need to adapt for the async nature
-        try {
-            slideSplitterService.splitAttachmentVideoUnitIntoSingleSlides(testAttachmentVideoUnit, hiddenPages, pageOrder);
-            // Method call itself shouldn't throw, since exceptions happen in the async thread
-=======
         // Set up the attachment unit to use our test PDF file
         testAttachmentVideoUnit.getAttachment().setLink(tempPdfPath.toUri().toString());
         testAttachmentVideoUnit.getAttachment().setName("test-slides.pdf");
@@ -880,7 +839,6 @@
         // Instead of calling the async method, use the direct method with the loaded document
         try (PDDocument loadedDoc = Loader.loadPDF(tempPdfPath.toFile())) {
             slideSplitterService.splitAttachmentVideoUnitIntoSingleSlides(loadedDoc, testAttachmentVideoUnit, "test-slides.pdf", hiddenPagesList, pageOrderList);
->>>>>>> a50be982
         }
 
         // Since the method is no longer asynchronous, we can check immediately, but add a small wait time for any DB
@@ -901,11 +859,6 @@
         assertThat(slides).isNotNull();
         assertThat(slides.size()).isEqualTo(3);
 
-<<<<<<< HEAD
-        // Verify no slides were created due to the JSON parsing error
-        List<Slide> slides = slideRepository.findAllByAttachmentVideoUnitId(testAttachmentVideoUnit.getId());
-        assertThat(slides).isEmpty();
-=======
         // Verify slide numbers match the order in pageOrder
         assertThat(slides.stream().filter(s -> s.getSlideNumber() == 1).count()).isEqualTo(1);
         assertThat(slides.stream().filter(s -> s.getSlideNumber() == 2).count()).isEqualTo(1);
@@ -919,7 +872,6 @@
         assertThat(firstSlide.getHidden().truncatedTo(ChronoUnit.MILLIS)).isEqualTo(hiddenDate.truncatedTo(ChronoUnit.MILLIS));
         assertThat(firstSlide.getExercise()).isNotNull();
         assertThat(firstSlide.getExercise().getId()).isEqualTo(testExercise.getId());
->>>>>>> a50be982
 
         // Clean up
         Files.deleteIfExists(tempPdfPath);
