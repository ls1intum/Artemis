--- conflicted
+++ resolved
@@ -143,11 +143,7 @@
         }
 
         // Act
-<<<<<<< HEAD
-        slideSplitterService.splitAttachmentVideoUnitIntoSingleSlides(testDocument, testAttachmentVideoUnit, "test.pdf", hiddenPages, pageOrder);
-=======
-        slideSplitterService.splitAttachmentUnitIntoSingleSlides(testDocument, testAttachmentUnit, "test.pdf", hiddenPagesList, pageOrderList);
->>>>>>> 9fc44047
+        slideSplitterService.splitAttachmentVideoUnitIntoSingleSlides(testDocument, testAttachmentVideoUnit, "test.pdf", hiddenPagesList, pageOrderList);
 
         // Assert
         List<Slide> slides = slideRepository.findAllByAttachmentVideoUnitId(testAttachmentVideoUnit.getId());
@@ -205,11 +201,7 @@
         slideRepository.save(slide3);
 
         // Act
-<<<<<<< HEAD
-        slideSplitterService.splitAttachmentVideoUnitIntoSingleSlides(testDocument, testAttachmentVideoUnit, "test.pdf", hiddenPages, pageOrder);
-=======
-        slideSplitterService.splitAttachmentUnitIntoSingleSlides(testDocument, testAttachmentUnit, "test.pdf", hiddenPagesList, pageOrderList);
->>>>>>> 9fc44047
+        slideSplitterService.splitAttachmentVideoUnitIntoSingleSlides(testDocument, testAttachmentVideoUnit, "test.pdf", hiddenPagesList, pageOrderList);
 
         // Assert
         List<Slide> slides = slideRepository.findAllByAttachmentVideoUnitId(testAttachmentVideoUnit.getId());
@@ -259,11 +251,7 @@
         }
 
         // Act
-<<<<<<< HEAD
-        slideSplitterService.splitAttachmentVideoUnitIntoSingleSlides(testDocument, testAttachmentVideoUnit, "test.pdf", hiddenPages, pageOrder);
-=======
-        slideSplitterService.splitAttachmentUnitIntoSingleSlides(testDocument, testAttachmentUnit, "test.pdf", hiddenPagesList, pageOrderList);
->>>>>>> 9fc44047
+        slideSplitterService.splitAttachmentVideoUnitIntoSingleSlides(testDocument, testAttachmentVideoUnit, "test.pdf", hiddenPagesList, pageOrderList);
 
         // Assert
         List<Slide> slides = slideRepository.findAllByAttachmentVideoUnitId(testAttachmentVideoUnit.getId());
@@ -324,11 +312,7 @@
         slideRepository.save(slide);
 
         // Act
-<<<<<<< HEAD
-        slideSplitterService.splitAttachmentVideoUnitIntoSingleSlides(testDocument, testAttachmentVideoUnit, "test.pdf", hiddenPages, pageOrder);
-=======
-        slideSplitterService.splitAttachmentUnitIntoSingleSlides(testDocument, testAttachmentUnit, "test.pdf", hiddenPagesList, pageOrderList);
->>>>>>> 9fc44047
+        slideSplitterService.splitAttachmentVideoUnitIntoSingleSlides(testDocument, testAttachmentVideoUnit, "test.pdf", hiddenPagesList, pageOrderList);
 
         // Assert
         Slide updatedSlide = slideRepository.findAllByAttachmentVideoUnitId(testAttachmentVideoUnit.getId()).stream().filter(s -> s.getSlideNumber() == 1).findFirst().orElse(null);
@@ -764,11 +748,7 @@
         // Set an invalid link that doesn't point to an actual file
         testAttachmentVideoUnit.getAttachment().setLink("file:///nonexistent/path/file.pdf");
 
-<<<<<<< HEAD
-        slideSplitterService.splitAttachmentVideoUnitIntoSingleSlides(testAttachmentVideoUnit, hiddenPages, pageOrder);
-=======
-        slideSplitterService.splitAttachmentUnitIntoSingleSlides(testAttachmentUnit, hiddenPagesList, pageOrderList);
->>>>>>> 9fc44047
+        slideSplitterService.splitAttachmentVideoUnitIntoSingleSlides(testAttachmentVideoUnit, hiddenPagesList, pageOrderList);
 
         // Use Awaitility for deterministic waiting
         await().atMost(2, TimeUnit.SECONDS).pollInterval(100, TimeUnit.MILLISECONDS).until(() -> {
@@ -804,11 +784,7 @@
         testAttachmentVideoUnit.getAttachment().setLink(tempPdfPath.toUri().toString());
 
         // Act - call the async method
-<<<<<<< HEAD
-        slideSplitterService.splitAttachmentVideoUnitIntoSingleSlides(testAttachmentVideoUnit, hiddenPages, pageOrder);
-=======
         slideSplitterService.splitAttachmentUnitIntoSingleSlides(testAttachmentUnit, hiddenPagesList, pageOrderList);
->>>>>>> 9fc44047
 
         // Use Awaitility for deterministic waiting
         await().atMost(2, TimeUnit.SECONDS).pollInterval(100, TimeUnit.MILLISECONDS).until(() -> {
@@ -827,31 +803,22 @@
 
     @Test
     @WithMockUser(username = TEST_PREFIX + "instructor", roles = "INSTRUCTOR")
-<<<<<<< HEAD
-    void testSplitAttachmentVideoUnitIntoSingleSlides_WithInvalidJsonFormat() throws IOException {
-=======
-    void testSplitAttachmentUnitIntoSingleSlides_WithStringsJson() throws IOException, InterruptedException {
+    void testSplitAttachmentVideoUnitIntoSingleSlides_WithStringsJson() throws IOException, InterruptedException {
         // Create and save an Exercise for testing
         Exercise testExercise = new TextExercise();
         testExercise.setTitle("Test Exercise");
         exerciseRepository.save(testExercise);
 
->>>>>>> 9fc44047
         // Arrange
         ZonedDateTime hiddenDate = ZonedDateTime.now().plusDays(1);
 
-<<<<<<< HEAD
-        // Clear existing slides
-        List<Slide> existingSlides = slideRepository.findAllByAttachmentVideoUnitId(testAttachmentVideoUnit.getId());
-=======
         // Create proper DTO objects
         List<HiddenPageInfoDTO> hiddenPagesList = List.of(new HiddenPageInfoDTO("temp_1", hiddenDate, testExercise.getId()));
 
         List<SlideOrderDTO> pageOrderList = List.of(new SlideOrderDTO("temp_1", 1), new SlideOrderDTO("temp_2", 2), new SlideOrderDTO("temp_3", 3));
 
         // Clear any existing slides for this test
-        List<Slide> existingSlides = slideRepository.findAllByAttachmentUnitId(testAttachmentUnit.getId());
->>>>>>> 9fc44047
+        List<Slide> existingSlides = slideRepository.findAllByAttachmentVideoUnitId(testAttachmentVideoUnit.getId());
         slideRepository.deleteAll(existingSlides);
 
         // Create a mock PDF file with 3 pages
@@ -865,39 +832,21 @@
             doc.save(tempPdfPath.toFile());
         }
 
-<<<<<<< HEAD
-        // Set a valid attachment link
+        // Set up the attachment unit to use our test PDF file
         testAttachmentVideoUnit.getAttachment().setLink(tempPdfPath.toUri().toString());
-
-        // As with the invalid file path test, we need to adapt for the async nature
-        try {
-            slideSplitterService.splitAttachmentVideoUnitIntoSingleSlides(testAttachmentVideoUnit, hiddenPages, pageOrder);
-            // Method call itself shouldn't throw, since exceptions happen in the async thread
-        }
-        catch (Exception e) {
-            fail("The async method should not throw directly: " + e.getMessage());
-=======
-        // Set up the attachment unit to use our test PDF file
-        testAttachmentUnit.getAttachment().setLink(tempPdfPath.toUri().toString());
-        testAttachmentUnit.getAttachment().setName("test-slides.pdf");
+        testAttachmentVideoUnit.getAttachment().setName("test-slides.pdf");
 
         // Instead of calling the async method, use the direct method with the loaded document
         try (PDDocument loadedDoc = Loader.loadPDF(tempPdfPath.toFile())) {
-            slideSplitterService.splitAttachmentUnitIntoSingleSlides(loadedDoc, testAttachmentUnit, "test-slides.pdf", hiddenPagesList, pageOrderList);
->>>>>>> 9fc44047
+            slideSplitterService.splitAttachmentVideoUnitIntoSingleSlides(loadedDoc, testAttachmentVideoUnit, "test-slides.pdf", hiddenPagesList, pageOrderList);
         }
 
         // Since the method is no longer asynchronous, we can check immediately, but add a small wait time for any DB
         // operations
         Thread.sleep(500);
 
-<<<<<<< HEAD
-        // Verify no slides were created due to the JSON parsing error
+        // Get the slides
         List<Slide> slides = slideRepository.findAllByAttachmentVideoUnitId(testAttachmentVideoUnit.getId());
-        assertThat(slides).isEmpty();
-=======
-        // Get the slides
-        List<Slide> slides = slideRepository.findAllByAttachmentUnitId(testAttachmentUnit.getId());
 
         // If we still don't have slides after waiting, test should fail with useful message
         if (slides == null || slides.isEmpty() || slides.size() < 3) {
@@ -923,7 +872,6 @@
         assertThat(firstSlide.getHidden().truncatedTo(ChronoUnit.MILLIS)).isEqualTo(hiddenDate.truncatedTo(ChronoUnit.MILLIS));
         assertThat(firstSlide.getExercise()).isNotNull();
         assertThat(firstSlide.getExercise().getId()).isEqualTo(testExercise.getId());
->>>>>>> 9fc44047
 
         // Clean up
         Files.deleteIfExists(tempPdfPath);
