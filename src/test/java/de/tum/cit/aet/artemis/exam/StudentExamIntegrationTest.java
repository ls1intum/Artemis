--- conflicted
+++ resolved
@@ -1337,79 +1337,7 @@
                     HttpStatus.OK, StudentExam.class);
 
             for (var exercise : studentExamResponse.getExercises()) {
-<<<<<<< HEAD
-                var participation = exercise.getStudentParticipations().iterator().next();
-                if (exercise instanceof ProgrammingExercise programmingExercise) {
-                    doReturn(COMMIT_HASH_OBJECT_ID).when(gitService).getLastCommitHash(any());
-                    jenkinsRequestMockProvider.reset();
-                    jenkinsRequestMockProvider.mockTriggerBuild(programmingExercise.getProjectKey(), ((ProgrammingExerciseStudentParticipation) participation).getBuildPlanId(),
-                            false);
-                    request.postWithoutLocation("/api/programming/programming-submissions/" + participation.getId() + "/trigger-build", null, HttpStatus.OK, new HttpHeaders());
-                    Optional<ProgrammingSubmission> programmingSubmission = programmingSubmissionRepository
-                            .findFirstByParticipationIdOrderBySubmissionDateDesc(participation.getId());
-                    assertThat(programmingSubmission).isPresent();
-                    assertSensitiveInformationWasFilteredProgrammingExercise(programmingExercise);
-                    participation.getSubmissions().add(programmingSubmission.get());
-                    continue;
-                }
-                var submission = participation.getSubmissions().iterator().next();
-                switch (exercise) {
-                    case ModelingExercise modelingExercise -> {
-                        // check that the submission was saved and that a submitted version was created
-                        String newModel = "This is a new model";
-                        String newExplanation = "This is an explanation";
-                        var modelingSubmission = (ModelingSubmission) submission;
-                        modelingSubmission.setModel(newModel);
-                        modelingSubmission.setExplanationText(newExplanation);
-                        request.put("/api/modeling/exercises/" + exercise.getId() + "/modeling-submissions", modelingSubmission, HttpStatus.OK);
-                        var savedModelingSubmission = request.get(
-                                "/api/modeling/participations/" + exercise.getStudentParticipations().iterator().next().getId() + "/latest-modeling-submission", HttpStatus.OK,
-                                ModelingSubmission.class);
-                        // check that the submission was saved
-                        assertThat(newModel).isEqualTo(savedModelingSubmission.getModel());
-                        assertSensitiveInformationWasFilteredModelingExercise(modelingExercise);
-                        // check that a submitted version was created
-                        assertVersionedSubmission(modelingSubmission);
-                    }
-                    case TextExercise textExercise -> {
-                        var textSubmission = (TextSubmission) submission;
-                        final var newText = "New Text";
-                        textSubmission.setText(newText);
-                        request.put("/api/text/exercises/" + exercise.getId() + "/text-submissions", textSubmission, HttpStatus.OK);
-                        var savedTextSubmission = (TextSubmission) submissionRepository.findById(textSubmission.getId()).orElseThrow();
-                        // check that the submission was saved
-                        assertThat(newText).isEqualTo(savedTextSubmission.getText());
-                        // check that a submitted version was created
-                        assertVersionedSubmission(textSubmission);
-                        assertSensitiveInformationWasFilteredTextExercise(textExercise);
-                    }
-                    case QuizExercise quizExercise -> {
-                        // TODO: move into its own function
-                        assertThat(quizExercise.getQuizQuestions()).hasSize(3);
-                        quizExercise.getQuizQuestions().forEach(quizQuestion -> {
-                            assertThat(quizQuestion.getQuizQuestionStatistic()).isNull();
-                            assertThat(quizQuestion.getExplanation()).isNull();
-                            switch (quizQuestion) {
-                                case MultipleChoiceQuestion mcQuestion -> mcQuestion.getAnswerOptions().forEach(answerOption -> {
-                                    assertThat(answerOption.getExplanation()).isNull();
-                                    assertThat(answerOption.isIsCorrect()).isNull();
-                                });
-                                case DragAndDropQuestion dndQuestion -> assertThat(dndQuestion.getCorrectMappings()).isNullOrEmpty();
-                                case ShortAnswerQuestion saQuestion -> assertThat(saQuestion.getCorrectMappings()).isNullOrEmpty();
-                                default -> {
-                                }
-                            }
-                        });
-
-                        submitQuizInExam(quizExercise, (QuizSubmission) submission);
-                    }
-                    case FileUploadExercise fileUploadExercise -> assertSensitiveInformationWasFilteredFileUploadExercise(fileUploadExercise);
-                    default -> {
-                    }
-                }
-=======
                 saveSubmissionByExerciseType(exercise);
->>>>>>> 0326b2b9
             }
 
             studentExamsAfterStart.add(studentExamResponse);
