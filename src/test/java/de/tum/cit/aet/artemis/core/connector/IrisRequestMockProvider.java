--- conflicted
+++ resolved
@@ -283,7 +283,6 @@
         // @formatter:on
     }
 
-<<<<<<< HEAD
     /** Healthy response with configurable module statuses. */
     public void mockHealthStatusSuccess(boolean overallHealthy, Map<String, PyrisHealthStatusDTO.ServiceStatus> moduleStatuses) throws JsonProcessingException {
         var modules = moduleStatuses.entrySet().stream()
@@ -330,7 +329,9 @@
         }
         if (mockServer != null) {
             mockServer.verify();
-=======
+        }
+    }
+
     // -------------------- Memiris endpoints --------------------
 
     public void mockListMemories(long userId, Object responseBody) {
@@ -393,7 +394,6 @@
         }
         catch (JsonProcessingException e) {
             throw new RuntimeException(e);
->>>>>>> 624be6d4
         }
     }
 }