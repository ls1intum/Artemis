package de.tum.cit.aet.artemis.core.connector;

import static de.tum.cit.aet.artemis.core.config.Constants.PROFILE_IRIS;
import static org.assertj.core.api.Assertions.assertThat;
import static org.springframework.test.web.client.match.MockRestRequestMatchers.method;
import static org.springframework.test.web.client.match.MockRestRequestMatchers.requestTo;
import static org.springframework.test.web.client.response.MockRestResponseCreators.withRawStatus;
import static org.springframework.test.web.client.response.MockRestResponseCreators.withStatus;
import static org.springframework.test.web.client.response.MockRestResponseCreators.withSuccess;

import java.net.URL;
import java.util.function.Consumer;

import org.mockito.MockitoAnnotations;
import org.springframework.beans.factory.annotation.Autowired;
import org.springframework.beans.factory.annotation.Qualifier;
import org.springframework.beans.factory.annotation.Value;
import org.springframework.context.annotation.Lazy;
import org.springframework.context.annotation.Profile;
import org.springframework.http.HttpMethod;
import org.springframework.http.HttpStatus;
import org.springframework.http.MediaType;
import org.springframework.mock.http.client.MockClientHttpRequest;
import org.springframework.stereotype.Component;
import org.springframework.test.web.client.ExpectedCount;
import org.springframework.test.web.client.MockRestServiceServer;
import org.springframework.test.web.client.response.MockRestResponseCreators;
import org.springframework.web.client.RestTemplate;

import com.fasterxml.jackson.core.JsonProcessingException;
import com.fasterxml.jackson.databind.ObjectMapper;

import de.tum.cit.aet.artemis.iris.domain.settings.IrisSubSettingsType;
import de.tum.cit.aet.artemis.iris.service.pyris.dto.PyrisHealthStatusDTO;
import de.tum.cit.aet.artemis.iris.service.pyris.dto.PyrisVariantDTO;
import de.tum.cit.aet.artemis.iris.service.pyris.dto.chat.course.PyrisCourseChatPipelineExecutionDTO;
import de.tum.cit.aet.artemis.iris.service.pyris.dto.chat.exercise.PyrisExerciseChatPipelineExecutionDTO;
import de.tum.cit.aet.artemis.iris.service.pyris.dto.chat.lecture.PyrisLectureChatPipelineExecutionDTO;
import de.tum.cit.aet.artemis.iris.service.pyris.dto.chat.textexercise.PyrisTextExerciseChatPipelineExecutionDTO;
import de.tum.cit.aet.artemis.iris.service.pyris.dto.chat.tutorsuggestion.PyrisTutorSuggestionPipelineExecutionDTO;
import de.tum.cit.aet.artemis.iris.service.pyris.dto.competency.PyrisCompetencyExtractionPipelineExecutionDTO;
import de.tum.cit.aet.artemis.iris.service.pyris.dto.consistencyCheck.PyrisConsistencyCheckPipelineExecutionDTO;
import de.tum.cit.aet.artemis.iris.service.pyris.dto.faqingestionwebhook.PyrisWebhookFaqIngestionExecutionDTO;
import de.tum.cit.aet.artemis.iris.service.pyris.dto.lectureingestionwebhook.PyrisWebhookLectureIngestionExecutionDTO;
import de.tum.cit.aet.artemis.iris.service.pyris.dto.rewriting.PyrisRewritingPipelineExecutionDTO;
import de.tum.cit.aet.artemis.iris.service.pyris.dto.transcriptionIngestion.PyrisWebhookTranscriptionDeletionExecutionDTO;
import de.tum.cit.aet.artemis.iris.service.pyris.dto.transcriptionIngestion.PyrisWebhookTranscriptionIngestionExecutionDTO;

@Component
@Profile(PROFILE_IRIS)
@Lazy
public class IrisRequestMockProvider {

    private final RestTemplate restTemplate;

    private final RestTemplate shortTimeoutRestTemplate;

    private MockRestServiceServer mockServer;

    private MockRestServiceServer shortTimeoutMockServer;

    @Value("${artemis.iris.url}/api/v1/pipelines")
    private URL pipelinesApiURL;

    @Value("${artemis.iris.url}/api/v1/webhooks")
    private URL webhooksApiURL;

    @Value("${artemis.iris.url}/api/v1/pipelines/")
    private String variantsApiBaseURL;

    @Value("${artemis.iris.url}/api/v1/health/")
    private URL healthApiURL;

    @Autowired
    private ObjectMapper mapper;

    private AutoCloseable closeable;

    public IrisRequestMockProvider(@Qualifier("pyrisRestTemplate") RestTemplate restTemplate, @Qualifier("shortTimeoutPyrisRestTemplate") RestTemplate shortTimeoutRestTemplate) {
        this.restTemplate = restTemplate;
        this.shortTimeoutRestTemplate = shortTimeoutRestTemplate;
    }

    public void enableMockingOfRequests() {
        mockServer = MockRestServiceServer.createServer(restTemplate);
        shortTimeoutMockServer = MockRestServiceServer.createServer(shortTimeoutRestTemplate);
        closeable = MockitoAnnotations.openMocks(this);
    }

    public void reset() throws Exception {
        if (mockServer != null) {
            mockServer.reset();
        }

        if (closeable != null) {
            closeable.close();
        }
    }

    public void mockProgrammingExerciseChatResponse(Consumer<PyrisExerciseChatPipelineExecutionDTO> responseConsumer) {
        mockPostRequest("/programming-exercise-chat/run", PyrisExerciseChatPipelineExecutionDTO.class, responseConsumer);
    }

    public void mockProgrammingExerciseChatResponseExpectingSubmissionId(Consumer<PyrisExerciseChatPipelineExecutionDTO> responseConsumer, long submissionId) {
        // @formatter:off
        mockServer
            .expect(ExpectedCount.once(), requestTo(pipelinesApiURL + "/programming-exercise-chat/run"))
            .andExpect(method(HttpMethod.POST))
            .andExpect(request -> {
                var mockRequest = (MockClientHttpRequest) request;
                var jsonNode = mapper.readTree(mockRequest.getBodyAsString());

                assertThat(jsonNode.has("submission"))
                    .withFailMessage("Request body must contain a 'submission' field")
                    .isTrue();
                assertThat(jsonNode.get("submission").isObject())
                    .withFailMessage("The 'submission' field must be an object")
                    .isTrue();
                assertThat(jsonNode.get("submission").has("id"))
                    .withFailMessage("The 'submission' object must contain an 'id' field")
                    .isTrue();
                assertThat(jsonNode.get("submission").get("id").asLong())
                    .withFailMessage("Submission ID in request (%d) does not match expected ID (%d)",
                        jsonNode.get("submission").get("id").asLong(), submissionId)
                    .isEqualTo(submissionId);
            })
            .andRespond(request -> {
                var mockRequest = (MockClientHttpRequest) request;
                var dto = mapper.readValue(mockRequest.getBodyAsString(), PyrisExerciseChatPipelineExecutionDTO.class);
                responseConsumer.accept(dto);
                return MockRestResponseCreators.withRawStatus(HttpStatus.ACCEPTED.value()).createResponse(request);
            });
        // @formatter:on
    }

    public void mockTextExerciseChatResponse(Consumer<PyrisTextExerciseChatPipelineExecutionDTO> responseConsumer) {
        mockPostRequest("/text-exercise-chat/run", PyrisTextExerciseChatPipelineExecutionDTO.class, responseConsumer);
    }

    public void mockLectureChatResponse(Consumer<PyrisLectureChatPipelineExecutionDTO> responseConsumer) {
        mockPostRequest("/lecture-chat/run", PyrisLectureChatPipelineExecutionDTO.class, responseConsumer);
    }

    public void mockTutorSuggestionResponse(Consumer<PyrisTutorSuggestionPipelineExecutionDTO> responseConsumer) {
        mockPostRequest("/tutor-suggestion/run", PyrisTutorSuggestionPipelineExecutionDTO.class, responseConsumer);
    }

    public void mockRunCompetencyExtractionResponseAnd(Consumer<PyrisCompetencyExtractionPipelineExecutionDTO> responseConsumer) {
        mockPostRequest("/competency-extraction/run", PyrisCompetencyExtractionPipelineExecutionDTO.class, responseConsumer);
    }

    public void mockRewritingPipelineResponse(Consumer<PyrisRewritingPipelineExecutionDTO> responseConsumer) {
<<<<<<< HEAD
        // @formatter:off
        mockServer
            .expect(ExpectedCount.once(), requestTo(pipelinesApiURL + "/rewriting/run"))
            .andExpect(method(HttpMethod.POST))
            .andRespond(request -> {
                var mockRequest = (MockClientHttpRequest) request;
                var dto = mapper.readValue(mockRequest.getBodyAsString(), PyrisRewritingPipelineExecutionDTO.class);
                responseConsumer.accept(dto);
                return MockRestResponseCreators.withRawStatus(HttpStatus.ACCEPTED.value()).createResponse(request);
            });
        // @formatter:on
=======
        mockPostRequest("/rewriting/run", PyrisRewritingPipelineExecutionDTO.class, responseConsumer);
    }

    public void mockProgrammingConsistencyCheckResponse(Consumer<PyrisConsistencyCheckPipelineExecutionDTO> responseConsumer) {
        mockPostRequest("/inconsistency-check/run", PyrisConsistencyCheckPipelineExecutionDTO.class, responseConsumer);
>>>>>>> f471f8e3
    }

    public void mockIngestionWebhookRunResponse(Consumer<PyrisWebhookLectureIngestionExecutionDTO> responseConsumer) {
        mockWebhookPost("/lectures/ingest", PyrisWebhookLectureIngestionExecutionDTO.class, responseConsumer);
    }

    public void mockTranscriptionIngestionWebhookRunResponse(Consumer<PyrisWebhookTranscriptionIngestionExecutionDTO> responseConsumer) {
        mockWebhookPost("/transcriptions/ingest", PyrisWebhookTranscriptionIngestionExecutionDTO.class, responseConsumer);
    }

    public void mockTranscriptionDeletionWebhookRunResponse(Consumer<PyrisWebhookTranscriptionDeletionExecutionDTO> responseConsumer) {
        mockWebhookPost("/transcriptions/delete", PyrisWebhookTranscriptionDeletionExecutionDTO.class, responseConsumer);
    }

    public void mockFaqIngestionWebhookRunResponse(Consumer<PyrisWebhookFaqIngestionExecutionDTO> responseConsumer) {
        mockWebhookPost("/faqs/ingest", PyrisWebhookFaqIngestionExecutionDTO.class, responseConsumer);
    }

    public void mockDeletionWebhookRunResponse(Consumer<PyrisWebhookLectureIngestionExecutionDTO> responseConsumer) {
        mockWebhookPost("/lectures/delete", PyrisWebhookLectureIngestionExecutionDTO.class, responseConsumer);
    }

    public void mockFaqDeletionWebhookRunResponse(Consumer<PyrisWebhookFaqIngestionExecutionDTO> responseConsumer) {
        mockWebhookPost("/faqs/delete", PyrisWebhookFaqIngestionExecutionDTO.class, responseConsumer);
    }

    public void mockBuildFailedRunResponse(Consumer<PyrisExerciseChatPipelineExecutionDTO> responseConsumer) {
        mockPostRequest("/programming-exercise-chat/run?event=build_failed", PyrisExerciseChatPipelineExecutionDTO.class, responseConsumer, ExpectedCount.max(2));
    }

    public void mockProgressStalledEventRunResponse(Consumer<PyrisCourseChatPipelineExecutionDTO> responseConsumer) {
        mockPostRequest("/programming-exercise-chat/run?event=progress_stalled", PyrisCourseChatPipelineExecutionDTO.class, responseConsumer, ExpectedCount.max(2));
    }

    public void mockJolEventRunResponse(Consumer<PyrisCourseChatPipelineExecutionDTO> responseConsumer) {
        mockPostRequest("/course-chat/run?event=jol", PyrisCourseChatPipelineExecutionDTO.class, responseConsumer);
    }

    public void mockRunError(int httpStatus) {
        mockPostError(pipelinesApiURL.toString(), "/programming-exercise-chat/run", httpStatus);
    }

    public void mockIngestionWebhookRunError(int httpStatus) {
        mockPostError(webhooksApiURL.toString(), "/lectures/ingest", httpStatus);
    }

    public void mockDeletionWebhookRunError(int httpStatus) {
        mockPostError(webhooksApiURL.toString(), "/lectures/delete", httpStatus);
    }

    public void mockVariantsResponse(IrisSubSettingsType feature) throws JsonProcessingException {
        var irisModelDTO = new PyrisVariantDTO("TEST_MODEL", "Test model", "Test description");
        var irisModelDTOArray = new PyrisVariantDTO[] { irisModelDTO };
        // @formatter:off
        mockServer.expect(ExpectedCount.once(), requestTo(variantsApiBaseURL + feature.name() + "/variants"))
            .andExpect(method(HttpMethod.GET))
            .andRespond(withSuccess(mapper.writeValueAsString(irisModelDTOArray), MediaType.APPLICATION_JSON));
        // @formatter:on
    }

    public void mockStatusResponses() throws JsonProcessingException {
        // @formatter:off
        PyrisHealthStatusDTO[] activeIrisStatusDTO = new PyrisHealthStatusDTO[] {
            new PyrisHealthStatusDTO("model", PyrisHealthStatusDTO.ModelStatus.UP)
        };

        shortTimeoutMockServer
            .expect(ExpectedCount.once(), requestTo(healthApiURL.toString()))
            .andExpect(method(HttpMethod.GET))
            .andRespond(withSuccess(mapper.writeValueAsString(activeIrisStatusDTO), MediaType.APPLICATION_JSON));
        shortTimeoutMockServer
            .expect(ExpectedCount.once(), requestTo(healthApiURL.toString()))
            .andExpect(method(HttpMethod.GET))
            .andRespond(withSuccess(mapper.writeValueAsString(null), MediaType.APPLICATION_JSON));
        // @formatter:on
    }

    private void mockPostError(String baseUrl, String path, int httpStatus) {
        mockServer.expect(ExpectedCount.once(), requestTo(baseUrl + path)).andExpect(method(HttpMethod.POST)).andRespond(withStatus(HttpStatus.valueOf(httpStatus)));
    }

    private <T> void mockPostRequest(String path, Class<T> dtoClass, Consumer<T> responseConsumer) {
        mockPostRequest(path, dtoClass, responseConsumer, ExpectedCount.once());
    }

    private <T> void mockPostRequest(String path, Class<T> dtoClass, Consumer<T> responseConsumer, ExpectedCount count) {
        mockServer.expect(count, requestTo(pipelinesApiURL + path)).andExpect(method(HttpMethod.POST)).andRespond(request -> {
            var mockRequest = (MockClientHttpRequest) request;
            var dto = mapper.readValue(mockRequest.getBodyAsString(), dtoClass);
            responseConsumer.accept(dto);
            return MockRestResponseCreators.withRawStatus(HttpStatus.ACCEPTED.value()).createResponse(request);
        });
    }

    private <T> void mockWebhookPost(String path, Class<T> dtoClass, Consumer<T> responseConsumer) {
        mockServer.expect(ExpectedCount.once(), requestTo(webhooksApiURL + path)).andExpect(method(HttpMethod.POST)).andRespond(request -> {
            var mockRequest = (MockClientHttpRequest) request;
            var dto = mapper.readValue(mockRequest.getBodyAsString(), dtoClass);
            responseConsumer.accept(dto);
            return MockRestResponseCreators.withRawStatus(HttpStatus.ACCEPTED.value()).createResponse(request);
        });
    }

    /**
     * Mocks a get model error from the Pyris models endpoint
     */
    public void mockVariantsError(IrisSubSettingsType feature) {
        // @formatter:off
        mockServer.expect(ExpectedCount.once(), requestTo(variantsApiBaseURL + feature.name() + "/variants"))
            .andExpect(method(HttpMethod.GET))
            .andRespond(withRawStatus(418));
        // @formatter:on
    }
}<|MERGE_RESOLUTION|>--- conflicted
+++ resolved
@@ -150,25 +150,11 @@
     }
 
     public void mockRewritingPipelineResponse(Consumer<PyrisRewritingPipelineExecutionDTO> responseConsumer) {
-<<<<<<< HEAD
-        // @formatter:off
-        mockServer
-            .expect(ExpectedCount.once(), requestTo(pipelinesApiURL + "/rewriting/run"))
-            .andExpect(method(HttpMethod.POST))
-            .andRespond(request -> {
-                var mockRequest = (MockClientHttpRequest) request;
-                var dto = mapper.readValue(mockRequest.getBodyAsString(), PyrisRewritingPipelineExecutionDTO.class);
-                responseConsumer.accept(dto);
-                return MockRestResponseCreators.withRawStatus(HttpStatus.ACCEPTED.value()).createResponse(request);
-            });
-        // @formatter:on
-=======
         mockPostRequest("/rewriting/run", PyrisRewritingPipelineExecutionDTO.class, responseConsumer);
     }
 
     public void mockProgrammingConsistencyCheckResponse(Consumer<PyrisConsistencyCheckPipelineExecutionDTO> responseConsumer) {
         mockPostRequest("/inconsistency-check/run", PyrisConsistencyCheckPipelineExecutionDTO.class, responseConsumer);
->>>>>>> f471f8e3
     }
 
     public void mockIngestionWebhookRunResponse(Consumer<PyrisWebhookLectureIngestionExecutionDTO> responseConsumer) {
