--- conflicted
+++ resolved
@@ -164,7 +164,6 @@
         // @formatter:on
     }
 
-<<<<<<< HEAD
     public void mockDeletionWebhookRunError(int httpStatus) {
         // @formatter:off
         mockServer
@@ -174,14 +173,9 @@
         // @formatter:on
     }
 
-    public void mockModelsResponse() throws JsonProcessingException {
-        var irisModelDTO = new PyrisModelDTO("TEST_MODEL", "Test model", "Test description");
-        var irisModelDTOArray = new PyrisModelDTO[] { irisModelDTO };
-=======
     public void mockVariantsResponse(IrisSubSettingsType feature) throws JsonProcessingException {
         var irisModelDTO = new PyrisVariantDTO("TEST_MODEL", "Test model", "Test description");
         var irisModelDTOArray = new PyrisVariantDTO[] { irisModelDTO };
->>>>>>> 330a677e
         // @formatter:off
         mockServer.expect(ExpectedCount.once(), requestTo(variantsApiBaseURL + feature.name() + "/variants"))
             .andExpect(method(HttpMethod.GET))
