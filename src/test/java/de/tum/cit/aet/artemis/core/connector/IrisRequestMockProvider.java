package de.tum.cit.aet.artemis.core.connector;

import static de.tum.cit.aet.artemis.core.config.Constants.PROFILE_IRIS;
import static org.springframework.test.web.client.match.MockRestRequestMatchers.method;
import static org.springframework.test.web.client.match.MockRestRequestMatchers.requestTo;
import static org.springframework.test.web.client.response.MockRestResponseCreators.withRawStatus;
import static org.springframework.test.web.client.response.MockRestResponseCreators.withStatus;
import static org.springframework.test.web.client.response.MockRestResponseCreators.withSuccess;

import java.net.URL;
import java.util.function.Consumer;

import org.mockito.MockitoAnnotations;
import org.springframework.beans.factory.annotation.Autowired;
import org.springframework.beans.factory.annotation.Qualifier;
import org.springframework.beans.factory.annotation.Value;
import org.springframework.context.annotation.Profile;
import org.springframework.http.HttpMethod;
import org.springframework.http.HttpStatus;
import org.springframework.http.MediaType;
import org.springframework.mock.http.client.MockClientHttpRequest;
import org.springframework.stereotype.Component;
import org.springframework.test.web.client.ExpectedCount;
import org.springframework.test.web.client.MockRestServiceServer;
import org.springframework.test.web.client.response.MockRestResponseCreators;
import org.springframework.web.client.RestTemplate;

import com.fasterxml.jackson.core.JsonProcessingException;
import com.fasterxml.jackson.databind.ObjectMapper;

import de.tum.cit.aet.artemis.iris.domain.settings.IrisSubSettingsType;
import de.tum.cit.aet.artemis.iris.service.pyris.dto.PyrisHealthStatusDTO;
import de.tum.cit.aet.artemis.iris.service.pyris.dto.PyrisVariantDTO;
import de.tum.cit.aet.artemis.iris.service.pyris.dto.chat.course.PyrisCourseChatPipelineExecutionDTO;
import de.tum.cit.aet.artemis.iris.service.pyris.dto.chat.exercise.PyrisExerciseChatPipelineExecutionDTO;
import de.tum.cit.aet.artemis.iris.service.pyris.dto.chat.textexercise.PyrisTextExerciseChatPipelineExecutionDTO;
import de.tum.cit.aet.artemis.iris.service.pyris.dto.competency.PyrisCompetencyExtractionPipelineExecutionDTO;
import de.tum.cit.aet.artemis.iris.service.pyris.dto.lectureingestionwebhook.PyrisWebhookLectureIngestionExecutionDTO;

@Component
@Profile(PROFILE_IRIS)
public class IrisRequestMockProvider {

    private final RestTemplate restTemplate;

    private final RestTemplate shortTimeoutRestTemplate;

    private MockRestServiceServer mockServer;

    private MockRestServiceServer shortTimeoutMockServer;

    @Value("${artemis.iris.url}/api/v1/pipelines")
    private URL pipelinesApiURL;

    @Value("${artemis.iris.url}/api/v1/webhooks")
    private URL webhooksApiURL;

    @Value("${artemis.iris.url}/api/v1/pipelines/")
    private String variantsApiBaseURL;

    @Value("${artemis.iris.url}/api/v1/health/")
    private URL healthApiURL;

    @Autowired
    private ObjectMapper mapper;

    private AutoCloseable closeable;

    public IrisRequestMockProvider(@Qualifier("pyrisRestTemplate") RestTemplate restTemplate, @Qualifier("shortTimeoutPyrisRestTemplate") RestTemplate shortTimeoutRestTemplate) {
        this.restTemplate = restTemplate;
        this.shortTimeoutRestTemplate = shortTimeoutRestTemplate;
    }

    public void enableMockingOfRequests() {
        mockServer = MockRestServiceServer.createServer(restTemplate);
        shortTimeoutMockServer = MockRestServiceServer.createServer(shortTimeoutRestTemplate);
        closeable = MockitoAnnotations.openMocks(this);
    }

    public void reset() throws Exception {
        if (mockServer != null) {
            mockServer.reset();
        }

        if (closeable != null) {
            closeable.close();
        }
    }

    public void mockProgrammingExerciseChatResponse(Consumer<PyrisExerciseChatPipelineExecutionDTO> responseConsumer) {
        // @formatter:off
        mockServer
            .expect(ExpectedCount.once(), requestTo(pipelinesApiURL + "/tutor-chat/default/run"))
            .andExpect(method(HttpMethod.POST))
            .andRespond(request -> {
                var mockRequest = (MockClientHttpRequest) request;
                var dto = mapper.readValue(mockRequest.getBodyAsString(), PyrisExerciseChatPipelineExecutionDTO.class);
                responseConsumer.accept(dto);
                return MockRestResponseCreators.withRawStatus(HttpStatus.ACCEPTED.value()).createResponse(request);
            });
        // @formatter:on
    }

    public void mockTextExerciseChatResponse(Consumer<PyrisTextExerciseChatPipelineExecutionDTO> responseConsumer) {
        // @formatter:off
        mockServer
            .expect(ExpectedCount.once(), requestTo(pipelinesApiURL + "/text-exercise-chat/default/run"))
            .andExpect(method(HttpMethod.POST))
            .andRespond(request -> {
                var mockRequest = (MockClientHttpRequest) request;
                var dto = mapper.readValue(mockRequest.getBodyAsString(), PyrisTextExerciseChatPipelineExecutionDTO.class);
                responseConsumer.accept(dto);
                return MockRestResponseCreators.withRawStatus(HttpStatus.ACCEPTED.value()).createResponse(request);
            });
        // @formatter:on
    }

    public void mockRunCompetencyExtractionResponseAnd(Consumer<PyrisCompetencyExtractionPipelineExecutionDTO> executionDTOConsumer) {
        // @formatter:off
        mockServer
            .expect(ExpectedCount.once(), requestTo(pipelinesApiURL + "/competency-extraction/default/run"))
            .andExpect(method(HttpMethod.POST))
            .andRespond(request -> {
                var mockRequest = (MockClientHttpRequest) request;
                var dto = mapper.readValue(mockRequest.getBodyAsString(), PyrisCompetencyExtractionPipelineExecutionDTO.class);
                executionDTOConsumer.accept(dto);
                return MockRestResponseCreators.withRawStatus(HttpStatus.ACCEPTED.value()).createResponse(request);
            });
        // @formatter:on
    }

    public void mockIngestionWebhookRunResponse(Consumer<PyrisWebhookLectureIngestionExecutionDTO> responseConsumer) {
        mockServer.expect(ExpectedCount.once(), requestTo(webhooksApiURL + "/lectures/fullIngestion")).andExpect(method(HttpMethod.POST)).andRespond(request -> {
            var mockRequest = (MockClientHttpRequest) request;
            var dto = mapper.readValue(mockRequest.getBodyAsString(), PyrisWebhookLectureIngestionExecutionDTO.class);
            responseConsumer.accept(dto);
            return MockRestResponseCreators.withRawStatus(HttpStatus.ACCEPTED.value()).createResponse(request);
        });
    }

<<<<<<< HEAD
    public void mockBuildFailedRunResponse(Consumer<PyrisExerciseChatPipelineExecutionDTO> responseConsumer) {
        mockServer.expect(ExpectedCount.max(2), requestTo(pipelinesApiURL + "/tutor-chat/default/run?event=build_failed")).andExpect(method(HttpMethod.POST))
                .andRespond(request -> {
                    var mockRequest = (MockClientHttpRequest) request;
                    var dto = mapper.readValue(mockRequest.getBodyAsString(), PyrisExerciseChatPipelineExecutionDTO.class);
                    responseConsumer.accept(dto);
                    return MockRestResponseCreators.withRawStatus(HttpStatus.ACCEPTED.value()).createResponse(request);
                });
    }

    public void mockProgressStalledEventRunResponse(Consumer<PyrisCourseChatPipelineExecutionDTO> responseConsumer) {
        mockServer.expect(ExpectedCount.max(2), requestTo(pipelinesApiURL + "/tutor-chat/default/run?event=progress_stalled")).andExpect(method(HttpMethod.POST))
                .andRespond(request -> {
                    var mockRequest = (MockClientHttpRequest) request;
                    var dto = mapper.readValue(mockRequest.getBodyAsString(), PyrisCourseChatPipelineExecutionDTO.class);
                    responseConsumer.accept(dto);
                    return MockRestResponseCreators.withRawStatus(HttpStatus.ACCEPTED.value()).createResponse(request);
                });
    }

    public void mockJolEventRunResponse(Consumer<PyrisCourseChatPipelineExecutionDTO> responseConsumer) {
        mockServer.expect(ExpectedCount.once(), requestTo(pipelinesApiURL + "/course-chat/default/run?event=jol")).andExpect(method(HttpMethod.POST)).andRespond(request -> {
            var mockRequest = (MockClientHttpRequest) request;
            var dto = mapper.readValue(mockRequest.getBodyAsString(), PyrisCourseChatPipelineExecutionDTO.class);
=======
    public void mockDeletionWebhookRunResponse(Consumer<PyrisWebhookLectureIngestionExecutionDTO> responseConsumer) {
        mockServer.expect(ExpectedCount.once(), requestTo(webhooksApiURL + "/lectures/delete")).andExpect(method(HttpMethod.POST)).andRespond(request -> {
            var mockRequest = (MockClientHttpRequest) request;
            var dto = mapper.readValue(mockRequest.getBodyAsString(), PyrisWebhookLectureIngestionExecutionDTO.class);
>>>>>>> 9270bc05
            responseConsumer.accept(dto);
            return MockRestResponseCreators.withRawStatus(HttpStatus.ACCEPTED.value()).createResponse(request);
        });
    }

    public void mockRunError(int httpStatus) {
        // @formatter:off
        mockServer
            .expect(ExpectedCount.once(), requestTo(pipelinesApiURL + "/tutor-chat/default/run"))
            .andExpect(method(HttpMethod.POST))
            .andRespond(withStatus(HttpStatus.valueOf(httpStatus)));
        // @formatter:on
    }

    public void mockIngestionWebhookRunError(int httpStatus) {
        // @formatter:off
        mockServer
            .expect(ExpectedCount.once(), requestTo(webhooksApiURL + "/lectures/fullIngestion"))
            .andExpect(method(HttpMethod.POST))
            .andRespond(withStatus(HttpStatus.valueOf(httpStatus)));
        // @formatter:on
    }

    public void mockDeletionWebhookRunError(int httpStatus) {
        // @formatter:off
        mockServer
            .expect(ExpectedCount.once(), requestTo(webhooksApiURL + "/lectures/delete"))
            .andExpect(method(HttpMethod.POST))
            .andRespond(withStatus(HttpStatus.valueOf(httpStatus)));
        // @formatter:on
    }

    public void mockVariantsResponse(IrisSubSettingsType feature) throws JsonProcessingException {
        var irisModelDTO = new PyrisVariantDTO("TEST_MODEL", "Test model", "Test description");
        var irisModelDTOArray = new PyrisVariantDTO[] { irisModelDTO };
        // @formatter:off
        mockServer.expect(ExpectedCount.once(), requestTo(variantsApiBaseURL + feature.name() + "/variants"))
            .andExpect(method(HttpMethod.GET))
            .andRespond(withSuccess(mapper.writeValueAsString(irisModelDTOArray), MediaType.APPLICATION_JSON));
        // @formatter:on
    }

    public void mockStatusResponses() throws JsonProcessingException {
        // @formatter:off
        PyrisHealthStatusDTO[] activeIrisStatusDTO = new PyrisHealthStatusDTO[] {
            new PyrisHealthStatusDTO("model", PyrisHealthStatusDTO.ModelStatus.UP)
        };

        shortTimeoutMockServer
            .expect(ExpectedCount.once(), requestTo(healthApiURL.toString()))
            .andExpect(method(HttpMethod.GET))
            .andRespond(withSuccess(mapper.writeValueAsString(activeIrisStatusDTO), MediaType.APPLICATION_JSON));
        shortTimeoutMockServer
            .expect(ExpectedCount.once(), requestTo(healthApiURL.toString()))
            .andExpect(method(HttpMethod.GET))
            .andRespond(withSuccess(mapper.writeValueAsString(null), MediaType.APPLICATION_JSON));
        // @formatter:on
    }

    /**
     * Mocks a get model error from the Pyris models endpoint
     */
    public void mockVariantsError(IrisSubSettingsType feature) {
        // @formatter:off
        mockServer.expect(ExpectedCount.once(), requestTo(variantsApiBaseURL + feature.name() + "/variants"))
            .andExpect(method(HttpMethod.GET))
            .andRespond(withRawStatus(418));
        // @formatter:on
    }
}<|MERGE_RESOLUTION|>--- conflicted
+++ resolved
@@ -138,7 +138,15 @@
         });
     }
 
-<<<<<<< HEAD
+    public void mockDeletionWebhookRunResponse(Consumer<PyrisWebhookLectureIngestionExecutionDTO> responseConsumer) {
+        mockServer.expect(ExpectedCount.once(), requestTo(webhooksApiURL + "/lectures/delete")).andExpect(method(HttpMethod.POST)).andRespond(request -> {
+            var mockRequest = (MockClientHttpRequest) request;
+            var dto = mapper.readValue(mockRequest.getBodyAsString(), PyrisWebhookLectureIngestionExecutionDTO.class);
+            responseConsumer.accept(dto);
+            return MockRestResponseCreators.withRawStatus(HttpStatus.ACCEPTED.value()).createResponse(request);
+        });
+    }
+
     public void mockBuildFailedRunResponse(Consumer<PyrisExerciseChatPipelineExecutionDTO> responseConsumer) {
         mockServer.expect(ExpectedCount.max(2), requestTo(pipelinesApiURL + "/tutor-chat/default/run?event=build_failed")).andExpect(method(HttpMethod.POST))
                 .andRespond(request -> {
@@ -163,12 +171,6 @@
         mockServer.expect(ExpectedCount.once(), requestTo(pipelinesApiURL + "/course-chat/default/run?event=jol")).andExpect(method(HttpMethod.POST)).andRespond(request -> {
             var mockRequest = (MockClientHttpRequest) request;
             var dto = mapper.readValue(mockRequest.getBodyAsString(), PyrisCourseChatPipelineExecutionDTO.class);
-=======
-    public void mockDeletionWebhookRunResponse(Consumer<PyrisWebhookLectureIngestionExecutionDTO> responseConsumer) {
-        mockServer.expect(ExpectedCount.once(), requestTo(webhooksApiURL + "/lectures/delete")).andExpect(method(HttpMethod.POST)).andRespond(request -> {
-            var mockRequest = (MockClientHttpRequest) request;
-            var dto = mapper.readValue(mockRequest.getBodyAsString(), PyrisWebhookLectureIngestionExecutionDTO.class);
->>>>>>> 9270bc05
             responseConsumer.accept(dto);
             return MockRestResponseCreators.withRawStatus(HttpStatus.ACCEPTED.value()).createResponse(request);
         });
