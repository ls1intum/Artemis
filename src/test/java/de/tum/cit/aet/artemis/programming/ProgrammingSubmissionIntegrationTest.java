package de.tum.cit.aet.artemis.programming;

import static de.tum.cit.aet.artemis.core.config.Constants.NEW_SUBMISSION_TOPIC;
import static de.tum.cit.aet.artemis.core.util.TestConstants.COMMIT_HASH_OBJECT_ID;
import static de.tum.cit.aet.artemis.core.util.TestResourceUtils.HalfSecond;
import static org.assertj.core.api.Assertions.assertThat;
import static org.awaitility.Awaitility.await;
import static org.mockito.Mockito.any;
import static org.mockito.Mockito.argThat;
import static org.mockito.Mockito.doReturn;
import static org.mockito.Mockito.doThrow;
import static org.mockito.Mockito.eq;
import static org.mockito.Mockito.timeout;
import static org.mockito.Mockito.verify;

import java.time.ZonedDateTime;
import java.util.ArrayList;
import java.util.Arrays;
import java.util.List;
import java.util.Set;

import org.eclipse.jgit.lib.ObjectId;
import org.junit.jupiter.api.AfterEach;
import org.junit.jupiter.api.BeforeEach;
import org.junit.jupiter.api.Test;
import org.junit.jupiter.params.ParameterizedTest;
import org.junit.jupiter.params.provider.ValueSource;
import org.springframework.http.HttpHeaders;
import org.springframework.http.HttpStatus;
import org.springframework.security.test.context.support.WithMockUser;
import org.springframework.util.LinkedMultiValueMap;

import de.tum.cit.aet.artemis.assessment.domain.AssessmentType;
import de.tum.cit.aet.artemis.assessment.domain.FeedbackType;
import de.tum.cit.aet.artemis.assessment.domain.GradingCriterion;
import de.tum.cit.aet.artemis.assessment.domain.Result;
import de.tum.cit.aet.artemis.core.domain.Course;
import de.tum.cit.aet.artemis.core.domain.User;
import de.tum.cit.aet.artemis.core.exception.EntityNotFoundException;
import de.tum.cit.aet.artemis.core.util.TestConstants;
import de.tum.cit.aet.artemis.core.util.TestResourceUtils;
import de.tum.cit.aet.artemis.exercise.domain.SubmissionType;
import de.tum.cit.aet.artemis.exercise.domain.participation.Participation;
import de.tum.cit.aet.artemis.exercise.domain.participation.StudentParticipation;
import de.tum.cit.aet.artemis.exercise.dto.SubmissionDTO;
import de.tum.cit.aet.artemis.exercise.participation.util.ParticipationFactory;
import de.tum.cit.aet.artemis.exercise.util.ExerciseUtilService;
import de.tum.cit.aet.artemis.modeling.domain.ModelingExercise;
import de.tum.cit.aet.artemis.modeling.domain.ModelingSubmission;
import de.tum.cit.aet.artemis.programming.domain.ProgrammingExercise;
import de.tum.cit.aet.artemis.programming.domain.ProgrammingExerciseParticipation;
import de.tum.cit.aet.artemis.programming.domain.ProgrammingExerciseStudentParticipation;
import de.tum.cit.aet.artemis.programming.domain.ProgrammingSubmission;

class ProgrammingSubmissionIntegrationTest extends AbstractProgrammingIntegrationJenkinsLocalVCTest {

    private static final String TEST_PREFIX = "programmingsubmission";

    private ProgrammingExercise exercise;

    private ProgrammingExerciseStudentParticipation programmingExerciseStudentParticipation;

    @BeforeEach
    void init() {
        userUtilService.addUsers(TEST_PREFIX, 10, 2, 1, 2);
        var course = programmingExerciseUtilService.addCourseWithOneProgrammingExerciseAndTestCases();
        exercise = ExerciseUtilService.getFirstExerciseWithType(course, ProgrammingExercise.class);
        exercise = programmingExerciseRepository.findWithEagerStudentParticipationsStudentAndLegalSubmissionsById(exercise.getId()).orElseThrow();
<<<<<<< HEAD
        programmingExerciseUtilService.addSolutionParticipationForProgrammingExercise(exercise);
        programmingExerciseUtilService.addTemplateParticipationForProgrammingExercise(exercise);
        Result result = participationUtilService.addProgrammingParticipationWithResultForExercise(exercise, TEST_PREFIX + "student1");
        ProgrammingExerciseStudentParticipation participation = (ProgrammingExerciseStudentParticipation) result.getSubmission().getParticipation();

=======
        programmingExerciseParticipationUtilService.addSolutionParticipationForProgrammingExercise(exercise);
        programmingExerciseParticipationUtilService.addTemplateParticipationForProgrammingExercise(exercise);
        participationUtilService.addProgrammingParticipationWithResultForExercise(exercise, TEST_PREFIX + "student1");
>>>>>>> d93ef0ec
        exercise.setTestCasesChanged(true);
        programmingExerciseRepository.save(exercise);

        programmingExerciseStudentParticipation = participationUtilService.addStudentParticipationForProgrammingExercise(exercise, TEST_PREFIX + "student2");

        var newObjectId = new ObjectId(4, 5, 2, 5, 3);
        doReturn(newObjectId).when(gitService).getLastCommitHash(null);
        doReturn(newObjectId).when(gitService).getLastCommitHash(exercise.getTemplateParticipation().getVcsRepositoryUri());

        var dummyHash = "9b3a9bd71a0d80e5bbc42204c319ed3d1d4f0d6d";
        doReturn(ObjectId.fromString(dummyHash)).when(gitService).getLastCommitHash(programmingExerciseStudentParticipation.getVcsRepositoryUri());
        doReturn(ObjectId.fromString(dummyHash)).when(gitService).getLastCommitHash(participation.getVcsRepositoryUri());
    }

    @AfterEach
    void tearDown() throws Exception {
        jenkinsRequestMockProvider.reset();
    }

    @Test
    @WithMockUser(username = TEST_PREFIX + "student2", roles = "USER")
    void triggerBuildStudent() throws Exception {
        jenkinsRequestMockProvider.enableMockingOfRequests(jenkinsJobPermissionsService);
        doReturn(COMMIT_HASH_OBJECT_ID).when(gitService).getLastCommitHash(any());

        String login = TEST_PREFIX + "student2";
        StudentParticipation participation = participationUtilService.addStudentParticipationForProgrammingExercise(exercise, login);
        final var programmingExerciseParticipation = ((ProgrammingExerciseParticipation) participation);
        jenkinsRequestMockProvider.mockTriggerBuild(programmingExerciseParticipation.getProgrammingExercise().getProjectKey(), programmingExerciseParticipation.getBuildPlanId(),
                false);

        String url = "/api/programming/programming-submissions/" + participation.getId() + "/trigger-build";
        request.postWithoutLocation(url, null, HttpStatus.OK, new HttpHeaders());

        List<ProgrammingSubmission> submissions = submissionRepository.findAllByParticipationIdWithResults(participation.getId());
        assertThat(submissions).hasSize(1);

        ProgrammingSubmission submission = submissions.getFirst();
        var optionalSubmission = submissionRepository.findWithEagerResultsById(submission.getId());
        assertThat(optionalSubmission).isPresent();
        assertThat(optionalSubmission.get().getLatestResult()).isNull();
        assertThat(submission.isSubmitted()).isTrue();
        assertThat(submission.getType()).isEqualTo(SubmissionType.MANUAL);
    }

    @Test
    @WithMockUser(username = TEST_PREFIX + "student1", roles = "USER")
    void triggerBuildStudentSubmissionNotFound() throws Exception {
        String login = TEST_PREFIX + "student1";
        Course course = modelingExerciseUtilService.addCourseWithDifferentModelingExercises();
        ModelingExercise classExercise = ExerciseUtilService.findModelingExerciseWithTitle(course.getExercises(), "ClassDiagram");
        ModelingSubmission modelingSubmission = ParticipationFactory
                .generateModelingSubmission(TestResourceUtils.loadFileFromResources("test-data/model-submission/empty-class-diagram.json"), true);
        modelingSubmission = modelingExerciseUtilService.addModelingSubmission(classExercise, modelingSubmission, login);

        String url = "/api/programming/programming-submissions/" + modelingSubmission.getParticipation().getId() + "/trigger-build";
        request.postWithoutLocation(url, null, HttpStatus.NOT_FOUND, new HttpHeaders());
    }

    @Test
    @WithMockUser(username = TEST_PREFIX + "instructor1", roles = "INSTRUCTOR")
    void triggerBuildInstructor() throws Exception {
        jenkinsRequestMockProvider.enableMockingOfRequests(jenkinsJobPermissionsService);
        doReturn(COMMIT_HASH_OBJECT_ID).when(gitService).getLastCommitHash(any());
        String login = TEST_PREFIX + "student2";
        StudentParticipation participation = participationUtilService.addStudentParticipationForProgrammingExercise(exercise, login);
        final var programmingExerciseParticipation = ((ProgrammingExerciseParticipation) participation);
        jenkinsRequestMockProvider.mockTriggerBuild(programmingExerciseParticipation.getProgrammingExercise().getProjectKey(), programmingExerciseParticipation.getBuildPlanId(),
                false);
        jenkinsRequestMockProvider.mockTriggerBuild(programmingExerciseParticipation.getProgrammingExercise().getProjectKey(), programmingExerciseParticipation.getBuildPlanId(),
                false);
        request.postWithoutLocation("/api/programming/programming-submissions/" + participation.getId() + "/trigger-build?submissionType=INSTRUCTOR", null, HttpStatus.OK,
                new HttpHeaders());

        List<ProgrammingSubmission> submissions = submissionRepository.findAllByParticipationIdWithResults(participation.getId());
        assertThat(submissions).hasSize(1);

        ProgrammingSubmission submission = submissions.getFirst();
        var optionalSubmission = submissionRepository.findWithEagerResultsById(submission.getId());
        assertThat(optionalSubmission).isPresent();
        assertThat(optionalSubmission.get().getLatestResult()).isNull();
        assertThat(submission.isSubmitted()).isTrue();
        assertThat(submission.getType()).isEqualTo(SubmissionType.INSTRUCTOR);

        // Trigger the call again and make sure that the submission shouldn't be recreated
        request.postWithoutLocation("/api/programming/programming-submissions/" + participation.getId() + "/trigger-build?submissionType=INSTRUCTOR", null, HttpStatus.OK,
                new HttpHeaders());
        var updatedSubmissions = submissionRepository.findAllByParticipationIdWithResults(participation.getId());
        assertThat(updatedSubmissions).hasSize(1);
        assertThat(updatedSubmissions.getFirst().getId()).isEqualTo(submission.getId());
    }

    @Test
    @WithMockUser(username = TEST_PREFIX + "instructor1", roles = "INSTRUCTOR")
    void triggerBuildInstructor_cannotGetLastCommitHash() throws Exception {
        jenkinsRequestMockProvider.enableMockingOfRequests(jenkinsJobPermissionsService);
        doThrow(EntityNotFoundException.class).when(gitService).getLastCommitHash(any());
        String login = TEST_PREFIX + "student1";
        StudentParticipation participation = participationUtilService.addStudentParticipationForProgrammingExercise(exercise, login);
        final var programmingExerciseParticipation = ((ProgrammingExerciseParticipation) participation);
        jenkinsRequestMockProvider.mockTriggerBuild(programmingExerciseParticipation.getProgrammingExercise().getProjectKey(), programmingExerciseParticipation.getBuildPlanId(),
                false);
        jenkinsRequestMockProvider.mockTriggerBuild(programmingExerciseParticipation.getProgrammingExercise().getProjectKey(), programmingExerciseParticipation.getBuildPlanId(),
                false);
        request.postWithoutLocation("/api/programming/programming-submissions/" + participation.getId() + "/trigger-build?submissionType=INSTRUCTOR", null, HttpStatus.NOT_FOUND,
                new HttpHeaders());
    }

    @Test
    @WithMockUser(username = TEST_PREFIX + "tutor1", roles = "TA")
    void triggerBuildInstructorTutorForbidden() throws Exception {
        String login = TEST_PREFIX + "student1";
        StudentParticipation participation = participationUtilService.addStudentParticipationForProgrammingExercise(exercise, login);

        String url = "/api/programming/programming-submissions/" + participation.getId() + "/trigger-build?submissionType=INSTRUCTOR";
        request.postWithoutLocation(url, null, HttpStatus.FORBIDDEN, new HttpHeaders());
    }

    @Test
    @WithMockUser(username = TEST_PREFIX + "student1", roles = "USER")
    void triggerBuildInstructorStudentForbidden() throws Exception {
        String login = TEST_PREFIX + "student1";
        StudentParticipation participation = participationUtilService.addStudentParticipationForProgrammingExercise(exercise, login);

        String url = "/api/programming/programming-submissions/" + participation.getId() + "/trigger-build?submissionType=INSTRUCTOR";
        request.postWithoutLocation(url, null, HttpStatus.FORBIDDEN, new HttpHeaders());
    }

    @Test
    @WithMockUser(username = TEST_PREFIX + "student1", roles = "USER")
    void triggerBuildStudentForbidden() throws Exception {
        StudentParticipation participation = participationUtilService.addStudentParticipationForProgrammingExercise(exercise, TEST_PREFIX + "student2");
        String url = "/api/programming/programming-submissions/" + participation.getId() + "/trigger-build";
        request.postWithoutLocation(url, null, HttpStatus.FORBIDDEN, new HttpHeaders());
    }

    @Test
    @WithMockUser(username = TEST_PREFIX + "instructor1", roles = "INSTRUCTOR")
    void triggerBuildForExerciseAsInstructor() throws Exception {
        jenkinsRequestMockProvider.enableMockingOfRequests(jenkinsJobPermissionsService);
        doReturn(COMMIT_HASH_OBJECT_ID).when(gitService).getLastCommitHash(any());

        String login1 = TEST_PREFIX + "student1";
        String login2 = TEST_PREFIX + "student2";
        String login3 = TEST_PREFIX + "student3";
        final var firstParticipation = participationUtilService.addStudentParticipationForProgrammingExercise(exercise, login1);
        participationUtilService.addStudentParticipationForProgrammingExercise(exercise, login2);
        participationUtilService.addStudentParticipationForProgrammingExercise(exercise, login3);

        // Set test cases changed to true; after the build run it should be false;
        exercise.setTestCasesChanged(true);
        exercise = programmingExerciseRepository.save(exercise);
        final var firstProgrammingExerciseParticipation = ((ProgrammingExerciseParticipation) firstParticipation);
        jenkinsRequestMockProvider.mockTriggerBuild(firstProgrammingExerciseParticipation.getProgrammingExercise().getProjectKey(),
                firstProgrammingExerciseParticipation.getBuildPlanId(), false);
        final var secondProgrammingExerciseParticipation = ((ProgrammingExerciseParticipation) firstParticipation);
        jenkinsRequestMockProvider.mockTriggerBuild(secondProgrammingExerciseParticipation.getProgrammingExercise().getProjectKey(),
                secondProgrammingExerciseParticipation.getBuildPlanId(), false);
        final var thirdProgrammingExerciseParticipation = ((ProgrammingExerciseParticipation) firstParticipation);
        jenkinsRequestMockProvider.mockTriggerBuild(thirdProgrammingExerciseParticipation.getProgrammingExercise().getProjectKey(),
                thirdProgrammingExerciseParticipation.getBuildPlanId(), false);

        // Each trigger build is mocked twice per participation so that we test
        // that no new submission is created on re-trigger
        jenkinsRequestMockProvider.mockTriggerBuild(firstProgrammingExerciseParticipation.getProgrammingExercise().getProjectKey(),
                firstProgrammingExerciseParticipation.getBuildPlanId(), false);
        jenkinsRequestMockProvider.mockTriggerBuild(secondProgrammingExerciseParticipation.getProgrammingExercise().getProjectKey(),
                secondProgrammingExerciseParticipation.getBuildPlanId(), false);
        jenkinsRequestMockProvider.mockTriggerBuild(thirdProgrammingExerciseParticipation.getProgrammingExercise().getProjectKey(),
                thirdProgrammingExerciseParticipation.getBuildPlanId(), false);

        String url = "/api/programming/programming-exercises/" + exercise.getId() + "/trigger-instructor-build-all";
        request.postWithoutLocation(url, null, HttpStatus.OK, new HttpHeaders());

        // Note: the participations above have no submissions, so they are not triggered
        // TODO: write another test with participations with submissions and make sure those are actually triggered

        // due to the async function call on the server, we need to wait here until the server has saved the changes
        await().until(() -> !programmingExerciseRepository.findById(exercise.getId()).orElseThrow().getTestCasesChanged());
        var optionalUpdatedProgrammingExercise = programmingExerciseRepository.findById(exercise.getId());
        assertThat(optionalUpdatedProgrammingExercise).isPresent();
        ProgrammingExercise updatedProgrammingExercise = optionalUpdatedProgrammingExercise.get();
        assertThat(updatedProgrammingExercise.getTestCasesChanged()).isFalse();
        verify(websocketMessagingService).sendMessage("/topic/programming-exercises/" + exercise.getId() + "/test-cases-changed", false);
    }

    @Test
    @WithMockUser(username = TEST_PREFIX + "editor1", roles = "EDITOR")
    void triggerBuildForExerciseEditorForbidden() throws Exception {
        String url = "/api/programming/programming-exercises/" + 1L + "/trigger-instructor-build-all";
        request.postWithoutLocation(url, null, HttpStatus.FORBIDDEN, new HttpHeaders());
    }

    @Test
    @WithMockUser(username = TEST_PREFIX + "tutor1", roles = "TA")
    void triggerBuildForExerciseTutorForbidden() throws Exception {
        String url = "/api/programming/programming-exercises/" + 1L + "/trigger-instructor-build-all";
        request.postWithoutLocation(url, null, HttpStatus.FORBIDDEN, new HttpHeaders());
    }

    @Test
    @WithMockUser(username = TEST_PREFIX + "student1", roles = "USER")
    void triggerBuildForExerciseStudentForbidden() throws Exception {
        String url = "/api/programming/programming-exercises/" + 1L + "/trigger-instructor-build-all";
        request.postWithoutLocation(url, null, HttpStatus.FORBIDDEN, new HttpHeaders());
    }

    @Test
    @WithMockUser(username = TEST_PREFIX + "instructor1", roles = "INSTRUCTOR")
    void triggerBuildForParticipationsInstructorEmpty() throws Exception {
        jenkinsRequestMockProvider.enableMockingOfRequests(jenkinsJobPermissionsService);
        String login1 = TEST_PREFIX + "student2";
        String login2 = TEST_PREFIX + "student3";
        String login3 = TEST_PREFIX + "student4";
        ProgrammingExerciseStudentParticipation participation1 = participationUtilService.addStudentParticipationForProgrammingExercise(exercise, login1);
        participationUtilService.addStudentParticipationForProgrammingExercise(exercise, login2);
        ProgrammingExerciseStudentParticipation participation3 = participationUtilService.addStudentParticipationForProgrammingExercise(exercise, login3);

        // We only trigger two participations here: 1 and 3.
        final var programmingExerciseParticipation1 = ((ProgrammingExerciseParticipation) participation1);
        jenkinsRequestMockProvider.mockTriggerBuild(programmingExerciseParticipation1.getProgrammingExercise().getProjectKey(), programmingExerciseParticipation1.getBuildPlanId(),
                false);
        final var programmingExerciseParticipation3 = ((ProgrammingExerciseParticipation) participation3);
        jenkinsRequestMockProvider.mockTriggerBuild(programmingExerciseParticipation3.getProgrammingExercise().getProjectKey(), programmingExerciseParticipation3.getBuildPlanId(),
                false);

        // Mock again because we call the trigger request two times
        jenkinsRequestMockProvider.mockTriggerBuild(programmingExerciseParticipation1.getProgrammingExercise().getProjectKey(), programmingExerciseParticipation1.getBuildPlanId(),
                false);
        jenkinsRequestMockProvider.mockTriggerBuild(programmingExerciseParticipation3.getProgrammingExercise().getProjectKey(), programmingExerciseParticipation3.getBuildPlanId(),
                false);

        List<Long> participationsToTrigger = new ArrayList<>(Arrays.asList(participation1.getId(), participation3.getId()));

        doReturn(COMMIT_HASH_OBJECT_ID).when(gitService).getLastCommitHash(any());

        // Perform a call to trigger-instructor-build-all twice. We want to check that the submissions
        // aren't being re-created.
        String url = "/api/programming/programming-exercises/" + exercise.getId() + "/trigger-instructor-build";
        request.postWithoutLocation(url, participationsToTrigger, HttpStatus.OK, new HttpHeaders());
        request.postWithoutLocation(url, participationsToTrigger, HttpStatus.OK, new HttpHeaders());

        // Note: the participations above have no submissions, so the builds will not be triggered
        assertThat(submissionRepository.findAllByParticipationIdWithResults(participation1.getId())).isEmpty();
        assertThat(submissionRepository.findAllByParticipationIdWithResults(participation3.getId())).isEmpty();
    }

    @Test
    @WithMockUser(username = TEST_PREFIX + "instructor1", roles = "INSTRUCTOR")
    void triggerBuildForParticipationsInstructorParticipationsEmpty() throws Exception {
        String url = "/api/programming/programming-exercises/" + exercise.getId() + "/trigger-instructor-build";
        request.postWithoutLocation(url, List.of(), HttpStatus.BAD_REQUEST, new HttpHeaders());
    }

    @Test
    @WithMockUser(username = TEST_PREFIX + "editor1", roles = "EDITOR")
    void triggerBuildForParticipationsEditorForbidden() throws Exception {
        String url = "/api/programming/programming-exercises/" + 1L + "/trigger-instructor-build";
        request.postWithoutLocation(url, new ArrayList<>(), HttpStatus.FORBIDDEN, new HttpHeaders());
    }

    @Test
    @WithMockUser(username = TEST_PREFIX + "tutor1", roles = "TA")
    void triggerBuildForParticipationsTutorForbidden() throws Exception {
        String url = "/api/programming/programming-exercises/" + 1L + "/trigger-instructor-build";
        request.postWithoutLocation(url, new ArrayList<>(), HttpStatus.FORBIDDEN, new HttpHeaders());
    }

    @Test
    @WithMockUser(username = TEST_PREFIX + "student1", roles = "USER")
    void triggerBuildForParticipationsStudentForbidden() throws Exception {
        String url = "/api/programming/programming-exercises/" + 1L + "/trigger-instructor-build";
        request.postWithoutLocation(url, new ArrayList<>(), HttpStatus.FORBIDDEN, new HttpHeaders());
    }

    @Test
    @WithMockUser(username = TEST_PREFIX + "student2", roles = "USER")
    void triggerFailedBuildResultPresentInCIOk() throws Exception {
        var user = userUtilService.getUserByLogin(TEST_PREFIX + "student2");
        var submission = new ProgrammingSubmission();
        submission.setSubmissionDate(ZonedDateTime.now().minusMinutes(4));
        submission.setSubmitted(true);
        submission.setCommitHash(TestConstants.COMMIT_HASH_STRING);
        submission.setType(SubmissionType.MANUAL);
        submission = programmingExerciseUtilService.addProgrammingSubmission(exercise, submission, user.getLogin());
        var optionalParticipation = participationRepository.findById(submission.getParticipation().getId());
        assertThat(optionalParticipation).isPresent();
        final var participation = optionalParticipation.get();
        jenkinsRequestMockProvider.enableMockingOfRequests(jenkinsJobPermissionsService);
        final var programmingExerciseParticipation = ((ProgrammingExerciseParticipation) participation);
        mockGetBuildPlan(programmingExerciseParticipation.getProgrammingExercise().getProjectKey(), participation.getBuildPlanId(), true, true, false, false);
        // Mock again because we call the trigger request two times
        mockGetBuildPlan(programmingExerciseParticipation.getProgrammingExercise().getProjectKey(), participation.getBuildPlanId(), true, true, false, false);

        String url = "/api/programming/programming-submissions/" + participation.getId() + "/trigger-failed-build";
        request.postWithoutLocation(url, null, HttpStatus.OK, null);

        final Long submissionId = submission.getId();
        verify(websocketMessagingService, timeout(2000)).sendMessageToUser(eq(user.getLogin()), eq(NEW_SUBMISSION_TOPIC),
                argThat(arg -> arg instanceof SubmissionDTO submissionDTO && submissionDTO.id().equals(submissionId)));

        // Perform the request again and make sure no new submission was created
        request.postWithoutLocation(url, null, HttpStatus.OK, null);
        var updatedSubmissions = submissionRepository.findAllByParticipationIdWithResults(participation.getId());
        assertThat(updatedSubmissions).hasSize(1);
        assertThat(updatedSubmissions.getFirst().getId()).isEqualTo(submission.getId());
    }

    @Test
    @WithMockUser(username = TEST_PREFIX + "student1", roles = "USER")
    void triggerFailedBuildSubmissionNotLatestButLastGradedNotFound() throws Exception {
        var participation = createExerciseWithSubmissionAndParticipation(TEST_PREFIX + "student1");

        String url = "/api/programming/programming-submissions/" + participation.getId() + "/trigger-failed-build?lastGraded=true";
        request.postWithoutLocation(url, null, HttpStatus.NOT_FOUND, null);
    }

    @Test
    @WithMockUser(username = TEST_PREFIX + "student2", roles = "USER")
    void triggerFailedBuild_CIException() throws Exception {
        var participation = createExerciseWithSubmissionAndParticipation(TEST_PREFIX + "student2");
        jenkinsRequestMockProvider.enableMockingOfRequests(jenkinsJobPermissionsService);
        var repoUri = uriService.getRepositorySlugFromRepositoryUri(participation.getVcsRepositoryUri());
        doReturn(participation.getVcsRepositoryUri()).when(versionControlService).getCloneRepositoryUri(exercise.getProjectKey(), repoUri);
        mockConnectorRequestsForResumeParticipation(exercise, participation.getParticipantIdentifier(), participation.getParticipant().getParticipants(), true);
        String url = "/api/programming/programming-submissions/" + participation.getId() + "/trigger-failed-build";
        request.postWithoutLocation(url, null, HttpStatus.OK, null);
    }

    private ProgrammingExerciseStudentParticipation createExerciseWithSubmissionAndParticipation(String login) {
        exercise.setDueDate(ZonedDateTime.now().minusDays(1));
        exercise = programmingExerciseRepository.save(exercise);
        var submission = new ProgrammingSubmission();
        submission.setType(SubmissionType.MANUAL);
        submission = programmingExerciseUtilService.addProgrammingSubmission(exercise, submission, login);
        var optionalParticipation = participationRepository.findById(submission.getParticipation().getId());
        assertThat(optionalParticipation).isPresent();
        var participation = optionalParticipation.get();
        participation.setBuildPlanId(null);
        participation = participationRepository.save(participation);
        return participation;
    }

    @Test
    @WithMockUser(username = TEST_PREFIX + "student1", roles = "USER")
    void triggerFailedBuildForbiddenParticipationAccess() throws Exception {
        String login = TEST_PREFIX + "student2";
        StudentParticipation participation = participationUtilService.addStudentParticipationForProgrammingExercise(exercise, login);

        String url = "/api/programming/programming-submissions/" + participation.getId() + "/trigger-failed-build";
        request.postWithoutLocation(url, null, HttpStatus.FORBIDDEN, new HttpHeaders());
    }

    @Test
    @WithMockUser(username = TEST_PREFIX + "student1", roles = "USER")
    void triggerFailedBuildEmptyLatestPendingSubmission() throws Exception {
        jenkinsRequestMockProvider.enableMockingOfRequests(jenkinsJobPermissionsService);
        doReturn(COMMIT_HASH_OBJECT_ID).when(gitService).getLastCommitHash(any());

        String login = TEST_PREFIX + "student1";
        StudentParticipation participation = participationUtilService.addStudentParticipationForProgrammingExercise(exercise, login);
        final var programmingExerciseParticipation = ((ProgrammingExerciseParticipation) participation);
        jenkinsRequestMockProvider.mockTriggerBuild(programmingExerciseParticipation.getProgrammingExercise().getProjectKey(), programmingExerciseParticipation.getBuildPlanId(),
                false);

        String url = "/api/programming/programming-submissions/" + participation.getId() + "/trigger-failed-build";
        request.postWithoutLocation(url, null, HttpStatus.NOT_FOUND, new HttpHeaders());
    }

    @Test
    @WithMockUser(username = TEST_PREFIX + "student1", roles = "USER")
    void triggerFailedBuildSubmissionNotFound() throws Exception {
        String login = TEST_PREFIX + "student1";
        Course course = modelingExerciseUtilService.addCourseWithDifferentModelingExercises();
        ModelingExercise classExercise = ExerciseUtilService.findModelingExerciseWithTitle(course.getExercises(), "ClassDiagram");
        ModelingSubmission modelingSubmission = ParticipationFactory
                .generateModelingSubmission(TestResourceUtils.loadFileFromResources("test-data/model-submission/empty-class-diagram.json"), true);
        modelingSubmission = modelingExerciseUtilService.addModelingSubmission(classExercise, modelingSubmission, login);

        String url = "/api/programming/programming-submissions/" + modelingSubmission.getParticipation().getId() + "/trigger-failed-build";
        request.postWithoutLocation(url, null, HttpStatus.NOT_FOUND, new HttpHeaders());
    }

    @Test
    @WithMockUser(username = TEST_PREFIX + "student1", roles = "USER")
    void getAllProgrammingSubmissionsAsUserForbidden() throws Exception {
        request.get("/api/programming/exercises/" + exercise.getId() + "/programming-submissions", HttpStatus.FORBIDDEN, String.class);
    }

    @Test
    @WithMockUser(username = TEST_PREFIX + "instructor1", roles = "INSTRUCTOR")
    void getAllProgrammingSubmissionsAsInstructorAllSubmissionsReturned() throws Exception {
        final var submissions = new ArrayList<ProgrammingSubmission>();
        for (int i = 1; i < 4; i++) {
            final var submission = ParticipationFactory.generateProgrammingSubmission(true);
            submissions.add(submission);
            programmingExerciseUtilService.addProgrammingSubmission(exercise, submission, TEST_PREFIX + "student" + i);
        }

        String url = "/api/programming/exercises/" + exercise.getId() + "/programming-submissions";
        final var responseSubmissions = request.getList(url, HttpStatus.OK, ProgrammingSubmission.class);

        assertThat(responseSubmissions).containsExactly(submissions.toArray(ProgrammingSubmission[]::new));
    }

    @Test
    @WithMockUser(username = TEST_PREFIX + "tutor1", roles = "TA")
    void getAllProgrammingSubmissionsAssessedByTutorAllSubmissionsReturned() throws Exception {
        programmingExerciseUtilService.addProgrammingSubmission(exercise, ParticipationFactory.generateProgrammingSubmission(true), TEST_PREFIX + "student1");
        var assessedSubmission = ParticipationFactory.generateProgrammingSubmission(true);
        assessedSubmission = programmingExerciseUtilService.addProgrammingSubmission(exercise, assessedSubmission, TEST_PREFIX + "student2");
        final var tutor = userUtilService.getUserByLogin(TEST_PREFIX + "tutor1");
        participationUtilService.addResultToSubmission(assessedSubmission, AssessmentType.SEMI_AUTOMATIC, null);
        participationUtilService.addResultToSubmission(assessedSubmission, AssessmentType.AUTOMATIC, null);
        participationUtilService.addResultToSubmission(assessedSubmission, AssessmentType.SEMI_AUTOMATIC, tutor);

        final var paramMap = new LinkedMultiValueMap<String, String>();
        paramMap.add("assessedByTutor", "true");

        String url = "/api/programming/exercises/" + exercise.getId() + "/programming-submissions";
        final var responseSubmissions = request.getList(url, HttpStatus.OK, ProgrammingSubmission.class, paramMap);

        assertThat(responseSubmissions).containsExactly(assessedSubmission);
        assertThat(responseSubmissions.getFirst().getResults()).hasSize(1);
    }

    @Test
    @WithMockUser(username = TEST_PREFIX + "tutor1", roles = "TA")
    void getProgrammingSubmissionWithoutAssessmentAsTutorWithOneAvailableReturnsSubmission() throws Exception {
        String login = TEST_PREFIX + "student1";
        exercise.setBuildAndTestStudentSubmissionsAfterDueDate(ZonedDateTime.now().minusDays(1));
        exercise.setDueDate(ZonedDateTime.now().minusDays(1));
        programmingExerciseRepository.saveAndFlush(exercise);
        final var submission = programmingExerciseUtilService.addProgrammingSubmission(exercise, ParticipationFactory.generateProgrammingSubmission(true), login);
        participationUtilService.addResultToSubmission(submission, AssessmentType.AUTOMATIC, null);

        String url = "/api/programming/exercises/" + exercise.getId() + "/programming-submission-without-assessment";
        final var responseSubmission = request.get(url, HttpStatus.OK, ProgrammingSubmission.class);

        assertThat(responseSubmission).isEqualTo(submission);
    }

    @Test
    @WithMockUser(username = TEST_PREFIX + "tutor1", roles = "TA")
    void testLockAndGetProgrammingSubmissionWithManualResult() throws Exception {
        String login = TEST_PREFIX + "student1";
        exerciseUtilService.addGradingInstructionsToExercise(exercise);
        programmingExerciseRepository.save(exercise);

        ProgrammingSubmission submission = ParticipationFactory.generateProgrammingSubmission(true);
        submission = programmingExerciseUtilService.addProgrammingSubmission(exercise, submission, login);
        exercise.setAssessmentType(AssessmentType.SEMI_AUTOMATIC);
        exercise = programmingExerciseRepository.save(exercise);
        exerciseUtilService.updateExerciseDueDate(exercise.getId(), ZonedDateTime.now().minusHours(1));
        Result result = participationUtilService.addResultToSubmission(AssessmentType.SEMI_AUTOMATIC, ZonedDateTime.now().minusHours(1).minusMinutes(30), submission);

        result.setSubmission(submission);
        submission.setParticipation(programmingExerciseStudentParticipation);
        submission = submissionRepository.save(submission);
        var submissions = submissionRepository.findAll();

        String url = "/api/programming/programming-submissions/" + submission.getId() + "/lock";
        var storedSubmission = request.get(url, HttpStatus.OK, ProgrammingSubmission.class);

        // Make sure no new submissions are created
        var latestSubmissions = submissionRepository.findAll();
        assertThat(submissions).hasSameSizeAs(latestSubmissions);

        // Check that grading instructions are loaded
        ProgrammingExercise exercise = (ProgrammingExercise) storedSubmission.getParticipation().getExercise();
        assertThat(exercise.getGradingCriteria().stream().map(GradingCriterion::getStructuredGradingInstructions).map(Set::size)).containsExactlyInAnyOrder(1, 1, 3);
    }

    @Test
    @WithMockUser(username = TEST_PREFIX + "tutor1", roles = "TA")
    void testLockAndGetProgrammingSubmissionLessManualResultsThanCorrectionRoundWithoutAutomaticResult() throws Exception {

        ProgrammingSubmission submission = ParticipationFactory.generateProgrammingSubmission(true);
        submission = programmingExerciseUtilService.addProgrammingSubmission(exercise, submission, TEST_PREFIX + "student1");
        exercise.setAssessmentType(AssessmentType.SEMI_AUTOMATIC);
        exercise = programmingExerciseRepository.save(exercise);
        exerciseUtilService.updateExerciseDueDate(exercise.getId(), ZonedDateTime.now().minusHours(1));

        submission.setParticipation(programmingExerciseStudentParticipation);
        submission = submissionRepository.save(submission);

        // Make sure that there are no results on the current submission
        assertThat(submission.getLatestResult()).isNull();

        String url = "/api/programming/programming-submissions/" + submission.getId() + "/lock";
        var storedSubmission = request.get(url, HttpStatus.OK, ProgrammingSubmission.class);

        // Make sure that the stored submission has a semi-automatic assessment by tutor 1
        assertThat(storedSubmission.getLatestResult()).isNotNull();
        assertThat(storedSubmission.getLatestResult().getAssessmentType()).isEqualTo(AssessmentType.SEMI_AUTOMATIC);
        assertThat(storedSubmission.getLatestResult().getAssessor().getLogin()).isEqualTo(TEST_PREFIX + "tutor1");
    }

    @Test
    @WithMockUser(username = TEST_PREFIX + "tutor1", roles = "TA")
    void testLockAndGetProgrammingSubmissionLessManualResultsThanCorrectionRoundWithAutomaticResult() throws Exception {

        ProgrammingSubmission submission = ParticipationFactory.generateProgrammingSubmission(true);
        submission = programmingExerciseUtilService.addProgrammingSubmission(exercise, submission, TEST_PREFIX + "student1");
        exercise.setAssessmentType(AssessmentType.SEMI_AUTOMATIC);
        exercise = programmingExerciseRepository.save(exercise);
        exerciseUtilService.updateExerciseDueDate(exercise.getId(), ZonedDateTime.now().minusHours(1));

        submission.setParticipation(programmingExerciseStudentParticipation);
        submission = submissionRepository.save(submission);

        Result result = participationUtilService.addResultToSubmission(AssessmentType.AUTOMATIC, ZonedDateTime.now().minusHours(1).minusMinutes(30), submission);

        result.setSubmission(submission);
        submission.setParticipation(programmingExerciseStudentParticipation);
        submission = submissionRepository.save(submission);

        // Make sure that there is one automatic result on the current submission
        assertThat(submission.getLatestResult()).isNotNull();
        assertThat(submission.getLatestResult().getAssessmentType()).isEqualTo(AssessmentType.AUTOMATIC);

        String url = "/api/programming/programming-submissions/" + submission.getId() + "/lock?correction-round=0";
        var storedSubmission = request.get(url, HttpStatus.OK, ProgrammingSubmission.class);

        // Make sure that the stored submission has a latest manual assessment by tutor 1
        assertThat(storedSubmission.getLatestResult()).isNotNull();
        assertThat(storedSubmission.getLatestResult().getAssessmentType()).isEqualTo(AssessmentType.SEMI_AUTOMATIC);
        assertThat(storedSubmission.getLatestResult().getAssessor().getLogin()).isEqualTo(TEST_PREFIX + "tutor1");
    }

    @Test
    @WithMockUser(username = TEST_PREFIX + "tutor1", roles = "TA")
    void testLockAndGetProgrammingSubmissionWithoutManualResult() throws Exception {
        final var submission = programmingExerciseUtilService.createProgrammingSubmission(programmingExerciseStudentParticipation, true, "1");
        participationUtilService.addResultToSubmission(submission, AssessmentType.AUTOMATIC, null);
        exercise.setAssessmentType(AssessmentType.AUTOMATIC);
        exercise = programmingExerciseRepository.save(exercise);
        exerciseUtilService.updateExerciseDueDate(exercise.getId(), ZonedDateTime.now().minusHours(1));
        var submissions = submissionRepository.findAll();

        String url = "/api/programming/programming-submissions/" + submission.getId() + "/lock";
        request.get(url, HttpStatus.FORBIDDEN, Participation.class);

        // Make sure no new submissions are created
        var latestSubmissions = submissionRepository.findAll();
        assertThat(submissions).hasSameSizeAs(latestSubmissions);
    }

    @Test
    @WithMockUser(username = TEST_PREFIX + "tutor1", roles = "TA")
    void testGetProgrammingSubmissionWithoutAssessment() throws Exception {
        String login = TEST_PREFIX + "student1";
        ProgrammingSubmission submission = ParticipationFactory.generateProgrammingSubmission(true);
        submission = programmingExerciseUtilService.addProgrammingSubmission(exercise, submission, login);
        exerciseUtilService.updateExerciseDueDate(exercise.getId(), ZonedDateTime.now().minusHours(1));

        String url = "/api/programming/exercises/" + exercise.getId() + "/programming-submission-without-assessment";
        ProgrammingSubmission storedSubmission = request.get(url, HttpStatus.OK, ProgrammingSubmission.class);

        final String[] ignoringFields = { "results", "submissionDate", "participation" };
        assertThat(storedSubmission).as("submission was found").usingRecursiveComparison().ignoringFields(ignoringFields).isEqualTo(submission);
        assertThat(storedSubmission.getSubmissionDate()).as("submission date is correct").isCloseTo(submission.getSubmissionDate(), HalfSecond());
        assertThat(storedSubmission.getLatestResult()).as("result is not set").isNull();
    }

    @Test
    @WithMockUser(username = TEST_PREFIX + "tutor1", roles = "TA")
    void testGetProgrammingSubmissionWithoutAssessmentLockSubmission() throws Exception {
        exerciseUtilService.addGradingInstructionsToExercise(exercise);
        programmingExerciseRepository.save(exercise);
        User user = userUtilService.getUserByLogin(TEST_PREFIX + "tutor1");

        final var submission = programmingExerciseUtilService.createProgrammingSubmission(programmingExerciseStudentParticipation, false, "1");
        participationUtilService.addResultToSubmission(submission, AssessmentType.AUTOMATIC, null);

        exerciseUtilService.updateExerciseDueDate(exercise.getId(), ZonedDateTime.now().minusHours(1));

        String url = "/api/programming/exercises/" + exercise.getId() + "/programming-submission-without-assessment?lock=true";
        ProgrammingSubmission storedSubmission = request.get(url, HttpStatus.OK, ProgrammingSubmission.class);

        assertThat(storedSubmission.getLatestResult()).as("result is set").isNotNull();
        assertThat(storedSubmission.getLatestResult().getAssessmentType()).isEqualTo(AssessmentType.SEMI_AUTOMATIC);
        var automaticResults = storedSubmission.getLatestResult().getFeedbacks().stream().filter(feedback -> feedback.getType() == FeedbackType.AUTOMATIC).toList();
        assertThat(storedSubmission.getLatestResult().getFeedbacks()).hasSameSizeAs(automaticResults);
        assertThat(storedSubmission.getLatestResult().getAssessor()).as("assessor is tutor1").isEqualTo(user);
        assertThat(submission.getLatestResult()).isNotNull();

        // Make sure no new submissions are created
        var latestSubmissions = submissionRepository.findAllByParticipationIdWithResults(programmingExerciseStudentParticipation.getId());
        assertThat(latestSubmissions).hasSize(1);
        assertThat(latestSubmissions.getFirst().getId()).isEqualTo(submission.getId());

        // Check that grading instructions are loaded
        ProgrammingExercise exercise = (ProgrammingExercise) storedSubmission.getParticipation().getExercise();
        assertThat(exercise.getGradingCriteria().stream().map(GradingCriterion::getStructuredGradingInstructions).map(Set::size)).containsExactlyInAnyOrder(1, 1, 3);
    }

    @Test
    @WithMockUser(username = TEST_PREFIX + "tutor1", roles = "TA")
    void testGetModelSubmissionWithoutAssessmentTestLockLimit() throws Exception {
        createTenLockedSubmissionsForExercise(TEST_PREFIX + "tutor1");
        exerciseUtilService.updateExerciseDueDate(exercise.getId(), ZonedDateTime.now().minusHours(1));

        String url = "/api/programming/exercises/" + exercise.getId() + "/programming-submission-without-assessment";
        request.get(url, HttpStatus.BAD_REQUEST, ProgrammingSubmission.class);
    }

    @Test
    @WithMockUser(username = TEST_PREFIX + "tutor1", roles = "TA")
    void getProgrammingSubmissionWithoutAssessmentDueDateNotPassedYet() throws Exception {
        exercise.setBuildAndTestStudentSubmissionsAfterDueDate(ZonedDateTime.now().plusDays(1));
        programmingExerciseRepository.saveAndFlush(exercise);
        final var submission = programmingExerciseUtilService.addProgrammingSubmission(exercise, ParticipationFactory.generateProgrammingSubmission(true),
                TEST_PREFIX + "student1");
        participationUtilService.addResultToSubmission(submission, AssessmentType.AUTOMATIC, null);

        String url = "/api/programming/exercises/" + exercise.getId() + "/programming-submission-without-assessment";
        request.get(url, HttpStatus.FORBIDDEN, String.class);
    }

    /**
     * Checks that submissions for a participation with an individual due date are not shown to tutors before this due date has passed.
     *
     * @param isIndividualDueDateInFuture if the due date is in the future, the submission should not be shown. Otherwise, it should be shown.
     */
    @ParameterizedTest(name = "{displayName} [{index}] {argumentsWithNames}")
    @ValueSource(booleans = { true, false })
    @WithMockUser(username = TEST_PREFIX + "tutor1", roles = "TA")
    void testGetProgrammingSubmissionWithoutAssessmentWithIndividualDueDate(boolean isIndividualDueDateInFuture) throws Exception {
        // exercise due date in the past
        exercise.setDueDate(ZonedDateTime.now().minusDays(1));
        exercise.setBuildAndTestStudentSubmissionsAfterDueDate(ZonedDateTime.now().minusDays(1));
        programmingExerciseRepository.saveAndFlush(exercise);

        final var submission = programmingExerciseUtilService.addProgrammingSubmission(exercise, ParticipationFactory.generateProgrammingSubmission(true),
                TEST_PREFIX + "student1");
        if (isIndividualDueDateInFuture) {
            submission.getParticipation().setIndividualDueDate(ZonedDateTime.now().plusDays(1));
        }
        else {
            submission.getParticipation().setIndividualDueDate(ZonedDateTime.now().minusDays(1));
        }
        participationRepository.save((ProgrammingExerciseStudentParticipation) submission.getParticipation());
        participationUtilService.addResultToSubmission(submission, AssessmentType.AUTOMATIC, null);

        String url = "/api/programming/exercises/" + exercise.getId() + "/programming-submission-without-assessment";

        if (isIndividualDueDateInFuture) {
            // the submission should not be returned as the due date is in the future
            request.get(url, HttpStatus.FORBIDDEN, String.class);
        }
        else {
            ProgrammingSubmission storedSubmission = request.get(url, HttpStatus.OK, ProgrammingSubmission.class);
            assertThat(storedSubmission.getId()).isEqualTo(submission.getId());
        }
    }

    @ParameterizedTest
    @ValueSource(booleans = { true, false })
    @WithMockUser(username = TEST_PREFIX + "tutor1", roles = "TA")
    void testGetProgrammingSubmissionWithoutAssessmentNothingAvailable(boolean lock) throws Exception {
        exercise.setDueDate(ZonedDateTime.now().minusDays(2));
        exercise.setBuildAndTestStudentSubmissionsAfterDueDate(ZonedDateTime.now().minusDays(1));
        programmingExerciseRepository.saveAndFlush(exercise);
        var submission = ParticipationFactory.generateProgrammingSubmission(true);
        submission = programmingExerciseUtilService.addProgrammingSubmission(exercise, submission, TEST_PREFIX + "student1");
        final var tutor = userUtilService.getUserByLogin(TEST_PREFIX + "tutor1");
        participationUtilService.addResultToSubmission(submission, AssessmentType.SEMI_AUTOMATIC, tutor);

        String url = "/api/programming/exercises/" + exercise.getId() + "/programming-submission-without-assessment?lock=" + lock;

        var storedSubmission = request.get(url, HttpStatus.OK, ProgrammingSubmission.class);
        assertThat(storedSubmission).isNull();
    }

    private void createTenLockedSubmissionsForExercise(String assessor) {
        ProgrammingSubmission submission;
        for (int i = 1; i < 11; i++) {
            submission = ParticipationFactory.generateProgrammingSubmission(true);
            programmingExerciseUtilService.addProgrammingSubmissionWithResultAndAssessor(exercise, submission, TEST_PREFIX + "student" + i, assessor, AssessmentType.SEMI_AUTOMATIC,
                    false);
        }
    }
}<|MERGE_RESOLUTION|>--- conflicted
+++ resolved
@@ -66,17 +66,9 @@
         var course = programmingExerciseUtilService.addCourseWithOneProgrammingExerciseAndTestCases();
         exercise = ExerciseUtilService.getFirstExerciseWithType(course, ProgrammingExercise.class);
         exercise = programmingExerciseRepository.findWithEagerStudentParticipationsStudentAndLegalSubmissionsById(exercise.getId()).orElseThrow();
-<<<<<<< HEAD
-        programmingExerciseUtilService.addSolutionParticipationForProgrammingExercise(exercise);
-        programmingExerciseUtilService.addTemplateParticipationForProgrammingExercise(exercise);
-        Result result = participationUtilService.addProgrammingParticipationWithResultForExercise(exercise, TEST_PREFIX + "student1");
-        ProgrammingExerciseStudentParticipation participation = (ProgrammingExerciseStudentParticipation) result.getSubmission().getParticipation();
-
-=======
         programmingExerciseParticipationUtilService.addSolutionParticipationForProgrammingExercise(exercise);
         programmingExerciseParticipationUtilService.addTemplateParticipationForProgrammingExercise(exercise);
         participationUtilService.addProgrammingParticipationWithResultForExercise(exercise, TEST_PREFIX + "student1");
->>>>>>> d93ef0ec
         exercise.setTestCasesChanged(true);
         programmingExerciseRepository.save(exercise);
 
