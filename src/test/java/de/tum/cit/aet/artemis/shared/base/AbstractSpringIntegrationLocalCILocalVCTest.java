--- conflicted
+++ resolved
@@ -75,11 +75,7 @@
 // NOTE: we use a common set of active profiles to reduce the number of application launches during testing. This significantly saves time and memory!
 // NOTE: in a "single node" environment, PROFILE_BUILDAGENT must be before PROFILE_CORE to avoid issues
 @ActiveProfiles({ SPRING_PROFILE_TEST, PROFILE_ARTEMIS, PROFILE_BUILDAGENT, PROFILE_CORE, PROFILE_SCHEDULING, PROFILE_LOCALCI, PROFILE_LOCALVC, PROFILE_LDAP, PROFILE_LTI,
-<<<<<<< HEAD
-        PROFILE_AEOLUS, PROFILE_THEIA, PROFILE_IRIS, PROFILE_HYPERION, "local" })
-=======
-        PROFILE_AEOLUS, PROFILE_THEIA, PROFILE_IRIS, PROFILE_ATHENA, "local" })
->>>>>>> df33ff96
+        PROFILE_AEOLUS, PROFILE_THEIA, PROFILE_IRIS, PROFILE_ATHENA, PROFILE_HYPERION, "local" })
 // Note: the server.port property must correspond to the port used in the artemis.version-control.url property.
 @TestPropertySource(properties = { "server.port=49152", "artemis.version-control.url=http://localhost:49152", "artemis.user-management.use-external=false",
         "artemis.continuous-integration.specify-concurrent-builds=true", "artemis.continuous-integration.concurrent-build-size=1",
