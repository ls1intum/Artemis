package de.tum.cit.aet.artemis.shared.base;

import static de.tum.cit.aet.artemis.core.config.Constants.PROFILE_AEOLUS;
import static de.tum.cit.aet.artemis.core.config.Constants.PROFILE_ARTEMIS;
import static de.tum.cit.aet.artemis.core.config.Constants.PROFILE_ATHENA;
import static de.tum.cit.aet.artemis.core.config.Constants.PROFILE_BUILDAGENT;
import static de.tum.cit.aet.artemis.core.config.Constants.PROFILE_CORE;
import static de.tum.cit.aet.artemis.core.config.Constants.PROFILE_IRIS;
import static de.tum.cit.aet.artemis.core.config.Constants.PROFILE_LDAP;
import static de.tum.cit.aet.artemis.core.config.Constants.PROFILE_LOCALCI;
import static de.tum.cit.aet.artemis.core.config.Constants.PROFILE_LOCALVC;
import static de.tum.cit.aet.artemis.core.config.Constants.PROFILE_LTI;
import static de.tum.cit.aet.artemis.core.config.Constants.PROFILE_SCHEDULING;
import static de.tum.cit.aet.artemis.core.config.Constants.PROFILE_THEIA;
import static tech.jhipster.config.JHipsterConstants.SPRING_PROFILE_TEST;

import java.net.URI;
import java.nio.file.Path;
import java.util.Set;

import org.junit.jupiter.api.AfterEach;
import org.junit.jupiter.api.BeforeEach;
import org.junit.jupiter.api.parallel.ResourceLock;
import org.mockito.Mockito;
import org.springframework.ai.chat.model.ChatModel;
import org.springframework.beans.factory.annotation.Autowired;
import org.springframework.beans.factory.annotation.Value;
import org.springframework.boot.test.context.SpringBootTest;
import org.springframework.http.HttpStatus;
import org.springframework.security.ldap.SpringSecurityLdapTemplate;
import org.springframework.test.context.ActiveProfiles;
import org.springframework.test.context.ContextConfiguration;
import org.springframework.test.context.TestPropertySource;
import org.springframework.test.context.bean.override.mockito.MockitoBean;
import org.springframework.test.context.bean.override.mockito.MockitoSpyBean;

import com.github.dockerjava.api.DockerClient;

import de.tum.cit.aet.artemis.atlas.api.CompetencyProgressApi;
import de.tum.cit.aet.artemis.atlas.service.competency.CompetencyJolService;
import de.tum.cit.aet.artemis.atlas.service.competency.CompetencyProgressService;
import de.tum.cit.aet.artemis.buildagent.BuildAgentConfiguration;
import de.tum.cit.aet.artemis.core.domain.Course;
import de.tum.cit.aet.artemis.core.domain.User;
import de.tum.cit.aet.artemis.core.service.ResourceLoaderService;
import de.tum.cit.aet.artemis.core.service.ldap.LdapUserService;
import de.tum.cit.aet.artemis.core.user.util.UserUtilService;
import de.tum.cit.aet.artemis.exam.service.ExamLiveEventsService;
import de.tum.cit.aet.artemis.iris.service.pyris.PyrisEventService;
import de.tum.cit.aet.artemis.iris.service.pyris.PyrisPipelineService;
import de.tum.cit.aet.artemis.iris.service.session.IrisCourseChatSessionService;
import de.tum.cit.aet.artemis.iris.service.session.IrisExerciseChatSessionService;
import de.tum.cit.aet.artemis.programming.domain.AbstractBaseProgrammingExerciseParticipation;
import de.tum.cit.aet.artemis.programming.domain.ProgrammingExercise;
import de.tum.cit.aet.artemis.programming.domain.ProgrammingExerciseStudentParticipation;
import de.tum.cit.aet.artemis.programming.icl.DockerClientTestService;
import de.tum.cit.aet.artemis.programming.icl.LocalVCLocalCITestService;
import de.tum.cit.aet.artemis.programming.icl.TestBuildAgentConfiguration;
import de.tum.cit.aet.artemis.programming.repository.ProgrammingExerciseBuildConfigRepository;
import de.tum.cit.aet.artemis.programming.repository.ProgrammingExerciseBuildStatisticsRepository;
import de.tum.cit.aet.artemis.programming.repository.SolutionProgrammingExerciseParticipationRepository;
import de.tum.cit.aet.artemis.programming.service.GitRepositoryExportService;
import de.tum.cit.aet.artemis.programming.service.ProgrammingMessagingService;
import de.tum.cit.aet.artemis.programming.service.localci.LocalCIService;
import de.tum.cit.aet.artemis.programming.service.localci.LocalCITriggerService;
import de.tum.cit.aet.artemis.programming.service.localvc.LocalVCService;
import de.tum.cit.aet.artemis.programming.test_repository.BuildJobTestRepository;
import de.tum.cit.aet.artemis.programming.test_repository.ProgrammingExerciseStudentParticipationTestRepository;
import de.tum.cit.aet.artemis.programming.test_repository.ProgrammingExerciseTestRepository;
import de.tum.cit.aet.artemis.programming.test_repository.TemplateProgrammingExerciseParticipationTestRepository;
import de.tum.cit.aet.artemis.programming.util.ProgrammingExerciseFactory;

// Must start up an actual web server such that the tests can communicate with the ArtemisGitServlet using JGit.
// Otherwise, only MockMvc requests could be used. The port this runs on is defined at server.port (see @TestPropertySource).
// Note: Cannot use WebEnvironment.RANDOM_PORT here because artemis.version-control.url must be set to the correct port in the @TestPropertySource annotation.
@SpringBootTest(webEnvironment = SpringBootTest.WebEnvironment.DEFINED_PORT)
@ResourceLock("AbstractSpringIntegrationLocalCILocalVCTest")
// NOTE: we use a common set of active profiles to reduce the number of application launches during testing. This significantly saves time and memory!
// NOTE: in a "single node" environment, PROFILE_BUILDAGENT must be before PROFILE_CORE to avoid issues
@ActiveProfiles({ SPRING_PROFILE_TEST, PROFILE_ARTEMIS, PROFILE_BUILDAGENT, PROFILE_CORE, PROFILE_SCHEDULING, PROFILE_LOCALCI, PROFILE_LOCALVC, PROFILE_LDAP, PROFILE_LTI,
        PROFILE_AEOLUS, PROFILE_THEIA, PROFILE_IRIS, PROFILE_ATHENA, "local" })
// Note: the server.port property must correspond to the port used in the artemis.version-control.url property.
@TestPropertySource(properties = { "server.port=49152", "artemis.version-control.url=http://localhost:49152", "artemis.user-management.use-external=false",
        "artemis.continuous-integration.specify-concurrent-builds=true", "artemis.continuous-integration.concurrent-build-size=1",
        "artemis.continuous-integration.asynchronous=false", "artemis.continuous-integration.build.images.java.default=dummy-docker-image",
        "artemis.continuous-integration.image-cleanup.enabled=true", "artemis.continuous-integration.image-cleanup.disk-space-threshold-mb=1000000000",
        "spring.liquibase.enabled=true", "artemis.iris.health-ttl=500", "info.contact=test@localhost", "artemis.version-control.ssh-port=1236",
        "artemis.version-control.ssh-template-clone-url=ssh://git@localhost:1236/", "spring.jpa.properties.hibernate.cache.hazelcast.instance_name=Artemis_localci_localvc",
        "artemis.version-control.build-agent-use-ssh=true", "artemis.version-control.ssh-private-key-folder-path=local/server-integration-test/ssh-keys",
        "artemis.hyperion.enabled=true" })
@ContextConfiguration(classes = TestBuildAgentConfiguration.class)
public abstract class AbstractSpringIntegrationLocalCILocalVCTest extends AbstractArtemisIntegrationTest {

    @Autowired
    protected LocalVCLocalCITestService localVCLocalCITestService;

    @Autowired
    protected DockerClientTestService dockerClientTestService;

    @Autowired
    protected ProgrammingExerciseTestRepository programmingExerciseRepository;

    @Autowired
    protected ProgrammingExerciseBuildConfigRepository programmingExerciseBuildConfigRepository;

    @Autowired
    protected ProgrammingExerciseBuildStatisticsRepository programmingExerciseBuildStatisticsRepository;

    @Autowired
    protected TemplateProgrammingExerciseParticipationTestRepository templateProgrammingExerciseParticipationRepository;

    @Autowired
    protected SolutionProgrammingExerciseParticipationRepository solutionProgrammingExerciseParticipationRepository;

    @Autowired
    protected ProgrammingExerciseStudentParticipationTestRepository programmingExerciseStudentParticipationRepository;

    @Autowired
    protected UserUtilService userUtilService;

    @Autowired
    protected BuildJobTestRepository buildJobRepository;

    @MockitoSpyBean
    protected LdapUserService ldapUserService;

    @MockitoSpyBean
    protected SpringSecurityLdapTemplate ldapTemplate;

    // TODO: we should remove @MockitoSpyBean here and use @Autowired instead
    @MockitoSpyBean
    protected LocalVCService versionControlService;

    @MockitoSpyBean
    protected LocalCIService continuousIntegrationService;

    @MockitoSpyBean
    protected LocalCITriggerService localCITriggerService;

    @MockitoSpyBean
    protected BuildAgentConfiguration buildAgentConfiguration;

    @MockitoSpyBean
    protected ResourceLoaderService resourceLoaderService;

    @MockitoSpyBean
    protected ProgrammingMessagingService programmingMessagingService;

    @MockitoSpyBean
    protected ExamLiveEventsService examLiveEventsService;

    @MockitoSpyBean
    protected IrisCourseChatSessionService irisCourseChatSessionService;

    @MockitoSpyBean
    protected CompetencyJolService competencyJolService;

    @MockitoSpyBean
    protected PyrisPipelineService pyrisPipelineService;

    @MockitoSpyBean
    protected IrisExerciseChatSessionService irisExerciseChatSessionService;

    @MockitoSpyBean
    protected PyrisEventService pyrisEventService;

    @MockitoSpyBean
    protected CompetencyProgressService competencyProgressService;

    @MockitoSpyBean
    protected CompetencyProgressApi competencyProgressApi;

<<<<<<< HEAD
    @MockitoSpyBean
    protected GitRepositoryExportService gitRepositoryExportService;
=======
    // we explicitly want a mock here, as we don't want to test the actual chat model calls and avoid any autoconfiguration or instantiation of Spring AI internals
    @MockitoBean
    protected ChatModel chatModel;
>>>>>>> 06c544c3

    protected URI localVCBaseUri;

    @Value("${artemis.version-control.url}")
    public void setLocalVCBaseUri(URI localVCBaseUri) {
        this.localVCBaseUri = localVCBaseUri;
        ProgrammingExerciseFactory.localVCBaseUri = localVCBaseUri; // Set the static field in ProgrammingExerciseFactory for convenience
    }

    @Value("${artemis.version-control.local-vcs-repo-path}")
    protected Path localVCBasePath;

    protected static final String DUMMY_COMMIT_HASH = "1234567890abcdef";

    protected static final String DUMMY_COMMIT_HASH_VALID = "9b3a9bd71a0d80e5bbc42204c319ed3d1d4f0d6d";

    private static final Path TEST_RESULTS_PATH = Path.of("src", "test", "resources", "test-data", "test-results");

    private static final Path GRADLE_TEST_RESULTS_PATH = TEST_RESULTS_PATH.resolve("java-gradle");

    protected static final Path ALL_FAIL_TEST_RESULTS_PATH = GRADLE_TEST_RESULTS_PATH.resolve("all-fail");

    protected static final Path PARTLY_SUCCESSFUL_TEST_RESULTS_PATH = GRADLE_TEST_RESULTS_PATH.resolve("partly-successful");

    protected static final Path ALL_SUCCEED_TEST_RESULTS_PATH = GRADLE_TEST_RESULTS_PATH.resolve("all-succeed");

    protected static final Path FAULTY_FILES_TEST_RESULTS_PATH = GRADLE_TEST_RESULTS_PATH.resolve("faulty-files");

    protected static final Path OLD_REPORT_FORMAT_TEST_RESULTS_PATH = GRADLE_TEST_RESULTS_PATH.resolve("old-report-format");

    protected static final Path EMPTY_TEST_RESULTS_PATH = GRADLE_TEST_RESULTS_PATH.resolve("empty");

    private static final Path SCA_REPORTS_PATH = Path.of("src", "test", "resources", "test-data", "static-code-analysis", "reports");

    protected static final Path SPOTBUGS_RESULTS_PATH = SCA_REPORTS_PATH.resolve("spotbugsXml.xml");

    protected static final Path CHECKSTYLE_RESULTS_PATH = SCA_REPORTS_PATH.resolve("checkstyle-result.xml");

    protected static final Path PMD_RESULTS_PATH = SCA_REPORTS_PATH.resolve("pmd.xml");

    protected static DockerClient dockerClientMock;

    @BeforeEach
    void clearBuildJobsBefore() {
        buildJobRepository.deleteAll();
    }

    @AfterEach
    @Override
    protected void resetSpyBeans() {
        Mockito.reset(versionControlService, continuousIntegrationService, localCITriggerService, resourceLoaderService, programmingMessagingService, competencyProgressService,
                competencyProgressApi, gitRepositoryExportService);
        super.resetSpyBeans();
    }

    @AfterEach
    void clearBuildJobsAfter() {
        buildJobRepository.deleteAll();
    }

    /**
     * Note: Mocking requests to the VC and CI server is not necessary for local VC and local CI.
     * The VC system is part of the application context and can thus be called directly.
     * For the CI system, all communication with the DockerClient is mocked (see {@link TestBuildAgentConfiguration}).
     */

    @Override
    public void mockConnectorRequestsForSetup(ProgrammingExercise exercise, boolean failToCreateCiProject, boolean useCustomBuildPlanDefinition, boolean useCustomBuildPlanWorked) {
        // Not implemented for local VC and local CI
    }

    @Override
    public void mockConnectorRequestsForImport(ProgrammingExercise sourceExercise, ProgrammingExercise exerciseToBeImported, boolean recreateBuildPlans, boolean addAuxRepos) {
        // Not implemented for local VC and local CI
    }

    @Override
    public void mockConnectorRequestForImportFromFile(ProgrammingExercise exerciseForImport) {
        // Not implemented for local VC and local CI
    }

    @Override
    public void mockImportProgrammingExerciseWithFailingEnablePlan(ProgrammingExercise sourceExercise, ProgrammingExercise exerciseToBeImported, boolean planExistsInCi,
            boolean shouldPlanEnableFail) {
        // Not implemented for local VC and local CI
    }

    @Override
    public void mockConnectorRequestsForStartParticipation(ProgrammingExercise exercise, String username, Set<User> users, boolean ltiUserExists) {
        // Not implemented for local VC and local CI
    }

    @Override
    public void mockConnectorRequestsForResumeParticipation(ProgrammingExercise exercise, String username, Set<User> users, boolean ltiUserExists) {
        // Not implemented for local VC and local CI
    }

    @Override
    public void mockUpdatePlanRepositoryForParticipation(ProgrammingExercise exercise, String username) {
        // Not implemented for local VC and local CI
    }

    @Override
    public void mockUpdatePlanRepository(ProgrammingExercise exercise, String planName, String repoNameInCI, String repoNameInVcs) {
        // Not implemented for local VC and local CI
    }

    @Override
    public void mockCopyBuildPlan(ProgrammingExerciseStudentParticipation participation) {
        // Not implemented for local VC and local CI
    }

    @Override
    public void mockConfigureBuildPlan(ProgrammingExerciseStudentParticipation participation) {
        // Not implemented for local VC and local CI
    }

    @Override
    public void mockTriggerFailedBuild(ProgrammingExerciseStudentParticipation participation) {
        // Not implemented for local VC and local CI
    }

    @Override
    public void mockNotifyPush(ProgrammingExerciseStudentParticipation participation) {
        // Not implemented for local VC and local CI
    }

    @Override
    public void mockTriggerParticipationBuild(ProgrammingExerciseStudentParticipation participation) {
        // Not implemented for local VC and local CI
    }

    @Override
    public void mockTriggerInstructorBuildAll(ProgrammingExerciseStudentParticipation participation) {
        // Not implemented for local VC and local CI
    }

    @Override
    public void resetMockProvider() {
        // Not implemented for local VC and local CI
    }

    @Override
    public void mockUpdateUserInUserManagement(String oldLogin, User user, String password, Set<String> oldGroups) {
        // Not implemented for local VC and local CI
    }

    @Override
    public void mockUpdateCoursePermissions(Course updatedCourse, String oldInstructorGroup, String oldEditorGroup, String oldTeachingAssistantGroup) {
        // Not implemented for local VC and local CI
    }

    @Override
    public void mockFailUpdateCoursePermissionsInCi(Course updatedCourse, String oldInstructorGroup, String oldEditorGroup, String oldTeachingAssistantGroup,
            boolean failToAddUsers, boolean failToRemoveUsers) {
        // Not implemented for local VC and local CI
    }

    @Override
    public void mockCreateUserInUserManagement(User user, boolean userExistsInCi) {
        // Not implemented for local VC and local CI
    }

    @Override
    public void mockFailToCreateUserInExternalUserManagement(User user, boolean failInVcs, boolean failInCi, boolean failToGetCiUser) {
        // Not implemented for local VC and local CI
    }

    @Override
    public void mockCreateGroupInUserManagement(String groupName) {
        // Not implemented for local VC and local CI
    }

    @Override
    public void mockDeleteGroupInUserManagement(String groupName) {
        // Not implemented for local VC and local CI
    }

    @Override
    public void mockAddUserToGroupInUserManagement(User user, String group, boolean failInCi) {
        // Not implemented for local VC and local CI
    }

    @Override
    public void mockRemoveUserFromGroup(User user, String group, boolean failInCi) {
        // Not implemented for local VC and local CI
    }

    @Override
    public void mockDeleteBuildPlan(String projectKey1, String planName, boolean shouldFail) throws Exception {
        // Not implemented for local VC and local CI
    }

    @Override
    public void mockDeleteBuildPlanProject(String projectKey1, boolean shouldFail) {
        // Not implemented for local VC and local CI
    }

    @Override
    public void mockGetBuildPlan(String projectKey1, String planName, boolean planExistsInCi, boolean planIsActive, boolean planIsBuilding, boolean failToGetBuild) {
        // Not implemented for local VC and local CI
    }

    @Override
    public void mockGetBuildPlanConfig(String projectKey, String planName) {
        // not needed for localVCS/CI
    }

    @Override
    public void mockHealthInCiService(boolean isRunning, HttpStatus httpStatus) {
        // Not implemented for local VC and local CI
    }

    @Override
    public void mockCheckIfProjectExistsInCi(ProgrammingExercise exercise, boolean existsInCi, boolean shouldFail) {
        // Not implemented for local VC and local CI
    }

    @Override
    public void mockCheckIfBuildPlanExists(String projectKey1, String templateBuildPlanId, boolean buildPlanExists, boolean shouldFail) {
        // Not implemented for local VC and local CI
    }

    @Override
    public void mockTriggerBuild(AbstractBaseProgrammingExerciseParticipation solutionParticipation) {
        // Not implemented for local VC and local CI
    }

    @Override
    public void mockTriggerBuildFailed(AbstractBaseProgrammingExerciseParticipation solutionParticipation) {
        // Not implemented for local VC and local CI
    }

    @Override
    public void mockUserExists(String username) {
        // Not implemented for local VC and local CI
    }

    @Override
    public void mockGetCiProjectMissing(ProgrammingExercise exercise) {
        // not relevant for local VC and local CI
    }
}<|MERGE_RESOLUTION|>--- conflicted
+++ resolved
@@ -170,14 +170,12 @@
     @MockitoSpyBean
     protected CompetencyProgressApi competencyProgressApi;
 
-<<<<<<< HEAD
     @MockitoSpyBean
     protected GitRepositoryExportService gitRepositoryExportService;
-=======
+
     // we explicitly want a mock here, as we don't want to test the actual chat model calls and avoid any autoconfiguration or instantiation of Spring AI internals
     @MockitoBean
     protected ChatModel chatModel;
->>>>>>> 06c544c3
 
     protected URI localVCBaseUri;
 
