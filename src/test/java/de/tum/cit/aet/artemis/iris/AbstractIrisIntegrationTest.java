--- conflicted
+++ resolved
@@ -63,11 +63,6 @@
         activateSubSettings(globalSettings.getIrisCourseChatSettings());
         activateSubSettings(globalSettings.getIrisLectureIngestionSettings());
         activateSubSettings(globalSettings.getIrisCompetencyGenerationSettings());
-<<<<<<< HEAD
-        activateSubSettings(globalSettings.getIrisTextExerciseChatSettings());
-
-=======
->>>>>>> bb052261
         irisSettingsRepository.save(globalSettings);
     }
 
