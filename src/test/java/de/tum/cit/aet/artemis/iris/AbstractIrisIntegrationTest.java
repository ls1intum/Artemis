--- conflicted
+++ resolved
@@ -63,11 +63,7 @@
         activateSubSettings(globalSettings.getIrisCourseChatSettings());
         activateSubSettings(globalSettings.getIrisLectureIngestionSettings());
         activateSubSettings(globalSettings.getIrisCompetencyGenerationSettings());
-<<<<<<< HEAD
-        activateSubSettings(globalSettings.getIrisTextExerciseChatSettings());
         activateSubSettings(globalSettings.getIrisLectureChatSettings());
-=======
->>>>>>> bb052261
         irisSettingsRepository.save(globalSettings);
     }
 
@@ -87,16 +83,11 @@
 
         activateSubSettings(courseSettings.getIrisChatSettings());
         activateSubSettings(courseSettings.getIrisTextExerciseChatSettings());
+        activateSubSettings(courseSettings.getIrisLectureChatSettings());
         activateSubSettings(courseSettings.getIrisCourseChatSettings());
         activateSubSettings(courseSettings.getIrisCompetencyGenerationSettings());
         activateSubSettings(courseSettings.getIrisLectureIngestionSettings());
 
-<<<<<<< HEAD
-        activateSubSettings(courseSettings.getIrisTextExerciseChatSettings());
-        activateSubSettings(courseSettings.getIrisLectureChatSettings());
-
-=======
->>>>>>> bb052261
         irisSettingsRepository.save(courseSettings);
     }
 
