--- conflicted
+++ resolved
@@ -63,11 +63,8 @@
         activateSubSettings(globalSettings.getIrisCourseChatSettings());
         activateSubSettings(globalSettings.getIrisLectureIngestionSettings());
         activateSubSettings(globalSettings.getIrisCompetencyGenerationSettings());
-<<<<<<< HEAD
         activateSubSettings(globalSettings.getIrisLectureChatSettings());
-=======
         activateSubSettings(globalSettings.getIrisFaqIngestionSettings());
->>>>>>> 33588612
         irisSettingsRepository.save(globalSettings);
     }
 
