package de.tum.cit.aet.artemis.core.user.util;

import static org.assertj.core.api.Assertions.assertThat;
import static org.assertj.core.api.Assertions.assertThatExceptionOfType;
import static org.springframework.test.web.servlet.result.MockMvcResultMatchers.status;

import java.io.IOException;
import java.time.ZonedDateTime;
import java.util.Arrays;
import java.util.Collections;
import java.util.HashSet;
import java.util.List;
import java.util.Optional;
import java.util.Set;
import java.util.stream.Collectors;
import java.util.stream.Stream;

import org.springframework.beans.factory.annotation.Autowired;
import org.springframework.cache.CacheManager;
import org.springframework.data.domain.Pageable;
import org.springframework.http.HttpStatus;
import org.springframework.mock.web.MockMultipartFile;
import org.springframework.stereotype.Service;
import org.springframework.test.web.servlet.MockMvc;
import org.springframework.test.web.servlet.request.MockMvcRequestBuilders;
import org.springframework.util.LinkedMultiValueMap;

import de.tum.cit.aet.artemis.atlas.domain.science.ScienceEvent;
import de.tum.cit.aet.artemis.atlas.domain.science.ScienceEventType;
import de.tum.cit.aet.artemis.atlas.repository.LearnerProfileRepository;
import de.tum.cit.aet.artemis.atlas.test_repository.ScienceEventTestRepository;
import de.tum.cit.aet.artemis.core.config.Constants;
import de.tum.cit.aet.artemis.core.domain.Authority;
import de.tum.cit.aet.artemis.core.domain.Course;
import de.tum.cit.aet.artemis.core.domain.User;
import de.tum.cit.aet.artemis.core.dto.UserDTO;
import de.tum.cit.aet.artemis.core.dto.UserInitializationDTO;
import de.tum.cit.aet.artemis.core.dto.vm.ManagedUserVM;
import de.tum.cit.aet.artemis.core.exception.EntityNotFoundException;
import de.tum.cit.aet.artemis.core.repository.AuthorityRepository;
import de.tum.cit.aet.artemis.core.repository.UserRepository;
import de.tum.cit.aet.artemis.core.security.Role;
import de.tum.cit.aet.artemis.core.service.user.PasswordService;
import de.tum.cit.aet.artemis.core.test_repository.CourseTestRepository;
import de.tum.cit.aet.artemis.core.test_repository.NotificationTestRepository;
import de.tum.cit.aet.artemis.core.test_repository.UserTestRepository;
import de.tum.cit.aet.artemis.core.util.CourseUtilService;
import de.tum.cit.aet.artemis.core.util.RequestUtilService;
import de.tum.cit.aet.artemis.exercise.domain.ExerciseMode;
import de.tum.cit.aet.artemis.exercise.domain.SubmissionType;
import de.tum.cit.aet.artemis.exercise.domain.Team;
import de.tum.cit.aet.artemis.exercise.repository.ExerciseTestRepository;
import de.tum.cit.aet.artemis.exercise.team.TeamUtilService;
import de.tum.cit.aet.artemis.exercise.test_repository.ParticipationTestRepository;
import de.tum.cit.aet.artemis.exercise.test_repository.SubmissionTestRepository;
import de.tum.cit.aet.artemis.lti.service.LtiService;
import de.tum.cit.aet.artemis.programming.domain.ProgrammingSubmission;
import de.tum.cit.aet.artemis.programming.domain.UserSshPublicKey;
import de.tum.cit.aet.artemis.programming.repository.ParticipationVCSAccessTokenRepository;
import de.tum.cit.aet.artemis.programming.service.ci.CIUserManagementService;
import de.tum.cit.aet.artemis.programming.service.vcs.VcsUserManagementService;
import de.tum.cit.aet.artemis.programming.util.MockDelegate;
import de.tum.cit.aet.artemis.programming.util.ProgrammingExerciseUtilService;

/**
 * Note: this class should be independent of the actual VCS and CIS and contains common test logic for scenarios:
 * 1) Jenkins + Gitlab
 */
@Service
public class UserTestService {

    @Autowired
    private AuthorityRepository authorityRepository;

    @Autowired
    private UserTestRepository userTestRepository;

    @Autowired
    private PasswordService passwordService;

    @Autowired
    private CacheManager cacheManager;

    @Autowired
    private CourseTestRepository courseRepository;

    @Autowired
    protected RequestUtilService request;

    @Autowired
    private Optional<VcsUserManagementService> optionalVcsUserManagementService;

    @Autowired
    private Optional<CIUserManagementService> optionalCIUserManagementService;

    @Autowired
    private UserUtilService userUtilService;

    @Autowired
    private TeamUtilService teamUtilService;

    @Autowired
    private CourseUtilService courseUtilService;

    @Autowired
    private ProgrammingExerciseUtilService programmingExerciseUtilService;

    @Autowired
    private ScienceEventTestRepository scienceEventRepository;

    @Autowired
    private MockMvc mockMvc;

    @Autowired
    private ParticipationVCSAccessTokenRepository participationVCSAccessTokenRepository;

    @Autowired
    private ParticipationTestRepository participationRepository;

    @Autowired
    private SubmissionTestRepository submissionRepository;

    @Autowired
    private LearnerProfileRepository learnerProfileRepository;

    @Autowired
    private ExerciseTestRepository exerciseTestRepository;

    private String TEST_PREFIX;

    private MockDelegate mockDelegate;

    public User student;

    private ScienceEvent scienceEvent;

    private static final int NUMBER_OF_STUDENTS = 2;

    private static final int NUMBER_OF_TUTORS = 1;

    private static final int NUMBER_OF_EDITORS = 1;

    private static final int NUMBER_OF_INSTRUCTORS = 1;

<<<<<<< HEAD
    @Autowired
    private ParticipationVCSAccessTokenRepository participationVCSAccessTokenRepository;

    @Autowired
    private ParticipationTestRepository participationRepository;

    @Autowired
    private SubmissionTestRepository submissionRepository;

    @Autowired
    private ExerciseTestRepository exerciseTestRepository;

    @Autowired
    private NotificationTestRepository notificationTestRepository;

=======
>>>>>>> fa555ed2
    public void setup(String testPrefix, MockDelegate mockDelegate) throws Exception {
        this.TEST_PREFIX = testPrefix;
        this.mockDelegate = mockDelegate;
        List<User> users = userUtilService.addUsers(testPrefix, NUMBER_OF_STUDENTS, NUMBER_OF_TUTORS, NUMBER_OF_EDITORS, NUMBER_OF_INSTRUCTORS);
        student = userTestRepository.getUserByLoginElseThrow(testPrefix + "student1");
        student.setInternal(true);
        student = userTestRepository.save(student);
        student = userTestRepository.findOneWithGroupsAndAuthoritiesByLogin(student.getLogin()).orElseThrow();

        users.forEach(user -> cacheManager.getCache(UserRepository.USERS_CACHE).evict(user.getLogin()));

        final var event = new ScienceEvent();
        event.setIdentity(student.getLogin());
        event.setTimestamp(ZonedDateTime.now());
        event.setType(ScienceEventType.EXERCISE__OPEN);
        scienceEvent = scienceEventRepository.save(event);
    }

    public void tearDown() throws IOException {
        if (student.getId() != null) {
            notificationTestRepository.deleteAllInBatch(notificationTestRepository.findAllByRecipientId(student.getId()));
        }
        userTestRepository.deleteAll(userTestRepository.searchAllByLoginOrName(Pageable.unpaged(), TEST_PREFIX));
    }

    public User getStudent() {
        return student;
    }

    private void assertThatUserWasSoftDeleted(User originalUser, User deletedUser) throws Exception {
        assertThat(deletedUser.isDeleted()).isTrue();
        assertThat(deletedUser.getFirstName()).isEqualTo(Constants.USER_FIRST_NAME_AFTER_SOFT_DELETE);
        assertThat(deletedUser.getLastName()).isEqualTo(Constants.USER_LAST_NAME_AFTER_SOFT_DELETE);
        assertThat(deletedUser.getLogin()).isNotEqualTo(originalUser.getLogin());
        assertThat(deletedUser.getPassword()).isNotEqualTo(originalUser.getPassword());
        assertThat(deletedUser.getEmail()).endsWith(Constants.USER_EMAIL_DOMAIN_AFTER_SOFT_DELETE);
        assertThat(deletedUser.getRegistrationNumber()).isNull();
        assertThat(deletedUser.getImageUrl()).isNull();
        assertThat(deletedUser.getActivated()).isFalse();

        // check only if owner of event is asserted
        if (originalUser.getLogin().equals(scienceEvent.getIdentity())) {
            final var deletedEvent = scienceEventRepository.findById(scienceEvent.getId()).orElseThrow();
            assertThat(deletedEvent.getIdentity()).isEqualTo(deletedUser.getLogin());
        }
    }

    private void assertThatUserWasNotSoftDeleted(User originalUser, User deletedUser) throws Exception {
        assertThat(deletedUser.isDeleted()).isFalse();
        assertThat(deletedUser.getFirstName()).isEqualTo(originalUser.getFirstName());
        assertThat(deletedUser.getLastName()).isEqualTo(originalUser.getLastName());
        assertThat(deletedUser.getLogin()).isEqualTo(originalUser.getLogin());
        assertThat(deletedUser.getPassword()).isEqualTo(originalUser.getPassword());
        assertThat(deletedUser.getEmail()).isEqualTo(originalUser.getEmail());
        assertThat(deletedUser.getRegistrationNumber()).isEqualTo(originalUser.getVisibleRegistrationNumber());
        assertThat(deletedUser.getImageUrl()).isEqualTo(originalUser.getImageUrl());

        // check only if owner of event is asserted
        if (originalUser.getLogin().equals(scienceEvent.getIdentity())) {
            final var unchangedEvent = scienceEventRepository.findById(scienceEvent.getId()).orElseThrow();
            assertThat(unchangedEvent.getIdentity()).isEqualTo(originalUser.getLogin());
        }
    }

    // Test
    public void deleteUser_isSuccessful() throws Exception {
        student.setRegistrationNumber("123");
        student.setImageUrl("https://www.somewebsite.com/image.jpg");
        userTestRepository.save(student);

        request.delete("/api/admin/users/" + student.getLogin(), HttpStatus.OK);

        final var deletedUser = userTestRepository.findById(student.getId()).orElseThrow();
        assertThatUserWasSoftDeleted(student, deletedUser);
    }

    // Test
    public void deleteSelf_isNotSuccessful(String currentUserLogin) throws Exception {
        request.delete("/api/admin/users/" + currentUserLogin, HttpStatus.BAD_REQUEST);
        final var deletedUser = userTestRepository.findById(student.getId()).orElseThrow();
        assertThatUserWasNotSoftDeleted(student, deletedUser);
    }

    // Test
    public void deleteUsers(String currentUserLogin) throws Exception {
        userTestRepository.deleteAll(userTestRepository.searchAllByLoginOrName(Pageable.unpaged(), TEST_PREFIX));
        userUtilService.addUsers(TEST_PREFIX, 1, 1, 1, 1);

        var users = Stream.of("student1", "tutor1", "editor1", "instructor1").map(login -> {
            final User user = userUtilService.getUserByLogin(TEST_PREFIX + login);
            user.getGroups().clear();
            return userTestRepository.save(user);
        }).collect(Collectors.toSet());

        var logins = users.stream().map(User::getLogin).toList();
        request.delete("/api/admin/users", HttpStatus.OK, logins);

        for (var user : users) {
            final var deletedUser = userTestRepository.findById(user.getId()).orElseThrow();

            if (deletedUser.getLogin().equals(currentUserLogin)) {
                assertThatUserWasNotSoftDeleted(user, deletedUser);
            }
            else {
                assertThatUserWasSoftDeleted(user, deletedUser);
            }
        }
    }

    // Test
    public void updateUser_asAdmin_isSuccessful() throws Exception {
        student.setInternal(true);
        student = userTestRepository.save(student);
        final var newPassword = "bonobo42";
        final var newEmail = "bonobo42@tum.com";
        final var newFirstName = "Bruce";
        final var newGroups = Set.of("foo", "bar");
        final var newLastName = "Wayne";
        final var newImageUrl = "foobar.png";
        final var newLangKey = "DE";
        final var newAuthorities = Stream.of(Role.TEACHING_ASSISTANT.getAuthority()).map(authorityRepository::findById).filter(Optional::isPresent).map(Optional::get)
                .collect(Collectors.toSet());
        final var oldGroups = student.getGroups();
        student.setAuthorities(newAuthorities);
        student.setEmail(newEmail);
        student.setFirstName(newFirstName);
        student.setGroups(newGroups);
        student.setLastName(newLastName);
        student.setImageUrl(newImageUrl);
        student.setLangKey(newLangKey);

        student.setPassword(newPassword);
        mockDelegate.mockUpdateUserInUserManagement(student.getLogin(), student, newPassword, oldGroups);

        var managedUserVM = new ManagedUserVM(student, newPassword);
        managedUserVM.setPassword(newPassword);
        final var response = request.putWithResponseBody("/api/admin/users", managedUserVM, User.class, HttpStatus.OK);
        final var updatedUserIndDB = userTestRepository.findOneWithGroupsAndAuthoritiesByLogin(student.getLogin()).orElseThrow();

        assertThat(response).isNotNull();
        assertThat(passwordService.checkPasswordMatch(newPassword, updatedUserIndDB.getPassword())).isTrue();

        // set passwords to null to exclude them from the comparison
        student.setPassword(null);
        updatedUserIndDB.setPassword(null);

        assertThat(student).as("Returned user is equal to sent update").isEqualTo(response);
        assertThat(student).as("Updated user in DB is equal to sent update").isEqualTo(updatedUserIndDB);
    }

    // Test
    public void updateUserWithEmptyRoles() throws Exception {
        student.setInternal(true);
        student.setAuthorities(null);

        mockDelegate.mockUpdateUserInUserManagement(student.getLogin(), student, "foobar1234", student.getGroups());

        var managedUserVM = new ManagedUserVM(student, "foobar1234");

        final var response = request.putWithResponseBody("/api/admin/users", managedUserVM, User.class, HttpStatus.OK);
        assertThat(response).isNotNull();

        // do not allow empty authorities
        final var updatedUserInDB = userTestRepository.findOneWithGroupsAndAuthoritiesByLogin(student.getLogin()).orElseThrow();
        assertThat(updatedUserInDB.getAuthorities()).containsExactly(new Authority(Role.STUDENT.getAuthority()));
    }

    // Test
    public void updateUser_withNullPassword_oldPasswordNotChanged() throws Exception {
        student.setPassword(null);
        final var oldPassword = userTestRepository.findById(student.getId()).orElseThrow().getPassword();
        mockDelegate.mockUpdateUserInUserManagement(student.getLogin(), student, null, student.getGroups());

        request.put("/api/admin/users", new ManagedUserVM(student), HttpStatus.OK);
        final var userInDB = userTestRepository.findById(student.getId()).orElseThrow();

        assertThat(oldPassword).as("Password did not change").isEqualTo(userInDB.getPassword());
    }

    // Test
    public void updateUserLogin() throws Exception {
        var oldLogin = student.getLogin();
        student.setLogin("new-login");
        mockDelegate.mockUpdateUserInUserManagement(oldLogin, student, null, student.getGroups());

        request.put("/api/admin/users", new ManagedUserVM(student), HttpStatus.OK);
        final var userInDB = userTestRepository.findById(student.getId()).orElseThrow();

        assertThat(userInDB.getLogin()).isEqualTo(student.getLogin());
        assertThat(userInDB.getId()).isEqualTo(student.getId());
    }

    // Test
    public void updateUserInvalidId() throws Exception {
        long oldId = student.getId();
        student.setId(oldId + 1);
        mockDelegate.mockUpdateUserInUserManagement(student.getLogin(), student, null, student.getGroups());

        request.put("/api/admin/users", new ManagedUserVM(student, student.getPassword()), HttpStatus.BAD_REQUEST);
        final var userInDB = userTestRepository.findById(oldId).orElseThrow();
        assertThat(userInDB).isNotEqualTo(student);
        assertThat(userTestRepository.findById(oldId + 1)).isNotEqualTo(student);
    }

    // Test
    public void updateUserExistingEmail() throws Exception {
        long oldId = student.getId();
        student.setId(oldId + 1);
        student.setEmail("newEmail@testing.user");
        mockDelegate.mockUpdateUserInUserManagement(student.getLogin(), student, null, student.getGroups());

        request.put("/api/admin/users", new ManagedUserVM(student, student.getPassword()), HttpStatus.BAD_REQUEST);
        final var userInDB = userTestRepository.findById(oldId).orElseThrow();
        assertThat(userInDB).isNotEqualTo(student);
        assertThat(userTestRepository.findById(oldId + 1)).isNotEqualTo(student);
    }

    // Test
    public void updateUser_withExternalUserManagement() throws Exception {
        student.setFirstName("changed");
        mockDelegate.mockUpdateUserInUserManagement(student.getLogin(), student, null, student.getGroups());

        request.put("/api/admin/users", new ManagedUserVM(student), HttpStatus.OK);

        var updatedUser = userTestRepository.findById(student.getId());
        assertThat(updatedUser).isPresent();
        assertThat(updatedUser.get().getFirstName()).isEqualTo("changed");
    }

    // Test
    public void updateUserGroups() throws Exception {
        var course = courseUtilService.addEmptyCourse();
        programmingExerciseUtilService.addProgrammingExerciseToCourse(course);
        courseRepository.save(course);

        // First we create a new user with group
        student.setGroups(Set.of("instructor"));
        student = userTestRepository.save(student);

        // We will then update the user by modifying the groups
        var updatedUser = student;
        updatedUser.setGroups(Set.of("tutor"));
        mockDelegate.mockUpdateUserInUserManagement(student.getLogin(), updatedUser, null, student.getGroups());
        request.put("/api/admin/users", new ManagedUserVM(updatedUser, "this is a password"), HttpStatus.OK);

        var updatedUserOrEmpty = userTestRepository.findOneWithGroupsAndAuthoritiesByLogin(updatedUser.getLogin());
        assertThat(updatedUserOrEmpty).isPresent();

        updatedUser = updatedUserOrEmpty.get();
        assertThat(updatedUser.getId()).isEqualTo(student.getId());
        assertThat(updatedUser.getGroups()).hasSize(1).contains("tutor");
    }

    // Test
    public User createExternalUser_asAdmin_isSuccessful() throws Exception {
        String password = "foobar1234";
        student.setId(null);
        student.setLogin("batman");
        student.setPassword(password);
        student.setEmail("batman@secret.invalid");

        mockDelegate.mockCreateUserInUserManagement(student, false);

        final var response = request.postWithResponseBody("/api/admin/users", new ManagedUserVM(student, password), User.class, HttpStatus.CREATED);
        assertThat(response).isNotNull();
        final var userInDB = userTestRepository.findById(response.getId()).orElseThrow();
        assertThat(passwordService.checkPasswordMatch(password, userInDB.getPassword())).isTrue();
        student.setId(response.getId());

        // Exclude passwords from comparison
        response.setPassword(null);
        userInDB.setPassword(null);

        assertThat(student).as("New user is equal to request response").isEqualTo(response);
        assertThat(student).as("New user is equal to new user in DB").isEqualTo(userInDB);

        assertThat(learnerProfileRepository.findByUser(student)).isNotEmpty();

        return userInDB;
    }

    // Test
    public void createExternalUser_asAdmin_withVcsToken_isSuccessful() throws Exception {
        var user = this.createExternalUser_asAdmin_isSuccessful();
        assertThat(user.getVcsAccessToken()).as("VCS Access token is set correctly").isEqualTo("acccess-token-value");
    }

    // Test
    public void createInternalUser_asAdmin_isSuccessful() throws Exception {
        createInternalUserIsSuccessful(Set.of(Role.STUDENT));
    }

    // Test
    public void createInternalUserWithoutRoles_asAdmin_isSuccessful() throws Exception {
        createInternalUserIsSuccessful(Collections.emptySet());
    }

    private void createInternalUserIsSuccessful(final Set<Role> roles) throws Exception {
        String password = "foobar1234";
        student.setId(null);
        student.setLogin("batman");
        student.setPassword(password);
        student.setEmail("batman@secret.invalid");
        student.setInternal(true);

        final Set<Authority> authorities = roles.stream().map(Role::getAuthority).map(auth -> authorityRepository.findById(auth).orElseThrow()).collect(Collectors.toSet());
        student.setAuthorities(authorities);

        mockDelegate.mockCreateUserInUserManagement(student, false);

        final var response = request.postWithResponseBody("/api/admin/users", new ManagedUserVM(student, student.getPassword()), User.class, HttpStatus.CREATED);
        assertThat(response).isNotNull();
        final var userInDB = userTestRepository.findById(response.getId()).orElseThrow();
        userInDB.setPassword(password);
        student.setId(response.getId());
        response.setPassword(password);

        assertThat(student).as("New user is equal to request response").isEqualTo(response);
        assertThat(student).as("New user is equal to new user in DB").isEqualTo(userInDB);
    }

    // Test
    public void createUser_asAdmin_hasId() throws Exception {
        userTestRepository.findOneByLogin("batman").ifPresent(userTestRepository::delete);

        student.setId((long) 1337);
        student.setLogin("batman");
        student.setPassword("foobar");
        student.setEmail("batman@secret.invalid");
        student = userTestRepository.save(student);

        mockDelegate.mockCreateUserInUserManagement(student, false);

        final var response = request.postWithResponseBody("/api/admin/users", new ManagedUserVM(student), User.class, HttpStatus.BAD_REQUEST);
        assertThat(response).isNull();
    }

    // Test
    public void createUser_asAdmin_existingLogin() throws Exception {
        student.setId(null);
        student.setLogin("batman");
        student.setPassword("foobar");
        student.setEmail("batman@secret.invalid");

        mockDelegate.mockCreateUserInUserManagement(student, false);

        final var response = request.postWithResponseBody("/api/admin/users", new ManagedUserVM(student), User.class, HttpStatus.CREATED);
        assertThat(response).isNotNull();

        User student2 = new User();
        student2.setId(null);
        student2.setLogin("batman");
        student2.setPassword("barfoo");
        student2.setEmail("batman2@secret.stillinvalid");

        final var response2 = request.postWithResponseBody("/api/admin/users", new ManagedUserVM(student2), User.class, HttpStatus.BAD_REQUEST);
        assertThat(response2).isNull();
    }

    // Test
    public void createUser_asAdmin_existingEmail() throws Exception {
        student.setId(null);
        student.setLogin("batman");
        student.setPassword("foobar");

        mockDelegate.mockCreateUserInUserManagement(student, false);

        final var response = request.postWithResponseBody("/api/admin/users", new ManagedUserVM(student), User.class, HttpStatus.BAD_REQUEST);
        assertThat(response).isNull();
    }

    // Test
    public void createUserAsAdminExistsInCi() throws Exception {
        student.setId(null);
        student.setLogin("batman");
        student.setPassword("foobar");
        student.setEmail("batman@secret.invalid");

        mockDelegate.mockCreateUserInUserManagement(student, true);

        final var response = request.postWithResponseBody("/api/admin/users", new ManagedUserVM(student), User.class, HttpStatus.CREATED);
        assertThat(response).isNotNull();
    }

    // Test
    public void createUser_asAdmin_illegalLogin_internalError() throws Exception {
        student.setId(null);
        student.setLogin("@someusername");
        student.setPassword("foobar");
        student.setEmail("batman@secret.invalid");

        mockDelegate.mockCreateUserInUserManagement(student, false);

        final var response = request.postWithResponseBody("/api/admin/users", new ManagedUserVM(student), User.class, HttpStatus.INTERNAL_SERVER_ERROR);
        assertThat(response).isNull();
    }

    // Test
    public void createUser_asAdmin_failInExternalCiUserManagement_internalError() throws Exception {
        student.setId(null);
        student.setLogin("batman");
        student.setPassword("foobar");
        student.setEmail("batman@secret.invalid");

        mockDelegate.mockFailToCreateUserInExternalUserManagement(student, false, true, false);

        final var response = request.postWithResponseBody("/api/admin/users", new ManagedUserVM(student), User.class, HttpStatus.INTERNAL_SERVER_ERROR);
        assertThat(response).isNull();
    }

    // Test
    public void createUser_asAdmin_failInExternalCiUserManagement_cannotGetCiUser_internalError() throws Exception {
        student.setId(null);
        student.setLogin("batman");
        student.setPassword("foobar");
        student.setEmail("batman@secret.invalid");

        mockDelegate.mockFailToCreateUserInExternalUserManagement(student, false, false, true);

        final var response = request.postWithResponseBody("/api/admin/users", new ManagedUserVM(student), User.class, HttpStatus.INTERNAL_SERVER_ERROR);
        assertThat(response).isNull();
    }

    // Test
    public void createUser_asAdmin_failInExternalVcsUserManagement_internalError() throws Exception {
        userTestRepository.findOneByLogin("batman").ifPresent(userTestRepository::delete);

        student.setId(null);
        student.setLogin("batman");
        student.setPassword("foobar");
        student.setEmail("batman@secret.invalid");

        mockDelegate.mockFailToCreateUserInExternalUserManagement(student, true, false, false);

        final var response = request.postWithResponseBody("/api/admin/users", new ManagedUserVM(student), User.class, HttpStatus.INTERNAL_SERVER_ERROR);
        assertThat(response).isNull();
    }

    // Test
    public void createUser_withNullAsPassword_generatesRandomPassword() throws Exception {
        userTestRepository.findOneByLogin("batman").ifPresent(userTestRepository::delete);

        student.setId(null);
        student.setEmail("batman@invalid.tum");
        student.setLogin("batman");
        student.setPassword(null);

        mockDelegate.mockCreateUserInUserManagement(student, false);

        final var response = request.postWithResponseBody("/api/admin/users", new ManagedUserVM(student), User.class, HttpStatus.CREATED);
        assertThat(response).isNotNull();
        final var userInDB = userTestRepository.findById(response.getId()).orElseThrow();

        assertThat(userInDB.getPassword()).isNotBlank();
    }

    // Test
    public void createUser_withExternalUserManagement() throws Exception {
        userTestRepository.findOneByLogin("batman").ifPresent(userTestRepository::delete);

        var newUser = student;
        newUser.setId(null);
        newUser.setLogin("batman");
        newUser.setEmail("foobar@tum.com");

        mockDelegate.mockCreateUserInUserManagement(newUser, false);

        request.post("/api/admin/users", new ManagedUserVM(newUser), HttpStatus.CREATED);

        var createdUser = userTestRepository.findOneByEmailIgnoreCase(newUser.getEmail());
        assertThat(createdUser).isPresent();
        assertThat(createdUser.get().getId()).isNotNull();
    }

    // Test
    public void createUserWithGroups() throws Exception {
        assertThatExceptionOfType(EntityNotFoundException.class).isThrownBy(() -> userTestRepository.findByIdWithGroupsAndAuthoritiesElseThrow(Long.MAX_VALUE));

        assertThatExceptionOfType(EntityNotFoundException.class).isThrownBy(() -> userTestRepository.findByIdWithGroupsAndAuthoritiesAndOrganizationsElseThrow(Long.MAX_VALUE));

        var course = courseUtilService.addEmptyCourse();
        programmingExerciseUtilService.addProgrammingExerciseToCourse(course);
        course = courseUtilService.addEmptyCourse();
        course.setInstructorGroupName("instructor2");
        courseRepository.save(course);

        userTestRepository.findOneByLogin("batman").ifPresent(userTestRepository::delete);

        var newUser = student;
        newUser.setId(null);
        newUser.setLogin("batman");
        newUser.setEmail("foobar@tum.com");
        newUser.setGroups(Set.of("tutor", "instructor2"));

        mockDelegate.mockCreateUserInUserManagement(newUser, false);

        request.post("/api/admin/users", new ManagedUserVM(newUser), HttpStatus.CREATED);

        var createdUserOrEmpty = userTestRepository.findOneWithGroupsAndAuthoritiesByLogin(newUser.getLogin());
        assertThat(createdUserOrEmpty).isPresent();

        var createdUser = createdUserOrEmpty.get();
        assertThat(createdUser.getId()).isNotNull();
        assertThat(createdUser.getGroups()).hasSize(2).isEqualTo(newUser.getGroups());
    }

    // Test
    public void getUsers_asAdmin_isSuccessful() throws Exception {
        var usersDb = userTestRepository.findAllWithGroupsAndAuthoritiesByIsDeletedIsFalse().stream().peek(user -> user.setGroups(Collections.emptySet())).toList();
        userTestRepository.saveAll(usersDb);
        final var params = new LinkedMultiValueMap<String, String>();
        params.add("page", "0");
        params.add("pageSize", "100");
        params.add("searchTerm", TEST_PREFIX);
        params.add("sortingOrder", "ASCENDING");
        params.add("sortedColumn", "id");
        params.add("authorities", "");
        params.add("origins", "");
        params.add("registrationNumbers", "");
        params.add("status", "");
        params.add("courseIds", "");
        List<UserDTO> users = request.getList("/api/admin/users", HttpStatus.OK, UserDTO.class, params);
        assertThat(users).hasSize(NUMBER_OF_STUDENTS + NUMBER_OF_TUTORS + NUMBER_OF_EDITORS + NUMBER_OF_INSTRUCTORS); // admin is not returned
    }

    // Test
    public void searchUsers_asInstructor_isSuccessful() throws Exception {
        final String loginOrName = TEST_PREFIX + "student1";
        List<UserDTO> users = request.getList("/api/users/search?loginOrName=" + loginOrName, HttpStatus.OK, UserDTO.class);
        assertThat(users).hasSize(1); // size([student1]) = 1
    }

    // Test
    public void searchUsers_asAdmin_badRequest() throws Exception {
        final String loginOrName = "ab"; // too short (needs at least 3 characters)
        request.getList("/api/users/search?loginOrName=" + loginOrName, HttpStatus.BAD_REQUEST, UserDTO.class);
    }

    // Test
    public void searchUsers_asTutor_forbidden() throws Exception {
        final String loginOrName = "student";
        request.getList("/api/users/search?loginOrName=" + loginOrName, HttpStatus.FORBIDDEN, UserDTO.class);
    }

    // Test
    public void getUserViaFilter_asAdmin_isSuccessful() throws Exception {
        student.setGroups(Collections.emptySet());
        userTestRepository.save(student);
        final var params = new LinkedMultiValueMap<String, String>();
        params.add("page", "0");
        params.add("pageSize", "100");
        params.add("searchTerm", student.getEmail());
        params.add("sortingOrder", "ASCENDING");
        params.add("sortedColumn", "id");
        params.add("authorities", "USER");
        params.add("origins", "");
        params.add("status", "");
        params.add("registrationNumbers", "");
        params.add("courseIds", "");
        List<User> users = request.getList("/api/admin/users", HttpStatus.OK, User.class, params);
        assertThat(users).hasSize(1);
        assertThat(users.getFirst().getEmail()).isEqualTo(student.getEmail());
    }

    // Test
    public void getAuthorities_asAdmin_isSuccessful() throws Exception {
        List<String> authorities = request.getList("/api/admin/users/authorities", HttpStatus.OK, String.class);
        assertThat(authorities).hasSameElementsAs(List.of("ROLE_ADMIN", "ROLE_EDITOR", "ROLE_INSTRUCTOR", "ROLE_TA", "ROLE_USER"));
    }

    // Test
    public void getUsersOrAuthorities_asInstructor_forbidden() throws Exception {
        getUsersOrAuthorities_forbidden();
    }

    // Test
    public void getUsersOrAuthorities_asTutor_forbidden() throws Exception {
        getUsersOrAuthorities_forbidden();
    }

    // Test
    public void getUsersOrAuthorities_asStudent_forbidden() throws Exception {
        getUsersOrAuthorities_forbidden();
    }

    private void getUsersOrAuthorities_forbidden() throws Exception {
        request.getList("/api/admin/users", HttpStatus.FORBIDDEN, User.class);
        request.getList("/api/admin/users/authorities", HttpStatus.FORBIDDEN, String.class);
    }

    // Test
    public void getUser_asAdmin_isSuccessful() throws Exception {
        final String userLogin = TEST_PREFIX + "student1";
        UserDTO userDTO = request.get("/api/admin/users/" + userLogin, HttpStatus.OK, UserDTO.class);
        assertThat(userDTO.getLogin()).isEqualTo(userLogin);
    }

    // Test
    public void updateUserNotificationDate_asStudent_isSuccessful() throws Exception {
        request.put("/api/users/notification-date", null, HttpStatus.OK);
        User userInDB = userUtilService.getUserByLogin(TEST_PREFIX + "student1");
        assertThat(userInDB.getLastNotificationRead()).isAfterOrEqualTo(ZonedDateTime.now().minusSeconds(1));
    }

    // Test
    public void updateUserProfilePicture_asStudent_isSuccessful() throws Exception {
        User userInDB = userUtilService.getUserByLogin(TEST_PREFIX + "student1");
        assertThat(userInDB.getImageUrl()).isNull();

        MockMultipartFile mockImageFile = new MockMultipartFile("file", "test-image.jpeg", "image/jpeg", "test image".getBytes());

        mockMvc.perform(MockMvcRequestBuilders.multipart("/api/account/profile-picture").file(mockImageFile).with(request -> {
            request.setMethod("PUT");
            return request;
        })).andExpect(status().isOk());

        userInDB = userUtilService.getUserByLogin(TEST_PREFIX + "student1");
        assertThat(userInDB.getImageUrl()).isNotNull();
    }

    // Test
    public void updateAndDeleteUserProfilePicture_asStudent_isSuccessful() throws Exception {
        User userInDB = userUtilService.getUserByLogin(TEST_PREFIX + "student1");
        assertThat(userInDB.getImageUrl()).isNull();

        MockMultipartFile mockImageFile = new MockMultipartFile("file", "test-image.jpeg", "image/jpeg", "test image".getBytes());

        mockMvc.perform(MockMvcRequestBuilders.multipart("/api/account/profile-picture").file(mockImageFile).with(request -> {
            request.setMethod("PUT");
            return request;
        })).andExpect(status().isOk());
        userInDB = userUtilService.getUserByLogin(TEST_PREFIX + "student1");
        assertThat(userInDB.getImageUrl()).isNotNull();

        request.delete("/api/account/profile-picture", HttpStatus.OK);
        userInDB = userUtilService.getUserByLogin(TEST_PREFIX + "student1");
        assertThat(userInDB.getImageUrl()).isNull();
    }

    // Test
    public void updateUserNotificationVisibilityShowAllAsStudentIsSuccessful() throws Exception {
        request.put("/api/users/notification-visibility", true, HttpStatus.OK);
        User userInDB = userUtilService.getUserByLogin(TEST_PREFIX + "student1");
        assertThat(userInDB.getHideNotificationsUntil()).isNull();
    }

    // Test
    public void updateUserNotificationVisibilityHideUntilAsStudentIsSuccessful() throws Exception {
        request.put("/api/users/notification-visibility", false, HttpStatus.OK);
        User userInDB = userUtilService.getUserByLogin(TEST_PREFIX + "student1");
        assertThat(userInDB.getHideNotificationsUntil()).isNotNull();
        assertThat(userInDB.getHideNotificationsUntil()).isStrictlyBetween(ZonedDateTime.now().minusSeconds(1), ZonedDateTime.now().plusSeconds(1));
    }

    // Test
    public void initializeUser(boolean mock) throws Exception {
        String password = passwordService.hashPassword("ThisIsAPassword");
        User repoUser = userUtilService.getUserByLogin(TEST_PREFIX + "student1");
        repoUser.setPassword(password);
        repoUser.setInternal(true);
        repoUser.setActivated(false);
        repoUser.setGroups(Set.of(LtiService.LTI_GROUP_NAME));
        final User user = userTestRepository.save(repoUser);

        if (mock) {
            // Mock user creation and update calls to prevent issues in GitLab/Jenkins tests
            mockDelegate.mockCreateUserInUserManagement(user, false);
            mockDelegate.mockUpdateUserInUserManagement(user.getLogin(), user, null, new HashSet<>());
        }

        optionalVcsUserManagementService.ifPresent(vcsUserManagementService -> vcsUserManagementService.createVcsUser(user, password));
        optionalCIUserManagementService.ifPresent(ciUserManagementService -> ciUserManagementService.createUser(user, password));

        UserInitializationDTO dto = request.putWithResponseBody("/api/users/initialize", false, UserInitializationDTO.class, HttpStatus.OK);

        assertThat(dto.password()).isNotEmpty();

        User currentUser = userUtilService.getUserByLogin(TEST_PREFIX + "student1");

        assertThat(passwordService.checkPasswordMatch(dto.password(), currentUser.getPassword())).isTrue();
        assertThat(passwordService.checkPasswordMatch(password, currentUser.getPassword())).isFalse();
        assertThat(currentUser.getActivated()).isTrue();
        assertThat(currentUser.isInternal()).isTrue();
    }

    // Test
    public void initializeUserWithoutFlag() throws Exception {
        String password = passwordService.hashPassword("ThisIsAPassword");
        User user = userUtilService.getUserByLogin(TEST_PREFIX + "student1");
        user.setPassword(password);
        user.setInternal(true);
        user.setActivated(true);
        user.setGroups(Set.of(LtiService.LTI_GROUP_NAME));
        userTestRepository.save(user);

        UserInitializationDTO dto = request.putWithResponseBody("/api/users/initialize", false, UserInitializationDTO.class, HttpStatus.OK);

        assertThat(dto.password()).isNull();

        User currentUser = userUtilService.getUserByLogin(TEST_PREFIX + "student1");

        assertThat(currentUser.getPassword()).isEqualTo(password);
        assertThat(currentUser.getActivated()).isTrue();
        assertThat(currentUser.isInternal()).isTrue();
    }

    // Test
    public void initializeUserNonLTI() throws Exception {
        String password = passwordService.hashPassword("ThisIsAPassword");
        User user = userUtilService.getUserByLogin(TEST_PREFIX + "student1");
        user.setPassword(password);
        user.setInternal(true);
        user.setActivated(false);
        userTestRepository.save(user);

        UserInitializationDTO dto = request.putWithResponseBody("/api/users/initialize", false, UserInitializationDTO.class, HttpStatus.OK);
        assertThat(dto.password()).isNull();

        User currentUser = userUtilService.getUserByLogin(TEST_PREFIX + "student1");
        assertThat(currentUser.getPassword()).isEqualTo(password);
        assertThat(currentUser.getActivated()).isTrue();
        assertThat(currentUser.isInternal()).isTrue();
    }

    // Test
    public void initializeUserExternal() throws Exception {
        String password = passwordService.hashPassword("ThisIsAPassword");
        User user = userUtilService.getUserByLogin(TEST_PREFIX + "student1");
        user.setPassword(password);
        user.setInternal(false);
        user.setActivated(false);
        userTestRepository.save(user);

        UserInitializationDTO dto = request.putWithResponseBody("/api/users/initialize", false, UserInitializationDTO.class, HttpStatus.OK);

        assertThat(dto.password()).isNull();

        User currentUser = userUtilService.getUserByLogin(TEST_PREFIX + "student1");

        assertThat(currentUser.getPassword()).isEqualTo(password);
        assertThat(currentUser.getActivated()).isTrue();
        assertThat(currentUser.isInternal()).isFalse();
    }

    // Test
    public void getAndCreateParticipationVcsAccessToken() throws Exception {
        User user = userUtilService.getUserByLogin(TEST_PREFIX + "student1");

        // try to get token for non existent participation
        request.get("/api/account/participation-vcs-access-token?participationId=11", HttpStatus.NOT_FOUND, String.class);

        var course = courseUtilService.addEmptyCourse();
        var exercise = programmingExerciseUtilService.addProgrammingExerciseToCourse(course);
        courseRepository.save(course);

        var submission = (ProgrammingSubmission) new ProgrammingSubmission().commitHash("abc").type(SubmissionType.MANUAL).submitted(true);
        submission = programmingExerciseUtilService.addProgrammingSubmission(exercise, submission, user.getLogin());
        // request existing token
        var token = request.get("/api/account/participation-vcs-access-token?participationId=" + submission.getParticipation().getId(), HttpStatus.OK, String.class);
        assertThat(token).isNotNull();

        // delete all tokens
        participationVCSAccessTokenRepository.deleteAll();

        // check that token was deleted
        request.get("/api/account/participation-vcs-access-token?participationId=" + submission.getParticipation().getId(), HttpStatus.NOT_FOUND, String.class);
        var newToken = request.putWithResponseBody("/api/account/participation-vcs-access-token?participationId=" + submission.getParticipation().getId(), null, String.class,
                HttpStatus.OK);
        assertThat(newToken).isNotEqualTo(token);

        submissionRepository.delete(submission);
        participationVCSAccessTokenRepository.deleteAll();
        participationRepository.deleteById(submission.getParticipation().getId());
    }

    // Test
    public void getAndCreateParticipationVcsAccessTokenForTeamExercise() throws Exception {
        User user = userUtilService.getUserByLogin(TEST_PREFIX + "student1");
        var course = courseUtilService.addEmptyCourse();
        var exercise = programmingExerciseUtilService.addProgrammingExerciseToCourse(course);
        exercise.setMode(ExerciseMode.TEAM);
        exerciseTestRepository.save(exercise);
        courseRepository.save(course);
        User tutor1 = userTestRepository.findOneByLogin(TEST_PREFIX + "tutor1").orElseThrow();
        Team team = teamUtilService.createTeam(Set.of(user), tutor1, exercise, "team1");

        var submission = (ProgrammingSubmission) new ProgrammingSubmission().commitHash("abc").type(SubmissionType.MANUAL).submitted(true);
        submission = programmingExerciseUtilService.addProgrammingSubmissionToTeamExercise(exercise, submission, team);

        // request existing token
        request.get("/api/account/participation-vcs-access-token?participationId=" + submission.getParticipation().getId(), HttpStatus.NOT_FOUND, String.class);

        var token = request.putWithResponseBody("/api/account/participation-vcs-access-token?participationId=" + submission.getParticipation().getId(), null, String.class,
                HttpStatus.OK);
        assertThat(token).isNotNull();

        var token2 = request.get("/api/account/participation-vcs-access-token?participationId=" + submission.getParticipation().getId(), HttpStatus.OK, String.class);
        assertThat(token2).isEqualTo(token);

        submissionRepository.delete(submission);
        participationVCSAccessTokenRepository.deleteAll();
        participationRepository.deleteById(submission.getParticipation().getId());
        teamUtilService.deleteTeam(team);
    }

    // Test
    public void createAndDeleteUserVcsAccessToken() throws Exception {
        User user = userUtilService.getUserByLogin(TEST_PREFIX + "student1");
        assertThat(user.getVcsAccessToken()).isNull();

        // Set expiry date to already past date -> Bad Request
        ZonedDateTime expiryDate = ZonedDateTime.now().minusMonths(1);
        var userDTO = request.putWithResponseBody("/api/account/user-vcs-access-token?expiryDate=" + expiryDate, null, UserDTO.class, HttpStatus.BAD_REQUEST);
        assertThat(userDTO).isNull();

        // Correct expiry date -> OK
        expiryDate = ZonedDateTime.now().plusMonths(1);
        userDTO = request.putWithResponseBody("/api/account/user-vcs-access-token?expiryDate=" + expiryDate, null, UserDTO.class, HttpStatus.OK);
        user = userUtilService.getUserByLogin(TEST_PREFIX + "student1");
        assertThat(user.getVcsAccessToken()).isEqualTo(userDTO.getVcsAccessToken());
        assertThat(user.getVcsAccessTokenExpiryDate()).isEqualTo(userDTO.getVcsAccessTokenExpiryDate());

        // Delete token
        request.delete("/api/account/user-vcs-access-token", HttpStatus.OK);
        user = userUtilService.getUserByLogin(TEST_PREFIX + "student1");
        assertThat(user.getVcsAccessToken()).isNull();
        assertThat(user.getVcsAccessTokenExpiryDate()).isNull();
    }

    public UserRepository getUserTestRepository() {
        return userTestRepository;
    }

    /**
     * Helper method to create the params.
     *
     * @param authorities         authorities of the users
     * @param origins             of the users
     * @param registrationNumbers of the users
     * @param status              of the users
     * @return params for request
     */
    private LinkedMultiValueMap<String, String> createParamsForPagingRequest(String authorities, String origins, String registrationNumbers, String status,
            boolean findWithoutUserGroups) {
        final var params = new LinkedMultiValueMap<String, String>();
        params.add("page", "0");
        params.add("pageSize", "1000");
        params.add("searchTerm", "");
        params.add("sortingOrder", "ASCENDING");
        params.add("sortedColumn", "id");
        params.add("authorities", authorities);
        params.add("origins", origins);
        params.add("registrationNumbers", registrationNumbers);
        params.add("status", status);
        params.add("findWithoutUserGroups", Boolean.toString(findWithoutUserGroups));
        return params;
    }

    /**
     * Helper method to determine the user authority which is used most often in a user creation matrix
     *
     * @param userNumbers the user creation matrix
     * @return String of the user authority with the most users
     */
    private String getMainUserAuthority(Integer[] userNumbers) throws Exception {
        List<Integer> userNumbersList = Arrays.asList(userNumbers);
        var authorityIndex = userNumbersList.indexOf(Collections.max(userNumbersList));
        return switch (authorityIndex) {
            case 0 -> "student";
            case 1 -> "tutor";
            case 2 -> "editor";
            case 3 -> "instructor";
            default -> throw new Exception("Couldn't match the input user array to an authority.");
        };
    }

    // Test
    public void testUser() throws Exception {
        final var params = createParamsForPagingRequest("USER", "", "", "", false);

        List<User> result;

        courseUtilService.addEmptyCourse();

        Integer[][] numbers = { { 2, 0, 0, 0 }, { 0, 2, 0, 0 }, { 0, 0, 2, 0 }, { 0, 0, 0, 2 }, };
        for (Integer[] number : numbers) {
            userTestRepository.deleteAll(userTestRepository.searchAllByLoginOrName(Pageable.unpaged(), TEST_PREFIX));
            userUtilService.addUsers(TEST_PREFIX, number[0], number[1], number[2], number[3]);
            final var mainUserAuthority = getMainUserAuthority(number);
            User user1 = userTestRepository.getUserByLoginElseThrow(TEST_PREFIX + mainUserAuthority + 1);
            User user2 = userTestRepository.getUserByLoginElseThrow(TEST_PREFIX + mainUserAuthority + 2);
            user1.setGroups(Collections.emptySet());
            user2.setGroups(Set.of("tumuser"));
            userTestRepository.saveAll(List.of(user1, user2));
            result = request.getList("/api/admin/users", HttpStatus.OK, User.class, params);
            assertThat(result).contains(user1).contains(user2);
        }
    }

    // Test
    public void testUserWithoutGroups() throws Exception {
        Course course = courseUtilService.addEmptyCourse();
        courseRepository.save(course);

        final var params = createParamsForPagingRequest("USER", "", "", Long.toString(course.getId()), true);

        List<User> result;

        Integer[][] numbers = { { 2, 0, 0, 0 }, { 0, 2, 0, 0 }, { 0, 0, 2, 0 }, { 0, 0, 0, 2 } };
        for (Integer[] number : numbers) {
            userTestRepository.deleteAll(userTestRepository.searchAllByLoginOrName(Pageable.unpaged(), TEST_PREFIX));
            userUtilService.addUsers(TEST_PREFIX, number[0], number[1], number[2], number[3]);
            final var mainUserAuthority = getMainUserAuthority(number);
            User user1 = userTestRepository.getUserByLoginElseThrow(TEST_PREFIX + mainUserAuthority + 1);
            User user2 = userTestRepository.getUserByLoginElseThrow(TEST_PREFIX + mainUserAuthority + 2);
            user1.setGroups(Collections.emptySet());
            user2.setGroups(Set.of("tumuser"));
            userTestRepository.saveAll(List.of(user1, user2));
            result = request.getList("/api/admin/users", HttpStatus.OK, User.class, params);
            assertThat(result).contains(user1).doesNotContain(user2);
        }
    }

    // Test
    public void testUserWithActivatedStatus() throws Exception {
        final var params = createParamsForPagingRequest("USER", "", "WITHOUT_REG_NO", "ACTIVATED", false);

        List<User> result;

        Integer[][] numbers = { { 2, 0, 0, 0 }, { 0, 2, 0, 0 }, { 0, 0, 2, 0 }, { 0, 0, 0, 2 } };
        for (Integer[] number : numbers) {
            userTestRepository.deleteAll(userTestRepository.searchAllByLoginOrName(Pageable.unpaged(), TEST_PREFIX));
            userUtilService.addUsers(TEST_PREFIX, number[0], number[1], number[2], number[3]);
            final var mainUserAuthority = getMainUserAuthority(number);
            User user1 = userTestRepository.getUserByLoginElseThrow(TEST_PREFIX + mainUserAuthority + 1);
            User user2 = userTestRepository.getUserByLoginElseThrow(TEST_PREFIX + mainUserAuthority + 2);
            User admin = userTestRepository.getUserByLoginElseThrow("admin");
            user1.setActivated(true);
            user2.setActivated(false);
            userTestRepository.saveAll(List.of(user1, user2, admin));
            result = request.getList("/api/admin/users", HttpStatus.OK, User.class, params);
            assertThat(result).contains(user1, admin).doesNotContain(user2);
        }
    }

    // Test
    public void testUserWithDeactivatedStatus() throws Exception {
        final var params = createParamsForPagingRequest("USER", "", "WITHOUT_REG_NO", "DEACTIVATED", false);

        List<User> result;

        courseUtilService.addEmptyCourse();

        Integer[][] numbers = { { 2, 0, 0, 0 }, { 0, 2, 0, 0 }, { 0, 0, 2, 0 }, { 0, 0, 0, 2 } };
        for (Integer[] number : numbers) {
            userTestRepository.deleteAll(userTestRepository.searchAllByLoginOrName(Pageable.unpaged(), TEST_PREFIX));
            userUtilService.addUsers(TEST_PREFIX, number[0], number[1], number[2], number[3]);
            final var mainUserAuthority = getMainUserAuthority(number);
            User user1 = userTestRepository.getUserByLoginElseThrow(TEST_PREFIX + mainUserAuthority + 1);
            User user2 = userTestRepository.getUserByLoginElseThrow(TEST_PREFIX + mainUserAuthority + 2);
            user1.setActivated(true);
            user2.setActivated(false);
            userTestRepository.saveAll(List.of(user1, user2));
            result = request.getList("/api/admin/users", HttpStatus.OK, User.class, params);
            assertThat(result).contains(user2).doesNotContain(user1);
        }
    }

    // Test
    public void testUserWithInternalStatus() throws Exception {
        final var params = createParamsForPagingRequest("USER", "INTERNAL", "WITHOUT_REG_NO", "", false);

        List<User> result;

        courseUtilService.addEmptyCourse();

        Integer[][] numbers = { { 2, 0, 0, 0 }, { 0, 2, 0, 0 }, { 0, 0, 2, 0 }, { 0, 0, 0, 2 } };
        for (Integer[] number : numbers) {
            userTestRepository.deleteAll(userTestRepository.searchAllByLoginOrName(Pageable.unpaged(), TEST_PREFIX));
            userUtilService.addUsers(TEST_PREFIX, number[0], number[1], number[2], number[3]);
            final var mainUserAuthority = getMainUserAuthority(number);
            User user1 = userTestRepository.getUserByLoginElseThrow(TEST_PREFIX + mainUserAuthority + 1);
            User user2 = userTestRepository.getUserByLoginElseThrow(TEST_PREFIX + mainUserAuthority + 2);
            User admin = userTestRepository.getUserByLoginElseThrow("admin");
            user1.setInternal(true);
            user2.setInternal(false);
            userTestRepository.saveAll(List.of(user1, user2, admin));
            result = request.getList("/api/admin/users", HttpStatus.OK, User.class, params);
            assertThat(result).contains(user1, admin).doesNotContain(user2);
        }
    }

    // Test
    public void testUserWithExternalStatus() throws Exception {
        final var params = createParamsForPagingRequest("USER", "EXTERNAL", "WITHOUT_REG_NO", "", false);

        List<User> result;

        courseUtilService.addEmptyCourse();

        Integer[][] numbers = { { 2, 0, 0, 0 }, { 0, 2, 0, 0 }, { 0, 0, 2, 0 }, { 0, 0, 0, 2 } };
        for (Integer[] number : numbers) {
            userTestRepository.deleteAll(userTestRepository.searchAllByLoginOrName(Pageable.unpaged(), TEST_PREFIX));
            userUtilService.addUsers(TEST_PREFIX, number[0], number[1], number[2], number[3]);
            final var mainUserAuthority = getMainUserAuthority(number);
            User user1 = userTestRepository.getUserByLoginElseThrow(TEST_PREFIX + mainUserAuthority + 1);
            User user2 = userTestRepository.getUserByLoginElseThrow(TEST_PREFIX + mainUserAuthority + 2);
            user1.setInternal(true);
            user2.setInternal(false);
            userTestRepository.saveAll(List.of(user1, user2));
            result = request.getList("/api/admin/users", HttpStatus.OK, User.class, params);
            assertThat(result).contains(user2).doesNotContain(user1);
        }
    }

    public static UserSshPublicKey createNewValidSSHKey(User user, String keyString) {
        UserSshPublicKey userSshPublicKey = new UserSshPublicKey();
        userSshPublicKey.setPublicKey(keyString);
        userSshPublicKey.setLabel("Key 1");
        userSshPublicKey.setUserId(user.getId());
        return userSshPublicKey;
    }

    // Test
    public void testUserWithExternalAndInternalStatus() throws Exception {
        final var params = createParamsForPagingRequest("USER", "INTERNAL,EXTERNAL", "WITHOUT_REG_NO", "", false);

        List<User> result;

        courseUtilService.addEmptyCourse();

        Integer[][] numbers = { { 2, 0, 0, 0 }, { 0, 2, 0, 0 }, { 0, 0, 2, 0 }, { 0, 0, 0, 2 } };
        for (Integer[] number : numbers) {
            userTestRepository.deleteAll(userTestRepository.searchAllByLoginOrName(Pageable.unpaged(), TEST_PREFIX));
            userUtilService.addUsers(TEST_PREFIX, number[0], number[1], number[2], number[3]);
            final var mainUserAuthority = getMainUserAuthority(number);
            User user1 = userTestRepository.getUserByLoginElseThrow(TEST_PREFIX + mainUserAuthority + 1);
            User user2 = userTestRepository.getUserByLoginElseThrow(TEST_PREFIX + mainUserAuthority + 2);
            user1.setInternal(true);
            user2.setInternal(false);
            userTestRepository.saveAll(List.of(user1, user2));
            result = request.getList("/api/admin/users", HttpStatus.OK, User.class, params);
            assertThat(result).isEqualTo(Collections.emptyList());
        }
    }

    /**
     * Test for the user search with the following parameters:
     *
     * @throws Exception if the user is not the same as the expected user
     */
    public void testUserWithRegistrationNumber() throws Exception {
        final var params = createParamsForPagingRequest("USER", "INTERNAL,EXTERNAL", "WITH_REG_NO", "", false);

        List<User> result;

        courseUtilService.addEmptyCourse();

        Integer[][] numbers = { { 2, 0, 0, 0 }, { 0, 2, 0, 0 }, { 0, 0, 2, 0 }, { 0, 0, 0, 2 } };
        for (Integer[] number : numbers) {
            userTestRepository.deleteAll(userTestRepository.searchAllByLoginOrName(Pageable.unpaged(), TEST_PREFIX));
            userUtilService.addUsers(TEST_PREFIX, number[0], number[1], number[2], number[3]);
            final var mainUserAuthority = getMainUserAuthority(number);
            User user1 = userTestRepository.getUserByLoginElseThrow(TEST_PREFIX + mainUserAuthority + 1);
            User user2 = userTestRepository.getUserByLoginElseThrow(TEST_PREFIX + mainUserAuthority + 2);
            user1.setRegistrationNumber(null);
            user2.setRegistrationNumber(null);
            userTestRepository.saveAll(List.of(user1, user2));
            result = request.getList("/api/admin/users", HttpStatus.OK, User.class, params);
            assertThat(result).isEqualTo(Collections.emptyList());
        }
    }

    /**
     * Test for the user search with the following parameters:
     *
     * @throws Exception if the user is not the same as the expected user
     */
    public void testUserWithoutRegistrationNumber() throws Exception {
        final var params = createParamsForPagingRequest("USER", "", "WITHOUT_REG_NO", "", false);

        List<User> result;

        courseUtilService.addEmptyCourse();

        Integer[][] numbers = { { 2, 0, 0, 0 }, { 0, 2, 0, 0 }, { 0, 0, 2, 0 }, { 0, 0, 0, 2 } };
        for (Integer[] number : numbers) {
            userTestRepository.deleteAll(userTestRepository.searchAllByLoginOrName(Pageable.unpaged(), TEST_PREFIX));
            userUtilService.addUsers(TEST_PREFIX, number[0], number[1], number[2], number[3]);
            final var mainUserAuthority = getMainUserAuthority(number);
            User user1 = userTestRepository.getUserByLoginElseThrow(TEST_PREFIX + mainUserAuthority + 1);
            User user2 = userTestRepository.getUserByLoginElseThrow(TEST_PREFIX + mainUserAuthority + 2);
            user1.setRegistrationNumber("5461351");
            user2.setRegistrationNumber("");
            User admin = userTestRepository.getUserByLoginElseThrow("admin");
            userTestRepository.saveAll(List.of(user1, user2, admin));
            result = request.getList("/api/admin/users", HttpStatus.OK, User.class, params);
            assertThat(result).contains(admin).doesNotContain(user1, user2);
        }
    }
}<|MERGE_RESOLUTION|>--- conflicted
+++ resolved
@@ -126,6 +126,21 @@
     @Autowired
     private ExerciseTestRepository exerciseTestRepository;
 
+    @Autowired
+    private ParticipationVCSAccessTokenRepository participationVCSAccessTokenRepository;
+
+    @Autowired
+    private ParticipationTestRepository participationRepository;
+
+    @Autowired
+    private SubmissionTestRepository submissionRepository;
+
+    @Autowired
+    private ExerciseTestRepository exerciseTestRepository;
+
+    @Autowired
+    private NotificationTestRepository notificationTestRepository;
+  
     private String TEST_PREFIX;
 
     private MockDelegate mockDelegate;
@@ -142,24 +157,6 @@
 
     private static final int NUMBER_OF_INSTRUCTORS = 1;
 
-<<<<<<< HEAD
-    @Autowired
-    private ParticipationVCSAccessTokenRepository participationVCSAccessTokenRepository;
-
-    @Autowired
-    private ParticipationTestRepository participationRepository;
-
-    @Autowired
-    private SubmissionTestRepository submissionRepository;
-
-    @Autowired
-    private ExerciseTestRepository exerciseTestRepository;
-
-    @Autowired
-    private NotificationTestRepository notificationTestRepository;
-
-=======
->>>>>>> fa555ed2
     public void setup(String testPrefix, MockDelegate mockDelegate) throws Exception {
         this.TEST_PREFIX = testPrefix;
         this.mockDelegate = mockDelegate;
