package de.tum.cit.aet.artemis.core.user.util;

import static org.assertj.core.api.Assertions.assertThat;
import static org.assertj.core.api.Assertions.assertThatExceptionOfType;
import static org.springframework.test.web.servlet.result.MockMvcResultMatchers.status;

import java.io.IOException;
import java.time.ZonedDateTime;
import java.util.Arrays;
import java.util.Collections;
import java.util.HashSet;
import java.util.List;
import java.util.Optional;
import java.util.Set;
import java.util.stream.Collectors;
import java.util.stream.Stream;

import org.springframework.beans.factory.annotation.Autowired;
import org.springframework.cache.CacheManager;
import org.springframework.data.domain.Pageable;
import org.springframework.http.HttpHeaders;
import org.springframework.http.HttpStatus;
import org.springframework.http.MediaType;
import org.springframework.mock.web.MockMultipartFile;
import org.springframework.stereotype.Service;
import org.springframework.test.web.servlet.MockMvc;
import org.springframework.test.web.servlet.request.MockMvcRequestBuilders;
import org.springframework.util.LinkedMultiValueMap;

import de.tum.cit.aet.artemis.atlas.domain.science.ScienceEvent;
import de.tum.cit.aet.artemis.atlas.domain.science.ScienceEventType;
import de.tum.cit.aet.artemis.atlas.repository.LearnerProfileRepository;
import de.tum.cit.aet.artemis.atlas.test_repository.ScienceEventTestRepository;
import de.tum.cit.aet.artemis.core.config.Constants;
import de.tum.cit.aet.artemis.core.domain.Authority;
import de.tum.cit.aet.artemis.core.domain.Course;
import de.tum.cit.aet.artemis.core.domain.User;
import de.tum.cit.aet.artemis.core.dto.UserDTO;
import de.tum.cit.aet.artemis.core.dto.UserInitializationDTO;
import de.tum.cit.aet.artemis.core.dto.vm.ManagedUserVM;
import de.tum.cit.aet.artemis.core.exception.EntityNotFoundException;
import de.tum.cit.aet.artemis.core.repository.AuthorityRepository;
import de.tum.cit.aet.artemis.core.repository.UserRepository;
import de.tum.cit.aet.artemis.core.security.Role;
import de.tum.cit.aet.artemis.core.service.user.PasswordService;
import de.tum.cit.aet.artemis.core.test_repository.CourseTestRepository;
import de.tum.cit.aet.artemis.core.test_repository.UserTestRepository;
import de.tum.cit.aet.artemis.core.util.CourseUtilService;
import de.tum.cit.aet.artemis.core.util.RequestUtilService;
import de.tum.cit.aet.artemis.exercise.domain.ExerciseMode;
import de.tum.cit.aet.artemis.exercise.domain.SubmissionType;
import de.tum.cit.aet.artemis.exercise.domain.Team;
import de.tum.cit.aet.artemis.exercise.repository.ExerciseTestRepository;
import de.tum.cit.aet.artemis.exercise.team.TeamUtilService;
import de.tum.cit.aet.artemis.exercise.test_repository.ParticipationTestRepository;
import de.tum.cit.aet.artemis.exercise.test_repository.SubmissionTestRepository;
import de.tum.cit.aet.artemis.lti.service.LtiService;
import de.tum.cit.aet.artemis.programming.domain.ProgrammingSubmission;
import de.tum.cit.aet.artemis.programming.repository.ParticipationVCSAccessTokenRepository;
import de.tum.cit.aet.artemis.programming.service.ci.CIUserManagementService;
import de.tum.cit.aet.artemis.programming.service.vcs.VcsUserManagementService;
import de.tum.cit.aet.artemis.programming.util.MockDelegate;
import de.tum.cit.aet.artemis.programming.util.ProgrammingExerciseUtilService;

/**
 * Note: this class should be independent of the actual VCS and CIS and contains common test logic for scenarios:
 * 1) Jenkins + Gitlab
 */
@Service
public class UserTestService {

    @Autowired
    private AuthorityRepository authorityRepository;

    @Autowired
    private UserTestRepository userTestRepository;

    @Autowired
    private PasswordService passwordService;

    @Autowired
    private CacheManager cacheManager;

    @Autowired
    private CourseTestRepository courseRepository;

    @Autowired
    protected RequestUtilService request;

    @Autowired
    private Optional<VcsUserManagementService> optionalVcsUserManagementService;

    @Autowired
    private Optional<CIUserManagementService> optionalCIUserManagementService;

    @Autowired
    private UserUtilService userUtilService;

    @Autowired
    private TeamUtilService teamUtilService;

    @Autowired
    private CourseUtilService courseUtilService;

    @Autowired
    private ProgrammingExerciseUtilService programmingExerciseUtilService;

    @Autowired
    private ScienceEventTestRepository scienceEventRepository;

    @Autowired
    private MockMvc mockMvc;

    @Autowired
    private ParticipationVCSAccessTokenRepository participationVCSAccessTokenRepository;

    @Autowired
    private ParticipationTestRepository participationRepository;

    @Autowired
    private SubmissionTestRepository submissionRepository;

    @Autowired
    private LearnerProfileRepository learnerProfileRepository;

    private String TEST_PREFIX;

    private MockDelegate mockDelegate;

    public User student;

    private ScienceEvent scienceEvent;

    private static final int NUMBER_OF_STUDENTS = 2;

    private static final int NUMBER_OF_TUTORS = 1;

    private static final int NUMBER_OF_EDITORS = 1;

    private static final int NUMBER_OF_INSTRUCTORS = 1;

<<<<<<< HEAD
=======
    @Autowired
    private ParticipationVCSAccessTokenRepository participationVCSAccessTokenRepository;

    @Autowired
    private ParticipationTestRepository participationRepository;

    @Autowired
    private SubmissionTestRepository submissionRepository;

    @Autowired
    private ExerciseTestRepository exerciseTestRepository;

>>>>>>> 4eaba4e5
    public void setup(String testPrefix, MockDelegate mockDelegate) throws Exception {
        this.TEST_PREFIX = testPrefix;
        this.mockDelegate = mockDelegate;

        List<User> users = userUtilService.addUsers(testPrefix, NUMBER_OF_STUDENTS, NUMBER_OF_TUTORS, NUMBER_OF_EDITORS, NUMBER_OF_INSTRUCTORS);
        student = userTestRepository.getUserByLoginElseThrow(testPrefix + "student1");
        student.setInternal(true);
        student = userTestRepository.save(student);
        student = userTestRepository.findOneWithGroupsAndAuthoritiesByLogin(student.getLogin()).orElseThrow();

        users.forEach(user -> cacheManager.getCache(UserRepository.USERS_CACHE).evict(user.getLogin()));

        final var event = new ScienceEvent();
        event.setIdentity(student.getLogin());
        event.setTimestamp(ZonedDateTime.now());
        event.setType(ScienceEventType.EXERCISE__OPEN);
        scienceEvent = scienceEventRepository.save(event);
    }

    public void tearDown() throws IOException {
        userTestRepository.deleteAll(userTestRepository.searchAllByLoginOrName(Pageable.unpaged(), TEST_PREFIX));
    }

    public User getStudent() {
        return student;
    }

    private void assertThatUserWasSoftDeleted(User originalUser, User deletedUser) throws Exception {
        assertThat(deletedUser.isDeleted()).isTrue();
        assertThat(deletedUser.getFirstName()).isEqualTo(Constants.USER_FIRST_NAME_AFTER_SOFT_DELETE);
        assertThat(deletedUser.getLastName()).isEqualTo(Constants.USER_LAST_NAME_AFTER_SOFT_DELETE);
        assertThat(deletedUser.getLogin()).isNotEqualTo(originalUser.getLogin());
        assertThat(deletedUser.getPassword()).isNotEqualTo(originalUser.getPassword());
        assertThat(deletedUser.getEmail()).endsWith(Constants.USER_EMAIL_DOMAIN_AFTER_SOFT_DELETE);
        assertThat(deletedUser.getRegistrationNumber()).isNull();
        assertThat(deletedUser.getImageUrl()).isNull();
        assertThat(deletedUser.getActivated()).isFalse();

        // check only if owner of event is asserted
        if (originalUser.getLogin().equals(scienceEvent.getIdentity())) {
            final var deletedEvent = scienceEventRepository.findById(scienceEvent.getId()).orElseThrow();
            assertThat(deletedEvent.getIdentity()).isEqualTo(deletedUser.getLogin());
        }
    }

    private void assertThatUserWasNotSoftDeleted(User originalUser, User deletedUser) throws Exception {
        assertThat(deletedUser.isDeleted()).isFalse();
        assertThat(deletedUser.getFirstName()).isEqualTo(originalUser.getFirstName());
        assertThat(deletedUser.getLastName()).isEqualTo(originalUser.getLastName());
        assertThat(deletedUser.getLogin()).isEqualTo(originalUser.getLogin());
        assertThat(deletedUser.getPassword()).isEqualTo(originalUser.getPassword());
        assertThat(deletedUser.getEmail()).isEqualTo(originalUser.getEmail());
        assertThat(deletedUser.getRegistrationNumber()).isEqualTo(originalUser.getVisibleRegistrationNumber());
        assertThat(deletedUser.getImageUrl()).isEqualTo(originalUser.getImageUrl());

        // check only if owner of event is asserted
        if (originalUser.getLogin().equals(scienceEvent.getIdentity())) {
            final var unchangedEvent = scienceEventRepository.findById(scienceEvent.getId()).orElseThrow();
            assertThat(unchangedEvent.getIdentity()).isEqualTo(originalUser.getLogin());
        }
    }

    // Test
    public void deleteUser_isSuccessful() throws Exception {
        student.setRegistrationNumber("123");
        student.setImageUrl("https://www.somewebsite.com/image.jpg");
        userTestRepository.save(student);

        request.delete("/api/admin/users/" + student.getLogin(), HttpStatus.OK);

        final var deletedUser = userTestRepository.findById(student.getId()).orElseThrow();
        assertThatUserWasSoftDeleted(student, deletedUser);
    }

    // Test
    public void deleteSelf_isNotSuccessful(String currentUserLogin) throws Exception {
        request.delete("/api/admin/users/" + currentUserLogin, HttpStatus.BAD_REQUEST);
        final var deletedUser = userTestRepository.findById(student.getId()).orElseThrow();
        assertThatUserWasNotSoftDeleted(student, deletedUser);
    }

    // Test
    public void deleteUsers(String currentUserLogin) throws Exception {
        userTestRepository.deleteAll(userTestRepository.searchAllByLoginOrName(Pageable.unpaged(), TEST_PREFIX));
        userUtilService.addUsers(TEST_PREFIX, 1, 1, 1, 1);

        var users = Set.of(userUtilService.getUserByLogin(TEST_PREFIX + "student1"), userUtilService.getUserByLogin(TEST_PREFIX + "tutor1"),
                userUtilService.getUserByLogin(TEST_PREFIX + "editor1"), userUtilService.getUserByLogin(TEST_PREFIX + "instructor1"));

        var logins = users.stream().map(User::getLogin).toList();
        request.delete("/api/admin/users", HttpStatus.OK, logins);

        for (var user : users) {
            final var deletedUser = userTestRepository.findById(user.getId()).orElseThrow();

            if (deletedUser.getLogin().equals(currentUserLogin)) {
                assertThatUserWasNotSoftDeleted(user, deletedUser);
            }
            else {
                assertThatUserWasSoftDeleted(user, deletedUser);
            }
        }
    }

    // Test
    public void updateUser_asAdmin_isSuccessful() throws Exception {
        student.setInternal(true);
        student = userTestRepository.save(student);
        final var newPassword = "bonobo42";
        final var newEmail = "bonobo42@tum.com";
        final var newFirstName = "Bruce";
        final var newGroups = Set.of("foo", "bar");
        final var newLastName = "Wayne";
        final var newImageUrl = "foobar.png";
        final var newLangKey = "DE";
        final var newAuthorities = Stream.of(Role.TEACHING_ASSISTANT.getAuthority()).map(authorityRepository::findById).filter(Optional::isPresent).map(Optional::get)
                .collect(Collectors.toSet());
        final var oldGroups = student.getGroups();
        student.setAuthorities(newAuthorities);
        student.setEmail(newEmail);
        student.setFirstName(newFirstName);
        student.setGroups(newGroups);
        student.setLastName(newLastName);
        student.setImageUrl(newImageUrl);
        student.setLangKey(newLangKey);

        student.setPassword(newPassword);
        mockDelegate.mockUpdateUserInUserManagement(student.getLogin(), student, newPassword, oldGroups);

        var managedUserVM = new ManagedUserVM(student, newPassword);
        managedUserVM.setPassword(newPassword);
        final var response = request.putWithResponseBody("/api/admin/users", managedUserVM, User.class, HttpStatus.OK);
        final var updatedUserIndDB = userTestRepository.findOneWithGroupsAndAuthoritiesByLogin(student.getLogin()).orElseThrow();

        assertThat(response).isNotNull();
        assertThat(passwordService.checkPasswordMatch(newPassword, updatedUserIndDB.getPassword())).isTrue();

        // set passwords to null to exclude them from the comparison
        student.setPassword(null);
        updatedUserIndDB.setPassword(null);

        assertThat(student).as("Returned user is equal to sent update").isEqualTo(response);
        assertThat(student).as("Updated user in DB is equal to sent update").isEqualTo(updatedUserIndDB);
    }

    // Test
    public void updateUserWithEmptyRoles() throws Exception {
        student.setInternal(true);
        student.setAuthorities(null);

        mockDelegate.mockUpdateUserInUserManagement(student.getLogin(), student, "foobar1234", student.getGroups());

        var managedUserVM = new ManagedUserVM(student, "foobar1234");

        final var response = request.putWithResponseBody("/api/admin/users", managedUserVM, User.class, HttpStatus.OK);
        assertThat(response).isNotNull();

        // do not allow empty authorities
        final var updatedUserInDB = userTestRepository.findOneWithGroupsAndAuthoritiesByLogin(student.getLogin()).orElseThrow();
        assertThat(updatedUserInDB.getAuthorities()).containsExactly(new Authority(Role.STUDENT.getAuthority()));
    }

    // Test
    public void updateUser_withNullPassword_oldPasswordNotChanged() throws Exception {
        student.setPassword(null);
        final var oldPassword = userTestRepository.findById(student.getId()).orElseThrow().getPassword();
        mockDelegate.mockUpdateUserInUserManagement(student.getLogin(), student, null, student.getGroups());

        request.put("/api/admin/users", new ManagedUserVM(student), HttpStatus.OK);
        final var userInDB = userTestRepository.findById(student.getId()).orElseThrow();

        assertThat(oldPassword).as("Password did not change").isEqualTo(userInDB.getPassword());
    }

    // Test
    public void updateUserLogin() throws Exception {
        var oldLogin = student.getLogin();
        student.setLogin("new-login");
        mockDelegate.mockUpdateUserInUserManagement(oldLogin, student, null, student.getGroups());

        request.put("/api/admin/users", new ManagedUserVM(student), HttpStatus.OK);
        final var userInDB = userTestRepository.findById(student.getId()).orElseThrow();

        assertThat(userInDB.getLogin()).isEqualTo(student.getLogin());
        assertThat(userInDB.getId()).isEqualTo(student.getId());
    }

    // Test
    public void updateUserInvalidId() throws Exception {
        long oldId = student.getId();
        student.setId(oldId + 1);
        mockDelegate.mockUpdateUserInUserManagement(student.getLogin(), student, null, student.getGroups());

        request.put("/api/admin/users", new ManagedUserVM(student, student.getPassword()), HttpStatus.BAD_REQUEST);
        final var userInDB = userTestRepository.findById(oldId).orElseThrow();
        assertThat(userInDB).isNotEqualTo(student);
        assertThat(userTestRepository.findById(oldId + 1)).isNotEqualTo(student);
    }

    // Test
    public void updateUserExistingEmail() throws Exception {
        long oldId = student.getId();
        student.setId(oldId + 1);
        student.setEmail("newEmail@testing.user");
        mockDelegate.mockUpdateUserInUserManagement(student.getLogin(), student, null, student.getGroups());

        request.put("/api/admin/users", new ManagedUserVM(student, student.getPassword()), HttpStatus.BAD_REQUEST);
        final var userInDB = userTestRepository.findById(oldId).orElseThrow();
        assertThat(userInDB).isNotEqualTo(student);
        assertThat(userTestRepository.findById(oldId + 1)).isNotEqualTo(student);
    }

    // Test
    public void updateUser_withExternalUserManagement() throws Exception {
        student.setFirstName("changed");
        mockDelegate.mockUpdateUserInUserManagement(student.getLogin(), student, null, student.getGroups());

        request.put("/api/admin/users", new ManagedUserVM(student), HttpStatus.OK);

        var updatedUser = userTestRepository.findById(student.getId());
        assertThat(updatedUser).isPresent();
        assertThat(updatedUser.get().getFirstName()).isEqualTo("changed");
    }

    // Test
    public void updateUserGroups() throws Exception {
        var course = courseUtilService.addEmptyCourse();
        programmingExerciseUtilService.addProgrammingExerciseToCourse(course);
        courseRepository.save(course);

        // First we create a new user with group
        student.setGroups(Set.of("instructor"));
        student = userTestRepository.save(student);

        // We will then update the user by modifying the groups
        var updatedUser = student;
        updatedUser.setGroups(Set.of("tutor"));
        mockDelegate.mockUpdateUserInUserManagement(student.getLogin(), updatedUser, null, student.getGroups());
        request.put("/api/admin/users", new ManagedUserVM(updatedUser, "this is a password"), HttpStatus.OK);

        var updatedUserOrEmpty = userTestRepository.findOneWithGroupsAndAuthoritiesByLogin(updatedUser.getLogin());
        assertThat(updatedUserOrEmpty).isPresent();

        updatedUser = updatedUserOrEmpty.get();
        assertThat(updatedUser.getId()).isEqualTo(student.getId());
        assertThat(updatedUser.getGroups()).hasSize(1).contains("tutor");
    }

    // Test
    public User createExternalUser_asAdmin_isSuccessful() throws Exception {
        String password = "foobar1234";
        student.setId(null);
        student.setLogin("batman");
        student.setPassword(password);
        student.setEmail("batman@secret.invalid");

        mockDelegate.mockCreateUserInUserManagement(student, false);

        final var response = request.postWithResponseBody("/api/admin/users", new ManagedUserVM(student, password), User.class, HttpStatus.CREATED);
        assertThat(response).isNotNull();
        final var userInDB = userTestRepository.findById(response.getId()).orElseThrow();
        assertThat(passwordService.checkPasswordMatch(password, userInDB.getPassword())).isTrue();
        student.setId(response.getId());

        // Exclude passwords from comparison
        response.setPassword(null);
        userInDB.setPassword(null);

        assertThat(student).as("New user is equal to request response").isEqualTo(response);
        assertThat(student).as("New user is equal to new user in DB").isEqualTo(userInDB);

        assertThat(learnerProfileRepository.findByUser(student)).isNotEmpty();

        return userInDB;
    }

    // Test
    public void createExternalUser_asAdmin_withVcsToken_isSuccessful() throws Exception {
        var user = this.createExternalUser_asAdmin_isSuccessful();
        assertThat(user.getVcsAccessToken()).as("VCS Access token is set correctly").isEqualTo("acccess-token-value");
    }

    // Test
    public void createInternalUser_asAdmin_isSuccessful() throws Exception {
        createInternalUserIsSuccessful(Set.of(Role.STUDENT));
    }

    // Test
    public void createInternalUserWithoutRoles_asAdmin_isSuccessful() throws Exception {
        createInternalUserIsSuccessful(Collections.emptySet());
    }

    private void createInternalUserIsSuccessful(final Set<Role> roles) throws Exception {
        String password = "foobar1234";
        student.setId(null);
        student.setLogin("batman");
        student.setPassword(password);
        student.setEmail("batman@secret.invalid");
        student.setInternal(true);

        final Set<Authority> authorities = roles.stream().map(Role::getAuthority).map(auth -> authorityRepository.findById(auth).orElseThrow()).collect(Collectors.toSet());
        student.setAuthorities(authorities);

        mockDelegate.mockCreateUserInUserManagement(student, false);

        final var response = request.postWithResponseBody("/api/admin/users", new ManagedUserVM(student, student.getPassword()), User.class, HttpStatus.CREATED);
        assertThat(response).isNotNull();
        final var userInDB = userTestRepository.findById(response.getId()).orElseThrow();
        userInDB.setPassword(password);
        student.setId(response.getId());
        response.setPassword(password);

        assertThat(student).as("New user is equal to request response").isEqualTo(response);
        assertThat(student).as("New user is equal to new user in DB").isEqualTo(userInDB);
    }

    // Test
    public void createUser_asAdmin_hasId() throws Exception {
        userTestRepository.findOneByLogin("batman").ifPresent(userTestRepository::delete);

        student.setId((long) 1337);
        student.setLogin("batman");
        student.setPassword("foobar");
        student.setEmail("batman@secret.invalid");
        student = userTestRepository.save(student);

        mockDelegate.mockCreateUserInUserManagement(student, false);

        final var response = request.postWithResponseBody("/api/admin/users", new ManagedUserVM(student), User.class, HttpStatus.BAD_REQUEST);
        assertThat(response).isNull();
    }

    // Test
    public void createUser_asAdmin_existingLogin() throws Exception {
        student.setId(null);
        student.setLogin("batman");
        student.setPassword("foobar");
        student.setEmail("batman@secret.invalid");

        mockDelegate.mockCreateUserInUserManagement(student, false);

        final var response = request.postWithResponseBody("/api/admin/users", new ManagedUserVM(student), User.class, HttpStatus.CREATED);
        assertThat(response).isNotNull();

        User student2 = new User();
        student2.setId(null);
        student2.setLogin("batman");
        student2.setPassword("barfoo");
        student2.setEmail("batman2@secret.stillinvalid");

        final var response2 = request.postWithResponseBody("/api/admin/users", new ManagedUserVM(student2), User.class, HttpStatus.BAD_REQUEST);
        assertThat(response2).isNull();
    }

    // Test
    public void createUser_asAdmin_existingEmail() throws Exception {
        student.setId(null);
        student.setLogin("batman");
        student.setPassword("foobar");

        mockDelegate.mockCreateUserInUserManagement(student, false);

        final var response = request.postWithResponseBody("/api/admin/users", new ManagedUserVM(student), User.class, HttpStatus.BAD_REQUEST);
        assertThat(response).isNull();
    }

    // Test
    public void createUserAsAdminExistsInCi() throws Exception {
        student.setId(null);
        student.setLogin("batman");
        student.setPassword("foobar");
        student.setEmail("batman@secret.invalid");

        mockDelegate.mockCreateUserInUserManagement(student, true);

        final var response = request.postWithResponseBody("/api/admin/users", new ManagedUserVM(student), User.class, HttpStatus.CREATED);
        assertThat(response).isNotNull();
    }

    // Test
    public void createUser_asAdmin_illegalLogin_internalError() throws Exception {
        student.setId(null);
        student.setLogin("@someusername");
        student.setPassword("foobar");
        student.setEmail("batman@secret.invalid");

        mockDelegate.mockCreateUserInUserManagement(student, false);

        final var response = request.postWithResponseBody("/api/admin/users", new ManagedUserVM(student), User.class, HttpStatus.INTERNAL_SERVER_ERROR);
        assertThat(response).isNull();
    }

    // Test
    public void createUser_asAdmin_failInExternalCiUserManagement_internalError() throws Exception {
        student.setId(null);
        student.setLogin("batman");
        student.setPassword("foobar");
        student.setEmail("batman@secret.invalid");

        mockDelegate.mockFailToCreateUserInExternalUserManagement(student, false, true, false);

        final var response = request.postWithResponseBody("/api/admin/users", new ManagedUserVM(student), User.class, HttpStatus.INTERNAL_SERVER_ERROR);
        assertThat(response).isNull();
    }

    // Test
    public void createUser_asAdmin_failInExternalCiUserManagement_cannotGetCiUser_internalError() throws Exception {
        student.setId(null);
        student.setLogin("batman");
        student.setPassword("foobar");
        student.setEmail("batman@secret.invalid");

        mockDelegate.mockFailToCreateUserInExternalUserManagement(student, false, false, true);

        final var response = request.postWithResponseBody("/api/admin/users", new ManagedUserVM(student), User.class, HttpStatus.INTERNAL_SERVER_ERROR);
        assertThat(response).isNull();
    }

    // Test
    public void createUser_asAdmin_failInExternalVcsUserManagement_internalError() throws Exception {
        userTestRepository.findOneByLogin("batman").ifPresent(userTestRepository::delete);

        student.setId(null);
        student.setLogin("batman");
        student.setPassword("foobar");
        student.setEmail("batman@secret.invalid");

        mockDelegate.mockFailToCreateUserInExternalUserManagement(student, true, false, false);

        final var response = request.postWithResponseBody("/api/admin/users", new ManagedUserVM(student), User.class, HttpStatus.INTERNAL_SERVER_ERROR);
        assertThat(response).isNull();
    }

    // Test
    public void createUser_withNullAsPassword_generatesRandomPassword() throws Exception {
        userTestRepository.findOneByLogin("batman").ifPresent(userTestRepository::delete);

        student.setId(null);
        student.setEmail("batman@invalid.tum");
        student.setLogin("batman");
        student.setPassword(null);

        mockDelegate.mockCreateUserInUserManagement(student, false);

        final var response = request.postWithResponseBody("/api/admin/users", new ManagedUserVM(student), User.class, HttpStatus.CREATED);
        assertThat(response).isNotNull();
        final var userInDB = userTestRepository.findById(response.getId()).orElseThrow();

        assertThat(userInDB.getPassword()).isNotBlank();
    }

    // Test
    public void createUser_withExternalUserManagement() throws Exception {
        userTestRepository.findOneByLogin("batman").ifPresent(userTestRepository::delete);

        var newUser = student;
        newUser.setId(null);
        newUser.setLogin("batman");
        newUser.setEmail("foobar@tum.com");

        mockDelegate.mockCreateUserInUserManagement(newUser, false);

        request.post("/api/admin/users", new ManagedUserVM(newUser), HttpStatus.CREATED);

        var createdUser = userTestRepository.findOneByEmailIgnoreCase(newUser.getEmail());
        assertThat(createdUser).isPresent();
        assertThat(createdUser.get().getId()).isNotNull();
    }

    // Test
    public void createUserWithGroups() throws Exception {
        assertThatExceptionOfType(EntityNotFoundException.class).isThrownBy(() -> userTestRepository.findByIdWithGroupsAndAuthoritiesElseThrow(Long.MAX_VALUE));

        assertThatExceptionOfType(EntityNotFoundException.class).isThrownBy(() -> userTestRepository.findByIdWithGroupsAndAuthoritiesAndOrganizationsElseThrow(Long.MAX_VALUE));

        var course = courseUtilService.addEmptyCourse();
        programmingExerciseUtilService.addProgrammingExerciseToCourse(course);
        course = courseUtilService.addEmptyCourse();
        course.setInstructorGroupName("instructor2");
        courseRepository.save(course);

        userTestRepository.findOneByLogin("batman").ifPresent(userTestRepository::delete);

        var newUser = student;
        newUser.setId(null);
        newUser.setLogin("batman");
        newUser.setEmail("foobar@tum.com");
        newUser.setGroups(Set.of("tutor", "instructor2"));

        mockDelegate.mockCreateUserInUserManagement(newUser, false);

        request.post("/api/admin/users", new ManagedUserVM(newUser), HttpStatus.CREATED);

        var createdUserOrEmpty = userTestRepository.findOneWithGroupsAndAuthoritiesByLogin(newUser.getLogin());
        assertThat(createdUserOrEmpty).isPresent();

        var createdUser = createdUserOrEmpty.get();
        assertThat(createdUser.getId()).isNotNull();
        assertThat(createdUser.getGroups()).hasSize(2).isEqualTo(newUser.getGroups());
    }

    // Test
    public void getUsers_asAdmin_isSuccessful() throws Exception {
        var usersDb = userTestRepository.findAllWithGroupsAndAuthoritiesByIsDeletedIsFalse().stream().peek(user -> user.setGroups(Collections.emptySet())).toList();
        userTestRepository.saveAll(usersDb);
        final var params = new LinkedMultiValueMap<String, String>();
        params.add("page", "0");
        params.add("pageSize", "100");
        params.add("searchTerm", TEST_PREFIX);
        params.add("sortingOrder", "ASCENDING");
        params.add("sortedColumn", "id");
        params.add("authorities", "");
        params.add("origins", "");
        params.add("registrationNumbers", "");
        params.add("status", "");
        params.add("courseIds", "");
        List<UserDTO> users = request.getList("/api/admin/users", HttpStatus.OK, UserDTO.class, params);
        assertThat(users).hasSize(NUMBER_OF_STUDENTS + NUMBER_OF_TUTORS + NUMBER_OF_EDITORS + NUMBER_OF_INSTRUCTORS); // admin is not returned
    }

    // Test
    public void searchUsers_asInstructor_isSuccessful() throws Exception {
        final String loginOrName = TEST_PREFIX + "student1";
        List<UserDTO> users = request.getList("/api/users/search?loginOrName=" + loginOrName, HttpStatus.OK, UserDTO.class);
        assertThat(users).hasSize(1); // size([student1]) = 1
    }

    // Test
    public void searchUsers_asAdmin_badRequest() throws Exception {
        final String loginOrName = "ab"; // too short (needs at least 3 characters)
        request.getList("/api/users/search?loginOrName=" + loginOrName, HttpStatus.BAD_REQUEST, UserDTO.class);
    }

    // Test
    public void searchUsers_asTutor_forbidden() throws Exception {
        final String loginOrName = "student";
        request.getList("/api/users/search?loginOrName=" + loginOrName, HttpStatus.FORBIDDEN, UserDTO.class);
    }

    // Test
    public void getUserViaFilter_asAdmin_isSuccessful() throws Exception {
        student.setGroups(Collections.emptySet());
        userTestRepository.save(student);
        final var params = new LinkedMultiValueMap<String, String>();
        params.add("page", "0");
        params.add("pageSize", "100");
        params.add("searchTerm", student.getEmail());
        params.add("sortingOrder", "ASCENDING");
        params.add("sortedColumn", "id");
        params.add("authorities", "USER");
        params.add("origins", "");
        params.add("status", "");
        params.add("registrationNumbers", "");
        params.add("courseIds", "");
        List<User> users = request.getList("/api/admin/users", HttpStatus.OK, User.class, params);
        assertThat(users).hasSize(1);
        assertThat(users.getFirst().getEmail()).isEqualTo(student.getEmail());
    }

    // Test
    public void getAuthorities_asAdmin_isSuccessful() throws Exception {
        List<String> authorities = request.getList("/api/admin/users/authorities", HttpStatus.OK, String.class);
        assertThat(authorities).hasSameElementsAs(List.of("ROLE_ADMIN", "ROLE_EDITOR", "ROLE_INSTRUCTOR", "ROLE_TA", "ROLE_USER"));
    }

    // Test
    public void getUsersOrAuthorities_asInstructor_forbidden() throws Exception {
        getUsersOrAuthorities_forbidden();
    }

    // Test
    public void getUsersOrAuthorities_asTutor_forbidden() throws Exception {
        getUsersOrAuthorities_forbidden();
    }

    // Test
    public void getUsersOrAuthorities_asStudent_forbidden() throws Exception {
        getUsersOrAuthorities_forbidden();
    }

    private void getUsersOrAuthorities_forbidden() throws Exception {
        request.getList("/api/admin/users", HttpStatus.FORBIDDEN, User.class);
        request.getList("/api/admin/users/authorities", HttpStatus.FORBIDDEN, String.class);
    }

    // Test
    public void getUser_asAdmin_isSuccessful() throws Exception {
        final String userLogin = TEST_PREFIX + "student1";
        UserDTO userDTO = request.get("/api/admin/users/" + userLogin, HttpStatus.OK, UserDTO.class);
        assertThat(userDTO.getLogin()).isEqualTo(userLogin);
    }

    // Test
    public void updateUserNotificationDate_asStudent_isSuccessful() throws Exception {
        request.put("/api/users/notification-date", null, HttpStatus.OK);
        User userInDB = userUtilService.getUserByLogin(TEST_PREFIX + "student1");
        assertThat(userInDB.getLastNotificationRead()).isAfterOrEqualTo(ZonedDateTime.now().minusSeconds(1));
    }

    // Test
    public void updateUserProfilePicture_asStudent_isSuccessful() throws Exception {
        User userInDB = userUtilService.getUserByLogin(TEST_PREFIX + "student1");
        assertThat(userInDB.getImageUrl()).isNull();

        MockMultipartFile mockImageFile = new MockMultipartFile("file", "test-image.jpeg", "image/jpeg", "test image".getBytes());

        mockMvc.perform(MockMvcRequestBuilders.multipart("/api/account/profile-picture").file(mockImageFile).with(request -> {
            request.setMethod("PUT");
            return request;
        })).andExpect(status().isOk());

        userInDB = userUtilService.getUserByLogin(TEST_PREFIX + "student1");
        assertThat(userInDB.getImageUrl()).isNotNull();
    }

    // Test
    public void updateAndDeleteUserProfilePicture_asStudent_isSuccessful() throws Exception {
        User userInDB = userUtilService.getUserByLogin(TEST_PREFIX + "student1");
        assertThat(userInDB.getImageUrl()).isNull();

        MockMultipartFile mockImageFile = new MockMultipartFile("file", "test-image.jpeg", "image/jpeg", "test image".getBytes());

        mockMvc.perform(MockMvcRequestBuilders.multipart("/api/account/profile-picture").file(mockImageFile).with(request -> {
            request.setMethod("PUT");
            return request;
        })).andExpect(status().isOk());
        userInDB = userUtilService.getUserByLogin(TEST_PREFIX + "student1");
        assertThat(userInDB.getImageUrl()).isNotNull();

        request.delete("/api/account/profile-picture", HttpStatus.OK);
        userInDB = userUtilService.getUserByLogin(TEST_PREFIX + "student1");
        assertThat(userInDB.getImageUrl()).isNull();
    }

    // Test
    public void updateUserNotificationVisibilityShowAllAsStudentIsSuccessful() throws Exception {
        request.put("/api/users/notification-visibility", true, HttpStatus.OK);
        User userInDB = userUtilService.getUserByLogin(TEST_PREFIX + "student1");
        assertThat(userInDB.getHideNotificationsUntil()).isNull();
    }

    // Test
    public void updateUserNotificationVisibilityHideUntilAsStudentIsSuccessful() throws Exception {
        request.put("/api/users/notification-visibility", false, HttpStatus.OK);
        User userInDB = userUtilService.getUserByLogin(TEST_PREFIX + "student1");
        assertThat(userInDB.getHideNotificationsUntil()).isNotNull();
        assertThat(userInDB.getHideNotificationsUntil()).isStrictlyBetween(ZonedDateTime.now().minusSeconds(1), ZonedDateTime.now().plusSeconds(1));
    }

    // Test
    public void initializeUser(boolean mock) throws Exception {
        String password = passwordService.hashPassword("ThisIsAPassword");
        User repoUser = userUtilService.getUserByLogin(TEST_PREFIX + "student1");
        repoUser.setPassword(password);
        repoUser.setInternal(true);
        repoUser.setActivated(false);
        repoUser.setGroups(Set.of(LtiService.LTI_GROUP_NAME));
        final User user = userTestRepository.save(repoUser);

        if (mock) {
            // Mock user creation and update calls to prevent issues in GitLab/Jenkins tests
            mockDelegate.mockCreateUserInUserManagement(user, false);
            mockDelegate.mockUpdateUserInUserManagement(user.getLogin(), user, null, new HashSet<>());
        }

        optionalVcsUserManagementService.ifPresent(vcsUserManagementService -> vcsUserManagementService.createVcsUser(user, password));
        optionalCIUserManagementService.ifPresent(ciUserManagementService -> ciUserManagementService.createUser(user, password));

        UserInitializationDTO dto = request.putWithResponseBody("/api/users/initialize", false, UserInitializationDTO.class, HttpStatus.OK);

        assertThat(dto.password()).isNotEmpty();

        User currentUser = userUtilService.getUserByLogin(TEST_PREFIX + "student1");

        assertThat(passwordService.checkPasswordMatch(dto.password(), currentUser.getPassword())).isTrue();
        assertThat(passwordService.checkPasswordMatch(password, currentUser.getPassword())).isFalse();
        assertThat(currentUser.getActivated()).isTrue();
        assertThat(currentUser.isInternal()).isTrue();
    }

    // Test
    public void initializeUserWithoutFlag() throws Exception {
        String password = passwordService.hashPassword("ThisIsAPassword");
        User user = userUtilService.getUserByLogin(TEST_PREFIX + "student1");
        user.setPassword(password);
        user.setInternal(true);
        user.setActivated(true);
        user.setGroups(Set.of(LtiService.LTI_GROUP_NAME));
        userTestRepository.save(user);

        UserInitializationDTO dto = request.putWithResponseBody("/api/users/initialize", false, UserInitializationDTO.class, HttpStatus.OK);

        assertThat(dto.password()).isNull();

        User currentUser = userUtilService.getUserByLogin(TEST_PREFIX + "student1");

        assertThat(currentUser.getPassword()).isEqualTo(password);
        assertThat(currentUser.getActivated()).isTrue();
        assertThat(currentUser.isInternal()).isTrue();
    }

    // Test
    public void initializeUserNonLTI() throws Exception {
        String password = passwordService.hashPassword("ThisIsAPassword");
        User user = userUtilService.getUserByLogin(TEST_PREFIX + "student1");
        user.setPassword(password);
        user.setInternal(true);
        user.setActivated(false);
        userTestRepository.save(user);

        UserInitializationDTO dto = request.putWithResponseBody("/api/users/initialize", false, UserInitializationDTO.class, HttpStatus.OK);
        assertThat(dto.password()).isNull();

        User currentUser = userUtilService.getUserByLogin(TEST_PREFIX + "student1");
        assertThat(currentUser.getPassword()).isEqualTo(password);
        assertThat(currentUser.getActivated()).isTrue();
        assertThat(currentUser.isInternal()).isTrue();
    }

    // Test
    public void initializeUserExternal() throws Exception {
        String password = passwordService.hashPassword("ThisIsAPassword");
        User user = userUtilService.getUserByLogin(TEST_PREFIX + "student1");
        user.setPassword(password);
        user.setInternal(false);
        user.setActivated(false);
        userTestRepository.save(user);

        UserInitializationDTO dto = request.putWithResponseBody("/api/users/initialize", false, UserInitializationDTO.class, HttpStatus.OK);

        assertThat(dto.password()).isNull();

        User currentUser = userUtilService.getUserByLogin(TEST_PREFIX + "student1");

        assertThat(currentUser.getPassword()).isEqualTo(password);
        assertThat(currentUser.getActivated()).isTrue();
        assertThat(currentUser.isInternal()).isFalse();
    }

    // Test
    public void addAndDeleteSshPublicKey() throws Exception {
        HttpHeaders headers = new HttpHeaders();
        headers.setContentType(MediaType.TEXT_PLAIN);

        // adding invalid key should fail
        String invalidSshKey = "invalid key";
        request.putWithResponseBody("/api/account/ssh-public-key", invalidSshKey, String.class, HttpStatus.BAD_REQUEST, true);

        // adding valid key should work correctly
        String validSshKey = "ssh-ed25519 AAAAC3NzaC1lZDI1NTE5AAAAIEbgjoSpKnry5yuMiWh/uwhMG2Jq5Sh8Uw9vz+39or2i email@abc.de";
        request.putWithResponseBody("/api/account/ssh-public-key", validSshKey, String.class, HttpStatus.OK, true);
        assertThat(userTestRepository.getUser().getSshPublicKey()).isEqualTo(validSshKey);

        // deleting the key shoul work correctly
        request.delete("/api/account/ssh-public-key", HttpStatus.OK);
        assertThat(userTestRepository.getUser().getSshPublicKey()).isEqualTo(null);
    }

    // Test
    public void getAndCreateParticipationVcsAccessToken() throws Exception {
        User user = userUtilService.getUserByLogin(TEST_PREFIX + "student1");

        // try to get token for non existent participation
        request.get("/api/account/participation-vcs-access-token?participationId=11", HttpStatus.NOT_FOUND, String.class);

        var course = courseUtilService.addEmptyCourse();
        var exercise = programmingExerciseUtilService.addProgrammingExerciseToCourse(course);
        courseRepository.save(course);

        var submission = (ProgrammingSubmission) new ProgrammingSubmission().commitHash("abc").type(SubmissionType.MANUAL).submitted(true);
        submission = programmingExerciseUtilService.addProgrammingSubmission(exercise, submission, user.getLogin());
        // request existing token
        var token = request.get("/api/account/participation-vcs-access-token?participationId=" + submission.getParticipation().getId(), HttpStatus.OK, String.class);
        assertThat(token).isNotNull();

        // delete all tokens
        participationVCSAccessTokenRepository.deleteAll();

        // check that token was deleted
        request.get("/api/account/participation-vcs-access-token?participationId=" + submission.getParticipation().getId(), HttpStatus.NOT_FOUND, String.class);
        var newToken = request.putWithResponseBody("/api/account/participation-vcs-access-token?participationId=" + submission.getParticipation().getId(), null, String.class,
                HttpStatus.OK);
        assertThat(newToken).isNotEqualTo(token);

        submissionRepository.delete(submission);
        participationVCSAccessTokenRepository.deleteAll();
        participationRepository.deleteById(submission.getParticipation().getId());
    }

    // Test
    public void getAndCreateParticipationVcsAccessTokenForTeamExercise() throws Exception {
        User user = userUtilService.getUserByLogin(TEST_PREFIX + "student1");
        var course = courseUtilService.addEmptyCourse();
        var exercise = programmingExerciseUtilService.addProgrammingExerciseToCourse(course);
        exercise.setMode(ExerciseMode.TEAM);
        exerciseTestRepository.save(exercise);
        courseRepository.save(course);
        User tutor1 = userTestRepository.findOneByLogin(TEST_PREFIX + "tutor1").orElseThrow();
        Team team = teamUtilService.createTeam(Set.of(user), tutor1, exercise, "team1");

        var submission = (ProgrammingSubmission) new ProgrammingSubmission().commitHash("abc").type(SubmissionType.MANUAL).submitted(true);
        submission = programmingExerciseUtilService.addProgrammingSubmissionToTeamExercise(exercise, submission, team);

        // request existing token
        request.get("/api/account/participation-vcs-access-token?participationId=" + submission.getParticipation().getId(), HttpStatus.NOT_FOUND, String.class);

        var token = request.putWithResponseBody("/api/account/participation-vcs-access-token?participationId=" + submission.getParticipation().getId(), null, String.class,
                HttpStatus.OK);
        assertThat(token).isNotNull();

        var token2 = request.get("/api/account/participation-vcs-access-token?participationId=" + submission.getParticipation().getId(), HttpStatus.OK, String.class);
        assertThat(token2).isEqualTo(token);

        submissionRepository.delete(submission);
        participationVCSAccessTokenRepository.deleteAll();
        participationRepository.deleteById(submission.getParticipation().getId());
        teamUtilService.deleteTeam(team);
    }

    // Test
    public void createAndDeleteUserVcsAccessToken() throws Exception {
        User user = userUtilService.getUserByLogin(TEST_PREFIX + "student1");
        assertThat(user.getVcsAccessToken()).isNull();

        // Set expiry date to already past date -> Bad Request
        ZonedDateTime expiryDate = ZonedDateTime.now().minusMonths(1);
        var userDTO = request.putWithResponseBody("/api/account/user-vcs-access-token?expiryDate=" + expiryDate, null, UserDTO.class, HttpStatus.BAD_REQUEST);
        assertThat(userDTO).isNull();

        // Correct expiry date -> OK
        expiryDate = ZonedDateTime.now().plusMonths(1);
        userDTO = request.putWithResponseBody("/api/account/user-vcs-access-token?expiryDate=" + expiryDate, null, UserDTO.class, HttpStatus.OK);
        user = userUtilService.getUserByLogin(TEST_PREFIX + "student1");
        assertThat(user.getVcsAccessToken()).isEqualTo(userDTO.getVcsAccessToken());
        assertThat(user.getVcsAccessTokenExpiryDate()).isEqualTo(userDTO.getVcsAccessTokenExpiryDate());

        // Delete token
        request.delete("/api/account/user-vcs-access-token", HttpStatus.OK);
        user = userUtilService.getUserByLogin(TEST_PREFIX + "student1");
        assertThat(user.getVcsAccessToken()).isNull();
        assertThat(user.getVcsAccessTokenExpiryDate()).isNull();
    }

    public UserRepository getUserTestRepository() {
        return userTestRepository;
    }

    /**
     * Helper method to create the params.
     *
     * @param authorities         authorities of the users
     * @param origins             of the users
     * @param registrationNumbers of the users
     * @param status              of the users
     * @return params for request
     */
    private LinkedMultiValueMap<String, String> createParamsForPagingRequest(String authorities, String origins, String registrationNumbers, String status,
            boolean findWithoutUserGroups) {
        final var params = new LinkedMultiValueMap<String, String>();
        params.add("page", "0");
        params.add("pageSize", "1000");
        params.add("searchTerm", "");
        params.add("sortingOrder", "ASCENDING");
        params.add("sortedColumn", "id");
        params.add("authorities", authorities);
        params.add("origins", origins);
        params.add("registrationNumbers", registrationNumbers);
        params.add("status", status);
        params.add("findWithoutUserGroups", Boolean.toString(findWithoutUserGroups));
        return params;
    }

    /**
     * Helper method to determine the user authority which is used most often in a user creation matrix
     *
     * @param userNumbers the user creation matrix
     * @return String of the user authority with the most users
     * @throws Exception
     */
    private String getMainUserAuthority(Integer[] userNumbers) throws Exception {
        List<Integer> userNumbersList = Arrays.asList(userNumbers);
        var authorityIndex = userNumbersList.indexOf(Collections.max(userNumbersList));
        return switch (authorityIndex) {
            case 0 -> "student";
            case 1 -> "tutor";
            case 2 -> "editor";
            case 3 -> "instructor";
            default -> throw new Exception("Couldn't match the input user array to an authority.");
        };
    }

    // Test
    public void testUser() throws Exception {
        final var params = createParamsForPagingRequest("USER", "", "", "", false);

        List<User> result;

        courseUtilService.addEmptyCourse();

        Integer[][] numbers = { { 2, 0, 0, 0 }, { 0, 2, 0, 0 }, { 0, 0, 2, 0 }, { 0, 0, 0, 2 }, };
        for (Integer[] number : numbers) {
            userTestRepository.deleteAll(userTestRepository.searchAllByLoginOrName(Pageable.unpaged(), TEST_PREFIX));
            userUtilService.addUsers(TEST_PREFIX, number[0], number[1], number[2], number[3]);
            final var mainUserAuthority = getMainUserAuthority(number);
            User user1 = userTestRepository.getUserByLoginElseThrow(TEST_PREFIX + mainUserAuthority + 1);
            User user2 = userTestRepository.getUserByLoginElseThrow(TEST_PREFIX + mainUserAuthority + 2);
            user1.setGroups(Collections.emptySet());
            user2.setGroups(Set.of("tumuser"));
            userTestRepository.saveAll(List.of(user1, user2));
            result = request.getList("/api/admin/users", HttpStatus.OK, User.class, params);
            assertThat(result).contains(user1).contains(user2);
        }
    }

    // Test
    public void testUserWithoutGroups() throws Exception {
        Course course = courseUtilService.addEmptyCourse();
        courseRepository.save(course);

        final var params = createParamsForPagingRequest("USER", "", "", Long.toString(course.getId()), true);

        List<User> result;

        Integer[][] numbers = { { 2, 0, 0, 0 }, { 0, 2, 0, 0 }, { 0, 0, 2, 0 }, { 0, 0, 0, 2 } };
        for (Integer[] number : numbers) {
            userTestRepository.deleteAll(userTestRepository.searchAllByLoginOrName(Pageable.unpaged(), TEST_PREFIX));
            userUtilService.addUsers(TEST_PREFIX, number[0], number[1], number[2], number[3]);
            final var mainUserAuthority = getMainUserAuthority(number);
            User user1 = userTestRepository.getUserByLoginElseThrow(TEST_PREFIX + mainUserAuthority + 1);
            User user2 = userTestRepository.getUserByLoginElseThrow(TEST_PREFIX + mainUserAuthority + 2);
            user1.setGroups(Collections.emptySet());
            user2.setGroups(Set.of("tumuser"));
            userTestRepository.saveAll(List.of(user1, user2));
            result = request.getList("/api/admin/users", HttpStatus.OK, User.class, params);
            assertThat(result).contains(user1).doesNotContain(user2);
        }
    }

    // Test
    public void testUserWithActivatedStatus() throws Exception {
        final var params = createParamsForPagingRequest("USER", "", "WITHOUT_REG_NO", "ACTIVATED", false);

        List<User> result;

        Integer[][] numbers = { { 2, 0, 0, 0 }, { 0, 2, 0, 0 }, { 0, 0, 2, 0 }, { 0, 0, 0, 2 } };
        for (Integer[] number : numbers) {
            userTestRepository.deleteAll(userTestRepository.searchAllByLoginOrName(Pageable.unpaged(), TEST_PREFIX));
            userUtilService.addUsers(TEST_PREFIX, number[0], number[1], number[2], number[3]);
            final var mainUserAuthority = getMainUserAuthority(number);
            User user1 = userTestRepository.getUserByLoginElseThrow(TEST_PREFIX + mainUserAuthority + 1);
            User user2 = userTestRepository.getUserByLoginElseThrow(TEST_PREFIX + mainUserAuthority + 2);
            User admin = userTestRepository.getUserByLoginElseThrow("admin");
            user1.setActivated(true);
            user2.setActivated(false);
            userTestRepository.saveAll(List.of(user1, user2, admin));
            result = request.getList("/api/admin/users", HttpStatus.OK, User.class, params);
            assertThat(result).contains(user1, admin).doesNotContain(user2);
        }
    }

    // Test
    public void testUserWithDeactivatedStatus() throws Exception {
        final var params = createParamsForPagingRequest("USER", "", "WITHOUT_REG_NO", "DEACTIVATED", false);

        List<User> result;

        courseUtilService.addEmptyCourse();

        Integer[][] numbers = { { 2, 0, 0, 0 }, { 0, 2, 0, 0 }, { 0, 0, 2, 0 }, { 0, 0, 0, 2 } };
        for (Integer[] number : numbers) {
            userTestRepository.deleteAll(userTestRepository.searchAllByLoginOrName(Pageable.unpaged(), TEST_PREFIX));
            userUtilService.addUsers(TEST_PREFIX, number[0], number[1], number[2], number[3]);
            final var mainUserAuthority = getMainUserAuthority(number);
            User user1 = userTestRepository.getUserByLoginElseThrow(TEST_PREFIX + mainUserAuthority + 1);
            User user2 = userTestRepository.getUserByLoginElseThrow(TEST_PREFIX + mainUserAuthority + 2);
            user1.setActivated(true);
            user2.setActivated(false);
            userTestRepository.saveAll(List.of(user1, user2));
            result = request.getList("/api/admin/users", HttpStatus.OK, User.class, params);
            assertThat(result).contains(user2).doesNotContain(user1);
        }
    }

    // Test
    public void testUserWithInternalStatus() throws Exception {
        final var params = createParamsForPagingRequest("USER", "INTERNAL", "WITHOUT_REG_NO", "", false);

        List<User> result;

        courseUtilService.addEmptyCourse();

        Integer[][] numbers = { { 2, 0, 0, 0 }, { 0, 2, 0, 0 }, { 0, 0, 2, 0 }, { 0, 0, 0, 2 } };
        for (Integer[] number : numbers) {
            userTestRepository.deleteAll(userTestRepository.searchAllByLoginOrName(Pageable.unpaged(), TEST_PREFIX));
            userUtilService.addUsers(TEST_PREFIX, number[0], number[1], number[2], number[3]);
            final var mainUserAuthority = getMainUserAuthority(number);
            User user1 = userTestRepository.getUserByLoginElseThrow(TEST_PREFIX + mainUserAuthority + 1);
            User user2 = userTestRepository.getUserByLoginElseThrow(TEST_PREFIX + mainUserAuthority + 2);
            User admin = userTestRepository.getUserByLoginElseThrow("admin");
            user1.setInternal(true);
            user2.setInternal(false);
            userTestRepository.saveAll(List.of(user1, user2, admin));
            result = request.getList("/api/admin/users", HttpStatus.OK, User.class, params);
            assertThat(result).contains(user1, admin).doesNotContain(user2);
        }
    }

    // Test
    public void testUserWithExternalStatus() throws Exception {
        final var params = createParamsForPagingRequest("USER", "EXTERNAL", "WITHOUT_REG_NO", "", false);

        List<User> result;

        courseUtilService.addEmptyCourse();

        Integer[][] numbers = { { 2, 0, 0, 0 }, { 0, 2, 0, 0 }, { 0, 0, 2, 0 }, { 0, 0, 0, 2 } };
        for (Integer[] number : numbers) {
            userTestRepository.deleteAll(userTestRepository.searchAllByLoginOrName(Pageable.unpaged(), TEST_PREFIX));
            userUtilService.addUsers(TEST_PREFIX, number[0], number[1], number[2], number[3]);
            final var mainUserAuthority = getMainUserAuthority(number);
            User user1 = userTestRepository.getUserByLoginElseThrow(TEST_PREFIX + mainUserAuthority + 1);
            User user2 = userTestRepository.getUserByLoginElseThrow(TEST_PREFIX + mainUserAuthority + 2);
            user1.setInternal(true);
            user2.setInternal(false);
            userTestRepository.saveAll(List.of(user1, user2));
            result = request.getList("/api/admin/users", HttpStatus.OK, User.class, params);
            assertThat(result).contains(user2).doesNotContain(user1);
        }
    }

    // Test
    public void testUserWithExternalAndInternalStatus() throws Exception {
        final var params = createParamsForPagingRequest("USER", "INTERNAL,EXTERNAL", "WITHOUT_REG_NO", "", false);

        List<User> result;

        courseUtilService.addEmptyCourse();

        Integer[][] numbers = { { 2, 0, 0, 0 }, { 0, 2, 0, 0 }, { 0, 0, 2, 0 }, { 0, 0, 0, 2 } };
        for (Integer[] number : numbers) {
            userTestRepository.deleteAll(userTestRepository.searchAllByLoginOrName(Pageable.unpaged(), TEST_PREFIX));
            userUtilService.addUsers(TEST_PREFIX, number[0], number[1], number[2], number[3]);
            final var mainUserAuthority = getMainUserAuthority(number);
            User user1 = userTestRepository.getUserByLoginElseThrow(TEST_PREFIX + mainUserAuthority + 1);
            User user2 = userTestRepository.getUserByLoginElseThrow(TEST_PREFIX + mainUserAuthority + 2);
            user1.setInternal(true);
            user2.setInternal(false);
            userTestRepository.saveAll(List.of(user1, user2));
            result = request.getList("/api/admin/users", HttpStatus.OK, User.class, params);
            assertThat(result).isEqualTo(Collections.emptyList());
        }
    }

    /**
     * Test for the user search with the following parameters:
     *
     * @throws Exception if the user is not the same as the expected user
     */
    public void testUserWithRegistrationNumber() throws Exception {
        final var params = createParamsForPagingRequest("USER", "INTERNAL,EXTERNAL", "WITH_REG_NO", "", false);

        List<User> result;

        courseUtilService.addEmptyCourse();

        Integer[][] numbers = { { 2, 0, 0, 0 }, { 0, 2, 0, 0 }, { 0, 0, 2, 0 }, { 0, 0, 0, 2 } };
        for (Integer[] number : numbers) {
            userTestRepository.deleteAll(userTestRepository.searchAllByLoginOrName(Pageable.unpaged(), TEST_PREFIX));
            userUtilService.addUsers(TEST_PREFIX, number[0], number[1], number[2], number[3]);
            final var mainUserAuthority = getMainUserAuthority(number);
            User user1 = userTestRepository.getUserByLoginElseThrow(TEST_PREFIX + mainUserAuthority + 1);
            User user2 = userTestRepository.getUserByLoginElseThrow(TEST_PREFIX + mainUserAuthority + 2);
            user1.setRegistrationNumber(null);
            user2.setRegistrationNumber(null);
            userTestRepository.saveAll(List.of(user1, user2));
            result = request.getList("/api/admin/users", HttpStatus.OK, User.class, params);
            assertThat(result).isEqualTo(Collections.emptyList());
        }
    }

    /**
     * Test for the user search with the following parameters:
     *
     * @throws Exception if the user is not the same as the expected user
     */
    public void testUserWithoutRegistrationNumber() throws Exception {
        final var params = createParamsForPagingRequest("USER", "", "WITHOUT_REG_NO", "", false);

        List<User> result;

        courseUtilService.addEmptyCourse();

        Integer[][] numbers = { { 2, 0, 0, 0 }, { 0, 2, 0, 0 }, { 0, 0, 2, 0 }, { 0, 0, 0, 2 } };
        for (Integer[] number : numbers) {
            userTestRepository.deleteAll(userTestRepository.searchAllByLoginOrName(Pageable.unpaged(), TEST_PREFIX));
            userUtilService.addUsers(TEST_PREFIX, number[0], number[1], number[2], number[3]);
            final var mainUserAuthority = getMainUserAuthority(number);
            User user1 = userTestRepository.getUserByLoginElseThrow(TEST_PREFIX + mainUserAuthority + 1);
            User user2 = userTestRepository.getUserByLoginElseThrow(TEST_PREFIX + mainUserAuthority + 2);
            user1.setRegistrationNumber("5461351");
            user2.setRegistrationNumber("");
            User admin = userTestRepository.getUserByLoginElseThrow("admin");
            userTestRepository.saveAll(List.of(user1, user2, admin));
            result = request.getList("/api/admin/users", HttpStatus.OK, User.class, params);
            assertThat(result).contains(admin).doesNotContain(user1, user2);
        }
    }
}<|MERGE_RESOLUTION|>--- conflicted
+++ resolved
@@ -123,6 +123,9 @@
     @Autowired
     private LearnerProfileRepository learnerProfileRepository;
 
+    @Autowired
+    private ExerciseTestRepository exerciseTestRepository;
+
     private String TEST_PREFIX;
 
     private MockDelegate mockDelegate;
@@ -139,21 +142,6 @@
 
     private static final int NUMBER_OF_INSTRUCTORS = 1;
 
-<<<<<<< HEAD
-=======
-    @Autowired
-    private ParticipationVCSAccessTokenRepository participationVCSAccessTokenRepository;
-
-    @Autowired
-    private ParticipationTestRepository participationRepository;
-
-    @Autowired
-    private SubmissionTestRepository submissionRepository;
-
-    @Autowired
-    private ExerciseTestRepository exerciseTestRepository;
-
->>>>>>> 4eaba4e5
     public void setup(String testPrefix, MockDelegate mockDelegate) throws Exception {
         this.TEST_PREFIX = testPrefix;
         this.mockDelegate = mockDelegate;
