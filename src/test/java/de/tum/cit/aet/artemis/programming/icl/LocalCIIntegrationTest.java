package de.tum.cit.aet.artemis.programming.icl;

import static de.tum.cit.aet.artemis.core.config.Constants.LOCAL_CI_DOCKER_CONTAINER_WORKING_DIRECTORY;
import static de.tum.cit.aet.artemis.core.config.Constants.LOCAL_CI_RESULTS_DIRECTORY;
import static org.assertj.core.api.Assertions.assertThat;
import static org.assertj.core.api.Assertions.assertThatExceptionOfType;
import static org.assertj.core.api.Assertions.within;
import static org.awaitility.Awaitility.await;
import static org.mockito.ArgumentMatchers.anyString;
import static org.mockito.ArgumentMatchers.argThat;
import static org.mockito.ArgumentMatchers.eq;
import static org.mockito.Mockito.any;
import static org.mockito.Mockito.anyBoolean;
import static org.mockito.Mockito.doAnswer;
import static org.mockito.Mockito.doReturn;
import static org.mockito.Mockito.mock;
import static org.mockito.Mockito.timeout;
import static org.mockito.Mockito.verify;
import static org.mockito.Mockito.when;

import java.io.IOException;
import java.io.InputStream;
import java.nio.file.Files;
import java.nio.file.Path;
import java.time.ZonedDateTime;
import java.time.temporal.ChronoUnit;
import java.util.ArrayList;
import java.util.List;
import java.util.Map;
import java.util.Optional;
import java.util.Set;
import java.util.concurrent.Executors;
import java.util.concurrent.ScheduledExecutorService;
import java.util.concurrent.TimeUnit;

import org.eclipse.jgit.api.Git;
import org.eclipse.jgit.attributes.AttributesNodeProvider;
import org.eclipse.jgit.lib.BaseRepositoryBuilder;
import org.eclipse.jgit.lib.ObjectDatabase;
import org.eclipse.jgit.lib.ObjectId;
import org.eclipse.jgit.lib.RefDatabase;
import org.eclipse.jgit.lib.Repository;
import org.eclipse.jgit.lib.StoredConfig;
import org.eclipse.jgit.transport.CredentialsProvider;
import org.eclipse.jgit.transport.UsernamePasswordCredentialsProvider;
import org.junit.jupiter.api.AfterAll;
import org.junit.jupiter.api.AfterEach;
import org.junit.jupiter.api.BeforeAll;
import org.junit.jupiter.api.BeforeEach;
import org.junit.jupiter.api.Disabled;
import org.junit.jupiter.api.Test;
import org.junit.jupiter.api.TestInstance;
import org.junit.jupiter.api.parallel.Execution;
import org.junit.jupiter.api.parallel.ExecutionMode;
import org.junit.jupiter.api.parallel.Isolated;
import org.mockito.ArgumentMatcher;
import org.mockito.Mockito;
import org.springframework.beans.factory.annotation.Value;
import org.springframework.core.io.FileSystemResource;
import org.springframework.http.HttpStatus;
import org.springframework.security.test.context.support.WithMockUser;

import com.github.dockerjava.api.async.ResultCallback;
import com.github.dockerjava.api.command.CopyArchiveFromContainerCmd;
import com.github.dockerjava.api.command.ExecStartCmd;
import com.github.dockerjava.api.command.InspectImageCmd;
import com.github.dockerjava.api.command.InspectImageResponse;
import com.github.dockerjava.api.exception.NotFoundException;
import com.github.dockerjava.api.model.Frame;

import de.tum.cit.aet.artemis.assessment.domain.Result;
import de.tum.cit.aet.artemis.buildagent.dto.BuildAgentDTO;
import de.tum.cit.aet.artemis.buildagent.dto.BuildAgentDetailsDTO;
import de.tum.cit.aet.artemis.buildagent.dto.BuildAgentInformation;
import de.tum.cit.aet.artemis.buildagent.dto.BuildConfig;
import de.tum.cit.aet.artemis.buildagent.dto.BuildJobQueueItem;
import de.tum.cit.aet.artemis.buildagent.dto.JobTimingInfo;
import de.tum.cit.aet.artemis.buildagent.dto.ResultBuildJob;
import de.tum.cit.aet.artemis.core.domain.User;
import de.tum.cit.aet.artemis.core.exception.VersionControlException;
import de.tum.cit.aet.artemis.exercise.domain.ExerciseMode;
import de.tum.cit.aet.artemis.exercise.domain.Team;
import de.tum.cit.aet.artemis.exercise.dto.SubmissionDTO;
import de.tum.cit.aet.artemis.programming.AbstractProgrammingIntegrationLocalCILocalVCTestBase;
import de.tum.cit.aet.artemis.programming.domain.ProgrammingExerciseBuildConfig;
import de.tum.cit.aet.artemis.programming.domain.ProgrammingExerciseBuildStatistics;
import de.tum.cit.aet.artemis.programming.domain.ProgrammingExerciseStudentParticipation;
import de.tum.cit.aet.artemis.programming.domain.ProgrammingSubmission;
import de.tum.cit.aet.artemis.programming.domain.RepositoryType;
import de.tum.cit.aet.artemis.programming.domain.build.BuildJob;
import de.tum.cit.aet.artemis.programming.domain.build.BuildStatus;
import de.tum.cit.aet.artemis.programming.service.localci.distributed.api.map.DistributedMap;
import de.tum.cit.aet.artemis.programming.service.localci.distributed.api.queue.DistributedQueue;
import de.tum.cit.aet.artemis.programming.util.LocalRepository;

// TODO re-enable tests. when Executed in isolation they work

// TestInstance.Lifecycle.PER_CLASS allows all test methods in this class to share the same instance of the test class.
// This reduces the overhead of repeatedly creating and tearing down a new Spring application context for each test method.
// This is especially useful when the test setup is expensive or when we want to share resources, such as database connections or mock objects, across multiple tests.
// In this case, we want to share the same GitService and UsernamePasswordCredentialsProvider.
@TestInstance(TestInstance.Lifecycle.PER_CLASS)

// ExecutionMode.SAME_THREAD ensures that all tests within this class are executed sequentially in the same thread, rather than in parallel or in a different thread.
// This is important in the context of LocalCI because it avoids potential race conditions or inconsistencies that could arise if multiple test methods are executed
// concurrently. For example, it prevents overloading the LocalCI's result processing system with too many build job results at the same time, which could lead to flaky tests
// or timeouts. By keeping everything in the same thread, we maintain more predictable and stable test behavior, while not increasing the test execution time significantly.
@Execution(ExecutionMode.SAME_THREAD)
@Isolated
class LocalCIIntegrationTest extends AbstractProgrammingIntegrationLocalCILocalVCTestBase {

    private static final String TEST_PREFIX = "localciint";

    @Override
    protected String getTestPrefix() {
        return TEST_PREFIX;
    }

    private LocalRepository studentAssignmentRepository;

    private LocalRepository testsRepository;

    private String commitHash;

    private DistributedQueue<BuildJobQueueItem> queuedJobs;

    private DistributedMap<String, BuildJobQueueItem> processingJobs;

    private DistributedMap<String, BuildAgentInformation> buildAgentInformation;

    @Value("${artemis.continuous-integration.build-agent.short-name}")
    private String buildAgentShortName;

    @Value("${artemis.continuous-integration.build-agent.display-name:}")
    private String buildAgentDisplayName;

    @Value("${artemis.continuous-integration.max-missing-job-retries:3}")
    private int maxMissingJobRetries;

    @BeforeAll
    void setupAll() {
        buildJobRepository.deleteAll();
        CredentialsProvider.setDefault(new UsernamePasswordCredentialsProvider(localVCUsername, localVCPassword));
    }

    @AfterAll
    void cleanupAll() {
        buildJobRepository.deleteAll();
    }

    // helper method to process a new push
    private void processNewPush(String commitHash, Repository getRepository, User user) {
        localVCServletService.processNewPush(commitHash, getRepository, user, Optional.empty(), Optional.empty(), Optional.empty());
    }

    @BeforeEach
    void initRepositories() throws Exception {
        studentAssignmentRepository = localVCLocalCITestService.createAndConfigureLocalRepository(projectKey1, assignmentRepositorySlug);
        commitHash = localVCLocalCITestService.commitFile(studentAssignmentRepository.workingCopyGitRepoFile.toPath(), studentAssignmentRepository.workingCopyGitRepo);
        studentAssignmentRepository.workingCopyGitRepo.push().call();

        testsRepository = localVCLocalCITestService.createAndConfigureLocalRepository(projectKey1, testsRepositorySlug);
        localVCLocalCITestService.commitFile(testsRepository.workingCopyGitRepoFile.toPath(), testsRepository.workingCopyGitRepo);
        testsRepository.workingCopyGitRepo.push().call();

        // Mock dockerClient.copyArchiveFromContainerCmd() such that it returns the XMLs containing the test results.
        dockerClientTestService.mockTestResults(dockerClient, PARTLY_SUCCESSFUL_TEST_RESULTS_PATH, LOCAL_CI_DOCKER_CONTAINER_WORKING_DIRECTORY + LOCAL_CI_RESULTS_DIRECTORY);
        // Mock dockerClient.copyArchiveFromContainerCmd() such that it returns a dummy commit hash for the tests repository.
        dockerClientTestService.mockInputStreamReturnedFromContainer(dockerClient, LOCAL_CI_DOCKER_CONTAINER_WORKING_DIRECTORY + "/testing-dir/.git/refs/heads/[^/]+",
                Map.of("testCommitHash", DUMMY_COMMIT_HASH), Map.of("testCommitHash", DUMMY_COMMIT_HASH));
        dockerClientTestService.mockInputStreamReturnedFromContainer(dockerClient, LOCAL_CI_DOCKER_CONTAINER_WORKING_DIRECTORY + "/testing-dir/assignment/.git/refs/heads/[^/]+",
                Map.of("commitHash", commitHash), Map.of("commitHash", commitHash));

        dockerClientTestService.mockInspectImage(dockerClient);

        queuedJobs = distributedDataAccessService.getDistributedBuildJobQueue();
        processingJobs = distributedDataAccessService.getDistributedProcessingJobs();
        buildAgentInformation = distributedDataAccessService.getDistributedBuildAgentInformation();
    }

    @AfterEach
    void removeRepositories() throws IOException {
        studentAssignmentRepository.resetLocalRepo();
        testsRepository.resetLocalRepo();
    }

    @Disabled
    @Test
    @WithMockUser(username = TEST_PREFIX + "student1", roles = "USER")
    void testSubmitViaOnlineEditor() throws Exception {
        ProgrammingExerciseStudentParticipation studentParticipation = localVCLocalCITestService.createParticipation(programmingExercise, student1Login);
        request.postWithoutLocation("/api/programming/repository/" + studentParticipation.getId() + "/commit", null, HttpStatus.OK, null);
        localVCLocalCITestService.testLatestSubmission(studentParticipation.getId(), null, 1, false);
    }

    @Disabled
    @Test
    @WithMockUser(username = TEST_PREFIX + "student1", roles = "USER")
    void testBuildJobPersistence() {
        // Stop the build agent to prevent the build job from being processed.
        sharedQueueProcessingService.removeListenerAndCancelScheduledFuture();

        ProgrammingExerciseStudentParticipation studentParticipation = localVCLocalCITestService.createParticipation(programmingExercise, student1Login);

        processNewPush(commitHash, studentAssignmentRepository.remoteBareGitRepo.getRepository(), userTestRepository.getUserWithGroupsAndAuthorities());

        await().until(() -> {
            Optional<BuildJob> buildJobOptional = buildJobRepository.findFirstByParticipationIdOrderByBuildStartDateDesc(studentParticipation.getId());
            return buildJobOptional.isPresent();
        });

        Optional<BuildJob> buildJobOptional = buildJobRepository.findFirstByParticipationIdOrderByBuildStartDateDesc(studentParticipation.getId());

        BuildJob buildJob = buildJobOptional.orElseThrow();

        assertThat(buildJob.getBuildStatus()).isEqualTo(BuildStatus.QUEUED);
        assertThat(buildJob.getRepositoryType()).isEqualTo(RepositoryType.USER);
        assertThat(buildJob.getCommitHash()).isEqualTo(commitHash);
        assertThat(buildJob.getTriggeredByPushTo()).isEqualTo(RepositoryType.USER);
        assertThat(buildJob.getCourseId()).isEqualTo(course.getId());
        assertThat(buildJob.getExerciseId()).isEqualTo(programmingExercise.getId());
        assertThat(buildJob.getParticipationId()).isEqualTo(studentParticipation.getId());
        assertThat(buildJob.getDockerImage()).isEqualTo(programmingExercise.getBuildConfig().getWindfile().metadata().docker().getFullImageName());
        assertThat(buildJob.getRepositoryName()).isEqualTo(assignmentRepositorySlug);
        assertThat(buildJob.getPriority()).isEqualTo(2);
        assertThat(buildJob.getRetryCount()).isEqualTo(0);
        assertThat(buildJob.getName()).isNotEmpty();
        assertThat(buildJob.getBuildAgentAddress()).isNull();
        assertThat(buildJob.getBuildStartDate()).isNull();
        assertThat(buildJob.getBuildCompletionDate()).isNull();

        // resume the build agent
        sharedQueueProcessingService.init();

        await().atMost(5, TimeUnit.SECONDS).until(() -> {
            Optional<BuildJob> buildJobOptionalTemp = buildJobRepository.findFirstByParticipationIdOrderByBuildStartDateDesc(studentParticipation.getId());
            return buildJobOptionalTemp.isPresent() && buildJobOptionalTemp.get().getBuildStatus() == BuildStatus.BUILDING;
        });

        await().atMost(15, TimeUnit.SECONDS).until(() -> {
            Optional<BuildJob> buildJobOptionalTemp = buildJobRepository.findFirstByParticipationIdOrderByBuildStartDateDesc(studentParticipation.getId());
            return buildJobOptionalTemp.isPresent() && buildJobOptionalTemp.get().getBuildStatus() == BuildStatus.SUCCESSFUL;
        });

        buildJobOptional = buildJobRepository.findFirstByParticipationIdOrderByBuildStartDateDesc(studentParticipation.getId());
        buildJob = buildJobOptional.orElseThrow();

        assertThat(buildJob.getBuildStatus()).isEqualTo(BuildStatus.SUCCESSFUL);
        assertThat(buildJob.getBuildStartDate()).isNotNull();
        assertThat(buildJob.getBuildCompletionDate()).isNotNull();
        assertThat(buildJob.getBuildAgentAddress()).isNotEmpty();
    }

    @Disabled
    @Test
    @WithMockUser(username = TEST_PREFIX + "student1", roles = "USER")
    void testBuildJobTimeoutPersistence() {
        try (ScheduledExecutorService scheduler = Executors.newScheduledThreadPool(1)) {
            ProgrammingExerciseBuildConfig buildConfig = programmingExercise.getBuildConfig();
            int originalTimeout = buildConfig.getTimeoutSeconds();
            buildConfig.setTimeoutSeconds(1);
            programmingExerciseBuildConfigRepository.save(buildConfig);

            // delay the inspectImageCmd.exec() method by 1 second to simulate a timeout
            InspectImageCmd inspectImageCmd = mock(InspectImageCmd.class);
            InspectImageResponse inspectImageResponse = new InspectImageResponse();
            doReturn(inspectImageCmd).when(dockerClient).inspectImageCmd(anyString());
            doAnswer(invocation -> {
                var future = scheduler.schedule(() -> inspectImageResponse, 3, TimeUnit.SECONDS);
                return future.get(4, TimeUnit.SECONDS);
            }).when(inspectImageCmd).exec();

            ProgrammingExerciseStudentParticipation studentParticipation = localVCLocalCITestService.createParticipation(programmingExercise, student1Login);

            processNewPush(commitHash, studentAssignmentRepository.remoteBareGitRepo.getRepository(), userTestRepository.getUserWithGroupsAndAuthorities());

            await().until(() -> {
                Optional<BuildJob> buildJobOptional = buildJobRepository.findFirstByParticipationIdOrderByBuildStartDateDesc(studentParticipation.getId());
                return buildJobOptional.isPresent() && buildJobOptional.get().getBuildStatus() != BuildStatus.BUILDING
                        && buildJobOptional.get().getBuildStatus() != BuildStatus.QUEUED;
            });

            Optional<BuildJob> buildJobOptional = buildJobRepository.findFirstByParticipationIdOrderByBuildStartDateDesc(studentParticipation.getId());

            BuildJob buildJob = buildJobOptional.orElseThrow();

            assertThat(buildJob.getBuildStatus()).isEqualTo(BuildStatus.TIMEOUT);
            assertThat(buildJob.getRepositoryType()).isEqualTo(RepositoryType.USER);
            assertThat(buildJob.getCommitHash()).isEqualTo(commitHash);
            assertThat(buildJob.getTriggeredByPushTo()).isEqualTo(RepositoryType.USER);
            assertThat(buildJob.getCourseId()).isEqualTo(course.getId());
            assertThat(buildJob.getExerciseId()).isEqualTo(programmingExercise.getId());
            assertThat(buildJob.getParticipationId()).isEqualTo(studentParticipation.getId());
            assertThat(buildJob.getDockerImage()).isEqualTo(programmingExercise.getBuildConfig().getWindfile().metadata().docker().getFullImageName());
            assertThat(buildJob.getRepositoryName()).isEqualTo(assignmentRepositorySlug);
            assertThat(buildJob.getPriority()).isEqualTo(2);
            assertThat(buildJob.getRetryCount()).isEqualTo(0);
            assertThat(buildJob.getName()).isNotEmpty();
            assertThat(buildJob.getBuildStartDate()).isNotNull();
            assertThat(buildJob.getBuildCompletionDate()).isNotNull();
            assertThat(buildJob.getBuildAgentAddress()).isNotEmpty();

            buildConfig.setTimeoutSeconds(originalTimeout);
            programmingExerciseBuildConfigRepository.save(buildConfig);
        }
    }

    @Test
    @WithMockUser(username = TEST_PREFIX + "student1", roles = "USER")
    void testMissingBuildJobCheck() {
        // Stop the build agent to prevent the build job from being processed.
        sharedQueueProcessingService.removeListenerAndCancelScheduledFuture();

        ProgrammingExerciseStudentParticipation studentParticipation = localVCLocalCITestService.createParticipation(programmingExercise, student1Login);

        processNewPush(commitHash, studentAssignmentRepository.remoteBareGitRepo.getRepository(), userTestRepository.getUserWithGroupsAndAuthorities());

        await().until(() -> {
            Optional<BuildJob> buildJobOptional = buildJobRepository.findFirstByParticipationIdOrderByBuildStartDateDesc(studentParticipation.getId());
            return buildJobOptional.isPresent() && buildJobOptional.get().getBuildStatus() == BuildStatus.QUEUED;
        });

        Optional<BuildJob> buildJobOptional = buildJobRepository.findFirstByParticipationIdOrderByBuildStartDateDesc(studentParticipation.getId());

        BuildJob buildJob = buildJobOptional.orElseThrow();

        assertThat(buildJob.getBuildStatus()).isEqualTo(BuildStatus.QUEUED);

        buildJob.setBuildSubmissionDate(ZonedDateTime.now().minusMinutes(6));
        buildJobRepository.save(buildJob);

        queuedJobs.clear();

        localCIMissingJobService.checkPendingBuildJobsStatus();

        buildJobOptional = buildJobRepository.findFirstByParticipationIdOrderByBuildStartDateDesc(studentParticipation.getId());
        buildJob = buildJobOptional.orElseThrow();
        assertThat(buildJob.getBuildStatus()).isEqualTo(BuildStatus.MISSING);

        // resume the build agent
        sharedQueueProcessingService.init();
    }

    @Test
    @WithMockUser(username = TEST_PREFIX + "student1", roles = "USER")
    void testMissingBuildJobRetry() {
        ProgrammingExerciseStudentParticipation studentParticipation = localVCLocalCITestService.createParticipation(programmingExercise, student1Login);
        processNewPush(commitHash, studentAssignmentRepository.remoteBareGitRepo.getRepository(), userTestRepository.getUserWithGroupsAndAuthorities());

        await().until(() -> {
            Optional<BuildJob> buildJobOptional = buildJobRepository.findFirstByParticipationIdOrderByBuildStartDateDesc(studentParticipation.getId());
            return buildJobOptional.isPresent() && buildJobOptional.get().getBuildStatus() == BuildStatus.QUEUED;
        });

        BuildJob buildJob = buildJobRepository.findFirstByParticipationIdOrderByBuildStartDateDesc(studentParticipation.getId()).orElseThrow();
        buildJob.setBuildStatus(BuildStatus.MISSING);
        buildJob.setBuildSubmissionDate(ZonedDateTime.now().minusMinutes(10));
        buildJobRepository.save(buildJob);

        localCIMissingJobService.retryMissingJobs();

        // job for participation should be retried so retry count should be 1 and status QUEUED
        await().until(() -> {
            Optional<BuildJob> buildJobOptional = buildJobRepository.findFirstByParticipationIdOrderByBuildJobIdDesc(buildJob.getParticipationId());
            if (buildJobOptional.isEmpty()) {
                return false;
            }
            BuildJob retriedBuildJob = buildJobOptional.get();
            return (retriedBuildJob.getBuildStatus() == BuildStatus.QUEUED || retriedBuildJob.getBuildStatus() == BuildStatus.BUILDING) && retriedBuildJob.getRetryCount() == 1;
        });
        processingJobs.clear();
        queuedJobs.clear();
    }

    @Test
    void testMissingBuildJobRetryLimit() {
        BuildJob buildJob = new BuildJob();
        buildJob.setBuildSubmissionDate(ZonedDateTime.now().minusMinutes(10));
        buildJob.setBuildStatus(BuildStatus.MISSING);
        buildJob.setRetryCount(maxMissingJobRetries);
        buildJob.setParticipationId(1L);
        buildJob = buildJobRepository.save(buildJob);

        localCIMissingJobService.retryMissingJobs();

        // latest build job for the participation should be the same because no retry over the limit
        BuildJob latestJob = buildJobRepository.findFirstByParticipationIdOrderByBuildJobIdDesc(buildJob.getParticipationId()).orElseThrow();
        assertThat(latestJob.getBuildJobId()).isEqualTo(buildJob.getBuildJobId());
        assertThat(latestJob.getBuildStatus()).isEqualTo(BuildStatus.MISSING);
        assertThat(latestJob.getRetryCount()).isEqualTo(maxMissingJobRetries);
    }

    @Test
    @WithMockUser(username = TEST_PREFIX + "student1", roles = "USER")
    void testInvalidLocalVCRepositoryUri() {
        // this strange looking setup is required to create a Repository object with an invalid git path to trigger the exception.
        // the default LocalRepository now has a working git path, so we need to create a new one with an invalid path.
        Path path = Path.of("abc", "def", "file.txt");
        Repository repositoryWithInvalidPath = new Git(new Repository(new BaseRepositoryBuilder<>().setGitDir(path.toFile())) {

            @Override
            public void create(boolean bare) {

            }

            @Override
            public String getIdentifier() {
                return "";
            }

            @Override
            public ObjectDatabase getObjectDatabase() {
                return null;
            }

            @Override
            public RefDatabase getRefDatabase() {
                return null;
            }

            @Override
            public StoredConfig getConfig() {
                return null;
            }

            @Override
            public AttributesNodeProvider createAttributesNodeProvider() {
                return null;
            }

            @Override
            public void scanForRepoChanges() {

            }

            @Override
            public void notifyIndexChanged(boolean internal) {

            }
        }).getRepository();
        assertThatExceptionOfType(VersionControlException.class)
                .isThrownBy(() -> processNewPush(commitHash, repositoryWithInvalidPath, userTestRepository.getUserWithGroupsAndAuthorities()))
                .withMessageContaining("Could not create valid repository URI from path");
    }

    @Test
    @WithMockUser(username = TEST_PREFIX + "student1", roles = "USER")
    void testNoParticipationWhenPushingToTestsRepository() throws Exception {
        ProgrammingExerciseStudentParticipation studentParticipation = localVCLocalCITestService.createParticipation(programmingExercise, student1Login);

        // When pushing to the tests repository, the local VC filters do not fetch the participation, as there is no participation for the tests repository.
        // However, the local CI system will trigger builds of the solution and template repositories, which the participations are needed for and the processNewPush method will
        // throw an exception in case there is no participation.
        String expectedErrorMessage = "Could not find participation for repository";

        // student participation
        participationVcsAccessTokenService.deleteByParticipationId(studentParticipation.getId());
        programmingExerciseStudentParticipationRepository.delete(studentParticipation);
        assertThatExceptionOfType(VersionControlException.class)
                .isThrownBy(() -> processNewPush(commitHash, studentAssignmentRepository.remoteBareGitRepo.getRepository(), userTestRepository.getUserWithGroupsAndAuthorities()))
                .withMessageContaining(expectedErrorMessage);

        // solution participation
        LocalRepository solutionRepository = localVCLocalCITestService.createAndConfigureLocalRepository(projectKey1, solutionRepositorySlug);
        String solutionCommitHash = localVCLocalCITestService.commitFile(solutionRepository.workingCopyGitRepoFile.toPath(), solutionRepository.workingCopyGitRepo);
        solutionRepository.workingCopyGitRepo.push().call();
        programmingExercise.setSolutionParticipation(null);
        programmingExerciseRepository.save(programmingExercise);
        solutionProgrammingExerciseParticipationRepository.delete(solutionParticipation);
        assertThatExceptionOfType(VersionControlException.class)
                .isThrownBy(() -> processNewPush(solutionCommitHash, solutionRepository.remoteBareGitRepo.getRepository(), userTestRepository.getUserWithGroupsAndAuthorities()))
                .withMessageContaining(expectedErrorMessage);

        // template participation
        LocalRepository templateRepository = localVCLocalCITestService.createAndConfigureLocalRepository(projectKey1, templateRepositorySlug);
        String templateCommitHash = localVCLocalCITestService.commitFile(templateRepository.workingCopyGitRepoFile.toPath(), templateRepository.workingCopyGitRepo);
        templateRepository.workingCopyGitRepo.push().call();
        programmingExercise.setTemplateParticipation(null);
        programmingExerciseRepository.save(programmingExercise);
        templateProgrammingExerciseParticipationRepository.delete(templateParticipation);

        assertThatExceptionOfType(VersionControlException.class)
                .isThrownBy(() -> processNewPush(templateCommitHash, templateRepository.remoteBareGitRepo.getRepository(), userTestRepository.getUserWithGroupsAndAuthorities()))
                .withMessageContaining(expectedErrorMessage);

        // team participation
        programmingExercise.setMode(ExerciseMode.TEAM);
        programmingExerciseRepository.save(programmingExercise);
        String teamShortName = "team1";
        String teamRepositorySlug = projectKey1.toLowerCase() + "-" + teamShortName;
        LocalRepository teamLocalRepository = localVCLocalCITestService.createAndConfigureLocalRepository(projectKey1, teamRepositorySlug);
        Team team = new Team();
        team.setName("Team 1");
        team.setShortName(teamShortName);
        team.setExercise(programmingExercise);
        team.setStudents(Set.of(student1));
        team.setOwner(student1);
        teamRepository.save(team);
        String teamCommitHash = localVCLocalCITestService.commitFile(teamLocalRepository.workingCopyGitRepoFile.toPath(), teamLocalRepository.workingCopyGitRepo);
        teamLocalRepository.workingCopyGitRepo.push().call();
        assertThatExceptionOfType(VersionControlException.class)
                .isThrownBy(() -> processNewPush(teamCommitHash, teamLocalRepository.remoteBareGitRepo.getRepository(), userTestRepository.getUserWithGroupsAndAuthorities()))
                .withMessageContaining(expectedErrorMessage);

        // Cleanup
        solutionRepository.resetLocalRepo();
        templateRepository.resetLocalRepo();
        teamLocalRepository.resetLocalRepo();
    }

    @Disabled
    @Test
    @WithMockUser(username = TEST_PREFIX + "student1", roles = "USER")
    void testCommitHashNull() {
        ProgrammingExerciseStudentParticipation studentParticipation = localVCLocalCITestService.createParticipation(programmingExercise, student1Login);

        // Should still work because in that case the latest commit should be retrieved from the repository.
        processNewPush(null, studentAssignmentRepository.remoteBareGitRepo.getRepository(), userTestRepository.getUserWithGroupsAndAuthorities());
        // ToDo: Investigate why specifically this test requires so much time (all other << 5s)
        localVCLocalCITestService.testLatestSubmission(studentParticipation.getId(), commitHash, 1, false, 120);
    }

    @Disabled
    @Test
    @WithMockUser(username = TEST_PREFIX + "student1", roles = "USER")
    void testNoExceptionWhenResolvingWrongCommitHash() {
        localVCLocalCITestService.createParticipation(programmingExercise, student1Login);

        // Call processNewPush with a wrong commit hash. This should throw an exception.
        assertThatExceptionOfType(VersionControlException.class).isThrownBy(
                () -> processNewPush(DUMMY_COMMIT_HASH, studentAssignmentRepository.remoteBareGitRepo.getRepository(), userTestRepository.getUserWithGroupsAndAuthorities()))
                .withMessageContaining("Could not resolve commit hash");

    }

    @Disabled
    @Test
    @WithMockUser(username = TEST_PREFIX + "student1", roles = "USER")
    void testProjectTypeIsNull() {
        ProgrammingExerciseStudentParticipation participation = localVCLocalCITestService.createParticipation(programmingExercise, student1Login);
        programmingExercise.setProjectType(null);
        programmingExerciseBuildConfigRepository.save(programmingExercise.getBuildConfig());
        programmingExerciseRepository.save(programmingExercise);

        processNewPush(commitHash, studentAssignmentRepository.remoteBareGitRepo.getRepository(), userTestRepository.getUserWithGroupsAndAuthorities());
        localVCLocalCITestService.testLatestSubmission(participation.getId(), commitHash, 1, false);
    }

    @Disabled
    @Test
    @WithMockUser(username = TEST_PREFIX + "student1", roles = "USER")
    void testResultsNotFound() {
        ProgrammingExerciseStudentParticipation studentParticipation = localVCLocalCITestService.createParticipation(programmingExercise, student1Login);

        // Should return a build result that indicates that the build failed.
        CopyArchiveFromContainerCmd copyArchiveFromContainerCmd = mock(CopyArchiveFromContainerCmd.class);
        ArgumentMatcher<String> expectedPathMatcher = path -> path.matches(LOCAL_CI_DOCKER_CONTAINER_WORKING_DIRECTORY + LOCAL_CI_RESULTS_DIRECTORY);
        doReturn(copyArchiveFromContainerCmd).when(dockerClient).copyArchiveFromContainerCmd(anyString(), argThat(expectedPathMatcher));
        when(copyArchiveFromContainerCmd.exec()).thenThrow(new NotFoundException("Cannot find results"));

        processNewPush(commitHash, studentAssignmentRepository.remoteBareGitRepo.getRepository(), userTestRepository.getUserWithGroupsAndAuthorities());
        // Should return a build result that indicates that the build failed.
        localVCLocalCITestService.testLatestSubmission(studentParticipation.getId(), commitHash, 0, true, false, 0, 20);
    }

    @Disabled
    @Test
    @WithMockUser(username = TEST_PREFIX + "student1", roles = "USER")
    void testIOExceptionWhenParsingTestResults() {
        String dummyHash = "9b3a9bd71a0d80e5bbc42204c319ed3d1d4f0d6d";
        doReturn(ObjectId.fromString(dummyHash)).when(gitService).getLastCommitHash(any());

        ProgrammingExerciseStudentParticipation studentParticipation = localVCLocalCITestService.createParticipation(programmingExercise, student1Login);

        // Return an InputStream from dockerClient.copyArchiveFromContainerCmd().exec() such that repositoryTarInputStream.getNextTarEntry() throws an IOException.
        CopyArchiveFromContainerCmd copyArchiveFromContainerCmd = mock(CopyArchiveFromContainerCmd.class);
        ArgumentMatcher<String> expectedPathMatcher = path -> path.matches(LOCAL_CI_DOCKER_CONTAINER_WORKING_DIRECTORY + LOCAL_CI_RESULTS_DIRECTORY);
        doReturn(copyArchiveFromContainerCmd).when(dockerClient).copyArchiveFromContainerCmd(anyString(), argThat(expectedPathMatcher));
        when(copyArchiveFromContainerCmd.exec()).thenReturn(new InputStream() {

            @Override
            public int read() throws IOException {
                throw new IOException("Cannot read from this dummy InputStream");
            }
        });

        processNewPush(commitHash, studentAssignmentRepository.remoteBareGitRepo.getRepository(), userTestRepository.getUserWithGroupsAndAuthorities());

        await().untilAsserted(() -> verify(programmingMessagingService).notifyUserAboutNewResult(any(), Mockito.eq(studentParticipation)));

        // Should notify the user.
        verifyUserNotification(studentParticipation);
    }

    @Disabled
    @Test
    @WithMockUser(username = TEST_PREFIX + "student1", roles = "USER")
    void testFaultyResultFiles() throws IOException {
        ProgrammingExerciseStudentParticipation studentParticipation = localVCLocalCITestService.createParticipation(programmingExercise, student1Login);

        dockerClientTestService.mockTestResults(dockerClient, FAULTY_FILES_TEST_RESULTS_PATH, LOCAL_CI_DOCKER_CONTAINER_WORKING_DIRECTORY + LOCAL_CI_RESULTS_DIRECTORY);
        processNewPush(commitHash, studentAssignmentRepository.remoteBareGitRepo.getRepository(), userTestRepository.getUserWithGroupsAndAuthorities());
        localVCLocalCITestService.testLatestSubmission(studentParticipation.getId(), commitHash, 0, true);
    }

    @Disabled
    @Test
    @WithMockUser(username = TEST_PREFIX + "student1", roles = "USER")
    void testLegacyResultFormat() throws IOException {
        ProgrammingExerciseStudentParticipation studentParticipation = localVCLocalCITestService.createParticipation(programmingExercise, student1Login);

        dockerClientTestService.mockTestResults(dockerClient, OLD_REPORT_FORMAT_TEST_RESULTS_PATH, LOCAL_CI_DOCKER_CONTAINER_WORKING_DIRECTORY + LOCAL_CI_RESULTS_DIRECTORY);
        processNewPush(commitHash, studentAssignmentRepository.remoteBareGitRepo.getRepository(), userTestRepository.getUserWithGroupsAndAuthorities());
        localVCLocalCITestService.testLatestSubmission(studentParticipation.getId(), commitHash, 0, false);

        studentParticipation = programmingExerciseParticipationService.findStudentParticipationWithLatestSubmissionResultAndFeedbacksElseThrow(studentParticipation.getId());
        var result = participationUtilService.getResultsForParticipation(studentParticipation).iterator().next();

        var noPrintTest = result.getFeedbacks().stream().filter(feedback -> feedback.getTestCase().getTestName().equals("testMergeSort()")).findFirst().orElseThrow();
        assertThat(noPrintTest.getDetailText()).isEqualTo("Deine Einreichung enthält keine Ausgabe. (67cac2)");

        var todoTest = result.getFeedbacks().stream().filter(feedback -> feedback.getTestCase().getTestName().equals("testBubbleSort()")).findFirst().orElseThrow();
        assertThat(todoTest.getDetailText()).isEqualTo("""
                test `add` failed on ≥ 1 cases:
                (0, 0)
                Your submission raised an error Failure("TODO add")""");

        var filterTest = result.getFeedbacks().stream().filter(feedback -> feedback.getTestCase().getTestName().equals("testUseMergeSortForBigList()")).findFirst().orElseThrow();
        assertThat(filterTest.getDetailText()).isEqualTo("""
                test `filter` failed on ≥ 1 cases:
                (even, [1; 2; 3; 4])
                Your submission raised an error Failure("TODO filter")""");
    }

    @Disabled
    @Test
    @WithMockUser(username = TEST_PREFIX + "student1", roles = "USER")
    void testStaticCodeAnalysis() throws IOException {
        programmingExercise.setStaticCodeAnalysisEnabled(true);
        programmingExerciseBuildConfigRepository.save(programmingExercise.getBuildConfig());
        programmingExerciseRepository.save(programmingExercise);

        ProgrammingExerciseStudentParticipation studentParticipation = localVCLocalCITestService.createParticipation(programmingExercise, student1Login);

        List<Path> resultPaths = new ArrayList<>();
        resultPaths.add(SPOTBUGS_RESULTS_PATH);
        resultPaths.add(CHECKSTYLE_RESULTS_PATH);
        resultPaths.add(PMD_RESULTS_PATH);
        resultPaths.add(PARTLY_SUCCESSFUL_TEST_RESULTS_PATH);

        dockerClientTestService.mockTestResults(dockerClient, resultPaths, LOCAL_CI_DOCKER_CONTAINER_WORKING_DIRECTORY + LOCAL_CI_RESULTS_DIRECTORY);

        processNewPush(commitHash, studentAssignmentRepository.remoteBareGitRepo.getRepository(), userTestRepository.getUserWithGroupsAndAuthorities());

        localVCLocalCITestService.testLatestSubmission(studentParticipation.getId(), commitHash, 1, false, true, 15, null);
    }

    @Disabled
    @Test
    @WithMockUser(username = TEST_PREFIX + "student1", roles = "USER")
    void testEmptyResultFile() throws Exception {
        ProgrammingExerciseStudentParticipation studentParticipation = localVCLocalCITestService.createParticipation(programmingExercise, student1Login);

        dockerClientTestService.mockTestResults(dockerClient, EMPTY_TEST_RESULTS_PATH, LOCAL_CI_DOCKER_CONTAINER_WORKING_DIRECTORY + LOCAL_CI_RESULTS_DIRECTORY);
        processNewPush(commitHash, studentAssignmentRepository.remoteBareGitRepo.getRepository(), userTestRepository.getUserWithGroupsAndAuthorities());
        localVCLocalCITestService.testLatestSubmission(studentParticipation.getId(), commitHash, 0, true);

        studentParticipation = programmingExerciseParticipationService.findStudentParticipationWithLatestSubmissionResultAndFeedbacksElseThrow(studentParticipation.getId());
        var result = participationUtilService.getResultsForParticipation(studentParticipation).iterator().next();

        var buildLogs = buildLogEntryService.getLatestBuildLogs((ProgrammingSubmission) result.getSubmission());

        assertThat(buildLogs).isNotEmpty().anyMatch(log -> log.getLog().equals("The file results.xml does not contain any testcases.\n"))
                .noneMatch(log -> log.getLog().contains("Exception"));
    }

    @Disabled
    @Test
    @WithMockUser(username = TEST_PREFIX + "student1", roles = "USER")
    void testBuildLogs() throws IOException {

        // Adapt Docker Client mock to return build logs
        ExecStartCmd execStartCmd = mock(ExecStartCmd.class);
        doReturn(execStartCmd).when(dockerClient).execStartCmd(anyString());
        doReturn(execStartCmd).when(execStartCmd).withDetach(anyBoolean());
        doAnswer(invocation -> {
            // Use a raw type for the callback to avoid generic type issues
            ResultCallback<Frame> callback = invocation.getArgument(0);

            // Simulate receiving log entries.
            Frame logEntryFrame1 = mock(Frame.class);
            when(logEntryFrame1.getPayload()).thenReturn("Dummy log entry".getBytes());
            callback.onNext(logEntryFrame1);

            // Simulate the command completing
            callback.onComplete();

            return null;
        }).when(execStartCmd).exec(any());

        FileSystemResource buildLogs = null;

        ProgrammingExerciseStudentParticipation studentParticipation = localVCLocalCITestService.createParticipation(programmingExercise, student1Login);

        try {
            processNewPush(commitHash, studentAssignmentRepository.remoteBareGitRepo.getRepository(), userTestRepository.getUserWithGroupsAndAuthorities());
            localVCLocalCITestService.testLatestSubmission(studentParticipation.getId(), commitHash, 1, false);

            var submissionOptional = programmingSubmissionRepository.findFirstByParticipationIdWithResultsOrderBySubmissionDateDesc(studentParticipation.getId());

            Result result = submissionOptional.map(ProgrammingSubmission::getLatestResult).orElseThrow(() -> new AssertionError("Submission has no results"));

            BuildJob buildJob = buildJobRepository.findBuildJobByResult(result).orElseThrow();

            Set<ResultBuildJob> resultBuildJobSet = buildJobRepository.findBuildJobIdsWithResultForParticipationId(studentParticipation.getId());

            assertThat(resultBuildJobSet).hasSize(1);
            assertThat(resultBuildJobSet.iterator().next().buildJobId()).isEqualTo(buildJob.getBuildJobId());

            var names = programmingExerciseRepository.findNames(studentParticipation.getProgrammingExercise().getId());
            // Assert that the corresponding build job are stored in the file system
            assertThat(buildLogEntryService.buildJobHasLogFile(buildJob.getBuildJobId(), names)).isTrue();

            // Retrieve the build logs from the file system
            buildLogs = buildLogEntryService.retrieveBuildLogsFromFileForBuildJob(buildJob.getBuildJobId());
            assertThat(buildLogs).isNotNull();
            assertThat(buildLogs.getFile().exists()).isTrue();

            String content = new String(Files.readAllBytes(Path.of(buildLogs.getFile().getAbsolutePath())));

            // Assert that the content contains the expected log entry
            assertThat(content).contains("Dummy log entry");
        }
        finally {
            // Delete log file
            if (buildLogs != null && buildLogs.getFile().exists()) {
                Files.deleteIfExists(Path.of(buildLogs.getFile().getAbsolutePath()));
            }
        }
    }

    private void verifyUserNotification(ProgrammingExerciseStudentParticipation participation) {
        await().untilAsserted(() -> verify(programmingMessagingService).notifyUserAboutNewResult(argThat((Result result) -> {
            assertThat(result.isSuccessful()).isFalse();
            return true;
        }), Mockito.eq(participation)));
    }

    @Disabled
    @Test
    @WithMockUser(username = TEST_PREFIX + "student1", roles = "USER")
    void testCustomCheckoutPaths() {
        var buildConfig = programmingExercise.getBuildConfig();
        buildConfig.setAssignmentCheckoutPath("customAssignmentPath");
        ProgrammingExerciseStudentParticipation participation = localVCLocalCITestService.createParticipation(programmingExercise, student1Login);
        programmingExerciseBuildConfigRepository.save(programmingExercise.getBuildConfig());

        processNewPush(commitHash, studentAssignmentRepository.remoteBareGitRepo.getRepository(), userTestRepository.getUserWithGroupsAndAuthorities());
        localVCLocalCITestService.testLatestSubmission(participation.getId(), commitHash, 1, false);

        buildConfig.setAssignmentCheckoutPath("");
    }

    @Disabled
    @Test
    @WithMockUser(username = TEST_PREFIX + "student1", roles = "USER")
    void testDisableNetworkAccessAndEnvVars() {
        var buildConfig = programmingExercise.getBuildConfig();
        buildConfig.setDockerFlags("{\"network\": \"none\", \"env\": {\"key\": \"value\"}}");
        ProgrammingExerciseStudentParticipation participation = localVCLocalCITestService.createParticipation(programmingExercise, student1Login);
        programmingExerciseBuildConfigRepository.save(programmingExercise.getBuildConfig());

        processNewPush(commitHash, studentAssignmentRepository.remoteBareGitRepo.getRepository(), userTestRepository.getUserWithGroupsAndAuthorities());
        localVCLocalCITestService.testLatestSubmission(participation.getId(), commitHash, 1, false);
    }

    @Disabled
    @Test
    @WithMockUser(username = TEST_PREFIX + "student1", roles = "USER")
    void testPerfDockerFlags() {
        var buildConfig = programmingExercise.getBuildConfig();
        buildConfig.setDockerFlags("{\"cpuCount\": 4, \"memory\": 3072, \"memorySwap\": 2048}");
        ProgrammingExerciseStudentParticipation participation = localVCLocalCITestService.createParticipation(programmingExercise, student1Login);
        programmingExerciseBuildConfigRepository.save(programmingExercise.getBuildConfig());

        processNewPush(commitHash, studentAssignmentRepository.remoteBareGitRepo.getRepository(), userTestRepository.getUserWithGroupsAndAuthorities());
        localVCLocalCITestService.testLatestSubmission(participation.getId(), commitHash, 1, false);
        verify(AbstractProgrammingIntegrationLocalCILocalVCTestBase.dockerClientMock.createContainerCmd(anyString())).withHostConfig(argThat(hostConfig -> {
            assertThat(hostConfig.getCpuQuota()).isEqualTo(4L * 100000);
            assertThat(hostConfig.getMemory()).isEqualTo(3072L * 1024 * 1024);
            assertThat(hostConfig.getMemorySwap()).isEqualTo(2048L * 1024 * 1024);
            return true;
        }));
    }

    @Disabled
    @Test
    @WithMockUser(username = TEST_PREFIX + "student1", roles = "USER")
    void testPauseAndResumeBuildAgent() {
        String buildAgentName = "artemis-build-agent-test";
        distributedDataAccessService.getPauseBuildAgentTopic().publish(buildAgentName);

        ProgrammingExerciseStudentParticipation studentParticipation = localVCLocalCITestService.createParticipation(programmingExercise, student1Login);

        processNewPush(commitHash, studentAssignmentRepository.remoteBareGitRepo.getRepository(), userTestRepository.getUserWithGroupsAndAuthorities());
        await().until(() -> {
<<<<<<< HEAD
            List<String> buildJobIds = distributedDataAccessService.getProcessingJobIds();
            BuildJobQueueItem buildJobQueueItem = queuedJobs.peek();
            return buildJobQueueItem != null && buildJobQueueItem.buildConfig().commitHashToBuild().equals(commitHash) && !buildJobIds.contains(buildJobQueueItem.id());
=======
            IMap<String, BuildJobQueueItem> buildJobMap = hazelcastInstance.getMap("processingJobs");
            BuildJobQueueItem buildJobQueueItem = queuedJobs.peek();

            return buildJobQueueItem != null && buildJobQueueItem.buildConfig().commitHashToBuild().equals(commitHash) && !buildJobMap.containsKey(buildJobQueueItem.id());
>>>>>>> f2e78321
        });

        distributedDataAccessService.getResumeBuildAgentTopic().publish(buildAgentName);
        localVCLocalCITestService.testLatestSubmission(studentParticipation.getId(), commitHash, 1, false);
    }

    @Disabled
    @Test
    @WithMockUser(username = TEST_PREFIX + "student1", roles = "USER")
    void testBuildJobTimingInfo() {
        // Pause build agent processing
        sharedQueueProcessingService.removeListenerAndCancelScheduledFuture();
        ProgrammingExerciseBuildStatistics buildStatistics = new ProgrammingExerciseBuildStatistics(programmingExercise.getId(), 20, 100);
        programmingExerciseBuildStatisticsRepository.save(buildStatistics);

        ProgrammingExerciseStudentParticipation studentParticipation = localVCLocalCITestService.createParticipation(programmingExercise, student1Login);

        processNewPush(commitHash, studentAssignmentRepository.remoteBareGitRepo.getRepository(), userTestRepository.getUserWithGroupsAndAuthorities());

        var queuedJobs = distributedDataAccessService.getQueuedJobs();

        await().until(() -> queuedJobs.stream().anyMatch(buildJobQueueItem -> buildJobQueueItem.buildConfig().commitHashToBuild().equals(commitHash)
                && buildJobQueueItem.participationId() == studentParticipation.getId()));

        BuildJobQueueItem item = queuedJobs.stream().filter(i -> i.buildConfig().commitHashToBuild().equals(commitHash) && i.participationId() == studentParticipation.getId())
                .findFirst().orElseThrow();
        assertThat(item.jobTimingInfo().estimatedDuration()).isEqualTo(22);
        sharedQueueProcessingService.init();

        await().until(() -> processingJobs.values().stream().anyMatch(buildJobQueueItem -> buildJobQueueItem.buildConfig().commitHashToBuild().equals(commitHash)
                && buildJobQueueItem.participationId() == studentParticipation.getId()));
        item = processingJobs.values().stream().filter(i -> i.buildConfig().commitHashToBuild().equals(commitHash) && i.participationId() == studentParticipation.getId())
                .findFirst().orElseThrow();
        assertThat(item.jobTimingInfo().estimatedDuration()).isEqualTo(22);
        assertThat(item.jobTimingInfo().estimatedCompletionDate()).isCloseTo(item.jobTimingInfo().buildStartDate().plusSeconds(22), within(500, ChronoUnit.MILLIS));
    }

    @Test
    @WithMockUser(username = TEST_PREFIX + "student1", roles = "USER")
    void testGetSubmissionReturnsWhenSubmissionProcessing() throws Exception {
        ProgrammingSubmission submission = (ProgrammingSubmission) new ProgrammingSubmission().submissionDate(ZonedDateTime.now().minusSeconds(61L));
        submission.setCommitHash(commitHash);
        submission = programmingExerciseUtilService.addProgrammingSubmission(programmingExercise, submission, TEST_PREFIX + "student1");

        JobTimingInfo jobTimingInfo = new JobTimingInfo(ZonedDateTime.now().minusSeconds(30), ZonedDateTime.now(), null, ZonedDateTime.now().plusSeconds(30), 60);
        BuildConfig buildConfig = new BuildConfig(null, null, commitHash, commitHash, null, null, null, null, false, false, null, 0, null, null, null, null);
        BuildJobQueueItem buildJobQueueItem = new BuildJobQueueItem("1", "1", null, submission.getParticipation().getId(), 1L, programmingExercise.getId(), 0, 1, null, null,
                jobTimingInfo, buildConfig, null);

        processingJobs.put(buildJobQueueItem.id(), buildJobQueueItem);
        var submissionDto = request.get("/api/programming/programming-exercise-participations/" + submission.getParticipation().getId() + "/latest-pending-submission",
                HttpStatus.OK, SubmissionDTO.class);
        processingJobs.remove(buildJobQueueItem.id());

        assertThat(submissionDto).isNotNull();
        assertThat(submissionDto.isProcessing()).isTrue();
        assertThat(submissionDto.buildStartDate()).isNotNull();
        assertThat(submissionDto.estimatedCompletionDate()).isNotNull();
    }

    @Test
    void testSelfPauseTriggersListenerAndEmailNotification() {
        String memberAddress = distributedDataAccessService.getLocalMemberAddress();
        BuildAgentDTO buildAgentDTO = new BuildAgentDTO(buildAgentShortName, memberAddress, buildAgentDisplayName);
        BuildAgentInformation buildAgent = new BuildAgentInformation(buildAgentDTO, 0, 0, new ArrayList<>(List.of()), BuildAgentInformation.BuildAgentStatus.IDLE, null, null, 100);
        buildAgentInformation.put(memberAddress, buildAgent);
        int consecutiveFailedBuildJobs = 100;
        BuildAgentDetailsDTO updatedDetails = new BuildAgentDetailsDTO(0, 0, 0, 0, 0, 0, null, ZonedDateTime.now(), null, consecutiveFailedBuildJobs);
        BuildAgentInformation updatedInfo = new BuildAgentInformation(buildAgent.buildAgent(), buildAgent.maxNumberOfConcurrentBuildJobs(), buildAgent.numberOfCurrentBuildJobs(),
                buildAgent.runningBuildJobs(), BuildAgentInformation.BuildAgentStatus.SELF_PAUSED, buildAgent.publicSshKey(), updatedDetails,
                buildAgent.pauseAfterConsecutiveBuildFailures());

        buildAgentInformation.put(memberAddress, updatedInfo);
        await().until(() -> buildAgentInformation.get(memberAddress).status() == BuildAgentInformation.BuildAgentStatus.SELF_PAUSED);
        verify(mailService, timeout(1000)).sendBuildAgentSelfPausedEmailToAdmin(any(User.class), eq(buildAgent.buildAgent().name()), eq(consecutiveFailedBuildJobs));
    }
}<|MERGE_RESOLUTION|>--- conflicted
+++ resolved
@@ -804,16 +804,9 @@
 
         processNewPush(commitHash, studentAssignmentRepository.remoteBareGitRepo.getRepository(), userTestRepository.getUserWithGroupsAndAuthorities());
         await().until(() -> {
-<<<<<<< HEAD
             List<String> buildJobIds = distributedDataAccessService.getProcessingJobIds();
             BuildJobQueueItem buildJobQueueItem = queuedJobs.peek();
             return buildJobQueueItem != null && buildJobQueueItem.buildConfig().commitHashToBuild().equals(commitHash) && !buildJobIds.contains(buildJobQueueItem.id());
-=======
-            IMap<String, BuildJobQueueItem> buildJobMap = hazelcastInstance.getMap("processingJobs");
-            BuildJobQueueItem buildJobQueueItem = queuedJobs.peek();
-
-            return buildJobQueueItem != null && buildJobQueueItem.buildConfig().commitHashToBuild().equals(commitHash) && !buildJobMap.containsKey(buildJobQueueItem.id());
->>>>>>> f2e78321
         });
 
         distributedDataAccessService.getResumeBuildAgentTopic().publish(buildAgentName);
