package de.tum.cit.aet.artemis.programming.icl;

import static de.tum.cit.aet.artemis.core.config.Constants.LOCALCI_RESULTS_DIRECTORY;
import static de.tum.cit.aet.artemis.core.config.Constants.LOCALCI_WORKING_DIRECTORY;
import static org.assertj.core.api.Assertions.assertThat;
import static org.assertj.core.api.Assertions.assertThatExceptionOfType;
import static org.awaitility.Awaitility.await;
import static org.mockito.ArgumentMatchers.anyString;
import static org.mockito.ArgumentMatchers.argThat;
import static org.mockito.Mockito.any;
import static org.mockito.Mockito.anyBoolean;
import static org.mockito.Mockito.doAnswer;
import static org.mockito.Mockito.doReturn;
import static org.mockito.Mockito.mock;
import static org.mockito.Mockito.verify;
import static org.mockito.Mockito.when;

import java.io.IOException;
import java.io.InputStream;
import java.nio.file.Files;
import java.nio.file.Path;
import java.nio.file.Paths;
import java.time.ZonedDateTime;
import java.util.ArrayList;
import java.util.List;
import java.util.Map;
import java.util.Optional;
import java.util.Set;

import org.eclipse.jgit.lib.ObjectId;
import org.eclipse.jgit.transport.CredentialsProvider;
import org.eclipse.jgit.transport.UsernamePasswordCredentialsProvider;
import org.junit.jupiter.api.AfterAll;
import org.junit.jupiter.api.AfterEach;
import org.junit.jupiter.api.BeforeAll;
import org.junit.jupiter.api.BeforeEach;
import org.junit.jupiter.api.Test;
import org.junit.jupiter.api.TestInstance;
import org.junit.jupiter.api.parallel.Execution;
import org.junit.jupiter.api.parallel.ExecutionMode;
import org.mockito.ArgumentMatcher;
import org.mockito.Mockito;
import org.springframework.beans.factory.annotation.Autowired;
import org.springframework.beans.factory.annotation.Qualifier;
import org.springframework.beans.factory.annotation.Value;
import org.springframework.core.io.FileSystemResource;
import org.springframework.http.HttpStatus;
import org.springframework.security.test.context.support.WithMockUser;

import com.github.dockerjava.api.async.ResultCallback;
import com.github.dockerjava.api.command.CopyArchiveFromContainerCmd;
import com.github.dockerjava.api.command.ExecStartCmd;
import com.github.dockerjava.api.exception.NotFoundException;
import com.github.dockerjava.api.model.Frame;
import com.hazelcast.collection.IQueue;
import com.hazelcast.core.HazelcastInstance;
import com.hazelcast.map.IMap;

import de.tum.cit.aet.artemis.assessment.domain.Result;
import de.tum.cit.aet.artemis.buildagent.dto.BuildJobQueueItem;
import de.tum.cit.aet.artemis.buildagent.dto.ResultBuildJob;
import de.tum.cit.aet.artemis.core.exception.VersionControlException;
import de.tum.cit.aet.artemis.exercise.domain.ExerciseMode;
import de.tum.cit.aet.artemis.exercise.domain.Team;
import de.tum.cit.aet.artemis.programming.domain.ProgrammingExerciseStudentParticipation;
import de.tum.cit.aet.artemis.programming.domain.ProgrammingSubmission;
import de.tum.cit.aet.artemis.programming.domain.RepositoryType;
import de.tum.cit.aet.artemis.programming.domain.build.BuildJob;
import de.tum.cit.aet.artemis.programming.domain.build.BuildStatus;
import de.tum.cit.aet.artemis.programming.service.BuildLogEntryService;
import de.tum.cit.aet.artemis.programming.service.ParticipationVcsAccessTokenService;
import de.tum.cit.aet.artemis.programming.service.localvc.LocalVCServletService;
import de.tum.cit.aet.artemis.programming.test_repository.ProgrammingSubmissionTestRepository;
import de.tum.cit.aet.artemis.programming.util.LocalRepository;

// TestInstance.Lifecycle.PER_CLASS allows all test methods in this class to share the same instance of the test class.
// This reduces the overhead of repeatedly creating and tearing down a new Spring application context for each test method.
// This is especially useful when the test setup is expensive or when we want to share resources, such as database connections or mock objects, across multiple tests.
// In this case, we want to share the same GitService and UsernamePasswordCredentialsProvider.
@TestInstance(TestInstance.Lifecycle.PER_CLASS)

// ExecutionMode.SAME_THREAD ensures that all tests within this class are executed sequentially in the same thread, rather than in parallel or in a different thread.
// This is important in the context of LocalCI because it avoids potential race conditions or inconsistencies that could arise if multiple test methods are executed
// concurrently. For example, it prevents overloading the LocalCI's result processing system with too many build job results at the same time, which could lead to flaky tests
// or timeouts. By keeping everything in the same thread, we maintain more predictable and stable test behavior, while not increasing the test execution time significantly.
@Execution(ExecutionMode.SAME_THREAD)
class LocalCIIntegrationTest extends AbstractLocalCILocalVCIntegrationTest {

    private static final String TEST_PREFIX = "localciint";

    @Autowired
    private LocalVCServletService localVCServletService;

    @Autowired
    private ProgrammingSubmissionTestRepository programmingSubmissionRepository;

    @Autowired
    private ParticipationVcsAccessTokenService participationVcsAccessTokenService;

    @Autowired
    private BuildLogEntryService buildLogEntryService;

    @Autowired
    @Qualifier("hazelcastInstance")
    private HazelcastInstance hazelcastInstance;

    @Value("${artemis.user-management.internal-admin.username}")
    private String localVCUsername;

    @Value("${artemis.user-management.internal-admin.password}")
    private String localVCPassword;

    @Override
    protected String getTestPrefix() {
        return TEST_PREFIX;
    }

    private LocalRepository studentAssignmentRepository;

    private LocalRepository testsRepository;

    private String commitHash;

    @BeforeAll
    void setupAll() {
        CredentialsProvider.setDefault(new UsernamePasswordCredentialsProvider(localVCUsername, localVCPassword));
    }

    @AfterAll
    void cleanupAll() {
        this.gitService.init();
    }

    @BeforeEach
    void initRepositories() throws Exception {
        studentAssignmentRepository = localVCLocalCITestService.createAndConfigureLocalRepository(projectKey1, assignmentRepositorySlug);
        commitHash = localVCLocalCITestService.commitFile(studentAssignmentRepository.localRepoFile.toPath(), studentAssignmentRepository.localGit);
        studentAssignmentRepository.localGit.push().call();

        testsRepository = localVCLocalCITestService.createAndConfigureLocalRepository(projectKey1, testsRepositorySlug);
        localVCLocalCITestService.commitFile(testsRepository.localRepoFile.toPath(), testsRepository.localGit);
        testsRepository.localGit.push().call();

        // Mock dockerClient.copyArchiveFromContainerCmd() such that it returns the XMLs containing the test results.
        localVCLocalCITestService.mockTestResults(dockerClient, PARTLY_SUCCESSFUL_TEST_RESULTS_PATH, LOCALCI_WORKING_DIRECTORY + LOCALCI_RESULTS_DIRECTORY);
        // Mock dockerClient.copyArchiveFromContainerCmd() such that it returns a dummy commit hash for the tests repository.
        localVCLocalCITestService.mockInputStreamReturnedFromContainer(dockerClient, LOCALCI_WORKING_DIRECTORY + "/testing-dir/.git/refs/heads/[^/]+",
                Map.of("testCommitHash", DUMMY_COMMIT_HASH), Map.of("testCommitHash", DUMMY_COMMIT_HASH));
        localVCLocalCITestService.mockInputStreamReturnedFromContainer(dockerClient, LOCALCI_WORKING_DIRECTORY + "/testing-dir/assignment/.git/refs/heads/[^/]+",
                Map.of("commitHash", commitHash), Map.of("commitHash", commitHash));

        localVCLocalCITestService.mockInspectImage(dockerClient);
    }

    @AfterEach
    void removeRepositories() throws IOException {
        studentAssignmentRepository.resetLocalRepo();
        testsRepository.resetLocalRepo();
    }

    @Test
    @WithMockUser(username = TEST_PREFIX + "student1", roles = "USER")
    void testSubmitViaOnlineEditor() throws Exception {
        ProgrammingExerciseStudentParticipation studentParticipation = localVCLocalCITestService.createParticipation(programmingExercise, student1Login);
        request.postWithoutLocation("/api/repository/" + studentParticipation.getId() + "/commit", null, HttpStatus.OK, null);
        localVCLocalCITestService.testLatestSubmission(studentParticipation.getId(), null, 1, false);
    }

    @Test
    @WithMockUser(username = TEST_PREFIX + "student1", roles = "USER")
    void testBuildJobPersistence() {
        ProgrammingExerciseStudentParticipation studentParticipation = localVCLocalCITestService.createParticipation(programmingExercise, student1Login);

        localVCServletService.processNewPush(commitHash, studentAssignmentRepository.originGit.getRepository());

        await().until(() -> {
            Optional<BuildJob> buildJobOptional = buildJobRepository.findFirstByParticipationIdOrderByBuildStartDateDesc(studentParticipation.getId());
            return buildJobOptional.isPresent();
        });

        Optional<BuildJob> buildJobOptional = buildJobRepository.findFirstByParticipationIdOrderByBuildStartDateDesc(studentParticipation.getId());

        BuildJob buildJob = buildJobOptional.orElseThrow();

        assertThat(buildJob.getBuildStatus()).isEqualTo(BuildStatus.SUCCESSFUL);
        assertThat(buildJob.getRepositoryType()).isEqualTo(RepositoryType.USER);
        assertThat(buildJob.getCommitHash()).isEqualTo(commitHash);
        assertThat(buildJob.getTriggeredByPushTo()).isEqualTo(RepositoryType.USER);
        assertThat(buildJob.getCourseId()).isEqualTo(course.getId());
        assertThat(buildJob.getExerciseId()).isEqualTo(programmingExercise.getId());
        assertThat(buildJob.getParticipationId()).isEqualTo(studentParticipation.getId());
        assertThat(buildJob.getDockerImage()).isEqualTo(programmingExercise.getBuildConfig().getWindfile().getMetadata().docker().getFullImageName());
        assertThat(buildJob.getRepositoryName()).isEqualTo(assignmentRepositorySlug);
        assertThat(buildJob.getBuildAgentAddress()).isNotEmpty();
        assertThat(buildJob.getPriority()).isEqualTo(2);
        assertThat(buildJob.getRetryCount()).isEqualTo(0);
        assertThat(buildJob.getName()).isNotEmpty();
        assertThat(buildJob.getBuildStartDate()).isNotNull();
        assertThat(buildJob.getBuildCompletionDate()).isNotNull();
    }

    @Test
    void testInvalidLocalVCRepositoryUri() {
        // The local repository cannot be resolved to a valid LocalVCRepositoryUri as it is not located at the correct base path and is not a bare repository.
        assertThatExceptionOfType(VersionControlException.class)
                .isThrownBy(() -> localVCServletService.processNewPush(commitHash, studentAssignmentRepository.localGit.getRepository()))
                .withMessageContaining("Could not create valid repository URI from path");
    }

    @Test
    @WithMockUser(username = TEST_PREFIX + "student1", roles = "USER")
    void testNoParticipationWhenPushingToTestsRepository() throws Exception {
        ProgrammingExerciseStudentParticipation studentParticipation = localVCLocalCITestService.createParticipation(programmingExercise, student1Login);

        // When pushing to the tests repository, the local VC filters do not fetch the participation, as there is no participation for the tests repository.
        // However, the local CI system will trigger builds of the solution and template repositories, which the participations are needed for and the processNewPush method will
        // throw an exception in case there is no participation.
        String expectedErrorMessage = "Could not find participation for repository";

        // student participation
        participationVcsAccessTokenService.deleteByParticipationId(studentParticipation.getId());
        programmingExerciseStudentParticipationRepository.delete(studentParticipation);
        assertThatExceptionOfType(VersionControlException.class)
                .isThrownBy(() -> localVCServletService.processNewPush(commitHash, studentAssignmentRepository.originGit.getRepository()))
                .withMessageContaining(expectedErrorMessage);

        // solution participation
        LocalRepository solutionRepository = localVCLocalCITestService.createAndConfigureLocalRepository(projectKey1, solutionRepositorySlug);
        String solutionCommitHash = localVCLocalCITestService.commitFile(solutionRepository.localRepoFile.toPath(), solutionRepository.localGit);
        solutionRepository.localGit.push().call();
        programmingExercise.setSolutionParticipation(null);
        programmingExerciseRepository.save(programmingExercise);
        solutionProgrammingExerciseParticipationRepository.delete(solutionParticipation);
        assertThatExceptionOfType(VersionControlException.class)
                .isThrownBy(() -> localVCServletService.processNewPush(solutionCommitHash, solutionRepository.originGit.getRepository()))
                .withMessageContaining(expectedErrorMessage);

        // template participation
        LocalRepository templateRepository = localVCLocalCITestService.createAndConfigureLocalRepository(projectKey1, templateRepositorySlug);
        String templateCommitHash = localVCLocalCITestService.commitFile(templateRepository.localRepoFile.toPath(), templateRepository.localGit);
        templateRepository.localGit.push().call();
        programmingExercise.setTemplateParticipation(null);
        programmingExerciseRepository.save(programmingExercise);
        templateProgrammingExerciseParticipationRepository.delete(templateParticipation);

        assertThatExceptionOfType(VersionControlException.class)
                .isThrownBy(() -> localVCServletService.processNewPush(templateCommitHash, templateRepository.originGit.getRepository()))
                .withMessageContaining(expectedErrorMessage);

        // team participation
        programmingExercise.setMode(ExerciseMode.TEAM);
        programmingExerciseRepository.save(programmingExercise);
        String teamShortName = "team1";
        String teamRepositorySlug = projectKey1.toLowerCase() + "-" + teamShortName;
        LocalRepository teamLocalRepository = localVCLocalCITestService.createAndConfigureLocalRepository(projectKey1, teamRepositorySlug);
        Team team = new Team();
        team.setName("Team 1");
        team.setShortName(teamShortName);
        team.setExercise(programmingExercise);
        team.setStudents(Set.of(student1));
        team.setOwner(student1);
        teamRepository.save(team);
        String teamCommitHash = localVCLocalCITestService.commitFile(teamLocalRepository.localRepoFile.toPath(), teamLocalRepository.localGit);
        teamLocalRepository.localGit.push().call();
        assertThatExceptionOfType(VersionControlException.class)
                .isThrownBy(() -> localVCServletService.processNewPush(teamCommitHash, teamLocalRepository.originGit.getRepository())).withMessageContaining(expectedErrorMessage);

        // Cleanup
        solutionRepository.resetLocalRepo();
        templateRepository.resetLocalRepo();
        teamLocalRepository.resetLocalRepo();
    }

    @Test
    @WithMockUser(username = TEST_PREFIX + "student1", roles = "USER")
    void testCommitHashNull() {
        ProgrammingExerciseStudentParticipation studentParticipation = localVCLocalCITestService.createParticipation(programmingExercise, student1Login);

        // Should still work because in that case the latest commit should be retrieved from the repository.
        localVCServletService.processNewPush(null, studentAssignmentRepository.originGit.getRepository());
        // ToDo: Investigate why specifically this test requires so much time (all other << 5s)
        localVCLocalCITestService.testLatestSubmission(studentParticipation.getId(), commitHash, 1, false, 120);
    }

    @Test
    @WithMockUser(username = TEST_PREFIX + "student1", roles = "USER")
    void testNoExceptionWhenResolvingWrongCommitHash() {
        localVCLocalCITestService.createParticipation(programmingExercise, student1Login);

        // Call processNewPush with a wrong commit hash. This should throw an exception.
        assertThatExceptionOfType(VersionControlException.class)
                .isThrownBy(() -> localVCServletService.processNewPush(DUMMY_COMMIT_HASH, studentAssignmentRepository.originGit.getRepository()))
                .withMessageContaining("Could not resolve commit hash");

    }

    @Test
    @WithMockUser(username = TEST_PREFIX + "student1", roles = "USER")
    void testProjectTypeIsNull() {
        ProgrammingExerciseStudentParticipation participation = localVCLocalCITestService.createParticipation(programmingExercise, student1Login);
        programmingExercise.setProjectType(null);
        programmingExerciseBuildConfigRepository.save(programmingExercise.getBuildConfig());
        programmingExerciseRepository.save(programmingExercise);

        localVCServletService.processNewPush(commitHash, studentAssignmentRepository.originGit.getRepository());
        localVCLocalCITestService.testLatestSubmission(participation.getId(), commitHash, 1, false);
    }

    @Test
    @WithMockUser(username = TEST_PREFIX + "student1", roles = "USER")
    void testResultsNotFound() {
        ProgrammingExerciseStudentParticipation studentParticipation = localVCLocalCITestService.createParticipation(programmingExercise, student1Login);

        // Should return a build result that indicates that the build failed.
        CopyArchiveFromContainerCmd copyArchiveFromContainerCmd = mock(CopyArchiveFromContainerCmd.class);
        ArgumentMatcher<String> expectedPathMatcher = path -> path.matches(LOCALCI_WORKING_DIRECTORY + LOCALCI_RESULTS_DIRECTORY);
        doReturn(copyArchiveFromContainerCmd).when(dockerClient).copyArchiveFromContainerCmd(anyString(), argThat(expectedPathMatcher));
        when(copyArchiveFromContainerCmd.exec()).thenThrow(new NotFoundException("Cannot find results"));

        localVCServletService.processNewPush(commitHash, studentAssignmentRepository.originGit.getRepository());
        // Should return a build result that indicates that the build failed.
        localVCLocalCITestService.testLatestSubmission(studentParticipation.getId(), commitHash, 0, true, false, 0, 20);
    }

    @Test
    @WithMockUser(username = TEST_PREFIX + "student1", roles = "USER")
    void testIOExceptionWhenParsingTestResults() {
        String dummyHash = "9b3a9bd71a0d80e5bbc42204c319ed3d1d4f0d6d";
        doReturn(ObjectId.fromString(dummyHash)).when(gitService).getLastCommitHash(any());

        ProgrammingExerciseStudentParticipation studentParticipation = localVCLocalCITestService.createParticipation(programmingExercise, student1Login);

        // Return an InputStream from dockerClient.copyArchiveFromContainerCmd().exec() such that repositoryTarInputStream.getNextTarEntry() throws an IOException.
        CopyArchiveFromContainerCmd copyArchiveFromContainerCmd = mock(CopyArchiveFromContainerCmd.class);
        ArgumentMatcher<String> expectedPathMatcher = path -> path.matches(LOCALCI_WORKING_DIRECTORY + LOCALCI_RESULTS_DIRECTORY);
        doReturn(copyArchiveFromContainerCmd).when(dockerClient).copyArchiveFromContainerCmd(anyString(), argThat(expectedPathMatcher));
        when(copyArchiveFromContainerCmd.exec()).thenReturn(new InputStream() {

            @Override
            public int read() throws IOException {
                throw new IOException("Cannot read from this dummy InputStream");
            }
        });

        localVCServletService.processNewPush(commitHash, studentAssignmentRepository.originGit.getRepository());

        await().untilAsserted(() -> verify(programmingMessagingService).notifyUserAboutNewResult(any(), Mockito.eq(studentParticipation)));

        // Should notify the user.
        verifyUserNotification(studentParticipation);
    }

    @Test
    @WithMockUser(username = TEST_PREFIX + "student1", roles = "USER")
    void testFaultyResultFiles() throws IOException {
        ProgrammingExerciseStudentParticipation studentParticipation = localVCLocalCITestService.createParticipation(programmingExercise, student1Login);

        localVCLocalCITestService.mockTestResults(dockerClient, FAULTY_FILES_TEST_RESULTS_PATH, LOCALCI_WORKING_DIRECTORY + LOCALCI_RESULTS_DIRECTORY);
        localVCServletService.processNewPush(commitHash, studentAssignmentRepository.originGit.getRepository());
        localVCLocalCITestService.testLatestSubmission(studentParticipation.getId(), commitHash, 0, true);
    }

    @Test
    @WithMockUser(username = TEST_PREFIX + "student1", roles = "USER")
    void testLegacyResultFormat() throws IOException {
        ProgrammingExerciseStudentParticipation studentParticipation = localVCLocalCITestService.createParticipation(programmingExercise, student1Login);

        localVCLocalCITestService.mockTestResults(dockerClient, OLD_REPORT_FORMAT_TEST_RESULTS_PATH, LOCALCI_WORKING_DIRECTORY + LOCALCI_RESULTS_DIRECTORY);
        localVCServletService.processNewPush(commitHash, studentAssignmentRepository.originGit.getRepository());
        localVCLocalCITestService.testLatestSubmission(studentParticipation.getId(), commitHash, 0, false);

        studentParticipation = programmingExerciseStudentParticipationRepository
                .findByIdWithLatestResultAndFeedbacksAndRelatedSubmissions(studentParticipation.getId(), ZonedDateTime.now()).orElseThrow();
        var result = studentParticipation.getResults().iterator().next();

        var noPrintTest = result.getFeedbacks().stream().filter(feedback -> feedback.getTestCase().getTestName().equals("testMergeSort()")).findFirst().orElseThrow();
        assertThat(noPrintTest.getDetailText()).isEqualTo("Deine Einreichung enthält keine Ausgabe. (67cac2)");

        var todoTest = result.getFeedbacks().stream().filter(feedback -> feedback.getTestCase().getTestName().equals("testBubbleSort()")).findFirst().orElseThrow();
        assertThat(todoTest.getDetailText()).isEqualTo("""
                test `add` failed on ≥ 1 cases:
                (0, 0)
                Your submission raised an error Failure("TODO add")""");

        var filterTest = result.getFeedbacks().stream().filter(feedback -> feedback.getTestCase().getTestName().equals("testUseMergeSortForBigList()")).findFirst().orElseThrow();
        assertThat(filterTest.getDetailText()).isEqualTo("""
                test `filter` failed on ≥ 1 cases:
                (even, [1; 2; 3; 4])
                Your submission raised an error Failure("TODO filter")""");
    }

    @Test
    @WithMockUser(username = TEST_PREFIX + "student1", roles = "USER")
    void testStaticCodeAnalysis() throws IOException {
        programmingExercise.setStaticCodeAnalysisEnabled(true);
        programmingExerciseBuildConfigRepository.save(programmingExercise.getBuildConfig());
        programmingExerciseRepository.save(programmingExercise);

        ProgrammingExerciseStudentParticipation studentParticipation = localVCLocalCITestService.createParticipation(programmingExercise, student1Login);

        List<Path> resultPaths = new ArrayList<>();
        resultPaths.add(SPOTBUGS_RESULTS_PATH);
        resultPaths.add(CHECKSTYLE_RESULTS_PATH);
        resultPaths.add(PMD_RESULTS_PATH);
        resultPaths.add(PARTLY_SUCCESSFUL_TEST_RESULTS_PATH);

        localVCLocalCITestService.mockTestResults(dockerClient, resultPaths, LOCALCI_WORKING_DIRECTORY + LOCALCI_RESULTS_DIRECTORY);

        localVCServletService.processNewPush(commitHash, studentAssignmentRepository.originGit.getRepository());

        localVCLocalCITestService.testLatestSubmission(studentParticipation.getId(), commitHash, 1, false, true, 15, null);
    }

    @Test
    @WithMockUser(username = TEST_PREFIX + "student1", roles = "USER")
    void testEmptyResultFile() throws Exception {
        ProgrammingExerciseStudentParticipation studentParticipation = localVCLocalCITestService.createParticipation(programmingExercise, student1Login);

        localVCLocalCITestService.mockTestResults(dockerClient, EMPTY_TEST_RESULTS_PATH, LOCALCI_WORKING_DIRECTORY + LOCALCI_RESULTS_DIRECTORY);
        localVCServletService.processNewPush(commitHash, studentAssignmentRepository.originGit.getRepository());
        localVCLocalCITestService.testLatestSubmission(studentParticipation.getId(), commitHash, 0, true);

        studentParticipation = programmingExerciseStudentParticipationRepository
                .findByIdWithLatestResultAndFeedbacksAndRelatedSubmissions(studentParticipation.getId(), ZonedDateTime.now()).orElseThrow();
        var result = studentParticipation.getResults().iterator().next();

        var buildLogs = buildLogEntryService.getLatestBuildLogs((ProgrammingSubmission) result.getSubmission());

        assertThat(buildLogs).isNotEmpty().anyMatch(log -> log.getLog().equals("The file results.xml does not contain any testcases.\n"))
                .noneMatch(log -> log.getLog().contains("Exception"));
    }

    @Test
    @WithMockUser(username = TEST_PREFIX + "student1", roles = "USER")
    void testBuildLogs() throws IOException {

        // Adapt Docker Client mock to return build logs
        ExecStartCmd execStartCmd = mock(ExecStartCmd.class);
        doReturn(execStartCmd).when(dockerClient).execStartCmd(anyString());
        doReturn(execStartCmd).when(execStartCmd).withDetach(anyBoolean());
        doAnswer(invocation -> {
            // Use a raw type for the callback to avoid generic type issues
            ResultCallback<Frame> callback = invocation.getArgument(0);

            // Simulate receiving log entries.
            Frame logEntryFrame1 = mock(Frame.class);
            when(logEntryFrame1.getPayload()).thenReturn("Dummy log entry".getBytes());
            callback.onNext(logEntryFrame1);

            // Simulate the command completing
            callback.onComplete();

            return null;
        }).when(execStartCmd).exec(any());

        FileSystemResource buildLogs = null;

        ProgrammingExerciseStudentParticipation studentParticipation = localVCLocalCITestService.createParticipation(programmingExercise, student1Login);

        try {
            localVCServletService.processNewPush(commitHash, studentAssignmentRepository.originGit.getRepository());
            localVCLocalCITestService.testLatestSubmission(studentParticipation.getId(), commitHash, 1, false);

            var submissionOptional = programmingSubmissionRepository.findFirstByParticipationIdWithResultsOrderByLegalSubmissionDateDesc(studentParticipation.getId());

            Result result = submissionOptional.map(ProgrammingSubmission::getLatestResult).orElseThrow(() -> new AssertionError("Submission has no results"));

            BuildJob buildJob = buildJobRepository.findBuildJobByResult(result).orElseThrow();

            Set<ResultBuildJob> resultBuildJobSet = buildJobRepository.findBuildJobIdsForResultIds(List.of(result.getId()));

            assertThat(resultBuildJobSet).hasSize(1);
            assertThat(resultBuildJobSet.iterator().next().buildJobId()).isEqualTo(buildJob.getBuildJobId());

            // Assert that the corresponding build job are stored in the file system
            assertThat(buildLogEntryService.buildJobHasLogFile(buildJob.getBuildJobId(), studentParticipation.getProgrammingExercise())).isTrue();

            // Retrieve the build logs from the file system
            buildLogs = buildLogEntryService.retrieveBuildLogsFromFileForBuildJob(buildJob.getBuildJobId());
            assertThat(buildLogs).isNotNull();
            assertThat(buildLogs.getFile().exists()).isTrue();

            String content = new String(Files.readAllBytes(Paths.get(buildLogs.getFile().getAbsolutePath())));

            // Assert that the content contains the expected log entry
            assertThat(content).contains("Dummy log entry");
        }
        finally {
            // Delete log file
            if (buildLogs != null && buildLogs.getFile().exists()) {
                Files.deleteIfExists(Paths.get(buildLogs.getFile().getAbsolutePath()));
            }
        }
    }

    private void verifyUserNotification(ProgrammingExerciseStudentParticipation participation) {
        await().untilAsserted(() -> verify(programmingMessagingService).notifyUserAboutNewResult(argThat((Result result) -> {
            assertThat(result.isSuccessful()).isFalse();
            return true;
        }), Mockito.eq(participation)));
    }

    @Test
    @WithMockUser(username = TEST_PREFIX + "student1", roles = "USER")
<<<<<<< HEAD
    void testPauseAndResumeBuildAgent() {
        String memberAddress = hazelcastInstance.getCluster().getLocalMember().getAddress().toString();
        hazelcastInstance.getTopic("pauseBuildAgentTopic").publish(memberAddress);

        ProgrammingExerciseStudentParticipation studentParticipation = localVCLocalCITestService.createParticipation(programmingExercise, student1Login);

        localVCServletService.processNewPush(commitHash, studentAssignmentRepository.originGit.getRepository());
        await().until(() -> {
            IQueue<BuildJobQueueItem> buildQueue = hazelcastInstance.getQueue("buildJobQueue");
            IMap<String, BuildJobQueueItem> buildJobMap = hazelcastInstance.getMap("processingJobs");
            BuildJobQueueItem buildJobQueueItem = buildQueue.peek();

            return buildJobQueueItem != null && buildJobQueueItem.buildConfig().commitHashToBuild().equals(commitHash) && !buildJobMap.containsKey(buildJobQueueItem.id());
        });

        hazelcastInstance.getTopic("resumeBuildAgentTopic").publish(memberAddress);
        localVCLocalCITestService.testLatestSubmission(studentParticipation.getId(), commitHash, 1, false);
=======
    void testCustomCheckoutPaths() {
        var buildConfig = programmingExercise.getBuildConfig();
        buildConfig.setAssignmentCheckoutPath("customAssignmentPath");
        ProgrammingExerciseStudentParticipation participation = localVCLocalCITestService.createParticipation(programmingExercise, student1Login);
        programmingExerciseBuildConfigRepository.save(programmingExercise.getBuildConfig());

        localVCServletService.processNewPush(commitHash, studentAssignmentRepository.originGit.getRepository());
        localVCLocalCITestService.testLatestSubmission(participation.getId(), commitHash, 1, false);
>>>>>>> 330a677e
    }
}<|MERGE_RESOLUTION|>--- conflicted
+++ resolved
@@ -502,25 +502,6 @@
 
     @Test
     @WithMockUser(username = TEST_PREFIX + "student1", roles = "USER")
-<<<<<<< HEAD
-    void testPauseAndResumeBuildAgent() {
-        String memberAddress = hazelcastInstance.getCluster().getLocalMember().getAddress().toString();
-        hazelcastInstance.getTopic("pauseBuildAgentTopic").publish(memberAddress);
-
-        ProgrammingExerciseStudentParticipation studentParticipation = localVCLocalCITestService.createParticipation(programmingExercise, student1Login);
-
-        localVCServletService.processNewPush(commitHash, studentAssignmentRepository.originGit.getRepository());
-        await().until(() -> {
-            IQueue<BuildJobQueueItem> buildQueue = hazelcastInstance.getQueue("buildJobQueue");
-            IMap<String, BuildJobQueueItem> buildJobMap = hazelcastInstance.getMap("processingJobs");
-            BuildJobQueueItem buildJobQueueItem = buildQueue.peek();
-
-            return buildJobQueueItem != null && buildJobQueueItem.buildConfig().commitHashToBuild().equals(commitHash) && !buildJobMap.containsKey(buildJobQueueItem.id());
-        });
-
-        hazelcastInstance.getTopic("resumeBuildAgentTopic").publish(memberAddress);
-        localVCLocalCITestService.testLatestSubmission(studentParticipation.getId(), commitHash, 1, false);
-=======
     void testCustomCheckoutPaths() {
         var buildConfig = programmingExercise.getBuildConfig();
         buildConfig.setAssignmentCheckoutPath("customAssignmentPath");
@@ -529,6 +510,26 @@
 
         localVCServletService.processNewPush(commitHash, studentAssignmentRepository.originGit.getRepository());
         localVCLocalCITestService.testLatestSubmission(participation.getId(), commitHash, 1, false);
->>>>>>> 330a677e
+    }
+
+    @Test
+    @WithMockUser(username = TEST_PREFIX + "student1", roles = "USER")
+    void testPauseAndResumeBuildAgent() {
+        String memberAddress = hazelcastInstance.getCluster().getLocalMember().getAddress().toString();
+        hazelcastInstance.getTopic("pauseBuildAgentTopic").publish(memberAddress);
+
+        ProgrammingExerciseStudentParticipation studentParticipation = localVCLocalCITestService.createParticipation(programmingExercise, student1Login);
+
+        localVCServletService.processNewPush(commitHash, studentAssignmentRepository.originGit.getRepository());
+        await().until(() -> {
+            IQueue<BuildJobQueueItem> buildQueue = hazelcastInstance.getQueue("buildJobQueue");
+            IMap<String, BuildJobQueueItem> buildJobMap = hazelcastInstance.getMap("processingJobs");
+            BuildJobQueueItem buildJobQueueItem = buildQueue.peek();
+
+            return buildJobQueueItem != null && buildJobQueueItem.buildConfig().commitHashToBuild().equals(commitHash) && !buildJobMap.containsKey(buildJobQueueItem.id());
+        });
+
+        hazelcastInstance.getTopic("resumeBuildAgentTopic").publish(memberAddress);
+        localVCLocalCITestService.testLatestSubmission(studentParticipation.getId(), commitHash, 1, false);
     }
 }