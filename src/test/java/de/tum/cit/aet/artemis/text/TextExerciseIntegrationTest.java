package de.tum.cit.aet.artemis.text;

import static de.tum.cit.aet.artemis.core.connector.AthenaRequestMockProvider.ATHENA_RESTRICTED_MODULE_TEXT_TEST;
import static de.tum.cit.aet.artemis.core.util.TestResourceUtils.HalfSecond;
import static de.tum.cit.aet.artemis.plagiarism.domain.PlagiarismStatus.CONFIRMED;
import static de.tum.cit.aet.artemis.plagiarism.domain.PlagiarismStatus.DENIED;
import static de.tum.cit.aet.artemis.plagiarism.domain.PlagiarismStatus.NONE;
import static org.assertj.core.api.Assertions.assertThat;
import static org.mockito.ArgumentMatchers.any;
import static org.mockito.ArgumentMatchers.eq;
import static org.mockito.Mockito.never;
import static org.mockito.Mockito.timeout;
import static org.mockito.Mockito.verify;

import java.time.ZoneId;
import java.time.ZonedDateTime;
import java.util.ArrayList;
import java.util.HashSet;
import java.util.List;
import java.util.Objects;
import java.util.Optional;
import java.util.Set;
import java.util.UUID;
import java.util.function.Function;

import org.assertj.core.data.Offset;
import org.junit.jupiter.api.BeforeEach;
import org.junit.jupiter.api.Test;
import org.junit.jupiter.params.ParameterizedTest;
import org.junit.jupiter.params.provider.ArgumentsSource;
import org.junit.jupiter.params.provider.NullSource;
import org.junit.jupiter.params.provider.ValueSource;
import org.springframework.beans.factory.annotation.Autowired;
import org.springframework.http.HttpStatus;
import org.springframework.security.test.context.support.WithMockUser;

import de.tum.cit.aet.artemis.assessment.domain.AssessmentType;
import de.tum.cit.aet.artemis.assessment.domain.ExampleSubmission;
import de.tum.cit.aet.artemis.assessment.domain.Feedback;
import de.tum.cit.aet.artemis.assessment.domain.GradingCriterion;
import de.tum.cit.aet.artemis.assessment.domain.GradingInstruction;
import de.tum.cit.aet.artemis.assessment.domain.Result;
import de.tum.cit.aet.artemis.assessment.repository.FeedbackRepository;
import de.tum.cit.aet.artemis.assessment.repository.GradingCriterionRepository;
import de.tum.cit.aet.artemis.assessment.test_repository.ExampleSubmissionTestRepository;
import de.tum.cit.aet.artemis.assessment.util.GradingCriterionUtil;
import de.tum.cit.aet.artemis.atlas.competency.util.CompetencyUtilService;
import de.tum.cit.aet.artemis.atlas.connector.AtlasMLRequestMockProvider;
import de.tum.cit.aet.artemis.atlas.domain.competency.Competency;
import de.tum.cit.aet.artemis.atlas.domain.competency.CompetencyExerciseLink;
import de.tum.cit.aet.artemis.communication.domain.conversation.Channel;
import de.tum.cit.aet.artemis.communication.repository.conversation.ChannelRepository;
import de.tum.cit.aet.artemis.communication.util.ConversationUtilService;
import de.tum.cit.aet.artemis.core.domain.Course;
import de.tum.cit.aet.artemis.core.domain.Language;
import de.tum.cit.aet.artemis.core.dto.CourseForDashboardDTO;
import de.tum.cit.aet.artemis.core.util.PageableSearchUtilService;
import de.tum.cit.aet.artemis.exam.domain.ExerciseGroup;
import de.tum.cit.aet.artemis.exam.util.ExamUtilService;
import de.tum.cit.aet.artemis.exam.util.InvalidExamExerciseDatesArgumentProvider;
import de.tum.cit.aet.artemis.exam.util.InvalidExamExerciseDatesArgumentProvider.InvalidExamExerciseDateConfiguration;
import de.tum.cit.aet.artemis.exercise.domain.DifficultyLevel;
import de.tum.cit.aet.artemis.exercise.domain.ExerciseAthenaConfig;
import de.tum.cit.aet.artemis.exercise.domain.ExerciseMode;
import de.tum.cit.aet.artemis.exercise.domain.IncludedInOverallScore;
import de.tum.cit.aet.artemis.exercise.domain.Team;
import de.tum.cit.aet.artemis.exercise.domain.TeamAssignmentConfig;
import de.tum.cit.aet.artemis.exercise.domain.participation.Participation;
import de.tum.cit.aet.artemis.exercise.domain.participation.StudentParticipation;
import de.tum.cit.aet.artemis.exercise.participation.util.ParticipationFactory;
import de.tum.cit.aet.artemis.exercise.participation.util.ParticipationUtilService;
import de.tum.cit.aet.artemis.exercise.repository.TeamRepository;
import de.tum.cit.aet.artemis.exercise.service.ExerciseAthenaConfigService;
import de.tum.cit.aet.artemis.exercise.test_repository.StudentParticipationTestRepository;
import de.tum.cit.aet.artemis.exercise.util.ExerciseIntegrationTestService;
import de.tum.cit.aet.artemis.plagiarism.PlagiarismUtilService;
import de.tum.cit.aet.artemis.plagiarism.domain.PlagiarismComparison;
import de.tum.cit.aet.artemis.plagiarism.domain.PlagiarismResult;
import de.tum.cit.aet.artemis.plagiarism.domain.PlagiarismStatus;
import de.tum.cit.aet.artemis.plagiarism.dto.PlagiarismComparisonStatusDTO;
import de.tum.cit.aet.artemis.plagiarism.dto.PlagiarismResultDTO;
import de.tum.cit.aet.artemis.plagiarism.repository.PlagiarismComparisonRepository;
import de.tum.cit.aet.artemis.shared.base.AbstractSpringIntegrationIndependentTest;
import de.tum.cit.aet.artemis.text.domain.TextBlock;
import de.tum.cit.aet.artemis.text.domain.TextExercise;
import de.tum.cit.aet.artemis.text.domain.TextSubmission;
import de.tum.cit.aet.artemis.text.repository.TextExerciseRepository;
import de.tum.cit.aet.artemis.text.test_repository.TextSubmissionTestRepository;
import de.tum.cit.aet.artemis.text.util.TextExerciseFactory;
import de.tum.cit.aet.artemis.text.util.TextExerciseUtilService;

class TextExerciseIntegrationTest extends AbstractSpringIntegrationIndependentTest {

    private static final String TEST_PREFIX = "textexerciseintegration";

    @Autowired
    private TextExerciseRepository textExerciseRepository;

    @Autowired
    private TextExerciseUtilService textExerciseUtilService;

    @Autowired
    private TextSubmissionTestRepository textSubmissionRepository;

    @Autowired
    private ExampleSubmissionTestRepository exampleSubmissionRepo;

    @Autowired
    private TeamRepository teamRepository;

    @Autowired
    private PlagiarismComparisonRepository plagiarismComparisonRepository;

    @Autowired
    private FeedbackRepository feedbackRepository;

    @Autowired
    private GradingCriterionRepository gradingCriterionRepository;

    @Autowired
    private StudentParticipationTestRepository studentParticipationRepository;

    @Autowired
    private ExerciseIntegrationTestService exerciseIntegrationTestService;

    @Autowired
    private ChannelRepository channelRepository;

    @Autowired
    private ExamUtilService examUtilService;

    @Autowired
    private ParticipationUtilService participationUtilService;

    @Autowired
    private PageableSearchUtilService pageableSearchUtilService;

    @Autowired
    private PlagiarismUtilService plagiarismUtilService;

    @Autowired
    private CompetencyUtilService competencyUtilService;

    @Autowired
    private ConversationUtilService conversationUtilService;

    @Autowired
<<<<<<< HEAD
    private ExerciseAthenaConfigService exerciseAthenaConfigService;
=======
    private AtlasMLRequestMockProvider atlasMLRequestMockProvider;
>>>>>>> aaa73878

    private Course course;

    private TextExercise textExercise;

    private Competency competency;

    @BeforeEach
    void initTestCase() {
        userUtilService.addUsers(TEST_PREFIX, 2, 1, 0, 1);
        userUtilService.addInstructor("other-instructors", TEST_PREFIX + "instructorother1");
        course = textExerciseUtilService.addCourseWithOneReleasedTextExercise();
        textExercise = textExerciseRepository.findByCourseIdWithCategories(course.getId()).getFirst();
        competency = competencyUtilService.createCompetency(course);
    }

    @Test
    @WithMockUser(username = TEST_PREFIX + "tutor1", roles = "TA")
    void submitEnglishTextExercise() throws Exception {
        TextSubmission textSubmission = ParticipationFactory.generateTextSubmission("This Submission is written in English", Language.ENGLISH, false);
        request.postWithResponseBody("/api/exercise/exercises/" + textExercise.getId() + "/participations", null, Participation.class);
        textSubmission = request.postWithResponseBody("/api/text/exercises/" + textExercise.getId() + "/text-submissions", textSubmission, TextSubmission.class);

        Optional<TextSubmission> result = textSubmissionRepository.findById(textSubmission.getId());
        assertThat(result).isPresent();
        result.ifPresent(submission -> assertThat(submission.getLanguage()).isEqualTo(Language.ENGLISH));
    }

    @Test
    @WithMockUser(username = TEST_PREFIX + "instructor1", roles = "INSTRUCTOR")
    void deleteTextExerciseWithSubmissionWithTextBlocks() throws Exception {
        TextSubmission textSubmission = ParticipationFactory.generateTextSubmission("Lorem Ipsum Foo Bar", Language.ENGLISH, true);
        textSubmission = textExerciseUtilService.saveTextSubmission(textExercise, textSubmission, TEST_PREFIX + "student1");
        int submissionCount = 5;
        int submissionSize = 4;
        var textBlocks = TextExerciseFactory.generateTextBlocks(submissionCount * submissionSize);
        textExerciseUtilService.addAndSaveTextBlocksToTextSubmission(textBlocks, textSubmission);

        request.delete("/api/text/text-exercises/" + textExercise.getId(), HttpStatus.OK);
        assertThat(textExerciseRepository.findById(textExercise.getId())).as("text exercise was deleted").isEmpty();
    }

    @Test
    @WithMockUser(username = TEST_PREFIX + "instructor1", roles = "INSTRUCTOR")
    void testDeleteTextExerciseWithChannel() throws Exception {
        Course course = courseUtilService.createCourse();
        ZonedDateTime now = ZonedDateTime.now();
        TextExercise textExercise = textExerciseUtilService.createIndividualTextExercise(course, now, now, now);
        Channel exerciseChannel = conversationUtilService.addChannelToExercise(textExercise);

        request.delete("/api/text/text-exercises/" + textExercise.getId(), HttpStatus.OK);

        Optional<Channel> exerciseChannelAfterDelete = channelRepository.findById(exerciseChannel.getId());
        assertThat(exerciseChannelAfterDelete).isEmpty();
    }

    @Test
    @WithMockUser(username = TEST_PREFIX + "instructor1", roles = "INSTRUCTOR")
    void getTextExerciseIncludesAthenaConfigWhenRequested() throws Exception {
        exerciseAthenaConfigService.updateAthenaConfig(textExercise, ExerciseAthenaConfig.of(ATHENA_RESTRICTED_MODULE_TEXT_TEST, null));

        TextExercise loadedExercise = request.get("/api/text/text-exercises/" + textExercise.getId() + "?withAthenaConfig=true", HttpStatus.OK, TextExercise.class);

        assertThat(loadedExercise.getAthenaConfig()).isNotNull();
        assertThat(loadedExercise.getAthenaConfig().getFeedbackSuggestionModule()).isEqualTo(ATHENA_RESTRICTED_MODULE_TEXT_TEST);
    }

    @Test
    @WithMockUser(username = TEST_PREFIX + "instructor1", roles = "INSTRUCTOR")
    void testDeleteTextExerciseWithCompetency() throws Exception {
        textExercise.setCompetencyLinks(Set.of(new CompetencyExerciseLink(competency, textExercise, 1)));
        textExerciseRepository.save(textExercise);

        request.delete("/api/text/text-exercises/" + textExercise.getId(), HttpStatus.OK);

        verify(competencyProgressApi).updateProgressByCompetencyAsync(eq(competency));
    }

    @Test
    @WithMockUser(username = TEST_PREFIX + "instructor1", roles = "INSTRUCTOR")
    void deleteExamTextExercise() throws Exception {
        TextExercise textExercise = examUtilService.addCourseExamExerciseGroupWithOneTextExercise();

        request.delete("/api/text/text-exercises/" + textExercise.getId(), HttpStatus.OK);
        assertThat(textExerciseRepository.findById(textExercise.getId())).isNotPresent();
    }

    @Test
    @WithMockUser(username = TEST_PREFIX + "instructor1", roles = "INSTRUCTOR")
    void deleteTextExercise_notFound() throws Exception {
        TextExercise textExercise = new TextExercise();
        textExercise.setId(114213211L);

        request.delete("/api/text/text-exercises/" + textExercise.getId(), HttpStatus.NOT_FOUND);
    }

    @Test
    @WithMockUser(username = TEST_PREFIX + "instructor1", roles = "INSTRUCTOR")
    void deleteTextExercise_isNotAtLeastInstructorInCourse_forbidden() throws Exception {
        course.setInstructorGroupName("test");
        courseRepository.save(course);

        request.delete("/api/text/text-exercises/" + textExercise.getId(), HttpStatus.FORBIDDEN);
    }

    @ParameterizedTest
    @NullSource
    @ValueSource(strings = { "exercise-new-text-exercise", "" })
    @WithMockUser(username = TEST_PREFIX + "instructor1", roles = "INSTRUCTOR")
    void createTextExercise(String channelName) throws Exception {
        courseUtilService.enableMessagingForCourse(course);

        String title = "New Text Exercise";
        DifficultyLevel difficulty = DifficultyLevel.HARD;

        textExercise.setId(null);
        textExercise.setTitle(title);
        textExercise.setDifficulty(difficulty);
        textExercise.setChannelName(channelName);
        TextExercise newTextExercise = request.postWithResponseBody("/api/text/text-exercises", textExercise, TextExercise.class, HttpStatus.CREATED);

        Channel channel = channelRepository.findChannelByExerciseId(newTextExercise.getId());

        assertThat(newTextExercise.getTitle()).as("text exercise title was correctly set").isEqualTo(title);
        assertThat(newTextExercise.getDifficulty()).as("text exercise difficulty was correctly set").isEqualTo(difficulty);
        assertThat(newTextExercise.getCourseViaExerciseGroupOrCourseMember()).as("course was set for normal exercise").isNotNull();
        assertThat(newTextExercise.getExerciseGroup()).as("exerciseGroup was not set for normal exercise").isNull();
        assertThat(newTextExercise.getCourseViaExerciseGroupOrCourseMember().getId()).as("exerciseGroupId was set correctly").isEqualTo(course.getId());
        assertThat(channel).as("channel was created").isNotNull();
        assertThat(channel.getName()).as("channel name was set correctly").isEqualTo("exercise-new-text-exercise");
    }

    @Test
    @WithMockUser(username = TEST_PREFIX + "instructor1", roles = "INSTRUCTOR")
    void createTextExercise_setExerciseTitleNull_badRequest() throws Exception {
        TextExercise textExercise = new TextExercise();

        request.postWithResponseBody("/api/text/text-exercises", textExercise, TextExercise.class, HttpStatus.BAD_REQUEST);
    }

    @Test
    @WithMockUser(username = TEST_PREFIX + "instructor1", roles = "INSTRUCTOR")
    void createTextExercise_setAssessmentDueDateWithoutExerciseDueDate_badRequest() throws Exception {
        textExercise.setId(null);
        textExercise.setDueDate(null);

        request.postWithResponseBody("/api/text/text-exercises", textExercise, TextExercise.class, HttpStatus.BAD_REQUEST);
    }

    @Test
    @WithMockUser(username = TEST_PREFIX + "instructor1", roles = "INSTRUCTOR")
    void createTextExercise_isNotAtLeastInstructorInCourse_forbidden() throws Exception {
        course.setInstructorGroupName("test");
        courseRepository.save(course);
        textExercise.setId(null);

        request.postWithResponseBody("/api/text/text-exercises", textExercise, TextExercise.class, HttpStatus.FORBIDDEN);
    }

    @Test
    @WithMockUser(username = TEST_PREFIX + "instructor1", roles = "INSTRUCTOR")
    void createTextExerciseForExam() throws Exception {
        ExerciseGroup exerciseGroup = examUtilService.addExerciseGroupWithExamAndCourse(true);
        TextExercise textExercise = TextExerciseFactory.generateTextExerciseForExam(exerciseGroup);

        String title = "New Exam Text Exercise";
        DifficultyLevel difficulty = DifficultyLevel.HARD;
        textExercise.setTitle(title);
        textExercise.setDifficulty(difficulty);
        textExercise.setChannelName("new-exam-text-exercise");
        TextExercise newTextExercise = request.postWithResponseBody("/api/text/text-exercises", textExercise, TextExercise.class, HttpStatus.CREATED);
        Channel channel = channelRepository.findChannelByExerciseId(newTextExercise.getId());
        assertThat(channel).isNull(); // there should not be any channel for exam exercise

        assertThat(newTextExercise.getTitle()).as("text exercise title was correctly set").isEqualTo(title);
        assertThat(newTextExercise.getDifficulty()).as("text exercise difficulty was correctly set").isEqualTo(difficulty);
        assertThat(newTextExercise.isCourseExercise()).as("course was not set for exam exercise").isFalse();
        assertThat(newTextExercise.getExerciseGroup()).as("exerciseGroup was set for exam exercise").isNotNull();
        assertThat(newTextExercise.getExerciseGroup().getId()).as("exerciseGroupId was set correctly").isEqualTo(exerciseGroup.getId());
    }

    @Test
    @WithMockUser(username = TEST_PREFIX + "instructor1", roles = "INSTRUCTOR")
    void createTextExerciseForExam_datesSet() throws Exception {
        ExerciseGroup exerciseGroup = examUtilService.addExerciseGroupWithExamAndCourse(true);
        TextExercise textExercise = TextExerciseFactory.generateTextExerciseForExam(exerciseGroup);
        ZonedDateTime someMoment = ZonedDateTime.of(2000, 6, 15, 0, 0, 0, 0, ZoneId.of("Z"));
        String title = "New Exam Text Exercise";
        DifficultyLevel difficulty = DifficultyLevel.HARD;
        textExercise.setTitle(title);
        textExercise.setDifficulty(difficulty);
        textExercise.setDueDate(someMoment);
        request.postWithResponseBody("/api/text/text-exercises", textExercise, TextExercise.class, HttpStatus.BAD_REQUEST);
        assertThat(exerciseGroup.getExercises()).doesNotContain(textExercise);
    }

    @Test
    @WithMockUser(username = TEST_PREFIX + "instructor1", roles = "INSTRUCTOR")
    void atlasML_isCalledOnCreateUpdateAndDelete() throws Exception {
        atlasMLRequestMockProvider.enableMockingOfRequests();
        atlasMLRequestMockProvider.mockSaveCompetenciesAny();
        // Create
        courseUtilService.enableMessagingForCourse(course);
        textExercise.setId(null);
        textExercise.setTitle("AtlasML Create");
        textExercise.setChannelName("atlasml-create");
        request.postWithResponseBody("/api/text/text-exercises", textExercise, TextExercise.class, HttpStatus.CREATED);

        // Update
        textExercise = textExerciseRepository.findByCourseIdWithCategories(course.getId()).getFirst();
        textExercise.setTitle("AtlasML Update");
        request.putWithResponseBody("/api/text/text-exercises", textExercise, TextExercise.class, HttpStatus.OK);

        // Delete
        request.delete("/api/text/text-exercises/" + textExercise.getId(), HttpStatus.OK);
    }

    @ParameterizedTest(name = "{displayName} [{index}] {argumentsWithNames}")
    @ArgumentsSource(InvalidExamExerciseDatesArgumentProvider.class)
    @WithMockUser(username = TEST_PREFIX + "instructor1", roles = "INSTRUCTOR")
    void createTextExerciseForExam_invalidExercise_dates(InvalidExamExerciseDateConfiguration invalidDates) throws Exception {
        ExerciseGroup exerciseGroup = examUtilService.addExerciseGroupWithExamAndCourse(true);
        TextExercise textExercise = TextExerciseFactory.generateTextExerciseForExam(exerciseGroup);
        request.postWithResponseBody("/api/text/text-exercises", invalidDates.applyTo(textExercise), TextExercise.class, HttpStatus.BAD_REQUEST);
    }

    @Test
    @WithMockUser(username = TEST_PREFIX + "instructor1", roles = "INSTRUCTOR")
    void createTextExercise_setCourseAndExerciseGroup_badRequest() throws Exception {
        ExerciseGroup exerciseGroup = examUtilService.addExerciseGroupWithExamAndCourse(true);
        TextExercise textExercise = TextExerciseFactory.generateTextExerciseForExam(exerciseGroup);
        textExercise.setCourse(exerciseGroup.getExam().getCourse());
        request.postWithResponseBody("/api/text/text-exercises", textExercise, TextExercise.class, HttpStatus.BAD_REQUEST);
    }

    @Test
    @WithMockUser(username = TEST_PREFIX + "instructor1", roles = "INSTRUCTOR")
    void createTextExercise_setNeitherCourseAndExerciseGroup_badRequest() throws Exception {
        TextExercise textExercise = TextExerciseFactory.generateTextExerciseForExam(null);

        request.postWithResponseBody("/api/text/text-exercises", textExercise, TextExercise.class, HttpStatus.BAD_REQUEST);
    }

    @Test
    @WithMockUser(username = TEST_PREFIX + "instructor1", roles = "INSTRUCTOR")
    void updateTextExercise_InvalidMaxScore() throws Exception {
        textExercise.setMaxPoints(0.0);
        request.putWithResponseBody("/api/text/text-exercises", textExercise, TextExercise.class, HttpStatus.BAD_REQUEST);
    }

    @Test
    @WithMockUser(username = TEST_PREFIX + "instructor1", roles = "INSTRUCTOR")
    void updateTextExercise_IncludedAsBonusInvalidBonusPoints() throws Exception {
        textExercise.setMaxPoints(10.0);
        textExercise.setBonusPoints(1.0);
        textExercise.setIncludedInOverallScore(IncludedInOverallScore.INCLUDED_AS_BONUS);
        request.putWithResponseBody("/api/text/text-exercises", textExercise, TextExercise.class, HttpStatus.BAD_REQUEST);
    }

    @Test
    @WithMockUser(username = TEST_PREFIX + "instructor1", roles = "INSTRUCTOR")
    void updateTextExercise_NotIncludedInvalidBonusPoints() throws Exception {
        textExercise.setMaxPoints(10.0);
        textExercise.setBonusPoints(1.0);
        textExercise.setIncludedInOverallScore(IncludedInOverallScore.NOT_INCLUDED);
        request.putWithResponseBody("/api/text/text-exercises", textExercise, TextExercise.class, HttpStatus.BAD_REQUEST);
    }

    @Test
    @WithMockUser(username = TEST_PREFIX + "instructor1", roles = "INSTRUCTOR")
    void updateTextExercise_WithStructuredGradingInstructions() throws Exception {
        GradingCriterion criterion = new GradingCriterion();
        criterion.setTitle("Test");

        GradingInstruction gradingInstruction = new GradingInstruction();
        gradingInstruction.setCredits(2);
        gradingInstruction.setGradingScale("Good");
        gradingInstruction.setInstructionDescription("Use this Feedback to test functionality");
        gradingInstruction.setFeedback("This is a test!");
        gradingInstruction.setUsageCount(5);

        criterion.addStructuredGradingInstruction(gradingInstruction);
        textExercise.setGradingCriteria(Set.of(criterion));
        TextExercise actualExercise = request.putWithResponseBody("/api/text/text-exercises", textExercise, TextExercise.class, HttpStatus.OK);

        assertThat(actualExercise.getGradingCriteria()).hasSize(1);
        GradingCriterion testCriterion = GradingCriterionUtil.findGradingCriterionByTitle(actualExercise, "Test");
        assertThat(testCriterion.getStructuredGradingInstructions()).usingRecursiveFieldByFieldElementComparatorIgnoringFields("id", "gradingCriterion")
                .containsExactly(gradingInstruction);
        assertThat(testCriterion.getExercise().getId()).isEqualTo(actualExercise.getId());
        assertThat(testCriterion.getStructuredGradingInstructions()).allMatch(instruction -> instruction.getGradingCriterion().getId().equals(testCriterion.getId()));
    }

    @Test
    @WithMockUser(username = TEST_PREFIX + "instructor1", roles = "INSTRUCTOR")
    void updateTextExercise() throws Exception {
        textExercise = textExerciseRepository.findByIdWithExampleSubmissionsAndResultsElseThrow(textExercise.getId());

        // update certain attributes of text exercise
        String title = "Updated Text Exercise";
        DifficultyLevel difficulty = DifficultyLevel.HARD;
        textExercise.setTitle(title);
        textExercise.setDifficulty(difficulty);

        // update problem statement
        textExercise.setProblemStatement("New problem statement");

        // add example submission to exercise
        TextSubmission textSubmission = ParticipationFactory.generateTextSubmission("Lorem Ipsum Foo Bar", Language.ENGLISH, true);
        textSubmissionRepository.save(textSubmission);
        ExampleSubmission exampleSubmission = new ExampleSubmission();
        exampleSubmission.setSubmission(textSubmission);
        exampleSubmission.setExercise(textExercise);
        exampleSubmissionRepo.save(exampleSubmission);
        textExercise.addExampleSubmission(exampleSubmission);
        textExercise.setCompetencyLinks(Set.of(new CompetencyExerciseLink(competency, textExercise, 1)));
        textExercise.getCompetencyLinks().forEach(link -> link.getCompetency().setCourse(null));

        TextExercise updatedTextExercise = request.putWithResponseBody("/api/text/text-exercises", textExercise, TextExercise.class, HttpStatus.OK);

        assertThat(updatedTextExercise.getTitle()).as("text exercise title was correctly updated").isEqualTo(title);
        assertThat(updatedTextExercise.getDifficulty()).as("text exercise difficulty was correctly updated").isEqualTo(difficulty);
        assertThat(updatedTextExercise.getCourseViaExerciseGroupOrCourseMember()).as("course was set for normal exercise").isNotNull();
        assertThat(updatedTextExercise.getExerciseGroup()).as("exerciseGroup was not set for normal exercise").isNull();
        assertThat(updatedTextExercise.getCourseViaExerciseGroupOrCourseMember().getId()).as("courseId was not updated").isEqualTo(course.getId());
        verify(examLiveEventsService, never()).createAndSendProblemStatementUpdateEvent(any(), any(), any());
        verify(groupNotificationScheduleService, timeout(2000).times(1)).checkAndCreateAppropriateNotificationsWhenUpdatingExercise(any(), any(), any());
        verify(competencyProgressApi, timeout(1000).times(1)).updateProgressForUpdatedLearningObjectAsync(eq(textExercise), eq(Optional.of(textExercise)));
    }

    @Test
    @WithMockUser(username = TEST_PREFIX + "instructor1", roles = "INSTRUCTOR")
    void updateTextExerciseDueDate() throws Exception {
        final ZonedDateTime individualDueDate = ZonedDateTime.now().plusHours(20);

        {
            final TextSubmission submission1 = ParticipationFactory.generateTextSubmission("Lorem Ipsum Foo Bar", Language.ENGLISH, true);
            textExerciseUtilService.saveTextSubmission(textExercise, submission1, TEST_PREFIX + "student1");
            final TextSubmission submission2 = ParticipationFactory.generateTextSubmission("Lorem Ipsum Foo Bar", Language.ENGLISH, true);
            textExerciseUtilService.saveTextSubmission(textExercise, submission2, TEST_PREFIX + "student2");

            final var participations = new ArrayList<>(studentParticipationRepository.findByExerciseId(textExercise.getId()));
            assertThat(participations).hasSize(2);
            participations.getFirst().setIndividualDueDate(ZonedDateTime.now().plusHours(2));
            participations.get(1).setIndividualDueDate(individualDueDate);
            studentParticipationRepository.saveAll(participations);
        }

        textExercise.setDueDate(ZonedDateTime.now().plusHours(12));
        request.put("/api/text/text-exercises", textExercise, HttpStatus.OK);

        {
            final var participations = studentParticipationRepository.findByExerciseId(textExercise.getId());
            final var withNoIndividualDueDate = participations.stream().filter(participation -> participation.getIndividualDueDate() == null).toList();
            assertThat(withNoIndividualDueDate).hasSize(1);

            final var withIndividualDueDate = participations.stream().filter(participation -> participation.getIndividualDueDate() != null).toList();
            assertThat(withIndividualDueDate).hasSize(1);
            assertThat(withIndividualDueDate.getFirst().getIndividualDueDate()).isCloseTo(individualDueDate, HalfSecond());
        }
    }

    @Test
    @WithMockUser(username = TEST_PREFIX + "instructor1", roles = "INSTRUCTOR")
    void updateTextExercise_setExerciseIdNull_created() throws Exception {
        textExercise.setId(null);
        textExercise.setChannelName("test" + UUID.randomUUID().toString().substring(0, 8));
        request.putWithResponseBody("/api/text/text-exercises", textExercise, TextExercise.class, HttpStatus.CREATED);
    }

    @Test
    @WithMockUser(username = TEST_PREFIX + "instructor1", roles = "INSTRUCTOR")
    void updateTextExercise_updatingCourseId_asInstructor() throws Exception {
        // Create a text exercise.
        TextExercise existingTextExercise = textExerciseRepository.findByCourseIdWithCategories(course.getId()).getFirst();

        // Create a new course with different id.
        Course newCourse = courseUtilService.createCourse();

        // Assign new course to the text exercise.
        existingTextExercise.setCourse(newCourse);

        // Text exercise update with the new course should fail.
        TextExercise returnedTextExercise = request.putWithResponseBody("/api/text/text-exercises", existingTextExercise, TextExercise.class, HttpStatus.CONFLICT);
        assertThat(returnedTextExercise).isNull();
    }

    @Test
    @WithMockUser(username = TEST_PREFIX + "instructor1", roles = "INSTRUCTOR")
    void updateTextExercise_isNotAtLeastInstructorInCourse_forbidden() throws Exception {
        course.setInstructorGroupName("test");
        courseRepository.save(course);

        request.putWithResponseBody("/api/text/text-exercises", textExercise, TextExercise.class, HttpStatus.FORBIDDEN);
    }

    @Test
    @WithMockUser(username = TEST_PREFIX + "instructor1", roles = "INSTRUCTOR")
    void updateTextExerciseForExam() throws Exception {
        ExerciseGroup exerciseGroup = examUtilService.addExerciseGroupWithExamAndCourse(true, true);
        TextExercise textExercise = TextExerciseFactory.generateTextExerciseForExam(exerciseGroup);
        textExerciseRepository.save(textExercise);

        // Update certain attributes of text exercise
        String updateTitle = "After";
        DifficultyLevel updateDifficulty = DifficultyLevel.HARD;
        textExercise.setTitle(updateTitle);
        textExercise.setDifficulty(updateDifficulty);

        // update problem statement
        textExercise.setProblemStatement("New problem statement");

        TextExercise updatedTextExercise = request.putWithResponseBody("/api/text/text-exercises", textExercise, TextExercise.class, HttpStatus.OK);

        assertThat(updatedTextExercise.getTitle()).as("text exercise title was correctly updated").isEqualTo(updateTitle);
        assertThat(updatedTextExercise.getDifficulty()).as("text exercise difficulty was correctly updated").isEqualTo(updateDifficulty);
        assertThat(updatedTextExercise.isCourseExercise()).as("course was not set for exam exercise").isFalse();
        assertThat(updatedTextExercise.getExerciseGroup()).as("exerciseGroup was set for exam exercise").isNotNull();
        assertThat(updatedTextExercise.getExerciseGroup().getId()).as("exerciseGroupId was not updated").isEqualTo(exerciseGroup.getId());
        verify(examLiveEventsService, timeout(2000).times(1)).createAndSendProblemStatementUpdateEvent(any(), any());
        verify(groupNotificationScheduleService, never()).checkAndCreateAppropriateNotificationsWhenUpdatingExercise(any(), any(), any());
    }

    @ParameterizedTest(name = "{displayName} [{index}] {argumentsWithNames}")
    @ArgumentsSource(InvalidExamExerciseDatesArgumentProvider.class)
    @WithMockUser(username = TEST_PREFIX + "instructor1", roles = "INSTRUCTOR")
    void updateTextExerciseForExam_invalidExercise_dates(InvalidExamExerciseDateConfiguration invalidDates) throws Exception {
        ExerciseGroup exerciseGroup = examUtilService.addExerciseGroupWithExamAndCourse(true);
        TextExercise textExercise = TextExerciseFactory.generateTextExerciseForExam(exerciseGroup);
        textExerciseRepository.save(textExercise);

        request.putWithResponseBody("/api/text/text-exercises", invalidDates.applyTo(textExercise), TextExercise.class, HttpStatus.BAD_REQUEST);
    }

    @Test
    @WithMockUser(username = TEST_PREFIX + "instructor1", roles = "INSTRUCTOR")
    void updateTextExercise_setCourseAndExerciseGroup_badRequest() throws Exception {
        ExerciseGroup exerciseGroup = examUtilService.addExerciseGroupWithExamAndCourse(true);
        textExercise.setExerciseGroup(exerciseGroup);

        request.putWithResponseBody("/api/text/text-exercises", textExercise, TextExercise.class, HttpStatus.BAD_REQUEST);
    }

    @Test
    @WithMockUser(username = TEST_PREFIX + "instructor1", roles = "INSTRUCTOR")
    void updateTextExercise_setNeitherCourseAndExerciseGroup_badRequest() throws Exception {
        textExercise.setCourse(null);

        request.putWithResponseBody("/api/text/text-exercises", textExercise, TextExercise.class, HttpStatus.BAD_REQUEST);
    }

    @Test
    @WithMockUser(username = TEST_PREFIX + "instructor1", roles = "INSTRUCTOR")
    void updateTextExercise_convertFromCourseToExamExercise_badRequest() throws Exception {
        ExerciseGroup exerciseGroup = examUtilService.addExerciseGroupWithExamAndCourse(true);

        textExercise.setExerciseGroup(exerciseGroup);

        request.putWithResponseBody("/api/text/text-exercises", textExercise, TextExercise.class, HttpStatus.BAD_REQUEST);
    }

    @Test
    @WithMockUser(username = TEST_PREFIX + "instructor1", roles = "INSTRUCTOR")
    void updateTextExercise_convertFromExamToCourseExercise_badRequest() throws Exception {
        ExerciseGroup exerciseGroup = examUtilService.addExerciseGroupWithExamAndCourse(true);
        TextExercise textExercise = TextExerciseFactory.generateTextExerciseForExam(exerciseGroup);
        textExerciseRepository.save(textExercise);

        textExercise.setExerciseGroup(null);

        request.putWithResponseBody("/api/text/text-exercises", textExercise, TextExercise.class, HttpStatus.BAD_REQUEST);
    }

    @Test
    @WithMockUser(username = TEST_PREFIX + "instructor1", roles = "INSTRUCTOR")
    void importTextExerciseFromCourseToCourse() throws Exception {
        var now = ZonedDateTime.now();
        Course course1 = courseUtilService.addEmptyCourse();
        Course course2 = courseUtilService.addEmptyCourse();
        courseUtilService.enableMessagingForCourse(course2);
        TextExercise textExercise = TextExerciseFactory.generateTextExercise(now.minusDays(1), now.minusHours(2), now.minusHours(1), course1);
        textExerciseRepository.save(textExercise);
        textExercise.setCourse(course2);
        textExercise.setChannelName("testchannel" + textExercise.getId());
        textExercise.setCompetencyLinks(Set.of(new CompetencyExerciseLink(competency, textExercise, 1)));
        textExercise.getCompetencyLinks().forEach(link -> link.getCompetency().setCourse(null));

        var newTextExercise = request.postWithResponseBody("/api/text/text-exercises/import/" + textExercise.getId(), textExercise, TextExercise.class, HttpStatus.CREATED);
        Channel channel = channelRepository.findChannelByExerciseId(newTextExercise.getId());
        assertThat(channel).isNotNull();
        verify(competencyProgressApi).updateProgressByLearningObjectAsync(eq(newTextExercise));
    }

    @Test
    @WithMockUser(username = TEST_PREFIX + "instructor1", roles = "INSTRUCTOR")
    void importTextExercise_restrictedAthenaModules_setToNull() throws Exception {
        var now = ZonedDateTime.now();
        Course course1 = courseUtilService.addEmptyCourse();
        Course course2 = courseUtilService.addEmptyCourse();
        TextExercise textExercise = TextExerciseFactory.generateTextExercise(now.minusDays(1), now.minusHours(2), now.minusHours(1), course1);
        textExercise.setAthenaConfig(ExerciseAthenaConfig.of(ATHENA_RESTRICTED_MODULE_TEXT_TEST, ATHENA_RESTRICTED_MODULE_TEXT_TEST));
        textExerciseRepository.save(textExercise);

        textExercise.setCourse(course2);
        textExercise.setChannelName("test-" + UUID.randomUUID().toString().substring(0, 5));

        TextExercise importedExercise = request.postWithResponseBody("/api/text/text-exercises/import/" + textExercise.getId(), textExercise, TextExercise.class,
                HttpStatus.CREATED);

        var importedConfig = importedExercise.getAthenaConfig();
        var feedbackModule = importedConfig != null ? importedConfig.getFeedbackSuggestionModule() : null;
        var preliminaryModule = importedConfig != null ? importedConfig.getPreliminaryFeedbackModule() : null;

        assertThat(feedbackModule).isNull();
        assertThat(preliminaryModule).isNull();
    }

    @Test
    @WithMockUser(username = TEST_PREFIX + "instructor1", roles = "INSTRUCTOR")
    void importTextExerciseWithExampleSubmissionFromCourseToCourse() throws Exception {
        var now = ZonedDateTime.now();
        Course course1 = courseUtilService.addEmptyCourse();
        TextExercise textExercise = TextExerciseFactory.generateTextExercise(now.minusDays(1), now.minusHours(2), now.minusHours(1), course1);
        textExercise = textExerciseRepository.save(textExercise);
        textExercise.setChannelName("testchannel" + textExercise.getId());
        // Create example submission
        var exampleSubmission = participationUtilService.generateExampleSubmission("Lorem Ipsum", textExercise, true);
        exampleSubmission = participationUtilService.addExampleSubmission(exampleSubmission);

        var automaticTextBlock = TextExerciseFactory.generateTextBlock(1, 4, "orem");
        automaticTextBlock.automatic();

        var manualTextBlock = TextExerciseFactory.generateTextBlock(1, 3, "ore");
        manualTextBlock.manual();

        textExerciseUtilService.addAndSaveTextBlocksToTextSubmission(Set.of(manualTextBlock, automaticTextBlock), (TextSubmission) exampleSubmission.getSubmission());

        participationUtilService.addResultToSubmission(exampleSubmission.getSubmission(), AssessmentType.MANUAL);
        TextExercise newTextExercise = request.postWithResponseBody("/api/text/text-exercises/import/" + textExercise.getId(), textExercise, TextExercise.class,
                HttpStatus.CREATED);
        assertThat(newTextExercise.getExampleSubmissions()).hasSize(1);
        ExampleSubmission newExampleSubmission = newTextExercise.getExampleSubmissions().iterator().next();
        var textBlocks = ((TextSubmission) newExampleSubmission.getSubmission()).getBlocks();
        assertThat(textBlocks).hasSize(2);

        TextBlock manualTextBlockFromImport = textBlocks.stream().filter(tb -> tb.getText().equals(manualTextBlock.getText())).findFirst().orElseThrow();
        assertThat(manualTextBlockFromImport.getId()).isNotEqualTo(manualTextBlock.getId());
        assertTextBlocksHaveSameContent(manualTextBlock, manualTextBlockFromImport);

        TextBlock automaticTextBlockFromImport = textBlocks.stream().filter(tb -> tb.getText().equals(automaticTextBlock.getText())).findFirst().orElseThrow();
        assertThat(automaticTextBlockFromImport.getId()).isNotEqualTo(automaticTextBlock.getId());
        assertTextBlocksHaveSameContent(automaticTextBlock, automaticTextBlockFromImport);
    }

    private static void assertTextBlocksHaveSameContent(TextBlock manualTextBlock, TextBlock manualTextBlockFromImport) {
        assertThat(manualTextBlockFromImport.getType()).isEqualTo(manualTextBlock.getType());
        assertThat(manualTextBlockFromImport.getStartIndex()).isEqualTo(manualTextBlock.getStartIndex());
        assertThat(manualTextBlockFromImport.getEndIndex()).isEqualTo(manualTextBlock.getEndIndex());
        assertThat(manualTextBlockFromImport.getText()).isEqualTo(manualTextBlock.getText());
    }

    @Test
    @WithMockUser(username = TEST_PREFIX + "instructor1", roles = "INSTRUCTOR")
    void importTextExerciseFromCourseToExam() throws Exception {
        var now = ZonedDateTime.now();
        Course course1 = courseUtilService.addEmptyCourse();
        ExerciseGroup exerciseGroup1 = examUtilService.addExerciseGroupWithExamAndCourse(true);
        TextExercise textExercise = TextExerciseFactory.generateTextExercise(now.minusDays(1), now.minusHours(2), now.minusHours(1), course1);
        textExerciseRepository.save(textExercise);
        textExercise.setCourse(null);
        textExercise.setDueDate(null);
        textExercise.setAssessmentDueDate(null);
        textExercise.setReleaseDate(null);
        textExercise.setExerciseGroup(exerciseGroup1);

        var newTextExercise = request.postWithResponseBody("/api/text/text-exercises/import/" + textExercise.getId(), textExercise, TextExercise.class, HttpStatus.CREATED);

        // There should not be created a channel for the imported exam exercise
        Channel channel = channelRepository.findChannelByExerciseId(newTextExercise.getId());
        assertThat(channel).isNull();
    }

    @Test
    @WithMockUser(username = TEST_PREFIX + "instructor1", roles = "TA")
    void importTextExerciseFromCourseToExam_forbidden() throws Exception {
        var now = ZonedDateTime.now();
        Course course1 = courseUtilService.addEmptyCourse();
        ExerciseGroup exerciseGroup1 = examUtilService.addExerciseGroupWithExamAndCourse(true);
        TextExercise textExercise = TextExerciseFactory.generateTextExercise(now.minusDays(1), now.minusHours(2), now.minusHours(1), course1);
        textExerciseRepository.save(textExercise);
        textExercise.setCourse(null);
        textExercise.setExerciseGroup(exerciseGroup1);

        request.postWithResponseBody("/api/text/text-exercises/import/" + textExercise.getId(), textExercise, TextExercise.class, HttpStatus.FORBIDDEN);
    }

    @Test
    @WithMockUser(username = TEST_PREFIX + "instructor1", roles = "INSTRUCTOR")
    void importTextExerciseFromExamToCourse() throws Exception {
        ExerciseGroup exerciseGroup1 = examUtilService.addExerciseGroupWithExamAndCourse(true);
        TextExercise textExercise = TextExerciseFactory.generateTextExerciseForExam(exerciseGroup1);
        Course course1 = courseUtilService.addEmptyCourse();
        textExerciseRepository.save(textExercise);
        textExercise.setCourse(course1);
        textExercise.setExerciseGroup(null);
        textExercise.setChannelName("test" + textExercise.getId());
        request.postWithResponseBody("/api/text/text-exercises/import/" + textExercise.getId(), textExercise, TextExercise.class, HttpStatus.CREATED);
    }

    @Test
    @WithMockUser(username = TEST_PREFIX + "instructor1", roles = "TA")
    void importTextExerciseFromExamToCourse_forbidden() throws Exception {
        ExerciseGroup exerciseGroup1 = examUtilService.addExerciseGroupWithExamAndCourse(true);
        TextExercise textExercise = TextExerciseFactory.generateTextExerciseForExam(exerciseGroup1);
        Course course1 = courseUtilService.addEmptyCourse();
        textExerciseRepository.save(textExercise);
        textExercise.setCourse(course1);
        textExercise.setExerciseGroup(null);

        request.postWithResponseBody("/api/text/text-exercises/import/" + textExercise.getId(), textExercise, TextExercise.class, HttpStatus.FORBIDDEN);
    }

    @Test
    @WithMockUser(username = TEST_PREFIX + "instructor1", roles = "INSTRUCTOR")
    void importTextExerciseFromExamToExam() throws Exception {
        ExerciseGroup exerciseGroup1 = examUtilService.addExerciseGroupWithExamAndCourse(true);
        ExerciseGroup exerciseGroup2 = examUtilService.addExerciseGroupWithExamAndCourse(true);
        TextExercise textExercise = TextExerciseFactory.generateTextExerciseForExam(exerciseGroup1);
        textExerciseRepository.save(textExercise);
        textExercise.setExerciseGroup(exerciseGroup2);

        request.postWithResponseBody("/api/text/text-exercises/import/" + textExercise.getId(), textExercise, TextExercise.class, HttpStatus.CREATED);
    }

    @Test
    @WithMockUser(username = TEST_PREFIX + "instructor1", roles = "INSTRUCTOR")
    void importTextExerciseFromCourseToCourse_badRequest() throws Exception {
        var now = ZonedDateTime.now();
        Course course1 = courseUtilService.addEmptyCourse();
        TextExercise textExercise = TextExerciseFactory.generateTextExercise(now.minusDays(1), now.minusHours(2), now.minusHours(1), course1);
        textExerciseRepository.save(textExercise);
        textExercise.setCourse(null);

        request.postWithResponseBody("/api/text/text-exercises/import/" + textExercise.getId(), textExercise, TextExercise.class, HttpStatus.BAD_REQUEST);
    }

    @Test
    @WithMockUser(username = TEST_PREFIX + "instructor1", roles = "INSTRUCTOR")
    void importTextExerciseFromCourseToCourse_exampleSolutionPublicationDate() throws Exception {
        var now = ZonedDateTime.now();
        Course course1 = courseUtilService.addEmptyCourse();
        Course course2 = courseUtilService.addEmptyCourse();
        TextExercise textExercise = TextExerciseFactory.generateTextExercise(now.minusDays(1), now.minusHours(2), now.minusHours(1), course1);

        textExercise.setExampleSolutionPublicationDate(ZonedDateTime.now());

        textExercise = textExerciseRepository.save(textExercise);
        textExercise.setCourse(course2);
        textExercise.setChannelName("test-" + textExercise.getId());
        TextExercise newTextExercise = request.postWithResponseBody("/api/text/text-exercises/import/" + textExercise.getId(), textExercise, TextExercise.class,
                HttpStatus.CREATED);
        assertThat(newTextExercise.getExampleSolutionPublicationDate()).as("text example solution publication date was correctly set to null in the response").isNull();

        TextExercise newTextExerciseFromDatabase = textExerciseRepository.findById(newTextExercise.getId()).orElseThrow();
        assertThat(newTextExerciseFromDatabase.getExampleSolutionPublicationDate()).as("text example solution publication date was correctly set to null in the database").isNull();
    }

    @Test
    @WithMockUser(username = TEST_PREFIX + "tutor1", roles = "TA")
    void getAllTextExercisesForCourse() throws Exception {
        List<TextExercise> textExercises = request.getList("/api/text/courses/" + course.getId() + "/text-exercises", HttpStatus.OK, TextExercise.class);

        assertThat(textExercises).as("text exercises for course were retrieved").hasSize(1);
    }

    @Test
    @WithMockUser(username = TEST_PREFIX + "tutor1", roles = "TA")
    void getAllTextExercisesForCourse_isNotAtLeastTeachingAssistantInCourse_forbidden() throws Exception {
        course.setTeachingAssistantGroupName("test");
        courseRepository.save(course);

        request.getList("/api/text/courses/" + course.getId() + "/text-exercises", HttpStatus.FORBIDDEN, TextExercise.class);
    }

    @Test
    @WithMockUser(username = TEST_PREFIX + "tutor1", roles = "TA")
    void getTextExercise_notFound() throws Exception {
        TextExercise textExercise = new TextExercise();
        textExercise.setId(114213211L);

        request.get("/api/text/text-exercises/" + textExercise.getId(), HttpStatus.NOT_FOUND, TextExercise.class);
    }

    @Test
    @WithMockUser(username = TEST_PREFIX + "tutor1", roles = "TA")
    void getTextExerciseAsTutor() throws Exception {
        Channel channel = new Channel();
        channel.setIsPublic(true);
        channel.setIsAnnouncementChannel(false);
        channel.setIsArchived(false);
        channel.setName("testchannel-" + UUID.randomUUID().toString().substring(0, 8));
        channel.setExercise(textExercise);
        channelRepository.save(channel);
        TextExercise textExerciseServer = request.get("/api/text/text-exercises/" + textExercise.getId(), HttpStatus.OK, TextExercise.class);

        assertThat(textExerciseServer).as("text exercise was retrieved").isNotNull();
    }

    @Test
    @WithMockUser(username = TEST_PREFIX + "tutor1", roles = "TA")
    void getExamTextExerciseAsTutor_forbidden() throws Exception {
        ExerciseGroup exerciseGroup = examUtilService.addExerciseGroupWithExamAndCourse(true);
        TextExercise textExercise = TextExerciseFactory.generateTextExerciseForExam(exerciseGroup);
        textExerciseRepository.save(textExercise);

        request.get("/api/text/text-exercises/" + textExercise.getId(), HttpStatus.FORBIDDEN, TextExercise.class);
    }

    @Test
    @WithMockUser(username = TEST_PREFIX + "instructor1", roles = "INSTRUCTOR")
    void getExamTextExerciseAsInstructor() throws Exception {
        ExerciseGroup exerciseGroup = examUtilService.addExerciseGroupWithExamAndCourse(true);
        TextExercise textExercise = TextExerciseFactory.generateTextExerciseForExam(exerciseGroup);
        textExerciseRepository.save(textExercise);

        TextExercise textExerciseServer = request.get("/api/text/text-exercises/" + textExercise.getId(), HttpStatus.OK, TextExercise.class);
        assertThat(textExerciseServer).as("text exercise was retrieved").isNotNull();
        assertThat(textExerciseServer.getId()).as("Text exercise with the right id was retrieved").isEqualTo(textExercise.getId());
    }

    @Test
    @WithMockUser(username = TEST_PREFIX + "tutor1", roles = "TA")
    void getTextExercise_isNotAtleastTeachingAssistantInCourse_forbidden() throws Exception {
        course.setTeachingAssistantGroupName("test");
        courseRepository.save(course);
        request.get("/api/text/text-exercises/" + textExercise.getId(), HttpStatus.FORBIDDEN, TextExercise.class);
    }

    @Test
    @WithMockUser(username = TEST_PREFIX + "tutor1", roles = "TA")
    void testGetTextExercise_setGradingInstructionFeedbackUsed() throws Exception {
        Channel channel = new Channel();
        channel.setName("testchannel-" + UUID.randomUUID().toString().substring(0, 8));
        channel.setIsPublic(true);
        channel.setIsAnnouncementChannel(false);
        channel.setIsArchived(false);
        channel.setExercise(textExercise);
        channelRepository.save(channel);
        Set<GradingCriterion> gradingCriteria = exerciseUtilService.addGradingInstructionsToExercise(textExercise);
        gradingCriterionRepository.saveAll(gradingCriteria);
        Feedback feedback = new Feedback();
        feedback.setGradingInstruction(GradingCriterionUtil.findAnyInstructionWhere(gradingCriteria, instruction -> true).orElseThrow());
        feedbackRepository.save(feedback);

        TextExercise receivedTextExercise = request.get("/api/text/text-exercises/" + textExercise.getId(), HttpStatus.OK, TextExercise.class);

        assertThat(receivedTextExercise.isGradingInstructionFeedbackUsed()).isTrue();
    }

    @Test
    @WithMockUser(username = TEST_PREFIX + "instructorother1", roles = "INSTRUCTOR")
    void testInstructorGetsOnlyResultsFromOwningCourses() throws Exception {
        final var search = pageableSearchUtilService.configureSearch("");
        final var result = request.getSearchResult("/api/text/text-exercises", HttpStatus.OK, TextExercise.class, pageableSearchUtilService.searchMapping(search));
        assertThat(result.getResultsOnPage()).isNullOrEmpty();
    }

    @Test
    @WithMockUser(username = TEST_PREFIX + "instructor1", roles = "INSTRUCTOR")
    void testInstructorGetResultsFromOwningCoursesNotEmpty() throws Exception {
        String courseBaseTitle1 = "testInstructorGetResultsFromOwningCoursesNotEmpty 1";
        String courseBaseTitle2 = "testInstructorGetResultsFromOwningCoursesNotEmpty 2";

        textExerciseUtilService.addCourseWithOneReleasedTextExercise(courseBaseTitle1);
        textExerciseUtilService.addCourseWithOneReleasedTextExercise(courseBaseTitle2 + "Bachelor");
        textExerciseUtilService.addCourseWithOneReleasedTextExercise(courseBaseTitle2 + "Master");

        final var searchText = pageableSearchUtilService.configureSearch(courseBaseTitle1);
        final var resultText = request.getSearchResult("/api/text/text-exercises", HttpStatus.OK, TextExercise.class, pageableSearchUtilService.searchMapping(searchText));
        assertThat(resultText.getResultsOnPage()).hasSize(1);

        final var searchEssay = pageableSearchUtilService.configureSearch(courseBaseTitle2);
        final var resultEssay = request.getSearchResult("/api/text/text-exercises", HttpStatus.OK, TextExercise.class, pageableSearchUtilService.searchMapping(searchEssay));
        assertThat(resultEssay.getResultsOnPage()).hasSize(2);

        final var searchNon = pageableSearchUtilService.configureSearch("No course has this name");
        final var resultNon = request.getSearchResult("/api/text/text-exercises", HttpStatus.OK, TextExercise.class, pageableSearchUtilService.searchMapping(searchNon));
        assertThat(resultNon.getResultsOnPage()).isNullOrEmpty();
    }

    @Test
    @WithMockUser(username = TEST_PREFIX + "instructor1", roles = "INSTRUCTOR")
    void testCourseAndExamFiltersAsInstructor() throws Exception {
        testCourseAndExamFilters("testCourseAndExamFiltersAsInstructor");
    }

    @Test
    @WithMockUser(username = "admin", roles = "ADMIN")
    void testCourseAndExamFiltersAsAdmin() throws Exception {
        testCourseAndExamFilters("testCourseAndExamFiltersAsAdmin");
    }

    private void testCourseAndExamFilters(String courseTitle) throws Exception {
        textExerciseUtilService.addCourseWithOneReleasedTextExercise(courseTitle);
        examUtilService.addCourseExamExerciseGroupWithOneTextExercise(courseTitle + "-Morpork");
        exerciseIntegrationTestService.testCourseAndExamFilters("/api/text/text-exercises", courseTitle);
    }

    @Test
    @WithMockUser(username = TEST_PREFIX + "instructor1", roles = "INSTRUCTOR")
    void testInstructorSearchTermMatchesId() throws Exception {
        userUtilService.addUsers(TEST_PREFIX, 1, 1, 0, 1);
        testSearchTermMatchesId();
    }

    @Test
    @WithMockUser(username = "admin", roles = "ADMIN")
    void testAdminSearchTermMatchesId() throws Exception {
        userUtilService.addUsers(TEST_PREFIX, 1, 1, 0, 1);
        testSearchTermMatchesId();
    }

    private void testSearchTermMatchesId() throws Exception {
        final Course course = courseUtilService.addEmptyCourse();
        final var now = ZonedDateTime.now();
        TextExercise exercise = TextExerciseFactory.generateTextExercise(now.minusDays(1), now.minusHours(2), now.minusHours(1), course);
        exercise.setTitle("LoremIpsum");
        exercise = textExerciseRepository.save(exercise);
        var exerciseId = exercise.getId();

        final var searchTerm = pageableSearchUtilService.configureSearch(exerciseId.toString());
        final var searchResult = request.getSearchResult("/api/text/text-exercises", HttpStatus.OK, TextExercise.class, pageableSearchUtilService.searchMapping(searchTerm));
        assertThat(searchResult.getResultsOnPage().stream().filter(result -> result.getId() == exerciseId.intValue())).hasSize(1);
    }

    @Test
    @WithMockUser(username = TEST_PREFIX + "instructorother1", roles = "INSTRUCTOR")
    void testInstructorGetsOnlyResultsFromOwningExams() throws Exception {
        examUtilService.addCourseExamExerciseGroupWithOneTextExercise();
        final var search = pageableSearchUtilService.configureSearch("");
        final var result = request.getSearchResult("/api/text/text-exercises", HttpStatus.OK, TextExercise.class, pageableSearchUtilService.searchMapping(search));
        assertThat(result.getResultsOnPage()).isNullOrEmpty();
    }

    @Test
    @WithMockUser(username = TEST_PREFIX + "instructor1", roles = "INSTRUCTOR")
    void testInstructorGetResultsFromOwningExamsNotEmpty() throws Exception {
        String exerciseBaseTitle1 = "testInstructorGetResultsFromOwningExamsNotEmpty 1";
        String exerciseBaseTitle2 = "testInstructorGetResultsFromOwningExamsNotEmpty 2";

        examUtilService.addCourseExamExerciseGroupWithOneTextExercise(exerciseBaseTitle1);
        examUtilService.addCourseExamExerciseGroupWithOneTextExercise(exerciseBaseTitle2 + "Bachelor");
        examUtilService.addCourseExamExerciseGroupWithOneTextExercise(exerciseBaseTitle2 + "Master");

        final var searchText = pageableSearchUtilService.configureSearch(exerciseBaseTitle1);
        final var resultText = request.getSearchResult("/api/text/text-exercises", HttpStatus.OK, TextExercise.class, pageableSearchUtilService.searchMapping(searchText));
        assertThat(resultText.getResultsOnPage()).hasSize(1);

        final var searchEssay = pageableSearchUtilService.configureSearch(exerciseBaseTitle2);
        final var resultEssay = request.getSearchResult("/api/text/text-exercises", HttpStatus.OK, TextExercise.class, pageableSearchUtilService.searchMapping(searchEssay));
        assertThat(resultEssay.getResultsOnPage()).hasSize(2);

        final var searchNon = pageableSearchUtilService.configureSearch("No exam has this name");
        final var resultNon = request.getSearchResult("/api/text/text-exercises", HttpStatus.OK, TextExercise.class, pageableSearchUtilService.searchMapping(searchNon));
        assertThat(resultNon.getResultsOnPage()).isNullOrEmpty();
    }

    @Test
    @WithMockUser(username = "admin", roles = "ADMIN")
    void testAdminGetsResultsFromAllCourses() throws Exception {
        String courseTitle = "testAdminGetsResultsFromAllCourses";

        textExerciseUtilService.addCourseWithOneReleasedTextExercise(courseTitle);
        Course otherInstructorsCourse = textExerciseUtilService.addCourseWithOneReleasedTextExercise(courseTitle);
        otherInstructorsCourse.setInstructorGroupName("other-instructors");
        courseRepository.save(otherInstructorsCourse);

        final var search = pageableSearchUtilService.configureSearch(courseTitle);
        final var result = request.getSearchResult("/api/text/text-exercises", HttpStatus.OK, TextExercise.class, pageableSearchUtilService.searchMapping(search));
        assertThat(result.getResultsOnPage()).hasSize(2);
    }

    @Test
    @WithMockUser(username = TEST_PREFIX + "instructor1", roles = "INSTRUCTOR")
    void testImportTextExercise_team_modeChange() throws Exception {
        var now = ZonedDateTime.now();
        Course course1 = courseUtilService.addEmptyCourse();
        Course course2 = courseUtilService.addEmptyCourse();
        TextExercise sourceExercise = TextExerciseFactory.generateTextExercise(now.minusDays(1), now.minusHours(2), now.minusHours(1), course1);
        sourceExercise = textExerciseRepository.save(sourceExercise);

        var exerciseToBeImported = new TextExercise();
        exerciseToBeImported.setMode(ExerciseMode.TEAM);

        var teamAssignmentConfig = new TeamAssignmentConfig();
        teamAssignmentConfig.setExercise(exerciseToBeImported);
        teamAssignmentConfig.setMinTeamSize(1);
        teamAssignmentConfig.setMaxTeamSize(10);
        exerciseToBeImported.setTeamAssignmentConfig(teamAssignmentConfig);
        exerciseToBeImported.setCourse(course2);
        exerciseToBeImported.setMaxPoints(1.0);
        exerciseToBeImported.setChannelName("test-" + UUID.randomUUID().toString().substring(0, 3));

        exerciseToBeImported = request.postWithResponseBody("/api/text/text-exercises/import/" + sourceExercise.getId(), exerciseToBeImported, TextExercise.class,
                HttpStatus.CREATED);

        assertThat(exerciseToBeImported.getCourseViaExerciseGroupOrCourseMember().getId()).isEqualTo(course2.getId());
        assertThat(exerciseToBeImported.getMode()).isEqualTo(ExerciseMode.TEAM);
        assertThat(exerciseToBeImported.getTeamAssignmentConfig().getMinTeamSize()).isEqualTo(teamAssignmentConfig.getMinTeamSize());
        assertThat(exerciseToBeImported.getTeamAssignmentConfig().getMaxTeamSize()).isEqualTo(teamAssignmentConfig.getMaxTeamSize());
        assertThat(teamRepository.findAllByExerciseIdWithEagerStudents(exerciseToBeImported, null)).isEmpty();

        sourceExercise = textExerciseRepository.findById(sourceExercise.getId()).orElseThrow();
        assertThat(sourceExercise.getCourseViaExerciseGroupOrCourseMember().getId()).isEqualTo(course1.getId());
        assertThat(sourceExercise.getMode()).isEqualTo(ExerciseMode.INDIVIDUAL);
        assertThat(sourceExercise.getTeamAssignmentConfig()).isNull();
        assertThat(teamRepository.findAllByExerciseIdWithEagerStudents(sourceExercise, null)).isEmpty();
    }

    @Test
    @WithMockUser(username = TEST_PREFIX + "instructor1", roles = "INSTRUCTOR")
    void testImportTextExercise_individual_modeChange() throws Exception {
        var now = ZonedDateTime.now();
        Course course1 = courseUtilService.addEmptyCourse();
        Course course2 = courseUtilService.addEmptyCourse();
        TextExercise sourceExercise = TextExerciseFactory.generateTextExercise(now.minusDays(1), now.minusHours(2), now.minusHours(1), course1);
        sourceExercise.setMode(ExerciseMode.TEAM);
        var teamAssignmentConfig = new TeamAssignmentConfig();
        teamAssignmentConfig.setExercise(sourceExercise);
        teamAssignmentConfig.setMinTeamSize(1);
        teamAssignmentConfig.setMaxTeamSize(10);
        sourceExercise.setTeamAssignmentConfig(teamAssignmentConfig);
        sourceExercise.setCourse(course1);

        sourceExercise = textExerciseRepository.save(sourceExercise);
        var team = new Team();
        team.setShortName("testImportTextExercise_individual_modeChange");
        teamRepository.save(sourceExercise, team);

        var exerciseToBeImported = new TextExercise();
        exerciseToBeImported.setMode(ExerciseMode.INDIVIDUAL);
        exerciseToBeImported.setCourse(course2);
        exerciseToBeImported.setMaxPoints(1.0);
        exerciseToBeImported.setChannelName("test-" + UUID.randomUUID().toString().substring(0, 3));

        exerciseToBeImported = request.postWithResponseBody("/api/text/text-exercises/import/" + sourceExercise.getId(), exerciseToBeImported, TextExercise.class,
                HttpStatus.CREATED);

        assertThat(exerciseToBeImported.getCourseViaExerciseGroupOrCourseMember().getId()).isEqualTo(course2.getId());
        assertThat(exerciseToBeImported.getMode()).isEqualTo(ExerciseMode.INDIVIDUAL);
        assertThat(exerciseToBeImported.getTeamAssignmentConfig()).isNull();
        assertThat(teamRepository.findAllByExerciseIdWithEagerStudents(exerciseToBeImported, null)).isEmpty();

        sourceExercise = textExerciseRepository.findById(sourceExercise.getId()).orElseThrow();
        assertThat(sourceExercise.getCourseViaExerciseGroupOrCourseMember().getId()).isEqualTo(course1.getId());
        assertThat(sourceExercise.getMode()).isEqualTo(ExerciseMode.TEAM);
        assertThat(teamRepository.findAllByExerciseIdWithEagerStudents(sourceExercise, null)).hasSize(1);
    }

    @Test
    @WithMockUser(username = TEST_PREFIX + "instructor1", roles = "INSTRUCTOR")
    void testCheckPlagiarismIdenticalLongTexts() throws Exception {
        var longText = """
                Lorem ipsum dolor sit amet, consectetur adipiscing elit.
                Aenean vitae vestibulum metus.
                Cras id fringilla tellus, sed maximus mi.
                Class aptent taciti sociosqu ad litora torquent per conubia nostra, per inceptos himenaeos.
                Aenean non nulla non ipsum posuere lacinia vel id magna.
                Vestibulum ante ipsum primis in faucibus orci luctus et ultrices posuere cubilia curae; Nulla facilisi.
                Sed in urna vitae est tempus pulvinar.
                Nulla vel lacinia purus, sollicitudin congue libero.
                Nulla maximus finibus sapien vel venenatis.
                Proin a lacus massa. Vivamus nulla libero, commodo nec nibh consectetur, aliquam gravida mauris.
                Etiam condimentum sem id purus feugiat molestie.
                Donec malesuada eu diam sed viverra.
                Morbi interdum massa non purus consequat, quis aliquam quam lacinia.
                Suspendisse sem risus, varius et fermentum sed, cursus in nunc.
                Ut malesuada nulla quam, sed condimentum tellus laoreet vel.
                Ut id leo lobortis velit sollicitudin laoreet.
                Duis quis orci ac est placerat lacinia sit amet ut ipsum.
                Quisque a sapien mollis, tempor est sit amet, volutpat est.
                Cras molestie maximus nisi a porta. Nullam efficitur id odio at posuere.
                Duis id feugiat massa. Duis vitae ultrices velit.
                Aenean congue vestibulum ligula, nec eleifend nulla vestibulum nec.
                Praesent eu convallis neque. Nulla facilisi. Suspendisse mattis nisl ac.
                """;

        textExerciseUtilService.createSubmissionForTextExercise(textExercise, userUtilService.getUserByLogin(TEST_PREFIX + "student1"), longText);
        textExerciseUtilService.createSubmissionForTextExercise(textExercise, userUtilService.getUserByLogin(TEST_PREFIX + "student2"), longText);

        var path = "/api/text/text-exercises/" + textExercise.getId() + "/check-plagiarism";
        var result = request.get(path, HttpStatus.OK, PlagiarismResultDTO.class, plagiarismUtilService.getDefaultPlagiarismOptions());
        assertThat(result.plagiarismResult().getComparisons()).hasSize(1);
        assertThat(result.plagiarismResult().getExercise().getId()).isEqualTo(textExercise.getId());
        var plagiarismResult = result.plagiarismResult();

        PlagiarismComparison comparison = plagiarismResult.getComparisons().iterator().next();
        // Both submissions compared consist of 4 words (= 4 tokens). JPlag seems to be off by 1
        // when counting the length of a match. This is why it calculates a similarity of 3/4 = 75%
        // instead of 4/4 = 100% (5 words ==> 80%, 100 words ==> 99%, etc.). Therefore, we use a rather
        // high offset here to compensate this issue.
        // TODO: Reduce the offset once this issue is fixed in JPlag
        assertThat(comparison.getSimilarity()).isEqualTo(100.0, Offset.offset(1.0));
        assertThat(comparison.getStatus()).isEqualTo(PlagiarismStatus.NONE);
        assertThat(comparison.getMatches()).hasSize(1);

        // verify plagiarism result stats
        var stats = result.plagiarismResultStats();
        assertThat(stats.numberOfDetectedSubmissions()).isEqualTo(2);
        assertThat(stats.averageSimilarity()).isEqualTo(100.0, Offset.offset(1.0));
        assertThat(stats.maximalSimilarity()).isEqualTo(100.0, Offset.offset(1.0));

        var plagiarismStatusDto = new PlagiarismComparisonStatusDTO(CONFIRMED);
        request.put("/api/plagiarism/courses/" + course.getId() + "/plagiarism-comparisons/" + comparison.getId() + "/status", plagiarismStatusDto, HttpStatus.OK);
        assertThat(plagiarismComparisonRepository.findByIdWithSubmissionsStudentsElseThrow(comparison.getId()).getStatus()).isEqualTo(PlagiarismStatus.CONFIRMED);

        plagiarismStatusDto = new PlagiarismComparisonStatusDTO(DENIED);
        request.put("/api/plagiarism/courses/" + course.getId() + "/plagiarism-comparisons/" + comparison.getId() + "/status", plagiarismStatusDto, HttpStatus.OK);
        assertThat(plagiarismComparisonRepository.findByIdWithSubmissionsStudentsElseThrow(comparison.getId()).getStatus()).isEqualTo(DENIED);

        plagiarismStatusDto = new PlagiarismComparisonStatusDTO(NONE);
        request.put("/api/plagiarism/courses/" + course.getId() + "/plagiarism-comparisons/" + comparison.getId() + "/status", plagiarismStatusDto, HttpStatus.OK);
        assertThat(plagiarismComparisonRepository.findByIdWithSubmissionsStudentsElseThrow(comparison.getId()).getStatus()).isEqualTo(PlagiarismStatus.NONE);
    }

    @Test
    @WithMockUser(username = TEST_PREFIX + "instructor1", roles = "INSTRUCTOR")
    void testCheckPlagiarismIdenticalShortTexts() throws Exception {
        var shortText = "Lorem Ipsum Foo Bar";
        textExerciseUtilService.createSubmissionForTextExercise(textExercise, userUtilService.getUserByLogin(TEST_PREFIX + "student1"), shortText);
        textExerciseUtilService.createSubmissionForTextExercise(textExercise, userUtilService.getUserByLogin(TEST_PREFIX + "student2"), shortText);

        var path = "/api/text/text-exercises/" + textExercise.getId() + "/check-plagiarism";
        request.get(path, HttpStatus.BAD_REQUEST, PlagiarismResult.class, plagiarismUtilService.getPlagiarismOptions(50, 0, 5));
    }

    @Test
    @WithMockUser(username = TEST_PREFIX + "instructor1", roles = "INSTRUCTOR")
    void testCheckPlagiarismNoSubmissions() throws Exception {
        var path = "/api/text/text-exercises/" + textExercise.getId() + "/check-plagiarism";
        request.get(path, HttpStatus.BAD_REQUEST, PlagiarismResult.class, plagiarismUtilService.getDefaultPlagiarismOptions());
    }

    @Test
    @WithMockUser(username = TEST_PREFIX + "instructor1", roles = "INSTRUCTOR")
    void testCheckPlagiarism_isNotAtLeastInstructorInCourse_forbidden() throws Exception {
        course.setInstructorGroupName("test");
        courseRepository.save(course);
        request.get("/api/text/text-exercises/" + textExercise.getId() + "/check-plagiarism", HttpStatus.FORBIDDEN, PlagiarismResult.class,
                plagiarismUtilService.getDefaultPlagiarismOptions());
    }

    @Test
    @WithMockUser(username = TEST_PREFIX + "instructor1", roles = "INSTRUCTOR")
    void testGetPlagiarismResult() throws Exception {
        PlagiarismResult expectedResult = textExerciseUtilService.createPlagiarismResultForExercise(textExercise);

        var result = request.get("/api/text/text-exercises/" + textExercise.getId() + "/plagiarism-result", HttpStatus.OK, PlagiarismResultDTO.class);
        assertThat(result.plagiarismResult().getId()).isEqualTo(expectedResult.getId());
    }

    @Test
    @WithMockUser(username = TEST_PREFIX + "instructor1", roles = "INSTRUCTOR")
    void testGetPlagiarismResultWithoutResult() throws Exception {
        var result = request.get("/api/text/text-exercises/" + textExercise.getId() + "/plagiarism-result", HttpStatus.OK, String.class);
        assertThat(result).isNullOrEmpty();
    }

    @Test
    @WithMockUser(username = TEST_PREFIX + "instructor1", roles = "INSTRUCTOR")
    void testGetPlagiarismResultWithoutExercise() throws Exception {
        PlagiarismResult result = request.get("/api/text/text-exercises/" + 10000000 + "/plagiarism-result", HttpStatus.NOT_FOUND, PlagiarismResult.class);
        assertThat(result).isNull();
    }

    @Test
    @WithMockUser(username = TEST_PREFIX + "instructor1", roles = "INSTRUCTOR")
    void testGetPlagiarismResult_isNotAtLeastInstructorInCourse_forbidden() throws Exception {
        course.setInstructorGroupName("test");
        courseRepository.save(course);
        request.get("/api/text/text-exercises/" + textExercise.getId() + "/plagiarism-result", HttpStatus.FORBIDDEN, String.class);
    }

    @Test
    @WithMockUser(username = TEST_PREFIX + "instructor1", roles = "INSTRUCTOR")
    void testReEvaluateAndUpdateTextExercise() throws Exception {
        Set<GradingCriterion> gradingCriteria = exerciseUtilService.addGradingInstructionsToExercise(textExercise);
        gradingCriterionRepository.saveAll(gradingCriteria);

        participationUtilService.addAssessmentWithFeedbackWithGradingInstructionsForExercise(textExercise, TEST_PREFIX + "instructor1");

        // change grading instruction score
        GradingCriterion toUpdate = GradingCriterionUtil.findAnyWhere(gradingCriteria, criterion -> !criterion.getStructuredGradingInstructions().isEmpty()).orElseThrow();
        toUpdate.getStructuredGradingInstructions().stream().findFirst().orElseThrow().setCredits(3);
        gradingCriteria.removeIf(criterion -> criterion != toUpdate);
        textExercise.setGradingCriteria(gradingCriteria);

        TextExercise updatedTextExercise = request.putWithResponseBody("/api/text/text-exercises/" + textExercise.getId() + "/re-evaluate" + "?deleteFeedback=false", textExercise,
                TextExercise.class, HttpStatus.OK);
        List<Result> updatedResults = participationUtilService.getResultsForExercise(updatedTextExercise);
        assertThat(GradingCriterionUtil.findAnyInstructionWhere(updatedTextExercise.getGradingCriteria(), instruction -> instruction.getCredits() == 3)).isPresent();
        assertThat(updatedResults.getFirst().getScore()).isEqualTo(60);
        assertThat(updatedResults.getFirst().getFeedbacks().getFirst().getCredits()).isEqualTo(3);
    }

    @Test
    @WithMockUser(username = TEST_PREFIX + "instructor1", roles = "INSTRUCTOR")
    void testReEvaluateAndUpdateTextExerciseWithExampleSubmission() throws Exception {
        Set<GradingCriterion> gradingCriteria = exerciseUtilService.addGradingInstructionsToExercise(textExercise);
        gradingCriterionRepository.saveAll(gradingCriteria);
        textExercise.setGradingCriteria(gradingCriteria);

        // Create example submission
        Set<ExampleSubmission> exampleSubmissionSet = new HashSet<>();
        var exampleSubmission = participationUtilService.generateExampleSubmission("text", textExercise, true);
        exampleSubmission = participationUtilService.addExampleSubmission(exampleSubmission);
        TextSubmission textSubmission = (TextSubmission) participationUtilService.addResultToSubmission(exampleSubmission.getSubmission(), AssessmentType.MANUAL);
        textSubmission.setExampleSubmission(true);
        Result result = textSubmission.getLatestResult();
        result.setExampleResult(true);
        textSubmission.addResult(result);
        textSubmissionRepository.save(textSubmission);
        exampleSubmissionSet.add(exampleSubmission);
        textExercise.setExampleSubmissions(exampleSubmissionSet);

        request.putWithResponseBody("/api/text/text-exercises/" + textExercise.getId() + "/re-evaluate" + "?deleteFeedback=false", textExercise, TextExercise.class, HttpStatus.OK);
    }

    @Test
    @WithMockUser(username = TEST_PREFIX + "instructor1", roles = "INSTRUCTOR")
    void testReEvaluateAndUpdateTextExercise_shouldDeleteFeedbacks() throws Exception {
        Set<GradingCriterion> gradingCriteria = exerciseUtilService.addGradingInstructionsToExercise(textExercise);
        gradingCriterionRepository.saveAll(gradingCriteria);

        participationUtilService.addAssessmentWithFeedbackWithGradingInstructionsForExercise(textExercise, TEST_PREFIX + "instructor1");

        // remove instruction which is associated with feedbacks
        gradingCriteria.removeIf(criterion -> criterion.getTitle() == null);
        textExercise.setGradingCriteria(gradingCriteria);

        TextExercise updatedTextExercise = request.putWithResponseBody("/api/text/text-exercises/" + textExercise.getId() + "/re-evaluate" + "?deleteFeedback=true", textExercise,
                TextExercise.class, HttpStatus.OK);
        List<Result> updatedResults = participationUtilService.getResultsForExercise(updatedTextExercise);
        assertThat(updatedTextExercise.getGradingCriteria()).hasSize(2);
        assertThat(updatedResults.getFirst().getScore()).isZero();
        assertThat(updatedResults.getFirst().getFeedbacks()).isEmpty();
    }

    @Test
    @WithMockUser(username = TEST_PREFIX + "instructor1", roles = "INSTRUCTOR")
    void testReEvaluateAndUpdateTextExercise_isNotAtLeastInstructorInCourse_forbidden() throws Exception {
        course.setInstructorGroupName("test");
        courseRepository.save(course);

        request.putWithResponseBody("/api/text/text-exercises/" + textExercise.getId() + "/re-evaluate", textExercise, TextExercise.class, HttpStatus.FORBIDDEN);
    }

    @Test
    @WithMockUser(username = TEST_PREFIX + "instructor1", roles = "INSTRUCTOR")
    void testReEvaluateAndUpdateTextExercise_isNotSameGivenExerciseIdInRequestBody_conflict() throws Exception {
        TextExercise textExerciseToBeConflicted = textExerciseRepository.findByCourseIdWithCategories(course.getId()).getFirst();
        textExerciseToBeConflicted.setId(123456789L);

        request.putWithResponseBody("/api/text/text-exercises/" + textExercise.getId() + "/re-evaluate", textExerciseToBeConflicted, TextExercise.class, HttpStatus.CONFLICT);
    }

    @Test
    @WithMockUser(username = TEST_PREFIX + "instructor1", roles = "INSTRUCTOR")
    void testReEvaluateAndUpdateTextExercise_notFound() throws Exception {
        request.putWithResponseBody("/api/text/text-exercises/" + 123456789 + "/re-evaluate", textExercise, TextExercise.class, HttpStatus.NOT_FOUND);
    }

    @Test
    @WithMockUser(username = TEST_PREFIX + "instructor1", roles = "INSTRUCTOR")
    void createTextExercise_setInvalidExampleSolutionPublicationDate_badRequest() throws Exception {
        final var baseTime = ZonedDateTime.now();
        textExercise.setId(null);
        textExercise.setAssessmentDueDate(null);
        textExercise.setIncludedInOverallScore(IncludedInOverallScore.INCLUDED_COMPLETELY);

        textExercise.setReleaseDate(baseTime.plusHours(1));
        textExercise.setDueDate(baseTime.plusHours(3));
        textExercise.setExampleSolutionPublicationDate(baseTime.plusHours(2));

        request.postWithResponseBody("/api/text/text-exercises", textExercise, TextExercise.class, HttpStatus.BAD_REQUEST);

        textExercise.setReleaseDate(baseTime.plusHours(3));
        textExercise.setDueDate(null);
        textExercise.setExampleSolutionPublicationDate(baseTime.plusHours(2));

        request.postWithResponseBody("/api/text/text-exercises", textExercise, TextExercise.class, HttpStatus.BAD_REQUEST);
    }

    @Test
    @WithMockUser(username = TEST_PREFIX + "instructor1", roles = "INSTRUCTOR")
    void createTextExercise_setValidExampleSolutionPublicationDate() throws Exception {
        final var baseTime = ZonedDateTime.now();
        textExercise.setId(null);
        textExercise.setAssessmentDueDate(null);
        textExercise.setIncludedInOverallScore(IncludedInOverallScore.INCLUDED_COMPLETELY);

        textExercise.setReleaseDate(baseTime.plusHours(1));
        textExercise.setDueDate(baseTime.plusHours(2));
        var exampleSolutionPublicationDate = baseTime.plusHours(3);
        textExercise.setExampleSolutionPublicationDate(exampleSolutionPublicationDate);
        textExercise.setChannelName("test");

        var result = request.postWithResponseBody("/api/text/text-exercises", textExercise, TextExercise.class, HttpStatus.CREATED);
        assertThat(result.getExampleSolutionPublicationDate()).isEqualTo(exampleSolutionPublicationDate);

        textExercise.setIncludedInOverallScore(IncludedInOverallScore.NOT_INCLUDED);
        textExercise.setReleaseDate(baseTime.plusHours(1));
        textExercise.setDueDate(baseTime.plusHours(3));
        exampleSolutionPublicationDate = baseTime.plusHours(2);
        textExercise.setExampleSolutionPublicationDate(exampleSolutionPublicationDate);
        textExercise.setChannelName("test" + UUID.randomUUID().toString().substring(0, 8));
        result = request.postWithResponseBody("/api/text/text-exercises", textExercise, TextExercise.class, HttpStatus.CREATED);
        assertThat(result.getExampleSolutionPublicationDate()).isEqualTo(exampleSolutionPublicationDate);
    }

    @Test
    @WithMockUser(username = TEST_PREFIX + "student1", roles = "USER")
    void testGetTextExercise_asStudent_exampleSolutionVisibility() throws Exception {
        testGetTextExercise_exampleSolutionVisibility(true, TEST_PREFIX + "student1");
    }

    @Test
    @WithMockUser(username = TEST_PREFIX + "instructor1", roles = "INSTRUCTOR")
    void testGetTextExercise_asInstructor_exampleSolutionVisibility() throws Exception {
        testGetTextExercise_exampleSolutionVisibility(false, "instructor1");
    }

    @Test
    @WithMockUser(username = TEST_PREFIX + "instructor1", roles = "INSTRUCTOR")
    void testImportTextExercise_setGradingInstructionForCopiedFeedback() throws Exception {
        var now = ZonedDateTime.now();
        Course course1 = courseUtilService.addEmptyCourse();
        Course course2 = courseUtilService.addEmptyCourse();

        TextExercise textExercise = TextExerciseFactory.generateTextExercise(now.minusDays(1), now.minusHours(2), now.minusHours(1), course1);
        textExercise = textExerciseRepository.save(textExercise);
        Set<GradingCriterion> gradingCriteria = exerciseUtilService.addGradingInstructionsToExercise(textExercise);
        gradingCriterionRepository.saveAll(gradingCriteria);
        GradingInstruction gradingInstruction = GradingCriterionUtil.findAnyInstructionWhere(gradingCriteria, instruction -> instruction.getFeedback() != null).orElseThrow();

        // Create example submission
        var exampleSubmission = participationUtilService.generateExampleSubmission("text", textExercise, true);
        exampleSubmission = participationUtilService.addExampleSubmission(exampleSubmission);
        participationUtilService.addResultToSubmission(exampleSubmission.getSubmission(), AssessmentType.MANUAL);
        var submission = textSubmissionRepository.findByIdWithEagerResultsAndFeedbackAndTextBlocksElseThrow(exampleSubmission.getSubmission().getId());

        Feedback feedback = ParticipationFactory.generateFeedback().getFirst();
        feedback.setGradingInstruction(gradingInstruction);
        participationUtilService.addFeedbackToResult(feedback, Objects.requireNonNull(submission.getLatestResult()));

        textExercise.setCourse(course2);
        textExercise.setChannelName("test" + UUID.randomUUID().toString().substring(0, 8));
        var importedTextExercise = request.postWithResponseBody("/api/text/text-exercises/import/" + textExercise.getId(), textExercise, TextExercise.class, HttpStatus.CREATED);

        assertThat(textExerciseRepository.findById(importedTextExercise.getId())).isPresent();

        var importedExampleSubmission = importedTextExercise.getExampleSubmissions().stream().findFirst().orElseThrow();
        GradingInstruction importedFeedbackGradingInstruction = importedExampleSubmission.getSubmission().getLatestResult().getFeedbacks().getFirst().getGradingInstruction();
        assertThat(importedFeedbackGradingInstruction).isNotNull();

        // Copy and original should have the same data but not the same ids.
        assertThat(importedFeedbackGradingInstruction.getId()).isNotEqualTo(gradingInstruction.getId());
        assertThat(importedFeedbackGradingInstruction.getGradingCriterion()).isNull(); // To avoid infinite recursion when serializing to JSON.
        assertThat(importedFeedbackGradingInstruction.getFeedback()).isEqualTo(gradingInstruction.getFeedback());
        assertThat(importedFeedbackGradingInstruction.getGradingScale()).isEqualTo(gradingInstruction.getGradingScale());
        assertThat(importedFeedbackGradingInstruction.getInstructionDescription()).isEqualTo(gradingInstruction.getInstructionDescription());
        assertThat(importedFeedbackGradingInstruction.getCredits()).isEqualTo(gradingInstruction.getCredits());
        assertThat(importedFeedbackGradingInstruction.getUsageCount()).isEqualTo(gradingInstruction.getUsageCount());

        var importedTextExerciseFromDB = textExerciseRepository.findWithExampleSubmissionsAndResultsById(importedTextExercise.getId()).orElseThrow();
        var importedFeedbackGradingInstructionFromDb = importedTextExerciseFromDB.getExampleSubmissions().stream().findFirst().orElseThrow().getSubmission().getLatestResult()
                .getFeedbacks().getFirst().getGradingInstruction();

        assertThat(importedFeedbackGradingInstructionFromDb.getGradingCriterion().getId()).isNotEqualTo(gradingInstruction.getGradingCriterion().getId());

    }

    private void testGetTextExercise_exampleSolutionVisibility(boolean isStudent, String username) throws Exception {
        // Utility function to avoid duplication
        Function<Course, TextExercise> textExerciseGetter = c -> (TextExercise) c.getExercises().stream().filter(e -> e.getId().equals(textExercise.getId())).findAny()
                .orElseThrow();

        textExercise.setExampleSolution("Sample<br>solution");

        if (isStudent) {
            participationUtilService.createAndSaveParticipationForExercise(textExercise, username);
        }

        // Test example solution publication date not set.
        textExercise.setExampleSolutionPublicationDate(null);
        textExerciseRepository.save(textExercise);

        CourseForDashboardDTO courseForDashboard = request.get("/api/core/courses/" + textExercise.getCourseViaExerciseGroupOrCourseMember().getId() + "/for-dashboard",
                HttpStatus.OK, CourseForDashboardDTO.class);
        course = courseForDashboard.course();
        TextExercise textExerciseFromApi = textExerciseGetter.apply(course);

        if (isStudent) {
            assertThat(textExerciseFromApi.getExampleSolution()).isNull();
        }
        else {
            assertThat(textExerciseFromApi.getExampleSolution()).isEqualTo(textExercise.getExampleSolution());
        }

        // Test example solution publication date in the past.
        textExercise.setExampleSolutionPublicationDate(ZonedDateTime.now().minusHours(1));
        textExerciseRepository.save(textExercise);

        courseForDashboard = request.get("/api/core/courses/" + textExercise.getCourseViaExerciseGroupOrCourseMember().getId() + "/for-dashboard", HttpStatus.OK,
                CourseForDashboardDTO.class);
        course = courseForDashboard.course();
        textExerciseFromApi = textExerciseGetter.apply(course);

        assertThat(textExerciseFromApi.getExampleSolution()).isEqualTo(textExercise.getExampleSolution());

        // Test example solution publication date in the future.
        textExercise.setExampleSolutionPublicationDate(ZonedDateTime.now().plusHours(1));
        textExerciseRepository.save(textExercise);

        courseForDashboard = request.get("/api/core/courses/" + textExercise.getCourseViaExerciseGroupOrCourseMember().getId() + "/for-dashboard", HttpStatus.OK,
                CourseForDashboardDTO.class);
        course = courseForDashboard.course();
        textExerciseFromApi = textExerciseGetter.apply(course);

        if (isStudent) {
            assertThat(textExerciseFromApi.getExampleSolution()).isNull();
        }
        else {
            assertThat(textExerciseFromApi.getExampleSolution()).isEqualTo(textExercise.getExampleSolution());
        }
    }

    @Test
    @WithMockUser(username = TEST_PREFIX + "student1", roles = "USER")
    void getTextEditorDataWithNewlyCreatedSubmissionAsStudentWhenNoSubmissionsExist() throws Exception {
        // create a participation with no submissions
        Participation participation = participationUtilService.createAndSaveParticipationForExercise(textExercise, TEST_PREFIX + "student1");
        assertThat(participation.getSubmissions()).isEmpty();

        StudentParticipation result = request.get("/api/text/text-editor/" + participation.getId(), HttpStatus.OK, StudentParticipation.class);

        // the endpoint should have created a new, unsubmitted submission and return it as part of the participation
        assertThat(result.getSubmissions()).hasSize(1);
        TextSubmission submission = (TextSubmission) result.getSubmissions().stream().findFirst().orElseThrow();
        assertThat(submission.isSubmitted()).isFalse();
    }
}<|MERGE_RESOLUTION|>--- conflicted
+++ resolved
@@ -145,11 +145,9 @@
     private ConversationUtilService conversationUtilService;
 
     @Autowired
-<<<<<<< HEAD
     private ExerciseAthenaConfigService exerciseAthenaConfigService;
-=======
+
     private AtlasMLRequestMockProvider atlasMLRequestMockProvider;
->>>>>>> aaa73878
 
     private Course course;
 
