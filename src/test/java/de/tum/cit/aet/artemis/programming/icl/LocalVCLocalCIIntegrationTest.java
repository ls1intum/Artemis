package de.tum.cit.aet.artemis.programming.icl;

import static de.tum.cit.aet.artemis.core.config.Constants.LOCALCI_RESULTS_DIRECTORY;
import static de.tum.cit.aet.artemis.core.config.Constants.LOCALCI_WORKING_DIRECTORY;
import static de.tum.cit.aet.artemis.programming.service.localci.LocalCITriggerService.PRIORITY_EXAM_CONDUCTION;
import static de.tum.cit.aet.artemis.programming.service.localci.LocalCITriggerService.PRIORITY_NORMAL;
import static de.tum.cit.aet.artemis.programming.service.localci.LocalCITriggerService.PRIORITY_OPTIONAL_EXERCISE;
import static org.assertj.core.api.Assertions.assertThat;
import static org.awaitility.Awaitility.await;
import static org.mockito.ArgumentMatchers.any;
import static org.mockito.ArgumentMatchers.anyString;
import static org.mockito.ArgumentMatchers.eq;
import static org.mockito.Mockito.doReturn;

import java.io.IOException;
import java.net.URISyntaxException;
import java.time.ZonedDateTime;
import java.util.List;
import java.util.Map;
import java.util.Optional;
import java.util.Set;

import javax.naming.InvalidNameException;
import javax.naming.ldap.LdapName;

import org.eclipse.jgit.api.errors.GitAPIException;
import org.eclipse.jgit.lib.ObjectId;
import org.eclipse.jgit.transport.CredentialsProvider;
import org.eclipse.jgit.transport.UsernamePasswordCredentialsProvider;
import org.junit.jupiter.api.AfterAll;
import org.junit.jupiter.api.AfterEach;
import org.junit.jupiter.api.BeforeAll;
import org.junit.jupiter.api.BeforeEach;
import org.junit.jupiter.api.Nested;
import org.junit.jupiter.api.Test;
import org.junit.jupiter.api.TestInstance;
import org.junit.jupiter.api.parallel.Execution;
import org.junit.jupiter.api.parallel.ExecutionMode;
import org.slf4j.Logger;
import org.slf4j.LoggerFactory;
import org.springframework.http.HttpStatus;
import org.springframework.security.test.context.support.WithMockUser;

import com.hazelcast.collection.IQueue;

import de.tum.cit.aet.artemis.buildagent.dto.BuildJobQueueItem;
import de.tum.cit.aet.artemis.core.service.ldap.LdapUserDto;
import de.tum.cit.aet.artemis.exam.domain.Exam;
import de.tum.cit.aet.artemis.exam.domain.ExerciseGroup;
import de.tum.cit.aet.artemis.exam.domain.StudentExam;
import de.tum.cit.aet.artemis.exercise.domain.ExerciseMode;
import de.tum.cit.aet.artemis.exercise.domain.Team;
import de.tum.cit.aet.artemis.programming.AbstractProgrammingIntegrationLocalCILocalVCTestBase;
import de.tum.cit.aet.artemis.programming.domain.AuxiliaryRepository;
import de.tum.cit.aet.artemis.programming.domain.ProgrammingExercise;
import de.tum.cit.aet.artemis.programming.domain.ProgrammingExerciseStudentParticipation;
import de.tum.cit.aet.artemis.programming.domain.RepositoryType;
import de.tum.cit.aet.artemis.programming.domain.build.BuildJob;
import de.tum.cit.aet.artemis.programming.domain.submissionpolicy.LockRepositoryPolicy;
import de.tum.cit.aet.artemis.programming.domain.submissionpolicy.SubmissionPolicy;
import de.tum.cit.aet.artemis.programming.util.LocalRepository;

/**
 * This class contains integration tests for the base repositories (template, solution, tests) and the different types of assignment repositories (student assignment, teaching
 * assistant assignment, instructor assignment).
 */

// TestInstance.Lifecycle.PER_CLASS allows all test methods in this class to share the same instance of the test class.
// This reduces the overhead of repeatedly creating and tearing down a new Spring application context for each test method.
// This is especially useful when the test setup is expensive or when we want to share resources, such as database connections or mock objects, across multiple tests.
// In this case, we want to share the same GitService and UsernamePasswordCredentialsProvider.
@TestInstance(TestInstance.Lifecycle.PER_CLASS)

// ExecutionMode.SAME_THREAD ensures that all tests within this class are executed sequentially in the same thread, rather than in parallel or in a different thread.
// This is important in the context of LocalCI because it avoids potential race conditions or inconsistencies that could arise if multiple test methods are executed
// concurrently. For example, it prevents overloading the LocalCI's result processing system with too many build job results at the same time, which could lead to flaky tests
// or timeouts. By keeping everything in the same thread, we maintain more predictable and stable test behavior, while not increasing the test execution time significantly.
@Execution(ExecutionMode.SAME_THREAD)
class LocalVCLocalCIIntegrationTest extends AbstractProgrammingIntegrationLocalCILocalVCTestBase {

    private static final Logger log = LoggerFactory.getLogger(LocalVCLocalCIIntegrationTest.class);

    private static final String TEST_PREFIX = "localvcciint";

<<<<<<< HEAD
=======
    @Autowired
    private ExamUtilService examUtilService;

    @Autowired
    private BuildJobTestRepository buildJobRepository;

    @Autowired
    protected LocalCITriggerService localCITriggerService;

    @Autowired
    private SharedQueueProcessingService sharedQueueProcessingService;

    @Autowired
    @Qualifier("hazelcastInstance")
    private HazelcastInstance hazelcastInstance;

    @Value("${artemis.user-management.internal-admin.username}")
    private String localVCUsername;

    @Value("${artemis.user-management.internal-admin.password}")
    private String localVCPassword;

    @Value("${artemis.version-control.url}")
    protected String artemisVersionControlUrl;

>>>>>>> f3eaf6d6
    // ---- Repository handles ----
    private LocalRepository templateRepository;

    private LocalRepository testsRepository;

    private LocalRepository solutionRepository;

    private LocalRepository assignmentRepository;

    private String teamShortName;

    private String teamRepositorySlug;

    protected IQueue<BuildJobQueueItem> queuedJobs;

    @Override
    protected String getTestPrefix() {
        return TEST_PREFIX;
    }

    @BeforeAll
    void setupAll() {
        CredentialsProvider.setDefault(new UsernamePasswordCredentialsProvider(localVCUsername, localVCPassword));
    }

    @AfterAll
    void cleanupAll() {
        this.gitService.init();
    }

    @BeforeEach
    void initRepositories() throws GitAPIException, IOException, URISyntaxException, InvalidNameException {
        templateRepository = localVCLocalCITestService.createAndConfigureLocalRepository(projectKey1, templateRepositorySlug);

        testsRepository = localVCLocalCITestService.createAndConfigureLocalRepository(projectKey1, testsRepositorySlug);

        solutionRepository = localVCLocalCITestService.createAndConfigureLocalRepository(projectKey1, solutionRepositorySlug);

        assignmentRepository = localVCLocalCITestService.createAndConfigureLocalRepository(projectKey1, assignmentRepositorySlug);

        // Mock dockerClient.copyArchiveFromContainerCmd() such that it returns a dummy commit hash for the tests repository.
        localVCLocalCITestService.mockInputStreamReturnedFromContainer(dockerClient, LOCALCI_WORKING_DIRECTORY + "/testing-dir/.git/refs/heads/[^/]+",
                Map.of("testCommitHash", DUMMY_COMMIT_HASH), Map.of("testCommitHash", DUMMY_COMMIT_HASH));

        teamShortName = "team1";
        teamRepositorySlug = projectKey1.toLowerCase() + "-" + teamShortName;

        // TODO: mock the authorization properly, potentially in each test differently

        var instructor1 = new LdapUserDto().login(TEST_PREFIX + "instructor1");
        instructor1.setUid(new LdapName("cn=instructor1,ou=test,o=lab"));

        var tutor1 = new LdapUserDto().login(TEST_PREFIX + "tutor1");
        tutor1.setUid(new LdapName("cn=tutor1,ou=test,o=lab"));

        var student1 = new LdapUserDto().login(TEST_PREFIX + "student1");
        student1.setUid(new LdapName("cn=student1,ou=test,o=lab"));

        var fakeUser = new LdapUserDto().login(localVCBaseUsername);
        fakeUser.setUid(new LdapName("cn=" + localVCBaseUsername + ",ou=test,o=lab"));

        doReturn(Optional.of(instructor1)).when(ldapUserService).findByLogin(instructor1.getLogin());
        doReturn(Optional.of(tutor1)).when(ldapUserService).findByLogin(tutor1.getLogin());
        doReturn(Optional.of(student1)).when(ldapUserService).findByLogin(student1.getLogin());
        doReturn(Optional.of(fakeUser)).when(ldapUserService).findByLogin(localVCBaseUsername);

        doReturn(true).when(ldapTemplate).compare(anyString(), anyString(), any());

        localVCLocalCITestService.mockInspectImage(dockerClient);

        queuedJobs = hazelcastInstance.getQueue("buildJobQueue");
    }

    @AfterEach
    void removeRepositories() throws IOException {
        templateRepository.resetLocalRepo();
        testsRepository.resetLocalRepo();
        solutionRepository.resetLocalRepo();
        assignmentRepository.resetLocalRepo();
    }

    // ---- Tests for the base repositories ----
    @Test
    @WithMockUser(username = TEST_PREFIX + "instructor1", roles = "INSTRUCTOR")
    void testFetchPush_testsRepository() throws Exception {
        // Students should not be able to fetch and push.
        localVCLocalCITestService.testFetchReturnsError(testsRepository.localGit, student1Login, projectKey1, testsRepositorySlug, FORBIDDEN);
        localVCLocalCITestService.testPushReturnsError(testsRepository.localGit, student1Login, projectKey1, testsRepositorySlug, FORBIDDEN);

        // Teaching assistants should be able to fetch but not push.
        localVCLocalCITestService.testFetchSuccessful(testsRepository.localGit, tutor1Login, projectKey1, testsRepositorySlug);
        localVCLocalCITestService.testPushReturnsError(testsRepository.localGit, tutor1Login, projectKey1, testsRepositorySlug, FORBIDDEN);

        // Instructors should be able to fetch and push.
        localVCLocalCITestService.testFetchSuccessful(testsRepository.localGit, instructor1Login, projectKey1, testsRepositorySlug);

        String commitHash = localVCLocalCITestService.commitFile(testsRepository.localRepoFile.toPath(), testsRepository.localGit);

        // Mock dockerClient.copyArchiveFromContainerCmd() such that it returns the commitHash of the tests repository for both the solution and the template repository.
        // Note: The stub needs to receive the same object twice. Usually, specifying one doReturn() is enough to make the stub return the same object on every subsequent call.
        // However, in this case we have it return an InputStream, which will be consumed after returning it the first time, so we need to create two separate ones.
        localVCLocalCITestService.mockInputStreamReturnedFromContainer(dockerClient, LOCALCI_WORKING_DIRECTORY + "/testing-dir/.git/refs/heads/[^/]+",
                Map.of("testCommitHash", commitHash), Map.of("testCommitHash", commitHash));

        // Mock dockerClient.copyArchiveFromContainerCmd() such that it returns the XMLs containing the test results.
        // Mock the results for the solution repository build and for the template repository build that will both be triggered as a result of updating the tests.
        Map<String, String> solutionBuildTestResults = localVCLocalCITestService.createMapFromTestResultsFolder(ALL_SUCCEED_TEST_RESULTS_PATH);
        Map<String, String> templateBuildTestResults = localVCLocalCITestService.createMapFromTestResultsFolder(ALL_FAIL_TEST_RESULTS_PATH);
        localVCLocalCITestService.mockInputStreamReturnedFromContainer(dockerClient, LOCALCI_WORKING_DIRECTORY + LOCALCI_RESULTS_DIRECTORY, solutionBuildTestResults,
                templateBuildTestResults);

        localVCLocalCITestService.testPushSuccessful(testsRepository.localGit, instructor1Login, projectKey1, testsRepositorySlug);

        // Solution submissions created as a result from a push to the tests repository should contain the last commit of the tests repository.
        localVCLocalCITestService.testLatestSubmission(solutionParticipation.getId(), commitHash, 13, false);
        localVCLocalCITestService.testLatestSubmission(templateParticipation.getId(), commitHash, 0, false);

        await().until(() -> {
            Optional<BuildJob> buildJobOptional = buildJobRepository.findFirstByParticipationIdOrderByBuildStartDateDesc(solutionParticipation.getId());
            return buildJobOptional.isPresent() && buildJobOptional.get().getTriggeredByPushTo().equals(RepositoryType.TESTS);
        });
        await().until(() -> {
            Optional<BuildJob> buildJobOptional = buildJobRepository.findFirstByParticipationIdOrderByBuildStartDateDesc(templateParticipation.getId());
            return buildJobOptional.isPresent() && buildJobOptional.get().getTriggeredByPushTo().equals(RepositoryType.TESTS);
        });

        // Assert that the build job for the solution was completed before the build job for the template participation has started
        var solutionBuildJob = buildJobRepository.findFirstByParticipationIdOrderByBuildStartDateDesc(solutionParticipation.getId()).orElseThrow();
        var templateBuildJob = buildJobRepository.findFirstByParticipationIdOrderByBuildStartDateDesc(templateParticipation.getId()).orElseThrow();
        assertThat(solutionBuildJob.getBuildCompletionDate()).isBefore(templateBuildJob.getBuildStartDate());

    }

    @Test
    @WithMockUser(username = TEST_PREFIX + "instructor1", roles = "INSTRUCTOR")
    void testFetchPush_solutionRepository() throws Exception {
        // Students should not be able to fetch and push.
        localVCLocalCITestService.testFetchReturnsError(solutionRepository.localGit, student1Login, projectKey1, solutionRepositorySlug, FORBIDDEN);
        localVCLocalCITestService.testPushReturnsError(solutionRepository.localGit, student1Login, projectKey1, solutionRepositorySlug, FORBIDDEN);

        // Teaching assistants should be able to fetch but not push.
        localVCLocalCITestService.testFetchSuccessful(solutionRepository.localGit, tutor1Login, projectKey1, solutionRepositorySlug);
        localVCLocalCITestService.testPushReturnsError(solutionRepository.localGit, tutor1Login, projectKey1, solutionRepositorySlug, FORBIDDEN);

        // Instructors should be able to fetch and push.
        localVCLocalCITestService.testFetchSuccessful(solutionRepository.localGit, instructor1Login, projectKey1, solutionRepositorySlug);

        String commitHash = localVCLocalCITestService.commitFile(solutionRepository.localRepoFile.toPath(), solutionRepository.localGit);
        localVCLocalCITestService.mockInputStreamReturnedFromContainer(dockerClient, LOCALCI_WORKING_DIRECTORY + "/testing-dir/assignment/.git/refs/heads/[^/]+",
                Map.of("commitHash", commitHash), Map.of("commitHash", commitHash));
        localVCLocalCITestService.mockTestResults(dockerClient, ALL_SUCCEED_TEST_RESULTS_PATH, LOCALCI_WORKING_DIRECTORY + LOCALCI_RESULTS_DIRECTORY);
        doReturn(gitService.getExistingCheckedOutRepositoryByLocalPath(solutionRepository.localRepoFile.toPath(), null)).when(gitService)
                .getOrCheckoutRepository(solutionParticipation);

        localVCLocalCITestService.testPushSuccessful(solutionRepository.localGit, instructor1Login, projectKey1, solutionRepositorySlug);

        localVCLocalCITestService.testLatestSubmission(solutionParticipation.getId(), commitHash, 13, false);

        await().until(() -> {
            Optional<BuildJob> buildJobOptional = buildJobRepository.findFirstByParticipationIdOrderByBuildStartDateDesc(solutionParticipation.getId());
            return buildJobOptional.isPresent() && buildJobOptional.get().getRepositoryType().equals(RepositoryType.SOLUTION);
        });
    }

    @Test
    @WithMockUser(username = TEST_PREFIX + "instructor1", roles = "INSTRUCTOR")
    void testFetchPush_templateRepository() throws Exception {
        // Students should not be able to fetch and push.
        localVCLocalCITestService.testFetchReturnsError(templateRepository.localGit, student1Login, projectKey1, templateRepositorySlug, FORBIDDEN);
        localVCLocalCITestService.testPushReturnsError(templateRepository.localGit, student1Login, projectKey1, templateRepositorySlug, FORBIDDEN);

        // Teaching assistants should be able to fetch but not push.
        localVCLocalCITestService.testFetchSuccessful(templateRepository.localGit, tutor1Login, projectKey1, templateRepositorySlug);
        localVCLocalCITestService.testPushReturnsError(templateRepository.localGit, tutor1Login, projectKey1, templateRepositorySlug, FORBIDDEN);

        // Instructors should be able to fetch and push.
        localVCLocalCITestService.testFetchSuccessful(templateRepository.localGit, instructor1Login, projectKey1, templateRepositorySlug);

        String commitHash = localVCLocalCITestService.commitFile(templateRepository.localRepoFile.toPath(), templateRepository.localGit);
        localVCLocalCITestService.mockInputStreamReturnedFromContainer(dockerClient, LOCALCI_WORKING_DIRECTORY + "/testing-dir/assignment/.git/refs/heads/[^/]+",
                Map.of("commitHash", commitHash), Map.of("commitHash", commitHash));
        localVCLocalCITestService.mockTestResults(dockerClient, ALL_FAIL_TEST_RESULTS_PATH, LOCALCI_WORKING_DIRECTORY + LOCALCI_RESULTS_DIRECTORY);
        doReturn(gitService.getExistingCheckedOutRepositoryByLocalPath(templateRepository.localRepoFile.toPath(), null)).when(gitService)
                .getOrCheckoutRepository(templateParticipation);

        localVCLocalCITestService.testPushSuccessful(templateRepository.localGit, instructor1Login, projectKey1, templateRepositorySlug);

        localVCLocalCITestService.testLatestSubmission(templateParticipation.getId(), commitHash, 0, false);

        await().until(() -> {
            Optional<BuildJob> buildJobOptional = buildJobRepository.findFirstByParticipationIdOrderByBuildStartDateDesc(templateParticipation.getId());
            return buildJobOptional.isPresent() && buildJobOptional.get().getRepositoryType().equals(RepositoryType.TEMPLATE);
        });
    }

    @Test
    @WithMockUser(username = TEST_PREFIX + "instructor1", roles = "INSTRUCTOR")
    void testFetchPush_auxiliaryRepository() throws Exception {

        // setup auxiliary repository
        auxiliaryRepositorySlug = localVCLocalCITestService.getRepositorySlug(projectKey1, "auxiliary");
        List<AuxiliaryRepository> auxiliaryRepositories = auxiliaryRepositoryRepository.findAll();
        AuxiliaryRepository auxRepo = new AuxiliaryRepository();
        auxRepo.setName("auxiliary");
        auxRepo.setCheckoutDirectory("aux");
        auxRepo.setRepositoryUri(localVCBaseUrl + "/git/" + projectKey1 + "/" + auxiliaryRepositorySlug + ".git");
        auxiliaryRepositoryRepository.save(auxRepo);
        auxRepo.setExercise(programmingExercise);
        auxiliaryRepositories.add(auxRepo);

        programmingExercise.setAuxiliaryRepositories(auxiliaryRepositories);
        programmingExerciseRepository.save(programmingExercise);

        LocalRepository auxiliaryRepository = localVCLocalCITestService.createAndConfigureLocalRepository(projectKey1, auxiliaryRepositorySlug);

        // Students should not be able to fetch and push.
        localVCLocalCITestService.testFetchReturnsError(auxiliaryRepository.localGit, student1Login, projectKey1, auxiliaryRepositorySlug, FORBIDDEN);
        localVCLocalCITestService.testPushReturnsError(auxiliaryRepository.localGit, student1Login, projectKey1, auxiliaryRepositorySlug, FORBIDDEN);

        // Teaching assistants should be able to fetch but not push.
        localVCLocalCITestService.testFetchSuccessful(auxiliaryRepository.localGit, tutor1Login, projectKey1, auxiliaryRepositorySlug);
        localVCLocalCITestService.testPushReturnsError(auxiliaryRepository.localGit, tutor1Login, projectKey1, auxiliaryRepositorySlug, FORBIDDEN);

        // Instructors should be able to fetch and push.
        localVCLocalCITestService.testFetchSuccessful(auxiliaryRepository.localGit, instructor1Login, projectKey1, auxiliaryRepositorySlug);

        localVCLocalCITestService.commitFile(auxiliaryRepository.localRepoFile.toPath(), auxiliaryRepository.localGit);

        doReturn(ObjectId.fromString(DUMMY_COMMIT_HASH_VALID)).when(gitService).getLastCommitHash(eq(programmingExercise.getVcsTestRepositoryUri()));

        // Mock dockerClient.copyArchiveFromContainerCmd() such that it returns the XMLs containing the test results.
        // Mock the results for the solution repository build and for the template repository build that will both be triggered as a result of updating the tests.
        Map<String, String> solutionBuildTestResults = localVCLocalCITestService.createMapFromTestResultsFolder(ALL_SUCCEED_TEST_RESULTS_PATH);
        Map<String, String> templateBuildTestResults = localVCLocalCITestService.createMapFromTestResultsFolder(ALL_FAIL_TEST_RESULTS_PATH);
        localVCLocalCITestService.mockInputStreamReturnedFromContainer(dockerClient, LOCALCI_WORKING_DIRECTORY + LOCALCI_RESULTS_DIRECTORY, solutionBuildTestResults,
                templateBuildTestResults);

        localVCLocalCITestService.testPushSuccessful(auxiliaryRepository.localGit, instructor1Login, projectKey1, auxiliaryRepositorySlug);

        // Solution submissions created as a result from a push to the auxiliary repository should contain the last commit of the test repository.
        localVCLocalCITestService.testLatestSubmission(solutionParticipation.getId(), DUMMY_COMMIT_HASH_VALID, 13, false);
        localVCLocalCITestService.testLatestSubmission(templateParticipation.getId(), DUMMY_COMMIT_HASH_VALID, 0, false);

        await().until(() -> {
            Optional<BuildJob> buildJobOptional = buildJobRepository.findFirstByParticipationIdOrderByBuildStartDateDesc(templateParticipation.getId());
            return buildJobOptional.isPresent() && buildJobOptional.get().getRepositoryType().equals(RepositoryType.TEMPLATE);
        });
    }

    // ---- Tests for the student assignment repository ----

    @Test
    @WithMockUser(username = TEST_PREFIX + "instructor1", roles = "INSTRUCTOR")
    void testFetchPush_studentAssignmentRepository_beforeAfterStartDate() throws Exception {
        ProgrammingExerciseStudentParticipation studentParticipation = localVCLocalCITestService.createParticipation(programmingExercise, student1Login);

        // During working time, students should be able to fetch and push, teaching assistants should be able to fetch but not push,
        // and editors and higher should be able to fetch and push.

        // Student1
        localVCLocalCITestService.testFetchSuccessful(assignmentRepository.localGit, student1Login, projectKey1, assignmentRepositorySlug);
        String commitHash = localVCLocalCITestService.commitFile(assignmentRepository.localRepoFile.toPath(), assignmentRepository.localGit);
        localVCLocalCITestService.mockInputStreamReturnedFromContainer(dockerClient, LOCALCI_WORKING_DIRECTORY + "/testing-dir/assignment/.git/refs/heads/[^/]+",
                Map.of("commitHash", commitHash), Map.of("commitHash", commitHash));
        // Mock dockerClient.copyArchiveFromContainerCmd() such that it returns the XMLs containing the test results.
        localVCLocalCITestService.mockTestResults(dockerClient, PARTLY_SUCCESSFUL_TEST_RESULTS_PATH, LOCALCI_WORKING_DIRECTORY + LOCALCI_RESULTS_DIRECTORY);
        localVCLocalCITestService.testPushSuccessful(assignmentRepository.localGit, student1Login, projectKey1, assignmentRepositorySlug);
        localVCLocalCITestService.testLatestSubmission(studentParticipation.getId(), commitHash, 1, false);

        await().until(() -> {
            Optional<BuildJob> buildJobOptional = buildJobRepository.findFirstByParticipationIdOrderByBuildStartDateDesc(studentParticipation.getId());
            return buildJobOptional.isPresent() && buildJobOptional.get().getRepositoryType().equals(RepositoryType.USER);
        });

        // Teaching assistant
        localVCLocalCITestService.testFetchSuccessful(assignmentRepository.localGit, tutor1Login, projectKey1, assignmentRepositorySlug);
        localVCLocalCITestService.testPushReturnsError(assignmentRepository.localGit, tutor1Login, projectKey1, assignmentRepositorySlug, FORBIDDEN);

        // Instructor
        localVCLocalCITestService.testFetchSuccessful(assignmentRepository.localGit, instructor1Login, projectKey1, assignmentRepositorySlug);
        localVCLocalCITestService.testPushSuccessful(assignmentRepository.localGit, instructor1Login, projectKey1, assignmentRepositorySlug);

        // Student2 should not be able to access the repository of student1.
        localVCLocalCITestService.testFetchReturnsError(assignmentRepository.localGit, student2Login, projectKey1, assignmentRepositorySlug, FORBIDDEN);
        localVCLocalCITestService.testPushReturnsError(assignmentRepository.localGit, student2Login, projectKey1, assignmentRepositorySlug, FORBIDDEN);

        // Before the start date of the exercise, students aren't able to access their repositories. Usually, the exercise will be configured with a start date in the future and
        // students will not be able to create a repository before that.
        // Teaching assistants should be able to fetch and instructors should be able to fetch and push.
        programmingExercise.setStartDate(ZonedDateTime.now().plusHours(1));
        request.putWithResponseBody("/api/programming-exercises", programmingExercise, ProgrammingExercise.class, HttpStatus.OK);

        // Student
        localVCLocalCITestService.testFetchReturnsError(assignmentRepository.localGit, student1Login, projectKey1, assignmentRepositorySlug, FORBIDDEN);
        localVCLocalCITestService.testPushReturnsError(assignmentRepository.localGit, student1Login, projectKey1, assignmentRepositorySlug, FORBIDDEN);

        // Teaching assistant
        localVCLocalCITestService.testFetchSuccessful(assignmentRepository.localGit, tutor1Login, projectKey1, assignmentRepositorySlug);
        localVCLocalCITestService.testPushReturnsError(assignmentRepository.localGit, tutor1Login, projectKey1, assignmentRepositorySlug, FORBIDDEN);

        // Instructor
        localVCLocalCITestService.testFetchSuccessful(assignmentRepository.localGit, instructor1Login, projectKey1, assignmentRepositorySlug);
        localVCLocalCITestService.testPushSuccessful(assignmentRepository.localGit, instructor1Login, projectKey1, assignmentRepositorySlug);
    }

    @Test
    @WithMockUser(username = TEST_PREFIX + "instructor1", roles = "INSTRUCTOR")
    void testFetchPush_studentAssignmentRepository_afterDueDate() throws Exception {
        localVCLocalCITestService.createParticipation(programmingExercise, student1Login);

        // After the due date of the exercise, students should be able to fetch but not push.
        // Teaching assistants should be able to fetch and instructors should be able to fetch and push.
        programmingExercise.setStartDate(ZonedDateTime.now().minusHours(1));
        programmingExercise.setDueDate(ZonedDateTime.now().minusMinutes(1));
        request.putWithResponseBody("/api/programming-exercises", programmingExercise, ProgrammingExercise.class, HttpStatus.OK);

        // Student
        localVCLocalCITestService.testFetchSuccessful(assignmentRepository.localGit, student1Login, projectKey1, assignmentRepositorySlug);
        localVCLocalCITestService.testPushReturnsError(assignmentRepository.localGit, student1Login, projectKey1, assignmentRepositorySlug, FORBIDDEN);

        // Teaching assistant
        localVCLocalCITestService.testFetchSuccessful(assignmentRepository.localGit, tutor1Login, projectKey1, assignmentRepositorySlug);
        localVCLocalCITestService.testPushReturnsError(assignmentRepository.localGit, tutor1Login, projectKey1, assignmentRepositorySlug, FORBIDDEN);

        // Instructor
        localVCLocalCITestService.testFetchSuccessful(assignmentRepository.localGit, instructor1Login, projectKey1, assignmentRepositorySlug);
        localVCLocalCITestService.testPushSuccessful(assignmentRepository.localGit, instructor1Login, projectKey1, assignmentRepositorySlug);
    }

    @Test
    @WithMockUser(username = TEST_PREFIX + "instructor1", roles = "INSTRUCTOR")
    void testPush_studentAssignmentRepository_tooManySubmissions() throws Exception {
        var participation = localVCLocalCITestService.createParticipation(programmingExercise, student1Login);

        // LockRepositoryPolicy is enforced
        LockRepositoryPolicy lockRepositoryPolicy = new LockRepositoryPolicy();
        lockRepositoryPolicy.setSubmissionLimit(1);
        lockRepositoryPolicy.setActive(true);

        request.postWithResponseBody("/api/programming-exercises/" + programmingExercise.getId() + "/submission-policy", lockRepositoryPolicy, SubmissionPolicy.class,
                HttpStatus.CREATED);

        // First push should go through.
        String commit = localVCLocalCITestService.commitFile(assignmentRepository.localRepoFile.toPath(), assignmentRepository.localGit);
        localVCLocalCITestService.mockInputStreamReturnedFromContainer(dockerClient, LOCALCI_WORKING_DIRECTORY + "/testing-dir/assignment/.git/refs/heads/[^/]+",
                Map.of("commitHash", commit), Map.of("commitHash", commit));
        localVCLocalCITestService.mockTestResults(dockerClient, PARTLY_SUCCESSFUL_TEST_RESULTS_PATH, LOCALCI_WORKING_DIRECTORY + LOCALCI_RESULTS_DIRECTORY);
        localVCLocalCITestService.testPushSuccessful(assignmentRepository.localGit, student1Login, projectKey1, assignmentRepositorySlug);

        await().until(() -> resultRepository.findFirstWithSubmissionsByParticipationIdOrderByCompletionDateDesc(participation.getId()).isPresent());

        // Second push should fail.
        localVCLocalCITestService.testPushReturnsError(assignmentRepository.localGit, student1Login, projectKey1, assignmentRepositorySlug, FORBIDDEN);

        // Instructors should still be able to push.
        localVCLocalCITestService.testPushSuccessful(assignmentRepository.localGit, instructor1Login, projectKey1, assignmentRepositorySlug);
    }

    // ---- Team Mode ----

    @Test
    @WithMockUser(username = TEST_PREFIX + "instructor1", roles = "INSTRUCTOR")
    void testFetch_studentAssignmentRepository_teamMode_beforeAfterStartDate() throws Exception {
        LocalRepository teamLocalRepository = prepareTeamExerciseAndRepository();

        // Test without team.
        localVCLocalCITestService.testFetchReturnsError(teamLocalRepository.localGit, student1Login, projectKey1, teamRepositorySlug, INTERNAL_SERVER_ERROR);
        localVCLocalCITestService.testPushReturnsError(teamLocalRepository.localGit, student1Login, projectKey1, teamRepositorySlug, INTERNAL_SERVER_ERROR);

        // Create team.
        Team team = createTeam();

        // Test without participation.
        localVCLocalCITestService.testFetchReturnsError(teamLocalRepository.localGit, student1Login, projectKey1, teamRepositorySlug, INTERNAL_SERVER_ERROR);
        localVCLocalCITestService.testPushReturnsError(teamLocalRepository.localGit, student1Login, projectKey1, teamRepositorySlug, INTERNAL_SERVER_ERROR);

        // Create participation.
        participationUtilService.addTeamParticipationForProgrammingExercise(programmingExercise, team);

        localVCLocalCITestService.testFetchSuccessful(teamLocalRepository.localGit, student1Login, projectKey1, teamRepositorySlug);
        localVCLocalCITestService.testPushSuccessful(teamLocalRepository.localGit, student1Login, projectKey1, teamRepositorySlug);

        // Try to access the repository as student2, which is not part of the team
        localVCLocalCITestService.testFetchReturnsError(teamLocalRepository.localGit, student2Login, projectKey1, teamRepositorySlug, FORBIDDEN);
        localVCLocalCITestService.testPushReturnsError(teamLocalRepository.localGit, student2Login, projectKey1, teamRepositorySlug, FORBIDDEN);

        // Teaching assistant should be able to read but not write.
        localVCLocalCITestService.testFetchSuccessful(teamLocalRepository.localGit, tutor1Login, projectKey1, teamRepositorySlug);
        localVCLocalCITestService.testPushReturnsError(teamLocalRepository.localGit, tutor1Login, projectKey1, teamRepositorySlug, FORBIDDEN);

        // Instructor should be able to read and write.
        localVCLocalCITestService.testFetchSuccessful(teamLocalRepository.localGit, instructor1Login, projectKey1, teamRepositorySlug);
        localVCLocalCITestService.testPushSuccessful(teamLocalRepository.localGit, instructor1Login, projectKey1, teamRepositorySlug);

        programmingExercise.setStartDate(ZonedDateTime.now().plusMinutes(1));
        request.putWithResponseBody("/api/programming-exercises", programmingExercise, ProgrammingExercise.class, HttpStatus.OK);

        // Student is not able to access repository before start date even if it already exists.
        localVCLocalCITestService.testFetchReturnsError(teamLocalRepository.localGit, student1Login, projectKey1, teamRepositorySlug, FORBIDDEN);
        localVCLocalCITestService.testPushReturnsError(teamLocalRepository.localGit, student1Login, projectKey1, teamRepositorySlug, FORBIDDEN);

        // Teaching assistant should be able to read but not write.
        localVCLocalCITestService.testFetchSuccessful(teamLocalRepository.localGit, tutor1Login, projectKey1, teamRepositorySlug);
        localVCLocalCITestService.testPushReturnsError(teamLocalRepository.localGit, tutor1Login, projectKey1, teamRepositorySlug, FORBIDDEN);

        // Instructor should be able to read and write.
        localVCLocalCITestService.testFetchSuccessful(teamLocalRepository.localGit, instructor1Login, projectKey1, teamRepositorySlug);
        localVCLocalCITestService.testPushSuccessful(teamLocalRepository.localGit, instructor1Login, projectKey1, teamRepositorySlug);

        // Cleanup
        teamLocalRepository.resetLocalRepo();
    }

    @Test
    @WithMockUser(username = TEST_PREFIX + "instructor1", roles = "INSTRUCTOR")
    void testFetch_studentAssignmentRepository_teamMode_afterDueDate() throws Exception {
        LocalRepository teamLocalRepository = prepareTeamExerciseAndRepository();
        Team team = createTeam();
        participationUtilService.addTeamParticipationForProgrammingExercise(programmingExercise, team);

        programmingExercise.setDueDate(ZonedDateTime.now().minusMinutes(1));
        request.putWithResponseBody("/api/programming-exercises", programmingExercise, ProgrammingExercise.class, HttpStatus.OK);

        // Student should be able to read but not write.
        localVCLocalCITestService.testFetchSuccessful(teamLocalRepository.localGit, student1Login, projectKey1, teamRepositorySlug);
        localVCLocalCITestService.testPushReturnsError(teamLocalRepository.localGit, student1Login, projectKey1, teamRepositorySlug, FORBIDDEN);

        // Teaching assistant should be able to read but not write.
        localVCLocalCITestService.testFetchSuccessful(teamLocalRepository.localGit, tutor1Login, projectKey1, teamRepositorySlug);
        localVCLocalCITestService.testPushReturnsError(teamLocalRepository.localGit, tutor1Login, projectKey1, teamRepositorySlug, FORBIDDEN);

        // Instructor should be able to read and write.
        localVCLocalCITestService.testFetchSuccessful(teamLocalRepository.localGit, instructor1Login, projectKey1, teamRepositorySlug);
        localVCLocalCITestService.testPushSuccessful(teamLocalRepository.localGit, instructor1Login, projectKey1, teamRepositorySlug);
        teamLocalRepository.resetLocalRepo();
    }

    private LocalRepository prepareTeamExerciseAndRepository() throws GitAPIException, IOException, URISyntaxException {
        programmingExercise.setMode(ExerciseMode.TEAM);
        programmingExerciseRepository.save(programmingExercise);

        // Create a new team repository.
        return localVCLocalCITestService.createAndConfigureLocalRepository(projectKey1, teamRepositorySlug);
    }

    private Team createTeam() {
        Team team = new Team();
        team.setName("Team 1");
        team.setShortName(teamShortName);
        team.setExercise(programmingExercise);
        team.setStudents(Set.of(student1));
        team.setOwner(student1);
        return teamRepository.save(team);
    }

    // ---- Tests for the teaching assistant assignment repository ----

    @Test
    @WithMockUser(username = TEST_PREFIX + "tutor1", roles = "TA")
    void testFetchPush_teachingAssistantAssignmentRepository() throws GitAPIException, IOException, URISyntaxException {
        localVCLocalCITestService.createParticipation(programmingExercise, tutor1Login);

        // Students should never be able to fetch and push from the teaching assistant assignment repository.
        // Instructors should alway be able to fetch and push to the teaching assistant assignment repository.
        // Teaching assistants should be able to fetch and push to their personal assignment repository before the due date of the exercise.
        // After the due date, they should only be able to fetch.
        // They can currently only push during the working time of the exercise (see https://github.com/ls1intum/Artemis/issues/6422).

        // Create teaching assistant repository.
        String repositorySlug = projectKey1.toLowerCase() + "-" + tutor1Login;
        LocalRepository taAssignmentRepository = localVCLocalCITestService.createAndConfigureLocalRepository(projectKey1, repositorySlug);

        programmingExercise.setStartDate(ZonedDateTime.now().plusHours(1));
        programmingExerciseRepository.save(programmingExercise);

        // Student
        localVCLocalCITestService.testFetchReturnsError(taAssignmentRepository.localGit, student1Login, projectKey1, repositorySlug, FORBIDDEN);
        localVCLocalCITestService.testPushReturnsError(taAssignmentRepository.localGit, student1Login, projectKey1, repositorySlug, FORBIDDEN);

        // Teaching assistant
        localVCLocalCITestService.testFetchSuccessful(taAssignmentRepository.localGit, tutor1Login, projectKey1, repositorySlug);
        localVCLocalCITestService.testPushSuccessful(taAssignmentRepository.localGit, tutor1Login, projectKey1, repositorySlug);

        // Instructor
        localVCLocalCITestService.testFetchSuccessful(taAssignmentRepository.localGit, instructor1Login, projectKey1, repositorySlug);
        localVCLocalCITestService.testPushSuccessful(taAssignmentRepository.localGit, instructor1Login, projectKey1, repositorySlug);

        programmingExercise.setStartDate(ZonedDateTime.now().minusHours(1));
        programmingExerciseRepository.save(programmingExercise);

        localVCLocalCITestService.testFetchSuccessful(taAssignmentRepository.localGit, tutor1Login, projectKey1, repositorySlug);
        localVCLocalCITestService.testPushSuccessful(taAssignmentRepository.localGit, tutor1Login, projectKey1, repositorySlug);

        programmingExercise.setDueDate(ZonedDateTime.now().minusMinutes(1));
        programmingExerciseRepository.save(programmingExercise);

        localVCLocalCITestService.testFetchSuccessful(taAssignmentRepository.localGit, tutor1Login, projectKey1, repositorySlug);
        localVCLocalCITestService.testPushReturnsError(taAssignmentRepository.localGit, tutor1Login, projectKey1, repositorySlug, FORBIDDEN);

        // Cleanup
        taAssignmentRepository.resetLocalRepo();
    }

    // ---- Tests for the instructor assignment repository ----

    @Test
    @WithMockUser(username = TEST_PREFIX + "instructor1", roles = "INSTRUCTOR")
    void testFetchPush_instructorAssignmentRepository() throws GitAPIException, IOException, URISyntaxException {
        localVCLocalCITestService.createParticipation(programmingExercise, instructor1Login);

        // Create instructor assignment repository.
        String repositorySlug = projectKey1.toLowerCase() + "-" + instructor1Login;
        LocalRepository instructorAssignmentRepository = localVCLocalCITestService.createAndConfigureLocalRepository(projectKey1, repositorySlug);

        programmingExercise.setStartDate(ZonedDateTime.now().plusHours(1));
        programmingExerciseRepository.save(programmingExercise);

        localVCLocalCITestService.testFetchReturnsError(instructorAssignmentRepository.localGit, student1Login, projectKey1, repositorySlug, FORBIDDEN);
        localVCLocalCITestService.testPushReturnsError(instructorAssignmentRepository.localGit, student1Login, projectKey1, repositorySlug, FORBIDDEN);

        localVCLocalCITestService.testFetchSuccessful(instructorAssignmentRepository.localGit, tutor1Login, projectKey1, repositorySlug);
        localVCLocalCITestService.testPushReturnsError(instructorAssignmentRepository.localGit, tutor1Login, projectKey1, repositorySlug, FORBIDDEN);

        localVCLocalCITestService.testFetchSuccessful(instructorAssignmentRepository.localGit, instructor1Login, projectKey1, repositorySlug);
        localVCLocalCITestService.testPushSuccessful(instructorAssignmentRepository.localGit, instructor1Login, projectKey1, repositorySlug);

        programmingExercise.setStartDate(ZonedDateTime.now().minusHours(1));
        programmingExerciseRepository.save(programmingExercise);

        localVCLocalCITestService.testFetchSuccessful(instructorAssignmentRepository.localGit, tutor1Login, projectKey1, repositorySlug);
        localVCLocalCITestService.testPushReturnsError(instructorAssignmentRepository.localGit, tutor1Login, projectKey1, repositorySlug, FORBIDDEN);

        localVCLocalCITestService.testFetchSuccessful(instructorAssignmentRepository.localGit, instructor1Login, projectKey1, repositorySlug);
        localVCLocalCITestService.testPushSuccessful(instructorAssignmentRepository.localGit, instructor1Login, projectKey1, repositorySlug);

        programmingExercise.setDueDate(ZonedDateTime.now().minusMinutes(1));
        programmingExerciseRepository.save(programmingExercise);

        localVCLocalCITestService.testFetchSuccessful(instructorAssignmentRepository.localGit, tutor1Login, projectKey1, repositorySlug);
        localVCLocalCITestService.testPushReturnsError(instructorAssignmentRepository.localGit, tutor1Login, projectKey1, repositorySlug, FORBIDDEN);

        localVCLocalCITestService.testFetchSuccessful(instructorAssignmentRepository.localGit, instructor1Login, projectKey1, repositorySlug);
        localVCLocalCITestService.testPushSuccessful(instructorAssignmentRepository.localGit, instructor1Login, projectKey1, repositorySlug);

        // Cleanup
        instructorAssignmentRepository.resetLocalRepo();
    }

    // ---- Tests for the exam mode ----
    @Test
    @WithMockUser(username = TEST_PREFIX + "student1", roles = "USER")
    void testFetchPush_assignmentRepository_examMode() throws Exception {
        ProgrammingExerciseStudentParticipation studentParticipation = localVCLocalCITestService.createParticipation(programmingExercise, student1Login);

        Exam exam = examUtilService.addExamWithExerciseGroup(course, true);
        ExerciseGroup exerciseGroup = exam.getExerciseGroups().getFirst();

        programmingExercise.setExerciseGroup(exerciseGroup);
        programmingExerciseRepository.save(programmingExercise);

        // Start date is in the future.
        var now = ZonedDateTime.now();
        exam.setStartDate(now.plusHours(1));
        exam.setEndDate(now.plusHours(2));
        exam.setWorkingTime(3600);
        examRepository.save(exam);

        // Create StudentExam.

        StudentExam studentExam = examUtilService.addStudentExamWithUser(exam, student1);
        studentExam.setExercises(List.of(programmingExercise));
        studentExam.setWorkingTime(exam.getWorkingTime());
        studentExamRepository.save(studentExam);

        // student1 should not be able to fetch or push yet, even if the repository was already prepared.
        localVCLocalCITestService.testFetchReturnsError(assignmentRepository.localGit, student1Login, projectKey1, assignmentRepositorySlug, FORBIDDEN);
        localVCLocalCITestService.testPushReturnsError(assignmentRepository.localGit, student1Login, projectKey1, assignmentRepositorySlug, FORBIDDEN);
        // tutor1 should be able to fetch but not push.
        localVCLocalCITestService.testFetchSuccessful(assignmentRepository.localGit, tutor1Login, projectKey1, assignmentRepositorySlug);
        localVCLocalCITestService.testPushReturnsError(assignmentRepository.localGit, tutor1Login, projectKey1, assignmentRepositorySlug, FORBIDDEN);
        // instructor1 should be able to fetch and push.
        localVCLocalCITestService.testFetchSuccessful(assignmentRepository.localGit, instructor1Login, projectKey1, assignmentRepositorySlug);
        localVCLocalCITestService.testPushSuccessful(assignmentRepository.localGit, instructor1Login, projectKey1, assignmentRepositorySlug);

        // Working time
        exam.setStartDate(now.minusMinutes(30));
        examRepository.save(exam);

        // student1 should be able to fetch and push.
        localVCLocalCITestService.testFetchSuccessful(assignmentRepository.localGit, student1Login, projectKey1, assignmentRepositorySlug);
        String commitHash = localVCLocalCITestService.commitFile(assignmentRepository.localRepoFile.toPath(), assignmentRepository.localGit);
        localVCLocalCITestService.mockInputStreamReturnedFromContainer(dockerClient, LOCALCI_WORKING_DIRECTORY + "/testing-dir/assignment/.git/refs/heads/[^/]+",
                Map.of("commitHash", commitHash), Map.of("commitHash", commitHash));
        localVCLocalCITestService.mockTestResults(dockerClient, PARTLY_SUCCESSFUL_TEST_RESULTS_PATH, LOCALCI_WORKING_DIRECTORY + LOCALCI_RESULTS_DIRECTORY);
        localVCLocalCITestService.testPushSuccessful(assignmentRepository.localGit, student1Login, projectKey1, assignmentRepositorySlug);
        localVCLocalCITestService.testLatestSubmission(studentParticipation.getId(), commitHash, 1, false);

        await().until(() -> {
            Optional<BuildJob> buildJobOptional = buildJobRepository.findFirstByParticipationIdOrderByBuildStartDateDesc(studentParticipation.getId());
            return buildJobOptional.isPresent() && buildJobOptional.get().getRepositoryType().equals(RepositoryType.USER);
        });

        Optional<BuildJob> buildJobOptional = buildJobRepository.findFirstByParticipationIdOrderByBuildStartDateDesc(studentParticipation.getId());

        BuildJob buildJob = buildJobOptional.orElseThrow();

        assertThat(buildJob.getPriority()).isEqualTo(1);

        // tutor1 should be able to fetch but not push.
        localVCLocalCITestService.testFetchSuccessful(assignmentRepository.localGit, tutor1Login, projectKey1, assignmentRepositorySlug);
        localVCLocalCITestService.testPushReturnsError(assignmentRepository.localGit, tutor1Login, projectKey1, assignmentRepositorySlug, FORBIDDEN);
        // instructor1 should be able to fetch and push.
        localVCLocalCITestService.testFetchSuccessful(assignmentRepository.localGit, instructor1Login, projectKey1, assignmentRepositorySlug);
        localVCLocalCITestService.testPushSuccessful(assignmentRepository.localGit, instructor1Login, projectKey1, assignmentRepositorySlug);

        // Due date is in the past but grace period is still active.
        exam.setEndDate(ZonedDateTime.now().minusMinutes(1));
        exam.setGracePeriod(999);
        examRepository.save(exam);
        studentExam.setExam(exam);
        studentExam.setWorkingTime(0);
        studentExamRepository.save(studentExam);

        // student1 should not be able to fetch or push.
        localVCLocalCITestService.testFetchSuccessful(assignmentRepository.localGit, student1Login, projectKey1, assignmentRepositorySlug);
        localVCLocalCITestService.testPushReturnsError(assignmentRepository.localGit, student1Login, projectKey1, assignmentRepositorySlug, FORBIDDEN);
        // tutor1 should be able to fetch but not push.
        localVCLocalCITestService.testFetchSuccessful(assignmentRepository.localGit, tutor1Login, projectKey1, assignmentRepositorySlug);
        localVCLocalCITestService.testPushReturnsError(assignmentRepository.localGit, tutor1Login, projectKey1, assignmentRepositorySlug, FORBIDDEN);
        // instructor1 should be able to fetch and push.
        localVCLocalCITestService.testFetchSuccessful(assignmentRepository.localGit, instructor1Login, projectKey1, assignmentRepositorySlug);
        localVCLocalCITestService.testPushSuccessful(assignmentRepository.localGit, instructor1Login, projectKey1, assignmentRepositorySlug);

        // Grace period is over.
        exam.setGracePeriod(0);
        examRepository.save(exam);
        studentExam.setExam(exam);
        studentExamRepository.save(studentExam);

        // student1 should not be able to fetch or push.
        localVCLocalCITestService.testFetchSuccessful(assignmentRepository.localGit, student1Login, projectKey1, assignmentRepositorySlug);
        localVCLocalCITestService.testPushReturnsError(assignmentRepository.localGit, student1Login, projectKey1, assignmentRepositorySlug, FORBIDDEN);
        // tutor1 should be able to fetch but not push.
        localVCLocalCITestService.testFetchSuccessful(assignmentRepository.localGit, tutor1Login, projectKey1, assignmentRepositorySlug);
        localVCLocalCITestService.testPushReturnsError(assignmentRepository.localGit, tutor1Login, projectKey1, assignmentRepositorySlug, FORBIDDEN);
        // instructor1 should be able to fetch and push.
        localVCLocalCITestService.testFetchSuccessful(assignmentRepository.localGit, instructor1Login, projectKey1, assignmentRepositorySlug);
        localVCLocalCITestService.testPushSuccessful(assignmentRepository.localGit, instructor1Login, projectKey1, assignmentRepositorySlug);
    }

    @Test
    @WithMockUser(username = TEST_PREFIX + "instructor1", roles = "INSTRUCTOR")
    void testFetchPush_instructorExamTestRun() throws Exception {
        Exam exam = examUtilService.addExamWithExerciseGroup(course, true);
        ExerciseGroup exerciseGroup = exam.getExerciseGroups().getFirst();

        programmingExercise.setExerciseGroup(exerciseGroup);
        programmingExerciseRepository.save(programmingExercise);

        // Start date is in the future.
        exam.setStartDate(ZonedDateTime.now().plusHours(1));
        exam.setEndDate(ZonedDateTime.now().plusHours(2));
        exam.setTestExam(true);
        examRepository.save(exam);

        // Create an exam test run.
        StudentExam instructorExam = examUtilService.addStudentExam(exam);
        instructorExam.setUser(instructor1);
        instructorExam.setExercises(List.of(programmingExercise));
        instructorExam.setTestRun(true);
        studentExamRepository.save(instructorExam);

        // Add repository
        String repositorySlug = projectKey1.toLowerCase() + "-" + instructor1Login;
        LocalRepository instructorExamTestRunRepository = localVCLocalCITestService.createAndConfigureLocalRepository(projectKey1, repositorySlug);

        // First try without participation present.
        localVCLocalCITestService.testFetchReturnsError(instructorExamTestRunRepository.localGit, instructor1Login, projectKey1, repositorySlug, INTERNAL_SERVER_ERROR);

        // Add participation.
        ProgrammingExerciseStudentParticipation instructorTestRunParticipation = localVCLocalCITestService.createParticipation(programmingExercise, instructor1Login);
        instructorTestRunParticipation.setTestRun(true);
        programmingExerciseStudentParticipationRepository.save(instructorTestRunParticipation);

        await().until(() -> {
            Optional<ProgrammingExerciseStudentParticipation> participation = programmingExerciseStudentParticipationRepository.findById(instructorTestRunParticipation.getId());
            return participation.isPresent() && participation.get().isTestRun();
        });

        // Start test run
        instructorExam.setStartedAndStartDate(ZonedDateTime.now());
        studentExamRepository.save(instructorExam);

        // Student should not able to fetch or push.
        localVCLocalCITestService.testFetchReturnsError(instructorExamTestRunRepository.localGit, student1Login, projectKey1, repositorySlug, FORBIDDEN);
        localVCLocalCITestService.testPushReturnsError(instructorExamTestRunRepository.localGit, student1Login, projectKey1, repositorySlug, FORBIDDEN);

        // Tutor should be able to fetch but not push as it's not his participation.
        localVCLocalCITestService.testFetchSuccessful(instructorExamTestRunRepository.localGit, tutor1Login, projectKey1, repositorySlug);
        localVCLocalCITestService.testPushReturnsError(instructorExamTestRunRepository.localGit, tutor1Login, projectKey1, repositorySlug, FORBIDDEN);

        // Instructor should be able to fetch and push.
        localVCLocalCITestService.testFetchSuccessful(instructorExamTestRunRepository.localGit, instructor1Login, projectKey1, repositorySlug);

        String commitHash = localVCLocalCITestService.commitFile(instructorExamTestRunRepository.localRepoFile.toPath(), instructorExamTestRunRepository.localGit);
        localVCLocalCITestService.mockInputStreamReturnedFromContainer(dockerClient, LOCALCI_WORKING_DIRECTORY + "/testing-dir/assignment/.git/refs/heads/[^/]+",
                Map.of("commitHash", commitHash), Map.of("commitHash", commitHash));
        localVCLocalCITestService.mockTestResults(dockerClient, PARTLY_SUCCESSFUL_TEST_RESULTS_PATH, LOCALCI_WORKING_DIRECTORY + LOCALCI_RESULTS_DIRECTORY);

        localVCLocalCITestService.testPushSuccessful(instructorExamTestRunRepository.localGit, instructor1Login, projectKey1, repositorySlug);

        localVCLocalCITestService.testLatestSubmission(instructorTestRunParticipation.getId(), commitHash, 1, false, false, 0, 20);

        await().until(() -> {
            Optional<BuildJob> buildJobOptional = buildJobRepository.findFirstByParticipationIdOrderByBuildStartDateDesc(instructorTestRunParticipation.getId());
            return buildJobOptional.isPresent() && buildJobOptional.get().getRepositoryType().equals(RepositoryType.USER);
        });

        // Check that priority is set to 2 for test run submissions
        Optional<BuildJob> buildJobOptional = buildJobRepository.findFirstByParticipationIdOrderByBuildStartDateDesc(instructorTestRunParticipation.getId());
        BuildJob buildJob = buildJobOptional.orElseThrow();

        assertThat(buildJob.getPriority()).isEqualTo(2);

        // Cleanup
        instructorExamTestRunRepository.resetLocalRepo();
    }

    // ---- Tests for practice repositories ----

    @Test
    @WithMockUser(username = TEST_PREFIX + "student1", roles = "USER")
    void testFetchPush_studentPracticeRepository() throws Exception {
        // Practice repositories can be created after the due date of an exercise.
        programmingExercise.setDueDate(ZonedDateTime.now().minusMinutes(1));

        // Create a new practice repository.
        String practiceRepositorySlug = projectKey1.toLowerCase() + "-practice-" + student1Login;
        LocalRepository practiceRepository = localVCLocalCITestService.createAndConfigureLocalRepository(projectKey1, practiceRepositorySlug);

        // Test without participation.
        localVCLocalCITestService.testFetchReturnsError(practiceRepository.localGit, student1Login, projectKey1, practiceRepositorySlug, INTERNAL_SERVER_ERROR);
        localVCLocalCITestService.testPushReturnsError(practiceRepository.localGit, student1Login, projectKey1, practiceRepositorySlug, INTERNAL_SERVER_ERROR);

        // Create practice participation.
        ProgrammingExerciseStudentParticipation practiceParticipation = participationUtilService.addStudentParticipationForProgrammingExercise(programmingExercise, student1Login);
        practiceParticipation.setPracticeMode(true);
        practiceParticipation.setRepositoryUri(localVCLocalCITestService.constructLocalVCUrl("", "", projectKey1, practiceRepositorySlug));
        programmingExerciseStudentParticipationRepository.save(practiceParticipation);

        // Students should be able to fetch and push, teaching assistants should be able to fetch but not push and editors and higher should be able to fetch and push.

        // Student1
        localVCLocalCITestService.testFetchSuccessful(practiceRepository.localGit, student1Login, projectKey1, practiceRepositorySlug);
        String commitHash = localVCLocalCITestService.commitFile(practiceRepository.localRepoFile.toPath(), practiceRepository.localGit);
        localVCLocalCITestService.mockInputStreamReturnedFromContainer(dockerClient, LOCALCI_WORKING_DIRECTORY + "/testing-dir/assignment/.git/refs/heads/[^/]+",
                Map.of("commitHash", commitHash), Map.of("commitHash", commitHash));
        localVCLocalCITestService.mockTestResults(dockerClient, PARTLY_SUCCESSFUL_TEST_RESULTS_PATH, LOCALCI_WORKING_DIRECTORY + LOCALCI_RESULTS_DIRECTORY);
        localVCLocalCITestService.testPushSuccessful(practiceRepository.localGit, student1Login, projectKey1, practiceRepositorySlug);
        localVCLocalCITestService.testLatestSubmission(practiceParticipation.getId(), commitHash, 1, false);

        await().until(() -> {
            Optional<BuildJob> buildJobOptional = buildJobRepository.findFirstByParticipationIdOrderByBuildStartDateDesc(practiceParticipation.getId());
            return buildJobOptional.isPresent() && buildJobOptional.get().getRepositoryType().equals(RepositoryType.USER);
        });

        // Teaching assistant
        localVCLocalCITestService.testFetchSuccessful(practiceRepository.localGit, tutor1Login, projectKey1, practiceRepositorySlug);
        localVCLocalCITestService.testPushReturnsError(practiceRepository.localGit, tutor1Login, projectKey1, practiceRepositorySlug, FORBIDDEN);

        // Instructor
        localVCLocalCITestService.testFetchSuccessful(practiceRepository.localGit, instructor1Login, projectKey1, practiceRepositorySlug);
        localVCLocalCITestService.testPushSuccessful(practiceRepository.localGit, instructor1Login, projectKey1, practiceRepositorySlug);

        // Student2 should not be able to access the repository of student1.
        localVCLocalCITestService.testFetchReturnsError(practiceRepository.localGit, student2Login, projectKey1, practiceRepositorySlug, FORBIDDEN);
        localVCLocalCITestService.testPushReturnsError(practiceRepository.localGit, student2Login, projectKey1, practiceRepositorySlug, FORBIDDEN);

        // Cleanup
        practiceRepository.resetLocalRepo();
    }

    @Test
    @WithMockUser(username = TEST_PREFIX + "tutor1", roles = "TA")
    void testFetchPush_teachingAssistantPracticeRepository() throws Exception {

        // Practice repositories can be created after the due date of an exercise.
        programmingExercise.setDueDate(ZonedDateTime.now().minusMinutes(1));

        // Create a new practice repository.
        String practiceRepositorySlug = projectKey1.toLowerCase() + "-practice-" + tutor1Login;
        LocalRepository practiceRepository = localVCLocalCITestService.createAndConfigureLocalRepository(projectKey1, practiceRepositorySlug);

        // Test without participation.
        localVCLocalCITestService.testFetchReturnsError(practiceRepository.localGit, tutor1Login, projectKey1, practiceRepositorySlug, INTERNAL_SERVER_ERROR);
        localVCLocalCITestService.testPushReturnsError(practiceRepository.localGit, tutor1Login, projectKey1, practiceRepositorySlug, INTERNAL_SERVER_ERROR);

        // Create practice participation.
        ProgrammingExerciseStudentParticipation practiceParticipation = participationUtilService.addStudentParticipationForProgrammingExercise(programmingExercise, tutor1Login);
        practiceParticipation.setPracticeMode(true);
        practiceParticipation.setRepositoryUri(localVCLocalCITestService.constructLocalVCUrl("", "", projectKey1, practiceRepositorySlug));

        // practiceParticipation.setRepositoryUri(String.format("%s/git/%s/%s.git", artemisVersionControlUrl, programmingExercise.getProjectKey(), practiceRepositorySlug));
        programmingExerciseStudentParticipationRepository.save(practiceParticipation);

        // Students should not be able to access, teaching assistants should be able to fetch and push and editors and higher should be able to fetch and push.

        // Student
        localVCLocalCITestService.testFetchReturnsError(practiceRepository.localGit, student1Login, projectKey1, practiceRepositorySlug, FORBIDDEN);
        localVCLocalCITestService.testPushReturnsError(practiceRepository.localGit, student1Login, projectKey1, practiceRepositorySlug, FORBIDDEN);

        // Teaching assistant
        localVCLocalCITestService.testFetchSuccessful(practiceRepository.localGit, tutor1Login, projectKey1, practiceRepositorySlug);
        localVCLocalCITestService.testPushSuccessful(practiceRepository.localGit, tutor1Login, projectKey1, practiceRepositorySlug);

        // Instructor
        localVCLocalCITestService.testFetchSuccessful(practiceRepository.localGit, instructor1Login, projectKey1, practiceRepositorySlug);
        localVCLocalCITestService.testPushSuccessful(practiceRepository.localGit, instructor1Login, projectKey1, practiceRepositorySlug);

        // Cleanup
        practiceRepository.resetLocalRepo();
    }

    @Test
    @WithMockUser(username = TEST_PREFIX + "instructor1", roles = "INSTRUCTOR")
    void testFetchPush_instructorPracticeRepository() throws Exception {

        // Practice repositories can be created after the due date of an exercise.
        programmingExercise.setDueDate(ZonedDateTime.now().minusMinutes(1));

        // Create a new practice repository.
        String practiceRepositorySlug = projectKey1.toLowerCase() + "-practice-" + instructor1Login;
        LocalRepository practiceRepository = localVCLocalCITestService.createAndConfigureLocalRepository(projectKey1, practiceRepositorySlug);

        // Test without participation.
        localVCLocalCITestService.testFetchReturnsError(practiceRepository.localGit, instructor1Login, projectKey1, practiceRepositorySlug, INTERNAL_SERVER_ERROR);
        localVCLocalCITestService.testPushReturnsError(practiceRepository.localGit, instructor1Login, projectKey1, practiceRepositorySlug, INTERNAL_SERVER_ERROR);

        // Create practice participation.
        ProgrammingExerciseStudentParticipation practiceParticipation = participationUtilService.addStudentParticipationForProgrammingExercise(programmingExercise,
                instructor1Login);
        practiceParticipation.setPracticeMode(true);
        practiceParticipation.setRepositoryUri(localVCLocalCITestService.constructLocalVCUrl("", "", projectKey1, practiceRepositorySlug));

        programmingExerciseStudentParticipationRepository.save(practiceParticipation);

        // Students should not be able to access, teaching assistants should be able to fetch, and editors and higher should be able to fetch and push.

        // Student
        localVCLocalCITestService.testFetchReturnsError(practiceRepository.localGit, student1Login, projectKey1, practiceRepositorySlug, FORBIDDEN);
        localVCLocalCITestService.testPushReturnsError(practiceRepository.localGit, student1Login, projectKey1, practiceRepositorySlug, FORBIDDEN);

        // Teaching assistant
        localVCLocalCITestService.testFetchSuccessful(practiceRepository.localGit, tutor1Login, projectKey1, practiceRepositorySlug);
        localVCLocalCITestService.testPushReturnsError(practiceRepository.localGit, tutor1Login, projectKey1, practiceRepositorySlug, FORBIDDEN);

        // Instructor
        localVCLocalCITestService.testFetchSuccessful(practiceRepository.localGit, instructor1Login, projectKey1, practiceRepositorySlug);
        localVCLocalCITestService.testPushSuccessful(practiceRepository.localGit, instructor1Login, projectKey1, practiceRepositorySlug);

        // Cleanup
        practiceRepository.resetLocalRepo();
    }

    @Nested
    class BuildJobPriorityTest {

        @AfterEach
        void tearDown() {
            queuedJobs.clear();
            log.info("Clear queued jobs done");

            sharedQueueProcessingService.init();
            log.info("Cleanup queue processing service done");
        }

        @Test
        @WithMockUser(username = TEST_PREFIX + "student1", roles = "USER")
        void testBuildPriorityBeforeDueDate() throws Exception {
            testPriority(student1Login, PRIORITY_NORMAL);
        }

        @Test
        @WithMockUser(username = TEST_PREFIX + "student1", roles = "USER")
        void testBuildPriorityAfterDueDate() throws Exception {
            // Set dueDate before now
            programmingExercise.setDueDate(ZonedDateTime.now().minusMinutes(1));
            programmingExerciseRepository.save(programmingExercise);

            testPriority(instructor1Login, PRIORITY_OPTIONAL_EXERCISE);
        }

        @Test
        @WithMockUser(username = TEST_PREFIX + "student1", roles = "USER")
        void testPriorityRunningExam() throws Exception {
            Exam exam = examUtilService.addExamWithExerciseGroup(course, true);
            ExerciseGroup exerciseGroup = exam.getExerciseGroups().getFirst();

            programmingExercise.setCourse(null);
            programmingExercise.setExerciseGroup(exerciseGroup);
            programmingExercise = programmingExerciseRepository.save(programmingExercise);

            // Exam is running
            var now = ZonedDateTime.now();
            exam.setStartDate(now.minusHours(1));
            exam.setEndDate(now.plusHours(1));
            exam.setWorkingTime(2 * 60 * 60);
            exam = examRepository.save(exam);

            // Create StudentExam.
            StudentExam studentExam = examUtilService.addStudentExamWithUser(exam, student1);
            studentExam.setExercises(List.of(programmingExercise));
            studentExam.setWorkingTime(exam.getWorkingTime());
            studentExam.setStartedAndStartDate(now.minusHours(1));
            studentExamRepository.save(studentExam);

            testPriority(student1Login, PRIORITY_EXAM_CONDUCTION);
        }

        private void testPriority(String login, int expectedPriority) throws Exception {
            queuedJobs.clear();
            sharedQueueProcessingService.removeListenerAndCancelScheduledFuture();

            log.info("Creating participation");
            ProgrammingExerciseStudentParticipation studentParticipation = localVCLocalCITestService.createParticipation(programmingExercise, student1Login);

            localVCLocalCITestService.testFetchSuccessful(assignmentRepository.localGit, login, projectKey1, assignmentRepositorySlug);
            String commitHash = localVCLocalCITestService.commitFile(assignmentRepository.localRepoFile.toPath(), assignmentRepository.localGit);
            localVCLocalCITestService.mockInputStreamReturnedFromContainer(dockerClient, LOCALCI_WORKING_DIRECTORY + "/testing-dir/assignment/.git/refs/heads/[^/]+",
                    Map.of("commitHash", commitHash), Map.of("commitHash", commitHash));
            localVCLocalCITestService.mockTestResults(dockerClient, PARTLY_SUCCESSFUL_TEST_RESULTS_PATH, LOCALCI_WORKING_DIRECTORY + LOCALCI_RESULTS_DIRECTORY);

            localCITriggerService.triggerBuild(studentParticipation, false);
            log.info("Trigger build done");

            await().until(() -> {
                BuildJobQueueItem buildJobQueueItem = queuedJobs.peek();
                log.info("Poll queue jobs: is null %s".formatted(buildJobQueueItem == null ? "true" : "false"));
                if (buildJobQueueItem == null) {
                    queuedJobs.forEach(item -> log.info("Item in Queue: %s".formatted(item.toString())));
                }
                return buildJobQueueItem != null && buildJobQueueItem.participationId() == studentParticipation.getId();
            });
            BuildJobQueueItem buildJobQueueItem = queuedJobs.poll();
            log.info("Polled queue item");

            assertThat(buildJobQueueItem).isNotNull();
            assertThat(buildJobQueueItem.priority()).isEqualTo(expectedPriority);
            log.info("Assertions done");
        }
    }
}<|MERGE_RESOLUTION|>--- conflicted
+++ resolved
@@ -82,34 +82,6 @@
 
     private static final String TEST_PREFIX = "localvcciint";
 
-<<<<<<< HEAD
-=======
-    @Autowired
-    private ExamUtilService examUtilService;
-
-    @Autowired
-    private BuildJobTestRepository buildJobRepository;
-
-    @Autowired
-    protected LocalCITriggerService localCITriggerService;
-
-    @Autowired
-    private SharedQueueProcessingService sharedQueueProcessingService;
-
-    @Autowired
-    @Qualifier("hazelcastInstance")
-    private HazelcastInstance hazelcastInstance;
-
-    @Value("${artemis.user-management.internal-admin.username}")
-    private String localVCUsername;
-
-    @Value("${artemis.user-management.internal-admin.password}")
-    private String localVCPassword;
-
-    @Value("${artemis.version-control.url}")
-    protected String artemisVersionControlUrl;
-
->>>>>>> f3eaf6d6
     // ---- Repository handles ----
     private LocalRepository templateRepository;
 
