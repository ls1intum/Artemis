package de.tum.cit.aet.artemis.core.service;

import static org.assertj.core.api.Assertions.assertThat;

import java.util.HashMap;
import java.util.Map;

import org.junit.jupiter.api.AfterEach;
import org.junit.jupiter.api.Test;
import org.springframework.beans.factory.annotation.Autowired;

import de.tum.cit.aet.artemis.core.service.feature.Feature;
import de.tum.cit.aet.artemis.core.service.feature.FeatureToggleService;
import de.tum.cit.aet.artemis.shared.base.AbstractSpringIntegrationIndependentTest;

class FeatureToggleServiceTest extends AbstractSpringIntegrationIndependentTest {

<<<<<<< HEAD
    // science, tutor suggestions, atlasml and memiris are disabled by default
=======
    // science, TutorSuggestions, Memiris, AtlasAgent disabled by default
>>>>>>> 01202e3d
    private static final int FEATURES_DISABLED_DEFAULT = 4;

    @Autowired
    private FeatureToggleService featureToggleService;

    @AfterEach
    void checkReset() {
<<<<<<< HEAD
        // Reset to default state before verification
        resetToDefaultState();

=======
        resetToDefaultState();
>>>>>>> 01202e3d
        // Verify that the test has reset the state
        // Must be extended if additional features are added
        assertThat(featureToggleService.isFeatureEnabled(Feature.ProgrammingExercises)).isTrue();
        assertThat(featureToggleService.isFeatureEnabled(Feature.PlagiarismChecks)).isTrue();
        assertThat(featureToggleService.isFeatureEnabled(Feature.Exports)).isTrue();
        assertThat(featureToggleService.isFeatureEnabled(Feature.LearningPaths)).isTrue();
        assertThat(featureToggleService.isFeatureEnabled(Feature.StandardizedCompetencies)).isTrue();
        assertThat(featureToggleService.isFeatureEnabled(Feature.StudentCourseAnalyticsDashboard)).isTrue();
        assertThat(featureToggleService.isFeatureEnabled(Feature.Science)).isFalse();
        assertThat(featureToggleService.isFeatureEnabled(Feature.TutorSuggestions)).isFalse();
<<<<<<< HEAD
        assertThat(featureToggleService.isFeatureEnabled(Feature.AtlasML)).isFalse();
=======
        assertThat(featureToggleService.isFeatureEnabled(Feature.AtlasAgent)).isFalse();

>>>>>>> 01202e3d
    }

    private void resetToDefaultState() {
        // Enable features that should be enabled by default
        featureToggleService.enableFeature(Feature.ProgrammingExercises);
        featureToggleService.enableFeature(Feature.PlagiarismChecks);
        featureToggleService.enableFeature(Feature.Exports);
        featureToggleService.enableFeature(Feature.LearningPaths);
        featureToggleService.enableFeature(Feature.StandardizedCompetencies);
        featureToggleService.enableFeature(Feature.StudentCourseAnalyticsDashboard);

        // Disable features that should be disabled by default
        featureToggleService.disableFeature(Feature.Science);
        featureToggleService.disableFeature(Feature.TutorSuggestions);
<<<<<<< HEAD
        featureToggleService.disableFeature(Feature.AtlasML);
=======
        featureToggleService.disableFeature(Feature.AtlasAgent);
>>>>>>> 01202e3d
    }

    @Test
    void testSetFeaturesEnabled() {
        Map<Feature, Boolean> featureStates = new HashMap<>();
        featureStates.put(Feature.ProgrammingExercises, true);
        featureToggleService.updateFeatureToggles(featureStates);
        assertThat(featureToggleService.isFeatureEnabled(Feature.ProgrammingExercises)).isTrue();
    }

    @Test
    void testSetFeaturesDisabled() {
        assertThat(featureToggleService.isFeatureEnabled(Feature.ProgrammingExercises)).isTrue();

        Map<Feature, Boolean> featureStates = new HashMap<>();
        featureStates.put(Feature.ProgrammingExercises, false);
        featureToggleService.updateFeatureToggles(featureStates);
        assertThat(featureToggleService.isFeatureEnabled(Feature.ProgrammingExercises)).isFalse();

        // Reset
        featureToggleService.enableFeature(Feature.ProgrammingExercises);
    }

    @Test
    void testEnableDisableFeature() {
        assertThat(featureToggleService.isFeatureEnabled(Feature.ProgrammingExercises)).isTrue();

        featureToggleService.disableFeature(Feature.ProgrammingExercises);
        assertThat(featureToggleService.isFeatureEnabled(Feature.ProgrammingExercises)).isFalse();

        featureToggleService.enableFeature(Feature.ProgrammingExercises);
        assertThat(featureToggleService.isFeatureEnabled(Feature.ProgrammingExercises)).isTrue();
    }

    @Test
    void testShouldNotEnableTwice() {
        assertThat(featureToggleService.enabledFeatures()).hasSize(Feature.values().length - FEATURES_DISABLED_DEFAULT);
        featureToggleService.enableFeature(Feature.ProgrammingExercises);

        // Feature should not be added multiple times
        assertThat(featureToggleService.enabledFeatures()).hasSize(Feature.values().length - FEATURES_DISABLED_DEFAULT);
    }

    @Test
    void testShouldNotDisableTwice() {
        featureToggleService.disableFeature(Feature.ProgrammingExercises);

        assertThat(featureToggleService.disabledFeatures()).hasSize(FEATURES_DISABLED_DEFAULT + 1);
        featureToggleService.disableFeature(Feature.ProgrammingExercises);

        // Feature should not be added multiple times
        assertThat(featureToggleService.disabledFeatures()).hasSize(FEATURES_DISABLED_DEFAULT + 1);

        // Reset
        featureToggleService.enableFeature(Feature.ProgrammingExercises);
    }
}<|MERGE_RESOLUTION|>--- conflicted
+++ resolved
@@ -15,25 +15,15 @@
 
 class FeatureToggleServiceTest extends AbstractSpringIntegrationIndependentTest {
 
-<<<<<<< HEAD
-    // science, tutor suggestions, atlasml and memiris are disabled by default
-=======
-    // science, TutorSuggestions, Memiris, AtlasAgent disabled by default
->>>>>>> 01202e3d
-    private static final int FEATURES_DISABLED_DEFAULT = 4;
+    // science, TutorSuggestions, Memiris, AtlasAgent, AtlasML disabled by default
+    private static final int FEATURES_DISABLED_DEFAULT = 5;
 
     @Autowired
     private FeatureToggleService featureToggleService;
 
     @AfterEach
     void checkReset() {
-<<<<<<< HEAD
-        // Reset to default state before verification
         resetToDefaultState();
-
-=======
-        resetToDefaultState();
->>>>>>> 01202e3d
         // Verify that the test has reset the state
         // Must be extended if additional features are added
         assertThat(featureToggleService.isFeatureEnabled(Feature.ProgrammingExercises)).isTrue();
@@ -44,12 +34,9 @@
         assertThat(featureToggleService.isFeatureEnabled(Feature.StudentCourseAnalyticsDashboard)).isTrue();
         assertThat(featureToggleService.isFeatureEnabled(Feature.Science)).isFalse();
         assertThat(featureToggleService.isFeatureEnabled(Feature.TutorSuggestions)).isFalse();
-<<<<<<< HEAD
         assertThat(featureToggleService.isFeatureEnabled(Feature.AtlasML)).isFalse();
-=======
         assertThat(featureToggleService.isFeatureEnabled(Feature.AtlasAgent)).isFalse();
 
->>>>>>> 01202e3d
     }
 
     private void resetToDefaultState() {
@@ -64,11 +51,8 @@
         // Disable features that should be disabled by default
         featureToggleService.disableFeature(Feature.Science);
         featureToggleService.disableFeature(Feature.TutorSuggestions);
-<<<<<<< HEAD
         featureToggleService.disableFeature(Feature.AtlasML);
-=======
         featureToggleService.disableFeature(Feature.AtlasAgent);
->>>>>>> 01202e3d
     }
 
     @Test
