package de.tum.cit.aet.artemis.core.service;

import static org.assertj.core.api.Assertions.assertThat;

import java.util.HashMap;
import java.util.Map;

import org.junit.jupiter.api.AfterEach;
import org.junit.jupiter.api.Test;
import org.springframework.beans.factory.annotation.Autowired;

import de.tum.cit.aet.artemis.core.service.feature.Feature;
import de.tum.cit.aet.artemis.core.service.feature.FeatureToggleService;
import de.tum.cit.aet.artemis.shared.base.AbstractSpringIntegrationIndependentTest;

class FeatureToggleServiceTest extends AbstractSpringIntegrationIndependentTest {

<<<<<<< HEAD
    // science, tutor suggestions, and atlasml are disabled by default
=======
    // science is disabled by default
>>>>>>> acbae2a7
    private static final int FEATURES_DISABLED_DEFAULT = 3;

    @Autowired
    private FeatureToggleService featureToggleService;

    @AfterEach
    void checkReset() {
        // Reset to default state before verification
        resetToDefaultState();

        // Verify that the test has reset the state
        // Must be extended if additional features are added
        assertThat(featureToggleService.isFeatureEnabled(Feature.ProgrammingExercises)).isTrue();
        assertThat(featureToggleService.isFeatureEnabled(Feature.PlagiarismChecks)).isTrue();
        assertThat(featureToggleService.isFeatureEnabled(Feature.Exports)).isTrue();
        assertThat(featureToggleService.isFeatureEnabled(Feature.LearningPaths)).isTrue();
        assertThat(featureToggleService.isFeatureEnabled(Feature.StandardizedCompetencies)).isTrue();
        assertThat(featureToggleService.isFeatureEnabled(Feature.StudentCourseAnalyticsDashboard)).isTrue();
        assertThat(featureToggleService.isFeatureEnabled(Feature.Science)).isFalse();
        assertThat(featureToggleService.isFeatureEnabled(Feature.TutorSuggestions)).isFalse();
        assertThat(featureToggleService.isFeatureEnabled(Feature.AtlasML)).isFalse();
    }

    private void resetToDefaultState() {
        // Enable features that should be enabled by default
        featureToggleService.enableFeature(Feature.ProgrammingExercises);
        featureToggleService.enableFeature(Feature.PlagiarismChecks);
        featureToggleService.enableFeature(Feature.Exports);
        featureToggleService.enableFeature(Feature.LearningPaths);
        featureToggleService.enableFeature(Feature.StandardizedCompetencies);
        featureToggleService.enableFeature(Feature.StudentCourseAnalyticsDashboard);

        // Disable features that should be disabled by default
        featureToggleService.disableFeature(Feature.Science);
        featureToggleService.disableFeature(Feature.TutorSuggestions);
        featureToggleService.disableFeature(Feature.AtlasML);
    }

    @Test
    void testSetFeaturesEnabled() {
        Map<Feature, Boolean> featureStates = new HashMap<>();
        featureStates.put(Feature.ProgrammingExercises, true);
        featureToggleService.updateFeatureToggles(featureStates);
        assertThat(featureToggleService.isFeatureEnabled(Feature.ProgrammingExercises)).isTrue();
    }

    @Test
    void testSetFeaturesDisabled() {
        assertThat(featureToggleService.isFeatureEnabled(Feature.ProgrammingExercises)).isTrue();

        Map<Feature, Boolean> featureStates = new HashMap<>();
        featureStates.put(Feature.ProgrammingExercises, false);
        featureToggleService.updateFeatureToggles(featureStates);
        assertThat(featureToggleService.isFeatureEnabled(Feature.ProgrammingExercises)).isFalse();

        // Reset
        featureToggleService.enableFeature(Feature.ProgrammingExercises);
    }

    @Test
    void testEnableDisableFeature() {
        assertThat(featureToggleService.isFeatureEnabled(Feature.ProgrammingExercises)).isTrue();

        featureToggleService.disableFeature(Feature.ProgrammingExercises);
        assertThat(featureToggleService.isFeatureEnabled(Feature.ProgrammingExercises)).isFalse();

        featureToggleService.enableFeature(Feature.ProgrammingExercises);
        assertThat(featureToggleService.isFeatureEnabled(Feature.ProgrammingExercises)).isTrue();
    }

    @Test
    void testShouldNotEnableTwice() {
        assertThat(featureToggleService.enabledFeatures()).hasSize(Feature.values().length - FEATURES_DISABLED_DEFAULT);
        featureToggleService.enableFeature(Feature.ProgrammingExercises);

        // Feature should not be added multiple times
        assertThat(featureToggleService.enabledFeatures()).hasSize(Feature.values().length - FEATURES_DISABLED_DEFAULT);
    }

    @Test
    void testShouldNotDisableTwice() {
        featureToggleService.disableFeature(Feature.ProgrammingExercises);

        assertThat(featureToggleService.disabledFeatures()).hasSize(FEATURES_DISABLED_DEFAULT + 1);
        featureToggleService.disableFeature(Feature.ProgrammingExercises);

        // Feature should not be added multiple times
        assertThat(featureToggleService.disabledFeatures()).hasSize(FEATURES_DISABLED_DEFAULT + 1);

        // Reset
        featureToggleService.enableFeature(Feature.ProgrammingExercises);
    }
}<|MERGE_RESOLUTION|>--- conflicted
+++ resolved
@@ -15,12 +15,8 @@
 
 class FeatureToggleServiceTest extends AbstractSpringIntegrationIndependentTest {
 
-<<<<<<< HEAD
     // science, tutor suggestions, and atlasml are disabled by default
-=======
-    // science is disabled by default
->>>>>>> acbae2a7
-    private static final int FEATURES_DISABLED_DEFAULT = 3;
+    private static final int FEATURES_DISABLED_DEFAULT = 4;
 
     @Autowired
     private FeatureToggleService featureToggleService;
