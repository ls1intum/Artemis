package de.tum.cit.aet.artemis.programming;

import static org.assertj.core.api.Assertions.assertThatExceptionOfType;
import static org.mockito.Mockito.any;
import static org.mockito.Mockito.anyBoolean;
import static org.mockito.Mockito.anyString;
import static org.mockito.Mockito.doNothing;
import static org.mockito.Mockito.doReturn;

import java.io.IOException;
import java.nio.file.Files;
import java.nio.file.Path;

import org.apache.commons.io.FileUtils;
import org.eclipse.jgit.api.Git;
import org.junit.jupiter.api.AfterEach;
import org.junit.jupiter.api.BeforeEach;
import org.junit.jupiter.api.Test;
import org.springframework.security.test.context.support.WithMockUser;

import de.tum.cit.aet.artemis.core.exception.EntityNotFoundException;
import de.tum.cit.aet.artemis.exercise.util.ExerciseUtilService;
import de.tum.cit.aet.artemis.programming.domain.ProgrammingExercise;
import de.tum.cit.aet.artemis.programming.domain.VcsRepositoryUri;
import de.tum.cit.aet.artemis.programming.service.GitService;
import de.tum.cit.aet.artemis.programming.util.LocalRepository;

class ProgrammingExerciseGitIntegrationTest extends AbstractProgrammingIntegrationIndependentTest {

    private static final String TEST_PREFIX = "progexgitintegration";

    private Path localRepoPath;

    private Git localGit;

    @BeforeEach
    void initTestCase() throws Exception {
        userUtilService.addUsers(TEST_PREFIX, 3, 2, 0, 2);
        var course = programmingExerciseUtilService.addCourseWithOneProgrammingExerciseAndTestCases();
        ProgrammingExercise programmingExercise = ExerciseUtilService.getFirstExerciseWithType(course, ProgrammingExercise.class);
        programmingExercise = programmingExerciseRepository.findWithEagerStudentParticipationsById(programmingExercise.getId()).orElseThrow();

        participationUtilService.addStudentParticipationForProgrammingExercise(programmingExercise, TEST_PREFIX + "student1");
        participationUtilService.addStudentParticipationForProgrammingExercise(programmingExercise, TEST_PREFIX + "student2");

        localRepoPath = Files.createTempDirectory("repo");
        localGit = LocalRepository.initialize(localRepoPath, defaultBranch, false);

        // create commits
        // the following 2 lines prepare the generation of the structural test oracle
        var testJsonFilePath = localRepoPath.resolve("test").resolve(programmingExercise.getPackageFolderName()).resolve("test.json");
        gitUtilService.writeEmptyJsonFileToPath(testJsonFilePath);
        GitService.commit(localGit).setMessage("add test.json").setAuthor("test", "test@test.com").call();
        var testJsonFilePath2 = localRepoPath.resolve("test").resolve(programmingExercise.getPackageFolderName()).resolve("test2.json");
        gitUtilService.writeEmptyJsonFileToPath(testJsonFilePath2);
        GitService.commit(localGit).setMessage("add test2.json").setAuthor("test", "test@test.com").call();
        var testJsonFilePath3 = localRepoPath.resolve("test").resolve(programmingExercise.getPackageFolderName()).resolve("test3.json");
        gitUtilService.writeEmptyJsonFileToPath(testJsonFilePath3);
        GitService.commit(localGit).setMessage("add test3.json").setAuthor("test", "test@test.com").call();

        var repository = gitService.getExistingCheckedOutRepositoryByLocalPath(localRepoPath, null);
        doReturn(repository).when(gitService).getOrCheckoutRepositoryWithTargetPath(any(VcsRepositoryUri.class), any(Path.class), anyBoolean());
        doNothing().when(gitService).fetchAll(any());
        var objectId = localGit.reflog().call().iterator().next().getNewId();
        doReturn(objectId).when(gitService).getLastCommitHash(any());
        doNothing().when(gitService).resetToOriginHead(any());
        doNothing().when(gitService).pullIgnoreConflicts(any());
        doNothing().when(gitService).commitAndPush(any(), anyString(), anyBoolean(), any());
    }

    @AfterEach
    void tearDown() throws IOException {
        if (localGit != null) {
            localGit.close();
        }
        if (localRepoPath != null && localRepoPath.toFile().exists()) {
            FileUtils.deleteDirectory(localRepoPath.toFile());
        }
    }

    @Test
    @WithMockUser(username = TEST_PREFIX + "student3")
    void testRepositoryMethods() {
        assertThatExceptionOfType(EntityNotFoundException.class).isThrownBy(() -> programmingExerciseRepository.findByIdElseThrow(Long.MAX_VALUE));

        assertThatExceptionOfType(EntityNotFoundException.class).isThrownBy(() -> programmingExerciseRepository.findByIdWithAuxiliaryRepositoriesElseThrow(Long.MAX_VALUE));

        assertThatExceptionOfType(EntityNotFoundException.class)
                .isThrownBy(() -> programmingExerciseRepository.findByIdWithStudentParticipationsAndSubmissionsElseThrow(Long.MAX_VALUE));

        assertThatExceptionOfType(EntityNotFoundException.class).isThrownBy(() -> programmingExerciseRepository.findByIdWithSubmissionPolicyElseThrow(Long.MAX_VALUE));

        assertThatExceptionOfType(EntityNotFoundException.class)
                .isThrownBy(() -> programmingExerciseRepository.findByIdWithTemplateAndSolutionParticipationElseThrow(Long.MAX_VALUE));

        assertThatExceptionOfType(EntityNotFoundException.class)
                .isThrownBy(() -> programmingExerciseRepository.findWithTemplateParticipationAndLatestSubmissionByIdElseThrow(Long.MAX_VALUE));

        assertThatExceptionOfType(EntityNotFoundException.class)
                .isThrownBy(() -> programmingExerciseRepository.findByIdWithTemplateAndSolutionParticipationTeamAssignmentConfigCategoriesElseThrow(Long.MAX_VALUE));
    }
<<<<<<< HEAD

    @Test
    @WithMockUser(username = TEST_PREFIX + "instructor1", roles = "INSTRUCTOR")
    void testCombineTemplateRepositoryCommits() throws Exception {
        originRepoFile = Files.createTempDirectory("repoOrigin").toFile();
        originGit = LocalRepository.initialize(originRepoFile, defaultBranch, true);
        StoredConfig config = localGit.getRepository().getConfig();
        config.setString("remote", "origin", "url", originRepoFile.getAbsolutePath());
        config.save();
        localGit.push().call();
        assertThat(getAllCommits(localGit)).hasSize(3);
        assertThat(getAllCommits(originGit)).hasSize(3);

        final var path = COMBINE_COMMITS_ENDPOINT.replace("{exerciseId}", String.valueOf(programmingExercise.getId()));
        request.put(path, Void.class, HttpStatus.OK);
        assertThat(getAllCommits(localGit)).hasSize(1);
        assertThat(getAllCommits(originGit)).hasSize(1);
    }

    @Test
    @WithMockUser(username = TEST_PREFIX + "instructor1", roles = "INSTRUCTOR")
    void testCombineTemplateRepositoryCommits_invalidId_notFound() throws Exception {
        programmingExercise.setId(798724305923532L);
        final var path = COMBINE_COMMITS_ENDPOINT.replace("{exerciseId}", String.valueOf(programmingExercise.getId()));
        request.put(path, Void.class, HttpStatus.NOT_FOUND);
    }

    @Test
    @WithMockUser(username = TEST_PREFIX + "instructoralt1", roles = "INSTRUCTOR")
    void testCombineTemplateRepositoryCommits_instructorNotInCourse_forbidden() throws Exception {
        userUtilService.addInstructor("other-instructors", TEST_PREFIX + "instructoralt1");
        final var path = COMBINE_COMMITS_ENDPOINT.replace("{exerciseId}", String.valueOf(programmingExercise.getId()));
        request.put(path, Void.class, HttpStatus.FORBIDDEN);
    }

    private List<RevCommit> getAllCommits(Git gitRepo) throws Exception {
        return StreamSupport.stream(gitRepo.log().call().spliterator(), false).toList();
    }
=======
>>>>>>> fc86637c
}<|MERGE_RESOLUTION|>--- conflicted
+++ resolved
@@ -99,45 +99,4 @@
         assertThatExceptionOfType(EntityNotFoundException.class)
                 .isThrownBy(() -> programmingExerciseRepository.findByIdWithTemplateAndSolutionParticipationTeamAssignmentConfigCategoriesElseThrow(Long.MAX_VALUE));
     }
-<<<<<<< HEAD
-
-    @Test
-    @WithMockUser(username = TEST_PREFIX + "instructor1", roles = "INSTRUCTOR")
-    void testCombineTemplateRepositoryCommits() throws Exception {
-        originRepoFile = Files.createTempDirectory("repoOrigin").toFile();
-        originGit = LocalRepository.initialize(originRepoFile, defaultBranch, true);
-        StoredConfig config = localGit.getRepository().getConfig();
-        config.setString("remote", "origin", "url", originRepoFile.getAbsolutePath());
-        config.save();
-        localGit.push().call();
-        assertThat(getAllCommits(localGit)).hasSize(3);
-        assertThat(getAllCommits(originGit)).hasSize(3);
-
-        final var path = COMBINE_COMMITS_ENDPOINT.replace("{exerciseId}", String.valueOf(programmingExercise.getId()));
-        request.put(path, Void.class, HttpStatus.OK);
-        assertThat(getAllCommits(localGit)).hasSize(1);
-        assertThat(getAllCommits(originGit)).hasSize(1);
-    }
-
-    @Test
-    @WithMockUser(username = TEST_PREFIX + "instructor1", roles = "INSTRUCTOR")
-    void testCombineTemplateRepositoryCommits_invalidId_notFound() throws Exception {
-        programmingExercise.setId(798724305923532L);
-        final var path = COMBINE_COMMITS_ENDPOINT.replace("{exerciseId}", String.valueOf(programmingExercise.getId()));
-        request.put(path, Void.class, HttpStatus.NOT_FOUND);
-    }
-
-    @Test
-    @WithMockUser(username = TEST_PREFIX + "instructoralt1", roles = "INSTRUCTOR")
-    void testCombineTemplateRepositoryCommits_instructorNotInCourse_forbidden() throws Exception {
-        userUtilService.addInstructor("other-instructors", TEST_PREFIX + "instructoralt1");
-        final var path = COMBINE_COMMITS_ENDPOINT.replace("{exerciseId}", String.valueOf(programmingExercise.getId()));
-        request.put(path, Void.class, HttpStatus.FORBIDDEN);
-    }
-
-    private List<RevCommit> getAllCommits(Git gitRepo) throws Exception {
-        return StreamSupport.stream(gitRepo.log().call().spliterator(), false).toList();
-    }
-=======
->>>>>>> fc86637c
 }