package de.tum.cit.aet.artemis.core.security.jwt;

import static org.assertj.core.api.Assertions.assertThat;

import java.util.Collections;

import jakarta.servlet.http.Cookie;

import org.junit.jupiter.api.BeforeEach;
import org.junit.jupiter.api.Test;
import org.springframework.http.HttpStatus;
import org.springframework.mock.web.MockFilterChain;
import org.springframework.mock.web.MockHttpServletRequest;
import org.springframework.mock.web.MockHttpServletResponse;
import org.springframework.security.authentication.UsernamePasswordAuthenticationToken;
import org.springframework.security.core.authority.SimpleGrantedAuthority;
import org.springframework.security.core.context.SecurityContextHolder;
import org.springframework.test.util.ReflectionTestUtils;

import de.tum.cit.aet.artemis.core.management.SecurityMetersService;
import de.tum.cit.aet.artemis.core.security.Role;
import io.jsonwebtoken.io.Decoders;
import io.jsonwebtoken.security.Keys;
import io.micrometer.core.instrument.simple.SimpleMeterRegistry;
import tech.jhipster.config.JHipsterProperties;

class JWTFilterTest {

    private TokenProvider tokenProvider;

    private JWTFilter jwtFilter;

    @BeforeEach
    void setup() {
        JHipsterProperties jHipsterProperties = new JHipsterProperties();
        String base64Secret = "fd54a45s65fds737b9aafcb3412e07ed99b267f33413274720ddbb7f6c5e64e9f14075f2d7ed041592f0b7657baf8";
        jHipsterProperties.getSecurity().getAuthentication().getJwt().setBase64Secret(base64Secret);

        SecurityMetersService securityMetersService = new SecurityMetersService(new SimpleMeterRegistry());

        tokenProvider = new TokenProvider(jHipsterProperties, securityMetersService);
        ReflectionTestUtils.setField(tokenProvider, "key", Keys.hmacShaKeyFor(Decoders.BASE64.decode(base64Secret)));

        ReflectionTestUtils.setField(tokenProvider, "tokenValidityInMilliseconds", 60000);
        jwtFilter = new JWTFilter(tokenProvider);
        SecurityContextHolder.getContext().setAuthentication(null);
    }

    @Test
    void testJWTFilterCookie() throws Exception {
        UsernamePasswordAuthenticationToken authentication = new UsernamePasswordAuthenticationToken("test-user", "test-password",
                Collections.singletonList(new SimpleGrantedAuthority(Role.STUDENT.getAuthority())));
        String jwt = tokenProvider.createToken(authentication, false);
        MockHttpServletRequest request = new MockHttpServletRequest();
        request.setCookies(new Cookie(JWTFilter.JWT_COOKIE_NAME, jwt));
        request.setRequestURI("/api/test");
        MockHttpServletResponse response = new MockHttpServletResponse();
        MockFilterChain filterChain = new MockFilterChain();
        jwtFilter.doFilter(request, response, filterChain);
        assertThat(response.getStatus()).isEqualTo(HttpStatus.OK.value());
        assertThat(SecurityContextHolder.getContext().getAuthentication().getName()).isEqualTo("test-user");
    }

    @Test
<<<<<<< HEAD
    void testJWTFilterBearer() throws Exception {
=======
    void testJWTFilterCookieAndBearer() throws Exception {
>>>>>>> fafe68ce
        UsernamePasswordAuthenticationToken authentication = new UsernamePasswordAuthenticationToken("test-user", "test-password",
                Collections.singletonList(new SimpleGrantedAuthority(Role.STUDENT.getAuthority())));

        String jwt = tokenProvider.createToken(authentication, false);
        MockHttpServletRequest request = new MockHttpServletRequest();
        request.setCookies(new Cookie(JWTFilter.JWT_COOKIE_NAME, jwt));
        request.addHeader("Authorization", "Bearer " + jwt);
        request.setRequestURI("/api/test");

        MockHttpServletResponse response = new MockHttpServletResponse();
        MockFilterChain filterChain = new MockFilterChain();
        jwtFilter.doFilter(request, response, filterChain);
        assertThat(response.getStatus()).isEqualTo(HttpStatus.BAD_REQUEST.value());
    }

    @Test
<<<<<<< HEAD
    void testJWTFilterCookieAndBearer() throws Exception {
=======
    void testJWTFilterBearer() throws Exception {
>>>>>>> fafe68ce
        UsernamePasswordAuthenticationToken authentication = new UsernamePasswordAuthenticationToken("test-user", "test-password",
                Collections.singletonList(new SimpleGrantedAuthority(Role.STUDENT.getAuthority())));

        String jwt = tokenProvider.createToken(authentication, false);
        MockHttpServletRequest request = new MockHttpServletRequest();
        request.addHeader("Authorization", "Bearer " + jwt);
        request.setRequestURI("/api/test");

        MockHttpServletResponse response = new MockHttpServletResponse();
        MockFilterChain filterChain = new MockFilterChain();
        jwtFilter.doFilter(request, response, filterChain);
        assertThat(response.getStatus()).isEqualTo(HttpStatus.OK.value());
        assertThat(SecurityContextHolder.getContext().getAuthentication().getName()).isEqualTo("test-user");
    }

    @Test
    void testJWTFilterInvalidToken() throws Exception {
        String jwt = "wrong_jwt";
        MockHttpServletRequest request = new MockHttpServletRequest();
        request.setCookies(new Cookie(JWTFilter.JWT_COOKIE_NAME, jwt));
        request.setRequestURI("/api/test");
        MockHttpServletResponse response = new MockHttpServletResponse();
        MockFilterChain filterChain = new MockFilterChain();
        jwtFilter.doFilter(request, response, filterChain);
        assertThat(response.getStatus()).isEqualTo(HttpStatus.OK.value());
        assertThat(SecurityContextHolder.getContext().getAuthentication()).isNull();
    }

    @Test
    void testJWTFilterMissingToken() throws Exception {
        MockHttpServletRequest request = new MockHttpServletRequest();
        request.setRequestURI("/api/test");
        MockHttpServletResponse response = new MockHttpServletResponse();
        MockFilterChain filterChain = new MockFilterChain();
        jwtFilter.doFilter(request, response, filterChain);
        assertThat(response.getStatus()).isEqualTo(HttpStatus.OK.value());
        assertThat(SecurityContextHolder.getContext().getAuthentication()).isNull();
    }

    @Test
    void testJWTFilterWrongCookieName() throws Exception {
        UsernamePasswordAuthenticationToken authentication = new UsernamePasswordAuthenticationToken("test-user", "test-password",
                Collections.singletonList(new SimpleGrantedAuthority(Role.STUDENT.getAuthority())));
        String jwt = tokenProvider.createToken(authentication, false);
        MockHttpServletRequest request = new MockHttpServletRequest();
        request.setCookies(new Cookie("wrong_jwt", jwt));
        request.setRequestURI("/api/test");
        MockHttpServletResponse response = new MockHttpServletResponse();
        MockFilterChain filterChain = new MockFilterChain();
        jwtFilter.doFilter(request, response, filterChain);
        assertThat(response.getStatus()).isEqualTo(HttpStatus.OK.value());
        assertThat(SecurityContextHolder.getContext().getAuthentication()).isNull();
    }
}<|MERGE_RESOLUTION|>--- conflicted
+++ resolved
@@ -62,11 +62,7 @@
     }
 
     @Test
-<<<<<<< HEAD
-    void testJWTFilterBearer() throws Exception {
-=======
     void testJWTFilterCookieAndBearer() throws Exception {
->>>>>>> fafe68ce
         UsernamePasswordAuthenticationToken authentication = new UsernamePasswordAuthenticationToken("test-user", "test-password",
                 Collections.singletonList(new SimpleGrantedAuthority(Role.STUDENT.getAuthority())));
 
@@ -83,11 +79,7 @@
     }
 
     @Test
-<<<<<<< HEAD
-    void testJWTFilterCookieAndBearer() throws Exception {
-=======
     void testJWTFilterBearer() throws Exception {
->>>>>>> fafe68ce
         UsernamePasswordAuthenticationToken authentication = new UsernamePasswordAuthenticationToken("test-user", "test-password",
                 Collections.singletonList(new SimpleGrantedAuthority(Role.STUDENT.getAuthority())));
 
