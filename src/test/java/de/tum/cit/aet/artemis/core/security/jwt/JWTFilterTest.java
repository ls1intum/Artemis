--- conflicted
+++ resolved
@@ -68,8 +68,6 @@
 
         String jwt = tokenProvider.createToken(authentication, false);
         MockHttpServletRequest request = new MockHttpServletRequest();
-<<<<<<< HEAD
-=======
         request.setCookies(new Cookie(JWTFilter.JWT_COOKIE_NAME, jwt));
         request.addHeader("Authorization", "Bearer " + jwt);
         request.setRequestURI("/api/test");
@@ -87,7 +85,6 @@
 
         String jwt = tokenProvider.createToken(authentication, false);
         MockHttpServletRequest request = new MockHttpServletRequest();
->>>>>>> 1b257edd
         request.addHeader("Authorization", "Bearer " + jwt);
         request.setRequestURI("/api/test");
 
