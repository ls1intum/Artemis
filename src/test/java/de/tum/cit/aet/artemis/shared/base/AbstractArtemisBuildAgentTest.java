--- conflicted
+++ resolved
@@ -195,22 +195,14 @@
                 "https://artemis.tum.de/git/project/project-assignmentDummySlug.git", "https://artemis.tum.de/git/project/project-testDummySlug.git",
                 "https://artemis.tum.de/git/project/project-solutionDummySlug.git", new String[] {}, new String[] {});
 
+        final var buildConfig = getBuildConfig();
+
+        String randomString = UUID.randomUUID().toString();
+        return new BuildJobQueueItem("dummy-id-" + randomString, "dummy-name", null, 1, 1, 1, 0, 0, null, repositoryInfo, jobTimingInfo, buildConfig, null);
+    }
+
+    private static @NonNull BuildConfig getBuildConfig() {
         DockerRunConfig dockerRunConfig = new DockerRunConfig(List.of("dummy-env", "dummy-env-value"), "none", 0, 0, 0);
-        BuildConfig buildConfig = new BuildConfig("dummy-build-script", "dummy-docker-image", "dummy-commit-hash", "assignment-commit-hash", "test-commit-hash", "main",
-                ProgrammingLanguage.JAVA, ProjectType.MAVEN_MAVEN, false, false, List.of("dummy-result-path"), 1, "dummy-assignment-checkout-path", "dummy-test-checkout-path",
-                "dummy-solution-checkout-path", dockerRunConfig);
-
-        String randomString = UUID.randomUUID().toString();
-        return new BuildJobQueueItem("dummy-id-" + randomString, "dummy-name", null, 1, 1, 1, 0, 0, null, repositoryInfo, jobTimingInfo, buildConfig, null);
-    }
-
-<<<<<<< HEAD
-    private static @NotNull BuildConfig getBuildConfig() {
-        DockerRunConfig dockerRunConfig = new DockerRunConfig(List.of("dummy-env", "dummy-env-value"), "none", 0, 0, 0);
-=======
-    private static @NonNull BuildConfig getBuildConfig() {
-        DockerRunConfig dockerRunConfig = new DockerRunConfig(true, List.of("dummy-env", "dummy-env-value"), 0, 0, 0);
->>>>>>> 2c3e90b6
         return new BuildConfig("dummy-build-script", "dummy-docker-image", "dummy-commit-hash", "assignment-commit-hash", "test-commit-hash", "main", ProgrammingLanguage.JAVA,
                 ProjectType.MAVEN_MAVEN, false, false, List.of("dummy-result-path"), 1, "dummy-assignment-checkout-path", "dummy-test-checkout-path",
                 "dummy-solution-checkout-path", dockerRunConfig);
