package de.tum.cit.aet.artemis.athena.service.connectors;

import static de.tum.cit.aet.artemis.core.connector.AthenaRequestMockProvider.ATHENA_MODULE_PROGRAMMING_TEST;
import static org.assertj.core.api.Assertions.assertThat;
import static org.assertj.core.api.Assertions.assertThatExceptionOfType;

import java.nio.charset.Charset;
import java.nio.file.Files;
import java.nio.file.Path;
import java.util.Map;
import java.util.Set;

import org.apache.commons.io.FileUtils;
import org.junit.jupiter.api.BeforeEach;
import org.junit.jupiter.api.Test;
import org.springframework.beans.factory.annotation.Autowired;
import org.springframework.security.test.context.support.WithMockUser;

import de.tum.cit.aet.artemis.athena.service.AthenaModuleService;
import de.tum.cit.aet.artemis.athena.service.AthenaRepositoryExportService;
import de.tum.cit.aet.artemis.core.domain.Course;
import de.tum.cit.aet.artemis.core.exception.BadRequestAlertException;
import de.tum.cit.aet.artemis.core.exception.ServiceUnavailableException;
import de.tum.cit.aet.artemis.core.user.util.UserUtilService;
import de.tum.cit.aet.artemis.programming.domain.ProgrammingExercise;
import de.tum.cit.aet.artemis.programming.domain.ProgrammingExerciseStudentParticipation;
import de.tum.cit.aet.artemis.programming.domain.ProgrammingSubmission;
import de.tum.cit.aet.artemis.programming.domain.RepositoryType;
import de.tum.cit.aet.artemis.programming.test_repository.ProgrammingExerciseTestRepository;
import de.tum.cit.aet.artemis.programming.util.LocalRepository;
import de.tum.cit.aet.artemis.programming.util.ProgrammingExerciseParticipationUtilService;
import de.tum.cit.aet.artemis.programming.util.ProgrammingExerciseUtilService;
import de.tum.cit.aet.artemis.shared.base.AbstractSpringIntegrationLocalCILocalVCTest;

class AthenaRepositoryExportServiceTest extends AbstractSpringIntegrationLocalCILocalVCTest {

    private static final String TEST_PREFIX = "athenarepositoryexport";

    @Autowired
    private UserUtilService userUtilService;

    @Autowired
    private ProgrammingExerciseUtilService programmingExerciseUtilService;

    @Autowired
    private ProgrammingExerciseParticipationUtilService programmingExerciseParticipationUtilService;

    @Autowired
    private ProgrammingExerciseTestRepository programmingExerciseRepository;

    @Autowired
    private AthenaRepositoryExportService athenaRepositoryExportService;

    @Autowired
    private AthenaModuleService athenaModuleService;

    private final LocalRepository testRepo = new LocalRepository(defaultBranch);

    @BeforeEach
    void initTestCase() throws Exception {
        userUtilService.addUsers(TEST_PREFIX, 1, 0, 0, 1);

        testRepo.configureRepos(localVCBasePath, "testLocalRepo", "testOriginRepo");

        // add test file to the repository folder
        Path filePath = Path.of(testRepo.workingCopyGitRepoFile + "/Test.java");
        var file = Files.createFile(filePath).toFile();
        // write content to the created file
        FileUtils.write(file, "Test", Charset.defaultCharset());
    }

    @Test
    @WithMockUser(username = TEST_PREFIX + "instructor1")
    void shouldExportRepository() throws Exception {
        Course course = programmingExerciseUtilService.addCourseWithOneProgrammingExercise();
        var programmingExercise = programmingExerciseRepository.findAllByCourseId(course.getId()).getFirst();
        programmingExercise.setFeedbackSuggestionModule(ATHENA_MODULE_PROGRAMMING_TEST);
        programmingExerciseParticipationUtilService.addTemplateParticipationForProgrammingExercise(programmingExercise);
        programmingExerciseParticipationUtilService.addSolutionParticipationForProgrammingExercise(programmingExercise);
        var programmingExerciseWithId = programmingExerciseRepository.save(programmingExercise);

        ProgrammingExerciseStudentParticipation participation = new ProgrammingExerciseStudentParticipation();
        participation.setRepositoryUri("git://test");
        participation.setProgrammingExercise(programmingExerciseWithId);
        ProgrammingSubmission submission = new ProgrammingSubmission();
        submission.setParticipation(participation);
        var programmingSubmissionWithId = programmingExerciseUtilService.addProgrammingSubmission(programmingExerciseWithId, submission, TEST_PREFIX + "student1");

        programmingExerciseUtilService.createGitRepository();

        Map<String, String> resultStudentRepo = athenaRepositoryExportService.getStudentRepositoryFilesContent(programmingExerciseWithId.getId(),
                programmingSubmissionWithId.getId());
        Map<String, String> resultSolutionRepo = athenaRepositoryExportService.getInstructorRepositoryFilesContent(programmingExerciseWithId.getId(), RepositoryType.SOLUTION);

        assertThat(resultStudentRepo).isNotNull(); // The student repository files are returned
        assertThat(resultSolutionRepo).isNotNull(); // The solution repository files are returned
    }

    @Test
    @WithMockUser(username = TEST_PREFIX + "instructor1")
    void shouldExportAllValidInstructorRepositoryTypes() throws Exception {
        Course course = programmingExerciseUtilService.addCourseWithOneProgrammingExercise();
        var programmingExercise = programmingExerciseRepository.findAllByCourseId(course.getId()).getFirst();
        programmingExercise.setFeedbackSuggestionModule(ATHENA_MODULE_PROGRAMMING_TEST);
        programmingExerciseParticipationUtilService.addTemplateParticipationForProgrammingExercise(programmingExercise);
        programmingExerciseParticipationUtilService.addSolutionParticipationForProgrammingExercise(programmingExercise);
        var programmingExerciseWithId = programmingExerciseRepository.save(programmingExercise);

        programmingExerciseUtilService.createGitRepository();

        Map<String, String> templateRepo = athenaRepositoryExportService.getInstructorRepositoryFilesContent(programmingExerciseWithId.getId(), RepositoryType.TEMPLATE);
        Map<String, String> solutionRepo = athenaRepositoryExportService.getInstructorRepositoryFilesContent(programmingExerciseWithId.getId(), RepositoryType.SOLUTION);
        Map<String, String> testsRepo = athenaRepositoryExportService.getInstructorRepositoryFilesContent(programmingExerciseWithId.getId(), RepositoryType.TESTS);

        assertThat(templateRepo).isNotNull();
        assertThat(solutionRepo).isNotNull();
        assertThat(testsRepo).isNotNull();
    }

    @Test
    void shouldThrowServiceUnavailableWhenFeedbackSuggestionsNotEnabled() {
        var programmingExercise = new ProgrammingExercise();
        programmingExercise.setFeedbackSuggestionModule(null);
        var programmingExerciseWithId = programmingExerciseRepository.save(programmingExercise);

        assertThatExceptionOfType(ServiceUnavailableException.class).as("Should throw ServiceUnavailableException when feedback suggestions are not enabled")
                .isThrownBy(() -> athenaRepositoryExportService.getInstructorRepositoryFilesContent(programmingExerciseWithId.getId(), RepositoryType.TEMPLATE))
                .withMessageContaining("Feedback suggestions are not enabled");
    }

    @Test
<<<<<<< HEAD
    void shouldThrowIllegalArgumentExceptionForInvalidRepositoryType() {
=======
    void shouldThrowBadRequestAlertExceptionForInvalidRepositoryType() {
>>>>>>> 82c32280
        var programmingExercise = new ProgrammingExercise();
        programmingExercise.setFeedbackSuggestionModule(ATHENA_MODULE_PROGRAMMING_TEST);
        var programmingExerciseWithId = programmingExerciseRepository.save(programmingExercise);

        var invalidRepositoryTypes = Set.of(RepositoryType.USER, RepositoryType.AUXILIARY);
        for (var invalidRepositoryType : invalidRepositoryTypes) {
<<<<<<< HEAD
            assertThatExceptionOfType(IllegalArgumentException.class).as("Should throw IllegalArgumentException for invalid repository type: " + invalidRepositoryType)
                    .isThrownBy(() -> athenaRepositoryExportService.getInstructorRepositoryFilesContent(programmingExerciseWithId.getId(), invalidRepositoryType))
                    .withMessageContaining("is not a valid instructor repository type").withMessageContaining(invalidRepositoryType.toString());
=======
            assertThatExceptionOfType(BadRequestAlertException.class).as("Should throw BadRequestAlertException for invalid repository type: " + invalidRepositoryType)
                    .isThrownBy(() -> athenaRepositoryExportService.getInstructorRepositoryFilesContent(programmingExerciseWithId.getId(), invalidRepositoryType))
                    .withMessageContaining("Invalid instructor repository type")
                    .satisfies(exception -> assertThat(exception.getErrorKey()).isEqualTo("invalid.instructor.repository.type"));
>>>>>>> 82c32280
        }
    }

    @Test
<<<<<<< HEAD
    void shouldThrowIllegalArgumentExceptionWhenFeedbackSuggestionModuleIsNull() {
        var programmingExercise = new ProgrammingExercise();
        programmingExercise.setFeedbackSuggestionModule(null);

        assertThatExceptionOfType(IllegalArgumentException.class).as("Should throw IllegalArgumentException when feedback suggestion module is null")
=======
    void shouldThrowBadRequestAlertExceptionWhenFeedbackSuggestionModuleIsNull() {
        var programmingExercise = new ProgrammingExercise();
        programmingExercise.setFeedbackSuggestionModule(null);

        assertThatExceptionOfType(BadRequestAlertException.class).as("Should throw BadRequestAlertException when feedback suggestion module is null")
>>>>>>> 82c32280
                .isThrownBy(() -> athenaModuleService.getAthenaModuleUrl(programmingExercise))
                .withMessageContaining("Exercise does not have a feedback suggestion module configured");
    }
}<|MERGE_RESOLUTION|>--- conflicted
+++ resolved
@@ -129,44 +129,26 @@
     }
 
     @Test
-<<<<<<< HEAD
-    void shouldThrowIllegalArgumentExceptionForInvalidRepositoryType() {
-=======
     void shouldThrowBadRequestAlertExceptionForInvalidRepositoryType() {
->>>>>>> 82c32280
         var programmingExercise = new ProgrammingExercise();
         programmingExercise.setFeedbackSuggestionModule(ATHENA_MODULE_PROGRAMMING_TEST);
         var programmingExerciseWithId = programmingExerciseRepository.save(programmingExercise);
 
         var invalidRepositoryTypes = Set.of(RepositoryType.USER, RepositoryType.AUXILIARY);
         for (var invalidRepositoryType : invalidRepositoryTypes) {
-<<<<<<< HEAD
-            assertThatExceptionOfType(IllegalArgumentException.class).as("Should throw IllegalArgumentException for invalid repository type: " + invalidRepositoryType)
-                    .isThrownBy(() -> athenaRepositoryExportService.getInstructorRepositoryFilesContent(programmingExerciseWithId.getId(), invalidRepositoryType))
-                    .withMessageContaining("is not a valid instructor repository type").withMessageContaining(invalidRepositoryType.toString());
-=======
             assertThatExceptionOfType(BadRequestAlertException.class).as("Should throw BadRequestAlertException for invalid repository type: " + invalidRepositoryType)
                     .isThrownBy(() -> athenaRepositoryExportService.getInstructorRepositoryFilesContent(programmingExerciseWithId.getId(), invalidRepositoryType))
                     .withMessageContaining("Invalid instructor repository type")
                     .satisfies(exception -> assertThat(exception.getErrorKey()).isEqualTo("invalid.instructor.repository.type"));
->>>>>>> 82c32280
         }
     }
 
     @Test
-<<<<<<< HEAD
-    void shouldThrowIllegalArgumentExceptionWhenFeedbackSuggestionModuleIsNull() {
-        var programmingExercise = new ProgrammingExercise();
-        programmingExercise.setFeedbackSuggestionModule(null);
-
-        assertThatExceptionOfType(IllegalArgumentException.class).as("Should throw IllegalArgumentException when feedback suggestion module is null")
-=======
     void shouldThrowBadRequestAlertExceptionWhenFeedbackSuggestionModuleIsNull() {
         var programmingExercise = new ProgrammingExercise();
         programmingExercise.setFeedbackSuggestionModule(null);
 
         assertThatExceptionOfType(BadRequestAlertException.class).as("Should throw BadRequestAlertException when feedback suggestion module is null")
->>>>>>> 82c32280
                 .isThrownBy(() -> athenaModuleService.getAthenaModuleUrl(programmingExercise))
                 .withMessageContaining("Exercise does not have a feedback suggestion module configured");
     }
