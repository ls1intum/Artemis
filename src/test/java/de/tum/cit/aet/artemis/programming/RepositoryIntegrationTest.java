package de.tum.cit.aet.artemis.programming;

import static de.tum.cit.aet.artemis.core.util.RequestUtilService.parameters;
import static org.assertj.core.api.Assertions.assertThat;
import static org.assertj.core.api.Assertions.within;
import static org.mockito.ArgumentMatchers.anyBoolean;
import static org.mockito.Mockito.any;
import static org.mockito.Mockito.doReturn;
import static org.mockito.Mockito.eq;
import static org.mockito.Mockito.mock;
import static org.mockito.Mockito.mockStatic;
import static org.mockito.Mockito.reset;

import java.io.File;
import java.io.IOException;
import java.nio.charset.Charset;
import java.nio.charset.StandardCharsets;
import java.nio.file.Files;
import java.nio.file.Path;
import java.time.ZoneId;
import java.time.ZonedDateTime;
import java.time.temporal.ChronoUnit;
import java.util.ArrayList;
import java.util.HashMap;
import java.util.List;
import java.util.Map;
import java.util.Optional;
import java.util.UUID;
import java.util.concurrent.atomic.AtomicReference;

import jakarta.validation.constraints.NotNull;

import org.apache.commons.io.FileUtils;
import org.eclipse.jgit.api.Git;
import org.eclipse.jgit.api.ListBranchCommand;
import org.eclipse.jgit.api.MergeResult;
import org.eclipse.jgit.api.errors.GitAPIException;
import org.eclipse.jgit.lib.Ref;
import org.eclipse.jgit.merge.MergeStrategy;
import org.junit.jupiter.api.AfterEach;
import org.junit.jupiter.api.BeforeEach;
import org.junit.jupiter.api.Disabled;
import org.junit.jupiter.api.Test;
import org.mockito.MockedStatic;
import org.slf4j.LoggerFactory;
import org.springframework.beans.factory.annotation.Autowired;
import org.springframework.http.HttpStatus;
import org.springframework.security.test.context.support.WithMockUser;
import org.springframework.util.LinkedMultiValueMap;

import ch.qos.logback.classic.Level;
import ch.qos.logback.classic.Logger;
import ch.qos.logback.classic.spi.ILoggingEvent;
import ch.qos.logback.core.read.ListAppender;
import de.tum.cit.aet.artemis.assessment.domain.AssessmentType;
import de.tum.cit.aet.artemis.communication.domain.Post;
import de.tum.cit.aet.artemis.communication.test_repository.PostTestRepository;
import de.tum.cit.aet.artemis.core.domain.Course;
import de.tum.cit.aet.artemis.core.util.TestConstants;
import de.tum.cit.aet.artemis.exam.domain.Exam;
import de.tum.cit.aet.artemis.exam.test_repository.ExamTestRepository;
import de.tum.cit.aet.artemis.exam.test_repository.StudentExamTestRepository;
import de.tum.cit.aet.artemis.exercise.domain.InitializationState;
import de.tum.cit.aet.artemis.exercise.domain.SubmissionType;
import de.tum.cit.aet.artemis.exercise.domain.participation.StudentParticipation;
import de.tum.cit.aet.artemis.exercise.test_repository.StudentParticipationTestRepository;
import de.tum.cit.aet.artemis.exercise.util.ExerciseUtilService;
import de.tum.cit.aet.artemis.plagiarism.domain.PlagiarismCase;
import de.tum.cit.aet.artemis.plagiarism.domain.PlagiarismComparison;
import de.tum.cit.aet.artemis.plagiarism.domain.PlagiarismStatus;
import de.tum.cit.aet.artemis.plagiarism.domain.PlagiarismSubmission;
import de.tum.cit.aet.artemis.plagiarism.repository.PlagiarismCaseRepository;
import de.tum.cit.aet.artemis.plagiarism.repository.PlagiarismComparisonRepository;
import de.tum.cit.aet.artemis.programming.domain.FileType;
import de.tum.cit.aet.artemis.programming.domain.ProgrammingExercise;
import de.tum.cit.aet.artemis.programming.domain.ProgrammingExerciseStudentParticipation;
import de.tum.cit.aet.artemis.programming.domain.ProgrammingSubmission;
import de.tum.cit.aet.artemis.programming.domain.Repository;
import de.tum.cit.aet.artemis.programming.domain.build.BuildLogEntry;
import de.tum.cit.aet.artemis.programming.dto.FileMove;
import de.tum.cit.aet.artemis.programming.dto.RepositoryStatusDTO;
import de.tum.cit.aet.artemis.programming.service.BuildLogEntryService;
import de.tum.cit.aet.artemis.programming.service.GitService;
import de.tum.cit.aet.artemis.programming.service.ProgrammingExerciseParticipationService;
import de.tum.cit.aet.artemis.programming.service.localvc.LocalVCRepositoryUri;
import de.tum.cit.aet.artemis.programming.util.LocalRepository;
import de.tum.cit.aet.artemis.programming.web.repository.FileSubmission;
import de.tum.cit.aet.artemis.text.util.TextExerciseUtilService;

class RepositoryIntegrationTest extends AbstractProgrammingIntegrationLocalCILocalVCTest {

    @Autowired
    private ExamTestRepository examRepository;

    @Autowired
    private TextExerciseUtilService textExerciseUtilService;

    @Autowired
    private StudentParticipationTestRepository studentParticipationRepository;

    @Autowired
    private PlagiarismCaseRepository plagiarismCaseRepository;

    @Autowired
    private PostTestRepository postRepository;

    @Autowired
    private BuildLogEntryService buildLogEntryService;

    @Autowired
    private PlagiarismComparisonRepository plagiarismComparisonRepository;

    @Autowired
    private StudentExamTestRepository studentExamRepository;

    private static final String TEST_PREFIX = "repositoryintegration";

    private final String studentRepoBaseUrl = "/api/programming/repository/";

    private final String participationsBaseUrl = "/api/programming/participations/";

    private final String filesContentBaseUrl = "/api/programming/repository-files-content/";

    private ProgrammingExercise programmingExercise;

    private final String currentLocalFileName = "currentFileName";

    private final String currentLocalFileContent = "testContent";

    private final byte[] currentLocalBinaryFileContent = { (byte) 0b10101010, (byte) 0b11001100, (byte) 0b11110000 };

    private final String currentLocalFolderName = "currentFolderName";

    private final LocalRepository studentRepository = new LocalRepository(defaultBranch);

    private LocalRepository templateRepository;

    private LocalRepository tempRepository;

    private final List<BuildLogEntry> logs = new ArrayList<>();

    private final BuildLogEntry buildLogEntry = new BuildLogEntry(ZonedDateTime.now(), "Checkout to revision e65aa77cc0380aeb9567ccceb78aca416d86085b has failed.");

    private final BuildLogEntry largeBuildLogEntry = new BuildLogEntry(ZonedDateTime.now(),
            "[ERROR] Failed to execute goal org.apache.maven.plugins:maven-checkstyle-plugin:3.1.1:checkstyle (default-cli)"
                    + "on project testPluginSCA-Tests: An error has occurred in Checkstyle report generation. Failed during checkstyle"
                    + "configuration: Exception was thrown while processing C:\\Users\\Stefan\\jenkins-home\\xml-data\\build-dir\\STCTES"
                    + "TPLUGINSCA-SOLUTION-JOB1\\assignment\\src\\www\\testPluginSCA\\BubbleSort.java: MismatchedTokenException occurred"
                    + "while parsing file C:\\Users\\Stefan\\home\\xml-data\\build-dir\\STCTESTPLUGINSCA-SOLUTION-JOB1\\assignment\\"
                    + "src\\www\\testPluginSCA\\BubbleSort.java. expecting EOF, found '}' -> [Help 1]");

    private ProgrammingExerciseStudentParticipation participation;

    private ListAppender<ILoggingEvent> listAppender;

    private Path studentFilePath;

    private File studentFile;

    private Course course;

    @BeforeEach
    void setup() throws Exception {
        userUtilService.addUsers(TEST_PREFIX, 2, 1, 1, 1);
        course = programmingExerciseUtilService.addCourseWithOneProgrammingExerciseAndTestCases();
        programmingExercise = ExerciseUtilService.getFirstExerciseWithType(course, ProgrammingExercise.class);
        programmingExercise = programmingExerciseRepository.findWithEagerStudentParticipationsById(programmingExercise.getId()).orElseThrow();

        programmingExercise.setReleaseDate(ZonedDateTime.now().minusHours(1));
        programmingExerciseRepository.save(programmingExercise);

        // Instantiate the remote repository as non-bare so its files can be manipulated
        studentRepository.configureRepos(Path.of(localVCBasePath), "studentLocalRepo", "studentOriginRepo", false);

        // add file to the repository folder
        studentFilePath = Path.of(studentRepository.workingCopyGitRepoFile + "/" + currentLocalFileName);
        studentFile = Files.createFile(studentFilePath).toFile();

        // write content to the created file
        FileUtils.write(studentFile, currentLocalFileContent, Charset.defaultCharset());

        // add binary file to the repo folder
        var studentFilePathBinary = Path.of(studentRepository.workingCopyGitRepoFile + "/" + currentLocalFileName + ".jar");
        var studentFileBinary = Files.createFile(studentFilePathBinary).toFile();
        FileUtils.writeByteArrayToFile(studentFileBinary, currentLocalBinaryFileContent);

        // add folder to the repository folder
        Path folderPath = Path.of(studentRepository.workingCopyGitRepoFile + "/" + currentLocalFolderName);
        Files.createDirectory(folderPath);

        var localRepoUri = new LocalVCRepositoryUri(studentRepository.workingCopyGitRepoFile.getPath());
        participation = participationUtilService.addStudentParticipationForProgrammingExerciseForLocalRepo(programmingExercise, TEST_PREFIX + "student1", localRepoUri.getURI());
        programmingExercise.setTestRepositoryUri(localRepoUri.toString());

        // Create template repo
        templateRepository = new LocalRepository(defaultBranch);
        templateRepository.configureRepos(Path.of(localVCBasePath), "templateLocalRepo", "templateOriginRepo");

        // add files to the template repo folder
        var templateFilePath = Path.of(templateRepository.workingCopyGitRepoFile + "/" + currentLocalFileName);
        var templateFile = Files.createFile(templateFilePath).toFile();

        var templateBinaryFilePath = Path.of(templateRepository.workingCopyGitRepoFile + "/" + currentLocalFileName + ".jar");
        var templateBinaryFile = Files.createFile(templateBinaryFilePath).toFile();

        // write content to the created files
        FileUtils.write(templateFile, currentLocalFileContent, Charset.defaultCharset());
        FileUtils.writeByteArrayToFile(templateBinaryFile, currentLocalBinaryFileContent);

        // add folder to the template repo folder
        Path templateFolderPath = Path.of(templateRepository.workingCopyGitRepoFile + "/" + currentLocalFolderName);
        Files.createDirectory(templateFolderPath);

        programmingExercise = programmingExerciseParticipationUtilService.addTemplateParticipationForProgrammingExercise(programmingExercise);
        programmingExercise = programmingExerciseRepository.findByIdWithTemplateAndSolutionParticipationElseThrow(programmingExercise.getId());

        doReturn(gitService.getExistingCheckedOutRepositoryByLocalPath(templateRepository.workingCopyGitRepoFile.toPath(), null)).when(gitService)
                .getOrCheckoutRepository(eq(programmingExercise.getTemplateParticipation().getVcsRepositoryUri()), eq(true), any());
        doReturn(gitService.getExistingCheckedOutRepositoryByLocalPath(studentRepository.workingCopyGitRepoFile.toPath(), null)).when(gitService)
                .getOrCheckoutRepository(eq(participation.getVcsRepositoryUri()), eq(true), any());
        doReturn(gitService.getExistingCheckedOutRepositoryByLocalPath(studentRepository.workingCopyGitRepoFile.toPath(), null)).when(gitService)
                .getOrCheckoutRepository(eq(participation.getVcsRepositoryUri()), eq(false), any());

        doReturn(gitService.getExistingCheckedOutRepositoryByLocalPath(templateRepository.workingCopyGitRepoFile.toPath(), null)).when(gitService)
                .getOrCheckoutRepository(programmingExercise.getTemplateParticipation().getVcsRepositoryUri(), true);
        doReturn(gitService.getExistingCheckedOutRepositoryByLocalPath(studentRepository.workingCopyGitRepoFile.toPath(), null)).when(gitService)
                .getOrCheckoutRepository(participation.getVcsRepositoryUri(), true);
        doReturn(gitService.getExistingCheckedOutRepositoryByLocalPath(studentRepository.workingCopyGitRepoFile.toPath(), null)).when(gitService)
                .getOrCheckoutRepository(participation.getVcsRepositoryUri(), false);

        doReturn(gitService.getExistingCheckedOutRepositoryByLocalPath(studentRepository.workingCopyGitRepoFile.toPath(), null)).when(gitService)
                .getOrCheckoutRepository(participation);

        logs.add(buildLogEntry);
        logs.add(largeBuildLogEntry);

        // Following setup is to check log messages see: https://stackoverflow.com/a/51812144
        // Get Logback Logger
        Logger logger = (Logger) LoggerFactory.getLogger(ProgrammingExerciseParticipationService.class);

        // Create and start a ListAppender
        listAppender = new ListAppender<>();
        listAppender.start();

        // Add the appender to the logger, the addAppender is outdated now
        logger.addAppender(listAppender);
    }

    @AfterEach
    void tearDown() throws IOException {
        reset(gitService);
        studentRepository.resetLocalRepo();
        templateRepository.resetLocalRepo();
        if (tempRepository != null) {
            tempRepository.resetLocalRepo();
        }
    }

    @Test
    @WithMockUser(username = TEST_PREFIX + "student1", roles = "USER")
    void testGetFiles() throws Exception {
        var files = request.getMap(studentRepoBaseUrl + participation.getId() + "/files", HttpStatus.OK, String.class, FileType.class);
        assertThat(files).isNotEmpty();

        // Check if all files exist
        for (String key : files.keySet()) {
            assertThat(Path.of(studentRepository.workingCopyGitRepoFile + "/" + key)).exists();
        }
    }

    @Test
    @WithMockUser(username = TEST_PREFIX + "student1", roles = "USER")
    void testGetFileBeforeExamExerciseStartForbidden() throws Exception {
        programmingExercise = createProgrammingExerciseForExam();
        programmingExercise.setReleaseDate(ZonedDateTime.now().plusHours(1));
        programmingExercise.setStartDate(ZonedDateTime.now().plusHours(1));
        programmingExerciseRepository.save(programmingExercise);
        Exam exam = programmingExercise.getExerciseGroup().getExam();
        examRepository.save(exam);

        LinkedMultiValueMap<String, String> params = new LinkedMultiValueMap<>();
        params.add("file", currentLocalFileName);
        request.get(studentRepoBaseUrl + participation.getId() + "/file", HttpStatus.FORBIDDEN, byte[].class, params);
    }

    @Test
    @WithMockUser(username = TEST_PREFIX + "student1", roles = "USER")
    void testGetFileExerciseStartForbidden() throws Exception {
        programmingExercise.setReleaseDate(ZonedDateTime.now().plusHours(1));
        programmingExercise.setStartDate(ZonedDateTime.now().plusHours(1));
        programmingExerciseRepository.save(programmingExercise);

        LinkedMultiValueMap<String, String> params = new LinkedMultiValueMap<>();
        params.add("file", currentLocalFileName);
        request.get(studentRepoBaseUrl + participation.getId() + "/file", HttpStatus.FORBIDDEN, byte[].class, params);
    }

    @Test
    @WithMockUser(username = TEST_PREFIX + "tutor1", roles = "TA")
    void testGetFilesWithContent() throws Exception {
        var files = request.getMap(studentRepoBaseUrl + participation.getId() + "/files-content", HttpStatus.OK, String.class, String.class);
        assertThat(files).isNotEmpty();

        // Check if all files exist
        for (String key : files.keySet()) {
            assertThat(Path.of(studentRepository.workingCopyGitRepoFile + "/" + key)).exists();
        }
        assertThat(files).containsEntry(currentLocalFileName, currentLocalFileContent);
    }

    @Test
    @WithMockUser(username = TEST_PREFIX + "tutor1", roles = "TA")
    void testGetFilesWithOmitBinaries() throws Exception {
        var queryParams = "?omitBinaries=true";
        var files = request.getMap(studentRepoBaseUrl + participation.getId() + "/files-content" + queryParams, HttpStatus.OK, String.class, String.class);
        assertThat(files).isNotEmpty();

        for (String key : files.keySet()) {
            assertThat(Path.of(studentRepository.workingCopyGitRepoFile + "/" + key)).exists();
        }

        assertThat(files.keySet()).noneMatch(file -> file.endsWith(".jar"));

        assertThat(files).containsEntry(currentLocalFileName, currentLocalFileContent);
    }

    @Test
    @WithMockUser(username = TEST_PREFIX + "instructor1", roles = "INSTRUCTOR")
    void testGetFilesAtCommitInstructorNotInCourseForbidden() throws Exception {
        prepareRepository();
        String commitHash = getCommitHash(studentRepository.workingCopyGitRepo);
        courseUtilService.updateCourseGroups("abc", course, "");
        request.getMap(filesContentBaseUrl + commitHash + "?participationId=" + participation.getId(), HttpStatus.FORBIDDEN, String.class, String.class);
        courseUtilService.updateCourseGroups(TEST_PREFIX, course, "");
    }

    @Test
    @WithMockUser(username = TEST_PREFIX + "tutor1", roles = "TA")
    void testGetFilesAtCommitTutorNotInCourseForbidden() throws Exception {
        prepareRepository();
        String commitHash = getCommitHash(studentRepository.workingCopyGitRepo);
        courseUtilService.updateCourseGroups("abc", course, "");
        request.getMap(filesContentBaseUrl + commitHash + "?participationId=" + participation.getId(), HttpStatus.FORBIDDEN, String.class, String.class);
        courseUtilService.updateCourseGroups(TEST_PREFIX, course, "");
    }

    @Test
    @WithMockUser(username = TEST_PREFIX + "editor1", roles = "EDITOR")
    void testGetFilesAtCommitEditorNotInCourseForbidden() throws Exception {
        prepareRepository();
        String commitHash = getCommitHash(studentRepository.workingCopyGitRepo);
        courseUtilService.updateCourseGroups("abc", course, "");
        request.getMap(filesContentBaseUrl + commitHash + "?participationId=" + participation.getId(), HttpStatus.FORBIDDEN, String.class, String.class);
        courseUtilService.updateCourseGroups(TEST_PREFIX, course, "");
    }

    @Disabled
    @Test
    @WithMockUser(username = TEST_PREFIX + "instructor1", roles = "INSTRUCTOR")
    void testGetFilesWithContentAtCommit() throws Exception {
        prepareRepository();
        String commitHash = getCommitHash(studentRepository.workingCopyGitRepo);
        var files = request.getMap(filesContentBaseUrl + commitHash + "?participationId=" + participation.getId(), HttpStatus.OK, String.class, String.class);
        assertThat(files).isNotEmpty();

        // Check if all files exist
        for (String key : files.keySet()) {
            assertThat(Path.of(studentRepository.workingCopyGitRepoFile + "/" + key)).exists();
        }
        assertThat(files).containsEntry(currentLocalFileName, currentLocalFileContent);
    }

    @Test
    @WithMockUser(username = TEST_PREFIX + "instructor1", roles = "INSTRUCTOR")
    void testGetFilesWithContentAtCommitParticipationNotFound() throws Exception {
        request.getMap(filesContentBaseUrl + "abc?participationId=" + UUID.randomUUID().getLeastSignificantBits(), HttpStatus.NOT_FOUND, String.class, String.class);
    }

    private void prepareRepository() throws GitAPIException, IOException {
        // files are already created in beforeEach
        // first commit
        studentRepository.workingCopyGitRepo.add().addFilepattern(".").call();
        GitService.commit(studentRepository.workingCopyGitRepo).setMessage("my commit 1").call();
        // second commit
        Files.createFile(Path.of(studentRepository.workingCopyGitRepoFile + "/dummy.txt"));
        studentRepository.workingCopyGitRepo.add().addFilepattern(".").call();
        GitService.commit(studentRepository.workingCopyGitRepo).setMessage("my commit 2").call();
    }

    @NotNull
    private String getCommitHash(Git repo) throws GitAPIException {
        AtomicReference<String> commitHash = new AtomicReference<>();
        repo.log().call().forEach(revCommit -> {
            if ("my commit 1".equals(revCommit.getFullMessage())) {
                commitHash.set(revCommit.getId().getName());
            }
        });
        return commitHash.get();
    }

    @Test
    @WithMockUser(username = TEST_PREFIX + "tutor1", roles = "TA")
    void testGetFilesWithContent_shouldNotThrowException() throws Exception {
        Map<de.tum.cit.aet.artemis.programming.domain.File, FileType> mockedFiles = new HashMap<>();
        mockedFiles.put(mock(de.tum.cit.aet.artemis.programming.domain.File.class), FileType.FILE);
        doReturn(mockedFiles).when(gitService).listFilesAndFolders(any(Repository.class), anyBoolean());

        MockedStatic<FileUtils> mockedFileUtils = mockStatic(FileUtils.class);
        mockedFileUtils.when(() -> FileUtils.readFileToString(any(File.class), eq(StandardCharsets.UTF_8))).thenThrow(IOException.class);

        var files = request.getMap(studentRepoBaseUrl + participation.getId() + "/files-content", HttpStatus.OK, String.class, String.class);
        assertThat(files).isEmpty();
        mockedFileUtils.close();
    }

    @Test
    @WithMockUser(username = TEST_PREFIX + "tutor1", roles = "TA")
    void testGetFilesWithInfoAboutChange_noChange() throws Exception {
        var files = request.getMap(studentRepoBaseUrl + participation.getId() + "/files-change", HttpStatus.OK, String.class, Boolean.class);
        assertThat(files).isNotEmpty();

        // Check if all files exist
        for (String key : files.keySet()) {
            assertThat(Path.of(studentRepository.workingCopyGitRepoFile + "/" + key)).exists();
            assertThat(files.get(key)).isFalse();
        }
    }

    @Test
    @WithMockUser(username = TEST_PREFIX + "tutor1", roles = "TA")
    void testGetFilesWithInfoAboutChange_withChange() throws Exception {
        FileUtils.write(studentFile, "newContent123", Charset.defaultCharset());

        var files = request.getMap(studentRepoBaseUrl + participation.getId() + "/files-change", HttpStatus.OK, String.class, Boolean.class);
        assertThat(files).isNotEmpty();

        // Check if all files exist
        for (String key : files.keySet()) {
            assertThat(Path.of(studentRepository.workingCopyGitRepoFile + "/" + key)).exists();

            if (studentFile.getName().equals(key)) {
                assertThat(files.get(key)).isTrue();
            }
        }
    }

    @Test
    @WithMockUser(username = TEST_PREFIX + "tutor1", roles = "TA")
    void testGetFilesWithInfoAboutChange_withNewFile() throws Exception {

        Path newPath = Path.of(studentRepository.workingCopyGitRepoFile + "/newFile");
        var file2 = Files.createFile(newPath).toFile();
        // write content to the created file
        FileUtils.write(file2, currentLocalFileContent + "test1", Charset.defaultCharset());

        var files = request.getMap(studentRepoBaseUrl + participation.getId() + "/files-change", HttpStatus.OK, String.class, Boolean.class);
        assertThat(files).isNotEmpty();

        // Check if all files exist
        for (String key : files.keySet()) {
            assertThat(Path.of(studentRepository.workingCopyGitRepoFile + "/" + key)).exists();
            if (file2.getName().equals(key)) {
                assertThat(files.get(key)).isTrue();
            }

        }
    }

    @Test
    @WithMockUser(username = TEST_PREFIX + "instructor1", roles = "INSTRUCTOR")
    void testGetFiles_solutionParticipation() throws Exception {
        // Create template repo
        tempRepository = new LocalRepository(defaultBranch);
        tempRepository.configureRepos(Path.of(localVCBasePath), "solutionLocalRepo", "solutionOriginRepo");

        // add file to the template repo folder
        var solutionFilePath = Path.of(tempRepository.workingCopyGitRepoFile + "/" + currentLocalFileName);
        var solutionFile = Files.createFile(solutionFilePath).toFile();

        // write content to the created file
        FileUtils.write(solutionFile, currentLocalFileContent, Charset.defaultCharset());

        // add folder to the template repo folder
        Path solutionFolderPath = Path.of(tempRepository.workingCopyGitRepoFile + "/" + currentLocalFolderName);
        Files.createDirectory(solutionFolderPath);

        programmingExercise = programmingExerciseParticipationUtilService.addSolutionParticipationForProgrammingExercise(programmingExercise);
        programmingExercise = programmingExerciseRepository.findByIdWithTemplateAndSolutionParticipationElseThrow(programmingExercise.getId());

        doReturn(gitService.getExistingCheckedOutRepositoryByLocalPath(tempRepository.workingCopyGitRepoFile.toPath(), null)).when(gitService)
                .getOrCheckoutRepository(eq(programmingExercise.getSolutionParticipation().getVcsRepositoryUri()), eq(true), any());

        var files = request.getMap(studentRepoBaseUrl + programmingExercise.getSolutionParticipation().getId() + "/files", HttpStatus.OK, String.class, FileType.class);

        // Check if all files exist
        for (String key : files.keySet()) {
            assertThat(Path.of(tempRepository.workingCopyGitRepoFile + "/" + key)).exists();
        }
    }

    @Test
    @WithMockUser(username = TEST_PREFIX + "student1", roles = "USER")
    void testGetFile() throws Exception {
        LinkedMultiValueMap<String, String> params = new LinkedMultiValueMap<>();
        params.add("file", currentLocalFileName);
        var file = request.get(studentRepoBaseUrl + participation.getId() + "/file", HttpStatus.OK, byte[].class, params);
        assertThat(file).isNotEmpty();
        assertThat(new String(file)).isEqualTo(currentLocalFileContent);
    }

    @Test
    @WithMockUser(username = TEST_PREFIX + "student2", roles = "USER")
    void testGetFilesAsDifferentStudentForbidden() throws Exception {
        request.getMap(studentRepoBaseUrl + participation.getId() + "/files", HttpStatus.FORBIDDEN, String.class, FileType.class);
    }

    @Test
    @WithMockUser(username = TEST_PREFIX + "student2", roles = "USER")
    void testGetFileAsDifferentStudentForbidden() throws Exception {
        programmingExerciseRepository.save(programmingExercise);
        LinkedMultiValueMap<String, String> params = new LinkedMultiValueMap<>();
        params.add("file", currentLocalFileName);
        request.get(studentRepoBaseUrl + participation.getId() + "/file", HttpStatus.FORBIDDEN, byte[].class, params);
    }

    private void addPlagiarismCaseToProgrammingExercise(String studentLoginWithoutPost, String studentLoginWithPost) {
        var textPlagiarismResult = textExerciseUtilService.createPlagiarismResultForExercise(programmingExercise);
        var plagiarismComparison = new PlagiarismComparison();
        plagiarismComparison.setPlagiarismResult(textPlagiarismResult);
        plagiarismComparison.setStatus(PlagiarismStatus.CONFIRMED);

        var plagiarismSubmissionA = new PlagiarismSubmission();
        plagiarismSubmissionA.setStudentLogin(studentLoginWithoutPost);
        plagiarismSubmissionA.setSubmissionId(participation.getId());

        var plagiarismSubmissionB = new PlagiarismSubmission();
        plagiarismSubmissionB.setStudentLogin(studentLoginWithPost);
        plagiarismSubmissionB.setSubmissionId(participation.getId() + 1);

        plagiarismComparison.setSubmissionA(plagiarismSubmissionA);
        plagiarismComparison.setSubmissionB(plagiarismSubmissionB);

        PlagiarismCase plagiarismCase = new PlagiarismCase();
        plagiarismCase.setExercise(programmingExercise);
        plagiarismCase = plagiarismCaseRepository.save(plagiarismCase);

        Post post = new Post();
        post.setAuthor(userUtilService.getUserByLogin(TEST_PREFIX + "instructor1"));
        post.setTitle("Title Plagiarism Case Post");
        post.setContent("Content Plagiarism Case Post");
        post.setVisibleForStudents(true);
        post.setPlagiarismCase(plagiarismCase);
        postRepository.save(post);

        plagiarismSubmissionB.setPlagiarismCase(plagiarismCase);
        plagiarismComparisonRepository.save(plagiarismComparison);
    }

    @Test
    @WithMockUser(username = TEST_PREFIX + "student2", roles = "USER")
    void testGetFilesAsDifferentStudentWithRelevantPlagiarismCase() throws Exception {
        programmingExercise.setDueDate(ZonedDateTime.now().minusHours(1));
        programmingExerciseRepository.save(programmingExercise);

        addPlagiarismCaseToProgrammingExercise(TEST_PREFIX + "student1", TEST_PREFIX + "student2");

        var files = request.getMap(studentRepoBaseUrl + participation.getId() + "/files-plagiarism-view", HttpStatus.OK, String.class, FileType.class);
        assertThat(files).isNotEmpty();

        // Check if all files exist
        for (String key : files.keySet()) {
            assertThat(Path.of(studentRepository.workingCopyGitRepoFile + "/" + key)).exists();
        }
    }

    @Test
    @WithMockUser(username = TEST_PREFIX + "student2", roles = "USER")
    void testGetFileAsDifferentStudentWithRelevantPlagiarismCase() throws Exception {
        programmingExercise.setDueDate(ZonedDateTime.now().minusHours(1));
        programmingExerciseRepository.save(programmingExercise);

        addPlagiarismCaseToProgrammingExercise(TEST_PREFIX + "student1", TEST_PREFIX + "student2");

        LinkedMultiValueMap<String, String> params = new LinkedMultiValueMap<>();
        params.add("file", currentLocalFileName);
        var file = request.get(studentRepoBaseUrl + participation.getId() + "/file-plagiarism-view", HttpStatus.OK, byte[].class, params);
        assertThat(file).isNotEmpty();
        assertThat(new String(file)).isEqualTo(currentLocalFileContent);
    }

    @Test
    @WithMockUser(username = TEST_PREFIX + "student2", roles = "USER")
    void testCannotGetFileAsDifferentStudentWithRelevantPlagiarismCaseBeforeExerciseDueDate() throws Exception {
        programmingExercise.setDueDate(ZonedDateTime.now().plusHours(1));
        programmingExerciseRepository.save(programmingExercise);

        addPlagiarismCaseToProgrammingExercise(TEST_PREFIX + "student1", TEST_PREFIX + "student2");

        LinkedMultiValueMap<String, String> params = new LinkedMultiValueMap<>();
        params.add("file", currentLocalFileName);
        request.get(studentRepoBaseUrl + participation.getId() + "/file-plagiarism-view", HttpStatus.FORBIDDEN, byte[].class, params);
    }

    @Test
    @WithMockUser(username = TEST_PREFIX + "instructor1", roles = "INSTRUCTOR")
    void testCanGetFileAsInstructorWithRelevantPlagiarismCaseBeforeExerciseDueDate() throws Exception {
        programmingExercise.setDueDate(ZonedDateTime.now().plusHours(1));
        programmingExerciseRepository.save(programmingExercise);

        addPlagiarismCaseToProgrammingExercise(TEST_PREFIX + "student1", TEST_PREFIX + "student2");

        LinkedMultiValueMap<String, String> params = new LinkedMultiValueMap<>();
        params.add("file", currentLocalFileName);
        var file = request.get(studentRepoBaseUrl + participation.getId() + "/file-plagiarism-view", HttpStatus.OK, byte[].class, params);
        assertThat(file).isNotEmpty();
        assertThat(new String(file)).isEqualTo(currentLocalFileContent);
    }

    @Test
    @WithMockUser(username = TEST_PREFIX + "instructor1", roles = "INSTRUCTOR")
    void testGetFileAsInstructorWithRelevantPlagiarismCaseAfterExam() throws Exception {
        programmingExercise = createProgrammingExerciseForExam();
        Exam exam = programmingExercise.getExerciseGroup().getExam();

        // The calculated exam end date (startDate of exam + workingTime of studentExam (7200 seconds))
        // should be in the past for this test.
        exam.setStartDate(ZonedDateTime.now().minusHours(4));
        exam.setEndDate(ZonedDateTime.now().minusHours(1));
        examRepository.save(exam);

        addPlagiarismCaseToProgrammingExercise(TEST_PREFIX + "student2", TEST_PREFIX + "student1");

        LinkedMultiValueMap<String, String> params = new LinkedMultiValueMap<>();
        params.add("file", currentLocalFileName);
        var file = request.get(studentRepoBaseUrl + participation.getId() + "/file-plagiarism-view", HttpStatus.OK, byte[].class, params);
        assertThat(file).isNotEmpty();
        assertThat(new String(file)).isEqualTo(currentLocalFileContent);
    }

    @Test
    @WithMockUser(username = TEST_PREFIX + "student1", roles = "USER")
    void testGetFileWithRelevantPlagiarismCaseAfterExam() throws Exception {
        programmingExercise = createProgrammingExerciseForExam();
        Exam exam = programmingExercise.getExerciseGroup().getExam();

        // The calculated exam end date (startDate of exam + workingTime of studentExam (7200 seconds))
        // should be in the past for this test.
        exam.setStartDate(ZonedDateTime.now().minusHours(4));
        exam.setEndDate(ZonedDateTime.now().minusHours(1));
        examRepository.save(exam);

        addPlagiarismCaseToProgrammingExercise(TEST_PREFIX + "student2", TEST_PREFIX + "student1");

        LinkedMultiValueMap<String, String> params = new LinkedMultiValueMap<>();
        params.add("file", currentLocalFileName);
        var file = request.get(studentRepoBaseUrl + participation.getId() + "/file-plagiarism-view", HttpStatus.OK, byte[].class, params);
        assertThat(file).isNotEmpty();
        assertThat(new String(file)).isEqualTo(currentLocalFileContent);
    }

    @Test
    @WithMockUser(username = TEST_PREFIX + "student1", roles = "USER")
    void testGetFilesWithRelevantPlagiarismCaseAfterExam_forbidden() throws Exception {
        programmingExercise = createProgrammingExerciseForExam();
        Exam exam = programmingExercise.getExerciseGroup().getExam();

        // The calculated exam end date (startDate of exam + workingTime of studentExam (7200 seconds))
        // should be in the past for this test.
        exam.setStartDate(ZonedDateTime.now().minusHours(3));
        exam.setEndDate(ZonedDateTime.now().minusHours(1));
        examRepository.save(exam);

        // student1 is NOT notified yet.
        addPlagiarismCaseToProgrammingExercise(TEST_PREFIX + "student1", TEST_PREFIX + "student2");

        request.getMap(studentRepoBaseUrl + participation.getId() + "/files-plagiarism-view", HttpStatus.FORBIDDEN, String.class, FileType.class);
    }

    @Test
    @WithMockUser(username = TEST_PREFIX + "student1", roles = "USER")
    void testGetFilesWithRelevantPlagiarismCaseAfterExam() throws Exception {
        programmingExercise = createProgrammingExerciseForExam();
        Exam exam = programmingExercise.getExerciseGroup().getExam();

        // The calculated exam end date (startDate of exam + workingTime of studentExam (7200 seconds))
        // should be in the past for this test.
        exam.setStartDate(ZonedDateTime.now().minusHours(4));
        exam.setEndDate(ZonedDateTime.now().minusHours(1));
        examRepository.save(exam);

        // student1 is notified.
        addPlagiarismCaseToProgrammingExercise(TEST_PREFIX + "student2", TEST_PREFIX + "student1");

        var files = request.getMap(studentRepoBaseUrl + participation.getId() + "/files-plagiarism-view", HttpStatus.OK, String.class, FileType.class);
        assertThat(files).isNotEmpty();

        // Check if all files exist
        for (String key : files.keySet()) {
            assertThat(Path.of(studentRepository.workingCopyGitRepoFile + "/" + key)).exists();
        }
    }

    @Test
    @WithMockUser(username = TEST_PREFIX + "student1", roles = "USER")
    void testGetFile_shouldThrowException() throws Exception {
        LinkedMultiValueMap<String, String> params = new LinkedMultiValueMap<>();
        params.add("file", currentLocalFileName);

        doReturn(Optional.empty()).when(gitService).getFileByName(any(Repository.class), eq(currentLocalFileName));
        var file = request.get(studentRepoBaseUrl + participation.getId() + "/file", HttpStatus.NOT_FOUND, byte[].class, params);
        assertThat(file).isNull();
    }

    @Test
    @WithMockUser(username = TEST_PREFIX + "student1", roles = "USER")
    void testCreateFile() throws Exception {
        LinkedMultiValueMap<String, String> params = new LinkedMultiValueMap<>();
        params.add("file", "newFile");
        assertThat(Path.of(studentRepository.workingCopyGitRepoFile + "/newFile")).doesNotExist();
        request.postWithoutResponseBody(studentRepoBaseUrl + participation.getId() + "/file", HttpStatus.OK, params);
        assertThat(Path.of(studentRepository.workingCopyGitRepoFile + "/newFile")).isRegularFile();
    }

    @Test
    @WithMockUser(username = TEST_PREFIX + "student1", roles = "USER")
    void testCreateFolder() throws Exception {
        LinkedMultiValueMap<String, String> params = new LinkedMultiValueMap<>();
        params.add("folder", "newFolder");
        assertThat(Path.of(studentRepository.workingCopyGitRepoFile + "/newFolder")).doesNotExist();
        request.postWithoutResponseBody(studentRepoBaseUrl + participation.getId() + "/folder", HttpStatus.OK, params);
        assertThat(Path.of(studentRepository.workingCopyGitRepoFile + "/newFolder")).isDirectory();
    }

    @Test
    @WithMockUser(username = TEST_PREFIX + "student1", roles = "USER")
    void testRenameFile() throws Exception {
        assertThat(Path.of(studentRepository.workingCopyGitRepoFile + "/" + currentLocalFileName)).exists();
        String newLocalFileName = "newFileName";
        assertThat(Path.of(studentRepository.workingCopyGitRepoFile + "/" + newLocalFileName)).doesNotExist();
        FileMove fileMove = new FileMove(currentLocalFileName, newLocalFileName);
        request.postWithoutLocation(studentRepoBaseUrl + participation.getId() + "/rename-file", fileMove, HttpStatus.OK, null);
        assertThat(Path.of(studentRepository.workingCopyGitRepoFile + "/" + currentLocalFileName)).doesNotExist();
        assertThat(Path.of(studentRepository.workingCopyGitRepoFile + "/" + newLocalFileName)).exists();
    }

    @Test
    @WithMockUser(username = TEST_PREFIX + "student1", roles = "USER")
    void testRenameFolder() throws Exception {
        assertThat(Path.of(studentRepository.workingCopyGitRepoFile + "/" + currentLocalFolderName)).exists();
        String newLocalFolderName = "newFolderName";
        assertThat(Path.of(studentRepository.workingCopyGitRepoFile + "/" + newLocalFolderName)).doesNotExist();
        FileMove fileMove = new FileMove(currentLocalFolderName, newLocalFolderName);
        request.postWithoutLocation(studentRepoBaseUrl + participation.getId() + "/rename-file", fileMove, HttpStatus.OK, null);
        assertThat(Path.of(studentRepository.workingCopyGitRepoFile + "/" + currentLocalFolderName)).doesNotExist();
        assertThat(Path.of(studentRepository.workingCopyGitRepoFile + "/" + newLocalFolderName)).exists();
    }

    @Test
    @WithMockUser(username = TEST_PREFIX + "student1", roles = "USER")
    void testDeleteFile() throws Exception {
        LinkedMultiValueMap<String, String> params = new LinkedMultiValueMap<>();
        params.add("file", currentLocalFileName);
        assertThat(Path.of(studentRepository.workingCopyGitRepoFile + "/" + currentLocalFileName)).exists();
        request.delete(studentRepoBaseUrl + participation.getId() + "/file", HttpStatus.OK, params);
        assertThat(Path.of(studentRepository.workingCopyGitRepoFile + "/" + currentLocalFileName)).doesNotExist();
    }

    @Disabled
    @Test
    @WithMockUser(username = TEST_PREFIX + "student1", roles = "USER")
    void testCommitChanges() throws Exception {
        var receivedStatusBeforeCommit = request.get(studentRepoBaseUrl + participation.getId(), HttpStatus.OK, RepositoryStatusDTO.class);
        assertThat(receivedStatusBeforeCommit.repositoryStatus()).hasToString("UNCOMMITTED_CHANGES");
        request.postWithoutLocation(studentRepoBaseUrl + participation.getId() + "/commit", null, HttpStatus.OK, null);
        var receivedStatusAfterCommit = request.get(studentRepoBaseUrl + participation.getId(), HttpStatus.OK, RepositoryStatusDTO.class);
        assertThat(receivedStatusAfterCommit.repositoryStatus()).hasToString("CLEAN");
        var testRepoCommits = studentRepository.getAllLocalCommits();
        assertThat(testRepoCommits).hasSize(1);
        assertThat(userUtilService.getUserByLogin(TEST_PREFIX + "student1").getName()).isEqualTo(testRepoCommits.getFirst().getAuthorIdent().getName());
    }

    @Test
    @WithMockUser(username = TEST_PREFIX + "student1", roles = "USER")
    void testSaveFiles() throws Exception {
        assertThat(Path.of(studentRepository.workingCopyGitRepoFile + "/" + currentLocalFileName)).exists();
        request.put(studentRepoBaseUrl + participation.getId() + "/files?commit=false", getFileSubmissions("updatedFileContent"), HttpStatus.OK);
        assertThat(studentFilePath).hasContent("updatedFileContent");
    }

    @Disabled
    @Test
    @WithMockUser(username = TEST_PREFIX + "student1", roles = "USER")
    void testSaveFilesAndCommit() throws Exception {
        assertThat(Path.of(studentRepository.workingCopyGitRepoFile + "/" + currentLocalFileName)).exists();

        var receivedStatusBeforeCommit = request.get(studentRepoBaseUrl + participation.getId(), HttpStatus.OK, RepositoryStatusDTO.class);
        assertThat(receivedStatusBeforeCommit.repositoryStatus()).hasToString("UNCOMMITTED_CHANGES");

        request.put(studentRepoBaseUrl + participation.getId() + "/files?commit=true", getFileSubmissions("updatedFileContent"), HttpStatus.OK);

        var receivedStatusAfterCommit = request.get(studentRepoBaseUrl + participation.getId(), HttpStatus.OK, RepositoryStatusDTO.class);
        assertThat(receivedStatusAfterCommit.repositoryStatus()).hasToString("CLEAN");

        assertThat(studentFilePath).hasContent("updatedFileContent");

        var testRepoCommits = studentRepository.getAllLocalCommits();
        assertThat(testRepoCommits).hasSize(1);
        assertThat(userUtilService.getUserByLogin(TEST_PREFIX + "student1").getName()).isEqualTo(testRepoCommits.getFirst().getAuthorIdent().getName());
    }

    @Disabled
    @Test
    @WithMockUser(username = TEST_PREFIX + "instructor1", roles = "INSTRUCTOR")
    void testSaveFilesAfterDueDateAsInstructor() throws Exception {
        // Instructors should be able to push to their personal assignment repository after the due date of the exercise has passed.
        programmingExercise.setDueDate(ZonedDateTime.now().minusHours(1));

        // Create assignment repository and participation for the instructor.
        tempRepository = new LocalRepository(defaultBranch);
        tempRepository.configureRepos(Path.of(localVCBasePath), "localInstructorAssignmentRepo", "remoteInstructorAssignmentRepo");
        var instructorAssignmentRepoUri = new LocalVCRepositoryUri(tempRepository.workingCopyGitRepoFile.getPath());
        ProgrammingExerciseStudentParticipation instructorAssignmentParticipation = participationUtilService
                .addStudentParticipationForProgrammingExerciseForLocalRepo(programmingExercise, TEST_PREFIX + "instructor1", instructorAssignmentRepoUri.getURI());
<<<<<<< HEAD
        doReturn(defaultBranch).when(localVCGitBranchService).getOrRetrieveBranchOfParticipation(instructorAssignmentParticipation);
        doReturn(gitService.getExistingCheckedOutRepositoryByLocalPath(tempRepository.workingCopyGitRepoFile.toPath(), null)).when(gitService)
=======
        doReturn(gitService.getExistingCheckedOutRepositoryByLocalPath(tempRepository.localRepoFile.toPath(), null)).when(gitService)
>>>>>>> 4f02cbb1
                .getOrCheckoutRepository(instructorAssignmentParticipation.getVcsRepositoryUri(), true, defaultBranch);

        request.put(studentRepoBaseUrl + instructorAssignmentParticipation.getId() + "/files?commit=true", List.of(), HttpStatus.OK);
    }

    @Disabled
    @Test
    @WithMockUser(username = TEST_PREFIX + "student2", roles = "USER")
    void testUpdateParticipationFiles_cannotAccessParticipation() throws Exception {
        // student2 should not have access to student1's participation.
        request.put(studentRepoBaseUrl + participation.getId() + "/files", List.of(), HttpStatus.FORBIDDEN);
    }

    @Disabled
    @Test
    @WithMockUser(username = TEST_PREFIX + "student1", roles = "USER")
    void testPullChanges() throws Exception {
        String fileName = "remoteFile";

        // Create a commit for the local and the remote repository
        request.postWithoutLocation(studentRepoBaseUrl + participation.getId() + "/commit", null, HttpStatus.OK, null);
        try (var remoteRepository = gitService.getExistingCheckedOutRepositoryByLocalPath(studentRepository.bareGitRepoFile.toPath(), null)) {

            // Create file in the remote repository
            Path filePath = studentRepository.bareGitRepoFile.toPath().resolve(fileName);
            Files.createFile(filePath);

            // Check if the file exists in the remote repository and that it doesn't yet exist in the local repository
            assertThat(studentRepository.bareGitRepoFile.toPath().resolve(fileName)).exists();
            assertThat(studentRepository.workingCopyGitRepoFile.toPath().resolve(fileName)).doesNotExist();

            // Stage all changes and make a second commit in the remote repository
            gitService.stageAllChanges(remoteRepository);
            GitService.commit(studentRepository.bareGitRepo).setMessage("TestCommit").setAllowEmpty(true).setCommitter("testname", "test@email").call();

            // Checks if the current commit is not equal on the local and the remote repository
            assertThat(studentRepository.getAllLocalCommits().getFirst()).isNotEqualTo(studentRepository.getAllOriginCommits().getFirst());

            // Execute the Rest call
            request.get(studentRepoBaseUrl + participation.getId() + "/pull", HttpStatus.OK, Void.class);

            // Check if the current commit is the same on the local and the remote repository and if the file exists on the local repository
            assertThat(studentRepository.getAllLocalCommits().getFirst()).isEqualTo(studentRepository.getAllOriginCommits().getFirst());
            assertThat(studentRepository.workingCopyGitRepoFile.toPath().resolve(fileName)).exists();
        }
    }

    @Disabled
    @Test
    @WithMockUser(username = TEST_PREFIX + "student1", roles = "USER")
    void testResetToLastCommit() throws Exception {
        String fileName = "testFile";
        try (var localRepo = gitService.getExistingCheckedOutRepositoryByLocalPath(studentRepository.workingCopyGitRepoFile.toPath(), null);
                var remoteRepo = gitService.getExistingCheckedOutRepositoryByLocalPath(studentRepository.bareGitRepoFile.toPath(), null)) {

            // Check status of git before the commit
            var receivedStatusBeforeCommit = request.get(studentRepoBaseUrl + participation.getId(), HttpStatus.OK, RepositoryStatusDTO.class);
            assertThat(receivedStatusBeforeCommit.repositoryStatus()).hasToString("UNCOMMITTED_CHANGES");

            // Create a commit for the local and the remote repository
            request.postWithoutLocation(studentRepoBaseUrl + participation.getId() + "/commit", null, HttpStatus.OK, null);

            // Check status of git after the commit
            var receivedStatusAfterCommit = request.get(studentRepoBaseUrl + participation.getId(), HttpStatus.OK, RepositoryStatusDTO.class);
            assertThat(receivedStatusAfterCommit.repositoryStatus()).hasToString("CLEAN");

            // Create file in the local repository and commit it
            Path localFilePath = Path.of(studentRepository.workingCopyGitRepoFile + "/" + fileName);
            var localFile = Files.createFile(localFilePath).toFile();
            // write content to the created file
            FileUtils.write(localFile, "local", Charset.defaultCharset());
            gitService.stageAllChanges(localRepo);
            GitService.commit(studentRepository.workingCopyGitRepo).setMessage("local").call();

            // Create file in the remote repository and commit it
            Path remoteFilePath = Path.of(studentRepository.bareGitRepoFile + "/" + fileName);
            var remoteFile = Files.createFile(remoteFilePath).toFile();
            // write content to the created file
            FileUtils.write(remoteFile, "remote", Charset.defaultCharset());
            gitService.stageAllChanges(remoteRepo);
            GitService.commit(studentRepository.bareGitRepo).setMessage("remote").call();

            // Merge the two and a conflict will occur
            studentRepository.workingCopyGitRepo.fetch().setRemote("origin").call();
            List<Ref> refs = studentRepository.workingCopyGitRepo.branchList().setListMode(ListBranchCommand.ListMode.REMOTE).call();
            var result = studentRepository.workingCopyGitRepo.merge().include(refs.getFirst().getObjectId()).setStrategy(MergeStrategy.RESOLVE).call();
            var status = studentRepository.workingCopyGitRepo.status().call();
            assertThat(status.getConflicting()).isNotEmpty();
            assertThat(result.getMergeStatus()).isEqualTo(MergeResult.MergeStatus.CONFLICTING);

            // Execute the reset Rest call
            request.postWithoutLocation(studentRepoBaseUrl + participation.getId() + "/reset", null, HttpStatus.OK, null);

            // Check the git status after the reset
            status = studentRepository.workingCopyGitRepo.status().call();
            assertThat(status.getConflicting()).isEmpty();
            assertThat(studentRepository.getAllLocalCommits().getFirst()).isEqualTo(studentRepository.getAllOriginCommits().getFirst());
            var receivedStatusAfterReset = request.get(studentRepoBaseUrl + participation.getId(), HttpStatus.OK, RepositoryStatusDTO.class);
            assertThat(receivedStatusAfterReset.repositoryStatus()).hasToString("CLEAN");
        }
    }

    @Disabled
    @Test
    @WithMockUser(username = TEST_PREFIX + "student1", roles = "USER")
    void testGetStatus() throws Exception {
        var receivedStatusBeforeCommit = request.get(studentRepoBaseUrl + participation.getId(), HttpStatus.OK, RepositoryStatusDTO.class);

        // The current status is "uncommited changes", since we added files and folders, but we didn't commit yet
        assertThat(receivedStatusBeforeCommit.repositoryStatus()).hasToString("UNCOMMITTED_CHANGES");

        // Perform a commit to check if the status changes
        request.postWithoutLocation(studentRepoBaseUrl + participation.getId() + "/commit", null, HttpStatus.OK, null);

        // Check if the status of git is "clean" after the commit
        var receivedStatusAfterCommit = request.get(studentRepoBaseUrl + participation.getId(), HttpStatus.OK, RepositoryStatusDTO.class);
        assertThat(receivedStatusAfterCommit.repositoryStatus()).hasToString("CLEAN");
    }

    @Test
    @WithMockUser(username = TEST_PREFIX + "student1", roles = "USER")
    void testBuildLogsNoSubmission() throws Exception {
        var receivedLogs = request.get(participationsBaseUrl + participation.getId() + "/buildlogs", HttpStatus.OK, List.class);
        assertThat(receivedLogs).isNotNull().isEmpty();
    }

    @Test
    @WithMockUser(username = TEST_PREFIX + "student1", roles = "USER")
    void testBuildLogsWithSubmissionBuildSuccessful() throws Exception {
        programmingExerciseUtilService.createProgrammingSubmission(participation, false);
        var buildLogs = request.get(participationsBaseUrl + participation.getId() + "/buildlogs", HttpStatus.OK, List.class);
        assertThat(buildLogs).isEmpty();
    }

    @Test
    @WithMockUser(username = TEST_PREFIX + "student1", roles = "USER")
    void testBuildLogsWithManualResult() throws Exception {
        var submission = programmingExerciseUtilService.createProgrammingSubmission(participation, true);
        var buildLogEntries = buildLogEntryService.saveBuildLogs(logs, submission);
        submission.setBuildLogEntries(buildLogEntries);
        participationUtilService.addResultToSubmission(submission, AssessmentType.SEMI_AUTOMATIC);
        var receivedLogs = request.getList(participationsBaseUrl + participation.getId() + "/buildlogs", HttpStatus.OK, BuildLogEntry.class);
        assertThat(receivedLogs).hasSize(2);
        assertLogsContent(receivedLogs);
    }

    @Test
    @WithMockUser(username = TEST_PREFIX + "student1", roles = "USER")
    void testBuildLogs() throws Exception {
        var submission = programmingExerciseUtilService.createProgrammingSubmission(participation, true);
        var buildLogEntries = buildLogEntryService.saveBuildLogs(logs, submission);
        submission.setBuildLogEntries(buildLogEntries);
        participationUtilService.addResultToSubmission(submission, AssessmentType.AUTOMATIC);
        var receivedLogs = request.getList(participationsBaseUrl + participation.getId() + "/buildlogs", HttpStatus.OK, BuildLogEntry.class);
        assertThat(receivedLogs).hasSize(2);
        assertLogsContent(receivedLogs);
    }

    @Test
    @WithMockUser(username = TEST_PREFIX + "student2", roles = "USER")
    void testGetBuildLogs_cannotAccessParticipation() throws Exception {
        // student2 should not have access to student1's participation.
        request.getList(participationsBaseUrl + participation.getId() + "/buildlogs", HttpStatus.FORBIDDEN, BuildLogEntry.class);
    }

    private void assertLogsContent(List<BuildLogEntry> receivedLogs) {
        for (int i = 0; i < receivedLogs.size(); i++) {
            assertThat(receivedLogs.get(i).getLog()).isEqualTo(logs.get(i).getLog());
            // When serializing and deserializing the logs, the time of each BuildLogEntry is converted to UTC.
            // Convert the time in the logs set up above to UTC and round it to milliseconds for comparison.
            ZonedDateTime expectedTime = ZonedDateTime.ofInstant(logs.get(i).getTime().truncatedTo(ChronoUnit.MILLIS).toInstant(), ZoneId.of("UTC"));
            ZonedDateTime actualTime = receivedLogs.get(i).getTime().truncatedTo(ChronoUnit.MILLIS);
            assertThat(actualTime).isCloseTo(expectedTime, within(1, ChronoUnit.MILLIS));
        }
    }

    @Test
    @WithMockUser(username = TEST_PREFIX + "student1", roles = "USER")
    void testBuildLogsFromDatabase() throws Exception {
        var submission = new ProgrammingSubmission();
        submission.setSubmissionDate(ZonedDateTime.now().minusMinutes(4));
        submission.setSubmitted(true);
        submission.setCommitHash(TestConstants.COMMIT_HASH_STRING);
        submission.setType(SubmissionType.MANUAL);
        submission.setBuildFailed(true);

        List<BuildLogEntry> buildLogEntries = new ArrayList<>();
        buildLogEntries.add(new BuildLogEntry(ZonedDateTime.now(), "LogEntry1", submission));
        buildLogEntries.add(new BuildLogEntry(ZonedDateTime.now(), "LogEntry2", submission));
        buildLogEntries.add(new BuildLogEntry(ZonedDateTime.now(), "LogEntry3", submission));
        submission.setBuildLogEntries(buildLogEntries);
        programmingExerciseUtilService.addProgrammingSubmission(programmingExercise, submission, TEST_PREFIX + "student1");

        var receivedLogs = request.getList(participationsBaseUrl + participation.getId() + "/buildlogs", HttpStatus.OK, BuildLogEntry.class);
        assertThat(receivedLogs).hasSize(3).isEqualTo(buildLogEntries);
    }

    @Test
    @WithMockUser(username = TEST_PREFIX + "student1", roles = "USER")
    void testBuildLogsFromDatabaseForSpecificResults() throws Exception {
        // FIRST SUBMISSION
        var submission1 = new ProgrammingSubmission();
        submission1.setSubmissionDate(ZonedDateTime.now().minusMinutes(4));
        submission1.setSubmitted(true);
        submission1.setCommitHash("A");
        submission1.setType(SubmissionType.MANUAL);
        submission1.setBuildFailed(true);

        var submission1Logs = new ArrayList<BuildLogEntry>();
        submission1Logs.add(new BuildLogEntry(ZonedDateTime.now(), "Submission 1 - Log 1", submission1));
        submission1Logs.add(new BuildLogEntry(ZonedDateTime.now(), "Submission 1 - Log 2", submission1));

        submission1.setBuildLogEntries(submission1Logs);
        programmingExerciseUtilService.addProgrammingSubmission(programmingExercise, submission1, TEST_PREFIX + "student1");
        var result1 = participationUtilService.addResultToSubmission(submission1, AssessmentType.AUTOMATIC).getFirstResult();

        // SECOND SUBMISSION
        var submission2 = new ProgrammingSubmission();
        submission2.setSubmissionDate(ZonedDateTime.now().minusMinutes(2));
        submission2.setSubmitted(true);
        submission2.setCommitHash("B");
        submission2.setType(SubmissionType.MANUAL);
        submission2.setBuildFailed(true);

        var submission2Logs = new ArrayList<BuildLogEntry>();
        submission2Logs.add(new BuildLogEntry(ZonedDateTime.now(), "Submission 2 - Log 1", submission2));
        submission2Logs.add(new BuildLogEntry(ZonedDateTime.now(), "Submission 2 - Log 2", submission2));

        submission2.setBuildLogEntries(submission2Logs);
        programmingExerciseUtilService.addProgrammingSubmission(programmingExercise, submission2, TEST_PREFIX + "student1");
        var result2 = participationUtilService.addResultToSubmission(submission2, AssessmentType.AUTOMATIC).getFirstResult();

        // Specify to use result1
        var receivedLogs1 = request.getList(participationsBaseUrl + participation.getId() + "/buildlogs", HttpStatus.OK, BuildLogEntry.class,
                parameters(Map.of("resultId", result1.getId())));
        assertThat(receivedLogs1).isEqualTo(submission1Logs);

        // Specify to use result2
        var receivedLogs2 = request.getList(participationsBaseUrl + participation.getId() + "/buildlogs", HttpStatus.OK, BuildLogEntry.class,
                parameters(Map.of("resultId", result2.getId())));
        assertThat(receivedLogs2).isEqualTo(submission2Logs);

        // Without parameters, the latest submission must be used
        var receivedLogsLatest = request.getList(participationsBaseUrl + participation.getId() + "/buildlogs", HttpStatus.OK, BuildLogEntry.class);
        assertThat(receivedLogsLatest).isEqualTo(submission2Logs);
    }

    @Test
    @WithMockUser(username = TEST_PREFIX + "student1", roles = "USER")
    void testBuildLogsFromDatabaseForSpecificResults_otherParticipation() throws Exception {
        var result = participationUtilService.addProgrammingParticipationWithResultForExercise(programmingExercise, TEST_PREFIX + "tutor1");
        programmingExerciseUtilService.addProgrammingSubmissionToResultAndParticipation(result, (StudentParticipation) result.getSubmission().getParticipation(), "xyz");

        request.getList(participationsBaseUrl + participation.getId() + "/buildlogs", HttpStatus.FORBIDDEN, BuildLogEntry.class, parameters(Map.of("resultId", result.getId())));
    }

    @Disabled
    @Test
    @WithMockUser(username = TEST_PREFIX + "student1", roles = "USER")
    void testCommitChangesAllowedForPracticeModeAfterDueDate() throws Exception {
        programmingExercise.setDueDate(ZonedDateTime.now().minusHours(1));
        programmingExercise.setBuildAndTestStudentSubmissionsAfterDueDate(null);
        programmingExercise.setAssessmentType(AssessmentType.MANUAL);
        programmingExerciseRepository.save(programmingExercise);

        participation.setPracticeMode(true);
        studentParticipationRepository.save(participation);

        testCommitChanges();
    }

    private void assertUnchangedRepositoryStatusForForbiddenReset() throws Exception {
        // Reset the repo is not allowed
        var receivedStatusBeforeCommit = request.get(studentRepoBaseUrl + participation.getId(), HttpStatus.OK, RepositoryStatusDTO.class);
        assertThat(receivedStatusBeforeCommit.repositoryStatus()).hasToString("UNCOMMITTED_CHANGES");
        request.postWithoutLocation(studentRepoBaseUrl + participation.getId() + "/reset", null, HttpStatus.FORBIDDEN, null);
        assertThat(receivedStatusBeforeCommit.repositoryStatus()).hasToString("UNCOMMITTED_CHANGES");
    }

    @Test
    @WithMockUser(username = TEST_PREFIX + "tutor1", roles = "TA")
    void testResetNotAllowedBeforeDueDate() throws Exception {
        programmingExercise.setReleaseDate(ZonedDateTime.now().minusHours(2));
        programmingExercise.setDueDate(ZonedDateTime.now().plusHours(1));
        programmingExercise.setBuildAndTestStudentSubmissionsAfterDueDate(null);
        programmingExercise.setAssessmentType(AssessmentType.AUTOMATIC);
        programmingExerciseRepository.save(programmingExercise);

        assertUnchangedRepositoryStatusForForbiddenReset();
    }

    @Test
    @WithMockUser(username = TEST_PREFIX + "tutor1", roles = "TA")
    void testResetNotAllowedForExamBeforeDueDate() throws Exception {
        programmingExercise = createProgrammingExerciseForExam();
        // A tutor is not allowed to reset the repository during the exam time
        assertUnchangedRepositoryStatusForForbiddenReset();
    }

    private ProgrammingExercise createProgrammingExerciseForExam() {
        // Create an exam programming exercise
        var programmingExercise = programmingExerciseUtilService.addCourseExamExerciseGroupWithOneProgrammingExerciseAndTestCases();
        programmingExerciseRepository.save(programmingExercise);
        participation.setExercise(programmingExercise);
        studentParticipationRepository.save(participation);
        // Create an exam which has already started
        Exam exam = examRepository.findByIdElseThrow(programmingExercise.getExerciseGroup().getExam().getId());
        exam.setStartDate(ZonedDateTime.now().minusHours(1));
        examRepository.save(exam);
        var studentExam = examUtilService.addStudentExam(exam);
        studentExam.setWorkingTime(7200); // 2 hours
        studentExam.setUser(participation.getStudent().orElseThrow());
        studentExam.addExercise(programmingExercise);
        studentExamRepository.save(studentExam);
        return programmingExercise;
    }

    @Disabled
    @Test
    @WithMockUser(username = TEST_PREFIX + "student1", roles = "USER")
    void testStashChanges() throws Exception {
        // Make initial commit and save files afterwards
        initialCommitAndSaveFiles(HttpStatus.OK);
        Repository localRepo = gitService.getExistingCheckedOutRepositoryByLocalPath(studentRepository.workingCopyGitRepoFile.toPath(), null);

        // Stash changes
        gitService.stashChanges(localRepo);
        // Local repo has no unsubmitted changes
        assertThat(studentFilePath).hasContent("initial commit");
    }

    @Test
    @WithMockUser(username = TEST_PREFIX + "student1", roles = "USER")
    void testStashChangesInStudentRepositoryAfterDueDateHasPassed_beforeStateRepoConfigured() {
        participation.setInitializationState(InitializationState.REPO_COPIED);
        // Try to stash changes
        programmingExerciseParticipationService.stashChangesInStudentRepositoryAfterDueDateHasPassed(programmingExercise, participation);

        // Check the logs
        List<ILoggingEvent> logsList = listAppender.list;
        assertThat(logsList.getFirst().getMessage()).startsWith("Cannot stash student repository for participation ");
        assertThat(logsList.getFirst().getArgumentArray()).containsExactly(participation.getId());
    }

    @Disabled
    @Test
    @WithMockUser(username = TEST_PREFIX + "student1", roles = "USER")
    void testStashChangesInStudentRepositoryAfterDueDateHasPassed_dueDatePassed() throws Exception {
        // Make initial commit and save files afterwards
        initialCommitAndSaveFiles(HttpStatus.OK);
        programmingExercise.setDueDate(ZonedDateTime.now().minusHours(1));

        // Stash changes using service
        programmingExerciseParticipationService.stashChangesInStudentRepositoryAfterDueDateHasPassed(programmingExercise, participation);
        assertThat(studentFilePath).hasContent("initial commit");
    }

    @Test
    @WithMockUser(username = TEST_PREFIX + "student1", roles = "USER")
    void testStashChangesInStudentRepositoryAfterDueDateHasPassed_throwError() {
        // Try to stash changes, but it will throw error as the HEAD is not initialized in the remote repo (this is done with the initial commit)
        programmingExerciseParticipationService.stashChangesInStudentRepositoryAfterDueDateHasPassed(programmingExercise, participation);

        // Check the logs
        List<ILoggingEvent> logsList = listAppender.list;
        assertThat(logsList.getFirst().getLevel()).isEqualTo(Level.ERROR);
    }

    @Test
    @WithMockUser(username = TEST_PREFIX + "student1", roles = "USER")
    void testFindStudentParticipation() {
        var response = studentParticipationRepository.findById(participation.getId());
        assertThat(response).isPresent();
        assertThat(response.get().getId()).isEqualTo(participation.getId());
    }

    private List<FileSubmission> getFileSubmissions(String fileContent) {
        List<FileSubmission> fileSubmissions = new ArrayList<>();
        FileSubmission fileSubmission = new FileSubmission();
        fileSubmission.setFileName(currentLocalFileName);
        fileSubmission.setFileContent(fileContent);
        fileSubmissions.add(fileSubmission);
        return fileSubmissions;
    }

    private void initialCommitAndSaveFiles(HttpStatus expectedStatus) throws Exception {
        assertThat(Path.of(studentRepository.workingCopyGitRepoFile + "/" + currentLocalFileName)).exists();
        // Do initial commit
        request.put(studentRepoBaseUrl + participation.getId() + "/files?commit=true", getFileSubmissions("initial commit"), expectedStatus);
        // Check repo
        assertThat(studentFilePath).hasContent("initial commit");

        // Save file, without commit
        request.put(studentRepoBaseUrl + participation.getId() + "/files?commit=false", getFileSubmissions("updatedFileContent"), expectedStatus);
        // Check repo
        assertThat(studentFilePath).hasContent("updatedFileContent");
    }
}<|MERGE_RESOLUTION|>--- conflicted
+++ resolved
@@ -821,12 +821,7 @@
         var instructorAssignmentRepoUri = new LocalVCRepositoryUri(tempRepository.workingCopyGitRepoFile.getPath());
         ProgrammingExerciseStudentParticipation instructorAssignmentParticipation = participationUtilService
                 .addStudentParticipationForProgrammingExerciseForLocalRepo(programmingExercise, TEST_PREFIX + "instructor1", instructorAssignmentRepoUri.getURI());
-<<<<<<< HEAD
-        doReturn(defaultBranch).when(localVCGitBranchService).getOrRetrieveBranchOfParticipation(instructorAssignmentParticipation);
         doReturn(gitService.getExistingCheckedOutRepositoryByLocalPath(tempRepository.workingCopyGitRepoFile.toPath(), null)).when(gitService)
-=======
-        doReturn(gitService.getExistingCheckedOutRepositoryByLocalPath(tempRepository.localRepoFile.toPath(), null)).when(gitService)
->>>>>>> 4f02cbb1
                 .getOrCheckoutRepository(instructorAssignmentParticipation.getVcsRepositoryUri(), true, defaultBranch);
 
         request.put(studentRepoBaseUrl + instructorAssignmentParticipation.getId() + "/files?commit=true", List.of(), HttpStatus.OK);
