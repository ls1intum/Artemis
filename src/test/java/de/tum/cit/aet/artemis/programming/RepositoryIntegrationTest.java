package de.tum.cit.aet.artemis.programming;

import static de.tum.cit.aet.artemis.core.util.RequestUtilService.parameters;
import static org.assertj.core.api.Assertions.assertThat;
import static org.assertj.core.api.Assertions.within;
import static org.mockito.ArgumentMatchers.anyBoolean;
import static org.mockito.Mockito.any;
import static org.mockito.Mockito.doAnswer;
import static org.mockito.Mockito.doReturn;
import static org.mockito.Mockito.eq;
import static org.mockito.Mockito.mock;
import static org.mockito.Mockito.mockStatic;
import static org.mockito.Mockito.reset;

import java.io.File;
import java.io.IOException;
import java.nio.charset.Charset;
import java.nio.charset.StandardCharsets;
import java.nio.file.Files;
import java.nio.file.Path;
import java.time.ZoneId;
import java.time.ZonedDateTime;
import java.time.temporal.ChronoUnit;
import java.util.ArrayList;
import java.util.HashMap;
import java.util.List;
import java.util.Map;
import java.util.Optional;
import java.util.UUID;
import java.util.concurrent.atomic.AtomicReference;

import jakarta.validation.constraints.NotNull;

import org.apache.commons.io.FileUtils;
import org.eclipse.jgit.api.Git;
import org.eclipse.jgit.api.ListBranchCommand;
import org.eclipse.jgit.api.MergeResult;
import org.eclipse.jgit.api.errors.GitAPIException;
import org.eclipse.jgit.lib.Ref;
import org.eclipse.jgit.merge.MergeStrategy;
import org.junit.jupiter.api.AfterEach;
import org.junit.jupiter.api.BeforeEach;
import org.junit.jupiter.api.Test;
import org.mockito.MockedStatic;
import org.mockito.stubbing.Answer;
import org.slf4j.LoggerFactory;
import org.springframework.http.HttpStatus;
import org.springframework.security.test.context.support.WithMockUser;
import org.springframework.util.LinkedMultiValueMap;

import ch.qos.logback.classic.Level;
import ch.qos.logback.classic.Logger;
import ch.qos.logback.classic.spi.ILoggingEvent;
import ch.qos.logback.core.read.ListAppender;
import de.tum.cit.aet.artemis.assessment.domain.AssessmentType;
import de.tum.cit.aet.artemis.communication.domain.Post;
import de.tum.cit.aet.artemis.core.domain.Course;
import de.tum.cit.aet.artemis.core.util.TestConstants;
import de.tum.cit.aet.artemis.exam.domain.Exam;
import de.tum.cit.aet.artemis.exercise.domain.InitializationState;
import de.tum.cit.aet.artemis.exercise.domain.SubmissionType;
import de.tum.cit.aet.artemis.exercise.domain.participation.StudentParticipation;
import de.tum.cit.aet.artemis.plagiarism.domain.PlagiarismCase;
import de.tum.cit.aet.artemis.plagiarism.domain.PlagiarismComparison;
import de.tum.cit.aet.artemis.plagiarism.domain.PlagiarismStatus;
import de.tum.cit.aet.artemis.plagiarism.domain.PlagiarismSubmission;
import de.tum.cit.aet.artemis.plagiarism.domain.text.TextSubmissionElement;
import de.tum.cit.aet.artemis.programming.domain.FileType;
import de.tum.cit.aet.artemis.programming.domain.ProgrammingExercise;
import de.tum.cit.aet.artemis.programming.domain.ProgrammingExerciseStudentParticipation;
import de.tum.cit.aet.artemis.programming.domain.ProgrammingSubmission;
import de.tum.cit.aet.artemis.programming.domain.Repository;
import de.tum.cit.aet.artemis.programming.domain.build.BuildLogEntry;
import de.tum.cit.aet.artemis.programming.dto.FileMove;
import de.tum.cit.aet.artemis.programming.dto.RepositoryStatusDTO;
import de.tum.cit.aet.artemis.programming.service.GitService;
import de.tum.cit.aet.artemis.programming.service.ProgrammingExerciseParticipationService;
import de.tum.cit.aet.artemis.programming.service.vcs.VersionControlRepositoryPermission;
import de.tum.cit.aet.artemis.programming.util.GitUtilService;
import de.tum.cit.aet.artemis.programming.util.LocalRepository;
import de.tum.cit.aet.artemis.programming.web.repository.FileSubmission;

class RepositoryIntegrationTest extends AbstractProgrammingIntegrationJenkinsGitlabTest {

    private static final String TEST_PREFIX = "repositoryintegration";

    private final String studentRepoBaseUrl = "/api/repository/";

    private final String filesContentBaseUrl = "/api/repository-files-content/";

    private ProgrammingExercise programmingExercise;

    private final String currentLocalFileName = "currentFileName";

    private final String currentLocalFileContent = "testContent";

    private final byte[] currentLocalBinaryFileContent = { (byte) 0b10101010, (byte) 0b11001100, (byte) 0b11110000 };

    private final String currentLocalFolderName = "currentFolderName";

    private final LocalRepository studentRepository = new LocalRepository(defaultBranch);

    private LocalRepository templateRepository;

    private LocalRepository tempRepository;

    private final List<BuildLogEntry> logs = new ArrayList<>();

    private final BuildLogEntry buildLogEntry = new BuildLogEntry(ZonedDateTime.now(), "Checkout to revision e65aa77cc0380aeb9567ccceb78aca416d86085b has failed.");

    private final BuildLogEntry largeBuildLogEntry = new BuildLogEntry(ZonedDateTime.now(),
            "[ERROR] Failed to execute goal org.apache.maven.plugins:maven-checkstyle-plugin:3.1.1:checkstyle (default-cli)"
                    + "on project testPluginSCA-Tests: An error has occurred in Checkstyle report generation. Failed during checkstyle"
                    + "configuration: Exception was thrown while processing C:\\Users\\Stefan\\jenkins-home\\xml-data\\build-dir\\STCTES"
                    + "TPLUGINSCA-SOLUTION-JOB1\\assignment\\src\\www\\testPluginSCA\\BubbleSort.java: MismatchedTokenException occurred"
                    + "while parsing file C:\\Users\\Stefan\\gitlab-home\\xml-data\\build-dir\\STCTESTPLUGINSCA-SOLUTION-JOB1\\assignment\\"
                    + "src\\www\\testPluginSCA\\BubbleSort.java. expecting EOF, found '}' -> [Help 1]");

    private ProgrammingExerciseStudentParticipation participation;

    private ListAppender<ILoggingEvent> listAppender;

    private Path studentFilePath;

    private File studentFile;

    private Course course;

    @BeforeEach
    void setup() throws Exception {
        userUtilService.addUsers(TEST_PREFIX, 2, 1, 1, 1);
        course = programmingExerciseUtilService.addCourseWithOneProgrammingExerciseAndTestCases();
        programmingExercise = exerciseUtilService.getFirstExerciseWithType(course, ProgrammingExercise.class);
        programmingExercise = programmingExerciseRepository.findWithEagerStudentParticipationsById(programmingExercise.getId()).orElseThrow();

        programmingExercise.setReleaseDate(ZonedDateTime.now().minusHours(1));
        programmingExerciseRepository.save(programmingExercise);

        // Instantiate the remote repository as non-bare so its files can be manipulated
        studentRepository.configureRepos("studentLocalRepo", "studentOriginRepo", false);

        // add file to the repository folder
        studentFilePath = Path.of(studentRepository.localRepoFile + "/" + currentLocalFileName);
        studentFile = Files.createFile(studentFilePath).toFile();

        // write content to the created file
        FileUtils.write(studentFile, currentLocalFileContent, Charset.defaultCharset());

        // add binary file to the repo folder
        var studentFilePathBinary = Path.of(studentRepository.localRepoFile + "/" + currentLocalFileName + ".jar");
        var studentFileBinary = Files.createFile(studentFilePathBinary).toFile();
        FileUtils.writeByteArrayToFile(studentFileBinary, currentLocalBinaryFileContent);

        // add folder to the repository folder
        Path folderPath = Path.of(studentRepository.localRepoFile + "/" + currentLocalFolderName);
        Files.createDirectory(folderPath);

        var localRepoUri = new GitUtilService.MockFileRepositoryUri(studentRepository.localRepoFile);
        participation = participationUtilService.addStudentParticipationForProgrammingExerciseForLocalRepo(programmingExercise, TEST_PREFIX + "student1", localRepoUri.getURI());
        programmingExercise.setTestRepositoryUri(localRepoUri.toString());

        // Create template repo
        templateRepository = new LocalRepository(defaultBranch);
        templateRepository.configureRepos("templateLocalRepo", "templateOriginRepo");

        // add files to the template repo folder
        var templateFilePath = Path.of(templateRepository.localRepoFile + "/" + currentLocalFileName);
        var templateFile = Files.createFile(templateFilePath).toFile();

        var templateBinaryFilePath = Path.of(templateRepository.localRepoFile + "/" + currentLocalFileName + ".jar");
        var templateBinaryFile = Files.createFile(templateBinaryFilePath).toFile();

        // write content to the created files
        FileUtils.write(templateFile, currentLocalFileContent, Charset.defaultCharset());
        FileUtils.writeByteArrayToFile(templateBinaryFile, currentLocalBinaryFileContent);

        // add folder to the template repo folder
        Path templateFolderPath = Path.of(templateRepository.localRepoFile + "/" + currentLocalFolderName);
        Files.createDirectory(templateFolderPath);

        programmingExercise = programmingExerciseUtilService.addTemplateParticipationForProgrammingExercise(programmingExercise);
        programmingExercise = programmingExerciseRepository.findByIdWithTemplateAndSolutionParticipationElseThrow(programmingExercise.getId());

        doReturn(gitService.getExistingCheckedOutRepositoryByLocalPath(templateRepository.localRepoFile.toPath(), null)).when(gitService)
                .getOrCheckoutRepository(eq(programmingExercise.getTemplateParticipation().getVcsRepositoryUri()), eq(true), any());
        doReturn(gitService.getExistingCheckedOutRepositoryByLocalPath(studentRepository.localRepoFile.toPath(), null)).when(gitService)
                .getOrCheckoutRepository(eq(participation.getVcsRepositoryUri()), eq(true), any());
        doReturn(gitService.getExistingCheckedOutRepositoryByLocalPath(studentRepository.localRepoFile.toPath(), null)).when(gitService)
                .getOrCheckoutRepository(eq(participation.getVcsRepositoryUri()), eq(false), any());

        doReturn(gitService.getExistingCheckedOutRepositoryByLocalPath(templateRepository.localRepoFile.toPath(), null)).when(gitService)
                .getOrCheckoutRepository(programmingExercise.getTemplateParticipation().getVcsRepositoryUri(), true);
        doReturn(gitService.getExistingCheckedOutRepositoryByLocalPath(studentRepository.localRepoFile.toPath(), null)).when(gitService)
                .getOrCheckoutRepository(participation.getVcsRepositoryUri(), true);
        doReturn(gitService.getExistingCheckedOutRepositoryByLocalPath(studentRepository.localRepoFile.toPath(), null)).when(gitService)
                .getOrCheckoutRepository(participation.getVcsRepositoryUri(), false);

        doReturn(gitService.getExistingCheckedOutRepositoryByLocalPath(studentRepository.localRepoFile.toPath(), null)).when(gitService).getOrCheckoutRepository(participation);

        gitlabRequestMockProvider.enableMockingOfRequests();
        doReturn(defaultBranch).when(versionControlService).getOrRetrieveBranchOfStudentParticipation(participation);
        doReturn(defaultBranch).when(versionControlService).getOrRetrieveBranchOfExercise(programmingExercise);

        logs.add(buildLogEntry);
        logs.add(largeBuildLogEntry);

        // Following setup is to check log messages see: https://stackoverflow.com/a/51812144
        // Get Logback Logger
        Logger logger = (Logger) LoggerFactory.getLogger(ProgrammingExerciseParticipationService.class);

        // Create and start a ListAppender
        listAppender = new ListAppender<>();
        listAppender.start();

        // Add the appender to the logger, the addAppender is outdated now
        logger.addAppender(listAppender);
    }

    @AfterEach
    void tearDown() throws IOException {
        reset(gitService);
        studentRepository.resetLocalRepo();
        templateRepository.resetLocalRepo();
        if (tempRepository != null) {
            tempRepository.resetLocalRepo();
        }
    }

    @Test
    @WithMockUser(username = TEST_PREFIX + "student1", roles = "USER")
    void testGetFiles() throws Exception {
        var files = request.getMap(studentRepoBaseUrl + participation.getId() + "/files", HttpStatus.OK, String.class, FileType.class);
        assertThat(files).isNotEmpty();

        // Check if all files exist
        for (String key : files.keySet()) {
            assertThat(Path.of(studentRepository.localRepoFile + "/" + key)).exists();
        }
    }

    @Test
    @WithMockUser(username = TEST_PREFIX + "student1", roles = "USER")
    void testGetFileBeforeExamExerciseStartForbidden() throws Exception {
        programmingExercise = createProgrammingExerciseForExam();
        programmingExercise.setReleaseDate(ZonedDateTime.now().plusHours(1));
        programmingExercise.setStartDate(ZonedDateTime.now().plusHours(1));
        programmingExerciseRepository.save(programmingExercise);
        Exam exam = programmingExercise.getExerciseGroup().getExam();
        examRepository.save(exam);

        LinkedMultiValueMap<String, String> params = new LinkedMultiValueMap<>();
        params.add("file", currentLocalFileName);
        request.get(studentRepoBaseUrl + participation.getId() + "/file", HttpStatus.FORBIDDEN, byte[].class, params);
    }

    @Test
    @WithMockUser(username = TEST_PREFIX + "student1", roles = "USER")
    void testGetFileExerciseStartForbidden() throws Exception {
        programmingExercise.setReleaseDate(ZonedDateTime.now().plusHours(1));
        programmingExercise.setStartDate(ZonedDateTime.now().plusHours(1));
        programmingExerciseRepository.save(programmingExercise);

        LinkedMultiValueMap<String, String> params = new LinkedMultiValueMap<>();
        params.add("file", currentLocalFileName);
        request.get(studentRepoBaseUrl + participation.getId() + "/file", HttpStatus.FORBIDDEN, byte[].class, params);
    }

    @Test
    @WithMockUser(username = TEST_PREFIX + "tutor1", roles = "TA")
    void testGetFilesWithContent() throws Exception {
        var files = request.getMap(studentRepoBaseUrl + participation.getId() + "/files-content", HttpStatus.OK, String.class, String.class);
        assertThat(files).isNotEmpty();

        // Check if all files exist
        for (String key : files.keySet()) {
            assertThat(Path.of(studentRepository.localRepoFile + "/" + key)).exists();
        }
        assertThat(files).containsEntry(currentLocalFileName, currentLocalFileContent);
    }

    @Test
    @WithMockUser(username = TEST_PREFIX + "tutor1", roles = "TA")
    void testGetFilesWithOmitBinaries() throws Exception {
        var queryParams = "?omitBinaries=true";
        var files = request.getMap(studentRepoBaseUrl + participation.getId() + "/files-content" + queryParams, HttpStatus.OK, String.class, String.class);
        assertThat(files).isNotEmpty();

        for (String key : files.keySet()) {
            assertThat(Path.of(studentRepository.localRepoFile + "/" + key)).exists();
        }

        assertThat(files.keySet()).noneMatch(file -> file.endsWith(".jar"));

        assertThat(files).containsEntry(currentLocalFileName, currentLocalFileContent);
    }

    @Test
    @WithMockUser(username = TEST_PREFIX + "instructor1", roles = "INSTRUCTOR")
    void testGetFilesAtCommitInstructorNotInCourseForbidden() throws Exception {
        prepareRepository();
        String commitHash = getCommitHash(studentRepository.localGit);
        courseUtilService.updateCourseGroups("abc", course, "");
        request.getMap(filesContentBaseUrl + commitHash + "?participationId=" + participation.getId(), HttpStatus.FORBIDDEN, String.class, String.class);
        courseUtilService.updateCourseGroups(TEST_PREFIX, course, "");
    }

    @Test
    @WithMockUser(username = TEST_PREFIX + "tutor1", roles = "TA")
    void testGetFilesAtCommitTutorNotInCourseForbidden() throws Exception {
        prepareRepository();
        String commitHash = getCommitHash(studentRepository.localGit);
        courseUtilService.updateCourseGroups("abc", course, "");
        request.getMap(filesContentBaseUrl + commitHash + "?participationId=" + participation.getId(), HttpStatus.FORBIDDEN, String.class, String.class);
        courseUtilService.updateCourseGroups(TEST_PREFIX, course, "");
    }

    @Test
    @WithMockUser(username = TEST_PREFIX + "editor1", roles = "EDITOR")
    void testGetFilesAtCommitEditorNotInCourseForbidden() throws Exception {
        prepareRepository();
        String commitHash = getCommitHash(studentRepository.localGit);
        courseUtilService.updateCourseGroups("abc", course, "");
        request.getMap(filesContentBaseUrl + commitHash + "?participationId=" + participation.getId(), HttpStatus.FORBIDDEN, String.class, String.class);
        courseUtilService.updateCourseGroups(TEST_PREFIX, course, "");
    }

    @Test
    @WithMockUser(username = TEST_PREFIX + "instructor1", roles = "INSTRUCTOR")
    void testGetFilesWithContentAtCommit() throws Exception {
        prepareRepository();
        String commitHash = getCommitHash(studentRepository.localGit);
        var files = request.getMap(filesContentBaseUrl + commitHash + "?participationId=" + participation.getId(), HttpStatus.OK, String.class, String.class);
        assertThat(files).isNotEmpty();

        // Check if all files exist
        for (String key : files.keySet()) {
            assertThat(Path.of(studentRepository.localRepoFile + "/" + key)).exists();
        }
        assertThat(files).containsEntry(currentLocalFileName, currentLocalFileContent);
    }

    @Test
    @WithMockUser(username = TEST_PREFIX + "instructor1", roles = "INSTRUCTOR")
    void testGetFilesWithContentAtCommitParticipationNotFound() throws Exception {
        request.getMap(filesContentBaseUrl + "abc?participationId=" + UUID.randomUUID().getLeastSignificantBits(), HttpStatus.NOT_FOUND, String.class, String.class);
    }

    private void prepareRepository() throws GitAPIException, IOException {
        // files are already created in beforeEach
        // first commit
        studentRepository.localGit.add().addFilepattern(".").call();
        GitService.commit(studentRepository.localGit).setMessage("my commit 1").call();
        // second commit
        Files.createFile(Path.of(studentRepository.localRepoFile + "/dummy.txt"));
        studentRepository.localGit.add().addFilepattern(".").call();
        GitService.commit(studentRepository.localGit).setMessage("my commit 2").call();
    }

    @NotNull
    private String getCommitHash(Git repo) throws GitAPIException {
        AtomicReference<String> commitHash = new AtomicReference<>();
        repo.log().call().forEach(revCommit -> {
            if ("my commit 1".equals(revCommit.getFullMessage())) {
                commitHash.set(revCommit.getId().getName());
            }
        });
        return commitHash.get();
    }

    @Test
    @WithMockUser(username = TEST_PREFIX + "tutor1", roles = "TA")
    void testGetFilesWithContent_shouldNotThrowException() throws Exception {
        Map<de.tum.cit.aet.artemis.programming.domain.File, FileType> mockedFiles = new HashMap<>();
        mockedFiles.put(mock(de.tum.cit.aet.artemis.programming.domain.File.class), FileType.FILE);
<<<<<<< HEAD
        doReturn(mockedFiles).when(gitService).getFilesAndFolders(any(Repository.class));
=======
        doReturn(mockedFiles).when(gitService).listFilesAndFolders(any(Repository.class), anyBoolean());
>>>>>>> 2e48b7ec

        MockedStatic<FileUtils> mockedFileUtils = mockStatic(FileUtils.class);
        mockedFileUtils.when(() -> FileUtils.readFileToString(any(File.class), eq(StandardCharsets.UTF_8))).thenThrow(IOException.class);

        var files = request.getMap(studentRepoBaseUrl + participation.getId() + "/files-content", HttpStatus.OK, String.class, String.class);
        assertThat(files).isEmpty();
        mockedFileUtils.close();
    }

    @Test
    @WithMockUser(username = TEST_PREFIX + "tutor1", roles = "TA")
    void testGetFilesWithInfoAboutChange_noChange() throws Exception {
        var files = request.getMap(studentRepoBaseUrl + participation.getId() + "/files-change", HttpStatus.OK, String.class, Boolean.class);
        assertThat(files).isNotEmpty();

        // Check if all files exist
        for (String key : files.keySet()) {
            assertThat(Path.of(studentRepository.localRepoFile + "/" + key)).exists();
            assertThat(files.get(key)).isFalse();
        }
    }

    @Test
    @WithMockUser(username = TEST_PREFIX + "tutor1", roles = "TA")
    void testGetFilesWithInfoAboutChange_withChange() throws Exception {
        FileUtils.write(studentFile, "newContent123", Charset.defaultCharset());

        var files = request.getMap(studentRepoBaseUrl + participation.getId() + "/files-change", HttpStatus.OK, String.class, Boolean.class);
        assertThat(files).isNotEmpty();

        // Check if all files exist
        for (String key : files.keySet()) {
            assertThat(Path.of(studentRepository.localRepoFile + "/" + key)).exists();

            if (studentFile.getName().equals(key)) {
                assertThat(files.get(key)).isTrue();
            }
        }
    }

    @Test
    @WithMockUser(username = TEST_PREFIX + "tutor1", roles = "TA")
    void testGetFilesWithInfoAboutChange_withNewFile() throws Exception {

        Path newPath = Path.of(studentRepository.localRepoFile + "/newFile");
        var file2 = Files.createFile(newPath).toFile();
        // write content to the created file
        FileUtils.write(file2, currentLocalFileContent + "test1", Charset.defaultCharset());

        var files = request.getMap(studentRepoBaseUrl + participation.getId() + "/files-change", HttpStatus.OK, String.class, Boolean.class);
        assertThat(files).isNotEmpty();

        // Check if all files exist
        for (String key : files.keySet()) {
            assertThat(Path.of(studentRepository.localRepoFile + "/" + key)).exists();
            if (file2.getName().equals(key)) {
                assertThat(files.get(key)).isTrue();
            }

        }
    }

    @Test
    @WithMockUser(username = TEST_PREFIX + "instructor1", roles = "INSTRUCTOR")
    void testGetFiles_solutionParticipation() throws Exception {
        // Create template repo
        tempRepository = new LocalRepository(defaultBranch);
        tempRepository.configureRepos("solutionLocalRepo", "solutionOriginRepo");

        // add file to the template repo folder
        var solutionFilePath = Path.of(tempRepository.localRepoFile + "/" + currentLocalFileName);
        var solutionFile = Files.createFile(solutionFilePath).toFile();

        // write content to the created file
        FileUtils.write(solutionFile, currentLocalFileContent, Charset.defaultCharset());

        // add folder to the template repo folder
        Path solutionFolderPath = Path.of(tempRepository.localRepoFile + "/" + currentLocalFolderName);
        Files.createDirectory(solutionFolderPath);

        programmingExercise = programmingExerciseUtilService.addSolutionParticipationForProgrammingExercise(programmingExercise);
        programmingExercise = programmingExerciseRepository.findByIdWithTemplateAndSolutionParticipationElseThrow(programmingExercise.getId());

        doReturn(gitService.getExistingCheckedOutRepositoryByLocalPath(tempRepository.localRepoFile.toPath(), null)).when(gitService)
                .getOrCheckoutRepository(eq(programmingExercise.getSolutionParticipation().getVcsRepositoryUri()), eq(true), any());

        var files = request.getMap(studentRepoBaseUrl + programmingExercise.getSolutionParticipation().getId() + "/files", HttpStatus.OK, String.class, FileType.class);

        // Check if all files exist
        for (String key : files.keySet()) {
            assertThat(Path.of(tempRepository.localRepoFile + "/" + key)).exists();
        }
    }

    @Test
    @WithMockUser(username = TEST_PREFIX + "student1", roles = "USER")
    void testGetFile() throws Exception {
        LinkedMultiValueMap<String, String> params = new LinkedMultiValueMap<>();
        params.add("file", currentLocalFileName);
        var file = request.get(studentRepoBaseUrl + participation.getId() + "/file", HttpStatus.OK, byte[].class, params);
        assertThat(file).isNotEmpty();
        assertThat(new String(file)).isEqualTo(currentLocalFileContent);
    }

    @Test
    @WithMockUser(username = TEST_PREFIX + "student2", roles = "USER")
    void testGetFilesAsDifferentStudentForbidden() throws Exception {
        request.getMap(studentRepoBaseUrl + participation.getId() + "/files", HttpStatus.FORBIDDEN, String.class, FileType.class);
    }

    @Test
    @WithMockUser(username = TEST_PREFIX + "student2", roles = "USER")
    void testGetFileAsDifferentStudentForbidden() throws Exception {
        programmingExerciseRepository.save(programmingExercise);
        LinkedMultiValueMap<String, String> params = new LinkedMultiValueMap<>();
        params.add("file", currentLocalFileName);
        request.get(studentRepoBaseUrl + participation.getId() + "/file", HttpStatus.FORBIDDEN, byte[].class, params);
    }

    private void addPlagiarismCaseToProgrammingExercise(String studentLoginWithoutPost, String studentLoginWithPost) {
        var textPlagiarismResult = textExerciseUtilService.createTextPlagiarismResultForExercise(programmingExercise);
        var plagiarismComparison = new PlagiarismComparison<TextSubmissionElement>();
        plagiarismComparison.setPlagiarismResult(textPlagiarismResult);
        plagiarismComparison.setStatus(PlagiarismStatus.CONFIRMED);

        var plagiarismSubmissionA = new PlagiarismSubmission<TextSubmissionElement>();
        plagiarismSubmissionA.setStudentLogin(studentLoginWithoutPost);
        plagiarismSubmissionA.setSubmissionId(participation.getId());

        var plagiarismSubmissionB = new PlagiarismSubmission<TextSubmissionElement>();
        plagiarismSubmissionB.setStudentLogin(studentLoginWithPost);
        plagiarismSubmissionB.setSubmissionId(participation.getId() + 1);

        plagiarismComparison.setSubmissionA(plagiarismSubmissionA);
        plagiarismComparison.setSubmissionB(plagiarismSubmissionB);

        PlagiarismCase plagiarismCase = new PlagiarismCase();
        plagiarismCase.setExercise(programmingExercise);
        plagiarismCase = plagiarismCaseRepository.save(plagiarismCase);

        Post post = new Post();
        post.setAuthor(userUtilService.getUserByLogin(TEST_PREFIX + "instructor1"));
        post.setTitle("Title Plagiarism Case Post");
        post.setContent("Content Plagiarism Case Post");
        post.setVisibleForStudents(true);
        post.setPlagiarismCase(plagiarismCase);
        postRepository.save(post);

        plagiarismSubmissionB.setPlagiarismCase(plagiarismCase);
        plagiarismComparisonRepository.save(plagiarismComparison);
    }

    @Test
    @WithMockUser(username = TEST_PREFIX + "student2", roles = "USER")
    void testGetFilesAsDifferentStudentWithRelevantPlagiarismCase() throws Exception {
        programmingExercise.setDueDate(ZonedDateTime.now().minusHours(1));
        programmingExerciseRepository.save(programmingExercise);

        addPlagiarismCaseToProgrammingExercise(TEST_PREFIX + "student1", TEST_PREFIX + "student2");

        var files = request.getMap(studentRepoBaseUrl + participation.getId() + "/files-plagiarism-view", HttpStatus.OK, String.class, FileType.class);
        assertThat(files).isNotEmpty();

        // Check if all files exist
        for (String key : files.keySet()) {
            assertThat(Path.of(studentRepository.localRepoFile + "/" + key)).exists();
        }
    }

    @Test
    @WithMockUser(username = TEST_PREFIX + "student2", roles = "USER")
    void testGetFileAsDifferentStudentWithRelevantPlagiarismCase() throws Exception {
        programmingExercise.setDueDate(ZonedDateTime.now().minusHours(1));
        programmingExerciseRepository.save(programmingExercise);

        addPlagiarismCaseToProgrammingExercise(TEST_PREFIX + "student1", TEST_PREFIX + "student2");

        LinkedMultiValueMap<String, String> params = new LinkedMultiValueMap<>();
        params.add("file", currentLocalFileName);
        var file = request.get(studentRepoBaseUrl + participation.getId() + "/file-plagiarism-view", HttpStatus.OK, byte[].class, params);
        assertThat(file).isNotEmpty();
        assertThat(new String(file)).isEqualTo(currentLocalFileContent);
    }

    @Test
    @WithMockUser(username = TEST_PREFIX + "student2", roles = "USER")
    void testCannotGetFileAsDifferentStudentWithRelevantPlagiarismCaseBeforeExerciseDueDate() throws Exception {
        programmingExercise.setDueDate(ZonedDateTime.now().plusHours(1));
        programmingExerciseRepository.save(programmingExercise);

        addPlagiarismCaseToProgrammingExercise(TEST_PREFIX + "student1", TEST_PREFIX + "student2");

        LinkedMultiValueMap<String, String> params = new LinkedMultiValueMap<>();
        params.add("file", currentLocalFileName);
        request.get(studentRepoBaseUrl + participation.getId() + "/file-plagiarism-view", HttpStatus.FORBIDDEN, byte[].class, params);
    }

    @Test
    @WithMockUser(username = TEST_PREFIX + "instructor1", roles = "INSTRUCTOR")
    void testCanGetFileAsInstructorWithRelevantPlagiarismCaseBeforeExerciseDueDate() throws Exception {
        programmingExercise.setDueDate(ZonedDateTime.now().plusHours(1));
        programmingExerciseRepository.save(programmingExercise);

        addPlagiarismCaseToProgrammingExercise(TEST_PREFIX + "student1", TEST_PREFIX + "student2");

        LinkedMultiValueMap<String, String> params = new LinkedMultiValueMap<>();
        params.add("file", currentLocalFileName);
        var file = request.get(studentRepoBaseUrl + participation.getId() + "/file-plagiarism-view", HttpStatus.OK, byte[].class, params);
        assertThat(file).isNotEmpty();
        assertThat(new String(file)).isEqualTo(currentLocalFileContent);
    }

    @Test
    @WithMockUser(username = TEST_PREFIX + "instructor1", roles = "INSTRUCTOR")
    void testGetFileAsInstructorWithRelevantPlagiarismCaseAfterExam() throws Exception {
        programmingExercise = createProgrammingExerciseForExam();
        Exam exam = programmingExercise.getExerciseGroup().getExam();

        // The calculated exam end date (startDate of exam + workingTime of studentExam (7200 seconds))
        // should be in the past for this test.
        exam.setStartDate(ZonedDateTime.now().minusHours(4));
        exam.setEndDate(ZonedDateTime.now().minusHours(1));
        examRepository.save(exam);

        addPlagiarismCaseToProgrammingExercise(TEST_PREFIX + "student2", TEST_PREFIX + "student1");

        LinkedMultiValueMap<String, String> params = new LinkedMultiValueMap<>();
        params.add("file", currentLocalFileName);
        var file = request.get(studentRepoBaseUrl + participation.getId() + "/file-plagiarism-view", HttpStatus.OK, byte[].class, params);
        assertThat(file).isNotEmpty();
        assertThat(new String(file)).isEqualTo(currentLocalFileContent);
    }

    @Test
    @WithMockUser(username = TEST_PREFIX + "student1", roles = "USER")
    void testGetFileWithRelevantPlagiarismCaseAfterExam() throws Exception {
        programmingExercise = createProgrammingExerciseForExam();
        Exam exam = programmingExercise.getExerciseGroup().getExam();

        // The calculated exam end date (startDate of exam + workingTime of studentExam (7200 seconds))
        // should be in the past for this test.
        exam.setStartDate(ZonedDateTime.now().minusHours(4));
        exam.setEndDate(ZonedDateTime.now().minusHours(1));
        examRepository.save(exam);

        addPlagiarismCaseToProgrammingExercise(TEST_PREFIX + "student2", TEST_PREFIX + "student1");

        LinkedMultiValueMap<String, String> params = new LinkedMultiValueMap<>();
        params.add("file", currentLocalFileName);
        var file = request.get(studentRepoBaseUrl + participation.getId() + "/file-plagiarism-view", HttpStatus.OK, byte[].class, params);
        assertThat(file).isNotEmpty();
        assertThat(new String(file)).isEqualTo(currentLocalFileContent);
    }

    @Test
    @WithMockUser(username = TEST_PREFIX + "student1", roles = "USER")
    void testGetFilesWithRelevantPlagiarismCaseAfterExam_forbidden() throws Exception {
        programmingExercise = createProgrammingExerciseForExam();
        Exam exam = programmingExercise.getExerciseGroup().getExam();

        // The calculated exam end date (startDate of exam + workingTime of studentExam (7200 seconds))
        // should be in the past for this test.
        exam.setStartDate(ZonedDateTime.now().minusHours(3));
        exam.setEndDate(ZonedDateTime.now().minusHours(1));
        examRepository.save(exam);

        // student1 is NOT notified yet.
        addPlagiarismCaseToProgrammingExercise(TEST_PREFIX + "student1", TEST_PREFIX + "student2");

        request.getMap(studentRepoBaseUrl + participation.getId() + "/files-plagiarism-view", HttpStatus.FORBIDDEN, String.class, FileType.class);
    }

    @Test
    @WithMockUser(username = TEST_PREFIX + "student1", roles = "USER")
    void testGetFilesWithRelevantPlagiarismCaseAfterExam() throws Exception {
        programmingExercise = createProgrammingExerciseForExam();
        Exam exam = programmingExercise.getExerciseGroup().getExam();

        // The calculated exam end date (startDate of exam + workingTime of studentExam (7200 seconds))
        // should be in the past for this test.
        exam.setStartDate(ZonedDateTime.now().minusHours(4));
        exam.setEndDate(ZonedDateTime.now().minusHours(1));
        examRepository.save(exam);

        // student1 is notified.
        addPlagiarismCaseToProgrammingExercise(TEST_PREFIX + "student2", TEST_PREFIX + "student1");

        var files = request.getMap(studentRepoBaseUrl + participation.getId() + "/files-plagiarism-view", HttpStatus.OK, String.class, FileType.class);
        assertThat(files).isNotEmpty();

        // Check if all files exist
        for (String key : files.keySet()) {
            assertThat(Path.of(studentRepository.localRepoFile + "/" + key)).exists();
        }
    }

    @Test
    @WithMockUser(username = TEST_PREFIX + "student1", roles = "USER")
    void testGetFile_shouldThrowException() throws Exception {
        LinkedMultiValueMap<String, String> params = new LinkedMultiValueMap<>();
        params.add("file", currentLocalFileName);

        doReturn(Optional.empty()).when(gitService).getFileByName(any(Repository.class), eq(currentLocalFileName));
        var file = request.get(studentRepoBaseUrl + participation.getId() + "/file", HttpStatus.NOT_FOUND, byte[].class, params);
        assertThat(file).isNull();
    }

    @Test
    @WithMockUser(username = TEST_PREFIX + "student1", roles = "USER")
    void testCreateFile() throws Exception {
        LinkedMultiValueMap<String, String> params = new LinkedMultiValueMap<>();
        params.add("file", "newFile");
        assertThat(Path.of(studentRepository.localRepoFile + "/newFile")).doesNotExist();
        request.postWithoutResponseBody(studentRepoBaseUrl + participation.getId() + "/file", HttpStatus.OK, params);
        assertThat(Path.of(studentRepository.localRepoFile + "/newFile")).isRegularFile();
    }

    @Test
    @WithMockUser(username = TEST_PREFIX + "student1", roles = "USER")
    void testCreateFolder() throws Exception {
        LinkedMultiValueMap<String, String> params = new LinkedMultiValueMap<>();
        params.add("folder", "newFolder");
        assertThat(Path.of(studentRepository.localRepoFile + "/newFolder")).doesNotExist();
        request.postWithoutResponseBody(studentRepoBaseUrl + participation.getId() + "/folder", HttpStatus.OK, params);
        assertThat(Path.of(studentRepository.localRepoFile + "/newFolder")).isDirectory();
    }

    @Test
    @WithMockUser(username = TEST_PREFIX + "student1", roles = "USER")
    void testRenameFile() throws Exception {
        assertThat(Path.of(studentRepository.localRepoFile + "/" + currentLocalFileName)).exists();
        String newLocalFileName = "newFileName";
        assertThat(Path.of(studentRepository.localRepoFile + "/" + newLocalFileName)).doesNotExist();
        FileMove fileMove = new FileMove(currentLocalFileName, newLocalFileName);
        request.postWithoutLocation(studentRepoBaseUrl + participation.getId() + "/rename-file", fileMove, HttpStatus.OK, null);
        assertThat(Path.of(studentRepository.localRepoFile + "/" + currentLocalFileName)).doesNotExist();
        assertThat(Path.of(studentRepository.localRepoFile + "/" + newLocalFileName)).exists();
    }

    @Test
    @WithMockUser(username = TEST_PREFIX + "student1", roles = "USER")
    void testRenameFolder() throws Exception {
        assertThat(Path.of(studentRepository.localRepoFile + "/" + currentLocalFolderName)).exists();
        String newLocalFolderName = "newFolderName";
        assertThat(Path.of(studentRepository.localRepoFile + "/" + newLocalFolderName)).doesNotExist();
        FileMove fileMove = new FileMove(currentLocalFolderName, newLocalFolderName);
        request.postWithoutLocation(studentRepoBaseUrl + participation.getId() + "/rename-file", fileMove, HttpStatus.OK, null);
        assertThat(Path.of(studentRepository.localRepoFile + "/" + currentLocalFolderName)).doesNotExist();
        assertThat(Path.of(studentRepository.localRepoFile + "/" + newLocalFolderName)).exists();
    }

    @Test
    @WithMockUser(username = TEST_PREFIX + "student1", roles = "USER")
    void testDeleteFile() throws Exception {
        LinkedMultiValueMap<String, String> params = new LinkedMultiValueMap<>();
        params.add("file", currentLocalFileName);
        assertThat(Path.of(studentRepository.localRepoFile + "/" + currentLocalFileName)).exists();
        request.delete(studentRepoBaseUrl + participation.getId() + "/file", HttpStatus.OK, params);
        assertThat(Path.of(studentRepository.localRepoFile + "/" + currentLocalFileName)).doesNotExist();
    }

    @Test
    @WithMockUser(username = TEST_PREFIX + "student1", roles = "USER")
    void testCommitChanges() throws Exception {
        var receivedStatusBeforeCommit = request.get(studentRepoBaseUrl + participation.getId(), HttpStatus.OK, RepositoryStatusDTO.class);
        assertThat(receivedStatusBeforeCommit.repositoryStatus()).hasToString("UNCOMMITTED_CHANGES");
        request.postWithoutLocation(studentRepoBaseUrl + participation.getId() + "/commit", null, HttpStatus.OK, null);
        var receivedStatusAfterCommit = request.get(studentRepoBaseUrl + participation.getId(), HttpStatus.OK, RepositoryStatusDTO.class);
        assertThat(receivedStatusAfterCommit.repositoryStatus()).hasToString("CLEAN");
        var testRepoCommits = studentRepository.getAllLocalCommits();
        assertThat(testRepoCommits).hasSize(1);
        assertThat(userUtilService.getUserByLogin(TEST_PREFIX + "student1").getName()).isEqualTo(testRepoCommits.getFirst().getAuthorIdent().getName());
    }

    @Test
    @WithMockUser(username = TEST_PREFIX + "student1", roles = "USER")
    void testSaveFiles() throws Exception {
        assertThat(Path.of(studentRepository.localRepoFile + "/" + currentLocalFileName)).exists();
        request.put(studentRepoBaseUrl + participation.getId() + "/files?commit=false", getFileSubmissions("updatedFileContent"), HttpStatus.OK);
        assertThat(studentFilePath).hasContent("updatedFileContent");
    }

    @Test
    @WithMockUser(username = TEST_PREFIX + "student1", roles = "USER")
    void testSaveFilesAndCommit() throws Exception {
        assertThat(Path.of(studentRepository.localRepoFile + "/" + currentLocalFileName)).exists();

        var receivedStatusBeforeCommit = request.get(studentRepoBaseUrl + participation.getId(), HttpStatus.OK, RepositoryStatusDTO.class);
        assertThat(receivedStatusBeforeCommit.repositoryStatus()).hasToString("UNCOMMITTED_CHANGES");

        request.put(studentRepoBaseUrl + participation.getId() + "/files?commit=true", getFileSubmissions("updatedFileContent"), HttpStatus.OK);

        var receivedStatusAfterCommit = request.get(studentRepoBaseUrl + participation.getId(), HttpStatus.OK, RepositoryStatusDTO.class);
        assertThat(receivedStatusAfterCommit.repositoryStatus()).hasToString("CLEAN");

        assertThat(studentFilePath).hasContent("updatedFileContent");

        var testRepoCommits = studentRepository.getAllLocalCommits();
        assertThat(testRepoCommits).hasSize(1);
        assertThat(userUtilService.getUserByLogin(TEST_PREFIX + "student1").getName()).isEqualTo(testRepoCommits.getFirst().getAuthorIdent().getName());
    }

    @Test
    @WithMockUser(username = TEST_PREFIX + "instructor1", roles = "INSTRUCTOR")
    void testSaveFilesAfterDueDateAsInstructor() throws Exception {
        // Instructors should be able to push to their personal assignment repository after the due date of the exercise has passed.
        programmingExercise.setDueDate(ZonedDateTime.now().minusHours(1));

        // Create assignment repository and participation for the instructor.
        tempRepository = new LocalRepository(defaultBranch);
        tempRepository.configureRepos("localInstructorAssignmentRepo", "remoteInstructorAssignmentRepo");
        var instructorAssignmentRepoUri = new GitUtilService.MockFileRepositoryUri(tempRepository.localRepoFile);
        ProgrammingExerciseStudentParticipation instructorAssignmentParticipation = participationUtilService
                .addStudentParticipationForProgrammingExerciseForLocalRepo(programmingExercise, TEST_PREFIX + "instructor1", instructorAssignmentRepoUri.getURI());
        doReturn(defaultBranch).when(versionControlService).getOrRetrieveBranchOfStudentParticipation(instructorAssignmentParticipation);
        doReturn(gitService.getExistingCheckedOutRepositoryByLocalPath(tempRepository.localRepoFile.toPath(), null)).when(gitService)
                .getOrCheckoutRepository(instructorAssignmentParticipation.getVcsRepositoryUri(), true, defaultBranch);

        request.put(studentRepoBaseUrl + instructorAssignmentParticipation.getId() + "/files?commit=true", List.of(), HttpStatus.OK);
    }

    @Test
    @WithMockUser(username = TEST_PREFIX + "student2", roles = "USER")
    void testUpdateParticipationFiles_cannotAccessParticipation() throws Exception {
        // student2 should not have access to student1's participation.
        request.put(studentRepoBaseUrl + participation.getId() + "/files", List.of(), HttpStatus.FORBIDDEN);
    }

    @Test
    @WithMockUser(username = TEST_PREFIX + "student1", roles = "USER")
    void testPullChanges() throws Exception {
        String fileName = "remoteFile";

        // Create a commit for the local and the remote repository
        request.postWithoutLocation(studentRepoBaseUrl + participation.getId() + "/commit", null, HttpStatus.OK, null);
        try (var remoteRepository = gitService.getExistingCheckedOutRepositoryByLocalPath(studentRepository.originRepoFile.toPath(), null)) {

            // Create file in the remote repository
            Path filePath = studentRepository.originRepoFile.toPath().resolve(fileName);
            Files.createFile(filePath);

            // Check if the file exists in the remote repository and that it doesn't yet exist in the local repository
            assertThat(studentRepository.originRepoFile.toPath().resolve(fileName)).exists();
            assertThat(studentRepository.localRepoFile.toPath().resolve(fileName)).doesNotExist();

            // Stage all changes and make a second commit in the remote repository
            gitService.stageAllChanges(remoteRepository);
            GitService.commit(studentRepository.originGit).setMessage("TestCommit").setAllowEmpty(true).setCommitter("testname", "test@email").call();

            // Checks if the current commit is not equal on the local and the remote repository
            assertThat(studentRepository.getAllLocalCommits().getFirst()).isNotEqualTo(studentRepository.getAllOriginCommits().getFirst());

            // Execute the Rest call
            request.get(studentRepoBaseUrl + participation.getId() + "/pull", HttpStatus.OK, Void.class);

            // Check if the current commit is the same on the local and the remote repository and if the file exists on the local repository
            assertThat(studentRepository.getAllLocalCommits().getFirst()).isEqualTo(studentRepository.getAllOriginCommits().getFirst());
            assertThat(studentRepository.localRepoFile.toPath().resolve(fileName)).exists();
        }
    }

    @Test
    @WithMockUser(username = TEST_PREFIX + "student1", roles = "USER")
    void testResetToLastCommit() throws Exception {
        String fileName = "testFile";
        try (var localRepo = gitService.getExistingCheckedOutRepositoryByLocalPath(studentRepository.localRepoFile.toPath(), null);
                var remoteRepo = gitService.getExistingCheckedOutRepositoryByLocalPath(studentRepository.originRepoFile.toPath(), null)) {

            // Check status of git before the commit
            var receivedStatusBeforeCommit = request.get(studentRepoBaseUrl + participation.getId(), HttpStatus.OK, RepositoryStatusDTO.class);
            assertThat(receivedStatusBeforeCommit.repositoryStatus()).hasToString("UNCOMMITTED_CHANGES");

            // Create a commit for the local and the remote repository
            request.postWithoutLocation(studentRepoBaseUrl + participation.getId() + "/commit", null, HttpStatus.OK, null);

            // Check status of git after the commit
            var receivedStatusAfterCommit = request.get(studentRepoBaseUrl + participation.getId(), HttpStatus.OK, RepositoryStatusDTO.class);
            assertThat(receivedStatusAfterCommit.repositoryStatus()).hasToString("CLEAN");

            // Create file in the local repository and commit it
            Path localFilePath = Path.of(studentRepository.localRepoFile + "/" + fileName);
            var localFile = Files.createFile(localFilePath).toFile();
            // write content to the created file
            FileUtils.write(localFile, "local", Charset.defaultCharset());
            gitService.stageAllChanges(localRepo);
            GitService.commit(studentRepository.localGit).setMessage("local").call();

            // Create file in the remote repository and commit it
            Path remoteFilePath = Path.of(studentRepository.originRepoFile + "/" + fileName);
            var remoteFile = Files.createFile(remoteFilePath).toFile();
            // write content to the created file
            FileUtils.write(remoteFile, "remote", Charset.defaultCharset());
            gitService.stageAllChanges(remoteRepo);
            GitService.commit(studentRepository.originGit).setMessage("remote").call();

            // Merge the two and a conflict will occur
            studentRepository.localGit.fetch().setRemote("origin").call();
            List<Ref> refs = studentRepository.localGit.branchList().setListMode(ListBranchCommand.ListMode.REMOTE).call();
            var result = studentRepository.localGit.merge().include(refs.getFirst().getObjectId()).setStrategy(MergeStrategy.RESOLVE).call();
            var status = studentRepository.localGit.status().call();
            assertThat(status.getConflicting()).isNotEmpty();
            assertThat(result.getMergeStatus()).isEqualTo(MergeResult.MergeStatus.CONFLICTING);

            // Execute the reset Rest call
            request.postWithoutLocation(studentRepoBaseUrl + participation.getId() + "/reset", null, HttpStatus.OK, null);

            // Check the git status after the reset
            status = studentRepository.localGit.status().call();
            assertThat(status.getConflicting()).isEmpty();
            assertThat(studentRepository.getAllLocalCommits().getFirst()).isEqualTo(studentRepository.getAllOriginCommits().getFirst());
            var receivedStatusAfterReset = request.get(studentRepoBaseUrl + participation.getId(), HttpStatus.OK, RepositoryStatusDTO.class);
            assertThat(receivedStatusAfterReset.repositoryStatus()).hasToString("CLEAN");
        }
    }

    @Test
    @WithMockUser(username = TEST_PREFIX + "student1", roles = "USER")
    void testGetStatus() throws Exception {
        var receivedStatusBeforeCommit = request.get(studentRepoBaseUrl + participation.getId(), HttpStatus.OK, RepositoryStatusDTO.class);

        // The current status is "uncommited changes", since we added files and folders, but we didn't commit yet
        assertThat(receivedStatusBeforeCommit.repositoryStatus()).hasToString("UNCOMMITTED_CHANGES");

        // Perform a commit to check if the status changes
        request.postWithoutLocation(studentRepoBaseUrl + participation.getId() + "/commit", null, HttpStatus.OK, null);

        // Check if the status of git is "clean" after the commit
        var receivedStatusAfterCommit = request.get(studentRepoBaseUrl + participation.getId(), HttpStatus.OK, RepositoryStatusDTO.class);
        assertThat(receivedStatusAfterCommit.repositoryStatus()).hasToString("CLEAN");
    }

    @Test
    @WithMockUser(username = TEST_PREFIX + "student1", roles = "USER")
    void testBuildLogsNoSubmission() throws Exception {
        var receivedLogs = request.get(studentRepoBaseUrl + participation.getId() + "/buildlogs", HttpStatus.OK, List.class);
        assertThat(receivedLogs).isNotNull().isEmpty();
    }

    @Test
    @WithMockUser(username = TEST_PREFIX + "student1", roles = "USER")
    void testBuildLogsWithSubmissionBuildSuccessful() throws Exception {
        programmingExerciseUtilService.createProgrammingSubmission(participation, false);
        request.get(studentRepoBaseUrl + participation.getId() + "/buildlogs", HttpStatus.FORBIDDEN, List.class);
    }

    @Test
    @WithMockUser(username = TEST_PREFIX + "student1", roles = "USER")
    void testBuildLogsWithManualResult() throws Exception {
        var submission = programmingExerciseUtilService.createProgrammingSubmission(participation, true);
        var buildLogEntries = buildLogEntryService.saveBuildLogs(logs, submission);
        submission.setBuildLogEntries(buildLogEntries);
        participationUtilService.addResultToSubmission(submission, AssessmentType.SEMI_AUTOMATIC);
        var receivedLogs = request.getList(studentRepoBaseUrl + participation.getId() + "/buildlogs", HttpStatus.OK, BuildLogEntry.class);
        assertThat(receivedLogs).hasSize(2);
        assertLogsContent(receivedLogs);
    }

    @Test
    @WithMockUser(username = TEST_PREFIX + "student1", roles = "USER")
    void testBuildLogs() throws Exception {
        var submission = programmingExerciseUtilService.createProgrammingSubmission(participation, true);
        var buildLogEntries = buildLogEntryService.saveBuildLogs(logs, submission);
        submission.setBuildLogEntries(buildLogEntries);
        participationUtilService.addResultToSubmission(submission, AssessmentType.AUTOMATIC);
        var receivedLogs = request.getList(studentRepoBaseUrl + participation.getId() + "/buildlogs", HttpStatus.OK, BuildLogEntry.class);
        assertThat(receivedLogs).hasSize(2);
        assertLogsContent(receivedLogs);
    }

    @Test
    @WithMockUser(username = TEST_PREFIX + "student2", roles = "USER")
    void testGetBuildLogs_cannotAccessParticipation() throws Exception {
        // student2 should not have access to student1's participation.
        request.getList(studentRepoBaseUrl + participation.getId() + "/buildlogs", HttpStatus.FORBIDDEN, BuildLogEntry.class);
    }

    private void assertLogsContent(List<BuildLogEntry> receivedLogs) {
        for (int i = 0; i < receivedLogs.size(); i++) {
            assertThat(receivedLogs.get(i).getLog()).isEqualTo(logs.get(i).getLog());
            // When serializing and deserializing the logs, the time of each BuildLogEntry is converted to UTC.
            // Convert the time in the logs set up above to UTC and round it to milliseconds for comparison.
            ZonedDateTime expectedTime = ZonedDateTime.ofInstant(logs.get(i).getTime().truncatedTo(ChronoUnit.MILLIS).toInstant(), ZoneId.of("UTC"));
            ZonedDateTime actualTime = receivedLogs.get(i).getTime().truncatedTo(ChronoUnit.MILLIS);
            assertThat(actualTime).isCloseTo(expectedTime, within(1, ChronoUnit.MILLIS));
        }
    }

    @Test
    @WithMockUser(username = TEST_PREFIX + "student1", roles = "USER")
    void testBuildLogsFromDatabase() throws Exception {
        var submission = new ProgrammingSubmission();
        submission.setSubmissionDate(ZonedDateTime.now().minusMinutes(4));
        submission.setSubmitted(true);
        submission.setCommitHash(TestConstants.COMMIT_HASH_STRING);
        submission.setType(SubmissionType.MANUAL);
        submission.setBuildFailed(true);

        List<BuildLogEntry> buildLogEntries = new ArrayList<>();
        buildLogEntries.add(new BuildLogEntry(ZonedDateTime.now(), "LogEntry1", submission));
        buildLogEntries.add(new BuildLogEntry(ZonedDateTime.now(), "LogEntry2", submission));
        buildLogEntries.add(new BuildLogEntry(ZonedDateTime.now(), "LogEntry3", submission));
        submission.setBuildLogEntries(buildLogEntries);
        programmingExerciseUtilService.addProgrammingSubmission(programmingExercise, submission, TEST_PREFIX + "student1");

        var receivedLogs = request.getList(studentRepoBaseUrl + participation.getId() + "/buildlogs", HttpStatus.OK, BuildLogEntry.class);
        assertThat(receivedLogs).hasSize(3).isEqualTo(buildLogEntries);
    }

    @Test
    @WithMockUser(username = TEST_PREFIX + "student1", roles = "USER")
    void testBuildLogsFromDatabaseForSpecificResults() throws Exception {
        // FIRST SUBMISSION
        var submission1 = new ProgrammingSubmission();
        submission1.setSubmissionDate(ZonedDateTime.now().minusMinutes(4));
        submission1.setSubmitted(true);
        submission1.setCommitHash("A");
        submission1.setType(SubmissionType.MANUAL);
        submission1.setBuildFailed(true);

        var submission1Logs = new ArrayList<BuildLogEntry>();
        submission1Logs.add(new BuildLogEntry(ZonedDateTime.now(), "Submission 1 - Log 1", submission1));
        submission1Logs.add(new BuildLogEntry(ZonedDateTime.now(), "Submission 1 - Log 2", submission1));

        submission1.setBuildLogEntries(submission1Logs);
        programmingExerciseUtilService.addProgrammingSubmission(programmingExercise, submission1, TEST_PREFIX + "student1");
        var result1 = participationUtilService.addResultToSubmission(submission1, AssessmentType.AUTOMATIC).getFirstResult();

        // SECOND SUBMISSION
        var submission2 = new ProgrammingSubmission();
        submission2.setSubmissionDate(ZonedDateTime.now().minusMinutes(2));
        submission2.setSubmitted(true);
        submission2.setCommitHash("B");
        submission2.setType(SubmissionType.MANUAL);
        submission2.setBuildFailed(true);

        var submission2Logs = new ArrayList<BuildLogEntry>();
        submission2Logs.add(new BuildLogEntry(ZonedDateTime.now(), "Submission 2 - Log 1", submission2));
        submission2Logs.add(new BuildLogEntry(ZonedDateTime.now(), "Submission 2 - Log 2", submission2));

        submission2.setBuildLogEntries(submission2Logs);
        programmingExerciseUtilService.addProgrammingSubmission(programmingExercise, submission2, TEST_PREFIX + "student1");
        var result2 = participationUtilService.addResultToSubmission(submission2, AssessmentType.AUTOMATIC).getFirstResult();

        // Specify to use result1
        var receivedLogs1 = request.getList(studentRepoBaseUrl + participation.getId() + "/buildlogs", HttpStatus.OK, BuildLogEntry.class,
                parameters(Map.of("resultId", result1.getId())));
        assertThat(receivedLogs1).isEqualTo(submission1Logs);

        // Specify to use result2
        var receivedLogs2 = request.getList(studentRepoBaseUrl + participation.getId() + "/buildlogs", HttpStatus.OK, BuildLogEntry.class,
                parameters(Map.of("resultId", result2.getId())));
        assertThat(receivedLogs2).isEqualTo(submission2Logs);

        // Without parameters, the latest submission must be used
        var receivedLogsLatest = request.getList(studentRepoBaseUrl + participation.getId() + "/buildlogs", HttpStatus.OK, BuildLogEntry.class);
        assertThat(receivedLogsLatest).isEqualTo(submission2Logs);
    }

    @Test
    @WithMockUser(username = TEST_PREFIX + "student1", roles = "USER")
    void testBuildLogsFromDatabaseForSpecificResults_otherParticipation() throws Exception {
        var result = participationUtilService.addProgrammingParticipationWithResultForExercise(programmingExercise, TEST_PREFIX + "tutor1");
        programmingExerciseUtilService.addProgrammingSubmissionToResultAndParticipation(result, (StudentParticipation) result.getParticipation(), "xyz");

        request.getList(studentRepoBaseUrl + participation.getId() + "/buildlogs", HttpStatus.FORBIDDEN, BuildLogEntry.class, parameters(Map.of("resultId", result.getId())));
    }

    @Test
    @WithMockUser(username = TEST_PREFIX + "student1", roles = "USER")
    void testCommitChangesAllowedForPracticeModeAfterDueDate() throws Exception {
        programmingExercise.setDueDate(ZonedDateTime.now().minusHours(1));
        programmingExercise.setBuildAndTestStudentSubmissionsAfterDueDate(null);
        programmingExercise.setAssessmentType(AssessmentType.MANUAL);
        programmingExerciseRepository.save(programmingExercise);

        participation.setPracticeMode(true);
        studentParticipationRepository.save(participation);

        testCommitChanges();
    }

    @Test
    @WithMockUser(username = TEST_PREFIX + "student1", roles = "USER")
    void testCommitChangesNotAllowedForLockedParticipation() throws Exception {
        programmingExercise.setReleaseDate(ZonedDateTime.now().minusHours(2));
        programmingExercise.setDueDate(ZonedDateTime.now().minusHours(1));
        programmingExerciseRepository.save(programmingExercise);
        participationRepository.updateLockedById(participation.getId(), true);

        // Committing is not allowed
        var receivedStatusBeforeCommit = request.get(studentRepoBaseUrl + participation.getId(), HttpStatus.OK, RepositoryStatusDTO.class);
        assertThat(receivedStatusBeforeCommit.repositoryStatus()).hasToString("UNCOMMITTED_CHANGES");
        request.postWithoutLocation(studentRepoBaseUrl + participation.getId() + "/commit", null, HttpStatus.FORBIDDEN, null);
        assertThat(receivedStatusBeforeCommit.repositoryStatus()).hasToString("UNCOMMITTED_CHANGES");
    }

    private void assertUnchangedRepositoryStatusForForbiddenReset() throws Exception {
        // Reset the repo is not allowed
        var receivedStatusBeforeCommit = request.get(studentRepoBaseUrl + participation.getId(), HttpStatus.OK, RepositoryStatusDTO.class);
        assertThat(receivedStatusBeforeCommit.repositoryStatus()).hasToString("UNCOMMITTED_CHANGES");
        request.postWithoutLocation(studentRepoBaseUrl + participation.getId() + "/reset", null, HttpStatus.FORBIDDEN, null);
        assertThat(receivedStatusBeforeCommit.repositoryStatus()).hasToString("UNCOMMITTED_CHANGES");
    }

    @Test
    @WithMockUser(username = TEST_PREFIX + "student1", roles = "USER")
    void testResetNotAllowedForLockedParticipation() throws Exception {
        programmingExercise.setReleaseDate(ZonedDateTime.now().minusHours(2));
        programmingExercise.setDueDate(ZonedDateTime.now().minusHours(1));
        programmingExerciseRepository.save(programmingExercise);
        participationRepository.updateLockedById(participation.getId(), true);

        assertUnchangedRepositoryStatusForForbiddenReset();
    }

    @Test
    @WithMockUser(username = TEST_PREFIX + "tutor1", roles = "TA")
    void testResetNotAllowedBeforeDueDate() throws Exception {
        programmingExercise.setReleaseDate(ZonedDateTime.now().minusHours(2));
        programmingExercise.setDueDate(ZonedDateTime.now().plusHours(1));
        programmingExercise.setBuildAndTestStudentSubmissionsAfterDueDate(null);
        programmingExercise.setAssessmentType(AssessmentType.AUTOMATIC);
        programmingExerciseRepository.save(programmingExercise);

        assertUnchangedRepositoryStatusForForbiddenReset();
    }

    @Test
    @WithMockUser(username = TEST_PREFIX + "tutor1", roles = "TA")
    void testResetNotAllowedForExamBeforeDueDate() throws Exception {
        programmingExercise = createProgrammingExerciseForExam();
        // A tutor is not allowed to reset the repository during the exam time
        assertUnchangedRepositoryStatusForForbiddenReset();
    }

    private ProgrammingExercise createProgrammingExerciseForExam() {
        // Create an exam programming exercise
        var programmingExercise = programmingExerciseUtilService.addCourseExamExerciseGroupWithOneProgrammingExerciseAndTestCases();
        programmingExerciseRepository.save(programmingExercise);
        participation.setExercise(programmingExercise);
        studentParticipationRepository.save(participation);
        // Create an exam which has already started
        Exam exam = examRepository.findByIdElseThrow(programmingExercise.getExerciseGroup().getExam().getId());
        exam.setStartDate(ZonedDateTime.now().minusHours(1));
        examRepository.save(exam);
        var studentExam = examUtilService.addStudentExam(exam);
        studentExam.setWorkingTime(7200); // 2 hours
        studentExam.setUser(participation.getStudent().orElseThrow());
        studentExam.addExercise(programmingExercise);
        studentExamRepository.save(studentExam);
        return programmingExercise;
    }

    @Test
    @WithMockUser(username = TEST_PREFIX + "student1", roles = "USER")
    void testStashChanges() throws Exception {
        // Make initial commit and save files afterwards
        initialCommitAndSaveFiles(HttpStatus.OK);
        Repository localRepo = gitService.getExistingCheckedOutRepositoryByLocalPath(studentRepository.localRepoFile.toPath(), null);

        // Stash changes
        gitService.stashChanges(localRepo);
        // Local repo has no unsubmitted changes
        assertThat(studentFilePath).hasContent("initial commit");
    }

    @Test
    @WithMockUser(username = TEST_PREFIX + "student1", roles = "USER")
    void testStashChangesInStudentRepositoryAfterDueDateHasPassed_beforeStateRepoConfigured() {
        participation.setInitializationState(InitializationState.REPO_COPIED);
        // Try to stash changes
        programmingExerciseParticipationService.stashChangesInStudentRepositoryAfterDueDateHasPassed(programmingExercise, participation);

        // Check the logs
        List<ILoggingEvent> logsList = listAppender.list;
        assertThat(logsList.getFirst().getMessage()).startsWith("Cannot stash student repository for participation ");
        assertThat(logsList.getFirst().getArgumentArray()).containsExactly(participation.getId());
    }

    @Test
    @WithMockUser(username = TEST_PREFIX + "student1", roles = "USER")
    void testStashChangesInStudentRepositoryAfterDueDateHasPassed_dueDatePassed() throws Exception {
        // Make initial commit and save files afterwards
        initialCommitAndSaveFiles(HttpStatus.OK);
        programmingExercise.setDueDate(ZonedDateTime.now().minusHours(1));

        // Stash changes using service
        programmingExerciseParticipationService.stashChangesInStudentRepositoryAfterDueDateHasPassed(programmingExercise, participation);
        assertThat(studentFilePath).hasContent("initial commit");
    }

    @Test
    @WithMockUser(username = TEST_PREFIX + "student1", roles = "USER")
    void testStashChangesInStudentRepositoryAfterDueDateHasPassed_throwError() {
        // Try to stash changes, but it will throw error as the HEAD is not initialized in the remote repo (this is done with the initial commit)
        programmingExerciseParticipationService.stashChangesInStudentRepositoryAfterDueDateHasPassed(programmingExercise, participation);

        // Check the logs
        List<ILoggingEvent> logsList = listAppender.list;
        assertThat(logsList.getFirst().getLevel()).isEqualTo(Level.ERROR);
    }

    @Test
    @WithMockUser(username = TEST_PREFIX + "student1", roles = "USER")
    void testFindStudentParticipation() {
        var response = studentParticipationRepository.findById(participation.getId());
        assertThat(response).isPresent();
        assertThat(response.get().getId()).isEqualTo(participation.getId());
    }

    @Test
    @WithMockUser(username = TEST_PREFIX + "student1", roles = "USER")
    void testUnlockStudentRepository() {
        doAnswer((Answer<Void>) invocation -> {
            ((ProgrammingExercise) participation.getExercise()).setBuildAndTestStudentSubmissionsAfterDueDate(null);
            return null;
        }).when(versionControlService).addMemberToRepository(participation.getVcsRepositoryUri(), participation.getStudent().orElseThrow(),
                VersionControlRepositoryPermission.REPO_WRITE);

        programmingExerciseParticipationService.unlockStudentRepositoryAndParticipation(participation);

        assertThat(((ProgrammingExercise) participation.getExercise()).getBuildAndTestStudentSubmissionsAfterDueDate()).isNull();
        assertThat(participation.isLocked()).isFalse();
    }

    @Test
    @WithMockUser(username = TEST_PREFIX + "student1", roles = "USER")
    void testUnlockStudentRepository_beforeStateRepoConfigured() {
        participation.setInitializationState(InitializationState.REPO_COPIED);
        programmingExerciseParticipationService.unlockStudentRepositoryAndParticipation(participation);

        // Check the logs
        List<ILoggingEvent> logsList = listAppender.list;
        assertThat(logsList.getFirst().getMessage()).startsWith("Cannot unlock student repository for participation ");
        assertThat(logsList.getFirst().getArgumentArray()).containsExactly(participation.getId());
    }

    @Test
    @WithMockUser(username = TEST_PREFIX + "student1", roles = "USER")
    void testLockStudentRepository() {
        doAnswer((Answer<Void>) invocation -> {
            participation.getExercise().setDueDate(ZonedDateTime.now().minusHours(1));
            return null;
        }).when(versionControlService).setRepositoryPermissionsToReadOnly(participation.getVcsRepositoryUri(), programmingExercise.getProjectKey(), participation.getStudents());

        programmingExerciseParticipationService.lockStudentRepositoryAndParticipation(programmingExercise, participation);
        assertThat(participation.isLocked()).isTrue();
    }

    @Test
    @WithMockUser(username = TEST_PREFIX + "student1", roles = "USER")
    void testLockStudentRepository_beforeStateRepoConfigured() {
        participation.setInitializationState(InitializationState.REPO_COPIED);
        programmingExerciseParticipationService.lockStudentRepositoryAndParticipation(programmingExercise, participation);

        // Check the logs
        List<ILoggingEvent> logsList = listAppender.list;
        assertThat(logsList.getFirst().getMessage()).startsWith("Cannot lock student repository for participation ");
        assertThat(logsList.getFirst().getArgumentArray()).containsExactly(participation.getId());
    }

    private List<FileSubmission> getFileSubmissions(String fileContent) {
        List<FileSubmission> fileSubmissions = new ArrayList<>();
        FileSubmission fileSubmission = new FileSubmission();
        fileSubmission.setFileName(currentLocalFileName);
        fileSubmission.setFileContent(fileContent);
        fileSubmissions.add(fileSubmission);
        return fileSubmissions;
    }

    private void initialCommitAndSaveFiles(HttpStatus expectedStatus) throws Exception {
        assertThat(Path.of(studentRepository.localRepoFile + "/" + currentLocalFileName)).exists();
        // Do initial commit
        request.put(studentRepoBaseUrl + participation.getId() + "/files?commit=true", getFileSubmissions("initial commit"), expectedStatus);
        // Check repo
        assertThat(studentFilePath).hasContent("initial commit");

        // Save file, without commit
        request.put(studentRepoBaseUrl + participation.getId() + "/files?commit=false", getFileSubmissions("updatedFileContent"), expectedStatus);
        // Check repo
        assertThat(studentFilePath).hasContent("updatedFileContent");
    }
}<|MERGE_RESOLUTION|>--- conflicted
+++ resolved
@@ -372,11 +372,7 @@
     void testGetFilesWithContent_shouldNotThrowException() throws Exception {
         Map<de.tum.cit.aet.artemis.programming.domain.File, FileType> mockedFiles = new HashMap<>();
         mockedFiles.put(mock(de.tum.cit.aet.artemis.programming.domain.File.class), FileType.FILE);
-<<<<<<< HEAD
-        doReturn(mockedFiles).when(gitService).getFilesAndFolders(any(Repository.class));
-=======
         doReturn(mockedFiles).when(gitService).listFilesAndFolders(any(Repository.class), anyBoolean());
->>>>>>> 2e48b7ec
 
         MockedStatic<FileUtils> mockedFileUtils = mockStatic(FileUtils.class);
         mockedFileUtils.when(() -> FileUtils.readFileToString(any(File.class), eq(StandardCharsets.UTF_8))).thenThrow(IOException.class);
