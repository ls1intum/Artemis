package de.tum.cit.aet.artemis.programming;

import static de.tum.cit.aet.artemis.programming.domain.ProgrammingLanguage.C;
import static de.tum.cit.aet.artemis.programming.domain.ProgrammingLanguage.EMPTY;
import static de.tum.cit.aet.artemis.programming.domain.ProgrammingLanguage.HASKELL;
import static de.tum.cit.aet.artemis.programming.domain.ProgrammingLanguage.JAVA;
import static de.tum.cit.aet.artemis.programming.domain.ProgrammingLanguage.KOTLIN;
import static de.tum.cit.aet.artemis.programming.domain.ProgrammingLanguage.PYTHON;
import static de.tum.cit.aet.artemis.programming.domain.ProgrammingLanguage.SWIFT;
import static de.tum.cit.aet.artemis.programming.util.ProgrammingExerciseTestService.STUDENT_LOGIN;
import static org.mockito.ArgumentMatchers.any;
import static org.mockito.ArgumentMatchers.eq;
import static org.mockito.Mockito.doThrow;
import static org.mockito.Mockito.mockStatic;
import static org.mockito.Mockito.times;
import static org.mockito.Mockito.verify;

import java.io.IOException;
import java.nio.file.Files;
import java.nio.file.Path;
import java.util.Arrays;
import java.util.stream.Stream;

import org.junit.jupiter.api.AfterEach;
import org.junit.jupiter.api.BeforeEach;
import org.junit.jupiter.api.Disabled;
import org.junit.jupiter.api.Test;
import org.junit.jupiter.api.TestInstance;
import org.junit.jupiter.api.parallel.Execution;
import org.junit.jupiter.api.parallel.ExecutionMode;
import org.junit.jupiter.params.ParameterizedTest;
import org.junit.jupiter.params.provider.Arguments;
import org.junit.jupiter.params.provider.ArgumentsSource;
import org.junit.jupiter.params.provider.EnumSource;
import org.junit.jupiter.params.provider.MethodSource;
import org.junit.jupiter.params.provider.ValueSource;
import org.mockito.MockedStatic;
import org.springframework.http.HttpStatus;
import org.springframework.security.test.context.support.WithMockUser;

import de.tum.cit.aet.artemis.exam.util.InvalidExamExerciseDatesArgumentProvider;
import de.tum.cit.aet.artemis.exam.util.InvalidExamExerciseDatesArgumentProvider.InvalidExamExerciseDateConfiguration;
import de.tum.cit.aet.artemis.exercise.domain.ExerciseMode;
import de.tum.cit.aet.artemis.exercise.domain.SubmissionType;
import de.tum.cit.aet.artemis.programming.domain.AeolusTarget;
import de.tum.cit.aet.artemis.programming.domain.ProgrammingLanguage;

// TODO: rewrite this test to use LocalVc
@TestInstance(TestInstance.Lifecycle.PER_CLASS)
@Execution(ExecutionMode.SAME_THREAD)
class ProgrammingExerciseLocalVcJenkinsIntegrationTest extends AbstractProgrammingIntegrationJenkinsLocalVcTest {

    private static final String TEST_PREFIX = "progexlocalvcjenkins";

    @BeforeEach
    void setup() throws Exception {
        programmingExerciseTestService.setupTestUsers(TEST_PREFIX, 0, 0, 0, 0);
        programmingExerciseTestService.setup(this, versionControlService, localVCGitBranchService);
        jenkinsRequestMockProvider.enableMockingOfRequests(jenkinsJobPermissionsService);
        aeolusRequestMockProvider.enableMockingOfRequests();
    }

    @AfterEach
    void tearDown() throws Exception {
        programmingExerciseTestService.tearDown();
        jenkinsRequestMockProvider.reset();
        aeolusRequestMockProvider.reset();
    }

    @ParameterizedTest(name = "{displayName} [{index}] {argumentsWithNames}")
    @EnumSource(value = ProgrammingLanguage.class, names = { "JAVA", "KOTLIN" }, mode = EnumSource.Mode.INCLUDE)
    @WithMockUser(username = TEST_PREFIX + "instructor1", roles = "INSTRUCTOR")
    void createProgrammingExercise_sequential_validExercise_created(ProgrammingLanguage programmingLanguage) throws Exception {
        forceDefaultBuildPlanCreation();
        programmingExerciseTestService.createProgrammingExercise_sequential_validExercise_created(programmingLanguage);
    }

    @ParameterizedTest(name = "{displayName} [{index}] {argumentsWithNames}")
    @EnumSource(ExerciseMode.class)
    @WithMockUser(username = TEST_PREFIX + "instructor1", roles = "INSTRUCTOR")
    void createProgrammingExercise_validExercise_created(ExerciseMode mode) throws Exception {
        forceDefaultBuildPlanCreation();
        programmingExerciseTestService.createProgrammingExercise_mode_validExercise_created(mode);
    }

    @ParameterizedTest(name = "{displayName} [{index}] {argumentsWithNames}")
    @MethodSource("de.tum.cit.aet.artemis.programming.util.ArgumentSources#generateJenkinsSupportedLanguages")
    @WithMockUser(username = TEST_PREFIX + "instructor1", roles = "INSTRUCTOR")
    void createProgrammingExercise_programmingLanguage_validExercise_created(ProgrammingLanguage language) throws Exception {
        forceDefaultBuildPlanCreation();
        programmingExerciseTestService.createProgrammingExercise_programmingLanguage_validExercise_created(language,
                programmingLanguageFeatureService.getProgrammingLanguageFeatures(language));
    }

    @ParameterizedTest(name = "{displayName} [{index}] {argumentsWithNames}")
    @MethodSource("de.tum.cit.aet.artemis.programming.util.ArgumentSources#generateJenkinsSupportedLanguages")
    @WithMockUser(username = TEST_PREFIX + "instructor1", roles = "INSTRUCTOR")
    void createProgrammingExercise_custom_build_plan_validExercise_created(ProgrammingLanguage language) throws Exception {
        programmingExerciseTestService.createProgrammingExercise_custom_build_plan_validExercise_created(language, true);
    }

    @ParameterizedTest(name = "{displayName} [{index}] {argumentsWithNames}")
    @MethodSource("de.tum.cit.aet.artemis.programming.util.ArgumentSources#generateJenkinsSupportedLanguages")
    @WithMockUser(username = TEST_PREFIX + "instructor1", roles = "INSTRUCTOR")
    void createProgrammingExercise_failed_custom_build_plan_validExercise_created(ProgrammingLanguage language) throws Exception {
        programmingExerciseTestService.createProgrammingExercise_custom_build_plan_validExercise_created(language, false);
    }

    @Test
    @WithMockUser(username = TEST_PREFIX + "instructor1", roles = "INSTRUCTOR")
    void createProgrammingExercise_validExercise_bonusPointsIsNull() throws Exception {
        forceDefaultBuildPlanCreation();
        programmingExerciseTestService.createProgrammingExercise_validExercise_bonusPointsIsNull();
    }

    @ParameterizedTest(name = "{displayName} [{index}] {argumentsWithNames}")
    @EnumSource(value = ProgrammingLanguage.class, names = { "JAVA", "SWIFT" })
    @WithMockUser(username = TEST_PREFIX + "instructor1", roles = "INSTRUCTOR")
    void createProgrammingExercise_validExercise_withStaticCodeAnalysis(ProgrammingLanguage language) throws Exception {
        forceDefaultBuildPlanCreation();
        programmingExerciseTestService.createProgrammingExercise_validExercise_withStaticCodeAnalysis(language,
                programmingLanguageFeatureService.getProgrammingLanguageFeatures(language));
    }

    @Test
    @WithMockUser(username = TEST_PREFIX + "instructor1", roles = "INSTRUCTOR")
    void createProgrammingExerciseForExam_validExercise_created() throws Exception {
        forceDefaultBuildPlanCreation();
        programmingExerciseTestService.createProgrammingExerciseForExam_validExercise_created();
    }

    @Test
    @WithMockUser(username = TEST_PREFIX + "instructor1", roles = "INSTRUCTOR")
    void createProgrammingExerciseForExam_datesSet() throws Exception {
        programmingExerciseTestService.createProgrammingExerciseForExam_DatesSet();
    }

    @ParameterizedTest(name = "{displayName} [{index}] {argumentsWithNames}")
    @ArgumentsSource(InvalidExamExerciseDatesArgumentProvider.class)
    @WithMockUser(username = TEST_PREFIX + "instructor1", roles = "INSTRUCTOR")
    void createProgrammingExerciseForExam_invalidExercise_dates(InvalidExamExerciseDateConfiguration dates) throws Exception {
        programmingExerciseTestService.createProgrammingExerciseForExam_invalidExercise_dates(dates);
    }

    private static Stream<Arguments> generateArgumentsForImportExercise() {
        // TODO: sync with JenkinsProgrammingLanguageFeatureService (as this is a static method here, not possible automatically, so we have to do it manually)
        var supportedLanguages = new ProgrammingLanguage[] { JAVA, PYTHON, C, HASKELL, KOTLIN, SWIFT, EMPTY };
        return Arrays.stream(supportedLanguages).flatMap(language -> Stream.of(Arguments.of(language, true, true), Arguments.of(language, false, true),
                Arguments.of(language, false, false), Arguments.of(language, true, false)));
    }

    @ParameterizedTest(name = "{displayName} [{index}] {argumentsWithNames}")
    @MethodSource("generateArgumentsForImportExercise")
    @WithMockUser(username = TEST_PREFIX + "instructor1", roles = "INSTRUCTOR")
    void importExercise_created(ProgrammingLanguage programmingLanguage, boolean recreateBuildPlans, boolean addAuxRepos) throws Exception {
        programmingExerciseTestService.importExercise_created(programmingLanguage, recreateBuildPlans, addAuxRepos);
    }

    @Disabled
    @ParameterizedTest(name = "{displayName} [{index}] {argumentsWithNames}")
    @ValueSource(booleans = { true, false })
    @WithMockUser(username = TEST_PREFIX + "instructor1", roles = "INSTRUCTOR")
    void createAndImportJavaProgrammingExercise(boolean staticCodeAnalysisEnabled) throws Exception {
        forceDefaultBuildPlanCreation();
        forceDefaultBuildPlanCreation();
        programmingExerciseTestService.createAndImportJavaProgrammingExercise(staticCodeAnalysisEnabled);
    }

    @Test
    @WithMockUser(username = TEST_PREFIX + "instructor1", roles = "INSTRUCTOR")
    void importExercise_enablePlanFails() throws Exception {
        programmingExerciseTestService.importExercise_enablePlanFails();
    }

    @Test
    @WithMockUser(username = TEST_PREFIX + "instructor1", roles = "INSTRUCTOR")
    void importExercise_planDoesntExist() throws Exception {
        programmingExerciseTestService.importExercise_planDoesntExist();
    }

    @Test
    @WithMockUser(username = TEST_PREFIX + "instructor1", roles = "INSTRUCTOR")
    void importExercise_sca_deactivated() throws Exception {
        programmingExerciseTestService.testImportProgrammingExercise_scaChange();
    }

    @Test
    @WithMockUser(username = TEST_PREFIX + "instructor1", roles = "INSTRUCTOR")
    void importExercise_sca_activated() throws Exception {
        programmingExerciseTestService.testImportProgrammingExercise_scaChange_activated();
    }

    @Test
    @WithMockUser(username = TEST_PREFIX + "instructor1", roles = "INSTRUCTOR")
    void importExerciseLockRepositorySubmissionPolicy() throws Exception {
        programmingExerciseTestService.testImportProgrammingExerciseLockRepositorySubmissionPolicyChange();
    }

    @Test
    @WithMockUser(username = TEST_PREFIX + "instructor1", roles = "INSTRUCTOR")
    void importExerciseNoneSubmissionPolicy() throws Exception {
        programmingExerciseTestService.testImportProgrammingExerciseNoneSubmissionPolicyChange();
    }

    // TODO: enable or remove the test
    @Disabled
    @Test
    @WithMockUser(username = TEST_PREFIX + "instructor1", roles = "INSTRUCTOR")
    void createProgrammingExercise_validExercise_structureOracle() throws Exception {
        forceDefaultBuildPlanCreation();
        programmingExerciseTestService.createProgrammingExercise_validExercise_structureOracle();
    }

    @Test
    @WithMockUser(username = TEST_PREFIX + "instructor1", roles = "INSTRUCTOR")
    void createProgrammingExercise_noTutors_created() throws Exception {
        forceDefaultBuildPlanCreation();
        programmingExerciseTestService.createProgrammingExercise_noTutors_created();
    }

    @Test
    @WithMockUser(username = TEST_PREFIX + "instructor1", roles = "INSTRUCTOR")
    void importExerciseFromFileAsTutor_forbidden() throws Exception {
        programmingExerciseTestService.importFromFile_tutor_forbidden();
    }

    @Test
    @WithMockUser(username = TEST_PREFIX + "instructor1", roles = "INSTRUCTOR")
    void importExerciseFromFileMissingExerciseDetailsJson_badRequest() throws Exception {
        programmingExerciseTestService.importFromFile_missingExerciseDetailsJson_badRequest();
    }

    @Test
    @WithMockUser(username = TEST_PREFIX + "instructor1", roles = "INSTRUCTOR")
    void importExerciseFromFile_NoZip_badRequest() throws Exception {
        programmingExerciseTestService.importFromFile_fileNoZip_badRequest();
    }

    @Test
    @WithMockUser(username = TEST_PREFIX + "instructor1", roles = "INSTRUCTOR")
    void importExerciseFromFile_exception_directoryDeleted() throws Exception {
        doThrow(new RuntimeException("Error")).when(zipFileService).extractZipFileRecursively(any(Path.class));
        programmingExerciseTestService.importFromFile_exception_DirectoryDeleted();
        verify(fileService).scheduleDirectoryPathForRecursiveDeletion(any(Path.class), eq(5L));
    }

    @Test
    @WithMockUser(username = TEST_PREFIX + "instructor1", roles = "INSTRUCTOR")
    void importExerciseFromFileMissingRepository_badRequest() throws Exception {
        programmingExerciseTestService.importFromFile_missingRepository_BadRequest();
    }

    // TODO: enable or remove the test
    @Disabled
    @WithMockUser(username = TEST_PREFIX + "instructor1", roles = "INSTRUCTOR")
    @ParameterizedTest(name = "{displayName} [{index}] {argumentsWithNames}")
    @ValueSource(booleans = { true, false })
    void importExerciseFromFile_valid_Java_Exercise_importSuccessful(boolean scaEnabled) throws Exception {
        forceDefaultBuildPlanCreation();
        programmingExerciseTestService.importFromFile_validJavaExercise_isSuccessfullyImported(scaEnabled);
    }

    // TODO: enable or remove the test
    @Disabled
    @Test
    @WithMockUser(username = TEST_PREFIX + "instructor1", roles = "INSTRUCTOR")
    void importExerciseFromFile_embeddedFiles_filesCopied() throws Exception {
        forceDefaultBuildPlanCreation();
        programmingExerciseTestService.importFromFile_embeddedFiles_embeddedFilesCopied();
    }

    // TODO: enable or remove the test
    @Disabled
    @Test
    @WithMockUser(username = TEST_PREFIX + "instructor1", roles = "INSTRUCTOR")
    void importExerciseFromFile_buildPlanPresent_buildPlanSet() throws Exception {
        forceDefaultBuildPlanCreation();
        programmingExerciseTestService.importFromFile_buildPlanPresent_buildPlanUsed();
    }

    // TODO: enable or remove the test
    @Disabled
    @WithMockUser(username = TEST_PREFIX + "instructor1", roles = "INSTRUCTOR")
    @ParameterizedTest(name = "{displayName} [{index}] {argumentsWithNames}")
    @EnumSource(value = ProgrammingLanguage.class, names = { "HASKELL", "PYTHON" }, mode = EnumSource.Mode.INCLUDE)
    void importExerciseFromFile_valid_Exercise_importSuccessful(ProgrammingLanguage language) throws Exception {
        forceDefaultBuildPlanCreation();
        programmingExerciseTestService.importFromFile_validExercise_isSuccessfullyImported(language);
    }

    // TODO: enable or remove the test
    @Disabled
    @ParameterizedTest(name = "{displayName} [{index}] {argumentsWithNames}")
    @EnumSource(ExerciseMode.class)
    @WithMockUser(username = TEST_PREFIX + STUDENT_LOGIN, roles = "USER")
    void startProgrammingExercise_correctInitializationState(ExerciseMode exerciseMode) throws Exception {
        programmingExerciseTestService.startProgrammingExercise_correctInitializationState(exerciseMode);
    }

    @Test
    @WithMockUser(username = "edx_student1", roles = "USER")
    void startProgrammingExerciseEdxUser_correctInitializationState() throws Exception {
        programmingExerciseTestService.startProgrammingExercise_correctInitializationState();
    }

    @ParameterizedTest(name = "{displayName} [{index}] {argumentsWithNames}")
    @ValueSource(booleans = { true, false })
    @WithMockUser(username = TEST_PREFIX + STUDENT_LOGIN, roles = "USER")
    void createProgrammingExercise_offlineMode(boolean offlineIde) throws Exception {
        programmingExerciseTestService.startProgrammingExercise(offlineIde);
    }

    @Test
    @WithMockUser(username = TEST_PREFIX + STUDENT_LOGIN, roles = "USER")
    void createProgrammingExercise_validExercise_noExplicitOfflineMode() throws Exception {
        programmingExerciseTestService.startProgrammingExercise(null);
    }

    // TODO: enable or remove the test
    @Disabled
    @ParameterizedTest(name = "{displayName} [{index}] {argumentsWithNames}")
    @EnumSource(ExerciseMode.class)
    @WithMockUser(username = TEST_PREFIX + STUDENT_LOGIN, roles = "USER")
    void resumeProgrammingExercise_correctInitializationState(ExerciseMode exerciseMode) throws Exception {
        programmingExerciseTestService.resumeProgrammingExercise_correctInitializationState(exerciseMode);
    }

    @ParameterizedTest(name = "{displayName} [{index}] {argumentsWithNames}")
    @EnumSource(ExerciseMode.class)
    @WithMockUser(username = TEST_PREFIX + STUDENT_LOGIN, roles = "USER")
    void resumeProgrammingExercise_doesNotExist(ExerciseMode exerciseMode) throws Exception {
        programmingExerciseTestService.resumeProgrammingExercise_doesNotExist(exerciseMode);
    }

    @ParameterizedTest(name = "{displayName} [{index}] {argumentsWithNames}")
    @EnumSource(ExerciseMode.class)
    @WithMockUser(username = TEST_PREFIX + STUDENT_LOGIN, roles = "USER")
    void resumeProgrammingExerciseByTriggeringBuild_correctInitializationState(ExerciseMode exerciseMode) throws Exception {
        programmingExerciseTestService.resumeProgrammingExerciseByTriggeringBuild_correctInitializationState(exerciseMode, null);
    }

    @ParameterizedTest(name = "{displayName} [{index}] {argumentsWithNames}")
    @EnumSource(ExerciseMode.class)
    @WithMockUser(username = TEST_PREFIX + "instructor1", roles = "INSTRUCTOR")
    void resumeProgrammingExerciseByTriggeringBuildAsInstructor_correctInitializationState(ExerciseMode exerciseMode) throws Exception {
        programmingExerciseTestService.resumeProgrammingExerciseByTriggeringBuild_correctInitializationState(exerciseMode, SubmissionType.INSTRUCTOR);
    }

    @ParameterizedTest(name = "{displayName} [{index}] {argumentsWithNames}")
    @EnumSource(ExerciseMode.class)
    @WithMockUser(username = TEST_PREFIX + STUDENT_LOGIN, roles = "USER")
    void resumeProgrammingExerciseByRecreatingAndTriggeringFailedBuild_correctInitializationState(ExerciseMode exerciseMode) throws Exception {
        programmingExerciseTestService.resumeProgrammingExerciseByTriggeringFailedBuild_correctInitializationState(exerciseMode, true);
    }

    // TODO: enable or remove the test
    @Disabled
    @ParameterizedTest(name = "{displayName} [{index}] {argumentsWithNames}")
    @EnumSource(ExerciseMode.class)
    @WithMockUser(username = TEST_PREFIX + STUDENT_LOGIN, roles = "USER")
    void resumeProgrammingExerciseByTriggeringFailedBuild_correctInitializationState(ExerciseMode exerciseMode) throws Exception {
        programmingExerciseTestService.resumeProgrammingExerciseByTriggeringFailedBuild_correctInitializationState(exerciseMode, false);
    }

    // TODO: enable or remove the test - TEAM test is failing
    @Disabled
    @ParameterizedTest(name = "{displayName} [{index}] {argumentsWithNames}")
    @EnumSource(ExerciseMode.class)
    @WithMockUser(username = TEST_PREFIX + "instructor1", roles = "INSTRUCTOR")
    void resumeProgrammingExerciseByTriggeringInstructorBuild_correctInitializationState(ExerciseMode exerciseMode) throws Exception {
        programmingExerciseTestService.resumeProgrammingExerciseByTriggeringInstructorBuild_correctInitializationState(exerciseMode);
    }

    @Test
    @WithMockUser(username = TEST_PREFIX + "instructor1", roles = "INSTRUCTOR")
    void importProgrammingExercise_asPartOfExamImport() throws Exception {
        programmingExerciseTestService.importProgrammingExerciseAsPartOfExamImport();
    }

    @Test
    @WithMockUser(username = TEST_PREFIX + "instructor1", roles = "INSTRUCTOR")
    void configureRepository_throwExceptionWhenLtiUserIsNotExistent() throws Exception {
        programmingExerciseTestService.configureRepository_throwExceptionWhenLtiUserIsNotExistent();
    }

    @Test
    @WithMockUser(username = TEST_PREFIX + "instructor1", roles = "INSTRUCTOR")
    void copyRepository_testNotCreatedError() throws Exception {
        programmingExerciseTestService.copyRepository_testNotCreatedError();
    }

    @Test
    @WithMockUser(username = TEST_PREFIX + "instructor1", roles = "INSTRUCTOR")
    void configureRepository_testBadRequestError() throws Exception {
        programmingExerciseTestService.configureRepository_testBadRequestError();
    }

    @Test
    @WithMockUser(username = TEST_PREFIX + "instructor1", roles = "INSTRUCTOR")
    void exportInstructorRepositories() throws Exception {
        programmingExerciseTestService.exportInstructorRepositories_shouldReturnFile();
        // we export three repositories (template, solution, tests) and for each repository the temp directory and the directory with the zip file should be deleted
        verify(fileService, times(6)).scheduleDirectoryPathForRecursiveDeletion(any(Path.class), eq(5L));
    }

    @Test
    @WithMockUser(username = TEST_PREFIX + "instructor1", roles = "INSTRUCTOR")
    void exportAuxiliaryRepository_shouldReturnFile() throws Exception {
        programmingExerciseTestService.exportInstructorAuxiliaryRepository_shouldReturnFile();
        // once for the temp directory and once for the directory with the zip file
        verify(fileService, times(2)).scheduleDirectoryPathForRecursiveDeletion(any(Path.class), eq(5L));
    }

    @Test
    @WithMockUser(username = TEST_PREFIX + "student1", roles = "USER")
    void exportAuxiliaryRepository_forbidden() throws Exception {
        programmingExerciseTestService.exportInstructorAuxiliaryRepository_forbidden();
    }

    @Test
    @WithMockUser(username = TEST_PREFIX + "student1", roles = "USER")
    void exportInstructorRepositories_forbidden() throws Exception {
        programmingExerciseTestService.exportInstructorRepositories_forbidden();
    }

    @Test
    @WithMockUser(username = TEST_PREFIX + "instructor1", roles = "INSTRUCTOR")
    void exportProgrammingExerciseInstructorMaterial() throws Exception {
        programmingExerciseTestService.exportProgrammingExerciseInstructorMaterial_shouldReturnFileWithBuildplan();
        // we have a working directory and one directory for each repository
        verify(fileService, times(4)).scheduleDirectoryPathForRecursiveDeletion(any(Path.class), eq(5L));
        verify(fileService).schedulePathForDeletion(any(Path.class), eq(5L));
    }

    @Test
    @WithMockUser(username = TEST_PREFIX + "instructor1", roles = "INSTRUCTOR")
    void exportProgrammingExerciseInstructorMaterial_problemStatementNull() throws Exception {
        programmingExerciseTestService.exportProgrammingExerciseInstructorMaterial_problemStatementNull_success();
    }

    @Test
    @WithMockUser(username = TEST_PREFIX + "instructor1", roles = "INSTRUCTOR")
    void exportProgrammingExerciseInstructorMaterial_problemStatementShouldContainTestNames() throws Exception {
        programmingExerciseTestService.exportProgrammingExerciseInstructorMaterial_problemStatementShouldContainTestNames();
    }

    @Test
    @WithMockUser(username = TEST_PREFIX + "instructor1", roles = "INSTRUCTOR")
    void testExportProgrammingExerciseInstructorMaterial_failToCreateTempDir() throws Exception {
        try (MockedStatic<Files> mockedFiles = mockStatic(Files.class)) {
            mockedFiles.when(() -> Files.createTempDirectory(any(Path.class), any(String.class))).thenThrow(IOException.class);
            programmingExerciseTestService.exportProgrammingExerciseInstructorMaterial(HttpStatus.INTERNAL_SERVER_ERROR, true, false, false, false);
        }
    }

    @Test
    @WithMockUser(username = TEST_PREFIX + "instructor1", roles = "INSTRUCTOR")
    void testExportProgrammingExerciseInstructorMaterial_embeddedFilesDontExist() throws Exception {
        programmingExerciseTestService.exportProgrammingExerciseInstructorMaterial_shouldReturnFile(false, false);
    }

    @Test
    @WithMockUser(username = TEST_PREFIX + "instructor1", roles = "INSTRUCTOR")
    void testExportProgrammingExerciseInstructorMaterial_withTeamConfig() throws Exception {
        programmingExerciseTestService.exportProgrammingExerciseInstructorMaterial_withTeamConfig();
    }

    @Test
    @WithMockUser(username = TEST_PREFIX + "tutor1", roles = "TA")
    void exportProgrammingExerciseInstructorMaterialAsTutor_forbidden() throws Exception {
        programmingExerciseTestService.exportProgrammingExerciseInstructorMaterial_forbidden();
    }

    @Test
    @WithMockUser(username = TEST_PREFIX + "student1", roles = "USER")
    void exportProgrammingExerciseInstructorMaterialAsStudent_forbidden() throws Exception {
        programmingExerciseTestService.exportProgrammingExerciseInstructorMaterial_forbidden();
    }

    @Test
    @WithMockUser(username = TEST_PREFIX + "instructor1", roles = "INSTRUCTOR")
    void testArchiveCourseWithProgrammingExercise() throws Exception {
        programmingExerciseTestService.testArchiveCourseWithProgrammingExercise();
    }

    @Test
    @WithMockUser(username = TEST_PREFIX + "instructor1", roles = "INSTRUCTOR")
    void testDownloadCourseArchiveAsInstructor() throws Exception {
        programmingExerciseTestService.testDownloadCourseArchiveAsInstructor();
    }

    @Test
    @WithMockUser(username = TEST_PREFIX + "instructor1", roles = "INSTRUCTOR")
    void createProgrammingExercise_failToCreateProjectInCi() throws Exception {
        programmingExerciseTestService.createProgrammingExercise_failToCreateProjectInCi();
    }

    @Test
    @WithMockUser(username = "admin", roles = "ADMIN")
    void testAutomaticCleanUpBuildPlans() throws Exception {
        programmingExerciseTestService.automaticCleanupBuildPlans();
    }

    @Test
    @WithMockUser(username = "admin", roles = "ADMIN")
    void testAutomaticCleanupGitRepositories() {
        programmingExerciseTestService.automaticCleanupGitRepositories();
    }

    @Test
    @WithMockUser(username = TEST_PREFIX + "instructor1", roles = "INSTRUCTOR")
    void importProgrammingExerciseFromCourseToCourse_exampleSolutionPublicationDate() throws Exception {
        programmingExerciseTestService.importProgrammingExerciseFromCourseToCourse_exampleSolutionPublicationDate();
    }

    // TODO: enable or remove the test
    @Test
    @WithMockUser(username = TEST_PREFIX + "instructor1", roles = "INSTRUCTOR")
    void createProgrammingExercise_setInvalidExampleSolutionPublicationDate_badRequest() throws Exception {
        programmingExerciseTestService.createProgrammingExercise_setInvalidExampleSolutionPublicationDate_badRequest();
    }

    // TODO: enable or remove the test
    @Test
    @Disabled
    @WithMockUser(username = TEST_PREFIX + "instructor1", roles = "INSTRUCTOR")
    void createProgrammingExercise_setValidExampleSolutionPublicationDate() throws Exception {
        forceDefaultBuildPlanCreation();
        programmingExerciseTestService.createProgrammingExercise_setValidExampleSolutionPublicationDate();
    }

    @Test
    @WithMockUser(username = TEST_PREFIX + "student1", roles = "USER")
    void testGetProgrammingExercise_asStudent_exampleSolutionVisibility() throws Exception {
        programmingExerciseTestService.testGetProgrammingExercise_exampleSolutionVisibility(true, TEST_PREFIX + "student1");
    }

    @Test
    @WithMockUser(username = TEST_PREFIX + "instructor1", roles = "INSTRUCTOR")
    void testGetProgrammingExercise_asInstructor_exampleSolutionVisibility() throws Exception {
        programmingExerciseTestService.testGetProgrammingExercise_exampleSolutionVisibility(false, TEST_PREFIX + "instructor1");
    }

    @Test
    @WithMockUser(username = TEST_PREFIX + "student1", roles = "USER")
    void testExportSolutionRepository_shouldReturnFileOrForbidden() throws Exception {
        programmingExerciseTestService.exportSolutionRepository_shouldReturnFileOrForbidden();
        // the test has two successful cases, the other times the operation is forbidden --> one successful case has one repository,
        // the other one has two because the tests repository is also included.
        verify(fileService, times(3)).scheduleDirectoryPathForRecursiveDeletion(any(Path.class), eq(5L));
    }

    @Test
    @WithMockUser(username = TEST_PREFIX + "student1", roles = "USER")
    void testExportExamSolutionRepository_shouldReturnFileOrForbidden() throws Exception {
        programmingExerciseTestService.exportExamSolutionRepository_shouldReturnFileOrForbidden();
        // the test has two successful cases, the other times the operation is forbidden --> one successful case has one repository,
        // the other one has two because the tests repository is also included.
        verify(fileService, times(3)).scheduleDirectoryPathForRecursiveDeletion(any(Path.class), eq(5L));
    }

    // TODO: enable or remove the test
    @Test
    @Disabled
    @WithMockUser(username = TEST_PREFIX + "student1", roles = "USER")
    void testExportStudentRepository_asStudent_authorized() throws Exception {
        programmingExerciseTestService.exportStudentRepository(true);
        // Two invocations: one for the repository directory; one for the output.
        verify(fileService, times(2)).scheduleDirectoryPathForRecursiveDeletion(any(Path.class), eq(5L));
    }

    @Test
    @WithMockUser(username = TEST_PREFIX + "student2", roles = "USER")
    void testExportStudentRepository_asStudent_unauthorized() throws Exception {
        // The repository does not belong to this student.
        programmingExerciseTestService.exportStudentRepository(false);
    }

    // TODO: enable or remove the test
    @Disabled
    @Test
    @WithMockUser(username = TEST_PREFIX + "tutor1", roles = "TA")
    void testExportStudentRepository_asTutor() throws Exception {
        programmingExerciseTestService.exportStudentRepository(true);
        verify(fileService, times(2)).scheduleDirectoryPathForRecursiveDeletion(any(Path.class), eq(5L));
    }

    // TODO: add startProgrammingExerciseStudentSubmissionFailedWithBuildlog & copyRepository_testConflictError
<<<<<<< HEAD
    @Test
    @WithMockUser(username = TEST_PREFIX + "student1", roles = "USER")
    void testBuildLogStatistics_unauthorized() throws Exception {
        programmingExerciseTestService.buildLogStatistics_unauthorized();
    }

    @Test
    @WithMockUser(username = TEST_PREFIX + "instructor1", roles = "INSTRUCTOR")
    void testBuildLogStatistics_noStatistics() throws Exception {
        programmingExerciseTestService.buildLogStatistics_noStatistics();
    }

    @Test
    @WithMockUser(username = TEST_PREFIX + "instructor1", roles = "INSTRUCTOR")
    void testBuildLogStatistics() throws Exception {
        programmingExerciseTestService.buildLogStatistics();
    }
=======
>>>>>>> 954fed43

    // TODO: enable or remove the test
    @Test
    @WithMockUser(username = TEST_PREFIX + "instructor1", roles = "INSTRUCTOR")
    void testUpdateBuildPlanURL() throws Exception {
        programmingExerciseTestService.updateBuildPlanURL();
    }

    private void forceDefaultBuildPlanCreation() {
        aeolusRequestMockProvider.mockFailedPublishBuildPlan(AeolusTarget.JENKINS);
        aeolusRequestMockProvider.mockFailedPublishBuildPlan(AeolusTarget.JENKINS);
    }
}<|MERGE_RESOLUTION|>--- conflicted
+++ resolved
@@ -586,26 +586,6 @@
     }
 
     // TODO: add startProgrammingExerciseStudentSubmissionFailedWithBuildlog & copyRepository_testConflictError
-<<<<<<< HEAD
-    @Test
-    @WithMockUser(username = TEST_PREFIX + "student1", roles = "USER")
-    void testBuildLogStatistics_unauthorized() throws Exception {
-        programmingExerciseTestService.buildLogStatistics_unauthorized();
-    }
-
-    @Test
-    @WithMockUser(username = TEST_PREFIX + "instructor1", roles = "INSTRUCTOR")
-    void testBuildLogStatistics_noStatistics() throws Exception {
-        programmingExerciseTestService.buildLogStatistics_noStatistics();
-    }
-
-    @Test
-    @WithMockUser(username = TEST_PREFIX + "instructor1", roles = "INSTRUCTOR")
-    void testBuildLogStatistics() throws Exception {
-        programmingExerciseTestService.buildLogStatistics();
-    }
-=======
->>>>>>> 954fed43
 
     // TODO: enable or remove the test
     @Test
