package de.tum.cit.aet.artemis.programming;

import static org.assertj.core.api.Assertions.assertThat;
import static org.assertj.core.api.AssertionsForClassTypes.assertThatThrownBy;
import static org.junit.jupiter.params.provider.Arguments.arguments;
import static org.mockito.Mockito.any;
import static org.mockito.Mockito.doReturn;

import java.io.IOException;
import java.nio.file.Path;
import java.util.Arrays;
import java.util.Collection;
import java.util.List;
import java.util.concurrent.atomic.AtomicReference;
import java.util.stream.Stream;
import java.util.stream.StreamSupport;

import jakarta.validation.constraints.NotNull;

import org.apache.commons.io.FileUtils;
import org.eclipse.jgit.api.Git;
import org.eclipse.jgit.api.errors.GitAPIException;
import org.eclipse.jgit.lib.ConfigConstants;
import org.eclipse.jgit.lib.ReflogEntry;
import org.eclipse.jgit.revwalk.RevCommit;
import org.junit.jupiter.api.AfterEach;
import org.junit.jupiter.api.BeforeEach;
import org.junit.jupiter.api.Test;
import org.junit.jupiter.api.io.TempDir;
import org.junit.jupiter.params.ParameterizedTest;
import org.junit.jupiter.params.provider.Arguments;
import org.junit.jupiter.params.provider.MethodSource;
import org.junit.jupiter.params.provider.ValueSource;

import de.tum.cit.aet.artemis.core.exception.GitException;
import de.tum.cit.aet.artemis.core.user.util.UserFactory;
import de.tum.cit.aet.artemis.programming.domain.File;
import de.tum.cit.aet.artemis.programming.domain.FileType;
import de.tum.cit.aet.artemis.programming.domain.Repository;
import de.tum.cit.aet.artemis.programming.util.GitUtilService;

class GitServiceTest extends AbstractProgrammingIntegrationIndependentTest {

    private static final String TEST_PREFIX = "gitservice";

    @BeforeEach
    void beforeEach() {
        gitUtilService.initRepo();
    }

    @AfterEach
    void afterEach() {
        gitUtilService.deleteRepos();
        gitService.clearCachedRepositories();
    }

    @Test
    void testDoSomeCommits() {
        Collection<ReflogEntry> reflog = gitUtilService.getReflog(GitUtilService.REPOS.LOCAL);
        assertThat(reflog).hasSize(1);

        gitUtilService.updateFile(GitUtilService.REPOS.LOCAL, GitUtilService.FILES.FILE1, "lorem ipsum");
        gitUtilService.stashAndCommitAll(GitUtilService.REPOS.LOCAL);

        gitUtilService.updateFile(GitUtilService.REPOS.LOCAL, GitUtilService.FILES.FILE2, "lorem ipsum solet");
        gitUtilService.stashAndCommitAll(GitUtilService.REPOS.LOCAL);

        reflog = gitUtilService.getReflog(GitUtilService.REPOS.LOCAL);
        assertThat(reflog).hasSize(3);
    }

    @Test
    void testCheckoutRepositoryAlreadyOnServer() {
        gitUtilService.initRepo(defaultBranch);
        String newFileContent = "const a = arr.reduce(sum)";
        gitUtilService.updateFile(GitUtilService.REPOS.REMOTE, GitUtilService.FILES.FILE1, newFileContent);
        // Note: the test updates the file, but does not commit the update to the remote repository...
        assertThat(gitUtilService.getFileContent(GitUtilService.REPOS.REMOTE, GitUtilService.FILES.FILE1)).isEqualTo(newFileContent);
        // ... therefore it is NOT available in the local repository
        assertThat(gitUtilService.getFileContent(GitUtilService.REPOS.LOCAL, GitUtilService.FILES.FILE1)).isNotEqualTo(newFileContent);
    }

    @Test
    void testCheckoutRepositoryNotOnServer() throws GitAPIException, IOException {
        var repoUri = gitUtilService.getRepoUriByType(GitUtilService.REPOS.REMOTE);
        gitUtilService.deleteRepo(GitUtilService.REPOS.LOCAL);
        gitUtilService.reinitializeLocalRepository();
        try (var repo = gitService.getOrCheckoutRepository(repoUri, true)) {
            assertThat(repo).isNotNull();
            assertThat(repo.getRemoteRepositoryUri()).isEqualTo(repoUri);
            assertThat(gitUtilService.isLocalEqualToRemote()).isTrue();
        }
    }

    @ParameterizedTest(name = "{displayName} [{index}] {argumentsWithNames}")
    @ValueSource(strings = { "master", "main", "someOtherName" })
    void testResetToOriginHead(String defaultBranch) {
        gitUtilService.initRepo(defaultBranch);
        gitUtilService.updateFile(GitUtilService.REPOS.LOCAL, GitUtilService.FILES.FILE1, "Some Change");
        assertThat(gitUtilService.isLocalEqualToRemote()).isFalse();

        try (var repo = gitUtilService.getRepoByType(GitUtilService.REPOS.LOCAL)) {
            gitService.resetToOriginHead(repo);

            assertThat(gitUtilService.isLocalEqualToRemote()).isTrue();
        }
    }

    @ParameterizedTest(name = "{displayName} [{index}] {argumentsWithNames}")
    @ValueSource(strings = { "master", "main", "someOtherName" })
    void testGetOriginHead(String defaultBranch) throws GitAPIException {
        gitUtilService.initRepo(defaultBranch);
        // Checkout a different branch in local repo
        gitUtilService.checkoutBranch(GitUtilService.REPOS.LOCAL, "other-branch");

        try (var repo = gitUtilService.getRepoByType(GitUtilService.REPOS.LOCAL)) {
            assertThat(gitService.getOriginHead(repo)).isEqualTo(defaultBranch);
        }
    }

    @ParameterizedTest
    @ValueSource(booleans = { true, false })
    void testCheckoutRepositoryAtCommit(boolean withUri) throws GitAPIException {
        // first commit
        prepareRepositoryContent();
        String commitHash = getCommitHash("my first commit");
        if (withUri) {
            var uri = gitUtilService.getRepoUriByType(GitUtilService.REPOS.LOCAL);
            try (var repo = gitService.checkoutRepositoryAtCommit(uri, commitHash, true)) {
                assertThat(repo).isNotNull();
            }
        }
        else {
            try (var repo = gitUtilService.getRepoByType(GitUtilService.REPOS.LOCAL)) {
                gitService.checkoutRepositoryAtCommit(repo, commitHash);
            }
        }
        assertThat(gitUtilService.getFileContent(GitUtilService.REPOS.LOCAL, GitUtilService.FILES.FILE1)).isEqualTo("lorem ipsum");
        assertThat(gitUtilService.getLog(GitUtilService.REPOS.LOCAL)).hasSize(2);
        assertThat(gitUtilService.getFileContent(GitUtilService.REPOS.LOCAL, GitUtilService.FILES.FILE2)).isEmpty();
    }

    @Test
    void testCheckoutRepositoryAtCommitGitApiExceptionThrowsGitException() {
        String commitHash = "someHash";
        try (var repo = gitUtilService.getRepoByType(GitUtilService.REPOS.LOCAL)) {
            assertThatThrownBy(() -> gitService.checkoutRepositoryAtCommit(repo, commitHash)).isInstanceOf(GitException.class);

        }
    }

    @Test
    void testSwitchBackToDefaultBranchHead() throws GitAPIException {
        prepareRepositoryContent();
        String commitHash = getCommitHash("my first commit");
        // switch to different commit at branch
        try (var repo = gitService.checkoutRepositoryAtCommit(gitUtilService.getRepoByType(GitUtilService.REPOS.LOCAL), commitHash)) {
            assertThat(gitUtilService.getFileContent(GitUtilService.REPOS.LOCAL, GitUtilService.FILES.FILE1)).isEqualTo("lorem ipsum");
            assertThat(gitUtilService.getLog(GitUtilService.REPOS.LOCAL)).hasSize(2);
            assertThat(gitUtilService.getFileContent(GitUtilService.REPOS.LOCAL, GitUtilService.FILES.FILE2)).isEmpty();
            // switch back
            gitService.switchBackToDefaultBranchHead(repo);
            assertThat(gitUtilService.getFileContent(GitUtilService.REPOS.LOCAL, GitUtilService.FILES.FILE2)).isEqualTo("lorem ipsum solet");
            // switch to different branch
            gitUtilService.checkoutBranch(GitUtilService.REPOS.LOCAL, "my-other-branch", true);
            // switch back again
            gitService.switchBackToDefaultBranchHead(repo);
            assertThat(gitUtilService.getFileContent(GitUtilService.REPOS.LOCAL, GitUtilService.FILES.FILE1)).isEqualTo("lorem ipsum");
            assertThat(gitUtilService.getFileContent(GitUtilService.REPOS.LOCAL, GitUtilService.FILES.FILE2)).isEqualTo("lorem ipsum solet");
        }
    }

    @NotNull
    private String getCommitHash(String msg) {
        AtomicReference<String> commitHash = new AtomicReference<>();
        gitUtilService.getLog(GitUtilService.REPOS.LOCAL).forEach(revCommit -> {
            if (msg.equals(revCommit.getFullMessage())) {
                commitHash.set(revCommit.getId().getName());
            }
        });
        return commitHash.get();
    }

    private void prepareRepositoryContent() {
        // first commit
        gitUtilService.updateFile(GitUtilService.REPOS.LOCAL, GitUtilService.FILES.FILE1, "lorem ipsum");
        gitUtilService.stashAndCommitAll(GitUtilService.REPOS.LOCAL, "my first commit");
        // second commit
        gitUtilService.updateFile(GitUtilService.REPOS.LOCAL, GitUtilService.FILES.FILE2, "lorem ipsum solet");
        gitUtilService.stashAndCommitAll(GitUtilService.REPOS.LOCAL, "my second commit");
    }

    @ParameterizedTest(name = "{displayName} [{index}] {argumentsWithNames}")
    @ValueSource(strings = { "master", "main", "someOtherName" })
    void testPushSourceToTargetRepoWithBranch(String defaultBranch) throws GitAPIException, IOException {
        gitUtilService.initRepo(defaultBranch);

        Repository localRepo = gitUtilService.getRepoByType(GitUtilService.REPOS.REMOTE);
        var repoUri = gitUtilService.getRepoUriByType(GitUtilService.REPOS.REMOTE);

        Git git = new Git(localRepo);
        assertThat(git.getRepository().getBranch()).isEqualTo(defaultBranch);

        gitService.pushSourceToTargetRepo(localRepo, repoUri, defaultBranch);

        assertThat(git.getRepository().getBranch()).isEqualTo(this.defaultBranch);

        if (!this.defaultBranch.equals(defaultBranch)) {
            assertThat(localRepo.getConfig().toText()).doesNotContain(defaultBranch);
        }

        gitUtilService.deleteRepos();
    }

    @Test
    void testGetExistingCheckedOutRepositoryByLocalPathRemovesEmptyRepo() throws IOException {
        Repository localRepo = gitUtilService.getRepoByType(GitUtilService.REPOS.LOCAL);

        doReturn(localRepo.getLocalPath()).when(gitService).getLocalPathOfRepo(any(), any());

        assertThat(gitService.isRepositoryCached(localRepo.getRemoteRepositoryUri())).isFalse();

        gitService.getExistingCheckedOutRepositoryByLocalPath(localRepo.getLocalPath(), localRepo.getRemoteRepositoryUri());

        assertThat(gitService.isRepositoryCached(localRepo.getRemoteRepositoryUri())).isTrue();

        FileUtils.deleteDirectory(localRepo.getLocalPath().toFile());

        Repository repo = gitService.getExistingCheckedOutRepositoryByLocalPath(localRepo.getLocalPath(), localRepo.getRemoteRepositoryUri());

        assertThat(gitService.isRepositoryCached(localRepo.getRemoteRepositoryUri())).isFalse();
        assertThat(repo).isNull();
    }

    @ParameterizedTest
    @MethodSource("getRepositoryWithParticipationParameter")
    void testGetRepositoryWithParticipation(boolean hideStudentName, boolean zipOutput, @TempDir Path outputDir) throws IOException {
        String login = TEST_PREFIX + "student1";

        gitUtilService.initParticipationRepo(UserFactory.generateActivatedUser(login));

        Repository localRepo = gitUtilService.getRepoByType(GitUtilService.REPOS.LOCAL);
        Path outputFile = gitService.getRepositoryWithParticipation(localRepo, outputDir.toString(), hideStudentName, zipOutput);

        assertThat(outputFile.getParent()).isEqualTo(outputDir);
        if (zipOutput) {
            assertThat(outputFile).isRegularFile();
            assertThat(outputFile.toString()).endsWith(".zip");
        }
        else {
            assertThat(outputFile).isNotEmptyDirectory();
        }
        if (hideStudentName) {
            assertThat(outputFile.getFileName().toString()).doesNotContain(login);
        }
        else {
            assertThat(outputFile.getFileName().toString()).contains(login);
        }
        gitService.deleteLocalRepository(localRepo);
    }

    private static Stream<Arguments> getRepositoryWithParticipationParameter() {
        List<Boolean> booleans = List.of(true, false);

        return booleans.stream().flatMap(firstParameter -> booleans.stream().map(secondParameter -> arguments(firstParameter, secondParameter)));
    }

    @ParameterizedTest(name = "{displayName} [{index}] {argumentsWithNames}")
    @MethodSource("getBranchCombinationsToTest")
    void testGetExistingCheckedOutRepositoryByLocalPathSetsBranchCorrectly(String defaultBranchVCS, String defaultBranchArtemis) throws IOException {
        gitUtilService.initRepo(defaultBranchVCS);

        Repository localRepo = gitUtilService.getRepoByType(GitUtilService.REPOS.LOCAL);

        Repository repo = gitService.getExistingCheckedOutRepositoryByLocalPath(localRepo.getLocalPath(), localRepo.getRemoteRepositoryUri(), defaultBranchArtemis);

        assertThat(repo.getConfig().getString(ConfigConstants.CONFIG_BRANCH_SECTION, defaultBranchArtemis, ConfigConstants.CONFIG_REMOTE_SECTION)).isEqualTo("origin");
        assertThat(repo.getConfig().getString(ConfigConstants.CONFIG_BRANCH_SECTION, defaultBranchArtemis, ConfigConstants.CONFIG_MERGE_SECTION))
                .isEqualTo("refs/heads/" + defaultBranchArtemis);

        gitService.deleteLocalRepository(localRepo);
    }

    private static Stream<Arguments> getBranchCombinationsToTest() {
        List<String> branchNames = List.of("master", "main", "someOtherName");

        return branchNames.stream().flatMap(firstParameter -> branchNames.stream().map(secondParameter -> arguments(firstParameter, secondParameter)));
    }

    @Test
    void testGetFilesAndFolders() {
        Repository localRepo = gitUtilService.getRepoByType(GitUtilService.REPOS.LOCAL);

        var map = gitService.getFilesAndFolders(localRepo);

        assertThat(map).hasSize(5).containsEntry(new File(gitUtilService.getFile(GitUtilService.REPOS.LOCAL, GitUtilService.FILES.FILE1), localRepo), FileType.FILE)
                .containsEntry(new File(gitUtilService.getFile(GitUtilService.REPOS.LOCAL, GitUtilService.FILES.FILE2), localRepo), FileType.FILE)
                .containsEntry(new File(gitUtilService.getFile(GitUtilService.REPOS.LOCAL, GitUtilService.FILES.FILE3), localRepo), FileType.FILE)
                .containsEntry(new File(gitUtilService.getFile(GitUtilService.REPOS.LOCAL, GitUtilService.FILES.FILE4.toString() + ".jar"), localRepo), FileType.FILE)
                .containsEntry(new File(localRepo.getLocalPath().toFile(), localRepo), FileType.FOLDER);
    }

    @Test
<<<<<<< HEAD
    void testGetFiles() {
=======
    void testListFilesAndFoldersAndOmitBinary() {
        Repository localRepo = gitUtilService.getRepoByType(GitUtilService.REPOS.LOCAL);

        var map = gitService.listFilesAndFolders(localRepo, true);

        assertThat(map).hasSize(4).containsEntry(new File(gitUtilService.getFile(GitUtilService.REPOS.LOCAL, GitUtilService.FILES.FILE1), localRepo), FileType.FILE)
                .containsEntry(new File(gitUtilService.getFile(GitUtilService.REPOS.LOCAL, GitUtilService.FILES.FILE2), localRepo), FileType.FILE)
                .containsEntry(new File(gitUtilService.getFile(GitUtilService.REPOS.LOCAL, GitUtilService.FILES.FILE3), localRepo), FileType.FILE)
                .containsEntry(new File(localRepo.getLocalPath().toFile(), localRepo), FileType.FOLDER)
                .doesNotContainKey(new File(gitUtilService.getFile(GitUtilService.REPOS.LOCAL, GitUtilService.FILES.FILE4.toString() + ".jar"), localRepo));
    }

    @Test
    void testListFiles() {
>>>>>>> 2e48b7ec
        Repository localRepo = gitUtilService.getRepoByType(GitUtilService.REPOS.LOCAL);

        var fileList = gitService.getFiles(localRepo);

        assertThat(fileList).hasSize(4).contains(new File(gitUtilService.getFile(GitUtilService.REPOS.LOCAL, GitUtilService.FILES.FILE1), localRepo))
                .contains(new File(gitUtilService.getFile(GitUtilService.REPOS.LOCAL, GitUtilService.FILES.FILE2), localRepo))
                .contains(new File(gitUtilService.getFile(GitUtilService.REPOS.LOCAL, GitUtilService.FILES.FILE3), localRepo))
                .doesNotContain(new File(localRepo.getLocalPath().toFile(), localRepo));
    }

    @Test
    void testGetFileByName() {
        Repository localRepo = gitUtilService.getRepoByType(GitUtilService.REPOS.LOCAL);

        var presentFile = gitService.getFileByName(localRepo, gitUtilService.getFile(GitUtilService.REPOS.LOCAL, GitUtilService.FILES.FILE1).getName());
        assertThat(presentFile).contains(new File(gitUtilService.getFile(GitUtilService.REPOS.LOCAL, GitUtilService.FILES.FILE1), localRepo));

        var nonPresentFile = gitService.getFileByName(localRepo, "NameThatWillNeverBePResent");
        assertThat(nonPresentFile).isNotPresent();
    }

    @Test
    void testCombineAllCommitsIntoInitialCommitTest() throws GitAPIException {
        String newFileContent1 = "lorem ipsum";
        String newFileContent2 = "lorem ipsum solet";
        String fileContent = gitUtilService.getFileContent(GitUtilService.REPOS.REMOTE, GitUtilService.FILES.FILE3);

        // These commits should be combined into the initial commit
        gitUtilService.updateFile(GitUtilService.REPOS.REMOTE, GitUtilService.FILES.FILE1, newFileContent1);
        gitUtilService.stashAndCommitAll(GitUtilService.REPOS.REMOTE);
        gitUtilService.updateFile(GitUtilService.REPOS.REMOTE, GitUtilService.FILES.FILE2, newFileContent2);
        gitUtilService.stashAndCommitAll(GitUtilService.REPOS.REMOTE);

        // This commit should be removed
        gitUtilService.updateFile(GitUtilService.REPOS.REMOTE, GitUtilService.FILES.FILE3, fileContent);
        gitUtilService.stashAndCommitAll(GitUtilService.REPOS.REMOTE);

        gitService.combineAllCommitsIntoInitialCommit(gitUtilService.getRepoByType(GitUtilService.REPOS.LOCAL));

        Arrays.stream(GitUtilService.REPOS.values()).forEach(repo -> {
            Iterable<RevCommit> commits = gitUtilService.getLog(repo);
            Long numberOfCommits = StreamSupport.stream(commits.spliterator(), false).count();

            String fileContent1 = gitUtilService.getFileContent(repo, GitUtilService.FILES.FILE1);
            String fileContent2 = gitUtilService.getFileContent(repo, GitUtilService.FILES.FILE2);
            String fileContent3 = gitUtilService.getFileContent(repo, GitUtilService.FILES.FILE3);

            assertThat(numberOfCommits).isEqualTo(1L);
            assertThat(fileContent1).isEqualTo(newFileContent1);
            assertThat(fileContent2).isEqualTo(newFileContent2);
            assertThat(fileContent3).isEqualTo(fileContent);
        });
    }

    @Test
    void testCombineAllCommitsIntoInitialCommitWithoutNewCommitsTest() throws GitAPIException {
        String oldFileContent1 = gitUtilService.getFileContent(GitUtilService.REPOS.REMOTE, GitUtilService.FILES.FILE1);
        String oldFileContent2 = gitUtilService.getFileContent(GitUtilService.REPOS.REMOTE, GitUtilService.FILES.FILE2);
        String oldFileContent3 = gitUtilService.getFileContent(GitUtilService.REPOS.REMOTE, GitUtilService.FILES.FILE3);

        gitService.combineAllCommitsIntoInitialCommit(gitUtilService.getRepoByType(GitUtilService.REPOS.LOCAL));

        Arrays.stream(GitUtilService.REPOS.values()).forEach(repo -> {
            Iterable<RevCommit> commits = gitUtilService.getLog(repo);
            Long numberOfCommits = StreamSupport.stream(commits.spliterator(), false).count();

            String fileContent1 = gitUtilService.getFileContent(repo, GitUtilService.FILES.FILE1);
            String fileContent2 = gitUtilService.getFileContent(repo, GitUtilService.FILES.FILE2);
            String fileContent3 = gitUtilService.getFileContent(repo, GitUtilService.FILES.FILE3);

            assertThat(numberOfCommits).isEqualTo(1L);
            assertThat(fileContent1).isEqualTo(oldFileContent1);
            assertThat(fileContent2).isEqualTo(oldFileContent2);
            assertThat(fileContent3).isEqualTo(oldFileContent3);
        });
    }

    @Test
    void testGetCommitsInfo() throws GitAPIException {
        prepareRepositoryContent();
        var commitsInfos = gitService.getCommitInfos(gitUtilService.getRepoUriByType(GitUtilService.REPOS.LOCAL));
        assertThat(commitsInfos).hasSize(3);
        assertThat(commitsInfos.getFirst().hash()).isEqualTo(getCommitHash("my second commit"));
        assertThat(commitsInfos.getFirst().message()).isEqualTo("my second commit");
        assertThat(commitsInfos.get(1).hash()).isEqualTo(getCommitHash("my first commit"));
        assertThat(commitsInfos.get(1).message()).isEqualTo("my first commit");
        assertThat(commitsInfos.get(2).hash()).isEqualTo(getCommitHash("initial commit"));
        assertThat(commitsInfos.get(2).message()).isEqualTo("initial commit");
    }
}<|MERGE_RESOLUTION|>--- conflicted
+++ resolved
@@ -291,7 +291,7 @@
     void testGetFilesAndFolders() {
         Repository localRepo = gitUtilService.getRepoByType(GitUtilService.REPOS.LOCAL);
 
-        var map = gitService.getFilesAndFolders(localRepo);
+        var map = gitService.listFilesAndFolders(localRepo);
 
         assertThat(map).hasSize(5).containsEntry(new File(gitUtilService.getFile(GitUtilService.REPOS.LOCAL, GitUtilService.FILES.FILE1), localRepo), FileType.FILE)
                 .containsEntry(new File(gitUtilService.getFile(GitUtilService.REPOS.LOCAL, GitUtilService.FILES.FILE2), localRepo), FileType.FILE)
@@ -301,9 +301,6 @@
     }
 
     @Test
-<<<<<<< HEAD
-    void testGetFiles() {
-=======
     void testListFilesAndFoldersAndOmitBinary() {
         Repository localRepo = gitUtilService.getRepoByType(GitUtilService.REPOS.LOCAL);
 
@@ -317,8 +314,7 @@
     }
 
     @Test
-    void testListFiles() {
->>>>>>> 2e48b7ec
+    void testGetFiles() {
         Repository localRepo = gitUtilService.getRepoByType(GitUtilService.REPOS.LOCAL);
 
         var fileList = gitService.getFiles(localRepo);
