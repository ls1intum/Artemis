--- conflicted
+++ resolved
@@ -89,13 +89,11 @@
     @MockitoBean
     protected ChatClient chatClient;
 
-<<<<<<< HEAD
     @MockitoBean
     protected ChatMemoryRepository chatMemoryRepository;
 
     @MockitoBean
     protected ChatMemory chatMemory;
-=======
     // Spy for lecture transcription tests to allow real method execution in service integration tests
     @MockitoSpyBean
     protected LectureTranscriptionService lectureTranscriptionService;
@@ -115,7 +113,6 @@
             when(chatModel.call(any(Prompt.class))).thenReturn(new ChatResponse(List.of(new Generation(new AssistantMessage("Mocked AI response for testing")))));
         }
     }
->>>>>>> 624be6d4
 
     @AfterEach
     @Override
@@ -127,14 +124,12 @@
         if (chatClient != null) {
             Mockito.reset(chatClient);
         }
-<<<<<<< HEAD
         if (chatMemoryRepository != null) {
             Mockito.reset(chatMemoryRepository);
         }
         if (chatMemory != null) {
             Mockito.reset(chatMemory);
         }
-=======
         if (lectureTranscriptionService != null) {
             Mockito.reset(lectureTranscriptionService);
         }
@@ -142,7 +137,6 @@
             Mockito.reset(tumLiveService);
         }
         super.resetSpyBeans();
->>>>>>> 624be6d4
     }
 
     @Override
