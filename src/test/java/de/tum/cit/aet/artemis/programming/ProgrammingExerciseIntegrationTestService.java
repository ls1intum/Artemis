package de.tum.cit.aet.artemis.programming;

import static de.tum.cit.aet.artemis.core.util.TestResourceUtils.HalfSecond;
import static de.tum.cit.aet.artemis.programming.domain.build.BuildPlanType.SOLUTION;
import static de.tum.cit.aet.artemis.programming.domain.build.BuildPlanType.TEMPLATE;
import static de.tum.cit.aet.artemis.programming.exception.ProgrammingExerciseErrorKeys.INVALID_SOLUTION_BUILD_PLAN_ID;
import static de.tum.cit.aet.artemis.programming.exception.ProgrammingExerciseErrorKeys.INVALID_SOLUTION_REPOSITORY_URL;
import static de.tum.cit.aet.artemis.programming.exception.ProgrammingExerciseErrorKeys.INVALID_TEMPLATE_BUILD_PLAN_ID;
import static de.tum.cit.aet.artemis.programming.exception.ProgrammingExerciseErrorKeys.INVALID_TEMPLATE_REPOSITORY_URL;
import static org.assertj.core.api.Assertions.assertThat;
import static org.assertj.core.api.Assertions.fail;
import static org.mockito.Mockito.any;
import static org.mockito.Mockito.anyBoolean;
import static org.mockito.Mockito.anyString;
import static org.mockito.Mockito.doAnswer;
import static org.mockito.Mockito.doNothing;
import static org.mockito.Mockito.doReturn;
import static org.mockito.Mockito.eq;
import static org.mockito.Mockito.mock;
import static org.mockito.Mockito.reset;
import static org.mockito.Mockito.when;
import static org.springframework.test.web.servlet.result.MockMvcResultMatchers.jsonPath;
import static org.springframework.test.web.servlet.result.MockMvcResultMatchers.status;
import static tech.jhipster.config.JHipsterConstants.SPRING_PROFILE_TEST;

import java.io.File;
import java.io.FileNotFoundException;
import java.io.IOException;
import java.net.URI;
import java.net.URISyntaxException;
import java.nio.charset.StandardCharsets;
import java.nio.file.Files;
import java.nio.file.Path;
import java.time.ZonedDateTime;
import java.util.ArrayList;
import java.util.Collection;
import java.util.Comparator;
import java.util.HashSet;
import java.util.List;
import java.util.Map;
import java.util.Objects;
import java.util.Optional;
import java.util.Set;
import java.util.function.BiFunction;
import java.util.stream.Collectors;
import java.util.stream.IntStream;
import java.util.zip.ZipFile;

import jakarta.validation.constraints.NotNull;

import org.apache.commons.io.FileUtils;
import org.assertj.core.data.Offset;
import org.eclipse.jgit.api.Git;
import org.eclipse.jgit.api.errors.GitAPIException;
<<<<<<< HEAD
import org.eclipse.jgit.lib.StoredConfig;
=======
import org.eclipse.jgit.lib.ObjectId;
>>>>>>> 7832c415
import org.eclipse.jgit.revwalk.RevCommit;
import org.springframework.beans.factory.annotation.Autowired;
import org.springframework.beans.factory.annotation.Value;
import org.springframework.context.annotation.Lazy;
import org.springframework.context.annotation.Profile;
import org.springframework.data.domain.PageRequest;
import org.springframework.data.domain.Sort;
import org.springframework.http.HttpHeaders;
import org.springframework.http.HttpStatus;
import org.springframework.http.MediaType;
import org.springframework.stereotype.Service;
import org.springframework.test.web.servlet.request.MockMvcRequestBuilders;
import org.springframework.util.LinkedMultiValueMap;
import org.springframework.util.MultiValueMap;

import com.fasterxml.jackson.core.type.TypeReference;

import de.tum.cit.aet.artemis.assessment.domain.AssessmentType;
import de.tum.cit.aet.artemis.assessment.domain.GradingCriterion;
import de.tum.cit.aet.artemis.assessment.domain.Visibility;
import de.tum.cit.aet.artemis.assessment.repository.GradingCriterionRepository;
import de.tum.cit.aet.artemis.assessment.util.GradingCriterionUtil;
import de.tum.cit.aet.artemis.core.domain.Course;
import de.tum.cit.aet.artemis.core.domain.DomainObject;
import de.tum.cit.aet.artemis.core.dto.RepositoryExportOptionsDTO;
import de.tum.cit.aet.artemis.core.service.FileService;
import de.tum.cit.aet.artemis.core.test_repository.CourseTestRepository;
import de.tum.cit.aet.artemis.core.user.util.UserUtilService;
import de.tum.cit.aet.artemis.core.util.CourseUtilService;
import de.tum.cit.aet.artemis.core.util.RequestUtilService;
import de.tum.cit.aet.artemis.core.util.TestResourceUtils;
import de.tum.cit.aet.artemis.exercise.domain.ExerciseMode;
import de.tum.cit.aet.artemis.exercise.domain.IncludedInOverallScore;
import de.tum.cit.aet.artemis.exercise.domain.Team;
import de.tum.cit.aet.artemis.exercise.domain.participation.StudentParticipation;
import de.tum.cit.aet.artemis.exercise.participation.util.ParticipationUtilService;
import de.tum.cit.aet.artemis.exercise.repository.TeamRepository;
import de.tum.cit.aet.artemis.exercise.util.ExerciseUtilService;
import de.tum.cit.aet.artemis.fileupload.util.ZipFileTestUtilService;
import de.tum.cit.aet.artemis.plagiarism.PlagiarismUtilService;
import de.tum.cit.aet.artemis.plagiarism.domain.PlagiarismComparison;
import de.tum.cit.aet.artemis.plagiarism.domain.PlagiarismResult;
import de.tum.cit.aet.artemis.plagiarism.domain.PlagiarismStatus;
import de.tum.cit.aet.artemis.plagiarism.dto.PlagiarismResultDTO;
import de.tum.cit.aet.artemis.programming.domain.AuxiliaryRepository;
import de.tum.cit.aet.artemis.programming.domain.ProgrammingExercise;
import de.tum.cit.aet.artemis.programming.domain.ProgrammingExerciseParticipation;
import de.tum.cit.aet.artemis.programming.domain.ProgrammingExerciseStudentParticipation;
import de.tum.cit.aet.artemis.programming.domain.ProgrammingExerciseTestCase;
import de.tum.cit.aet.artemis.programming.domain.ProgrammingLanguage;
import de.tum.cit.aet.artemis.programming.domain.ProgrammingSubmission;
import de.tum.cit.aet.artemis.programming.domain.ProjectType;
import de.tum.cit.aet.artemis.programming.domain.RepositoryType;
import de.tum.cit.aet.artemis.programming.dto.ProgrammingExerciseResetOptionsDTO;
import de.tum.cit.aet.artemis.programming.dto.ProgrammingExerciseTestCaseDTO;
import de.tum.cit.aet.artemis.programming.dto.ProgrammingExerciseTestCaseStateDTO;
import de.tum.cit.aet.artemis.programming.icl.LocalVCLocalCITestService;
import de.tum.cit.aet.artemis.programming.repository.AuxiliaryRepositoryRepository;
import de.tum.cit.aet.artemis.programming.repository.SolutionProgrammingExerciseParticipationRepository;
import de.tum.cit.aet.artemis.programming.service.GitService;
import de.tum.cit.aet.artemis.programming.service.UriService;
import de.tum.cit.aet.artemis.programming.service.ci.ContinuousIntegrationService;
import de.tum.cit.aet.artemis.programming.service.localvc.LocalVCRepositoryUri;
import de.tum.cit.aet.artemis.programming.service.vcs.VersionControlService;
import de.tum.cit.aet.artemis.programming.test_repository.ProgrammingExerciseStudentParticipationTestRepository;
import de.tum.cit.aet.artemis.programming.test_repository.ProgrammingExerciseTestCaseTestRepository;
import de.tum.cit.aet.artemis.programming.test_repository.ProgrammingExerciseTestRepository;
import de.tum.cit.aet.artemis.programming.test_repository.TemplateProgrammingExerciseParticipationTestRepository;
import de.tum.cit.aet.artemis.programming.util.LocalRepository;
import de.tum.cit.aet.artemis.programming.util.LocalRepositoryUriUtil;
import de.tum.cit.aet.artemis.programming.util.MockDelegate;
import de.tum.cit.aet.artemis.programming.util.ProgrammingExerciseFactory;
import de.tum.cit.aet.artemis.programming.util.ProgrammingExerciseParticipationUtilService;
import de.tum.cit.aet.artemis.programming.util.ProgrammingExerciseUtilService;
import de.tum.cit.aet.artemis.programming.util.ProgrammingUtilTestService;
import de.tum.cit.aet.artemis.programming.util.RepositoryExportTestUtil;
import de.tum.cit.aet.artemis.programming.util.TestFileUtil;
import de.tum.cit.aet.artemis.text.util.TextExerciseUtilService;

/**
 * Note: this class should be independent of the actual VCS and CIS and contains common test logic for scenarios:
 * 1) LocalVC + LocalCI
 */
@Lazy
@Service
@Profile(SPRING_PROFILE_TEST)
public class ProgrammingExerciseIntegrationTestService {

    private static final String NON_EXISTING_ID = Integer.toString(Integer.MAX_VALUE);

    private String userPrefix;

    @Value("${artemis.version-control.default-branch:main}")
    private String defaultBranch;

    @Value("${artemis.version-control.local-vcs-repo-path}")
    private Path localVCBasePath;

    @Value("${artemis.temp-path}")
    private Path tempPath;

    @Value("${artemis.version-control.url}")
    private URI localVCBaseUri;

    @Autowired
    // this will be a MockitoSpyBean because it was configured as MockitoSpyBean in the super class of the actual test class (see AbstractArtemisIntegrationTest)
    private FileService fileService;

    @Autowired
    // this will be a MockitoSpyBean because it was configured as MockitoSpyBean in the super class of the actual test class (see AbstractArtemisIntegrationTest)
    private UriService uriService;

    @Autowired
    private CourseTestRepository courseRepository;

    @Autowired
    private ProgrammingExerciseTestRepository programmingExerciseRepository;

    @Autowired
    private ProgrammingExerciseStudentParticipationTestRepository programmingExerciseStudentParticipationRepository;

    @Autowired
    private ProgrammingExerciseTestCaseTestRepository programmingExerciseTestCaseRepository;

    @Autowired
    private AuxiliaryRepositoryRepository auxiliaryRepositoryRepository;

    @Autowired
    private RequestUtilService request;

    @Autowired
    // this will be a MockitoSpyBean because it was configured as MockitoSpyBean in the super class of the actual test class (see AbstractArtemisIntegrationTest)
    private GitService gitService;

    @Autowired
    private UserUtilService userUtilService;

    @Autowired
    private ProgrammingExerciseUtilService programmingExerciseUtilService;

    @Autowired
    private ProgrammingExerciseParticipationUtilService programmingExerciseParticipationUtilService;

    @Autowired
    private ExerciseUtilService exerciseUtilService;

    @Autowired
    private ParticipationUtilService participationUtilService;

    @Autowired
    private CourseUtilService courseUtilService;

    @Autowired
    private PlagiarismUtilService plagiarismUtilService;

    @Autowired
    private TextExerciseUtilService textExerciseUtilService;

    @Autowired
    private ProgrammingExerciseTestRepository programmingExerciseTestRepository;

    @Autowired
    private ZipFileTestUtilService zipFileTestUtilService;

    @Autowired
    private TeamRepository teamRepository;

    @Autowired
    private GradingCriterionRepository gradingCriterionRepository;

    @Autowired
    private ProgrammingUtilTestService programmingUtilTestService;

    @Autowired
    private LocalVCLocalCITestService localVCLocalCITestService;

    @Autowired
    private TemplateProgrammingExerciseParticipationTestRepository templateProgrammingExerciseParticipationRepository;

    @Autowired
    private SolutionProgrammingExerciseParticipationRepository solutionProgrammingExerciseParticipationRepository;

    private Course course;

    public ProgrammingExercise programmingExercise;

    private ProgrammingExercise programmingExerciseInExam;

    private ProgrammingExerciseStudentParticipation participation1;

    private ProgrammingExerciseStudentParticipation participation2;

    private File downloadedFile;

    private LocalRepository studentRepository1;

    private LocalRepository studentRepository2;

    private MockDelegate mockDelegate;

    // this will be a MockitoSpyBean because it was configured as MockitoSpyBean in the super class of the actual test class (see AbstractArtemisIntegrationTest)
    private VersionControlService versionControlService;

    // this will be a MockitoSpyBean because it was configured as MockitoSpyBean in the super class of the actual test class (see AbstractArtemisIntegrationTest)
    private ContinuousIntegrationService continuousIntegrationService;

    private File plagiarismChecksTestReposDir;

    void setup(String userPrefix, MockDelegate mockDelegate, VersionControlService versionControlService, ContinuousIntegrationService continuousIntegrationService)
            throws Exception {
        this.userPrefix = userPrefix;
        this.mockDelegate = mockDelegate;
        this.versionControlService = versionControlService; // this can be used like a MockitoSpyBean
        this.continuousIntegrationService = continuousIntegrationService; // this can be used like a MockitoSpyBean

        userUtilService.addUsers(userPrefix, 3, 2, 2, 2);
        course = programmingExerciseUtilService.addCourseWithOneProgrammingExerciseAndTestCases();
        programmingExercise = ExerciseUtilService.getFirstExerciseWithType(course, ProgrammingExercise.class);
        programmingExercise = programmingExerciseRepository.findWithTemplateAndSolutionParticipationAndBuildConfigById(programmingExercise.getId()).orElseThrow();
        programmingExerciseInExam = programmingExerciseUtilService.addCourseExamExerciseGroupWithOneProgrammingExerciseAndTestCases();
        programmingExerciseInExam = programmingExerciseRepository.findWithTemplateAndSolutionParticipationTeamAssignmentConfigCategoriesById(programmingExerciseInExam.getId())
                .orElseThrow();

        participation1 = participationUtilService.addStudentParticipationForProgrammingExercise(programmingExercise, userPrefix + "student1");
        participation2 = participationUtilService.addStudentParticipationForProgrammingExercise(programmingExercise, userPrefix + "student2");

        participationUtilService.addStudentParticipationForProgrammingExercise(programmingExerciseInExam, userPrefix + "student1");
        participationUtilService.addStudentParticipationForProgrammingExercise(programmingExerciseInExam, userPrefix + "student2");

        studentRepository1 = new LocalRepository(defaultBranch);
        studentRepository2 = new LocalRepository(defaultBranch);

        studentRepository1.configureRepos(localVCBasePath, "studentLocalRepo1", "studentOriginRepo1", true);
        studentRepository2.configureRepos(localVCBasePath, "studentLocalRepo2", "studentOriginRepo2", true);

        // TODO use createProgrammingExercise or setupTemplateAndPush to create actual content (based on the template repos) in this repository
        // so that e.g. addStudentIdToProjectName in ProgrammingExerciseExportService is tested properly as well

        // the following 2 lines prepare the generation of the structural test oracle
        var testjsonFilePath = studentRepository1.workingCopyGitRepoFile.toPath().resolve("test").resolve(programmingExercise.getPackageFolderName()).resolve("test.json");
        TestFileUtil.writeEmptyJsonFileToPath(testjsonFilePath);
        // create two empty commits
        GitService.commit(studentRepository1.workingCopyGitRepo).setMessage("empty").setAllowEmpty(true).setSign(false).setAuthor("test", "test@test.com").call();
        studentRepository1.workingCopyGitRepo.push().call();

        this.plagiarismChecksTestReposDir = Files.createTempDirectory(tempPath, "jplag-repos").toFile();
    }

    void tearDown() throws IOException {
        if (downloadedFile != null && downloadedFile.exists()) {
            FileUtils.forceDelete(downloadedFile);
        }
        if (plagiarismChecksTestReposDir != null && plagiarismChecksTestReposDir.exists()) {
            FileUtils.deleteDirectory(plagiarismChecksTestReposDir);
        }
    }

    void testProgrammingExerciseIsReleased_IsReleasedAndHasResults() throws Exception {
        programmingExercise.setReleaseDate(ZonedDateTime.now().minusHours(5L));
        programmingExerciseRepository.save(programmingExercise);
        StudentParticipation participation = participationUtilService.createAndSaveParticipationForExercise(programmingExercise, userPrefix + "student1");
        var submission = participationUtilService.addSubmission(participation, new ProgrammingSubmission());
        participationUtilService.addResultToSubmission(null, null, submission);

        ProgrammingExerciseTestCaseStateDTO releaseStateDTO = request.get("/api/programming/programming-exercises/" + programmingExercise.getId() + "/test-case-state",
                HttpStatus.OK, ProgrammingExerciseTestCaseStateDTO.class);
        assertThat(releaseStateDTO.released()).isTrue();
        assertThat(releaseStateDTO.hasStudentResult()).isTrue();
        assertThat(releaseStateDTO.testCasesChanged()).isFalse();
    }

    void testProgrammingExerciseIsReleased_IsNotReleasedAndHasResults() throws Exception {
        programmingExercise.setReleaseDate(ZonedDateTime.now().plusHours(5L));
        programmingExerciseRepository.save(programmingExercise);
        StudentParticipation participation = participationUtilService.createAndSaveParticipationForExercise(programmingExercise, userPrefix + "student1");
        var submission = participationUtilService.addSubmission(participation, new ProgrammingSubmission());
        participationUtilService.addResultToSubmission(null, null, submission);

        ProgrammingExerciseTestCaseStateDTO releaseStateDTO = request.get("/api/programming/programming-exercises/" + programmingExercise.getId() + "/test-case-state",
                HttpStatus.OK, ProgrammingExerciseTestCaseStateDTO.class);
        assertThat(releaseStateDTO.released()).isFalse();
        assertThat(releaseStateDTO.hasStudentResult()).isTrue();
        assertThat(releaseStateDTO.testCasesChanged()).isFalse();
    }

    void checkIfProgrammingExerciseIsReleased_IsReleasedAndHasNoResults() throws Exception {
        programmingExercise.setReleaseDate(ZonedDateTime.now().minusHours(5L));
        programmingExercise.setTestCasesChanged(true);
        programmingExerciseRepository.save(programmingExercise);

        ProgrammingExerciseTestCaseStateDTO releaseStateDTO = request.get("/api/programming/programming-exercises/" + programmingExercise.getId() + "/test-case-state",
                HttpStatus.OK, ProgrammingExerciseTestCaseStateDTO.class);
        assertThat(releaseStateDTO.released()).isTrue();
        assertThat(releaseStateDTO.hasStudentResult()).isFalse();
        assertThat(releaseStateDTO.testCasesChanged()).isTrue();
    }

    void testProgrammingExerciseIsReleased_forbidden() throws Exception {
        request.get("/api/programming/programming-exercises/" + programmingExercise.getId() + "/test-case-state", HttpStatus.FORBIDDEN, Boolean.class);
    }

    List<Path> exportSubmissionsWithPracticeSubmissionByParticipationIds(boolean excludePracticeSubmissions) throws Exception {
<<<<<<< HEAD
        // Seed LocalVC repositories for both participations and wire URIs
        RepositoryExportTestUtil.seedStudentRepositoryForParticipation(localVCLocalCITestService, participation1);
        RepositoryExportTestUtil.seedStudentRepositoryForParticipation(localVCLocalCITestService, participation2);
=======
        var repository1 = gitService.getExistingCheckedOutRepositoryByLocalPath(studentRepository1.workingCopyGitRepoFile.toPath(), null);
        var repository2 = gitService.getExistingCheckedOutRepositoryByLocalPath(studentRepository2.workingCopyGitRepoFile.toPath(), null);
        doReturn(repository1).when(gitService).getOrCheckoutRepositoryWithTargetPath(eq(participation1.getVcsRepositoryUri()), any(Path.class), anyBoolean(), anyBoolean());
        doReturn(repository2).when(gitService).getOrCheckoutRepositoryWithTargetPath(eq(participation2.getVcsRepositoryUri()), any(Path.class), anyBoolean(), anyBoolean());
>>>>>>> 7832c415

        // Set one of the participations to practice mode
        participation1.setPracticeMode(false);
        participation2.setPracticeMode(true);
        programmingExerciseStudentParticipationRepository.saveAll(List.of(participation1, participation2));

        // Export with excludePracticeSubmissions
        var participationIds = programmingExerciseStudentParticipationRepository.findAll().stream().map(participation -> participation.getId().toString()).toList();
        final var path = "/api/programming/programming-exercises/" + programmingExercise.getId() + "/export-repos-by-participation-ids/" + String.join(",", participationIds);
        var exportOptions = new RepositoryExportOptionsDTO(false, false, false, null, excludePracticeSubmissions, false, false, false, false);

        downloadedFile = request.postWithResponseBodyFile(path, exportOptions, HttpStatus.OK);
        assertThat(downloadedFile).exists();

        return unzipExportedFile();
    }

    void testExportSubmissionsByParticipationIds_excludePracticeSubmissions() throws Exception {
        List<Path> entries = exportSubmissionsWithPracticeSubmissionByParticipationIds(true);

        // Make sure that the practice submission is not included
        assertThat(entries).anyMatch(entry -> entry.toString().endsWith(Path.of(userPrefix + "student1", ".git").toString()))
                .noneMatch(entry -> entry.toString().matches(".*practice-[^/]*" + userPrefix + "student2.*\\.git$"));
    }

    void testExportSubmissionsByParticipationIds_includePracticeSubmissions() throws Exception {
        List<Path> entries = exportSubmissionsWithPracticeSubmissionByParticipationIds(false);

        // Make sure that the practice submission is included
        assertThat(entries).anyMatch(entry -> entry.toString().endsWith(Path.of(userPrefix + "student1", ".git").toString()))
                .anyMatch(entry -> entry.toString().matches(".*practice-[^/]*" + userPrefix + "student2.*\\.git$"));
    }

    void testExportSubmissionsByParticipationIds_addParticipantIdentifierToProjectName() throws Exception {
<<<<<<< HEAD
        // Seed LocalVC student repos and wire URIs
        var repo1 = RepositoryExportTestUtil.seedStudentRepositoryForParticipation(localVCLocalCITestService, participation1);
        RepositoryExportTestUtil.seedStudentRepositoryForParticipation(localVCLocalCITestService, participation2);
        programmingExerciseStudentParticipationRepository.saveAll(List.of(participation1, participation2));
=======
        var repository1 = gitService.getExistingCheckedOutRepositoryByLocalPath(studentRepository1.workingCopyGitRepoFile.toPath(), null);
        var repository2 = gitService.getExistingCheckedOutRepositoryByLocalPath(studentRepository2.workingCopyGitRepoFile.toPath(), null);
>>>>>>> 7832c415

        // Create .project and pom.xml in the student's repo to be modified during export
        String projectFileContents = TestResourceUtils.loadFileFromResources("test-data/repository-export/sample.project");
        String pomContents = TestResourceUtils.loadFileFromResources("test-data/repository-export/pom.xml");
        Path projectFilePath = repo1.workingCopyGitRepoFile.toPath().resolve(".project");
        Path pomPath = repo1.workingCopyGitRepoFile.toPath().resolve("pom.xml");
        Files.writeString(projectFilePath, projectFileContents, StandardCharsets.UTF_8);
        Files.writeString(pomPath, pomContents, StandardCharsets.UTF_8);
        repo1.workingCopyGitRepo.add().addFilepattern(".").call();
        GitService.commit(repo1.workingCopyGitRepo).setMessage("seed project and pom").call();
        repo1.workingCopyGitRepo.push().setRemote("origin").call();

        var participation = programmingExerciseStudentParticipationRepository.findByExerciseIdAndStudentLogin(programmingExercise.getId(), userPrefix + "student1");
        assertThat(participation).isPresent();

        final var path = "/api/programming/programming-exercises/" + programmingExercise.getId() + "/export-repos-by-participation-ids/"
                + String.join(",", List.of(participation.get().getId().toString()));
        var exportOptions = new RepositoryExportOptionsDTO(false, false, false, null, false, true, false, false, false);

        downloadedFile = request.postWithResponseBodyFile(path, exportOptions, HttpStatus.OK);
        assertThat(downloadedFile).exists();

<<<<<<< HEAD
        // Read exported project files and assert participant identifier appended
        List<Path> entries = unzipExportedFile();
        Optional<Path> extractedRepo = entries.stream().filter(entry -> entry.toString().endsWith(Path.of(userPrefix + "student1", ".git").toString())).findFirst();
        assertThat(extractedRepo).isPresent();
        Path repoRoot = extractedRepo.get().getParent();
        String modifiedEclipseProjectFile = Files.readString(repoRoot.resolve(".project"));
        assertThat(modifiedEclipseProjectFile).contains(userPrefix + "student1");
        String modifiedPom = Files.readString(repoRoot.resolve("pom.xml"));
        assertThat(modifiedPom).contains((userPrefix + "student1").toLowerCase());
=======
        // --- unzip and check contents of the actually downloaded ZIP ---
        Path extractDir = Files.createTempDirectory(tempPath, "repo-export-");

        try {
            var zipPaths = unzipExportedFile();
>>>>>>> 7832c415

            // Find files inside the extracted ZIP (structure may vary per export implementation)
            Path eclipseProjectFileInZip = findFirstFile(zipPaths, ".project");
            Path pomFileInZip = findFirstFile(zipPaths, "pom.xml");

            assertThat(eclipseProjectFileInZip).withFailMessage("Expected .project inside the exported ZIP, but none was found in %s", extractDir).isNotNull().exists();

            assertThat(pomFileInZip).withFailMessage("Expected pom.xml inside the exported ZIP, but none was found in %s", extractDir).isNotNull().exists();

            // Read contents from the ZIP extraction (not from the working copy)
            String modifiedEclipseProjectFile = Files.readString(eclipseProjectFileInZip, StandardCharsets.UTF_8);
            String modifiedPom = Files.readString(pomFileInZip, StandardCharsets.UTF_8);

            assertThat(modifiedEclipseProjectFile).contains("student1");
            assertThat(modifiedPom).contains("student1");
        }
        finally {
            // Clean up extraction directory
            FileUtils.deleteDirectory(extractDir.toFile());
            Files.deleteIfExists(projectFilePath);
            Files.deleteIfExists(pomPath);
        }
    }

    private static Path findFirstFile(List<Path> zipPaths, String fileName) throws IOException {
        Objects.requireNonNull(zipPaths, "zipPaths must not be null");
        if (fileName == null || fileName.isBlank()) {
            throw new IllegalArgumentException("fileName must not be null/blank");
        }

        // Prefer a shallower path if multiple matches exist
        return zipPaths.stream().filter(Files::isRegularFile).filter(p -> p.getFileName().toString().equals(fileName)).min(Comparator.comparingInt(Path::getNameCount))
                .orElseThrow(() -> new FileNotFoundException("File '" + fileName + "' not found in unzipped export"));
    }

    void testExportSubmissionsByParticipationIds_addParticipantIdentifierToProjectNameError() throws Exception {
        var repository1 = gitService.getExistingCheckedOutRepositoryByLocalPath(studentRepository1.workingCopyGitRepoFile.toPath(), null);
        var repository2 = gitService.getExistingCheckedOutRepositoryByLocalPath(studentRepository2.workingCopyGitRepoFile.toPath(), null);

        doReturn(repository1).when(gitService).getOrCheckoutRepositoryWithTargetPath(eq(participation1.getVcsRepositoryUri()), any(Path.class), anyBoolean(), anyBoolean());
        doReturn(repository2).when(gitService).getOrCheckoutRepositoryWithTargetPath(eq(participation2.getVcsRepositoryUri()), any(Path.class), anyBoolean(), anyBoolean());

        // Create the eclipse .project file which will be modified.
        Path projectFilePath = Path.of(repository1.getLocalPath().toString(), ".project");
        File projectFile = Path.of(projectFilePath.toString()).toFile();
        if (!projectFile.exists()) {
            Files.createFile(projectFilePath);
        }

        // Create the maven .pom file
        Path pomPath = Path.of(repository1.getLocalPath().toString(), "pom.xml");
        File pomFile = Path.of(pomPath.toString()).toFile();
        if (!pomFile.exists()) {
            Files.createFile(pomPath);
        }

        var participation = programmingExerciseStudentParticipationRepository.findByExerciseIdAndStudentLogin(programmingExercise.getId(), userPrefix + "student1");
        assertThat(participation).isPresent();

        final var path = "/api/programming/programming-exercises/" + programmingExercise.getId() + "/export-repos-by-participation-ids/"
                + String.join(",", List.of(participation.get().getId().toString()));
        // all options false by default, only test if export works at all
        var exportOptions = new RepositoryExportOptionsDTO(false, false, false, null, false, true, false, false, false);

        downloadedFile = request.postWithResponseBodyFile(path, exportOptions, HttpStatus.OK);
        assertThat(downloadedFile).exists();

        // Make sure both repositories are present
        String modifiedEclipseProjectFile = FileUtils.readFileToString(projectFile, StandardCharsets.UTF_8);
        assertThat(modifiedEclipseProjectFile).contains("");

        String modifiedPom = FileUtils.readFileToString(pomFile, StandardCharsets.UTF_8);
        assertThat(modifiedPom).contains("");

        Files.deleteIfExists(projectFilePath);
        Files.deleteIfExists(pomPath);
    }

    void testExportSubmissionsByParticipationIds() throws Exception {
<<<<<<< HEAD
        // Seed LocalVC student repositories and wire URIs
        // use shared util to seed and wire repos for both participations
        RepositoryExportTestUtil.seedStudentRepositoryForParticipation(localVCLocalCITestService, participation1);
        RepositoryExportTestUtil.seedStudentRepositoryForParticipation(localVCLocalCITestService, participation2);
        programmingExerciseStudentParticipationRepository.saveAll(List.of(participation1, participation2));
=======
        var repository1 = gitService.getExistingCheckedOutRepositoryByLocalPath(studentRepository1.workingCopyGitRepoFile.toPath(), null);
        var repository2 = gitService.getExistingCheckedOutRepositoryByLocalPath(studentRepository2.workingCopyGitRepoFile.toPath(), null);
        doReturn(repository1).when(gitService).getOrCheckoutRepositoryWithTargetPath(eq(participation1.getVcsRepositoryUri()), any(Path.class), anyBoolean(), anyBoolean());
        doReturn(repository2).when(gitService).getOrCheckoutRepositoryWithTargetPath(eq(participation2.getVcsRepositoryUri()), any(Path.class), anyBoolean(), anyBoolean());
>>>>>>> 7832c415

        var participationIds = programmingExerciseStudentParticipationRepository.findAll().stream().map(participation -> participation.getId().toString()).toList();
        final var path = "/api/programming/programming-exercises/" + programmingExercise.getId() + "/export-repos-by-participation-ids/" + String.join(",", participationIds);
        // all options false by default, only test if export works at all
        var exportOptions = new RepositoryExportOptionsDTO();

        downloadedFile = request.postWithResponseBodyFile(path, exportOptions, HttpStatus.OK);
        assertThat(downloadedFile).exists();

        List<Path> entries = unzipExportedFile();

        // Make sure both repositories are present (by login suffix)
        assertThat(entries).anyMatch(entry -> entry.toString().endsWith(Path.of(userPrefix + "student1", ".git").toString()))
                .anyMatch(entry -> entry.toString().endsWith(Path.of(userPrefix + "student2", ".git").toString()));
    }

    void testExportSubmissionAnonymizationCombining() throws Exception {
<<<<<<< HEAD
        // Ensure base repos exist and are wired for template/solution/tests
        RepositoryExportTestUtil.createAndWireBaseRepositories(localVCLocalCITestService, programmingExercise);
        programmingExercise = programmingExerciseRepository.save(programmingExercise);

        // Prepare template working copy handle
        String projectKey = programmingExercise.getProjectKey();
        String templateSlug = projectKey.toLowerCase() + "-exercise";
        var templateRepo = localVCLocalCITestService.createAndConfigureLocalRepository(projectKey, templateSlug);

        // Seed student repository from template bare and wire URI
        String studentSlug = localVCLocalCITestService.getRepositorySlug(projectKey, participation1.getParticipantIdentifier());
        var studentRepo = RepositoryExportTestUtil.seedLocalVcBareFrom(localVCLocalCITestService, projectKey, studentSlug, templateRepo);
        participation1.setRepositoryUri(localVCLocalCITestService.buildLocalVCUri(null, null, projectKey, studentSlug));
        programmingExerciseStudentParticipationRepository.save(participation1);

        // Add a student commit to anonymize
        localVCLocalCITestService.commitFile(studentRepo.workingCopyGitRepoFile.toPath(), studentRepo.workingCopyGitRepo, "Test.java");
        studentRepo.workingCopyGitRepo.push().setRemote("origin").call();
=======
        // provide repositories
        var repository = gitService.getExistingCheckedOutRepositoryByLocalPath(studentRepository1.workingCopyGitRepoFile.toPath(), null);
        doReturn(repository).when(gitService).getOrCheckoutRepositoryWithTargetPath(eq(participation1.getVcsRepositoryUri()), any(Path.class), anyBoolean(), anyBoolean());

        // Mock and pretend first commit is template commit
        ObjectId head = studentRepository1.workingCopyGitRepo.getRepository().findRef("HEAD").getObjectId();
        when(gitService.getLastCommitHash(any())).thenReturn(head);
        doNothing().when(gitService).resetToOriginHead(any());

        // Add commit to anonymize
        assertThat(studentRepository1.workingCopyGitRepoFile.toPath().resolve("Test.java").toFile().createNewFile()).isTrue();
        studentRepository1.workingCopyGitRepo.add().addFilepattern(".").call();
        GitService.commit(studentRepository1.workingCopyGitRepo).setMessage("commit").setAuthor("user1", "email1").call();
>>>>>>> 7832c415

        // Rest call with options (combine + anonymize enabled in getOptions())
        final var path = "/api/programming/programming-exercises/" + programmingExercise.getId() + "/export-repos-by-participation-ids/" + participation1.getId();
        downloadedFile = request.postWithResponseBodyFile(path, getOptions(), HttpStatus.OK);
        assertThat(downloadedFile).exists();

        List<Path> entries = unzipExportedFile();

        // Checks: file present and single anonymized commit
        assertThat(entries).anyMatch(entry -> entry.endsWith("Test.java"));
        Optional<Path> extractedRepo1 = entries.stream()
                .filter(entry -> entry.toString().endsWith(Path.of("-" + participation1.getId() + "-student-submission.git", ".git").toString())).findFirst();
        assertThat(extractedRepo1).isPresent();
        try (Git downloadedGit = Git.open(extractedRepo1.get().toFile())) {
            RevCommit commit = downloadedGit.log().setMaxCount(1).call().iterator().next();
            assertThat(commit.getAuthorIdent().getName()).isEqualTo("student");
            assertThat(commit.getFullMessage()).isEqualTo("All student changes in one commit");
        }
    }

    /**
     * Recursively unzips the exported file.
     *
     * @return the list of files that the {@code downloadedFile} contained.
     */
    private List<Path> unzipExportedFile() throws Exception {
        Path extractedZipDir = zipFileTestUtilService.extractZipFileRecursively(downloadedFile.getAbsolutePath());
        try (var files = Files.walk(extractedZipDir)) {
            return files.toList();
        }
    }

    void testExportSubmissionsByParticipationIds_nonExistentParticipationId_notFound() throws Exception {
        final var path = "/api/programming/programming-exercises/" + programmingExercise.getId() + "/export-repos-by-participation-ids/" + Long.MAX_VALUE;
        request.postWithResponseBodyFile(path, getOptions(), HttpStatus.NOT_FOUND);
    }

    void testExportSubmissionsByParticipationIds_instructorNotInCourse_forbidden() throws Exception {
        userUtilService.addInstructor("other-instructors", userPrefix + "instructoralt1");
        var participationIds = programmingExerciseStudentParticipationRepository.findAll().stream().map(participation -> participation.getId().toString()).toList();
        final var path = "/api/programming/programming-exercises/" + programmingExercise.getId() + "/export-repos-by-participation-ids/" + String.join(",", participationIds);
        request.postWithResponseBodyFile(path, getOptions(), HttpStatus.FORBIDDEN);
    }

    void testExportSubmissionsByStudentLogins() throws Exception {
        downloadedFile = exportSubmissionsByStudentLogins();
        assertThat(downloadedFile).exists();
        List<Path> entries = unzipExportedFile();
        // Assert both participant repos are included. For this endpoint/options, repos are anonymized and use the student-submission.git suffix
        assertThat(entries).anyMatch(entry -> entry.toString().endsWith("student-submission.git" + File.separator + ".git"));
    }

    private File exportSubmissionsByStudentLogins() throws Exception {
<<<<<<< HEAD
        // Seed LocalVC student repositories and wire URIs
        RepositoryExportTestUtil.seedStudentRepositoryForParticipation(localVCLocalCITestService, participation1);
        RepositoryExportTestUtil.seedStudentRepositoryForParticipation(localVCLocalCITestService, participation2);
        programmingExerciseStudentParticipationRepository.saveAll(List.of(participation1, participation2));
=======
        var repositoryUri = new LocalVCRepositoryUri(LocalRepositoryUriUtil.convertToLocalVcUriString(studentRepository1.remoteBareGitRepoFile, localVCBasePath));
        var repositoryUri2 = new LocalVCRepositoryUri(LocalRepositoryUriUtil.convertToLocalVcUriString(studentRepository2.remoteBareGitRepoFile, localVCBasePath));
        var repository1 = gitService.getExistingCheckedOutRepositoryByLocalPath(studentRepository1.workingCopyGitRepoFile.toPath(), repositoryUri);
        var repository2 = gitService.getExistingCheckedOutRepositoryByLocalPath(studentRepository2.workingCopyGitRepoFile.toPath(), repositoryUri2);
        doReturn(repository1).when(gitService).getOrCheckoutRepositoryWithTargetPath(eq(participation1.getVcsRepositoryUri()), any(Path.class), anyBoolean(), anyBoolean());
        doReturn(repository2).when(gitService).getOrCheckoutRepositoryWithTargetPath(eq(participation2.getVcsRepositoryUri()), any(Path.class), anyBoolean(), anyBoolean());
>>>>>>> 7832c415
        final var path = "/api/programming/programming-exercises/" + programmingExercise.getId() + "/export-repos-by-participant-identifiers/" + userPrefix + "student1,"
                + userPrefix + "student2";
        return request.postWithResponseBodyFile(path, getOptions(), HttpStatus.OK);
    }

    private RepositoryExportOptionsDTO getOptions() {
        return new RepositoryExportOptionsDTO(false, true, false, null, false, true, true, true, true);
    }

    void testProgrammingExerciseDelete() throws Exception {
        final var projectKey = programmingExercise.getProjectKey();
        final var path = "/api/programming/programming-exercises/" + programmingExercise.getId();
        var params = new LinkedMultiValueMap<String, String>();
        params.add("deleteStudentReposBuildPlans", "true");
        params.add("deleteBaseReposBuildPlans", "true");

        for (final var planName : List.of(userPrefix + "student1", userPrefix + "student2", TEMPLATE.getName(), SOLUTION.getName())) {
            mockDelegate.mockDeleteBuildPlan(projectKey, projectKey + "-" + planName.toUpperCase(), false);
        }
        mockDelegate.mockDeleteBuildPlanProject(projectKey, false);
        request.delete(path, HttpStatus.OK, params);
    }

    void testProgrammingExerciseDelete_failToDeleteBuildPlan() throws Exception {
        final var projectKey = programmingExercise.getProjectKey();
        final var path = "/api/programming/programming-exercises/" + programmingExercise.getId();
        var params = new LinkedMultiValueMap<String, String>();
        params.add("deleteStudentReposBuildPlans", "true");
        params.add("deleteBaseReposBuildPlans", "true");

        for (final var planName : List.of("student1", "student2", TEMPLATE.getName(), SOLUTION.getName())) {
            mockDelegate.mockDeleteBuildPlan(projectKey, projectKey + "-" + planName.toUpperCase(), true);
        }
        mockDelegate.mockDeleteBuildPlanProject(projectKey, false);

        request.delete(path, HttpStatus.INTERNAL_SERVER_ERROR, params);
    }

    void testProgrammingExerciseDelete_buildPlanDoesntExist() throws Exception {
        final var projectKey = programmingExercise.getProjectKey();
        final var path = "/api/programming/programming-exercises/" + programmingExercise.getId();
        var params = new LinkedMultiValueMap<String, String>();
        params.add("deleteStudentReposBuildPlans", "true");
        params.add("deleteBaseReposBuildPlans", "true");

        for (final var planName : List.of(userPrefix + "student1", userPrefix + "student2", TEMPLATE.getName(), SOLUTION.getName())) {
            mockDelegate.mockDeleteBuildPlan(projectKey, projectKey + "-" + planName.toUpperCase(), false);
        }
        mockDelegate.mockDeleteBuildPlanProject(projectKey, false);

        request.delete(path, HttpStatus.OK, params);
    }

    void testProgrammingExerciseDelete_failToDeleteCiProject() throws Exception {
        final var projectKey = programmingExercise.getProjectKey();
        final var path = "/api/programming/programming-exercises/" + programmingExercise.getId();
        var params = new LinkedMultiValueMap<String, String>();
        params.add("deleteStudentReposBuildPlans", "true");
        params.add("deleteBaseReposBuildPlans", "true");

        for (final var planName : List.of(userPrefix + "student1", userPrefix + "student2", TEMPLATE.getName(), SOLUTION.getName())) {
            mockDelegate.mockDeleteBuildPlan(projectKey, projectKey + "-" + planName.toUpperCase(), false);
        }
        mockDelegate.mockDeleteBuildPlanProject(projectKey, true);

        request.delete(path, HttpStatus.INTERNAL_SERVER_ERROR, params);
    }

    void testProgrammingExerciseDelete_failToDeleteVcsProject() throws Exception {
        final var projectKey = programmingExercise.getProjectKey();
        final var path = "/api/programming/programming-exercises/" + programmingExercise.getId();
        var params = new LinkedMultiValueMap<String, String>();
        params.add("deleteStudentReposBuildPlans", "true");
        params.add("deleteBaseReposBuildPlans", "true");

        for (final var planName : List.of("student1", "student2", TEMPLATE.getName(), SOLUTION.getName(), RepositoryType.TESTS.getName())) {
            mockDelegate.mockDeleteBuildPlan(projectKey, projectKey + "-" + planName.toUpperCase(), false);
        }
        mockDelegate.mockDeleteBuildPlanProject(projectKey, false);

        request.delete(path, HttpStatus.INTERNAL_SERVER_ERROR, params);
    }

    void testProgrammingExerciseDelete_failToDeleteVcsRepositories() throws Exception {
        final var projectKey = programmingExercise.getProjectKey();
        final var path = "/api/programming/programming-exercises/" + programmingExercise.getId();
        var params = new LinkedMultiValueMap<String, String>();
        params.add("deleteStudentReposBuildPlans", "true");
        params.add("deleteBaseReposBuildPlans", "true");

        for (final var planName : List.of("student1", "student2", TEMPLATE.getName(), SOLUTION.getName())) {
            mockDelegate.mockDeleteBuildPlan(projectKey, projectKey + "-" + planName.toUpperCase(), false);
        }
        mockDelegate.mockDeleteBuildPlanProject(projectKey, false);

        request.delete(path, HttpStatus.INTERNAL_SERVER_ERROR, params);
    }

    void testProgrammingExerciseDelete_invalidId_notFound() throws Exception {
        programmingExercise.setId(getMaxProgrammingExerciseId() + 1);
        final var path = "/api/programming/programming-exercises/" + programmingExercise.getId();
        request.delete(path, HttpStatus.NOT_FOUND);
    }

    void testProgrammingExerciseDelete_instructorNotInCourse_forbidden() throws Exception {
        userUtilService.addInstructor("other-instructors", userPrefix + "instructoralt");
        final var path = "/api/programming/programming-exercises/" + programmingExercise.getId();
        request.delete(path, HttpStatus.FORBIDDEN);
    }

    void testGetProgrammingExercise() throws Exception {
        final var path = "/api/programming/programming-exercises/" + programmingExercise.getId();
        var programmingExerciseServer = request.get(path, HttpStatus.OK, ProgrammingExercise.class);
        assertThat(programmingExerciseServer.getTitle()).isEqualTo(programmingExercise.getTitle());
        // TODO add more assertions
    }

    void testGetProgrammingExerciseWithStructuredGradingInstruction() throws Exception {
        final var path = "/api/programming/programming-exercises/" + programmingExercise.getId();
        var programmingExerciseServer = request.get(path, HttpStatus.OK, ProgrammingExercise.class);
        assertThat(programmingExerciseServer.getTitle()).isEqualTo(programmingExercise.getTitle());

        exerciseUtilService.addGradingInstructionsToExercise(programmingExerciseServer);

        GradingCriterion criterionWithoutTitle = GradingCriterionUtil.findGradingCriterionByTitle(programmingExerciseServer, null);
        GradingCriterion criterionWithTitle = GradingCriterionUtil.findGradingCriterionByTitle(programmingExerciseServer, "test title");

        assertThat(criterionWithTitle.getStructuredGradingInstructions()).hasSize(3);
        assertThat(criterionWithoutTitle.getStructuredGradingInstructions()).hasSize(1);
        final String expectedDescription = "created first instruction with empty criteria for testing";
        assertThat(criterionWithoutTitle.getStructuredGradingInstructions().stream().filter(instruction -> expectedDescription.equals(instruction.getInstructionDescription()))
                .findAny()).isPresent();
    }

    void testGetProgrammingExercise_instructorNotInCourse_forbidden() throws Exception {
        userUtilService.addInstructor("other-instructors", userPrefix + "instructoralt");
        final var path = "/api/programming/programming-exercises/" + programmingExercise.getId();
        request.get(path, HttpStatus.FORBIDDEN, ProgrammingExercise.class);
    }

    void testGetProgrammingExerciseWithSetupParticipations() throws Exception {
        participationUtilService.addStudentParticipationForProgrammingExercise(programmingExercise, userPrefix + "instructor1");
        final var path = "/api/programming/programming-exercises/" + programmingExercise.getId() + "/with-participations";
        var programmingExerciseServer = request.get(path, HttpStatus.OK, ProgrammingExercise.class);
        checkTemplateAndSolutionParticipationsFromServer(programmingExerciseServer);
        assertThat(programmingExerciseServer.getStudentParticipations()).isNotEmpty();
        // TODO add more assertions
    }

    void testGetProgrammingExerciseWithJustTemplateAndSolutionParticipation(boolean withSubmissionResults) throws Exception {
        participationUtilService.addStudentParticipationForProgrammingExercise(programmingExercise, userPrefix + "tutor1");
        final var path = "/api/programming/programming-exercises/" + programmingExercise.getId() + "/with-template-and-solution-participation?withSubmissionResults="
                + withSubmissionResults;
        var programmingExerciseServer = request.get(path, HttpStatus.OK, ProgrammingExercise.class);
        checkTemplateAndSolutionParticipationsFromServer(programmingExerciseServer);
        assertThat(programmingExerciseServer.getStudentParticipations()).isEmpty();
    }

    void testGetProgrammingExerciseWithTemplateAndSolutionParticipationAndAuxiliaryRepositories(boolean withSubmissionResults) throws Exception {
        AuxiliaryRepository auxiliaryRepository = programmingExerciseUtilService.addAuxiliaryRepositoryToExercise(programmingExercise);
        Set<GradingCriterion> gradingCriteria = exerciseUtilService.addGradingInstructionsToExercise(programmingExercise);
        gradingCriterionRepository.saveAll(gradingCriteria);
        programmingExercise = programmingExerciseRepository.save(programmingExercise);

        var path = "/api/programming/programming-exercises/" + programmingExercise.getId() + "/with-template-and-solution-participation" + "?withSubmissionResults="
                + withSubmissionResults + "&withGradingCriteria=" + false;
        var programmingExerciseServer = request.get(path, HttpStatus.OK, ProgrammingExercise.class);

        checkTemplateAndSolutionParticipationsFromServer(programmingExerciseServer);
        assertThat(programmingExerciseServer.getAuxiliaryRepositories()).hasSize(1).containsExactly(auxiliaryRepository);
        assertThat(programmingExerciseServer.getGradingCriteria()).isEmpty();
    }

    private void checkTemplateAndSolutionParticipationsFromServer(ProgrammingExercise programmingExerciseServer) {
        assertThat(programmingExerciseServer.getTitle()).isEqualTo(programmingExercise.getTitle());
        assertThat(programmingExerciseServer.getTemplateParticipation()).isNotNull().extracting(DomainObject::getId).isNotNull();
        assertThat(programmingExerciseServer.getSolutionParticipation()).isNotNull().extracting(DomainObject::getId).isNotNull();
    }

    void testGetProgrammingExerciseWithSetupParticipations_instructorNotInCourse_forbidden() throws Exception {
        userUtilService.addInstructor("other-instructors", userPrefix + "instructoralt1");
        final var path = "/api/programming/programming-exercises/" + programmingExercise.getId() + "/with-participations";
        request.get(path, HttpStatus.FORBIDDEN, ProgrammingExercise.class);
    }

    void testGetProgrammingExerciseWithSetupParticipations_invalidId_notFound() throws Exception {
        programmingExercise.setId(getMaxProgrammingExerciseId() + 1);
        final var path = "/api/programming/programming-exercises/" + programmingExercise.getId() + "/with-participations";
        request.get(path, HttpStatus.NOT_FOUND, ProgrammingExercise.class);
    }

    void testGetProgrammingExercisesForCourse() throws Exception {
        final var path = "/api/programming/courses/" + programmingExercise.getCourseViaExerciseGroupOrCourseMember().getId() + "/programming-exercises";
        var programmingExercisesServer = request.getList(path, HttpStatus.OK, ProgrammingExercise.class);
        assertThat(programmingExercisesServer).isNotEmpty();
        // TODO add more assertions
    }

    void testGetProgrammingExercisesForCourse_instructorNotInCourse_forbidden() throws Exception {
        userUtilService.addInstructor("other-instructors", userPrefix + "instructoralt");
        final var path = "/api/programming/courses/" + programmingExercise.getCourseViaExerciseGroupOrCourseMember().getId() + "/programming-exercises";
        request.getList(path, HttpStatus.FORBIDDEN, ProgrammingExercise.class);
    }

    void testGenerateStructureOracle() throws Exception {
        var repository = gitService.getExistingCheckedOutRepositoryByLocalPath(studentRepository1.workingCopyGitRepoFile.toPath(), null);
        doReturn(repository).when(gitService).getOrCheckoutRepositoryWithTargetPath(any(LocalVCRepositoryUri.class), any(Path.class), anyBoolean(), anyBoolean());
        final var path = "/api/programming/programming-exercises/" + programmingExercise.getId() + "/generate-tests";
        var result = request.putWithResponseBody(path, programmingExercise, String.class, HttpStatus.OK);
        assertThat(result).startsWith("Successfully generated the structure oracle");
        request.putWithResponseBody(path, programmingExercise, String.class, HttpStatus.BAD_REQUEST);
    }

    void updateProgrammingExercise_invalidTemplateBuildPlan_badRequest() throws Exception {
        programmingExerciseParticipationUtilService.addTemplateParticipationForProgrammingExercise(programmingExercise);
        mockDelegate.mockCheckIfBuildPlanExists(programmingExercise.getProjectKey(), programmingExercise.getTemplateBuildPlanId(), false, false);
        request.putAndExpectError("/api/programming/programming-exercises", programmingExercise, HttpStatus.BAD_REQUEST, INVALID_TEMPLATE_BUILD_PLAN_ID);
    }

    void updateProgrammingExercise_idIsNull_badRequest() throws Exception {
        programmingExerciseParticipationUtilService.addTemplateParticipationForProgrammingExercise(programmingExercise);
        programmingExercise.setId(null);
        request.put("/api/programming/programming-exercises", programmingExercise, HttpStatus.BAD_REQUEST);
    }

    void updateProgrammingExercise_eitherCourseOrExerciseGroupSet_badRequest() throws Exception {
        // both values are not set --> bad request
        programmingExercise.setCourse(null);
        request.put("/api/programming/programming-exercises", programmingExercise, HttpStatus.BAD_REQUEST);
        // both values are set --> bad request
        programmingExerciseInExam.setCourse(course);
        request.put("/api/programming/programming-exercises", programmingExerciseInExam, HttpStatus.BAD_REQUEST);
    }

    void updateProgrammingExercise_correctlySavesTestIds() throws Exception {
        var tests = programmingExerciseUtilService.addTestCasesToProgrammingExercise(programmingExercise);
        var test1 = tests.getFirst();

        String problemStatement = "[task][taskname](test1)";
        String problemStatementWithId = "[task][taskname](<testid>%s</testid>)".formatted(test1.getId());
        programmingExercise.setProblemStatement(problemStatement);

        mockBuildPlanAndRepositoryCheck(programmingExercise);

        var response = request.putWithResponseBody("/api/programming/programming-exercises", programmingExercise, ProgrammingExercise.class, HttpStatus.OK);
        assertThat(response.getProblemStatement()).as("the REST endpoint should return a problem statement with test names").isEqualTo(problemStatement);

        programmingExercise = programmingExerciseRepository.findByIdElseThrow(programmingExercise.getId());
        assertThat(programmingExercise.getProblemStatement()).as("test saved exercise contains test ids").isEqualTo(problemStatementWithId);
    }

    private void mockBuildPlanAndRepositoryCheck(ProgrammingExercise programmingExercise) throws Exception {
        mockDelegate.mockCheckIfBuildPlanExists(programmingExercise.getProjectKey(), programmingExercise.getTemplateBuildPlanId(), true, false);
        mockDelegate.mockCheckIfBuildPlanExists(programmingExercise.getProjectKey(), programmingExercise.getSolutionBuildPlanId(), true, false);
    }

    void updateProgrammingExercise_staticCodeAnalysisMustNotChange_falseToTrue_badRequest() throws Exception {
        mockBuildPlanAndRepositoryCheck(programmingExercise);
        programmingExercise.setStaticCodeAnalysisEnabled(true);
        request.put("/api/programming/programming-exercises", programmingExercise, HttpStatus.BAD_REQUEST);
    }

    void updateProgrammingExercise_staticCodeAnalysisMustNotChange_trueToFalse_badRequest() throws Exception {
        mockBuildPlanAndRepositoryCheck(programmingExercise);
        programmingExercise.setStaticCodeAnalysisEnabled(true);
        programmingExerciseRepository.save(programmingExercise);
        programmingExercise.setStaticCodeAnalysisEnabled(false);
        request.put("/api/programming/programming-exercises", programmingExercise, HttpStatus.BAD_REQUEST);
    }

    void updateProgrammingExercise_instructorNotInCourse_forbidden() throws Exception {
        userUtilService.addInstructor("other-instructors", userPrefix + "instructoralt1");
        request.put("/api/programming/programming-exercises", programmingExercise, HttpStatus.FORBIDDEN);
    }

    void updateProgrammingExercise_invalidTemplateVcs_badRequest() throws Exception {
        programmingExerciseParticipationUtilService.addTemplateParticipationForProgrammingExercise(programmingExercise);
        mockDelegate.mockCheckIfBuildPlanExists(programmingExercise.getProjectKey(), programmingExercise.getTemplateBuildPlanId(), true, false);
        request.putAndExpectError("/api/programming/programming-exercises", programmingExercise, HttpStatus.BAD_REQUEST, INVALID_TEMPLATE_REPOSITORY_URL);
    }

    void updateProgrammingExercise_invalidSolutionBuildPlan_badRequest() throws Exception {
        programmingExerciseParticipationUtilService.addTemplateParticipationForProgrammingExercise(programmingExercise);
        programmingExerciseParticipationUtilService.addSolutionParticipationForProgrammingExercise(programmingExercise);
        mockDelegate.mockCheckIfBuildPlanExists(programmingExercise.getProjectKey(), programmingExercise.getTemplateBuildPlanId(), true, false);
        mockDelegate.mockCheckIfBuildPlanExists(programmingExercise.getProjectKey(), programmingExercise.getSolutionBuildPlanId(), false, false);

        request.putAndExpectError("/api/programming/programming-exercises", programmingExercise, HttpStatus.BAD_REQUEST, INVALID_SOLUTION_BUILD_PLAN_ID);
    }

    void updateProgrammingExercise_invalidSolutionRepository_badRequest() throws Exception {
        programmingExerciseParticipationUtilService.addTemplateParticipationForProgrammingExercise(programmingExercise);
        programmingExerciseParticipationUtilService.addSolutionParticipationForProgrammingExercise(programmingExercise);
        mockDelegate.mockCheckIfBuildPlanExists(programmingExercise.getProjectKey(), programmingExercise.getTemplateBuildPlanId(), true, false);
        mockDelegate.mockCheckIfBuildPlanExists(programmingExercise.getProjectKey(), programmingExercise.getSolutionBuildPlanId(), true, false);
        request.putAndExpectError("/api/programming/programming-exercises", programmingExercise, HttpStatus.BAD_REQUEST, INVALID_SOLUTION_REPOSITORY_URL);
    }

    void updateProgrammingExercise_checkIfBuildPlanExistsFails_badRequest() throws Exception {
        programmingExerciseParticipationUtilService.addTemplateParticipationForProgrammingExercise(programmingExercise);
        mockDelegate.mockCheckIfBuildPlanExists(programmingExercise.getProjectKey(), programmingExercise.getTemplateBuildPlanId(), true, true);
        request.putAndExpectError("/api/programming/programming-exercises", programmingExercise, HttpStatus.BAD_REQUEST, INVALID_TEMPLATE_BUILD_PLAN_ID);
    }

    /**
     * This test checks that it is not allowed to change the courseId of an exercise
     * in an update request. The request should fail with 'HttpStatus.CONFLICT'.
     */
    void updateProgrammingExerciseShouldFailWithConflictWhenUpdatingCourseId() throws Exception {
        // Create a programming exercise.
        mockBuildPlanAndRepositoryCheck(programmingExercise);

        // Create a new course with different id.
        Course newCourse = courseUtilService.createCourse();

        // Assign new course to the programming exercise.
        ProgrammingExercise newProgrammingExercise = programmingExercise;
        newProgrammingExercise.setCourse(newCourse);

        // Programming exercise update with the new course should fail.
        request.put("/api/programming/programming-exercises", newProgrammingExercise, HttpStatus.CONFLICT);
    }

    /**
     * This test checks that it is not allowed to change SCA enabled option
     */
    void updateProgrammingExerciseShouldFailWithBadRequestWhenUpdatingSCAOption() throws Exception {
        mockBuildPlanAndRepositoryCheck(programmingExercise);

        ProgrammingExercise updatedExercise = programmingExercise;
        updatedExercise.setStaticCodeAnalysisEnabled(true);

        request.put("/api/programming/programming-exercises", updatedExercise, HttpStatus.BAD_REQUEST);
    }

    void updateExerciseDueDateWithIndividualDueDateUpdate() throws Exception {
        mockBuildPlanAndRepositoryCheck(programmingExercise);

        final ZonedDateTime individualDueDate = ZonedDateTime.now().plusHours(20);

        {
            final var participations = programmingExerciseStudentParticipationRepository.findByExerciseId(programmingExercise.getId());
            participations.iterator().next().setIndividualDueDate(ZonedDateTime.now().plusHours(2));
            participations.iterator().next().setIndividualDueDate(individualDueDate);
            programmingExerciseStudentParticipationRepository.saveAll(participations);
        }

        programmingExercise.setDueDate(ZonedDateTime.now().plusHours(12));
        assertThat(programmingExercise.getDueDate()).isNotNull();
        programmingExercise.setReleaseDate(programmingExercise.getDueDate().minusDays(1));
        request.put("/api/programming/programming-exercises", programmingExercise, HttpStatus.OK);

        {
            final var participations = programmingExerciseStudentParticipationRepository.findByExerciseId(programmingExercise.getId());
            final var withNoIndividualDueDate = participations.stream().filter(participation -> participation.getIndividualDueDate() == null).toList();
            assertThat(withNoIndividualDueDate).hasSize(1);

            final var withIndividualDueDate = participations.stream().filter(participation -> participation.getIndividualDueDate() != null).toList();
            assertThat(withIndividualDueDate).hasSize(1);
            assertThat(withIndividualDueDate.getFirst().getIndividualDueDate()).isCloseTo(individualDueDate, HalfSecond());
        }
    }

    void updateExerciseRemoveDueDate() throws Exception {
        mockBuildPlanAndRepositoryCheck(programmingExercise);

        {
            final var participations = programmingExerciseStudentParticipationRepository.findByExerciseId(programmingExercise.getId());
            assertThat(participations).hasSize(2);
            participations.iterator().next().setIndividualDueDate(ZonedDateTime.now().plusHours(2));
            participations.iterator().next().setIndividualDueDate(ZonedDateTime.now().plusHours(20));
            programmingExerciseStudentParticipationRepository.saveAll(participations);
        }

        programmingExercise.setDueDate(null);
        programmingExercise.setAssessmentDueDate(null);
        request.put("/api/programming/programming-exercises", programmingExercise, HttpStatus.OK);

        {
            final var participations = programmingExerciseStudentParticipationRepository.findByExerciseId(programmingExercise.getId());
            final var withNoIndividualDueDate = participations.stream().filter(participation -> participation.getIndividualDueDate() == null).toList();
            assertThat(withNoIndividualDueDate).hasSize(2);
        }
    }

    void updateTimeline_intructorNotInCourse_forbidden() throws Exception {
        userUtilService.addInstructor("other-instructors", userPrefix + "instructoralt1");
        final var endpoint = "/api/programming/programming-exercises/timeline";
        MultiValueMap<String, String> params = new HttpHeaders();
        params.add("notificationText", "The notification text");
        request.putWithResponseBodyAndParams(endpoint, programmingExercise, ProgrammingExercise.class, HttpStatus.FORBIDDEN, params);
    }

    void updateTimeline_invalidId_notFound() throws Exception {
        programmingExercise.setId(getMaxProgrammingExerciseId() + 1);
        final var endpoint = "/api/programming/programming-exercises/timeline";
        MultiValueMap<String, String> params = new HttpHeaders();
        params.add("notificationText", "The notification text");
        request.putWithResponseBodyAndParams(endpoint, programmingExercise, ProgrammingExercise.class, HttpStatus.NOT_FOUND, params);
    }

    void updateTimeline_ok() throws Exception {
        final var endpoint = "/api/programming/programming-exercises/timeline";
        MultiValueMap<String, String> params = new HttpHeaders();
        params.add("notificationText", "The notification text");
        request.putWithResponseBodyAndParams(endpoint, programmingExercise, ProgrammingExercise.class, HttpStatus.OK, params);
    }

    void updateProblemStatement_instructorNotInCourse_forbidden() throws Exception {
        userUtilService.addInstructor("other-instructors", userPrefix + "instructoralt");
        final var endpoint = "/api/programming/programming-exercises/" + programmingExercise.getId() + "/problem-statement";
        request.patchWithResponseBody(endpoint, "a new problem statement", ProgrammingExercise.class, HttpStatus.FORBIDDEN, MediaType.TEXT_PLAIN);
    }

    void updateProblemStatement_invalidId_notFound() throws Exception {
        programmingExercise.setId(getMaxProgrammingExerciseId() + 1);
        final var endpoint = "/api/programming/programming-exercises/" + programmingExercise.getId() + "/problem-statement";
        request.patchWithResponseBody(endpoint, "a new problem statement", ProgrammingExercise.class, HttpStatus.NOT_FOUND, MediaType.TEXT_PLAIN);
    }

    void createProgrammingExercise_exerciseIsNull_badRequest() throws Exception {
        request.post("/api/programming/programming-exercises/setup", null, HttpStatus.BAD_REQUEST);
    }

    void createProgrammingExercise_idIsNotNull_badRequest() throws Exception {
        request.post("/api/programming/programming-exercises/setup", programmingExercise, HttpStatus.BAD_REQUEST);
    }

    void createProgrammingExercise_eitherCourseOrExerciseGroupSet_badRequest() throws Exception {
        programmingExercise.setCourse(null);
        request.post("/api/programming/programming-exercises/setup", programmingExercise, HttpStatus.BAD_REQUEST);
        programmingExerciseInExam.setCourse(programmingExercise.getCourseViaExerciseGroupOrCourseMember());
        request.post("/api/programming/programming-exercises/setup", programmingExerciseInExam, HttpStatus.BAD_REQUEST);
    }

    void createProgrammingExercise_instructorNotInCourse_forbidden() throws Exception {
        userUtilService.addInstructor("other-instructors", userPrefix + "instructoralt1");
        programmingExercise.setId(null);
        request.post("/api/programming/programming-exercises/setup", programmingExercise, HttpStatus.FORBIDDEN);
    }

    void createProgrammingExercise_titleNull_badRequest() throws Exception {
        programmingExercise.setId(null);
        programmingExercise.setTitle(null);
        request.post("/api/programming/programming-exercises/setup", programmingExercise, HttpStatus.BAD_REQUEST);
    }

    void createProgrammingExercise_titleContainsBadCharacter_badRequest() throws Exception {
        programmingExercise.setId(null);
        programmingExercise.setTitle("abc?=§ ``+##");
        request.post("/api/programming/programming-exercises/setup", programmingExercise, HttpStatus.BAD_REQUEST);
    }

    void createProgrammingExercise_invalidShortName_badRequest() throws Exception {
        programmingExercise.setId(null);
        programmingExercise.setTitle("New title");
        programmingExercise.setShortName(null);
        request.post("/api/programming/programming-exercises/setup", programmingExercise, HttpStatus.BAD_REQUEST);
        programmingExercise.setShortName("hi");
        request.post("/api/programming/programming-exercises/setup", programmingExercise, HttpStatus.BAD_REQUEST);
    }

    void createProgrammingExercise_invalidCourseShortName_badRequest() throws Exception {
        programmingExercise.setId(null);
        programmingExercise.setTitle("New title");
        course.setShortName(null);
        courseRepository.save(course);
        request.post("/api/programming/programming-exercises/setup", programmingExercise, HttpStatus.BAD_REQUEST);
        course.setShortName("Hi");
        courseRepository.save(course);
        request.post("/api/programming/programming-exercises/setup", programmingExercise, HttpStatus.BAD_REQUEST);
    }

    void createProgrammingExercise_sameShortNameInCourse_badRequest() throws Exception {
        programmingExerciseInExam.setId(null);
        programmingExercise.setTitle("New title");
        programmingExercise.setId(null);
        request.post("/api/programming/programming-exercises/setup", programmingExerciseInExam, HttpStatus.BAD_REQUEST);
        request.post("/api/programming/programming-exercises/setup", programmingExercise, HttpStatus.BAD_REQUEST);
    }

    void createProgrammingExercise_shortNameContainsBadCharacters_badRequest() throws Exception {
        programmingExercise.setId(null);
        programmingExercise.setTitle("New title");
        programmingExercise.setShortName("asdb ³¼²½¼³`` ");
        request.post("/api/programming/programming-exercises/setup", programmingExercise, HttpStatus.BAD_REQUEST);
    }

    void createProgrammingExercise_noProgrammingLanguageSet_badRequest() throws Exception {
        programmingExercise.setId(null);
        programmingExercise.setShortName("testShortName");
        programmingExercise.setProgrammingLanguage(null);
        request.post("/api/programming/programming-exercises/setup", programmingExercise, HttpStatus.BAD_REQUEST);
    }

    void createProgrammingExercise_packageNameContainsBadCharacters_badRequest() throws Exception {
        programmingExercise.setId(null);
        programmingExercise.setPackageName("..asd. ß?");
        programmingExercise.setShortName("testShortName");
        request.post("/api/programming/programming-exercises/setup", programmingExercise, HttpStatus.BAD_REQUEST);
    }

    void createProgrammingExercise_packageNameContainsKeyword_badRequest() throws Exception {
        programmingExercise.setId(null);
        programmingExercise.setPackageName("abc.final.xyz");
        programmingExercise.setShortName("testShortName");
        request.post("/api/programming/programming-exercises/setup", programmingExercise, HttpStatus.BAD_REQUEST);
    }

    void createProgrammingExercise_packageNameElementBeginsWithDigit_badRequest() throws Exception {
        programmingExercise.setId(null);
        programmingExercise.setPackageName("eist.2020something");
        programmingExercise.setShortName("testShortName");
        request.post("/api/programming/programming-exercises/setup", programmingExercise, HttpStatus.BAD_REQUEST);
    }

    void createProgrammingExercise_packageNameIsNull_badRequest() throws Exception {
        programmingExercise.setId(null);
        programmingExercise.setPackageName(null);
        programmingExercise.setShortName("testShortName");
        request.post("/api/programming/programming-exercises/setup", programmingExercise, HttpStatus.BAD_REQUEST);
    }

    void createProgrammingExercise_maxScoreIsNull_badRequest() throws Exception {
        programmingExercise.setId(null);
        programmingExercise.setMaxPoints(null);
        programmingExercise.setShortName("testShortName");
        request.post("/api/programming/programming-exercises/setup", programmingExercise, HttpStatus.BAD_REQUEST);
    }

    void createProgrammingExercise_noParticipationModeSelected_badRequest() throws Exception {
        programmingExercise.setId(null);
        programmingExercise.setAllowOfflineIde(false);
        programmingExercise.setAllowOnlineEditor(false);
        request.post("/api/programming/programming-exercises/setup", programmingExercise, HttpStatus.BAD_REQUEST);
    }

    void createProgrammingExercise_staticCodeAnalysisMustBeSet_badRequest() throws Exception {
        programmingExercise.setId(null);
        programmingExercise.setTitle("New title");
        programmingExercise.setShortName("NewShortname");
        programmingExercise.setStaticCodeAnalysisEnabled(null);
        request.post("/api/programming/programming-exercises/setup", programmingExercise, HttpStatus.BAD_REQUEST);
    }

    void createProgrammingExercise_staticCodeAnalysisAndSequential_badRequest() throws Exception {
        programmingExercise.setId(null);
        programmingExercise.setTitle("New title");
        programmingExercise.setShortName("NewShortname");
        programmingExercise.setStaticCodeAnalysisEnabled(true);
        programmingExercise.getBuildConfig().setSequentialTestRuns(true);
        request.post("/api/programming/programming-exercises/setup", programmingExercise, HttpStatus.BAD_REQUEST);
    }

    void createProgrammingExercise_unsupportedProgrammingLanguageForStaticCodeAnalysis_badRequest() throws Exception {
        programmingExercise.setId(null);
        programmingExercise.setTitle("New title");
        programmingExercise.setShortName("NewShortname");
        programmingExercise.setStaticCodeAnalysisEnabled(true);
        programmingExercise.programmingLanguage(ProgrammingLanguage.C);
        programmingExercise.setProjectType(ProjectType.FACT);
        request.post("/api/programming/programming-exercises/setup", programmingExercise, HttpStatus.BAD_REQUEST);
    }

    void createProgrammingExercise_noStaticCodeAnalysisButMaxPenalty_badRequest() throws Exception {
        programmingExercise.setId(null);
        programmingExercise.setTitle("New title");
        programmingExercise.setShortName("NewShortname");
        programmingExercise.setStaticCodeAnalysisEnabled(false);
        programmingExercise.setMaxStaticCodeAnalysisPenalty(20);
        request.post("/api/programming/programming-exercises/setup", programmingExercise, HttpStatus.BAD_REQUEST);
    }

    void createProgrammingExercise_maxStaticCodePenaltyNegative_badRequest() throws Exception {
        programmingExercise.setId(null);
        programmingExercise.setTitle("New title");
        programmingExercise.setShortName("NewShortname");
        programmingExercise.setStaticCodeAnalysisEnabled(true);
        programmingExercise.setMaxStaticCodeAnalysisPenalty(-20);
        request.post("/api/programming/programming-exercises/setup", programmingExercise, HttpStatus.BAD_REQUEST);
    }

    void createProgrammingExercise_vcsProjectWithSameKeyAlreadyExists_badRequest() throws Exception {
        programmingExercise.setId(null);
        programmingExercise.setTitle("testTitle");
        programmingExercise.setShortName("testShortName");
        request.post("/api/programming/programming-exercises/setup", programmingExercise, HttpStatus.BAD_REQUEST);
    }

    void createProgrammingExercise_vcsProjectWithSameTitleAlreadyExists_badRequest() throws Exception {
        programmingExercise.setId(null);
        programmingExercise.setTitle("testTitle");
        programmingExercise.setShortName("testShortName");
        request.post("/api/programming/programming-exercises/setup", programmingExercise, HttpStatus.BAD_REQUEST);
    }

    void createProgrammingExercise_failToCheckIfProjectExistsInCi() throws Exception {
        programmingExercise.setId(null);
        programmingExercise.setTitle("unique-title");
        programmingExercise.setShortName("testuniqueshortname");
        mockDelegate.mockCheckIfProjectExistsInCi(programmingExercise, true, true);
        request.post("/api/programming/programming-exercises/setup", programmingExercise, HttpStatus.BAD_REQUEST);
    }

    void createProgrammingExercise_projectTypeMissing_badRequest() throws Exception {
        programmingExercise.setId(null);
        programmingExercise.setTitle("New title");
        programmingExercise.setShortName("NewShortname");
        programmingExercise.setProgrammingLanguage(ProgrammingLanguage.JAVA);
        programmingExercise.setProjectType(null);
        request.post("/api/programming/programming-exercises/setup", programmingExercise, HttpStatus.BAD_REQUEST);
    }

    void createProgrammingExercise_projectTypeNotExpected_badRequest() throws Exception {
        programmingExercise.setId(null);
        programmingExercise.setTitle("New title");
        programmingExercise.setShortName("NewShortname");
        programmingExercise.setProgrammingLanguage(ProgrammingLanguage.PYTHON);
        programmingExercise.setProjectType(ProjectType.MAVEN_MAVEN);
        request.post("/api/programming/programming-exercises/setup", programmingExercise, HttpStatus.BAD_REQUEST);
    }

    void createProgrammingExercise_onlineCodeEditorNotExpected_badRequest() throws Exception {
        programmingExercise.setId(null);
        programmingExercise.setTitle("New title");
        programmingExercise.setShortName("NewShortname");
        programmingExercise.setProgrammingLanguage(ProgrammingLanguage.SWIFT);
        programmingExercise.setProjectType(ProjectType.XCODE);
        programmingExercise.setAllowOnlineEditor(true);
        request.post("/api/programming/programming-exercises/setup", programmingExercise, HttpStatus.BAD_REQUEST);
    }

    void createProgrammingExercise_checkoutSolutionRepositoryProgrammingLanguageNotSupported_badRequest(ProgrammingLanguage programmingLanguage) throws Exception {
        programmingExercise.setId(null);
        programmingExercise.setTitle("New title");
        programmingExercise.setShortName("NewShortname");
        programmingExercise.setProgrammingLanguage(programmingLanguage);
        programmingExercise.getBuildConfig().setCheckoutSolutionRepository(true);
        request.post("/api/programming/programming-exercises/setup", programmingExercise, HttpStatus.BAD_REQUEST);
    }

    void createProgrammingExercise_invalidMaxScore_badRequest() throws Exception {
        userUtilService.addInstructor("other-instructors", userPrefix + "instructoralt");
        programmingExercise.setId(null);
        programmingExercise.setMaxPoints(0.0);
        request.post("/api/programming/programming-exercises/setup", programmingExercise, HttpStatus.BAD_REQUEST);
    }

    void createProgrammingExercise_includedAsBonus_invalidBonusPoints_badRequest() throws Exception {
        userUtilService.addInstructor("other-instructors", userPrefix + "instructoralt");
        programmingExercise.setId(null);
        programmingExercise.setMaxPoints(10.0);
        programmingExercise.setBonusPoints(1.0);
        programmingExercise.setIncludedInOverallScore(IncludedInOverallScore.INCLUDED_AS_BONUS);
        request.post("/api/programming/programming-exercises/setup", programmingExercise, HttpStatus.BAD_REQUEST);
    }

    void createProgrammingExercise_notIncluded_invalidBonusPoints_badRequest() throws Exception {
        userUtilService.addInstructor("other-instructors", userPrefix + "instructoralt");
        programmingExercise.setId(null);
        programmingExercise.setMaxPoints(10.0);
        programmingExercise.setBonusPoints(1.0);
        programmingExercise.setIncludedInOverallScore(IncludedInOverallScore.NOT_INCLUDED);
        request.post("/api/programming/programming-exercises/setup", programmingExercise, HttpStatus.BAD_REQUEST);
    }

    void importProgrammingExercise_sourceExerciseIdNegative_badRequest() throws Exception {
        programmingExercise.setId(-1L);
        request.post("/api/programming/programming-exercises/import/" + programmingExercise.getId(), programmingExercise, HttpStatus.BAD_REQUEST);
    }

    void importProgrammingExerciseMaxScoreNullBadRequest() throws Exception {
        programmingExercise.setMaxPoints(null);
        request.post("/api/programming/programming-exercises/import/" + programmingExercise.getId(), programmingExercise, HttpStatus.BAD_REQUEST);
    }

    void importProgrammingExercise_noParticipationModeSelected_badRequest() throws Exception {
        programmingExercise.setAllowOfflineIde(false);
        programmingExercise.setAllowOnlineEditor(false);
        request.post("/api/programming/programming-exercises/import/" + programmingExercise.getId(), programmingExercise, HttpStatus.BAD_REQUEST);
    }

    void importProgrammingExercise_noProgrammingLanguage_badRequest() throws Exception {
        programmingExercise.setProgrammingLanguage(null);
        request.post("/api/programming/programming-exercises/import/" + programmingExercise.getId(), programmingExercise, HttpStatus.BAD_REQUEST);
    }

    void importProgrammingExercise_instructorNotInCourse_forbidden() throws Exception {
        userUtilService.addInstructor("other-instructors", userPrefix + "instructoralt1");
        request.post("/api/programming/programming-exercises/import/" + programmingExercise.getId(), programmingExercise, HttpStatus.FORBIDDEN);
    }

    void importProgrammingExercise_templateIdDoesNotExist_notFound() throws Exception {
        programmingExercise.setShortName("newShortName");
        programmingExercise.setTitle("newTitle");
        request.post("/api/programming/programming-exercises/import/" + NON_EXISTING_ID, programmingExercise, HttpStatus.NOT_FOUND);
    }

    void importProgrammingExercise_sameShortNameInCourse_badRequest() throws Exception {
        String sourceId = programmingExercise.getId().toString();
        programmingExercise.setId(null);
        programmingExercise.setTitle(programmingExercise.getTitle() + "change");
        String sourceIdExam = programmingExerciseInExam.getId().toString();
        programmingExerciseInExam.setId(null);
        programmingExerciseInExam.setTitle(programmingExerciseInExam.getTitle() + "change");
        // short name will still be the same
        request.post("/api/programming/programming-exercises/import/" + sourceId, programmingExercise, HttpStatus.BAD_REQUEST);
        request.post("/api/programming/programming-exercises/import/" + sourceIdExam, programmingExerciseInExam, HttpStatus.BAD_REQUEST);
    }

    void importProgrammingExercise_sameTitleInCourse_badRequest() throws Exception {
        String sourceId = programmingExercise.getId().toString();
        programmingExercise.setId(null);
        programmingExercise.setShortName(programmingExercise.getShortName() + "change");
        String sourceIdExam = programmingExerciseInExam.getId().toString();
        programmingExerciseInExam.setId(null);
        programmingExerciseInExam.setShortName(programmingExerciseInExam.getShortName() + "change");
        // title will still be the same
        request.post("/api/programming/programming-exercises/import/" + sourceId, programmingExercise, HttpStatus.BAD_REQUEST);
        request.post("/api/programming/programming-exercises/import/" + sourceIdExam, programmingExerciseInExam, HttpStatus.BAD_REQUEST);
    }

    void importProgrammingExercise_staticCodeAnalysisMustBeSet_badRequest() throws Exception {
        var id = programmingExercise.getId();
        programmingExercise.setId(null);
        programmingExercise.setStaticCodeAnalysisEnabled(null);
        request.post("/api/programming/programming-exercises/import/" + id, programmingExercise, HttpStatus.BAD_REQUEST);
    }

    void importProgrammingExercise_scaChanged_badRequest(boolean recreateBuildPlan, boolean updateTemplate) throws Exception {
        var params = new LinkedMultiValueMap<String, String>();
        params.add("recreateBuildPlans", String.valueOf(recreateBuildPlan));
        params.add("updateTemplate", String.valueOf(updateTemplate));
        var programmingExerciseSca = programmingExerciseUtilService.addCourseWithOneProgrammingExerciseAndStaticCodeAnalysisCategories();

        setupMocksForConsistencyChecksOnImport(programmingExercise);
        setupMocksForConsistencyChecksOnImport(programmingExerciseSca);

        // false -> true
        var sourceId = programmingExercise.getId();
        programmingExercise.setId(null);
        programmingExercise.setTitle("NewTitle1");
        programmingExercise.setShortName("NewShortname1");
        programmingExercise.setStaticCodeAnalysisEnabled(true);
        request.postWithResponseBody("/api/programming/programming-exercises/import/" + sourceId, programmingExercise, ProgrammingExercise.class, params, HttpStatus.BAD_REQUEST);

        // true -> false
        sourceId = programmingExerciseSca.getId();
        programmingExerciseSca.setId(null);
        programmingExerciseSca.setStaticCodeAnalysisEnabled(false);
        programmingExerciseSca.setMaxStaticCodeAnalysisPenalty(null);
        programmingExerciseSca.setTitle("NewTitle2");
        programmingExerciseSca.setShortName("NewShortname2");
        request.postWithResponseBody("/api/programming/programming-exercises/import/" + sourceId, programmingExerciseSca, ProgrammingExercise.class, params,
                HttpStatus.BAD_REQUEST);
    }

    void importProgrammingExercise_eitherCourseOrExerciseGroupSet_badRequest() throws Exception {
        programmingExercise.setCourse(null);
        request.post("/api/programming/programming-exercises/import/" + NON_EXISTING_ID, programmingExercise, HttpStatus.BAD_REQUEST);
        programmingExerciseInExam.setCourse(programmingExercise.getCourseViaExerciseGroupOrCourseMember());
        request.post("/api/programming/programming-exercises/import/" + NON_EXISTING_ID, programmingExerciseInExam, HttpStatus.BAD_REQUEST);
    }

    void importProgrammingExercise_vcsProjectWithSameKeyAlreadyExists_badRequest() throws Exception {
        programmingExercise.setId(null);
        programmingExercise.setShortName("testShortName");
        request.post("/api/programming/programming-exercises/import/" + NON_EXISTING_ID, programmingExercise, HttpStatus.BAD_REQUEST);
    }

    void importProgrammingExercise_vcsProjectWithSameTitleAlreadyExists_badRequest() throws Exception {
        programmingExercise.setId(null);
        programmingExercise.setShortName("testShortName");
        request.post("/api/programming/programming-exercises/import/" + NON_EXISTING_ID, programmingExercise, HttpStatus.BAD_REQUEST);
    }

    void importProgrammingExercise_updatesTestCaseIds() throws Exception {
        // TODO: we should not mock this and instead use the real urls for LocalVC
        doReturn(new LocalVCRepositoryUri(studentRepository1.remoteBareGitRepoFile.toString())).when(versionControlService).getCloneRepositoryUri(anyString(), anyString());

        programmingExercise = programmingExerciseRepository.findByIdWithTemplateAndSolutionParticipationAndAuxiliaryRepositoriesElseThrow(programmingExercise.getId());
        var tests = programmingExerciseUtilService.addTestCasesToProgrammingExercise(programmingExercise);
        var test1 = tests.getFirst();

        String problemStatementWithId = "[task][Taskname](<testid>" + test1.getId() + "</testid>)";
        String problemStatement = "[task][Taskname](test1)";
        programmingExercise.setProblemStatement(problemStatementWithId);
        programmingExerciseRepository.save(programmingExercise);
        programmingExercise = programmingExerciseRepository.findWithTemplateAndSolutionParticipationAndBuildConfigById(programmingExercise.getId()).orElseThrow();

        String sourceId = programmingExercise.getId().toString();

        ProgrammingExercise exerciseToBeImported = ProgrammingExerciseFactory.generateToBeImportedProgrammingExercise("ImportTitle", "imported", programmingExercise, course);
        exerciseToBeImported.setProblemStatement(problemStatement);

        mockDelegate.mockConnectorRequestsForImport(programmingExercise, exerciseToBeImported, false, false);
        mockDelegate.mockConnectorRequestsForSetup(exerciseToBeImported, false, false, false);
        mockBuildPlanAndRepositoryCheck(programmingExercise);
        doNothing().when(continuousIntegrationService).updatePlanRepository(any(), any(), any(), any(), any(), any(), any());

        var response = request.postWithResponseBody("/api/programming/programming-exercises/import/" + sourceId, exerciseToBeImported, ProgrammingExercise.class, HttpStatus.OK);

        assertThat(response.getProblemStatement()).isEqualTo("[task][Taskname](test1)");

        var newTestCase = programmingExerciseTestCaseRepository.findByExerciseIdAndTestName(response.getId(), test1.getTestName()).orElseThrow();
        String newProblemStatement = "[task][Taskname](<testid>" + newTestCase.getId() + "</testid>)";
        var savedProgrammingExercise = programmingExerciseRepository.findByIdElseThrow(response.getId());

        assertThat(savedProgrammingExercise.getProblemStatement()).isEqualTo(newProblemStatement);

        reset(versionControlService);
    }

    void exportSubmissionsByStudentLogins_notInstructorForExercise_forbidden() throws Exception {
        userUtilService.addInstructor("other-instructors", userPrefix + "instructoralt1");
        request.post(getDefaultAPIEndpointForExportRepos(), getOptions(), HttpStatus.FORBIDDEN);
    }

    @NotNull
    private String getDefaultAPIEndpointForExportRepos() {
        return "/api/programming/programming-exercises/" + programmingExercise.getId() + "/export-repos-by-participant-identifiers/1,2,3";
    }

    void exportSubmissionsByStudentLogins_exportAllAsTutor_forbidden() throws Exception {
        final var options = new RepositoryExportOptionsDTO(true, true, false, null, false, true, true, true, true);
        request.post(getDefaultAPIEndpointForExportRepos(), options, HttpStatus.FORBIDDEN);
    }

    void generateStructureOracleForExercise_exerciseDoesNotExist_badRequest() throws Exception {
        request.put("/api/programming/programming-exercises/" + (programmingExercise.getId() + 8337) + "/generate-tests", programmingExercise, HttpStatus.NOT_FOUND);
    }

    void generateStructureOracleForExercise_userIsNotAdminInCourse_badRequest() throws Exception {
        userUtilService.addInstructor("other-instructors", userPrefix + "instructoralt");
        request.put("/api/programming/programming-exercises/" + programmingExercise.getId() + "/generate-tests", programmingExercise, HttpStatus.FORBIDDEN);
    }

    void generateStructureOracleForExercise_invalidPackageName_badRequest() throws Exception {
        programmingExercise.setPackageName(null);
        programmingExerciseRepository.saveAndFlush(programmingExercise);
        request.put("/api/programming/programming-exercises/" + programmingExercise.getId() + "/generate-tests", programmingExercise, HttpStatus.BAD_REQUEST);

        programmingExercise.setPackageName("ab");
        programmingExerciseRepository.saveAndFlush(programmingExercise);
        request.put("/api/programming/programming-exercises/" + programmingExercise.getId() + "/generate-tests", programmingExercise, HttpStatus.BAD_REQUEST);
    }

    void hasAtLeastOneStudentResult_exerciseDoesNotExist_notFound() throws Exception {
        request.get("/api/programming/programming-exercises/" + (programmingExercise.getId() + 1337) + "/test-case-state", HttpStatus.NOT_FOUND, String.class);
    }

    void hasAtLeastOneStudentResult_isNotTeachingAssistant_forbidden() throws Exception {
        userUtilService.addTeachingAssistant("other-tutors", userPrefix + "tutoralt1");
        request.get("/api/programming/programming-exercises/" + programmingExercise.getId() + "/test-case-state", HttpStatus.FORBIDDEN, String.class);
    }

    void getTestCases_asTutor() throws Exception {
        final var endpoint = "/programming/programming-exercises/" + programmingExercise.getId() + "/test-cases";
        final List<ProgrammingExerciseTestCase> returnedTests = request.getList("/api" + endpoint, HttpStatus.OK, ProgrammingExerciseTestCase.class);
        final List<ProgrammingExerciseTestCase> testsInDB = new ArrayList<>(programmingExerciseTestCaseRepository.findByExerciseId(programmingExercise.getId()));
        returnedTests.forEach(testCase -> testCase.setExercise(programmingExercise));
        assertThat(returnedTests).containsExactlyInAnyOrderElementsOf(testsInDB);
    }

    void getTestCases_asStudent_forbidden() throws Exception {
        final var endpoint = "/programming/programming-exercises/" + programmingExercise.getId() + "/test-cases";
        request.getList("/api" + endpoint, HttpStatus.FORBIDDEN, ProgrammingExerciseTestCase.class);
    }

    void getTestCases_tutorInOtherCourse_forbidden() throws Exception {
        userUtilService.addTeachingAssistant("other-teaching-assistants", userPrefix + "other-teaching-assistant1");
        final var endpoint = "/programming/programming-exercises/" + programmingExercise.getId() + "/test-cases";

        request.getList("/api" + endpoint, HttpStatus.FORBIDDEN, ProgrammingExerciseTestCase.class);
    }

    void updateTestCases_asInstrutor() throws Exception {
        programmingExercise = programmingExerciseRepository.findWithTemplateAndSolutionParticipationTeamAssignmentConfigCategoriesById(programmingExercise.getId()).orElseThrow();
        mockDelegate.mockTriggerBuild(programmingExercise.getSolutionParticipation());
        mockDelegate.mockTriggerBuild(programmingExercise.getTemplateParticipation());
        final var testCases = programmingExerciseTestCaseRepository.findByExerciseId(programmingExercise.getId());
        final var updates = testCases.stream().map(testCase -> new ProgrammingExerciseTestCaseDTO(testCase.getId(), testCase.getId() + 42.0, testCase.getId() + 1.0,
                testCase.getId() + 2.0, Visibility.AFTER_DUE_DATE)).toList();
        final var endpoint = "/programming/programming-exercises/" + programmingExercise.getId() + "/update-test-cases";

        final var testCasesResponse = request.patchWithResponseBody("/api" + endpoint, updates, new TypeReference<List<ProgrammingExerciseTestCase>>() {
        }, HttpStatus.OK);
        testCasesResponse.forEach(testCase -> testCase.setExercise(programmingExercise));
        final var testCasesInDB = programmingExerciseTestCaseRepository.findByExerciseId(programmingExercise.getId());

        assertThat(new HashSet<>(testCasesResponse)).usingRecursiveFieldByFieldElementComparatorIgnoringFields("exercise", "tasks")
                .containsExactlyInAnyOrderElementsOf(testCasesInDB);
        assertThat(testCasesResponse).allSatisfy(testCase -> {
            assertThat(testCase.isAfterDueDate()).isTrue();
            assertThat(testCase.getWeight()).isEqualTo(testCase.getId() + 42);
            assertThat(testCase.getBonusMultiplier()).isEqualTo(testCase.getId() + 1.0);
            assertThat(testCase.getBonusPoints()).isEqualTo(testCase.getId() + 2.0);
        });
    }

    void updateTestCases_asInstrutor_triggerBuildFails() throws Exception {
        programmingExercise = programmingExerciseRepository.findWithTemplateAndSolutionParticipationTeamAssignmentConfigCategoriesById(programmingExercise.getId()).orElseThrow();
        mockDelegate.mockTriggerBuildFailed(programmingExercise.getSolutionParticipation());
        mockDelegate.mockTriggerBuildFailed(programmingExercise.getTemplateParticipation());

        final var testCases = programmingExerciseTestCaseRepository.findByExerciseId(programmingExercise.getId());
        final var updates = testCases.stream().map(testCase -> new ProgrammingExerciseTestCaseDTO(testCase.getId(), testCase.getId() + 42.0, testCase.getId() + 1.0,
                testCase.getId() + 2.0, Visibility.AFTER_DUE_DATE)).toList();
        final var endpoint = "/programming/programming-exercises/" + programmingExercise.getId() + "/update-test-cases";

        final var testCasesResponse = request.patchWithResponseBody("/api" + endpoint, updates, new TypeReference<List<ProgrammingExerciseTestCase>>() {
        }, HttpStatus.OK);

        assertThat(testCasesResponse).isNotNull();
    }

    void updateTestCases_nonExistingExercise_notFound() throws Exception {
        final var update = new ProgrammingExerciseTestCaseDTO(null, null, null, null, null);
        final var endpoint = "/programming/programming-exercises/" + (programmingExercise.getId() + 1337) + "/update-test-cases";
        request.patchWithResponseBody("/api" + endpoint, List.of(update), String.class, HttpStatus.NOT_FOUND);
    }

    void updateTestCases_instructorInWrongCourse_forbidden() throws Exception {
        userUtilService.addInstructor("other-instructors", userPrefix + "other-instructor1");
        final var update = new ProgrammingExerciseTestCaseDTO(null, null, null, null, null);
        final var endpoint = "/programming/programming-exercises/" + programmingExercise.getId() + "/update-test-cases";

        request.patchWithResponseBody("/api" + endpoint, List.of(update), String.class, HttpStatus.FORBIDDEN);
    }

    void updateTestCases_testCaseWeightSmallerThanZero_badRequest() throws Exception {
        final var testCases = programmingExerciseTestCaseRepository.findByExerciseId(programmingExercise.getId());
        final var updates = testCases.stream()
                .map(testCase -> new ProgrammingExerciseTestCaseDTO(testCase.getId(), -1., testCase.getId() + 1.0, testCase.getId() + 2.0, Visibility.AFTER_DUE_DATE)).toList();
        final var endpoint = "/programming/programming-exercises/" + programmingExercise.getId() + "/update-test-cases";

        request.patchWithResponseBody("/api" + endpoint, updates, String.class, HttpStatus.BAD_REQUEST);
    }

    void updateTestCases_testCaseMultiplierSmallerThanZero_badRequest() throws Exception {
        final var testCases = List.copyOf(programmingExerciseTestCaseRepository.findByExerciseId(programmingExercise.getId()));
        final var updates = transformTestCasesToDto(testCases);
        var firstUpdate = updates.getFirst();
        firstUpdate = new ProgrammingExerciseTestCaseDTO(firstUpdate.id(), firstUpdate.weight(), -1.0, firstUpdate.bonusPoints(), firstUpdate.visibility());
        updates.set(0, firstUpdate);
        final var endpoint = "/programming/programming-exercises/" + programmingExercise.getId() + "/update-test-cases";

        request.performMvcRequest(
                MockMvcRequestBuilders.patch(new URI("/api" + endpoint)).contentType(MediaType.APPLICATION_JSON).content(request.getObjectMapper().writeValueAsString(updates)))
                .andExpect(status().isBadRequest()) //
                .andExpect(jsonPath("$.errorKey").value("settingNegative")) //
                .andExpect(jsonPath("$.testCase").value(testCases.getFirst().getTestName()));
    }

    /**
     * Setting the bonus points to {@code null} is okay, as {@link ProgrammingExerciseTestCase#getBonusPoints()} will replace that with 0.
     */
    void updateTestCases_testCaseBonusPointsNull() throws Exception {
        {
            final var originalTestCases = programmingExerciseTestCaseRepository.findByExerciseId(programmingExercise.getId());
            originalTestCases.forEach(testCase -> testCase.setBonusPoints(1d));
            programmingExerciseTestCaseRepository.saveAll(originalTestCases);
        }

        final var testCases = List.copyOf(programmingExerciseTestCaseRepository.findByExerciseId(programmingExercise.getId()));
        mockDelegate.mockTriggerBuild(programmingExercise.getSolutionParticipation());
        mockDelegate.mockTriggerBuild(programmingExercise.getTemplateParticipation());

        final var updates = transformTestCasesToDto(testCases);
        var firstUpdate = updates.getFirst();
        firstUpdate = new ProgrammingExerciseTestCaseDTO(firstUpdate.id(), firstUpdate.weight(), firstUpdate.bonusMultiplier(), null, firstUpdate.visibility());
        updates.set(0, firstUpdate);

        final var endpoint = "/programming/programming-exercises/" + programmingExercise.getId() + "/update-test-cases";

        final var testCasesResponse = request.patchWithResponseBody("/api" + endpoint, updates, new TypeReference<List<ProgrammingExerciseTestCase>>() {
        }, HttpStatus.OK);
        final var updatedTestCase = testCasesResponse.stream().filter(testCase -> testCase.getId().equals(updates.getFirst().id())).findFirst().orElseThrow();
        assertThat(updatedTestCase.getBonusPoints()).isZero();
        assertThat(testCasesResponse.stream().filter(testCase -> !testCase.getId().equals(updatedTestCase.getId()))).allMatch(testCase -> testCase.getBonusPoints() == 1d);
    }

    private static List<ProgrammingExerciseTestCaseDTO> transformTestCasesToDto(Collection<ProgrammingExerciseTestCase> testCases) {
        return testCases.stream().map(testCase -> new ProgrammingExerciseTestCaseDTO(testCase.getId(), testCase.getWeight(), testCase.getBonusMultiplier(),
                testCase.getBonusPoints(), testCase.getVisibility())).collect(Collectors.toCollection(ArrayList::new));
    }

    void resetTestCaseWeights_asInstructor() throws Exception {
        programmingExercise = programmingExerciseRepository.findWithTemplateAndSolutionParticipationTeamAssignmentConfigCategoriesById(programmingExercise.getId()).orElseThrow();
        mockDelegate.mockTriggerBuild(programmingExercise.getSolutionParticipation());
        mockDelegate.mockTriggerBuild(programmingExercise.getTemplateParticipation());
        final var endpoint = "/programming/programming-exercises/" + programmingExercise.getId() + "/test-cases/reset";
        programmingExerciseTestCaseRepository.findByExerciseId(programmingExercise.getId()).forEach(test -> {
            test.setWeight(42.0);
            programmingExerciseTestCaseRepository.saveAndFlush(test);
        });

        final var testCasesResponse = request.patchWithResponseBody("/api" + endpoint, "{}", new TypeReference<List<ProgrammingExerciseTestCase>>() {
        }, HttpStatus.OK);
        // Otherwise the HashSet for comparison can't be created because exercise id is used for the hashCode
        testCasesResponse.forEach(testCase -> testCase.setExercise(programmingExercise));
        final var testsInDB = programmingExerciseTestCaseRepository.findByExerciseId(programmingExercise.getId());

        assertThat(testCasesResponse).containsExactlyInAnyOrderElementsOf(testsInDB);
        assertThat(testsInDB).allSatisfy(test -> assertThat(test.getWeight()).isEqualTo(1));
        assertThat(testsInDB).allSatisfy(test -> assertThat(test.getBonusMultiplier()).isEqualTo(1.0));
        assertThat(testsInDB).allSatisfy(test -> assertThat(test.getBonusPoints()).isZero());
    }

    void resetTestCaseWeights_instructorInWrongCourse_forbidden() throws Exception {
        userUtilService.addInstructor("other-instructors", userPrefix + "other-instructor1");
        final var endpoint = "/programming/programming-exercises/" + programmingExercise.getId() + "/test-cases/reset";
        request.patchWithResponseBody("/api" + endpoint, "{}", String.class, HttpStatus.FORBIDDEN);
    }

    void testCheckPlagiarism() throws Exception {
        var course = programmingExerciseUtilService.addCourseWithOneProgrammingExercise();
        var programmingExercise = programmingExerciseRepository
                .findWithTemplateAndSolutionParticipationById(ExerciseUtilService.getFirstExerciseWithType(course, ProgrammingExercise.class).getId()).orElseThrow();
        prepareTwoStudentAndOneInstructorRepositoriesForPlagiarismChecks(programmingExercise);

        final var path = "/api/programming/programming-exercises/" + programmingExercise.getId() + "/check-plagiarism";
        var result = request.get(path, HttpStatus.OK, PlagiarismResultDTO.class, plagiarismUtilService.getDefaultPlagiarismOptions());
        assertPlagiarismResult(programmingExercise, result, 100.0);
    }

    void testCheckPlagiarismForTeamExercise() throws Exception {
        var course = programmingExerciseUtilService.addCourseWithOneProgrammingExercise();

        var programmingExercise = programmingExerciseRepository
                .findWithTemplateAndSolutionParticipationById(ExerciseUtilService.getFirstExerciseWithType(course, ProgrammingExercise.class).getId()).orElseThrow();
        programmingExercise.setMode(ExerciseMode.TEAM);
        programmingExerciseRepository.save(programmingExercise);

        prepareTwoTeamRepositoriesForPlagiarismChecks(programmingExercise);

        final var path = "/api/programming/programming-exercises/" + programmingExercise.getId() + "/check-plagiarism";
        var result = request.get(path, HttpStatus.OK, PlagiarismResultDTO.class, plagiarismUtilService.getDefaultPlagiarismOptions());
        assertPlagiarismResult(programmingExercise, result, 100.0);
    }

    void testCheckPlagiarismJplagReport() throws Exception {
        var course = programmingExerciseUtilService.addCourseWithOneProgrammingExercise();
        var programmingExercise = programmingExerciseRepository
                .findWithTemplateAndSolutionParticipationById(ExerciseUtilService.getFirstExerciseWithType(course, ProgrammingExercise.class).getId()).orElseThrow();
        prepareTwoStudentAndOneInstructorRepositoriesForPlagiarismChecks(programmingExercise);

        final var path = "/api/programming/programming-exercises/" + programmingExercise.getId() + "/check-plagiarism-jplag-report";
        var jplagZipArchive = request.getFile(path, HttpStatus.OK, plagiarismUtilService.getDefaultPlagiarismOptions());
        assertThat(jplagZipArchive).isNotNull();
        assertThat(jplagZipArchive).exists();

        try (ZipFile zipFile = new ZipFile(jplagZipArchive)) {
            assertThat(zipFile.getEntry("submissionMappings.json")).isNotNull();
            assertThat(zipFile.getEntry("files/1-Submission1.java/1-Submission1.java")).isNotNull();
            assertThat(zipFile.getEntry("files/2-Submission2.java/2-Submission2.java")).isNotNull();

            // it is random which of the following two exists, but one of them must be part of the zip file
            var json1 = zipFile.getEntry("comparisons/1-Submission1.java-2-Submission2.java.json");
            var json2 = zipFile.getEntry("comparisons/2-Submission2.java-1-Submission1.java.json");
            assertThat(json1 != null || json2 != null).isTrue();
        }
    }

    private void assertPlagiarismResult(ProgrammingExercise programmingExercise, PlagiarismResultDTO result, double expectedSimilarity) {
        // verify plagiarism result
        assertThat(result.plagiarismResult().getComparisons()).hasSize(1);
        assertThat(result.plagiarismResult().getExercise().getId()).isEqualTo(programmingExercise.getId());

        PlagiarismComparison comparison = result.plagiarismResult().getComparisons().iterator().next();
        assertThat(comparison.getSimilarity()).isEqualTo(expectedSimilarity, Offset.offset(0.0001));
        assertThat(comparison.getStatus()).isEqualTo(PlagiarismStatus.NONE);
        assertThat(comparison.getMatches()).hasSize(1);

        // verify plagiarism result stats
        var stats = result.plagiarismResultStats();
        assertThat(stats.numberOfDetectedSubmissions()).isEqualTo(2);
        assertThat(stats.averageSimilarity()).isEqualTo(expectedSimilarity, Offset.offset(0.0001));
        assertThat(stats.maximalSimilarity()).isEqualTo(expectedSimilarity, Offset.offset(0.0001));
    }

    private void prepareTwoStudentAndOneInstructorRepositoriesForPlagiarismChecks(ProgrammingExercise programmingExercise) throws IOException, GitAPIException {
        var participationStudent1 = participationUtilService.addStudentParticipationForProgrammingExercise(programmingExercise, userPrefix + "student1");
        var participationStudent2 = participationUtilService.addStudentParticipationForProgrammingExercise(programmingExercise, userPrefix + "student2");
        var participationInstructor1 = participationUtilService.addStudentParticipationForProgrammingExercise(programmingExercise, userPrefix + "instructor1");
        var submissionStudent1 = programmingExerciseUtilService.createProgrammingSubmission(participationStudent1, false);
        var submissionStudent2 = programmingExerciseUtilService.createProgrammingSubmission(participationStudent2, false);
        var submissionInstructor1 = programmingExerciseUtilService.createProgrammingSubmission(participationInstructor1, false);
        participationUtilService.addResultToSubmission(submissionStudent1, AssessmentType.AUTOMATIC, null);
        participationUtilService.addResultToSubmission(submissionStudent2, AssessmentType.AUTOMATIC, null);
        participationUtilService.addResultToSubmission(submissionInstructor1, AssessmentType.AUTOMATIC, null);

        prepareTwoSubmissionsForPlagiarismChecks(programmingExercise);
    }

    private Team createTeam(ProgrammingExercise programmingExercise, String suffix) {
        var student = userUtilService.getUserByLogin(userPrefix + "student" + suffix);
        var team = new Team().name("Team " + suffix).shortName(userPrefix + "team" + suffix).exercise(programmingExercise).students(Set.of(student));
        return teamRepository.save(programmingExercise, team);
    }

    private void prepareTwoTeamRepositoriesForPlagiarismChecks(ProgrammingExercise programmingExercise) throws IOException, GitAPIException {
        var participationTeam1 = participationUtilService.addTeamParticipationForProgrammingExercise(programmingExercise, createTeam(programmingExercise, "1"));
        var participationTeam2 = participationUtilService.addTeamParticipationForProgrammingExercise(programmingExercise, createTeam(programmingExercise, "2"));
        var submissionTeam1 = programmingExerciseUtilService.createProgrammingSubmission(participationTeam1, false);
        var submissionTeam2 = programmingExerciseUtilService.createProgrammingSubmission(participationTeam2, false);
        participationUtilService.addResultToSubmission(submissionTeam1, AssessmentType.AUTOMATIC, null);
        participationUtilService.addResultToSubmission(submissionTeam2, AssessmentType.AUTOMATIC, null);

        prepareTwoSubmissionsForPlagiarismChecks(programmingExercise);
    }

    private void prepareTwoSubmissionsForPlagiarismChecks(ProgrammingExercise programmingExercise) throws IOException, GitAPIException {
        var projectKey = programmingExercise.getProjectKey();

        var exampleProgram = """
                public class Main {

                    /**
                     * DO NOT EDIT!
                     */
                    public static void main(String[] args) {
                        Main main = new Main();
                        int magicNumber = main.calculateMagicNumber();

                        System.out.println("Magic number: " + magicNumber);
                    }

                    /**
                     * Calculate the magic number.
                     *
                     * @return the magic number.
                     */
                    private int calculateMagicNumber() {
                        int a = 0;
                        int b = 5;
                        int magicNumber = 0;

                        while (a < b) {
                            magicNumber += b;
                            a++;
                        }

                        return magicNumber;
                    }
                }
                """;

        // Create temporary directories for the mock repositories with proper JPlag structure
        Path tempDir = Files.createTempDirectory(tempPath, "plagiarism-test-repos");
        Path projectDir = tempDir.resolve(projectKey);
        Files.createDirectories(projectDir);

        // Create repository directories with simpler names that work with both test cases
        Path repo1Dir = projectDir.resolve("1-Submission1.java");
        Path repo2Dir = projectDir.resolve("2-Submission2.java");

        Files.createDirectories(repo1Dir);
        Files.createDirectories(repo2Dir);

        // Write Java files with the expected names for the test
        FileUtils.writeByteArrayToFile(repo1Dir.resolve("1-Submission1.java").toFile(), exampleProgram.getBytes(StandardCharsets.UTF_8));
        FileUtils.writeByteArrayToFile(repo2Dir.resolve("2-Submission2.java").toFile(), exampleProgram.getBytes(StandardCharsets.UTF_8));

        // Create mock repositories pointing to these directories
        de.tum.cit.aet.artemis.programming.domain.Repository mockRepo1 = mock(de.tum.cit.aet.artemis.programming.domain.Repository.class);
        when(mockRepo1.getLocalPath()).thenReturn(repo1Dir);

        de.tum.cit.aet.artemis.programming.domain.Repository mockRepo2 = mock(de.tum.cit.aet.artemis.programming.domain.Repository.class);
        when(mockRepo2.getLocalPath()).thenReturn(repo2Dir);

        // Mock all Git service methods that the plagiarism detection service uses
        doAnswer(invocation -> {
            ProgrammingExerciseParticipation participation = invocation.getArgument(0);
            // Get all student participations for this exercise
            var studentParticipations = programmingExerciseStudentParticipationRepository.findByExerciseId(programmingExercise.getId()).stream()
                    .filter(p -> p.getParticipant() != null && p.getParticipant().getName() != null && !p.getParticipant().getName().contains("instructor"))
                    .sorted(Comparator.comparing(DomainObject::getId)).toList();

            if (!studentParticipations.isEmpty() && participation.getId().equals(studentParticipations.get(0).getId())) {
                return mockRepo1;
            }
            else if (studentParticipations.size() > 1 && participation.getId().equals(studentParticipations.get(1).getId())) {
                return mockRepo2;
            }
            else {
                // For any other participation (including instructors), return the first repo as fallback
                return mockRepo1;
            }
        }).when(gitService).getOrCheckoutRepositoryForJPlag(any(ProgrammingExerciseParticipation.class), any(Path.class));

        // Mock the other required methods
        doNothing().when(gitService).resetToOriginHead(any());
        doNothing().when(gitService).deleteLocalRepository(any(de.tum.cit.aet.artemis.programming.domain.Repository.class));

        doReturn(tempDir).when(fileService).getTemporaryUniqueSubfolderPath(any(Path.class), eq(60L));
        doReturn(null).when(uriService).getRepositorySlugFromRepositoryUri(any());
    }

    void testGetPlagiarismResult() throws Exception {
        Course course = programmingExerciseUtilService.addCourseWithOneProgrammingExercise();
        ProgrammingExercise programmingExercise = ExerciseUtilService.getFirstExerciseWithType(course, ProgrammingExercise.class);
        programmingExercise = programmingExerciseRepository.findWithEagerStudentParticipationsStudentAndSubmissionsById(programmingExercise.getId()).orElseThrow();

        PlagiarismResult expectedResult = textExerciseUtilService.createPlagiarismResultForExercise(programmingExercise);

        var result = request.get("/api/programming/programming-exercises/" + programmingExercise.getId() + "/plagiarism-result", HttpStatus.OK, PlagiarismResultDTO.class);
        assertThat(result.plagiarismResult().getId()).isEqualTo(expectedResult.getId());
    }

    void testGetPlagiarismResultWithoutResult() throws Exception {
        Course course = programmingExerciseUtilService.addCourseWithOneProgrammingExercise();
        ProgrammingExercise programmingExercise = ExerciseUtilService.getFirstExerciseWithType(course, ProgrammingExercise.class);
        var result = request.get("/api/programming/programming-exercises/" + programmingExercise.getId() + "/plagiarism-result", HttpStatus.OK, String.class);
        assertThat(result).isNullOrEmpty();
    }

    void testGetPlagiarismResultWithoutExercise() throws Exception {
        PlagiarismResult result = request.get("/api/programming/programming-exercises/-1/plagiarism-result", HttpStatus.NOT_FOUND, PlagiarismResult.class);
        assertThat(result).isNull();
    }

    void testValidateValidAuxiliaryRepository() throws Exception {
        AuxiliaryRepositoryBuilder auxRepoBuilder = AuxiliaryRepositoryBuilder.defaults();
        testAuxRepo(auxRepoBuilder, HttpStatus.OK);
    }

    void testValidateAuxiliaryRepositoryIdSetOnRequest() throws Exception {
        testAuxRepo(AuxiliaryRepositoryBuilder.defaults().withId(0L), HttpStatus.INTERNAL_SERVER_ERROR);

    }

    void testValidateAuxiliaryRepositoryWithoutName() throws Exception {
        testAuxRepo(AuxiliaryRepositoryBuilder.defaults().withoutName(), HttpStatus.BAD_REQUEST);
        testAuxRepo(AuxiliaryRepositoryBuilder.defaults().withName(""), HttpStatus.BAD_REQUEST);
    }

    void testValidateAuxiliaryRepositoryWithTooLongName() throws Exception {
        testAuxRepo(AuxiliaryRepositoryBuilder.defaults().withName(generateStringWithMoreThanNCharacters(AuxiliaryRepository.MAX_NAME_LENGTH)), HttpStatus.BAD_REQUEST);
    }

    void testValidateAuxiliaryRepositoryWithDuplicatedName() throws Exception {
        testAuxRepo(List.of(AuxiliaryRepositoryBuilder.defaults().get(), AuxiliaryRepositoryBuilder.defaults().withoutCheckoutDirectory().get()), HttpStatus.BAD_REQUEST);
    }

    void testValidateAuxiliaryRepositoryWithRestrictedName() throws Exception {
        for (RepositoryType repositoryType : RepositoryType.values()) {
            testAuxRepo(AuxiliaryRepositoryBuilder.defaults().withName(repositoryType.getName()), HttpStatus.BAD_REQUEST);
        }
    }

    void testValidateAuxiliaryRepositoryWithInvalidCheckoutDirectory() throws Exception {
        testAuxRepo(AuxiliaryRepositoryBuilder.defaults().withCheckoutDirectory("..."), HttpStatus.BAD_REQUEST);
    }

    void testValidateAuxiliaryRepositoryWithoutCheckoutDirectory() throws Exception {
        AuxiliaryRepositoryBuilder auxRepoBuilder = AuxiliaryRepositoryBuilder.defaults().withoutCheckoutDirectory();
        testAuxRepo(auxRepoBuilder, HttpStatus.OK);
    }

    void testValidateAuxiliaryRepositoryWithBlankCheckoutDirectory() throws Exception {
        AuxiliaryRepositoryBuilder auxRepoBuilder = AuxiliaryRepositoryBuilder.defaults().withCheckoutDirectory("   ");
        testAuxRepo(auxRepoBuilder, HttpStatus.OK);
    }

    void testValidateAuxiliaryRepositoryWithTooLongCheckoutDirectory() throws Exception {
        testAuxRepo(AuxiliaryRepositoryBuilder.defaults().withCheckoutDirectory(generateStringWithMoreThanNCharacters(AuxiliaryRepository.MAX_CHECKOUT_DIRECTORY_LENGTH)),
                HttpStatus.BAD_REQUEST);
    }

    void testValidateAuxiliaryRepositoryWithDuplicatedCheckoutDirectory() throws Exception {
        testAuxRepo(List.of(AuxiliaryRepositoryBuilder.defaults().get(), AuxiliaryRepositoryBuilder.defaults().withDifferentName().get()), HttpStatus.BAD_REQUEST);
    }

    void testValidateAuxiliaryRepositoryWithNullCheckoutDirectory() throws Exception {
        testAuxRepo(List.of(AuxiliaryRepositoryBuilder.defaults().get(), AuxiliaryRepositoryBuilder.defaults().withDifferentName().withoutCheckoutDirectory().get(),
                AuxiliaryRepositoryBuilder.defaults().get()), HttpStatus.BAD_REQUEST);
    }

    void testValidateAuxiliaryRepositoryWithTooLongDescription() throws Exception {
        testAuxRepo(AuxiliaryRepositoryBuilder.defaults().withDescription(generateStringWithMoreThanNCharacters(500)), HttpStatus.BAD_REQUEST);
    }

    void testValidateAuxiliaryRepositoryWithoutDescription() throws Exception {
        AuxiliaryRepositoryBuilder auxRepoBuilder = AuxiliaryRepositoryBuilder.defaults().withoutDescription();
        testAuxRepo(auxRepoBuilder, HttpStatus.OK);
    }

    void testGetAuxiliaryRepositoriesMissingExercise() throws Exception {
        request.get(defaultGetAuxReposEndpoint(-1L), HttpStatus.NOT_FOUND, List.class);
    }

    void testGetAuxiliaryRepositoriesOk() throws Exception {
        programmingExercise = programmingExerciseRepository.findWithAuxiliaryRepositoriesById(programmingExercise.getId()).orElseThrow();
        programmingExercise.addAuxiliaryRepository(auxiliaryRepositoryRepository.save(AuxiliaryRepositoryBuilder.defaults().get()));
        programmingExercise
                .addAuxiliaryRepository(auxiliaryRepositoryRepository.save(AuxiliaryRepositoryBuilder.defaults().withDifferentName().withDifferentCheckoutDirectory().get()));
        programmingExerciseRepository.save(programmingExercise);
        var returnedAuxiliaryRepositories = request.get(defaultGetAuxReposEndpoint(), HttpStatus.OK, List.class);
        assertThat(returnedAuxiliaryRepositories).hasSize(2);
    }

    void testGetAuxiliaryRepositoriesEmptyOk() throws Exception {
        programmingExercise = programmingExerciseRepository.findWithAuxiliaryRepositoriesById(programmingExercise.getId()).orElseThrow();
        var returnedAuxiliaryRepositories = request.get(defaultGetAuxReposEndpoint(), HttpStatus.OK, List.class);
        assertThat(returnedAuxiliaryRepositories).isEmpty();
    }

    void testGetAuxiliaryRepositoriesForbidden() throws Exception {
        request.get(defaultGetAuxReposEndpoint(), HttpStatus.FORBIDDEN, List.class);
    }

    void testResetForbidden() throws Exception {
        var resetOptions = new ProgrammingExerciseResetOptionsDTO(false, false);
        request.put(defaultResetEndpoint(), resetOptions, HttpStatus.FORBIDDEN);
    }

    void testResetOnlyDeleteStudentParticipationsSubmissionsAndResultsForbidden() throws Exception {
        var resetOptions = new ProgrammingExerciseResetOptionsDTO(true, false);
        request.put(defaultResetEndpoint(), resetOptions, HttpStatus.FORBIDDEN);
    }

    void testResetExerciseNotFound() throws Exception {
        var resetOptions = new ProgrammingExerciseResetOptionsDTO(false, false);
        request.put(defaultResetEndpoint(-1L), resetOptions, HttpStatus.NOT_FOUND);
    }

    void testResetOnlyDeleteStudentParticipationsSubmissionsAndResultsSuccess() throws Exception {
        final var projectKey = programmingExercise.getProjectKey();
        for (final var planName : List.of(userPrefix + "student1", userPrefix + "student2")) {
            mockDelegate.mockDeleteBuildPlan(projectKey, projectKey + "-" + planName.toUpperCase(), false);
        }

        // Two participations exist before reset
        assertThat(programmingExerciseStudentParticipationRepository.findByExerciseId(programmingExercise.getId())).hasSize(2);

        var resetOptions = new ProgrammingExerciseResetOptionsDTO(true, false);
        request.put(defaultResetEndpoint(programmingExercise.getId()), resetOptions, HttpStatus.OK);

        // No participations exist after reset
        assertThat(programmingExerciseStudentParticipationRepository.findByExerciseId(programmingExercise.getId())).isEmpty();
    }

    void testResetOnlyRecreateBuildPlansSuccess() throws Exception {
        addAuxiliaryRepositoryToExercise();
        mockDelegate.mockGetProjectKeyFromAnyUrl(programmingExercise.getProjectKey());
        String templateBuildPlanName = programmingExercise.getProjectKey() + "-" + TEMPLATE.getName();
        String solutionBuildPlanName = programmingExercise.getProjectKey() + "-" + SOLUTION.getName();
        mockDelegate.mockGetBuildPlan(programmingExercise.getProjectKey(), templateBuildPlanName, true, true, false, false);
        mockDelegate.mockGetBuildPlan(programmingExercise.getProjectKey(), solutionBuildPlanName, true, true, false, false);
        mockDelegate.mockDeleteBuildPlan(programmingExercise.getProjectKey(), templateBuildPlanName, false);
        mockDelegate.mockDeleteBuildPlan(programmingExercise.getProjectKey(), solutionBuildPlanName, false);
        mockDelegate.mockGetBuildPlanConfig(programmingExercise.getProjectKey(), templateBuildPlanName);
        mockDelegate.mockGetBuildPlanConfig(programmingExercise.getProjectKey(), solutionBuildPlanName);
        mockDelegate.mockConnectorRequestsForSetup(programmingExercise, false, false, false);

        var resetOptions = new ProgrammingExerciseResetOptionsDTO(false, true);
        request.put(defaultResetEndpoint(), resetOptions, HttpStatus.OK);
    }

    void testExportAuxiliaryRepositoryForbidden() throws Exception {
        AuxiliaryRepository repository = addAuxiliaryRepositoryToExercise();
        request.get(defaultExportInstructorAuxiliaryRepository(repository), HttpStatus.FORBIDDEN, File.class);
    }

    void testExportAuxiliaryRepositoryUnprocessableEntity() throws Exception {
        AuxiliaryRepository repository = addAuxiliaryRepositoryToExercise();
        request.get(defaultExportInstructorAuxiliaryRepository(repository), HttpStatus.UNPROCESSABLE_ENTITY, File.class);
    }

    void testExportAuxiliaryRepositoryExerciseAccessForbidden() throws Exception {
        request.get(defaultExportInstructorAuxiliaryRepository(-1L, 1L), HttpStatus.FORBIDDEN, File.class);
    }

    void testExportAuxiliaryRepositoryRepositoryNotFound() throws Exception {
        request.get(defaultExportInstructorAuxiliaryRepository(programmingExercise.getId(), -1L), HttpStatus.NOT_FOUND, File.class);
    }

    private String generateStringWithMoreThanNCharacters(int n) {
        return IntStream.range(0, n + 1).mapToObj(unused -> "a").reduce("", String::concat);
    }

    private AuxiliaryRepository addAuxiliaryRepositoryToExercise() {
        AuxiliaryRepository repository = AuxiliaryRepositoryBuilder.defaults().get();
        auxiliaryRepositoryRepository.save(repository);
        programmingExercise.setAuxiliaryRepositories(new ArrayList<>());
        programmingExercise.addAuxiliaryRepository(repository);
        programmingExerciseRepository.save(programmingExercise);
        return repository;
    }

    public void addAuxiliaryRepositoryToExercise(ProgrammingExercise exercise) {
        AuxiliaryRepository repository = AuxiliaryRepositoryBuilder.defaults().get();
        auxiliaryRepositoryRepository.save(repository);
        exercise.setAuxiliaryRepositories(new ArrayList<>());
        exercise.addAuxiliaryRepository(repository);
        programmingExerciseRepository.save(exercise);
    }

    private String defaultAuxiliaryRepositoryEndpoint() {
        return "/api/programming/programming-exercises";
    }

    private String defaultResetEndpoint() {
        return defaultResetEndpoint(programmingExercise.getId());
    }

    private String defaultGetAuxReposEndpoint() {
        return defaultGetAuxReposEndpoint(programmingExercise.getId());
    }

    private String defaultExportInstructorAuxiliaryRepository(AuxiliaryRepository repository) {
        return defaultExportInstructorAuxiliaryRepository(programmingExercise.getId(), repository.getId());
    }

    private String defaultResetEndpoint(Long exerciseId) {
        return "/api/programming/programming-exercises/" + exerciseId + "/reset";
    }

    private String defaultGetAuxReposEndpoint(Long exerciseId) {
        return "/api/programming/programming-exercises/" + exerciseId + "/auxiliary-repository";
    }

    private String defaultExportInstructorAuxiliaryRepository(Long exerciseId, Long repositoryId) {
        return "/api/programming/programming-exercises/" + exerciseId + "/export-instructor-auxiliary-repository/" + repositoryId;
    }

    private void testAuxRepo(AuxiliaryRepositoryBuilder body, HttpStatus expectedStatus) throws Exception {
        testAuxRepo(List.of(body.get()), expectedStatus);
    }

    private void testAuxRepo(List<AuxiliaryRepository> body, HttpStatus expectedStatus) throws Exception {
        programmingExercise.setAuxiliaryRepositories(body);
        request.putWithResponseBody(defaultAuxiliaryRepositoryEndpoint(), programmingExercise, ProgrammingExercise.class, expectedStatus);
    }

    private static class AuxiliaryRepositoryBuilder {

        private final AuxiliaryRepository repository;

        private AuxiliaryRepositoryBuilder() {
            this.repository = new AuxiliaryRepository();
        }

        static AuxiliaryRepositoryBuilder of() {
            return new AuxiliaryRepositoryBuilder();
        }

        static AuxiliaryRepositoryBuilder defaults() {
            return of().withoutId().withName("defaultname").withCheckoutDirectory("directory").withDescription("DefaultDescription");
        }

        AuxiliaryRepositoryBuilder withName(String name) {
            repository.setName(name);
            return this;
        }

        AuxiliaryRepositoryBuilder withoutName() {
            repository.setName(null);
            return this;
        }

        AuxiliaryRepositoryBuilder withDifferentName() {
            repository.setName("differentname");
            return this;
        }

        AuxiliaryRepositoryBuilder withDescription(String description) {
            repository.setDescription(description);
            return this;
        }

        AuxiliaryRepositoryBuilder withoutDescription() {
            repository.setDescription(null);
            return this;
        }

        AuxiliaryRepositoryBuilder withCheckoutDirectory(String checkoutDirectory) {
            repository.setCheckoutDirectory(checkoutDirectory);
            return this;
        }

        AuxiliaryRepositoryBuilder withoutCheckoutDirectory() {
            repository.setCheckoutDirectory(null);
            return this;
        }

        AuxiliaryRepositoryBuilder withDifferentCheckoutDirectory() {
            repository.setCheckoutDirectory("differentcheckoutdirectory");
            return this;
        }

        AuxiliaryRepositoryBuilder withId(Long id) {
            repository.setId(id);
            return this;
        }

        AuxiliaryRepositoryBuilder withoutId() {
            repository.setId(null);
            return this;
        }

        AuxiliaryRepository get() {
            return repository;
        }
    }

    void testReEvaluateAndUpdateProgrammingExercise_instructorNotInCourse_forbidden(String testPrefix) throws Exception {
        userUtilService.addInstructor("other-instructors", testPrefix + "instructoralt1");
        programmingExerciseUtilService.addCourseWithOneProgrammingExercise();
        ProgrammingExercise programmingExercise = programmingExerciseTestRepository.findAllWithEagerTemplateAndSolutionParticipations().getFirst();
        request.put("/api/programming/programming-exercises/" + programmingExercise.getId() + "/re-evaluate", programmingExercise, HttpStatus.FORBIDDEN);
    }

    void testReEvaluateAndUpdateProgrammingExercise_notFound() throws Exception {
        request.put("/api/programming/programming-exercises/" + 123456789 + "/re-evaluate", programmingExercise, HttpStatus.NOT_FOUND);
    }

    void testReEvaluateAndUpdateProgrammingExercise_isNotSameGivenExerciseIdInRequestBody_conflict() throws Exception {
        programmingExerciseUtilService.addCourseWithOneProgrammingExercise();
        programmingExerciseUtilService.addCourseWithOneProgrammingExercise();
        ProgrammingExercise programmingExercise = programmingExerciseTestRepository.findAllWithEagerTemplateAndSolutionParticipations().getFirst();
        ProgrammingExercise programmingExerciseToBeConflicted = programmingExerciseTestRepository.findAllWithEagerTemplateAndSolutionParticipations().get(1);

        request.put("/api/programming/programming-exercises/" + programmingExercise.getId() + "/re-evaluate", programmingExerciseToBeConflicted, HttpStatus.CONFLICT);
    }

    void test_redirectGetTemplateRepositoryFilesWithContentOmitBinaries() throws Exception {
        BiFunction<ProgrammingExercise, Map<String, String>, LocalRepository> redirectFnc = (exercise, files) -> {
            LocalRepository localRepository = new LocalRepository("main");
            try {
                programmingUtilTestService.setupTemplate(files, exercise, localRepository);
            }
            catch (Exception e) {
                fail("Setup template threw unexpected exception: " + e.getMessage());
            }
            return localRepository;
        };

        test_redirectGetTemplateRepositoryFilesWithContentOmitBinaries(redirectFnc);

    }

    void test_redirectGetTemplateRepositoryFilesWithContent() throws Exception {
        BiFunction<ProgrammingExercise, Map<String, String>, LocalRepository> redirectFnc = (exercise, files) -> {
            LocalRepository localRepository = new LocalRepository("main");
            try {
                programmingUtilTestService.setupTemplate(files, exercise, localRepository);
            }
            catch (Exception e) {
                fail("Setup template threw unexpected exception: " + e.getMessage());
            }
            return localRepository;
        };

        test_redirectGetTemplateRepositoryFilesWithContent(redirectFnc);

    }

    private void test_redirectGetTemplateRepositoryFilesWithContent(BiFunction<ProgrammingExercise, Map<String, String>, LocalRepository> setupRepositoryMock) throws Exception {
        setupRepositoryMock.apply(programmingExercise, Map.ofEntries(Map.entry("A.java", "abc"), Map.entry("B.java", "cde"), Map.entry("C.java", "efg")));

        var savedExercise = programmingExerciseRepository.findByIdWithTemplateAndSolutionParticipationElseThrow(programmingExercise.getId());

        request.getWithForwardedUrl("/api/programming/programming-exercises/" + programmingExercise.getId() + "/template-files-content", HttpStatus.OK,
                "/api/programming/repository/" + savedExercise.getTemplateParticipation().getId() + "/files-content");
    }

    private void test_redirectGetTemplateRepositoryFilesWithContentOmitBinaries(BiFunction<ProgrammingExercise, Map<String, String>, LocalRepository> setupRepositoryMock)
            throws Exception {
        setupRepositoryMock.apply(programmingExercise, Map.ofEntries(Map.entry("A.java", "abc"), Map.entry("B.jar", "binaryContent")));

        var savedExercise = programmingExerciseRepository.findByIdWithTemplateAndSolutionParticipationElseThrow(programmingExercise.getId());
        var queryParams = "?omitBinaries=true";
        request.getWithForwardedUrl("/api/programming/programming-exercises/" + programmingExercise.getId() + "/template-files-content" + queryParams, HttpStatus.OK,
                "/api/programming/repository/" + savedExercise.getTemplateParticipation().getId() + "/files-content" + queryParams);
    }

    void testRedirectGetParticipationRepositoryFilesWithContentAtCommit(String testPrefix) throws Exception {
        testRedirectGetParticipationRepositoryFilesWithContentAtCommit((exercise, files) -> {
            LocalRepository localRepository = new LocalRepository("main");
            var studentLogin = testPrefix + "student1";
            try {
                localRepository.configureRepos(localVCBasePath, "testLocalRepo", "testOriginRepo");
                return programmingUtilTestService.setupSubmission(files, exercise, localRepository, studentLogin);
            }
            catch (Exception e) {
                fail("Test setup failed", e);
            }
            return null;
        });
    }

    private void testRedirectGetParticipationRepositoryFilesWithContentAtCommit(BiFunction<ProgrammingExercise, Map<String, String>, ProgrammingSubmission> setupRepositoryMock)
            throws Exception {
        var submission = setupRepositoryMock.apply(programmingExercise, Map.of("A.java", "abc", "B.java", "cde", "C.java", "efg"));
        String filesWithContentsAsJson = """
                {
                  "C.java" : "efg",
                  "B.java" : "cde",
                  "A.java" : "abc",
                  "README.md" : "Initial commit"
                }""";

        request.getWithFileContents("/api/programming/programming-exercise-participations/" + participation1.getId() + "/files-content/" + submission.getCommitHash(),
                HttpStatus.OK, filesWithContentsAsJson);
    }

    void testRedirectGetParticipationRepositoryFilesWithContentAtCommitForbidden(String testPrefix) throws Exception {
        testRedirectGetParticipationRepositoryFilesWithContentAtCommitForbidden((exercise, files) -> {
            LocalRepository localRepository = new LocalRepository("main");

            var studentLogin = testPrefix + "student1";
            try {
                localRepository.configureRepos(localVCBasePath, "testLocalRepo", "testOriginRepo");
                return programmingUtilTestService.setupSubmission(files, exercise, localRepository, studentLogin);
            }
            catch (Exception e) {
                fail("Test setup failed");
            }
            return null;
        });
    }

    private void testRedirectGetParticipationRepositoryFilesWithContentAtCommitForbidden(
            BiFunction<ProgrammingExercise, Map<String, String>, ProgrammingSubmission> setupRepositoryMock) throws Exception {
        var submission = setupRepositoryMock.apply(programmingExercise, Map.of("A.java", "abc", "B.java", "cde", "C.java", "efg"));

        request.get("/api/programming/programming-exercise-participations/" + participation1.getId() + "/files-content/" + submission.getCommitHash(), HttpStatus.FORBIDDEN,
                Map.class);
    }

    private long getMaxProgrammingExerciseId() {
        return programmingExerciseRepository.findAll(PageRequest.of(0, 1, Sort.by(Sort.Direction.DESC, "id"))).stream().mapToLong(ProgrammingExercise::getId).max().orElse(1L);
    }

    private void setupMocksForConsistencyChecksOnImport(ProgrammingExercise sourceExercise) throws Exception {
        var programmingExercise = programmingExerciseRepository.findWithTemplateAndSolutionParticipationAndAuxiliaryRepositoriesById(sourceExercise.getId()).orElseThrow();

        for (var auxiliaryRepository : programmingExercise.getAuxiliaryRepositories()) {
            mockDelegate.mockGetRepositorySlugFromRepositoryUri(sourceExercise.generateRepositoryName("auxrepo"), auxiliaryRepository.getVcsRepositoryUri());
        }
        mockDelegate.mockCheckIfBuildPlanExists(uriService.getProjectKeyFromRepositoryUri(programmingExercise.getVcsTemplateRepositoryUri()),
                programmingExercise.getTemplateBuildPlanId(), true, false);
        mockDelegate.mockCheckIfBuildPlanExists(uriService.getProjectKeyFromRepositoryUri(programmingExercise.getVcsSolutionRepositoryUri()),
                programmingExercise.getSolutionBuildPlanId(), true, false);
    }

    /**
     * Tests export of instructor repositories (template, solution, tests) with LocalVC server
     */
    public void exportInstructorRepositories_shouldReturnFile(RepositoryType repositoryType) throws Exception {
        // Set up the exercise with problem statement for export
        setupExerciseForExport();
        var templateUrl = "/api/programming/programming-exercises/" + programmingExercise.getId() + "/export-instructor-repository/" + repositoryType.name();
        String zip = request.get(templateUrl, HttpStatus.OK, String.class);
        assertThat(zip).isNotNull();
    }

    /**
     * Tests export of auxiliary repository with LocalVC server
     */
    public void exportInstructorAuxiliaryRepository_shouldReturnFile() throws Exception {
        setupExerciseForExport();

        var auxRepo = programmingExerciseUtilService.addAuxiliaryRepositoryToExercise(programmingExercise);

        String projectKey = programmingExercise.getProjectKey();
        String auxRepoName = programmingExercise.generateRepositoryName("auxrepo");
        auxRepo.setRepositoryUri(localVCBaseUri + "/git/" + projectKey + "/" + auxRepoName + ".git");
        auxRepo = auxiliaryRepositoryRepository.save(auxRepo);

        localVCLocalCITestService.createAndConfigureLocalRepository(projectKey, auxRepoName);

        var url = "/api/programming/programming-exercises/" + programmingExercise.getId() + "/export-instructor-auxiliary-repository/" + auxRepo.getId();
        request.get(url, HttpStatus.OK, String.class);
    }

    /**
     * Helper method to set up the exercise for export testing
     */
    private void setupExerciseForExport() throws IOException, GitAPIException, URISyntaxException, Exception {
        // Add problem statement with embedded files (simplified version of generateProgrammingExerciseForExport)
        String problemStatement = """
                Problem statement
                ![mountain.jpg](/api/core/files/markdown/test-image.jpg)
                <img src="/api/core/files/markdown/test-image2.jpg" width="400">
                """;
        programmingExercise.setProblemStatement(problemStatement);

        programmingExercise = programmingExerciseRepository.save(programmingExercise);

        if (programmingExercise.getTemplateParticipation() == null) {
            programmingExercise = programmingExerciseParticipationUtilService.addTemplateParticipationForProgrammingExercise(programmingExercise);
        }
        if (programmingExercise.getSolutionParticipation() == null) {
            programmingExercise = programmingExerciseParticipationUtilService.addSolutionParticipationForProgrammingExercise(programmingExercise);
        }

        programmingExercise = programmingExerciseRepository.findWithTemplateAndSolutionParticipationById(programmingExercise.getId()).orElseThrow();

        // Create and wire base repos via shared util to reduce duplication
        RepositoryExportTestUtil.createAndWireBaseRepositories(localVCLocalCITestService, programmingExercise);

        programmingExercise = programmingExerciseRepository.save(programmingExercise);
    }
}<|MERGE_RESOLUTION|>--- conflicted
+++ resolved
@@ -52,11 +52,6 @@
 import org.assertj.core.data.Offset;
 import org.eclipse.jgit.api.Git;
 import org.eclipse.jgit.api.errors.GitAPIException;
-<<<<<<< HEAD
-import org.eclipse.jgit.lib.StoredConfig;
-=======
-import org.eclipse.jgit.lib.ObjectId;
->>>>>>> 7832c415
 import org.eclipse.jgit.revwalk.RevCommit;
 import org.springframework.beans.factory.annotation.Autowired;
 import org.springframework.beans.factory.annotation.Value;
@@ -126,7 +121,6 @@
 import de.tum.cit.aet.artemis.programming.test_repository.ProgrammingExerciseTestRepository;
 import de.tum.cit.aet.artemis.programming.test_repository.TemplateProgrammingExerciseParticipationTestRepository;
 import de.tum.cit.aet.artemis.programming.util.LocalRepository;
-import de.tum.cit.aet.artemis.programming.util.LocalRepositoryUriUtil;
 import de.tum.cit.aet.artemis.programming.util.MockDelegate;
 import de.tum.cit.aet.artemis.programming.util.ProgrammingExerciseFactory;
 import de.tum.cit.aet.artemis.programming.util.ProgrammingExerciseParticipationUtilService;
@@ -359,16 +353,9 @@
     }
 
     List<Path> exportSubmissionsWithPracticeSubmissionByParticipationIds(boolean excludePracticeSubmissions) throws Exception {
-<<<<<<< HEAD
         // Seed LocalVC repositories for both participations and wire URIs
         RepositoryExportTestUtil.seedStudentRepositoryForParticipation(localVCLocalCITestService, participation1);
         RepositoryExportTestUtil.seedStudentRepositoryForParticipation(localVCLocalCITestService, participation2);
-=======
-        var repository1 = gitService.getExistingCheckedOutRepositoryByLocalPath(studentRepository1.workingCopyGitRepoFile.toPath(), null);
-        var repository2 = gitService.getExistingCheckedOutRepositoryByLocalPath(studentRepository2.workingCopyGitRepoFile.toPath(), null);
-        doReturn(repository1).when(gitService).getOrCheckoutRepositoryWithTargetPath(eq(participation1.getVcsRepositoryUri()), any(Path.class), anyBoolean(), anyBoolean());
-        doReturn(repository2).when(gitService).getOrCheckoutRepositoryWithTargetPath(eq(participation2.getVcsRepositoryUri()), any(Path.class), anyBoolean(), anyBoolean());
->>>>>>> 7832c415
 
         // Set one of the participations to practice mode
         participation1.setPracticeMode(false);
@@ -403,15 +390,10 @@
     }
 
     void testExportSubmissionsByParticipationIds_addParticipantIdentifierToProjectName() throws Exception {
-<<<<<<< HEAD
         // Seed LocalVC student repos and wire URIs
         var repo1 = RepositoryExportTestUtil.seedStudentRepositoryForParticipation(localVCLocalCITestService, participation1);
         RepositoryExportTestUtil.seedStudentRepositoryForParticipation(localVCLocalCITestService, participation2);
         programmingExerciseStudentParticipationRepository.saveAll(List.of(participation1, participation2));
-=======
-        var repository1 = gitService.getExistingCheckedOutRepositoryByLocalPath(studentRepository1.workingCopyGitRepoFile.toPath(), null);
-        var repository2 = gitService.getExistingCheckedOutRepositoryByLocalPath(studentRepository2.workingCopyGitRepoFile.toPath(), null);
->>>>>>> 7832c415
 
         // Create .project and pom.xml in the student's repo to be modified during export
         String projectFileContents = TestResourceUtils.loadFileFromResources("test-data/repository-export/sample.project");
@@ -434,7 +416,6 @@
         downloadedFile = request.postWithResponseBodyFile(path, exportOptions, HttpStatus.OK);
         assertThat(downloadedFile).exists();
 
-<<<<<<< HEAD
         // Read exported project files and assert participant identifier appended
         List<Path> entries = unzipExportedFile();
         Optional<Path> extractedRepo = entries.stream().filter(entry -> entry.toString().endsWith(Path.of(userPrefix + "student1", ".git").toString())).findFirst();
@@ -444,35 +425,8 @@
         assertThat(modifiedEclipseProjectFile).contains(userPrefix + "student1");
         String modifiedPom = Files.readString(repoRoot.resolve("pom.xml"));
         assertThat(modifiedPom).contains((userPrefix + "student1").toLowerCase());
-=======
-        // --- unzip and check contents of the actually downloaded ZIP ---
-        Path extractDir = Files.createTempDirectory(tempPath, "repo-export-");
-
-        try {
-            var zipPaths = unzipExportedFile();
->>>>>>> 7832c415
-
-            // Find files inside the extracted ZIP (structure may vary per export implementation)
-            Path eclipseProjectFileInZip = findFirstFile(zipPaths, ".project");
-            Path pomFileInZip = findFirstFile(zipPaths, "pom.xml");
-
-            assertThat(eclipseProjectFileInZip).withFailMessage("Expected .project inside the exported ZIP, but none was found in %s", extractDir).isNotNull().exists();
-
-            assertThat(pomFileInZip).withFailMessage("Expected pom.xml inside the exported ZIP, but none was found in %s", extractDir).isNotNull().exists();
-
-            // Read contents from the ZIP extraction (not from the working copy)
-            String modifiedEclipseProjectFile = Files.readString(eclipseProjectFileInZip, StandardCharsets.UTF_8);
-            String modifiedPom = Files.readString(pomFileInZip, StandardCharsets.UTF_8);
-
-            assertThat(modifiedEclipseProjectFile).contains("student1");
-            assertThat(modifiedPom).contains("student1");
-        }
-        finally {
-            // Clean up extraction directory
-            FileUtils.deleteDirectory(extractDir.toFile());
-            Files.deleteIfExists(projectFilePath);
-            Files.deleteIfExists(pomPath);
-        }
+        Files.deleteIfExists(projectFilePath);
+        Files.deleteIfExists(pomPath);
     }
 
     private static Path findFirstFile(List<Path> zipPaths, String fileName) throws IOException {
@@ -530,18 +484,11 @@
     }
 
     void testExportSubmissionsByParticipationIds() throws Exception {
-<<<<<<< HEAD
         // Seed LocalVC student repositories and wire URIs
         // use shared util to seed and wire repos for both participations
         RepositoryExportTestUtil.seedStudentRepositoryForParticipation(localVCLocalCITestService, participation1);
         RepositoryExportTestUtil.seedStudentRepositoryForParticipation(localVCLocalCITestService, participation2);
         programmingExerciseStudentParticipationRepository.saveAll(List.of(participation1, participation2));
-=======
-        var repository1 = gitService.getExistingCheckedOutRepositoryByLocalPath(studentRepository1.workingCopyGitRepoFile.toPath(), null);
-        var repository2 = gitService.getExistingCheckedOutRepositoryByLocalPath(studentRepository2.workingCopyGitRepoFile.toPath(), null);
-        doReturn(repository1).when(gitService).getOrCheckoutRepositoryWithTargetPath(eq(participation1.getVcsRepositoryUri()), any(Path.class), anyBoolean(), anyBoolean());
-        doReturn(repository2).when(gitService).getOrCheckoutRepositoryWithTargetPath(eq(participation2.getVcsRepositoryUri()), any(Path.class), anyBoolean(), anyBoolean());
->>>>>>> 7832c415
 
         var participationIds = programmingExerciseStudentParticipationRepository.findAll().stream().map(participation -> participation.getId().toString()).toList();
         final var path = "/api/programming/programming-exercises/" + programmingExercise.getId() + "/export-repos-by-participation-ids/" + String.join(",", participationIds);
@@ -559,7 +506,6 @@
     }
 
     void testExportSubmissionAnonymizationCombining() throws Exception {
-<<<<<<< HEAD
         // Ensure base repos exist and are wired for template/solution/tests
         RepositoryExportTestUtil.createAndWireBaseRepositories(localVCLocalCITestService, programmingExercise);
         programmingExercise = programmingExerciseRepository.save(programmingExercise);
@@ -578,21 +524,6 @@
         // Add a student commit to anonymize
         localVCLocalCITestService.commitFile(studentRepo.workingCopyGitRepoFile.toPath(), studentRepo.workingCopyGitRepo, "Test.java");
         studentRepo.workingCopyGitRepo.push().setRemote("origin").call();
-=======
-        // provide repositories
-        var repository = gitService.getExistingCheckedOutRepositoryByLocalPath(studentRepository1.workingCopyGitRepoFile.toPath(), null);
-        doReturn(repository).when(gitService).getOrCheckoutRepositoryWithTargetPath(eq(participation1.getVcsRepositoryUri()), any(Path.class), anyBoolean(), anyBoolean());
-
-        // Mock and pretend first commit is template commit
-        ObjectId head = studentRepository1.workingCopyGitRepo.getRepository().findRef("HEAD").getObjectId();
-        when(gitService.getLastCommitHash(any())).thenReturn(head);
-        doNothing().when(gitService).resetToOriginHead(any());
-
-        // Add commit to anonymize
-        assertThat(studentRepository1.workingCopyGitRepoFile.toPath().resolve("Test.java").toFile().createNewFile()).isTrue();
-        studentRepository1.workingCopyGitRepo.add().addFilepattern(".").call();
-        GitService.commit(studentRepository1.workingCopyGitRepo).setMessage("commit").setAuthor("user1", "email1").call();
->>>>>>> 7832c415
 
         // Rest call with options (combine + anonymize enabled in getOptions())
         final var path = "/api/programming/programming-exercises/" + programmingExercise.getId() + "/export-repos-by-participation-ids/" + participation1.getId();
@@ -646,19 +577,10 @@
     }
 
     private File exportSubmissionsByStudentLogins() throws Exception {
-<<<<<<< HEAD
         // Seed LocalVC student repositories and wire URIs
         RepositoryExportTestUtil.seedStudentRepositoryForParticipation(localVCLocalCITestService, participation1);
         RepositoryExportTestUtil.seedStudentRepositoryForParticipation(localVCLocalCITestService, participation2);
         programmingExerciseStudentParticipationRepository.saveAll(List.of(participation1, participation2));
-=======
-        var repositoryUri = new LocalVCRepositoryUri(LocalRepositoryUriUtil.convertToLocalVcUriString(studentRepository1.remoteBareGitRepoFile, localVCBasePath));
-        var repositoryUri2 = new LocalVCRepositoryUri(LocalRepositoryUriUtil.convertToLocalVcUriString(studentRepository2.remoteBareGitRepoFile, localVCBasePath));
-        var repository1 = gitService.getExistingCheckedOutRepositoryByLocalPath(studentRepository1.workingCopyGitRepoFile.toPath(), repositoryUri);
-        var repository2 = gitService.getExistingCheckedOutRepositoryByLocalPath(studentRepository2.workingCopyGitRepoFile.toPath(), repositoryUri2);
-        doReturn(repository1).when(gitService).getOrCheckoutRepositoryWithTargetPath(eq(participation1.getVcsRepositoryUri()), any(Path.class), anyBoolean(), anyBoolean());
-        doReturn(repository2).when(gitService).getOrCheckoutRepositoryWithTargetPath(eq(participation2.getVcsRepositoryUri()), any(Path.class), anyBoolean(), anyBoolean());
->>>>>>> 7832c415
         final var path = "/api/programming/programming-exercises/" + programmingExercise.getId() + "/export-repos-by-participant-identifiers/" + userPrefix + "student1,"
                 + userPrefix + "student2";
         return request.postWithResponseBodyFile(path, getOptions(), HttpStatus.OK);
