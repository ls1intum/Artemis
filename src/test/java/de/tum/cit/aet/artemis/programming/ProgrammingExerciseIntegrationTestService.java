package de.tum.cit.aet.artemis.programming;

import static de.tum.cit.aet.artemis.core.util.TestResourceUtils.HalfSecond;
import static de.tum.cit.aet.artemis.programming.domain.build.BuildPlanType.SOLUTION;
import static de.tum.cit.aet.artemis.programming.domain.build.BuildPlanType.TEMPLATE;
import static de.tum.cit.aet.artemis.programming.web.ProgrammingExerciseResourceErrorKeys.INVALID_SOLUTION_BUILD_PLAN_ID;
import static de.tum.cit.aet.artemis.programming.web.ProgrammingExerciseResourceErrorKeys.INVALID_SOLUTION_REPOSITORY_URL;
import static de.tum.cit.aet.artemis.programming.web.ProgrammingExerciseResourceErrorKeys.INVALID_TEMPLATE_BUILD_PLAN_ID;
import static de.tum.cit.aet.artemis.programming.web.ProgrammingExerciseResourceErrorKeys.INVALID_TEMPLATE_REPOSITORY_URL;
import static org.assertj.core.api.Assertions.assertThat;
import static org.assertj.core.api.Assertions.fail;
import static org.mockito.Mockito.any;
import static org.mockito.Mockito.anyBoolean;
import static org.mockito.Mockito.anyString;
import static org.mockito.Mockito.doAnswer;
import static org.mockito.Mockito.doNothing;
import static org.mockito.Mockito.doReturn;
import static org.mockito.Mockito.doThrow;
import static org.mockito.Mockito.eq;
import static org.mockito.Mockito.mock;
import static org.mockito.Mockito.reset;
import static org.mockito.Mockito.when;
import static org.springframework.test.web.servlet.result.MockMvcResultMatchers.jsonPath;
import static org.springframework.test.web.servlet.result.MockMvcResultMatchers.status;
import static tech.jhipster.config.JHipsterConstants.SPRING_PROFILE_TEST;

import java.io.File;
import java.io.IOException;
import java.net.URI;
import java.nio.charset.StandardCharsets;
import java.nio.file.Files;
import java.nio.file.Path;
import java.time.ZonedDateTime;
import java.util.ArrayList;
import java.util.Collection;
import java.util.HashSet;
import java.util.List;
import java.util.Map;
import java.util.Optional;
import java.util.Set;
import java.util.function.BiFunction;
import java.util.stream.Collectors;
import java.util.stream.IntStream;
import java.util.zip.ZipFile;

import jakarta.validation.constraints.NotNull;

import org.apache.commons.io.FileUtils;
import org.assertj.core.data.Offset;
import org.eclipse.jgit.api.Git;
import org.eclipse.jgit.api.errors.EmptyCommitException;
import org.eclipse.jgit.api.errors.GitAPIException;
import org.eclipse.jgit.lib.ObjectId;
import org.eclipse.jgit.lib.StoredConfig;
import org.eclipse.jgit.revwalk.RevCommit;
import org.springframework.beans.factory.annotation.Autowired;
import org.springframework.beans.factory.annotation.Value;
import org.springframework.context.annotation.Lazy;
import org.springframework.context.annotation.Profile;
import org.springframework.data.domain.PageRequest;
import org.springframework.data.domain.Sort;
import org.springframework.http.HttpHeaders;
import org.springframework.http.HttpStatus;
import org.springframework.http.MediaType;
import org.springframework.stereotype.Service;
import org.springframework.test.web.servlet.request.MockMvcRequestBuilders;
import org.springframework.util.LinkedMultiValueMap;
import org.springframework.util.MultiValueMap;

import com.fasterxml.jackson.core.type.TypeReference;

import de.tum.cit.aet.artemis.assessment.domain.AssessmentType;
import de.tum.cit.aet.artemis.assessment.domain.GradingCriterion;
import de.tum.cit.aet.artemis.assessment.domain.Visibility;
import de.tum.cit.aet.artemis.assessment.repository.GradingCriterionRepository;
import de.tum.cit.aet.artemis.assessment.util.GradingCriterionUtil;
import de.tum.cit.aet.artemis.core.domain.Course;
import de.tum.cit.aet.artemis.core.domain.DomainObject;
import de.tum.cit.aet.artemis.core.dto.RepositoryExportOptionsDTO;
import de.tum.cit.aet.artemis.core.service.FileService;
import de.tum.cit.aet.artemis.core.test_repository.CourseTestRepository;
import de.tum.cit.aet.artemis.core.user.util.UserUtilService;
import de.tum.cit.aet.artemis.core.util.CourseUtilService;
import de.tum.cit.aet.artemis.core.util.RequestUtilService;
import de.tum.cit.aet.artemis.core.util.TestResourceUtils;
import de.tum.cit.aet.artemis.exercise.domain.ExerciseMode;
import de.tum.cit.aet.artemis.exercise.domain.IncludedInOverallScore;
import de.tum.cit.aet.artemis.exercise.domain.Team;
import de.tum.cit.aet.artemis.exercise.domain.participation.StudentParticipation;
import de.tum.cit.aet.artemis.exercise.participation.util.ParticipationUtilService;
import de.tum.cit.aet.artemis.exercise.repository.TeamRepository;
import de.tum.cit.aet.artemis.exercise.util.ExerciseUtilService;
import de.tum.cit.aet.artemis.fileupload.util.ZipFileTestUtilService;
import de.tum.cit.aet.artemis.plagiarism.PlagiarismUtilService;
import de.tum.cit.aet.artemis.plagiarism.domain.PlagiarismComparison;
import de.tum.cit.aet.artemis.plagiarism.domain.PlagiarismResult;
import de.tum.cit.aet.artemis.plagiarism.domain.PlagiarismStatus;
import de.tum.cit.aet.artemis.plagiarism.dto.PlagiarismResultDTO;
import de.tum.cit.aet.artemis.plagiarism.service.ProgrammingPlagiarismDetectionService;
import de.tum.cit.aet.artemis.programming.domain.AuxiliaryRepository;
import de.tum.cit.aet.artemis.programming.domain.ProgrammingExercise;
import de.tum.cit.aet.artemis.programming.domain.ProgrammingExerciseParticipation;
import de.tum.cit.aet.artemis.programming.domain.ProgrammingExerciseStudentParticipation;
import de.tum.cit.aet.artemis.programming.domain.ProgrammingExerciseTestCase;
import de.tum.cit.aet.artemis.programming.domain.ProgrammingLanguage;
import de.tum.cit.aet.artemis.programming.domain.ProgrammingSubmission;
import de.tum.cit.aet.artemis.programming.domain.ProjectType;
import de.tum.cit.aet.artemis.programming.domain.RepositoryType;
import de.tum.cit.aet.artemis.programming.domain.VcsRepositoryUri;
import de.tum.cit.aet.artemis.programming.dto.ProgrammingExerciseResetOptionsDTO;
import de.tum.cit.aet.artemis.programming.dto.ProgrammingExerciseTestCaseDTO;
import de.tum.cit.aet.artemis.programming.dto.ProgrammingExerciseTestCaseStateDTO;
import de.tum.cit.aet.artemis.programming.repository.AuxiliaryRepositoryRepository;
import de.tum.cit.aet.artemis.programming.service.GitService;
import de.tum.cit.aet.artemis.programming.service.UriService;
import de.tum.cit.aet.artemis.programming.service.ci.ContinuousIntegrationService;
import de.tum.cit.aet.artemis.programming.service.localvc.LocalVCRepositoryUri;
import de.tum.cit.aet.artemis.programming.service.vcs.VersionControlService;
import de.tum.cit.aet.artemis.programming.test_repository.ProgrammingExerciseStudentParticipationTestRepository;
import de.tum.cit.aet.artemis.programming.test_repository.ProgrammingExerciseTestCaseTestRepository;
import de.tum.cit.aet.artemis.programming.test_repository.ProgrammingExerciseTestRepository;
import de.tum.cit.aet.artemis.programming.util.GitUtilService;
import de.tum.cit.aet.artemis.programming.util.LocalRepository;
import de.tum.cit.aet.artemis.programming.util.MockDelegate;
import de.tum.cit.aet.artemis.programming.util.ProgrammingExerciseFactory;
import de.tum.cit.aet.artemis.programming.util.ProgrammingExerciseParticipationUtilService;
import de.tum.cit.aet.artemis.programming.util.ProgrammingExerciseUtilService;
import de.tum.cit.aet.artemis.programming.util.ProgrammingUtilTestService;
import de.tum.cit.aet.artemis.text.util.TextExerciseUtilService;

/**
 * Note: this class should be independent of the actual VCS and CIS and contains common test logic for scenarios:
 * 1) LocalVC + LocalCI
 */
@Lazy
@Service
@Profile(SPRING_PROFILE_TEST)
public class ProgrammingExerciseIntegrationTestService {

    private static final String NON_EXISTING_ID = Integer.toString(Integer.MAX_VALUE);

    private String userPrefix;

    @Value("${artemis.version-control.default-branch:main}")
    private String defaultBranch;

    @Value("${artemis.version-control.local-vcs-repo-path}")
    private Path localVCRepoPath;

    @Autowired
    // this will be a MockitoSpyBean because it was configured as MockitoSpyBean in the super class of the actual test class (see AbstractArtemisIntegrationTest)
    private FileService fileService;

    @Autowired
    // this will be a MockitoSpyBean because it was configured as MockitoSpyBean in the super class of the actual test class (see AbstractArtemisIntegrationTest)
    private UriService uriService;

    @Autowired
    private GitUtilService gitUtilService;

    @Autowired
    private CourseTestRepository courseRepository;

    @Autowired
    private ProgrammingExerciseTestRepository programmingExerciseRepository;

    @Autowired
    private ProgrammingExerciseStudentParticipationTestRepository programmingExerciseStudentParticipationRepository;

    @Autowired
    private ProgrammingExerciseTestCaseTestRepository programmingExerciseTestCaseRepository;

    @Autowired
    private AuxiliaryRepositoryRepository auxiliaryRepositoryRepository;

    @Autowired
    private RequestUtilService request;

    @Autowired
    // this will be a MockitoSpyBean because it was configured as MockitoSpyBean in the super class of the actual test class (see AbstractArtemisIntegrationTest)
    private GitService gitService;

    @Autowired
    private UserUtilService userUtilService;

    @Autowired
    private ProgrammingExerciseUtilService programmingExerciseUtilService;

    @Autowired
    private ProgrammingExerciseParticipationUtilService programmingExerciseParticipationUtilService;

    @Autowired
    private ExerciseUtilService exerciseUtilService;

    @Autowired
    private ParticipationUtilService participationUtilService;

    @Autowired
    private CourseUtilService courseUtilService;

    @Autowired
    private PlagiarismUtilService plagiarismUtilService;

    @Autowired
    private TextExerciseUtilService textExerciseUtilService;

    @Autowired
    private ProgrammingExerciseTestRepository programmingExerciseTestRepository;

    @Autowired
    private ZipFileTestUtilService zipFileTestUtilService;

    @Autowired
    private TeamRepository teamRepository;

    @Autowired
    private GradingCriterionRepository gradingCriterionRepository;

    @Autowired
    private ProgrammingUtilTestService programmingUtilTestService;

    @Autowired
    private ProgrammingPlagiarismDetectionService programmingPlagiarismDetectionService;

    private Course course;

    public ProgrammingExercise programmingExercise;

    private ProgrammingExercise programmingExerciseInExam;

    private ProgrammingExerciseStudentParticipation participation1;

    private ProgrammingExerciseStudentParticipation participation2;

    private File downloadedFile;

    private Path localRepoPath;

    private Git localGit;

    private Path remoteRepoPath;

    private Git remoteGit;

    private Path localRepoPath2;

    private Git localGit2;

    private Path remoteRepoPath2;

    private Git remoteGit2;

    private MockDelegate mockDelegate;

    // this will be a MockitoSpyBean because it was configured as MockitoSpyBean in the super class of the actual test class (see AbstractArtemisIntegrationTest)
    private VersionControlService versionControlService;

    // this will be a MockitoSpyBean because it was configured as MockitoSpyBean in the super class of the actual test class (see AbstractArtemisIntegrationTest)
    private ContinuousIntegrationService continuousIntegrationService;

    private File plagiarismChecksTestReposDir;

    void setup(String userPrefix, MockDelegate mockDelegate, VersionControlService versionControlService, ContinuousIntegrationService continuousIntegrationService)
            throws Exception {
        this.userPrefix = userPrefix;
        this.mockDelegate = mockDelegate;
        this.versionControlService = versionControlService; // this can be used like a MockitoSpyBean
        this.continuousIntegrationService = continuousIntegrationService; // this can be used like a MockitoSpyBean

        userUtilService.addUsers(userPrefix, 3, 2, 2, 2);
        course = programmingExerciseUtilService.addCourseWithOneProgrammingExerciseAndTestCases();
        programmingExercise = ExerciseUtilService.getFirstExerciseWithType(course, ProgrammingExercise.class);
        programmingExercise = programmingExerciseRepository.findWithTemplateAndSolutionParticipationAndBuildConfigById(programmingExercise.getId()).orElseThrow();
        programmingExerciseInExam = programmingExerciseUtilService.addCourseExamExerciseGroupWithOneProgrammingExerciseAndTestCases();
        programmingExerciseInExam = programmingExerciseRepository.findWithTemplateAndSolutionParticipationTeamAssignmentConfigCategoriesById(programmingExerciseInExam.getId())
                .orElseThrow();

        participation1 = participationUtilService.addStudentParticipationForProgrammingExercise(programmingExercise, userPrefix + "student1");
        participation2 = participationUtilService.addStudentParticipationForProgrammingExercise(programmingExercise, userPrefix + "student2");

        participationUtilService.addStudentParticipationForProgrammingExercise(programmingExerciseInExam, userPrefix + "student1");
        participationUtilService.addStudentParticipationForProgrammingExercise(programmingExerciseInExam, userPrefix + "student2");

        localRepoPath = Files.createTempDirectory("repo");
        localGit = LocalRepository.initialize(localRepoPath, defaultBranch, false);
        remoteRepoPath = Files.createTempDirectory("repoOrigin");
        remoteGit = LocalRepository.initialize(remoteRepoPath, defaultBranch, true);
        StoredConfig config = localGit.getRepository().getConfig();
        config.setString("remote", "origin", "url", remoteRepoPath.toFile().getAbsolutePath());
        config.save();

        localRepoPath2 = Files.createTempDirectory("repo2");
        localGit2 = LocalRepository.initialize(localRepoPath2, defaultBranch, false);
        remoteRepoPath2 = Files.createTempDirectory("repoOrigin");
        remoteGit2 = LocalRepository.initialize(remoteRepoPath2, defaultBranch, true);
        StoredConfig config2 = localGit2.getRepository().getConfig();
        config2.setString("remote", "origin", "url", remoteRepoPath2.toFile().getAbsolutePath());
        config2.save();

        // TODO use createProgrammingExercise or setupTemplateAndPush to create actual content (based on the template repos) in this repository
        // so that e.g. addStudentIdToProjectName in ProgrammingExerciseExportService is tested properly as well

        // the following 2 lines prepare the generation of the structural test oracle
        var testjsonFilePath = localRepoPath.resolve("test").resolve(programmingExercise.getPackageFolderName()).resolve("test.json");
        gitUtilService.writeEmptyJsonFileToPath(testjsonFilePath);
        // create two empty commits
        GitService.commit(localGit).setMessage("empty").setAllowEmpty(true).setSign(false).setAuthor("test", "test@test.com").call();
        localGit.push().call();

        this.plagiarismChecksTestReposDir = Files.createTempDirectory("jplag-repos").toFile();
    }

    void tearDown() throws IOException {
        if (downloadedFile != null && downloadedFile.exists()) {
            FileUtils.forceDelete(downloadedFile);
        }
        if (localGit != null) {
            localGit.close();
        }
        if (localRepoPath != null && localRepoPath.toFile().exists()) {
            FileUtils.deleteDirectory(localRepoPath.toFile());
        }
        if (localGit2 != null) {
            localGit2.close();
        }
        if (localRepoPath2 != null && localRepoPath2.toFile().exists()) {
            FileUtils.deleteDirectory(localRepoPath2.toFile());
        }
        if (remoteGit != null) {
            remoteGit.close();
        }
        if (remoteRepoPath != null && remoteRepoPath.toFile().exists()) {
            FileUtils.deleteDirectory(remoteRepoPath.toFile());
        }
        if (remoteGit2 != null) {
            remoteGit2.close();
        }
        if (remoteRepoPath2 != null && remoteRepoPath2.toFile().exists()) {
            FileUtils.deleteDirectory(remoteRepoPath2.toFile());
        }
        if (plagiarismChecksTestReposDir != null && plagiarismChecksTestReposDir.exists()) {
            FileUtils.deleteDirectory(plagiarismChecksTestReposDir);
        }
    }

    void testProgrammingExerciseIsReleased_IsReleasedAndHasResults() throws Exception {
        programmingExercise.setReleaseDate(ZonedDateTime.now().minusHours(5L));
        programmingExerciseRepository.save(programmingExercise);
        StudentParticipation participation = participationUtilService.createAndSaveParticipationForExercise(programmingExercise, userPrefix + "student1");
        var submission = participationUtilService.addSubmission(participation, new ProgrammingSubmission());
        participationUtilService.addResultToSubmission(null, null, submission);

        ProgrammingExerciseTestCaseStateDTO releaseStateDTO = request.get("/api/programming/programming-exercises/" + programmingExercise.getId() + "/test-case-state",
                HttpStatus.OK, ProgrammingExerciseTestCaseStateDTO.class);
        assertThat(releaseStateDTO.released()).isTrue();
        assertThat(releaseStateDTO.hasStudentResult()).isTrue();
        assertThat(releaseStateDTO.testCasesChanged()).isFalse();
    }

    void testProgrammingExerciseIsReleased_IsNotReleasedAndHasResults() throws Exception {
        programmingExercise.setReleaseDate(ZonedDateTime.now().plusHours(5L));
        programmingExerciseRepository.save(programmingExercise);
        StudentParticipation participation = participationUtilService.createAndSaveParticipationForExercise(programmingExercise, userPrefix + "student1");
        var submission = participationUtilService.addSubmission(participation, new ProgrammingSubmission());
        participationUtilService.addResultToSubmission(null, null, submission);

        ProgrammingExerciseTestCaseStateDTO releaseStateDTO = request.get("/api/programming/programming-exercises/" + programmingExercise.getId() + "/test-case-state",
                HttpStatus.OK, ProgrammingExerciseTestCaseStateDTO.class);
        assertThat(releaseStateDTO.released()).isFalse();
        assertThat(releaseStateDTO.hasStudentResult()).isTrue();
        assertThat(releaseStateDTO.testCasesChanged()).isFalse();
    }

    void checkIfProgrammingExerciseIsReleased_IsReleasedAndHasNoResults() throws Exception {
        programmingExercise.setReleaseDate(ZonedDateTime.now().minusHours(5L));
        programmingExercise.setTestCasesChanged(true);
        programmingExerciseRepository.save(programmingExercise);

        ProgrammingExerciseTestCaseStateDTO releaseStateDTO = request.get("/api/programming/programming-exercises/" + programmingExercise.getId() + "/test-case-state",
                HttpStatus.OK, ProgrammingExerciseTestCaseStateDTO.class);
        assertThat(releaseStateDTO.released()).isTrue();
        assertThat(releaseStateDTO.hasStudentResult()).isFalse();
        assertThat(releaseStateDTO.testCasesChanged()).isTrue();
    }

    void testProgrammingExerciseIsReleased_forbidden() throws Exception {
        request.get("/api/programming/programming-exercises/" + programmingExercise.getId() + "/test-case-state", HttpStatus.FORBIDDEN, Boolean.class);
    }

    List<Path> exportSubmissionsWithPracticeSubmissionByParticipationIds(boolean excludePracticeSubmissions) throws Exception {
        var repository1 = gitService.getExistingCheckedOutRepositoryByLocalPath(localRepoPath, null);
        var repository2 = gitService.getExistingCheckedOutRepositoryByLocalPath(localRepoPath2, null);
        doReturn(repository1).when(gitService).getOrCheckoutRepositoryWithTargetPath(eq(participation1.getVcsRepositoryUri()), any(Path.class), anyBoolean());
        doReturn(repository2).when(gitService).getOrCheckoutRepositoryWithTargetPath(eq(participation2.getVcsRepositoryUri()), any(Path.class), anyBoolean());

        // Set one of the participations to practice mode
        participation1.setPracticeMode(false);
        participation2.setPracticeMode(true);
        final var participations = List.of(participation1, participation2);
        programmingExerciseStudentParticipationRepository.saveAll(participations);

        // Export with excludePracticeSubmissions
        var participationIds = programmingExerciseStudentParticipationRepository.findAll().stream().map(participation -> participation.getId().toString()).toList();
        final var path = "/api/programming/programming-exercises/" + programmingExercise.getId() + "/export-repos-by-participation-ids/" + String.join(",", participationIds);
        var exportOptions = new RepositoryExportOptionsDTO(false, false, false, null, excludePracticeSubmissions, false, false, false, false);

        downloadedFile = request.postWithResponseBodyFile(path, exportOptions, HttpStatus.OK);
        assertThat(downloadedFile).exists();

        return unzipExportedFile();
    }

    void testExportSubmissionsByParticipationIds_excludePracticeSubmissions() throws Exception {
        List<Path> entries = exportSubmissionsWithPracticeSubmissionByParticipationIds(true);

        // Make sure that the practice submission is not included
        assertThat(entries).anyMatch(entry -> entry.toString().endsWith(Path.of("student1", ".git").toString()))
                .noneMatch(entry -> entry.toString().matches(".*practice-[^/]*student2.*.git$"));
    }

    void testExportSubmissionsByParticipationIds_includePracticeSubmissions() throws Exception {
        List<Path> entries = exportSubmissionsWithPracticeSubmissionByParticipationIds(false);

        // Make sure that the practice submission is included
        assertThat(entries).anyMatch(entry -> entry.toString().endsWith(Path.of("student1", ".git").toString()))
                .anyMatch(entry -> entry.toString().matches(".*practice-[^/]*student2.*.git$"));
    }

    void testExportSubmissionsByParticipationIds_addParticipantIdentifierToProjectName() throws Exception {
        var repository1 = gitService.getExistingCheckedOutRepositoryByLocalPath(localRepoPath, null);
        var repository2 = gitService.getExistingCheckedOutRepositoryByLocalPath(localRepoPath2, null);

        doReturn(repository1).when(gitService).getOrCheckoutRepositoryWithTargetPath(eq(participation1.getVcsRepositoryUri()), any(Path.class), anyBoolean());
        doReturn(repository2).when(gitService).getOrCheckoutRepositoryWithTargetPath(eq(participation2.getVcsRepositoryUri()), any(Path.class), anyBoolean());
        doThrow(EmptyCommitException.class).when(gitService).stageAllChanges(any());

        // Create the eclipse .project file which will be modified.
        Path projectFilePath = Path.of(repository1.getLocalPath().toString(), ".project");
        File projectFile = Path.of(projectFilePath.toString()).toFile();
        String projectFileContents = TestResourceUtils.loadFileFromResources("test-data/repository-export/sample.project");
        FileUtils.writeStringToFile(projectFile, projectFileContents, StandardCharsets.UTF_8);

        // Create the maven .pom file
        Path pomPath = Path.of(repository1.getLocalPath().toString(), "pom.xml");
        File pomFile = Path.of(pomPath.toString()).toFile();
        String pomContents = TestResourceUtils.loadFileFromResources("test-data/repository-export/pom.xml");
        FileUtils.writeStringToFile(pomFile, pomContents, StandardCharsets.UTF_8);

        var participation = programmingExerciseStudentParticipationRepository.findByExerciseIdAndStudentLogin(programmingExercise.getId(), userPrefix + "student1");
        assertThat(participation).isPresent();

        final var path = "/api/programming/programming-exercises/" + programmingExercise.getId() + "/export-repos-by-participation-ids/"
                + String.join(",", List.of(participation.get().getId().toString()));
        // all options false by default, only test if export works at all
        var exportOptions = new RepositoryExportOptionsDTO(false, false, false, null, false, true, false, false, false);

        downloadedFile = request.postWithResponseBodyFile(path, exportOptions, HttpStatus.OK);
        assertThat(downloadedFile).exists();

        // Make sure both repositories are present
        String modifiedEclipseProjectFile = FileUtils.readFileToString(projectFile, StandardCharsets.UTF_8);
        assertThat(modifiedEclipseProjectFile).contains("student1");

        String modifiedPom = FileUtils.readFileToString(pomFile, StandardCharsets.UTF_8);
        assertThat(modifiedPom).contains("student1");

        Files.deleteIfExists(projectFilePath);
        Files.deleteIfExists(pomPath);
    }

    void testExportSubmissionsByParticipationIds_addParticipantIdentifierToProjectNameError() throws Exception {
        var repository1 = gitService.getExistingCheckedOutRepositoryByLocalPath(localRepoPath, null);
        var repository2 = gitService.getExistingCheckedOutRepositoryByLocalPath(localRepoPath2, null);

        doReturn(repository1).when(gitService).getOrCheckoutRepositoryWithTargetPath(eq(participation1.getVcsRepositoryUri()), any(Path.class), anyBoolean());
        doReturn(repository2).when(gitService).getOrCheckoutRepositoryWithTargetPath(eq(participation2.getVcsRepositoryUri()), any(Path.class), anyBoolean());

        // Create the eclipse .project file which will be modified.
        Path projectFilePath = Path.of(repository1.getLocalPath().toString(), ".project");
        File projectFile = Path.of(projectFilePath.toString()).toFile();
        if (!projectFile.exists()) {
            Files.createFile(projectFilePath);
        }

        // Create the maven .pom file
        Path pomPath = Path.of(repository1.getLocalPath().toString(), "pom.xml");
        File pomFile = Path.of(pomPath.toString()).toFile();
        if (!pomFile.exists()) {
            Files.createFile(pomPath);
        }

        var participation = programmingExerciseStudentParticipationRepository.findByExerciseIdAndStudentLogin(programmingExercise.getId(), userPrefix + "student1");
        assertThat(participation).isPresent();

        final var path = "/api/programming/programming-exercises/" + programmingExercise.getId() + "/export-repos-by-participation-ids/"
                + String.join(",", List.of(participation.get().getId().toString()));
        // all options false by default, only test if export works at all
        var exportOptions = new RepositoryExportOptionsDTO(false, false, false, null, false, true, false, false, false);

        downloadedFile = request.postWithResponseBodyFile(path, exportOptions, HttpStatus.OK);
        assertThat(downloadedFile).exists();

        // Make sure both repositories are present
        String modifiedEclipseProjectFile = FileUtils.readFileToString(projectFile, StandardCharsets.UTF_8);
        assertThat(modifiedEclipseProjectFile).contains("");

        String modifiedPom = FileUtils.readFileToString(pomFile, StandardCharsets.UTF_8);
        assertThat(modifiedPom).contains("");

        Files.deleteIfExists(projectFilePath);
        Files.deleteIfExists(pomPath);
    }

    void testExportSubmissionsByParticipationIds() throws Exception {
        var repository1 = gitService.getExistingCheckedOutRepositoryByLocalPath(localRepoPath, null);
        var repository2 = gitService.getExistingCheckedOutRepositoryByLocalPath(localRepoPath2, null);
        doReturn(repository1).when(gitService).getOrCheckoutRepositoryWithTargetPath(eq(participation1.getVcsRepositoryUri()), any(Path.class), anyBoolean());
        doReturn(repository2).when(gitService).getOrCheckoutRepositoryWithTargetPath(eq(participation2.getVcsRepositoryUri()), any(Path.class), anyBoolean());

        var participationIds = programmingExerciseStudentParticipationRepository.findAll().stream().map(participation -> participation.getId().toString()).toList();
        final var path = "/api/programming/programming-exercises/" + programmingExercise.getId() + "/export-repos-by-participation-ids/" + String.join(",", participationIds);
        // all options false by default, only test if export works at all
        var exportOptions = new RepositoryExportOptionsDTO();

        downloadedFile = request.postWithResponseBodyFile(path, exportOptions, HttpStatus.OK);
        assertThat(downloadedFile).exists();

        List<Path> entries = unzipExportedFile();

        // Make sure both repositories are present
        assertThat(entries).anyMatch(entry -> entry.toString().endsWith(Path.of("student1", ".git").toString()))
                .anyMatch(entry -> entry.toString().endsWith(Path.of("student2", ".git").toString()));
    }

    void testExportSubmissionAnonymizationCombining() throws Exception {
        // provide repositories
        var repository = gitService.getExistingCheckedOutRepositoryByLocalPath(localRepoPath, null);
        doReturn(repository).when(gitService).getOrCheckoutRepositoryWithTargetPath(eq(participation1.getVcsRepositoryUri()), any(Path.class), anyBoolean());

        // Mock and pretend first commit is template commit
        ObjectId head = localGit.getRepository().findRef("HEAD").getObjectId();
        when(gitService.getLastCommitHash(any())).thenReturn(head);
        doNothing().when(gitService).resetToOriginHead(any());

        // Add commit to anonymize
        assertThat(localRepoPath.resolve("Test.java").toFile().createNewFile()).isTrue();
        localGit.add().addFilepattern(".").call();
        GitService.commit(localGit).setMessage("commit").setAuthor("user1", "email1").call();

        // Rest call
        final var path = "/api/programming/programming-exercises/" + programmingExercise.getId() + "/export-repos-by-participation-ids/" + participation1.getId();
        downloadedFile = request.postWithResponseBodyFile(path, getOptions(), HttpStatus.OK);
        assertThat(downloadedFile).exists();

        List<Path> entries = unzipExportedFile();

        // Checks
        assertThat(entries).anyMatch(entry -> entry.endsWith("Test.java"));
        Optional<Path> extractedRepo1 = entries.stream()
                .filter(entry -> entry.toString().endsWith(Path.of("-" + participation1.getId() + "-student-submission.git", ".git").toString())).findFirst();
        assertThat(extractedRepo1).isPresent();
        try (Git downloadedGit = Git.open(extractedRepo1.get().toFile())) {
            RevCommit commit = downloadedGit.log().setMaxCount(1).call().iterator().next();
            assertThat(commit.getAuthorIdent().getName()).isEqualTo("student");
            assertThat(commit.getFullMessage()).isEqualTo("All student changes in one commit");
        }
    }

    /**
     * Recursively unzips the exported file.
     *
     * @return the list of files that the {@code downloadedFile} contained.
     */
    private List<Path> unzipExportedFile() throws Exception {
        Path extractedZipDir = zipFileTestUtilService.extractZipFileRecursively(downloadedFile.getAbsolutePath());
        try (var files = Files.walk(extractedZipDir)) {
            return files.toList();
        }
    }

    void testExportSubmissionsByParticipationIds_invalidParticipationId_badRequest() throws Exception {
        final var path = "/api/programming/programming-exercises/" + programmingExercise.getId() + "/export-repos-by-participation-ids/10";
        request.postWithResponseBodyFile(path, getOptions(), HttpStatus.BAD_REQUEST);
    }

    void testExportSubmissionsByParticipationIds_instructorNotInCourse_forbidden() throws Exception {
        userUtilService.addInstructor("other-instructors", userPrefix + "instructoralt");
        var participationIds = programmingExerciseStudentParticipationRepository.findAll().stream().map(participation -> participation.getId().toString()).toList();
        final var path = "/api/programming/programming-exercises/" + programmingExercise.getId() + "/export-repos-by-participation-ids/" + String.join(",", participationIds);
        request.postWithResponseBodyFile(path, getOptions(), HttpStatus.FORBIDDEN);
    }

    void testExportSubmissionsByStudentLogins() throws Exception {
        File downloadedFile = exportSubmissionsByStudentLogins();
        assertThat(downloadedFile).exists();
        // TODO: unzip the files and add some checks
    }

    private File exportSubmissionsByStudentLogins() throws Exception {
        var repository1 = gitService.getExistingCheckedOutRepositoryByLocalPath(localRepoPath, null);
        var repository2 = gitService.getExistingCheckedOutRepositoryByLocalPath(localRepoPath2, null);
        doReturn(repository1).when(gitService).getOrCheckoutRepositoryWithTargetPath(eq(participation1.getVcsRepositoryUri()), any(Path.class), anyBoolean());
        doReturn(repository2).when(gitService).getOrCheckoutRepositoryWithTargetPath(eq(participation2.getVcsRepositoryUri()), any(Path.class), anyBoolean());
        final var path = "/api/programming/programming-exercises/" + programmingExercise.getId() + "/export-repos-by-participant-identifiers/" + userPrefix + "student1,"
                + userPrefix + "student2";
        return request.postWithResponseBodyFile(path, getOptions(), HttpStatus.OK);
    }

    private RepositoryExportOptionsDTO getOptions() {
        return new RepositoryExportOptionsDTO(false, true, false, null, false, true, true, true, true);
    }

    void testProgrammingExerciseDelete() throws Exception {
        final var projectKey = programmingExercise.getProjectKey();
        final var path = "/api/programming/programming-exercises/" + programmingExercise.getId();
        var params = new LinkedMultiValueMap<String, String>();
        params.add("deleteStudentReposBuildPlans", "true");
        params.add("deleteBaseReposBuildPlans", "true");

        for (final var planName : List.of(userPrefix + "student1", userPrefix + "student2", TEMPLATE.getName(), SOLUTION.getName())) {
            mockDelegate.mockDeleteBuildPlan(projectKey, projectKey + "-" + planName.toUpperCase(), false);
        }
        mockDelegate.mockDeleteBuildPlanProject(projectKey, false);
        request.delete(path, HttpStatus.OK, params);
    }

    void testProgrammingExerciseDelete_failToDeleteBuildPlan() throws Exception {
        final var projectKey = programmingExercise.getProjectKey();
        final var path = "/api/programming/programming-exercises/" + programmingExercise.getId();
        var params = new LinkedMultiValueMap<String, String>();
        params.add("deleteStudentReposBuildPlans", "true");
        params.add("deleteBaseReposBuildPlans", "true");

        for (final var planName : List.of("student1", "student2", TEMPLATE.getName(), SOLUTION.getName())) {
            mockDelegate.mockDeleteBuildPlan(projectKey, projectKey + "-" + planName.toUpperCase(), true);
        }
        mockDelegate.mockDeleteBuildPlanProject(projectKey, false);

        request.delete(path, HttpStatus.INTERNAL_SERVER_ERROR, params);
    }

    void testProgrammingExerciseDelete_buildPlanDoesntExist() throws Exception {
        final var projectKey = programmingExercise.getProjectKey();
        final var path = "/api/programming/programming-exercises/" + programmingExercise.getId();
        var params = new LinkedMultiValueMap<String, String>();
        params.add("deleteStudentReposBuildPlans", "true");
        params.add("deleteBaseReposBuildPlans", "true");

        for (final var planName : List.of(userPrefix + "student1", userPrefix + "student2", TEMPLATE.getName(), SOLUTION.getName())) {
            mockDelegate.mockDeleteBuildPlan(projectKey, projectKey + "-" + planName.toUpperCase(), false);
        }
        mockDelegate.mockDeleteBuildPlanProject(projectKey, false);

        request.delete(path, HttpStatus.OK, params);
    }

    void testProgrammingExerciseDelete_failToDeleteCiProject() throws Exception {
        final var projectKey = programmingExercise.getProjectKey();
        final var path = "/api/programming/programming-exercises/" + programmingExercise.getId();
        var params = new LinkedMultiValueMap<String, String>();
        params.add("deleteStudentReposBuildPlans", "true");
        params.add("deleteBaseReposBuildPlans", "true");

        for (final var planName : List.of(userPrefix + "student1", userPrefix + "student2", TEMPLATE.getName(), SOLUTION.getName())) {
            mockDelegate.mockDeleteBuildPlan(projectKey, projectKey + "-" + planName.toUpperCase(), false);
        }
        mockDelegate.mockDeleteBuildPlanProject(projectKey, true);

        request.delete(path, HttpStatus.INTERNAL_SERVER_ERROR, params);
    }

    void testProgrammingExerciseDelete_failToDeleteVcsProject() throws Exception {
        final var projectKey = programmingExercise.getProjectKey();
        final var path = "/api/programming/programming-exercises/" + programmingExercise.getId();
        var params = new LinkedMultiValueMap<String, String>();
        params.add("deleteStudentReposBuildPlans", "true");
        params.add("deleteBaseReposBuildPlans", "true");

        for (final var planName : List.of("student1", "student2", TEMPLATE.getName(), SOLUTION.getName(), RepositoryType.TESTS.getName())) {
            mockDelegate.mockDeleteBuildPlan(projectKey, projectKey + "-" + planName.toUpperCase(), false);
        }
        mockDelegate.mockDeleteBuildPlanProject(projectKey, false);

        request.delete(path, HttpStatus.INTERNAL_SERVER_ERROR, params);
    }

    void testProgrammingExerciseDelete_failToDeleteVcsRepositories() throws Exception {
        final var projectKey = programmingExercise.getProjectKey();
        final var path = "/api/programming/programming-exercises/" + programmingExercise.getId();
        var params = new LinkedMultiValueMap<String, String>();
        params.add("deleteStudentReposBuildPlans", "true");
        params.add("deleteBaseReposBuildPlans", "true");

        for (final var planName : List.of("student1", "student2", TEMPLATE.getName(), SOLUTION.getName())) {
            mockDelegate.mockDeleteBuildPlan(projectKey, projectKey + "-" + planName.toUpperCase(), false);
        }
        mockDelegate.mockDeleteBuildPlanProject(projectKey, false);

        request.delete(path, HttpStatus.INTERNAL_SERVER_ERROR, params);
    }

    void testProgrammingExerciseDelete_invalidId_notFound() throws Exception {
        programmingExercise.setId(getMaxProgrammingExerciseId() + 1);
        final var path = "/api/programming/programming-exercises/" + programmingExercise.getId();
        request.delete(path, HttpStatus.NOT_FOUND);
    }

    void testProgrammingExerciseDelete_instructorNotInCourse_forbidden() throws Exception {
        userUtilService.addInstructor("other-instructors", userPrefix + "instructoralt");
        final var path = "/api/programming/programming-exercises/" + programmingExercise.getId();
        request.delete(path, HttpStatus.FORBIDDEN);
    }

    void testGetProgrammingExercise() throws Exception {
        final var path = "/api/programming/programming-exercises/" + programmingExercise.getId();
        var programmingExerciseServer = request.get(path, HttpStatus.OK, ProgrammingExercise.class);
        assertThat(programmingExerciseServer.getTitle()).isEqualTo(programmingExercise.getTitle());
        // TODO add more assertions
    }

    void testGetProgrammingExerciseWithStructuredGradingInstruction() throws Exception {
        final var path = "/api/programming/programming-exercises/" + programmingExercise.getId();
        var programmingExerciseServer = request.get(path, HttpStatus.OK, ProgrammingExercise.class);
        assertThat(programmingExerciseServer.getTitle()).isEqualTo(programmingExercise.getTitle());

        exerciseUtilService.addGradingInstructionsToExercise(programmingExerciseServer);

        GradingCriterion criterionWithoutTitle = GradingCriterionUtil.findGradingCriterionByTitle(programmingExerciseServer, null);
        GradingCriterion criterionWithTitle = GradingCriterionUtil.findGradingCriterionByTitle(programmingExerciseServer, "test title");

        assertThat(criterionWithTitle.getStructuredGradingInstructions()).hasSize(3);
        assertThat(criterionWithoutTitle.getStructuredGradingInstructions()).hasSize(1);
        final String expectedDescription = "created first instruction with empty criteria for testing";
        assertThat(criterionWithoutTitle.getStructuredGradingInstructions().stream().filter(instruction -> expectedDescription.equals(instruction.getInstructionDescription()))
                .findAny()).isPresent();
    }

    void testGetProgrammingExercise_instructorNotInCourse_forbidden() throws Exception {
        userUtilService.addInstructor("other-instructors", userPrefix + "instructoralt");
        final var path = "/api/programming/programming-exercises/" + programmingExercise.getId();
        request.get(path, HttpStatus.FORBIDDEN, ProgrammingExercise.class);
    }

    void testGetProgrammingExerciseWithSetupParticipations() throws Exception {
        participationUtilService.addStudentParticipationForProgrammingExercise(programmingExercise, userPrefix + "instructor1");
        final var path = "/api/programming/programming-exercises/" + programmingExercise.getId() + "/with-participations";
        var programmingExerciseServer = request.get(path, HttpStatus.OK, ProgrammingExercise.class);
        checkTemplateAndSolutionParticipationsFromServer(programmingExerciseServer);
        assertThat(programmingExerciseServer.getStudentParticipations()).isNotEmpty();
        // TODO add more assertions
    }

    void testGetProgrammingExerciseWithJustTemplateAndSolutionParticipation(boolean withSubmissionResults) throws Exception {
        participationUtilService.addStudentParticipationForProgrammingExercise(programmingExercise, userPrefix + "tutor1");
        final var path = "/api/programming/programming-exercises/" + programmingExercise.getId() + "/with-template-and-solution-participation?withSubmissionResults="
                + withSubmissionResults;
        var programmingExerciseServer = request.get(path, HttpStatus.OK, ProgrammingExercise.class);
        checkTemplateAndSolutionParticipationsFromServer(programmingExerciseServer);
        assertThat(programmingExerciseServer.getStudentParticipations()).isEmpty();
    }

    void testGetProgrammingExerciseWithTemplateAndSolutionParticipationAndAuxiliaryRepositories(boolean withSubmissionResults) throws Exception {
        AuxiliaryRepository auxiliaryRepository = programmingExerciseUtilService.addAuxiliaryRepositoryToExercise(programmingExercise);
        Set<GradingCriterion> gradingCriteria = exerciseUtilService.addGradingInstructionsToExercise(programmingExercise);
        gradingCriterionRepository.saveAll(gradingCriteria);
        programmingExercise = programmingExerciseRepository.save(programmingExercise);

        var path = "/api/programming/programming-exercises/" + programmingExercise.getId() + "/with-template-and-solution-participation" + "?withSubmissionResults="
                + withSubmissionResults + "&withGradingCriteria=" + false;
        var programmingExerciseServer = request.get(path, HttpStatus.OK, ProgrammingExercise.class);

        checkTemplateAndSolutionParticipationsFromServer(programmingExerciseServer);
        assertThat(programmingExerciseServer.getAuxiliaryRepositories()).hasSize(1).containsExactly(auxiliaryRepository);
        assertThat(programmingExerciseServer.getGradingCriteria()).isEmpty();
    }

    private void checkTemplateAndSolutionParticipationsFromServer(ProgrammingExercise programmingExerciseServer) {
        assertThat(programmingExerciseServer.getTitle()).isEqualTo(programmingExercise.getTitle());
        assertThat(programmingExerciseServer.getTemplateParticipation()).isNotNull().extracting(DomainObject::getId).isNotNull();
        assertThat(programmingExerciseServer.getSolutionParticipation()).isNotNull().extracting(DomainObject::getId).isNotNull();
    }

    void testGetProgrammingExerciseWithSetupParticipations_instructorNotInCourse_forbidden() throws Exception {
        userUtilService.addInstructor("other-instructors", userPrefix + "instructoralt");
        final var path = "/api/programming/programming-exercises/" + programmingExercise.getId() + "/with-participations";
        request.get(path, HttpStatus.FORBIDDEN, ProgrammingExercise.class);
    }

    void testGetProgrammingExerciseWithSetupParticipations_invalidId_notFound() throws Exception {
        programmingExercise.setId(getMaxProgrammingExerciseId() + 1);
        final var path = "/api/programming/programming-exercises/" + programmingExercise.getId() + "/with-participations";
        request.get(path, HttpStatus.NOT_FOUND, ProgrammingExercise.class);
    }

    void testGetProgrammingExercisesForCourse() throws Exception {
        final var path = "/api/programming/courses/" + programmingExercise.getCourseViaExerciseGroupOrCourseMember().getId() + "/programming-exercises";
        var programmingExercisesServer = request.getList(path, HttpStatus.OK, ProgrammingExercise.class);
        assertThat(programmingExercisesServer).isNotEmpty();
        // TODO add more assertions
    }

    void testGetProgrammingExercisesForCourse_instructorNotInCourse_forbidden() throws Exception {
        userUtilService.addInstructor("other-instructors", userPrefix + "instructoralt");
        final var path = "/api/programming/courses/" + programmingExercise.getCourseViaExerciseGroupOrCourseMember().getId() + "/programming-exercises";
        request.getList(path, HttpStatus.FORBIDDEN, ProgrammingExercise.class);
    }

    void testGenerateStructureOracle() throws Exception {
        var repository = gitService.getExistingCheckedOutRepositoryByLocalPath(localRepoPath, null);
        doReturn(repository).when(gitService).getOrCheckoutRepositoryWithTargetPath(any(VcsRepositoryUri.class), any(Path.class), anyBoolean());
        final var path = "/api/programming/programming-exercises/" + programmingExercise.getId() + "/generate-tests";
        var result = request.putWithResponseBody(path, programmingExercise, String.class, HttpStatus.OK);
        assertThat(result).startsWith("Successfully generated the structure oracle");
        request.putWithResponseBody(path, programmingExercise, String.class, HttpStatus.BAD_REQUEST);
    }

    void updateProgrammingExercise_invalidTemplateBuildPlan_badRequest() throws Exception {
        programmingExerciseParticipationUtilService.addTemplateParticipationForProgrammingExercise(programmingExercise);
        mockDelegate.mockCheckIfBuildPlanExists(programmingExercise.getProjectKey(), programmingExercise.getTemplateBuildPlanId(), false, false);
        request.putAndExpectError("/api/programming/programming-exercises", programmingExercise, HttpStatus.BAD_REQUEST, INVALID_TEMPLATE_BUILD_PLAN_ID);
    }

    void updateProgrammingExercise_idIsNull_badRequest() throws Exception {
        programmingExerciseParticipationUtilService.addTemplateParticipationForProgrammingExercise(programmingExercise);
        programmingExercise.setId(null);
        request.put("/api/programming/programming-exercises", programmingExercise, HttpStatus.BAD_REQUEST);
    }

    void updateProgrammingExercise_eitherCourseOrExerciseGroupSet_badRequest() throws Exception {
        // both values are not set --> bad request
        programmingExercise.setCourse(null);
        request.put("/api/programming/programming-exercises", programmingExercise, HttpStatus.BAD_REQUEST);
        // both values are set --> bad request
        programmingExerciseInExam.setCourse(course);
        request.put("/api/programming/programming-exercises", programmingExerciseInExam, HttpStatus.BAD_REQUEST);
    }

    void updateProgrammingExercise_correctlySavesTestIds() throws Exception {
        var tests = programmingExerciseUtilService.addTestCasesToProgrammingExercise(programmingExercise);
        var test1 = tests.getFirst();

        String problemStatement = "[task][taskname](test1)";
        String problemStatementWithId = "[task][taskname](<testid>%s</testid>)".formatted(test1.getId());
        programmingExercise.setProblemStatement(problemStatement);

        mockBuildPlanAndRepositoryCheck(programmingExercise);

        var response = request.putWithResponseBody("/api/programming/programming-exercises", programmingExercise, ProgrammingExercise.class, HttpStatus.OK);
        assertThat(response.getProblemStatement()).as("the REST endpoint should return a problem statement with test names").isEqualTo(problemStatement);

        programmingExercise = programmingExerciseRepository.findByIdElseThrow(programmingExercise.getId());
        assertThat(programmingExercise.getProblemStatement()).as("test saved exercise contains test ids").isEqualTo(problemStatementWithId);
    }

    private void mockBuildPlanAndRepositoryCheck(ProgrammingExercise programmingExercise) throws Exception {
        mockDelegate.mockCheckIfBuildPlanExists(programmingExercise.getProjectKey(), programmingExercise.getTemplateBuildPlanId(), true, false);
        mockDelegate.mockCheckIfBuildPlanExists(programmingExercise.getProjectKey(), programmingExercise.getSolutionBuildPlanId(), true, false);
    }

    void updateProgrammingExercise_staticCodeAnalysisMustNotChange_falseToTrue_badRequest() throws Exception {
        mockBuildPlanAndRepositoryCheck(programmingExercise);
        programmingExercise.setStaticCodeAnalysisEnabled(true);
        request.put("/api/programming/programming-exercises", programmingExercise, HttpStatus.BAD_REQUEST);
    }

    void updateProgrammingExercise_staticCodeAnalysisMustNotChange_trueToFalse_badRequest() throws Exception {
        mockBuildPlanAndRepositoryCheck(programmingExercise);
        programmingExercise.setStaticCodeAnalysisEnabled(true);
        programmingExerciseRepository.save(programmingExercise);
        programmingExercise.setStaticCodeAnalysisEnabled(false);
        request.put("/api/programming/programming-exercises", programmingExercise, HttpStatus.BAD_REQUEST);
    }

    void updateProgrammingExercise_instructorNotInCourse_forbidden() throws Exception {
        userUtilService.addInstructor("other-instructors", userPrefix + "instructoralt");
        request.put("/api/programming/programming-exercises", programmingExercise, HttpStatus.FORBIDDEN);
    }

    void updateProgrammingExercise_invalidTemplateVcs_badRequest() throws Exception {
        programmingExerciseParticipationUtilService.addTemplateParticipationForProgrammingExercise(programmingExercise);
        mockDelegate.mockCheckIfBuildPlanExists(programmingExercise.getProjectKey(), programmingExercise.getTemplateBuildPlanId(), true, false);
        request.putAndExpectError("/api/programming/programming-exercises", programmingExercise, HttpStatus.BAD_REQUEST, INVALID_TEMPLATE_REPOSITORY_URL);
    }

    void updateProgrammingExercise_invalidSolutionBuildPlan_badRequest() throws Exception {
        programmingExerciseParticipationUtilService.addTemplateParticipationForProgrammingExercise(programmingExercise);
        programmingExerciseParticipationUtilService.addSolutionParticipationForProgrammingExercise(programmingExercise);
        mockDelegate.mockCheckIfBuildPlanExists(programmingExercise.getProjectKey(), programmingExercise.getTemplateBuildPlanId(), true, false);
        mockDelegate.mockCheckIfBuildPlanExists(programmingExercise.getProjectKey(), programmingExercise.getSolutionBuildPlanId(), false, false);

        request.putAndExpectError("/api/programming/programming-exercises", programmingExercise, HttpStatus.BAD_REQUEST, INVALID_SOLUTION_BUILD_PLAN_ID);
    }

    void updateProgrammingExercise_invalidSolutionRepository_badRequest() throws Exception {
        programmingExerciseParticipationUtilService.addTemplateParticipationForProgrammingExercise(programmingExercise);
        programmingExerciseParticipationUtilService.addSolutionParticipationForProgrammingExercise(programmingExercise);
        mockDelegate.mockCheckIfBuildPlanExists(programmingExercise.getProjectKey(), programmingExercise.getTemplateBuildPlanId(), true, false);
        mockDelegate.mockCheckIfBuildPlanExists(programmingExercise.getProjectKey(), programmingExercise.getSolutionBuildPlanId(), true, false);
        request.putAndExpectError("/api/programming/programming-exercises", programmingExercise, HttpStatus.BAD_REQUEST, INVALID_SOLUTION_REPOSITORY_URL);
    }

    void updateProgrammingExercise_checkIfBuildPlanExistsFails_badRequest() throws Exception {
        programmingExerciseParticipationUtilService.addTemplateParticipationForProgrammingExercise(programmingExercise);
        mockDelegate.mockCheckIfBuildPlanExists(programmingExercise.getProjectKey(), programmingExercise.getTemplateBuildPlanId(), true, true);
        request.putAndExpectError("/api/programming/programming-exercises", programmingExercise, HttpStatus.BAD_REQUEST, INVALID_TEMPLATE_BUILD_PLAN_ID);
    }

    /**
     * This test checks that it is not allowed to change the courseId of an exercise
     * in an update request. The request should fail with 'HttpStatus.CONFLICT'.
     */
    void updateProgrammingExerciseShouldFailWithConflictWhenUpdatingCourseId() throws Exception {
        // Create a programming exercise.
        mockBuildPlanAndRepositoryCheck(programmingExercise);

        // Create a new course with different id.
        Long oldCourseId = programmingExercise.getCourseViaExerciseGroupOrCourseMember().getId();
        Long newCourseId = oldCourseId + 1;
        Course newCourse = courseUtilService.createCourse();

        // Assign new course to the programming exercise.
        ProgrammingExercise newProgrammingExercise = programmingExercise;
        newProgrammingExercise.setCourse(newCourse);

        // Programming exercise update with the new course should fail.
        request.put("/api/programming/programming-exercises", newProgrammingExercise, HttpStatus.CONFLICT);
    }

    /**
     * This test checks that it is not allowed to change SCA enabled option
     */
    void updateProgrammingExerciseShouldFailWithBadRequestWhenUpdatingSCAOption() throws Exception {
        mockBuildPlanAndRepositoryCheck(programmingExercise);

        ProgrammingExercise updatedExercise = programmingExercise;
        updatedExercise.setStaticCodeAnalysisEnabled(true);

        request.put("/api/programming/programming-exercises", updatedExercise, HttpStatus.BAD_REQUEST);
    }

    void updateExerciseDueDateWithIndividualDueDateUpdate() throws Exception {
        mockBuildPlanAndRepositoryCheck(programmingExercise);

        final ZonedDateTime individualDueDate = ZonedDateTime.now().plusHours(20);

        {
            final var participations = programmingExerciseStudentParticipationRepository.findByExerciseId(programmingExercise.getId());
            participations.getFirst().setIndividualDueDate(ZonedDateTime.now().plusHours(2));
            participations.get(1).setIndividualDueDate(individualDueDate);
            programmingExerciseStudentParticipationRepository.saveAll(participations);
        }

        programmingExercise.setDueDate(ZonedDateTime.now().plusHours(12));
        assertThat(programmingExercise.getDueDate()).isNotNull();
        programmingExercise.setReleaseDate(programmingExercise.getDueDate().minusDays(1));
        request.put("/api/programming/programming-exercises", programmingExercise, HttpStatus.OK);

        {
            final var participations = programmingExerciseStudentParticipationRepository.findByExerciseId(programmingExercise.getId());
            final var withNoIndividualDueDate = participations.stream().filter(participation -> participation.getIndividualDueDate() == null).toList();
            assertThat(withNoIndividualDueDate).hasSize(1);

            final var withIndividualDueDate = participations.stream().filter(participation -> participation.getIndividualDueDate() != null).toList();
            assertThat(withIndividualDueDate).hasSize(1);
            assertThat(withIndividualDueDate.getFirst().getIndividualDueDate()).isCloseTo(individualDueDate, HalfSecond());
        }
    }

    void updateExerciseRemoveDueDate() throws Exception {
        mockBuildPlanAndRepositoryCheck(programmingExercise);

        {
            final var participations = programmingExerciseStudentParticipationRepository.findByExerciseId(programmingExercise.getId());
            assertThat(participations).hasSize(2);
            participations.getFirst().setIndividualDueDate(ZonedDateTime.now().plusHours(2));
            participations.get(1).setIndividualDueDate(ZonedDateTime.now().plusHours(20));
            programmingExerciseStudentParticipationRepository.saveAll(participations);
        }

        programmingExercise.setDueDate(null);
        programmingExercise.setAssessmentDueDate(null);
        request.put("/api/programming/programming-exercises", programmingExercise, HttpStatus.OK);

        {
            final var participations = programmingExerciseStudentParticipationRepository.findByExerciseId(programmingExercise.getId());
            final var withNoIndividualDueDate = participations.stream().filter(participation -> participation.getIndividualDueDate() == null).toList();
            assertThat(withNoIndividualDueDate).hasSize(2);
        }
    }

    void updateTimeline_intructorNotInCourse_forbidden() throws Exception {
        userUtilService.addInstructor("other-instructors", userPrefix + "instructoralt");
        final var endpoint = "/api/programming/programming-exercises/timeline";
        MultiValueMap<String, String> params = new HttpHeaders();
        params.add("notificationText", "The notification text");
        request.putWithResponseBodyAndParams(endpoint, programmingExercise, ProgrammingExercise.class, HttpStatus.FORBIDDEN, params);
    }

    void updateTimeline_invalidId_notFound() throws Exception {
        programmingExercise.setId(getMaxProgrammingExerciseId() + 1);
        final var endpoint = "/api/programming/programming-exercises/timeline";
        MultiValueMap<String, String> params = new HttpHeaders();
        params.add("notificationText", "The notification text");
        request.putWithResponseBodyAndParams(endpoint, programmingExercise, ProgrammingExercise.class, HttpStatus.NOT_FOUND, params);
    }

    void updateTimeline_ok() throws Exception {
        final var endpoint = "/api/programming/programming-exercises/timeline";
        MultiValueMap<String, String> params = new HttpHeaders();
        params.add("notificationText", "The notification text");
        request.putWithResponseBodyAndParams(endpoint, programmingExercise, ProgrammingExercise.class, HttpStatus.OK, params);
    }

    void updateProblemStatement_instructorNotInCourse_forbidden() throws Exception {
        userUtilService.addInstructor("other-instructors", userPrefix + "instructoralt");
        final var endpoint = "/api/programming/programming-exercises/" + programmingExercise.getId() + "/problem-statement";
        request.patchWithResponseBody(endpoint, "a new problem statement", ProgrammingExercise.class, HttpStatus.FORBIDDEN, MediaType.TEXT_PLAIN);
    }

    void updateProblemStatement_invalidId_notFound() throws Exception {
        programmingExercise.setId(getMaxProgrammingExerciseId() + 1);
        final var endpoint = "/api/programming/programming-exercises/" + programmingExercise.getId() + "/problem-statement";
        request.patchWithResponseBody(endpoint, "a new problem statement", ProgrammingExercise.class, HttpStatus.NOT_FOUND, MediaType.TEXT_PLAIN);
    }

    void createProgrammingExercise_exerciseIsNull_badRequest() throws Exception {
        request.post("/api/programming/programming-exercises/setup", null, HttpStatus.BAD_REQUEST);
    }

    void createProgrammingExercise_idIsNotNull_badRequest() throws Exception {
        request.post("/api/programming/programming-exercises/setup", programmingExercise, HttpStatus.BAD_REQUEST);
    }

    void createProgrammingExercise_eitherCourseOrExerciseGroupSet_badRequest() throws Exception {
        programmingExercise.setCourse(null);
        request.post("/api/programming/programming-exercises/setup", programmingExercise, HttpStatus.BAD_REQUEST);
        programmingExerciseInExam.setCourse(programmingExercise.getCourseViaExerciseGroupOrCourseMember());
        request.post("/api/programming/programming-exercises/setup", programmingExerciseInExam, HttpStatus.BAD_REQUEST);
    }

    void createProgrammingExercise_instructorNotInCourse_forbidden() throws Exception {
        userUtilService.addInstructor("other-instructors", userPrefix + "instructoralt");
        programmingExercise.setId(null);
        request.post("/api/programming/programming-exercises/setup", programmingExercise, HttpStatus.FORBIDDEN);
    }

    void createProgrammingExercise_titleNull_badRequest() throws Exception {
        programmingExercise.setId(null);
        programmingExercise.setTitle(null);
        request.post("/api/programming/programming-exercises/setup", programmingExercise, HttpStatus.BAD_REQUEST);
    }

    void createProgrammingExercise_titleContainsBadCharacter_badRequest() throws Exception {
        programmingExercise.setId(null);
        programmingExercise.setTitle("abc?=§ ``+##");
        request.post("/api/programming/programming-exercises/setup", programmingExercise, HttpStatus.BAD_REQUEST);
    }

    void createProgrammingExercise_invalidShortName_badRequest() throws Exception {
        programmingExercise.setId(null);
        programmingExercise.setTitle("New title");
        programmingExercise.setShortName(null);
        request.post("/api/programming/programming-exercises/setup", programmingExercise, HttpStatus.BAD_REQUEST);
        programmingExercise.setShortName("hi");
        request.post("/api/programming/programming-exercises/setup", programmingExercise, HttpStatus.BAD_REQUEST);
    }

    void createProgrammingExercise_invalidCourseShortName_badRequest() throws Exception {
        programmingExercise.setId(null);
        programmingExercise.setTitle("New title");
        course.setShortName(null);
        courseRepository.save(course);
        request.post("/api/programming/programming-exercises/setup", programmingExercise, HttpStatus.BAD_REQUEST);
        course.setShortName("Hi");
        courseRepository.save(course);
        request.post("/api/programming/programming-exercises/setup", programmingExercise, HttpStatus.BAD_REQUEST);
    }

    void createProgrammingExercise_sameShortNameInCourse_badRequest() throws Exception {
        programmingExerciseInExam.setId(null);
        programmingExercise.setTitle("New title");
        programmingExercise.setId(null);
        request.post("/api/programming/programming-exercises/setup", programmingExerciseInExam, HttpStatus.BAD_REQUEST);
        request.post("/api/programming/programming-exercises/setup", programmingExercise, HttpStatus.BAD_REQUEST);
    }

    void createProgrammingExercise_shortNameContainsBadCharacters_badRequest() throws Exception {
        programmingExercise.setId(null);
        programmingExercise.setTitle("New title");
        programmingExercise.setShortName("asdb ³¼²½¼³`` ");
        request.post("/api/programming/programming-exercises/setup", programmingExercise, HttpStatus.BAD_REQUEST);
    }

    void createProgrammingExercise_noProgrammingLanguageSet_badRequest() throws Exception {
        programmingExercise.setId(null);
        programmingExercise.setShortName("testShortName");
        programmingExercise.setProgrammingLanguage(null);
        request.post("/api/programming/programming-exercises/setup", programmingExercise, HttpStatus.BAD_REQUEST);
    }

    void createProgrammingExercise_packageNameContainsBadCharacters_badRequest() throws Exception {
        programmingExercise.setId(null);
        programmingExercise.setPackageName("..asd. ß?");
        programmingExercise.setShortName("testShortName");
        request.post("/api/programming/programming-exercises/setup", programmingExercise, HttpStatus.BAD_REQUEST);
    }

    void createProgrammingExercise_packageNameContainsKeyword_badRequest() throws Exception {
        programmingExercise.setId(null);
        programmingExercise.setPackageName("abc.final.xyz");
        programmingExercise.setShortName("testShortName");
        request.post("/api/programming/programming-exercises/setup", programmingExercise, HttpStatus.BAD_REQUEST);
    }

    void createProgrammingExercise_packageNameElementBeginsWithDigit_badRequest() throws Exception {
        programmingExercise.setId(null);
        programmingExercise.setPackageName("eist.2020something");
        programmingExercise.setShortName("testShortName");
        request.post("/api/programming/programming-exercises/setup", programmingExercise, HttpStatus.BAD_REQUEST);
    }

    void createProgrammingExercise_packageNameIsNull_badRequest() throws Exception {
        programmingExercise.setId(null);
        programmingExercise.setPackageName(null);
        programmingExercise.setShortName("testShortName");
        request.post("/api/programming/programming-exercises/setup", programmingExercise, HttpStatus.BAD_REQUEST);
    }

    void createProgrammingExercise_maxScoreIsNull_badRequest() throws Exception {
        programmingExercise.setId(null);
        programmingExercise.setMaxPoints(null);
        programmingExercise.setShortName("testShortName");
        request.post("/api/programming/programming-exercises/setup", programmingExercise, HttpStatus.BAD_REQUEST);
    }

    void createProgrammingExercise_noParticipationModeSelected_badRequest() throws Exception {
        programmingExercise.setId(null);
        programmingExercise.setAllowOfflineIde(false);
        programmingExercise.setAllowOnlineEditor(false);
        request.post("/api/programming/programming-exercises/setup", programmingExercise, HttpStatus.BAD_REQUEST);
    }

    void createProgrammingExercise_staticCodeAnalysisMustBeSet_badRequest() throws Exception {
        programmingExercise.setId(null);
        programmingExercise.setTitle("New title");
        programmingExercise.setShortName("NewShortname");
        programmingExercise.setStaticCodeAnalysisEnabled(null);
        request.post("/api/programming/programming-exercises/setup", programmingExercise, HttpStatus.BAD_REQUEST);
    }

    void createProgrammingExercise_staticCodeAnalysisAndSequential_badRequest() throws Exception {
        programmingExercise.setId(null);
        programmingExercise.setTitle("New title");
        programmingExercise.setShortName("NewShortname");
        programmingExercise.setStaticCodeAnalysisEnabled(true);
        programmingExercise.getBuildConfig().setSequentialTestRuns(true);
        request.post("/api/programming/programming-exercises/setup", programmingExercise, HttpStatus.BAD_REQUEST);
    }

    void createProgrammingExercise_unsupportedProgrammingLanguageForStaticCodeAnalysis_badRequest() throws Exception {
        programmingExercise.setId(null);
        programmingExercise.setTitle("New title");
        programmingExercise.setShortName("NewShortname");
        programmingExercise.setStaticCodeAnalysisEnabled(true);
        programmingExercise.programmingLanguage(ProgrammingLanguage.C);
        programmingExercise.setProjectType(ProjectType.FACT);
        request.post("/api/programming/programming-exercises/setup", programmingExercise, HttpStatus.BAD_REQUEST);
    }

    void createProgrammingExercise_noStaticCodeAnalysisButMaxPenalty_badRequest() throws Exception {
        programmingExercise.setId(null);
        programmingExercise.setTitle("New title");
        programmingExercise.setShortName("NewShortname");
        programmingExercise.setStaticCodeAnalysisEnabled(false);
        programmingExercise.setMaxStaticCodeAnalysisPenalty(20);
        request.post("/api/programming/programming-exercises/setup", programmingExercise, HttpStatus.BAD_REQUEST);
    }

    void createProgrammingExercise_maxStaticCodePenaltyNegative_badRequest() throws Exception {
        programmingExercise.setId(null);
        programmingExercise.setTitle("New title");
        programmingExercise.setShortName("NewShortname");
        programmingExercise.setStaticCodeAnalysisEnabled(true);
        programmingExercise.setMaxStaticCodeAnalysisPenalty(-20);
        request.post("/api/programming/programming-exercises/setup", programmingExercise, HttpStatus.BAD_REQUEST);
    }

    void createProgrammingExercise_vcsProjectWithSameKeyAlreadyExists_badRequest() throws Exception {
        programmingExercise.setId(null);
        programmingExercise.setTitle("testTitle");
        programmingExercise.setShortName("testShortName");
        request.post("/api/programming/programming-exercises/setup", programmingExercise, HttpStatus.BAD_REQUEST);
    }

    void createProgrammingExercise_vcsProjectWithSameTitleAlreadyExists_badRequest() throws Exception {
        programmingExercise.setId(null);
        programmingExercise.setTitle("testTitle");
        programmingExercise.setShortName("testShortName");
        request.post("/api/programming/programming-exercises/setup", programmingExercise, HttpStatus.BAD_REQUEST);
    }

    void createProgrammingExercise_failToCheckIfProjectExistsInCi() throws Exception {
        programmingExercise.setId(null);
        programmingExercise.setTitle("unique-title");
        programmingExercise.setShortName("testuniqueshortname");
        mockDelegate.mockCheckIfProjectExistsInCi(programmingExercise, true, true);
        request.post("/api/programming/programming-exercises/setup", programmingExercise, HttpStatus.BAD_REQUEST);
    }

    void createProgrammingExercise_projectTypeMissing_badRequest() throws Exception {
        programmingExercise.setId(null);
        programmingExercise.setTitle("New title");
        programmingExercise.setShortName("NewShortname");
        programmingExercise.setProgrammingLanguage(ProgrammingLanguage.JAVA);
        programmingExercise.setProjectType(null);
        request.post("/api/programming/programming-exercises/setup", programmingExercise, HttpStatus.BAD_REQUEST);
    }

    void createProgrammingExercise_projectTypeNotExpected_badRequest() throws Exception {
        programmingExercise.setId(null);
        programmingExercise.setTitle("New title");
        programmingExercise.setShortName("NewShortname");
        programmingExercise.setProgrammingLanguage(ProgrammingLanguage.PYTHON);
        programmingExercise.setProjectType(ProjectType.MAVEN_MAVEN);
        request.post("/api/programming/programming-exercises/setup", programmingExercise, HttpStatus.BAD_REQUEST);
    }

    void createProgrammingExercise_onlineCodeEditorNotExpected_badRequest() throws Exception {
        programmingExercise.setId(null);
        programmingExercise.setTitle("New title");
        programmingExercise.setShortName("NewShortname");
        programmingExercise.setProgrammingLanguage(ProgrammingLanguage.SWIFT);
        programmingExercise.setProjectType(ProjectType.XCODE);
        programmingExercise.setAllowOnlineEditor(true);
        request.post("/api/programming/programming-exercises/setup", programmingExercise, HttpStatus.BAD_REQUEST);
    }

    void createProgrammingExercise_checkoutSolutionRepositoryProgrammingLanguageNotSupported_badRequest(ProgrammingLanguage programmingLanguage) throws Exception {
        programmingExercise.setId(null);
        programmingExercise.setTitle("New title");
        programmingExercise.setShortName("NewShortname");
        programmingExercise.setProgrammingLanguage(programmingLanguage);
        programmingExercise.getBuildConfig().setCheckoutSolutionRepository(true);
        request.post("/api/programming/programming-exercises/setup", programmingExercise, HttpStatus.BAD_REQUEST);
    }

    void createProgrammingExercise_invalidMaxScore_badRequest() throws Exception {
        userUtilService.addInstructor("other-instructors", userPrefix + "instructoralt");
        programmingExercise.setId(null);
        programmingExercise.setMaxPoints(0.0);
        request.post("/api/programming/programming-exercises/setup", programmingExercise, HttpStatus.BAD_REQUEST);
    }

    void createProgrammingExercise_includedAsBonus_invalidBonusPoints_badRequest() throws Exception {
        userUtilService.addInstructor("other-instructors", userPrefix + "instructoralt");
        programmingExercise.setId(null);
        programmingExercise.setMaxPoints(10.0);
        programmingExercise.setBonusPoints(1.0);
        programmingExercise.setIncludedInOverallScore(IncludedInOverallScore.INCLUDED_AS_BONUS);
        request.post("/api/programming/programming-exercises/setup", programmingExercise, HttpStatus.BAD_REQUEST);
    }

    void createProgrammingExercise_notIncluded_invalidBonusPoints_badRequest() throws Exception {
        userUtilService.addInstructor("other-instructors", userPrefix + "instructoralt");
        programmingExercise.setId(null);
        programmingExercise.setMaxPoints(10.0);
        programmingExercise.setBonusPoints(1.0);
        programmingExercise.setIncludedInOverallScore(IncludedInOverallScore.NOT_INCLUDED);
        request.post("/api/programming/programming-exercises/setup", programmingExercise, HttpStatus.BAD_REQUEST);
    }

    void importProgrammingExercise_sourceExerciseIdNegative_badRequest() throws Exception {
        programmingExercise.setId(-1L);
        request.post("/api/programming/programming-exercises/import/" + programmingExercise.getId(), programmingExercise, HttpStatus.BAD_REQUEST);
    }

    void importProgrammingExerciseMaxScoreNullBadRequest() throws Exception {
        programmingExercise.setMaxPoints(null);
        request.post("/api/programming/programming-exercises/import/" + programmingExercise.getId(), programmingExercise, HttpStatus.BAD_REQUEST);
    }

    void importProgrammingExercise_noParticipationModeSelected_badRequest() throws Exception {
        programmingExercise.setAllowOfflineIde(false);
        programmingExercise.setAllowOnlineEditor(false);
        request.post("/api/programming/programming-exercises/import/" + programmingExercise.getId(), programmingExercise, HttpStatus.BAD_REQUEST);
    }

    void importProgrammingExercise_noProgrammingLanguage_badRequest() throws Exception {
        programmingExercise.setProgrammingLanguage(null);
        request.post("/api/programming/programming-exercises/import/" + programmingExercise.getId(), programmingExercise, HttpStatus.BAD_REQUEST);
    }

    void importProgrammingExercise_instructorNotInCourse_forbidden() throws Exception {
        userUtilService.addInstructor("other-instructors", userPrefix + "instructoralt");
        request.post("/api/programming/programming-exercises/import/" + programmingExercise.getId(), programmingExercise, HttpStatus.FORBIDDEN);
    }

    void importProgrammingExercise_templateIdDoesNotExist_notFound() throws Exception {
        programmingExercise.setShortName("newShortName");
        programmingExercise.setTitle("newTitle");
        request.post("/api/programming/programming-exercises/import/" + NON_EXISTING_ID, programmingExercise, HttpStatus.NOT_FOUND);
    }

    void importProgrammingExercise_sameShortNameInCourse_badRequest() throws Exception {
        String sourceId = programmingExercise.getId().toString();
        programmingExercise.setId(null);
        programmingExercise.setTitle(programmingExercise.getTitle() + "change");
        String sourceIdExam = programmingExerciseInExam.getId().toString();
        programmingExerciseInExam.setId(null);
        programmingExerciseInExam.setTitle(programmingExerciseInExam.getTitle() + "change");
        // short name will still be the same
        request.post("/api/programming/programming-exercises/import/" + sourceId, programmingExercise, HttpStatus.BAD_REQUEST);
        request.post("/api/programming/programming-exercises/import/" + sourceIdExam, programmingExerciseInExam, HttpStatus.BAD_REQUEST);
    }

    void importProgrammingExercise_sameTitleInCourse_badRequest() throws Exception {
        String sourceId = programmingExercise.getId().toString();
        programmingExercise.setId(null);
        programmingExercise.setShortName(programmingExercise.getShortName() + "change");
        String sourceIdExam = programmingExerciseInExam.getId().toString();
        programmingExerciseInExam.setId(null);
        programmingExerciseInExam.setShortName(programmingExerciseInExam.getShortName() + "change");
        // title will still be the same
        request.post("/api/programming/programming-exercises/import/" + sourceId, programmingExercise, HttpStatus.BAD_REQUEST);
        request.post("/api/programming/programming-exercises/import/" + sourceIdExam, programmingExerciseInExam, HttpStatus.BAD_REQUEST);
    }

    void importProgrammingExercise_staticCodeAnalysisMustBeSet_badRequest() throws Exception {
        var id = programmingExercise.getId();
        programmingExercise.setId(null);
        programmingExercise.setStaticCodeAnalysisEnabled(null);
        request.post("/api/programming/programming-exercises/import/" + id, programmingExercise, HttpStatus.BAD_REQUEST);
    }

    void importProgrammingExercise_scaChanged_badRequest(boolean recreateBuildPlan, boolean updateTemplate) throws Exception {
        var params = new LinkedMultiValueMap<String, String>();
        params.add("recreateBuildPlans", String.valueOf(recreateBuildPlan));
        params.add("updateTemplate", String.valueOf(updateTemplate));
        var programmingExerciseSca = programmingExerciseUtilService.addCourseWithOneProgrammingExerciseAndStaticCodeAnalysisCategories();

        setupMocksForConsistencyChecksOnImport(programmingExercise);
        setupMocksForConsistencyChecksOnImport(programmingExerciseSca);

        // false -> true
        var sourceId = programmingExercise.getId();
        programmingExercise.setId(null);
        programmingExercise.setTitle("NewTitle1");
        programmingExercise.setShortName("NewShortname1");
        programmingExercise.setStaticCodeAnalysisEnabled(true);
        request.postWithResponseBody("/api/programming/programming-exercises/import/" + sourceId, programmingExercise, ProgrammingExercise.class, params, HttpStatus.BAD_REQUEST);

        // true -> false
        sourceId = programmingExerciseSca.getId();
        programmingExerciseSca.setId(null);
        programmingExerciseSca.setStaticCodeAnalysisEnabled(false);
        programmingExerciseSca.setMaxStaticCodeAnalysisPenalty(null);
        programmingExerciseSca.setTitle("NewTitle2");
        programmingExerciseSca.setShortName("NewShortname2");
        request.postWithResponseBody("/api/programming/programming-exercises/import/" + sourceId, programmingExerciseSca, ProgrammingExercise.class, params,
                HttpStatus.BAD_REQUEST);
    }

    void importProgrammingExercise_eitherCourseOrExerciseGroupSet_badRequest() throws Exception {
        programmingExercise.setCourse(null);
        request.post("/api/programming/programming-exercises/import/" + NON_EXISTING_ID, programmingExercise, HttpStatus.BAD_REQUEST);
        programmingExerciseInExam.setCourse(programmingExercise.getCourseViaExerciseGroupOrCourseMember());
        request.post("/api/programming/programming-exercises/import/" + NON_EXISTING_ID, programmingExerciseInExam, HttpStatus.BAD_REQUEST);
    }

    void importProgrammingExercise_vcsProjectWithSameKeyAlreadyExists_badRequest() throws Exception {
        programmingExercise.setId(null);
        programmingExercise.setShortName("testShortName");
        request.post("/api/programming/programming-exercises/import/" + NON_EXISTING_ID, programmingExercise, HttpStatus.BAD_REQUEST);
    }

    void importProgrammingExercise_vcsProjectWithSameTitleAlreadyExists_badRequest() throws Exception {
        programmingExercise.setId(null);
        programmingExercise.setShortName("testShortName");
        request.post("/api/programming/programming-exercises/import/" + NON_EXISTING_ID, programmingExercise, HttpStatus.BAD_REQUEST);
    }

    void importProgrammingExercise_updatesTestCaseIds() throws Exception {
        // TODO: we should not mock this and instead use the real urls for LocalVC
        doReturn(new LocalVCRepositoryUri(remoteRepoPath.toString())).when(versionControlService).getCloneRepositoryUri(anyString(), anyString());

        programmingExercise = programmingExerciseRepository.findByIdWithTemplateAndSolutionParticipationAndAuxiliaryRepositoriesElseThrow(programmingExercise.getId());
        var tests = programmingExerciseUtilService.addTestCasesToProgrammingExercise(programmingExercise);
        var test1 = tests.getFirst();

        String problemStatementWithId = "[task][Taskname](<testid>" + test1.getId() + "</testid>)";
        String problemStatement = "[task][Taskname](test1)";
        programmingExercise.setProblemStatement(problemStatementWithId);
        programmingExerciseRepository.save(programmingExercise);
        programmingExercise = programmingExerciseRepository.findWithTemplateAndSolutionParticipationAndBuildConfigById(programmingExercise.getId()).orElseThrow();

        String sourceId = programmingExercise.getId().toString();

        ProgrammingExercise exerciseToBeImported = ProgrammingExerciseFactory.generateToBeImportedProgrammingExercise("ImportTitle", "imported", programmingExercise, course);
        exerciseToBeImported.setProblemStatement(problemStatement);

        mockDelegate.mockConnectorRequestsForImport(programmingExercise, exerciseToBeImported, false, false);
        mockDelegate.mockConnectorRequestsForSetup(exerciseToBeImported, false, false, false);
        mockBuildPlanAndRepositoryCheck(programmingExercise);
        doNothing().when(continuousIntegrationService).updatePlanRepository(any(), any(), any(), any(), any(), any(), any());

        var response = request.postWithResponseBody("/api/programming/programming-exercises/import/" + sourceId, exerciseToBeImported, ProgrammingExercise.class, HttpStatus.OK);

        assertThat(response.getProblemStatement()).isEqualTo("[task][Taskname](test1)");

        var newTestCase = programmingExerciseTestCaseRepository.findByExerciseIdAndTestName(response.getId(), test1.getTestName()).orElseThrow();
        String newProblemStatement = "[task][Taskname](<testid>" + newTestCase.getId() + "</testid>)";
        var savedProgrammingExercise = programmingExerciseRepository.findByIdElseThrow(response.getId());

        assertThat(savedProgrammingExercise.getProblemStatement()).isEqualTo(newProblemStatement);

        reset(versionControlService);
    }

    void exportSubmissionsByStudentLogins_notInstructorForExercise_forbidden() throws Exception {
        userUtilService.addInstructor("other-instructors", userPrefix + "instructoralt");
        request.post(getDefaultAPIEndpointForExportRepos(), getOptions(), HttpStatus.FORBIDDEN);
    }

    @NotNull
    private String getDefaultAPIEndpointForExportRepos() {
        return "/api/programming/programming-exercises/" + programmingExercise.getId() + "/export-repos-by-participant-identifiers/1,2,3";
    }

    void exportSubmissionsByStudentLogins_exportAllAsTutor_forbidden() throws Exception {
        final var options = new RepositoryExportOptionsDTO(true, true, false, null, false, true, true, true, true);
        request.post(getDefaultAPIEndpointForExportRepos(), options, HttpStatus.FORBIDDEN);
    }

    void generateStructureOracleForExercise_exerciseDoesNotExist_badRequest() throws Exception {
        request.put("/api/programming/programming-exercises/" + (programmingExercise.getId() + 8337) + "/generate-tests", programmingExercise, HttpStatus.NOT_FOUND);
    }

    void generateStructureOracleForExercise_userIsNotAdminInCourse_badRequest() throws Exception {
        userUtilService.addInstructor("other-instructors", userPrefix + "instructoralt");
        request.put("/api/programming/programming-exercises/" + programmingExercise.getId() + "/generate-tests", programmingExercise, HttpStatus.FORBIDDEN);
    }

    void generateStructureOracleForExercise_invalidPackageName_badRequest() throws Exception {
        programmingExercise.setPackageName(null);
        programmingExerciseRepository.saveAndFlush(programmingExercise);
        request.put("/api/programming/programming-exercises/" + programmingExercise.getId() + "/generate-tests", programmingExercise, HttpStatus.BAD_REQUEST);

        programmingExercise.setPackageName("ab");
        programmingExerciseRepository.saveAndFlush(programmingExercise);
        request.put("/api/programming/programming-exercises/" + programmingExercise.getId() + "/generate-tests", programmingExercise, HttpStatus.BAD_REQUEST);
    }

    void hasAtLeastOneStudentResult_exerciseDoesNotExist_notFound() throws Exception {
        request.get("/api/programming/programming-exercises/" + (programmingExercise.getId() + 1337) + "/test-case-state", HttpStatus.NOT_FOUND, String.class);
    }

    void hasAtLeastOneStudentResult_isNotTeachingAssistant_forbidden() throws Exception {
        userUtilService.addTeachingAssistant("other-tutors", userPrefix + "tutoralt");
        request.get("/api/programming/programming-exercises/" + programmingExercise.getId() + "/test-case-state", HttpStatus.FORBIDDEN, String.class);
    }

    void getTestCases_asTutor() throws Exception {
        final var endpoint = "/programming/programming-exercises/" + programmingExercise.getId() + "/test-cases";
        final List<ProgrammingExerciseTestCase> returnedTests = request.getList("/api" + endpoint, HttpStatus.OK, ProgrammingExerciseTestCase.class);
        final List<ProgrammingExerciseTestCase> testsInDB = new ArrayList<>(programmingExerciseTestCaseRepository.findByExerciseId(programmingExercise.getId()));
        returnedTests.forEach(testCase -> testCase.setExercise(programmingExercise));
        assertThat(returnedTests).containsExactlyInAnyOrderElementsOf(testsInDB);
    }

    void getTestCases_asStudent_forbidden() throws Exception {
        final var endpoint = "/programming/programming-exercises/" + programmingExercise.getId() + "/test-cases";
        request.getList("/api" + endpoint, HttpStatus.FORBIDDEN, ProgrammingExerciseTestCase.class);
    }

    void getTestCases_tutorInOtherCourse_forbidden() throws Exception {
        userUtilService.addTeachingAssistant("other-teaching-assistants", userPrefix + "other-teaching-assistant");
        final var endpoint = "/programming/programming-exercises/" + programmingExercise.getId() + "/test-cases";

        request.getList("/api" + endpoint, HttpStatus.FORBIDDEN, ProgrammingExerciseTestCase.class);
    }

    void updateTestCases_asInstrutor() throws Exception {
        programmingExercise = programmingExerciseRepository.findWithTemplateAndSolutionParticipationTeamAssignmentConfigCategoriesById(programmingExercise.getId()).orElseThrow();
        mockDelegate.mockTriggerBuild(programmingExercise.getSolutionParticipation());
        mockDelegate.mockTriggerBuild(programmingExercise.getTemplateParticipation());
        final var testCases = programmingExerciseTestCaseRepository.findByExerciseId(programmingExercise.getId());
        final var updates = testCases.stream().map(testCase -> new ProgrammingExerciseTestCaseDTO(testCase.getId(), testCase.getId() + 42.0, testCase.getId() + 1.0,
                testCase.getId() + 2.0, Visibility.AFTER_DUE_DATE)).toList();
        final var endpoint = "/programming/programming-exercises/" + programmingExercise.getId() + "/update-test-cases";

        final var testCasesResponse = request.patchWithResponseBody("/api" + endpoint, updates, new TypeReference<List<ProgrammingExerciseTestCase>>() {
        }, HttpStatus.OK);
        testCasesResponse.forEach(testCase -> testCase.setExercise(programmingExercise));
        final var testCasesInDB = programmingExerciseTestCaseRepository.findByExerciseId(programmingExercise.getId());

        assertThat(new HashSet<>(testCasesResponse)).usingRecursiveFieldByFieldElementComparatorIgnoringFields("exercise", "tasks")
                .containsExactlyInAnyOrderElementsOf(testCasesInDB);
        assertThat(testCasesResponse).allSatisfy(testCase -> {
            assertThat(testCase.isAfterDueDate()).isTrue();
            assertThat(testCase.getWeight()).isEqualTo(testCase.getId() + 42);
            assertThat(testCase.getBonusMultiplier()).isEqualTo(testCase.getId() + 1.0);
            assertThat(testCase.getBonusPoints()).isEqualTo(testCase.getId() + 2.0);
        });
    }

    void updateTestCases_asInstrutor_triggerBuildFails() throws Exception {
        programmingExercise = programmingExerciseRepository.findWithTemplateAndSolutionParticipationTeamAssignmentConfigCategoriesById(programmingExercise.getId()).orElseThrow();
        mockDelegate.mockTriggerBuildFailed(programmingExercise.getSolutionParticipation());
        mockDelegate.mockTriggerBuildFailed(programmingExercise.getTemplateParticipation());

        final var testCases = programmingExerciseTestCaseRepository.findByExerciseId(programmingExercise.getId());
        final var updates = testCases.stream().map(testCase -> new ProgrammingExerciseTestCaseDTO(testCase.getId(), testCase.getId() + 42.0, testCase.getId() + 1.0,
                testCase.getId() + 2.0, Visibility.AFTER_DUE_DATE)).toList();
        final var endpoint = "/programming/programming-exercises/" + programmingExercise.getId() + "/update-test-cases";

        final var testCasesResponse = request.patchWithResponseBody("/api" + endpoint, updates, new TypeReference<List<ProgrammingExerciseTestCase>>() {
        }, HttpStatus.OK);

        assertThat(testCasesResponse).isNotNull();
    }

    void updateTestCases_nonExistingExercise_notFound() throws Exception {
        final var update = new ProgrammingExerciseTestCaseDTO(null, null, null, null, null);
        final var endpoint = "/programming/programming-exercises/" + (programmingExercise.getId() + 1337) + "/update-test-cases";
        request.patchWithResponseBody("/api" + endpoint, List.of(update), String.class, HttpStatus.NOT_FOUND);
    }

    void updateTestCases_instructorInWrongCourse_forbidden() throws Exception {
        userUtilService.addInstructor("other-instructors", userPrefix + "other-instructor");
        final var update = new ProgrammingExerciseTestCaseDTO(null, null, null, null, null);
        final var endpoint = "/programming/programming-exercises/" + programmingExercise.getId() + "/update-test-cases";

        request.patchWithResponseBody("/api" + endpoint, List.of(update), String.class, HttpStatus.FORBIDDEN);
    }

    void updateTestCases_testCaseWeightSmallerThanZero_badRequest() throws Exception {
        final var testCases = programmingExerciseTestCaseRepository.findByExerciseId(programmingExercise.getId());
        final var updates = testCases.stream()
                .map(testCase -> new ProgrammingExerciseTestCaseDTO(testCase.getId(), -1., testCase.getId() + 1.0, testCase.getId() + 2.0, Visibility.AFTER_DUE_DATE)).toList();
        final var endpoint = "/programming/programming-exercises/" + programmingExercise.getId() + "/update-test-cases";

        request.patchWithResponseBody("/api" + endpoint, updates, String.class, HttpStatus.BAD_REQUEST);
    }

    void updateTestCases_testCaseMultiplierSmallerThanZero_badRequest() throws Exception {
        final var testCases = List.copyOf(programmingExerciseTestCaseRepository.findByExerciseId(programmingExercise.getId()));
        final var updates = transformTestCasesToDto(testCases);
        var firstUpdate = updates.getFirst();
        firstUpdate = new ProgrammingExerciseTestCaseDTO(firstUpdate.id(), firstUpdate.weight(), -1.0, firstUpdate.bonusPoints(), firstUpdate.visibility());
        updates.set(0, firstUpdate);
        final var endpoint = "/programming/programming-exercises/" + programmingExercise.getId() + "/update-test-cases";

        request.performMvcRequest(
                MockMvcRequestBuilders.patch(new URI("/api" + endpoint)).contentType(MediaType.APPLICATION_JSON).content(request.getObjectMapper().writeValueAsString(updates)))
                .andExpect(status().isBadRequest()) //
                .andExpect(jsonPath("$.errorKey").value("settingNegative")) //
                .andExpect(jsonPath("$.testCase").value(testCases.getFirst().getTestName()));
    }

    /**
     * Setting the bonus points to {@code null} is okay, as {@link ProgrammingExerciseTestCase#getBonusPoints()} will replace that with 0.
     */
    void updateTestCases_testCaseBonusPointsNull() throws Exception {
        {
            final var originalTestCases = programmingExerciseTestCaseRepository.findByExerciseId(programmingExercise.getId());
            originalTestCases.forEach(testCase -> testCase.setBonusPoints(1d));
            programmingExerciseTestCaseRepository.saveAll(originalTestCases);
        }

        final var testCases = List.copyOf(programmingExerciseTestCaseRepository.findByExerciseId(programmingExercise.getId()));
        mockDelegate.mockTriggerBuild(programmingExercise.getSolutionParticipation());
        mockDelegate.mockTriggerBuild(programmingExercise.getTemplateParticipation());

        final var updates = transformTestCasesToDto(testCases);
        var firstUpdate = updates.getFirst();
        firstUpdate = new ProgrammingExerciseTestCaseDTO(firstUpdate.id(), firstUpdate.weight(), firstUpdate.bonusMultiplier(), null, firstUpdate.visibility());
        updates.set(0, firstUpdate);

        final var endpoint = "/programming/programming-exercises/" + programmingExercise.getId() + "/update-test-cases";

        final var testCasesResponse = request.patchWithResponseBody("/api" + endpoint, updates, new TypeReference<List<ProgrammingExerciseTestCase>>() {
        }, HttpStatus.OK);
        final var updatedTestCase = testCasesResponse.stream().filter(testCase -> testCase.getId().equals(updates.getFirst().id())).findFirst().orElseThrow();
        assertThat(updatedTestCase.getBonusPoints()).isZero();
        assertThat(testCasesResponse.stream().filter(testCase -> !testCase.getId().equals(updatedTestCase.getId()))).allMatch(testCase -> testCase.getBonusPoints() == 1d);
    }

    private static List<ProgrammingExerciseTestCaseDTO> transformTestCasesToDto(Collection<ProgrammingExerciseTestCase> testCases) {
        return testCases.stream().map(testCase -> new ProgrammingExerciseTestCaseDTO(testCase.getId(), testCase.getWeight(), testCase.getBonusMultiplier(),
                testCase.getBonusPoints(), testCase.getVisibility())).collect(Collectors.toCollection(ArrayList::new));
    }

    void resetTestCaseWeights_asInstructor() throws Exception {
        programmingExercise = programmingExerciseRepository.findWithTemplateAndSolutionParticipationTeamAssignmentConfigCategoriesById(programmingExercise.getId()).orElseThrow();
        mockDelegate.mockTriggerBuild(programmingExercise.getSolutionParticipation());
        mockDelegate.mockTriggerBuild(programmingExercise.getTemplateParticipation());
        final var endpoint = "/programming/programming-exercises/" + programmingExercise.getId() + "/test-cases/reset";
        programmingExerciseTestCaseRepository.findByExerciseId(programmingExercise.getId()).forEach(test -> {
            test.setWeight(42.0);
            programmingExerciseTestCaseRepository.saveAndFlush(test);
        });

        final var testCasesResponse = request.patchWithResponseBody("/api" + endpoint, "{}", new TypeReference<List<ProgrammingExerciseTestCase>>() {
        }, HttpStatus.OK);
        // Otherwise the HashSet for comparison can't be created because exercise id is used for the hashCode
        testCasesResponse.forEach(testCase -> testCase.setExercise(programmingExercise));
        final var testsInDB = programmingExerciseTestCaseRepository.findByExerciseId(programmingExercise.getId());

        assertThat(testCasesResponse).containsExactlyInAnyOrderElementsOf(testsInDB);
        assertThat(testsInDB).allSatisfy(test -> assertThat(test.getWeight()).isEqualTo(1));
        assertThat(testsInDB).allSatisfy(test -> assertThat(test.getBonusMultiplier()).isEqualTo(1.0));
        assertThat(testsInDB).allSatisfy(test -> assertThat(test.getBonusPoints()).isZero());
    }

    void resetTestCaseWeights_instructorInWrongCourse_forbidden() throws Exception {
        userUtilService.addInstructor("other-instructors", userPrefix + "other-instructor");
        final var endpoint = "/programming/programming-exercises/" + programmingExercise.getId() + "/test-cases/reset";
        request.patchWithResponseBody("/api" + endpoint, "{}", String.class, HttpStatus.FORBIDDEN);
    }

    void testCheckPlagiarism() throws Exception {
        var course = programmingExerciseUtilService.addCourseWithOneProgrammingExercise();
        var programmingExercise = programmingExerciseRepository
                .findWithTemplateAndSolutionParticipationById(ExerciseUtilService.getFirstExerciseWithType(course, ProgrammingExercise.class).getId()).orElseThrow();
        prepareTwoStudentAndOneInstructorRepositoriesForPlagiarismChecks(programmingExercise);

        final var path = "/api/programming/programming-exercises/" + programmingExercise.getId() + "/check-plagiarism";
        var result = request.get(path, HttpStatus.OK, PlagiarismResultDTO.class, plagiarismUtilService.getDefaultPlagiarismOptions());
        assertPlagiarismResult(programmingExercise, result, 100.0);
    }

    void testCheckPlagiarismForTeamExercise() throws Exception {
        var course = programmingExerciseUtilService.addCourseWithOneProgrammingExercise();

        var programmingExercise = programmingExerciseRepository
                .findWithTemplateAndSolutionParticipationById(ExerciseUtilService.getFirstExerciseWithType(course, ProgrammingExercise.class).getId()).orElseThrow();
        programmingExercise.setMode(ExerciseMode.TEAM);
        programmingExerciseRepository.save(programmingExercise);

        prepareTwoTeamRepositoriesForPlagiarismChecks(programmingExercise);

        final var path = "/api/programming/programming-exercises/" + programmingExercise.getId() + "/check-plagiarism";
        var result = request.get(path, HttpStatus.OK, PlagiarismResultDTO.class, plagiarismUtilService.getDefaultPlagiarismOptions());
        assertPlagiarismResult(programmingExercise, result, 100.0);
    }

    void testCheckPlagiarismJplagReport() throws Exception {
        var course = programmingExerciseUtilService.addCourseWithOneProgrammingExercise();
        var programmingExercise = programmingExerciseRepository
                .findWithTemplateAndSolutionParticipationById(ExerciseUtilService.getFirstExerciseWithType(course, ProgrammingExercise.class).getId()).orElseThrow();
        prepareTwoStudentAndOneInstructorRepositoriesForPlagiarismChecks(programmingExercise);

        final var path = "/api/programming/programming-exercises/" + programmingExercise.getId() + "/check-plagiarism-jplag-report";
        var jplagZipArchive = request.getFile(path, HttpStatus.OK, plagiarismUtilService.getDefaultPlagiarismOptions());
        assertThat(jplagZipArchive).isNotNull();
        assertThat(jplagZipArchive).exists();

        try (ZipFile zipFile = new ZipFile(jplagZipArchive)) {
            assertThat(zipFile.getEntry("overview.json")).isNotNull();
            assertThat(zipFile.getEntry("files/1-Submission1.java/1-Submission1.java")).isNotNull();
            assertThat(zipFile.getEntry("files/2-Submission2.java/2-Submission2.java")).isNotNull();

            // it is random which of the following two exists, but one of them must be part of the zip file
            var json1 = zipFile.getEntry("1-Submission1.java-2-Submission2.java.json");
            var json2 = zipFile.getEntry("2-Submission2.java-1-Submission1.java.json");
            assertThat(json1 != null || json2 != null).isTrue();
        }
    }

    private void assertPlagiarismResult(ProgrammingExercise programmingExercise, PlagiarismResultDTO result, double expectedSimilarity) {
        // verify plagiarism result
        assertThat(result.plagiarismResult().getComparisons()).hasSize(1);
        assertThat(result.plagiarismResult().getExercise().getId()).isEqualTo(programmingExercise.getId());

        PlagiarismComparison comparison = result.plagiarismResult().getComparisons().iterator().next();
        assertThat(comparison.getSimilarity()).isEqualTo(expectedSimilarity, Offset.offset(0.0001));
        assertThat(comparison.getStatus()).isEqualTo(PlagiarismStatus.NONE);
        assertThat(comparison.getMatches()).hasSize(1);

        // verify plagiarism result stats
        var stats = result.plagiarismResultStats();
        assertThat(stats.numberOfDetectedSubmissions()).isEqualTo(2);
        assertThat(stats.averageSimilarity()).isEqualTo(expectedSimilarity, Offset.offset(0.0001));
        assertThat(stats.maximalSimilarity()).isEqualTo(expectedSimilarity, Offset.offset(0.0001));
    }

    private void prepareTwoStudentAndOneInstructorRepositoriesForPlagiarismChecks(ProgrammingExercise programmingExercise) throws IOException, GitAPIException {
        var participationStudent1 = participationUtilService.addStudentParticipationForProgrammingExercise(programmingExercise, userPrefix + "student1");
        var participationStudent2 = participationUtilService.addStudentParticipationForProgrammingExercise(programmingExercise, userPrefix + "student2");
        var participationInstructor1 = participationUtilService.addStudentParticipationForProgrammingExercise(programmingExercise, userPrefix + "instructor1");
        var submissionStudent1 = programmingExerciseUtilService.createProgrammingSubmission(participationStudent1, false);
        var submissionStudent2 = programmingExerciseUtilService.createProgrammingSubmission(participationStudent2, false);
        var submissionInstructor1 = programmingExerciseUtilService.createProgrammingSubmission(participationInstructor1, false);
        participationUtilService.addResultToSubmission(submissionStudent1, AssessmentType.AUTOMATIC, null);
        participationUtilService.addResultToSubmission(submissionStudent2, AssessmentType.AUTOMATIC, null);
        participationUtilService.addResultToSubmission(submissionInstructor1, AssessmentType.AUTOMATIC, null);

        prepareTwoSubmissionsForPlagiarismChecks(programmingExercise);
    }

    private Team createTeam(ProgrammingExercise programmingExercise, String suffix) {
        var student = userUtilService.getUserByLogin(userPrefix + "student" + suffix);
        var team = new Team().name("Team " + suffix).shortName(userPrefix + "team" + suffix).exercise(programmingExercise).students(Set.of(student));
        return teamRepository.save(programmingExercise, team);
    }

    private void prepareTwoTeamRepositoriesForPlagiarismChecks(ProgrammingExercise programmingExercise) throws IOException, GitAPIException {
        var participationTeam1 = participationUtilService.addTeamParticipationForProgrammingExercise(programmingExercise, createTeam(programmingExercise, "1"));
        var participationTeam2 = participationUtilService.addTeamParticipationForProgrammingExercise(programmingExercise, createTeam(programmingExercise, "2"));
        var submissionTeam1 = programmingExerciseUtilService.createProgrammingSubmission(participationTeam1, false);
        var submissionTeam2 = programmingExerciseUtilService.createProgrammingSubmission(participationTeam2, false);
        participationUtilService.addResultToSubmission(submissionTeam1, AssessmentType.AUTOMATIC, null);
        participationUtilService.addResultToSubmission(submissionTeam2, AssessmentType.AUTOMATIC, null);

        prepareTwoSubmissionsForPlagiarismChecks(programmingExercise);
    }

    private void prepareTwoSubmissionsForPlagiarismChecks(ProgrammingExercise programmingExercise) throws IOException, GitAPIException {
        var projectKey = programmingExercise.getProjectKey();

        var exampleProgram = """
                public class Main {

                    /**
                     * DO NOT EDIT!
                     */
                    public static void main(String[] args) {
                        Main main = new Main();
                        int magicNumber = main.calculateMagicNumber();

                        System.out.println("Magic number: " + magicNumber);
                    }

                    /**
                     * Calculate the magic number.
                     *
                     * @return the magic number.
                     */
                    private int calculateMagicNumber() {
                        int a = 0;
                        int b = 5;
                        int magicNumber = 0;

                        while (a < b) {
                            magicNumber += b;
                            a++;
                        }

                        return magicNumber;
                    }
                }
                """;

        // Create temporary directories for the mock repositories with proper JPlag structure
        Path tempDir = Files.createTempDirectory("plagiarism-test-repos");
        Path projectDir = tempDir.resolve(projectKey);
        Files.createDirectories(projectDir);

        // Create repository directories with simpler names that work with both test cases
        Path repo1Dir = projectDir.resolve("1-Submission1.java");
        Path repo2Dir = projectDir.resolve("2-Submission2.java");

<<<<<<< HEAD
        Files.createDirectories(repo1Dir);
        Files.createDirectories(repo2Dir);

        // Write Java files with the expected names for the test
        FileUtils.writeByteArrayToFile(repo1Dir.resolve("1-Submission1.java").toFile(), exampleProgram.getBytes(StandardCharsets.UTF_8));
        FileUtils.writeByteArrayToFile(repo2Dir.resolve("2-Submission2.java").toFile(), exampleProgram.getBytes(StandardCharsets.UTF_8));

        // Create mock repositories pointing to these directories
        de.tum.cit.aet.artemis.programming.domain.Repository mockRepo1 = mock(de.tum.cit.aet.artemis.programming.domain.Repository.class);
        when(mockRepo1.getLocalPath()).thenReturn(repo1Dir);

        de.tum.cit.aet.artemis.programming.domain.Repository mockRepo2 = mock(de.tum.cit.aet.artemis.programming.domain.Repository.class);
        when(mockRepo2.getLocalPath()).thenReturn(repo2Dir);

        // Mock all Git service methods that the plagiarism detection service uses
        doAnswer(invocation -> {
            ProgrammingExerciseParticipation participation = invocation.getArgument(0);
            // Get all student participations for this exercise
            var studentParticipations = programmingExerciseStudentParticipationRepository.findByExerciseId(programmingExercise.getId()).stream()
                    .filter(p -> p.getParticipant() != null && p.getParticipant().getName() != null && !p.getParticipant().getName().contains("instructor"))
                    .sorted((p1, p2) -> p1.getId().compareTo(p2.getId())).toList();

            if (!studentParticipations.isEmpty() && participation.getId().equals(studentParticipations.get(0).getId())) {
                return mockRepo1;
            }
            else if (studentParticipations.size() > 1 && participation.getId().equals(studentParticipations.get(1).getId())) {
                return mockRepo2;
            }
            else {
                // For any other participation (including instructors), return the first repo as fallback
                return mockRepo1;
            }
        }).when(gitService).getOrCheckoutRepositoryForJPlag(any(ProgrammingExerciseParticipation.class), anyString());

        // Mock the other required methods
        doNothing().when(gitService).resetToOriginHead(any());
        doNothing().when(gitService).deleteLocalRepository(any(de.tum.cit.aet.artemis.programming.domain.Repository.class));

        doReturn(tempDir).when(fileService).getTemporaryUniqueSubfolderPath(any(Path.class), eq(60L));
        doReturn(null).when(uriService).getRepositorySlugFromRepositoryUri(any());
=======
        var repository1 = gitService.getExistingCheckedOutRepositoryByLocalPath(localRepoPath, null);
        var repository2 = gitService.getExistingCheckedOutRepositoryByLocalPath(localRepoPath2, null);
        doReturn(repository1).when(gitService).getOrCheckoutRepositoryWithTargetPath(eq(participation1.getVcsRepositoryUri()), any(Path.class), anyBoolean());
        doReturn(repository2).when(gitService).getOrCheckoutRepositoryWithTargetPath(eq(participation2.getVcsRepositoryUri()), any(Path.class), anyBoolean());
>>>>>>> 1d9fa10a
    }

    void testGetPlagiarismResult() throws Exception {
        Course course = programmingExerciseUtilService.addCourseWithOneProgrammingExercise();
        ProgrammingExercise programmingExercise = ExerciseUtilService.getFirstExerciseWithType(course, ProgrammingExercise.class);
        programmingExercise = programmingExerciseRepository.findWithEagerStudentParticipationsStudentAndSubmissionsById(programmingExercise.getId()).orElseThrow();

        PlagiarismResult expectedResult = textExerciseUtilService.createPlagiarismResultForExercise(programmingExercise);

        var result = request.get("/api/programming/programming-exercises/" + programmingExercise.getId() + "/plagiarism-result", HttpStatus.OK, PlagiarismResultDTO.class);
        assertThat(result.plagiarismResult().getId()).isEqualTo(expectedResult.getId());
    }

    void testGetPlagiarismResultWithoutResult() throws Exception {
        Course course = programmingExerciseUtilService.addCourseWithOneProgrammingExercise();
        ProgrammingExercise programmingExercise = ExerciseUtilService.getFirstExerciseWithType(course, ProgrammingExercise.class);
        var result = request.get("/api/programming/programming-exercises/" + programmingExercise.getId() + "/plagiarism-result", HttpStatus.OK, String.class);
        assertThat(result).isNullOrEmpty();
    }

    void testGetPlagiarismResultWithoutExercise() throws Exception {
        PlagiarismResult result = request.get("/api/programming/programming-exercises/-1/plagiarism-result", HttpStatus.NOT_FOUND, PlagiarismResult.class);
        assertThat(result).isNull();
    }

    void testValidateValidAuxiliaryRepository() throws Exception {
        AuxiliaryRepositoryBuilder auxRepoBuilder = AuxiliaryRepositoryBuilder.defaults();
        testAuxRepo(auxRepoBuilder, HttpStatus.OK);
    }

    void testValidateAuxiliaryRepositoryIdSetOnRequest() throws Exception {
        testAuxRepo(AuxiliaryRepositoryBuilder.defaults().withId(0L), HttpStatus.INTERNAL_SERVER_ERROR);

    }

    void testValidateAuxiliaryRepositoryWithoutName() throws Exception {
        testAuxRepo(AuxiliaryRepositoryBuilder.defaults().withoutName(), HttpStatus.BAD_REQUEST);
        testAuxRepo(AuxiliaryRepositoryBuilder.defaults().withName(""), HttpStatus.BAD_REQUEST);
    }

    void testValidateAuxiliaryRepositoryWithTooLongName() throws Exception {
        testAuxRepo(AuxiliaryRepositoryBuilder.defaults().withName(generateStringWithMoreThanNCharacters(AuxiliaryRepository.MAX_NAME_LENGTH)), HttpStatus.BAD_REQUEST);
    }

    void testValidateAuxiliaryRepositoryWithDuplicatedName() throws Exception {
        testAuxRepo(List.of(AuxiliaryRepositoryBuilder.defaults().get(), AuxiliaryRepositoryBuilder.defaults().withoutCheckoutDirectory().get()), HttpStatus.BAD_REQUEST);
    }

    void testValidateAuxiliaryRepositoryWithRestrictedName() throws Exception {
        for (RepositoryType repositoryType : RepositoryType.values()) {
            testAuxRepo(AuxiliaryRepositoryBuilder.defaults().withName(repositoryType.getName()), HttpStatus.BAD_REQUEST);
        }
    }

    void testValidateAuxiliaryRepositoryWithInvalidCheckoutDirectory() throws Exception {
        testAuxRepo(AuxiliaryRepositoryBuilder.defaults().withCheckoutDirectory("..."), HttpStatus.BAD_REQUEST);
    }

    void testValidateAuxiliaryRepositoryWithoutCheckoutDirectory() throws Exception {
        AuxiliaryRepositoryBuilder auxRepoBuilder = AuxiliaryRepositoryBuilder.defaults().withoutCheckoutDirectory();
        testAuxRepo(auxRepoBuilder, HttpStatus.OK);
    }

    void testValidateAuxiliaryRepositoryWithBlankCheckoutDirectory() throws Exception {
        AuxiliaryRepositoryBuilder auxRepoBuilder = AuxiliaryRepositoryBuilder.defaults().withCheckoutDirectory("   ");
        testAuxRepo(auxRepoBuilder, HttpStatus.OK);
    }

    void testValidateAuxiliaryRepositoryWithTooLongCheckoutDirectory() throws Exception {
        testAuxRepo(AuxiliaryRepositoryBuilder.defaults().withCheckoutDirectory(generateStringWithMoreThanNCharacters(AuxiliaryRepository.MAX_CHECKOUT_DIRECTORY_LENGTH)),
                HttpStatus.BAD_REQUEST);
    }

    void testValidateAuxiliaryRepositoryWithDuplicatedCheckoutDirectory() throws Exception {
        testAuxRepo(List.of(AuxiliaryRepositoryBuilder.defaults().get(), AuxiliaryRepositoryBuilder.defaults().withDifferentName().get()), HttpStatus.BAD_REQUEST);
    }

    void testValidateAuxiliaryRepositoryWithNullCheckoutDirectory() throws Exception {
        testAuxRepo(List.of(AuxiliaryRepositoryBuilder.defaults().get(), AuxiliaryRepositoryBuilder.defaults().withDifferentName().withoutCheckoutDirectory().get(),
                AuxiliaryRepositoryBuilder.defaults().get()), HttpStatus.BAD_REQUEST);
    }

    void testValidateAuxiliaryRepositoryWithTooLongDescription() throws Exception {
        testAuxRepo(AuxiliaryRepositoryBuilder.defaults().withDescription(generateStringWithMoreThanNCharacters(500)), HttpStatus.BAD_REQUEST);
    }

    void testValidateAuxiliaryRepositoryWithoutDescription() throws Exception {
        AuxiliaryRepositoryBuilder auxRepoBuilder = AuxiliaryRepositoryBuilder.defaults().withoutDescription();
        testAuxRepo(auxRepoBuilder, HttpStatus.OK);
    }

    void testGetAuxiliaryRepositoriesMissingExercise() throws Exception {
        request.get(defaultGetAuxReposEndpoint(-1L), HttpStatus.NOT_FOUND, List.class);
    }

    void testGetAuxiliaryRepositoriesOk() throws Exception {
        programmingExercise = programmingExerciseRepository.findWithAuxiliaryRepositoriesById(programmingExercise.getId()).orElseThrow();
        programmingExercise.addAuxiliaryRepository(auxiliaryRepositoryRepository.save(AuxiliaryRepositoryBuilder.defaults().get()));
        programmingExercise
                .addAuxiliaryRepository(auxiliaryRepositoryRepository.save(AuxiliaryRepositoryBuilder.defaults().withDifferentName().withDifferentCheckoutDirectory().get()));
        programmingExerciseRepository.save(programmingExercise);
        var returnedAuxiliaryRepositories = request.get(defaultGetAuxReposEndpoint(), HttpStatus.OK, List.class);
        assertThat(returnedAuxiliaryRepositories).hasSize(2);
    }

    void testGetAuxiliaryRepositoriesEmptyOk() throws Exception {
        programmingExercise = programmingExerciseRepository.findWithAuxiliaryRepositoriesById(programmingExercise.getId()).orElseThrow();
        var returnedAuxiliaryRepositories = request.get(defaultGetAuxReposEndpoint(), HttpStatus.OK, List.class);
        assertThat(returnedAuxiliaryRepositories).isEmpty();
    }

    void testGetAuxiliaryRepositoriesForbidden() throws Exception {
        request.get(defaultGetAuxReposEndpoint(), HttpStatus.FORBIDDEN, List.class);
    }

    void testResetForbidden() throws Exception {
        var resetOptions = new ProgrammingExerciseResetOptionsDTO(false, false, false, false);
        request.put(defaultResetEndpoint(), resetOptions, HttpStatus.FORBIDDEN);
    }

    void testResetOnlyDeleteBuildPlansForbidden() throws Exception {
        var resetOptions = new ProgrammingExerciseResetOptionsDTO(true, false, false, false);
        request.put(defaultResetEndpoint(), resetOptions, HttpStatus.FORBIDDEN);
    }

    void testResetDeleteBuildPlansAndDeleteStudentRepositoriesForbidden() throws Exception {
        var resetOptions = new ProgrammingExerciseResetOptionsDTO(true, true, false, false);
        request.put(defaultResetEndpoint(), resetOptions, HttpStatus.FORBIDDEN);
    }

    void testResetOnlyDeleteStudentParticipationsSubmissionsAndResultsForbidden() throws Exception {
        var resetOptions = new ProgrammingExerciseResetOptionsDTO(false, false, true, false);
        request.put(defaultResetEndpoint(), resetOptions, HttpStatus.FORBIDDEN);
    }

    void testResetExerciseNotFound() throws Exception {
        var resetOptions = new ProgrammingExerciseResetOptionsDTO(false, false, false, false);
        request.put(defaultResetEndpoint(-1L), resetOptions, HttpStatus.NOT_FOUND);
    }

    void testResetOnlyDeleteBuildPlansSuccess() throws Exception {
        final var projectKey = programmingExercise.getProjectKey();
        for (final var planName : List.of(userPrefix + "student1", userPrefix + "student2")) {
            mockDelegate.mockDeleteBuildPlan(projectKey, projectKey + "-" + planName.toUpperCase(), false);
        }

        // Two participations exist with build plans before reset
        var participations = programmingExerciseStudentParticipationRepository.findByExerciseId(programmingExercise.getId());
        assertThat(participations).hasSize(2);
        participations.forEach(participation -> assertThat(participation.getBuildPlanId()).isNotNull());

        var resetOptions = new ProgrammingExerciseResetOptionsDTO(true, false, false, false);
        request.put(defaultResetEndpoint(programmingExercise.getId()), resetOptions, HttpStatus.OK);

        // Two participations exist with build plans removed after reset
        participations = programmingExerciseStudentParticipationRepository.findByExerciseId(programmingExercise.getId());
        assertThat(participations).hasSize(2);
        participations.forEach(participation -> assertThat(participation.getBuildPlanId()).isNull());
    }

    void testResetDeleteBuildPlansAndDeleteStudentRepositoriesSuccess() throws Exception {
        final var projectKey = programmingExercise.getProjectKey();
        for (final var planName : List.of(userPrefix + "student1", userPrefix + "student2")) {
            mockDelegate.mockDeleteBuildPlan(projectKey, projectKey + "-" + planName.toUpperCase(), false);
        }

        // Two participations exist with build plans and repositories before reset
        var participations = programmingExerciseStudentParticipationRepository.findByExerciseId(programmingExercise.getId());
        assertThat(participations).hasSize(2);
        participations.forEach(participation -> {
            assertThat(participation.getRepositoryUri()).isNotNull();
            assertThat(participation.getBuildPlanId()).isNotNull();
        });

        var resetOptions = new ProgrammingExerciseResetOptionsDTO(true, true, false, false);
        request.put(defaultResetEndpoint(programmingExercise.getId()), resetOptions, HttpStatus.OK);

        // Two participations exist with build plans and repositories removed after reset
        participations = programmingExerciseStudentParticipationRepository.findByExerciseId(programmingExercise.getId());
        assertThat(participations).hasSize(2);
        participations.forEach(participation -> {
            assertThat(participation.getRepositoryUri()).isNull();
            assertThat(participation.getBuildPlanId()).isNull();
        });
    }

    void testResetOnlyDeleteStudentParticipationsSubmissionsAndResultsSuccess() throws Exception {
        final var projectKey = programmingExercise.getProjectKey();
        for (final var planName : List.of(userPrefix + "student1", userPrefix + "student2")) {
            mockDelegate.mockDeleteBuildPlan(projectKey, projectKey + "-" + planName.toUpperCase(), false);
        }

        // Two participations exist before reset
        assertThat(programmingExerciseStudentParticipationRepository.findByExerciseId(programmingExercise.getId())).hasSize(2);

        var resetOptions = new ProgrammingExerciseResetOptionsDTO(false, false, true, false);
        request.put(defaultResetEndpoint(programmingExercise.getId()), resetOptions, HttpStatus.OK);

        // No participations exist after reset
        assertThat(programmingExerciseStudentParticipationRepository.findByExerciseId(programmingExercise.getId())).isEmpty();
    }

    void testResetOnlyRecreateBuildPlansSuccess() throws Exception {
        addAuxiliaryRepositoryToExercise();
        mockDelegate.mockGetProjectKeyFromAnyUrl(programmingExercise.getProjectKey());
        String templateBuildPlanName = programmingExercise.getProjectKey() + "-" + TEMPLATE.getName();
        String solutionBuildPlanName = programmingExercise.getProjectKey() + "-" + SOLUTION.getName();
        mockDelegate.mockGetBuildPlan(programmingExercise.getProjectKey(), templateBuildPlanName, true, true, false, false);
        mockDelegate.mockGetBuildPlan(programmingExercise.getProjectKey(), solutionBuildPlanName, true, true, false, false);
        mockDelegate.mockDeleteBuildPlan(programmingExercise.getProjectKey(), templateBuildPlanName, false);
        mockDelegate.mockDeleteBuildPlan(programmingExercise.getProjectKey(), solutionBuildPlanName, false);
        mockDelegate.mockGetBuildPlanConfig(programmingExercise.getProjectKey(), templateBuildPlanName);
        mockDelegate.mockGetBuildPlanConfig(programmingExercise.getProjectKey(), solutionBuildPlanName);
        mockDelegate.mockConnectorRequestsForSetup(programmingExercise, false, false, false);

        var resetOptions = new ProgrammingExerciseResetOptionsDTO(false, false, false, true);
        request.put(defaultResetEndpoint(), resetOptions, HttpStatus.OK);
    }

    void testExportAuxiliaryRepositoryForbidden() throws Exception {
        AuxiliaryRepository repository = addAuxiliaryRepositoryToExercise();
        request.get(defaultExportInstructorAuxiliaryRepository(repository), HttpStatus.FORBIDDEN, File.class);
    }

    void testExportAuxiliaryRepositoryBadRequest() throws Exception {
        AuxiliaryRepository repository = addAuxiliaryRepositoryToExercise();
        request.get(defaultExportInstructorAuxiliaryRepository(repository), HttpStatus.BAD_REQUEST, File.class);
    }

    void testExportAuxiliaryRepositoryExerciseNotFound() throws Exception {
        request.get(defaultExportInstructorAuxiliaryRepository(-1L, 1L), HttpStatus.NOT_FOUND, File.class);
    }

    void testExportAuxiliaryRepositoryRepositoryNotFound() throws Exception {
        request.get(defaultExportInstructorAuxiliaryRepository(programmingExercise.getId(), -1L), HttpStatus.NOT_FOUND, File.class);
    }

    private String generateStringWithMoreThanNCharacters(int n) {
        return IntStream.range(0, n + 1).mapToObj(unused -> "a").reduce("", String::concat);
    }

    private AuxiliaryRepository addAuxiliaryRepositoryToExercise() {
        AuxiliaryRepository repository = AuxiliaryRepositoryBuilder.defaults().get();
        auxiliaryRepositoryRepository.save(repository);
        programmingExercise.setAuxiliaryRepositories(new ArrayList<>());
        programmingExercise.addAuxiliaryRepository(repository);
        programmingExerciseRepository.save(programmingExercise);
        return repository;
    }

    public void addAuxiliaryRepositoryToExercise(ProgrammingExercise exercise) {
        AuxiliaryRepository repository = AuxiliaryRepositoryBuilder.defaults().get();
        auxiliaryRepositoryRepository.save(repository);
        exercise.setAuxiliaryRepositories(new ArrayList<>());
        exercise.addAuxiliaryRepository(repository);
        programmingExerciseRepository.save(exercise);
    }

    private String defaultAuxiliaryRepositoryEndpoint() {
        return "/api/programming/programming-exercises";
    }

    private String defaultResetEndpoint() {
        return defaultResetEndpoint(programmingExercise.getId());
    }

    private String defaultGetAuxReposEndpoint() {
        return defaultGetAuxReposEndpoint(programmingExercise.getId());
    }

    private String defaultExportInstructorAuxiliaryRepository(AuxiliaryRepository repository) {
        return defaultExportInstructorAuxiliaryRepository(programmingExercise.getId(), repository.getId());
    }

    private String defaultResetEndpoint(Long exerciseId) {
        return "/api/programming/programming-exercises/" + exerciseId + "/reset";
    }

    private String defaultGetAuxReposEndpoint(Long exerciseId) {
        return "/api/programming/programming-exercises/" + exerciseId + "/auxiliary-repository";
    }

    private String defaultExportInstructorAuxiliaryRepository(Long exerciseId, Long repositoryId) {
        return "/api/programming/programming-exercises/" + exerciseId + "/export-instructor-auxiliary-repository/" + repositoryId;
    }

    private void testAuxRepo(AuxiliaryRepositoryBuilder body, HttpStatus expectedStatus) throws Exception {
        testAuxRepo(List.of(body.get()), expectedStatus);
    }

    private void testAuxRepo(List<AuxiliaryRepository> body, HttpStatus expectedStatus) throws Exception {
        programmingExercise.setAuxiliaryRepositories(body);
        request.putWithResponseBody(defaultAuxiliaryRepositoryEndpoint(), programmingExercise, ProgrammingExercise.class, expectedStatus);
    }

    private static class AuxiliaryRepositoryBuilder {

        private final AuxiliaryRepository repository;

        private AuxiliaryRepositoryBuilder() {
            this.repository = new AuxiliaryRepository();
        }

        static AuxiliaryRepositoryBuilder of() {
            return new AuxiliaryRepositoryBuilder();
        }

        static AuxiliaryRepositoryBuilder defaults() {
            return of().withoutId().withName("defaultname").withCheckoutDirectory("directory").withDescription("DefaultDescription");
        }

        AuxiliaryRepositoryBuilder withName(String name) {
            repository.setName(name);
            return this;
        }

        AuxiliaryRepositoryBuilder withoutName() {
            repository.setName(null);
            return this;
        }

        AuxiliaryRepositoryBuilder withDifferentName() {
            repository.setName("differentname");
            return this;
        }

        AuxiliaryRepositoryBuilder withDescription(String description) {
            repository.setDescription(description);
            return this;
        }

        AuxiliaryRepositoryBuilder withoutDescription() {
            repository.setDescription(null);
            return this;
        }

        AuxiliaryRepositoryBuilder withCheckoutDirectory(String checkoutDirectory) {
            repository.setCheckoutDirectory(checkoutDirectory);
            return this;
        }

        AuxiliaryRepositoryBuilder withoutCheckoutDirectory() {
            repository.setCheckoutDirectory(null);
            return this;
        }

        AuxiliaryRepositoryBuilder withDifferentCheckoutDirectory() {
            repository.setCheckoutDirectory("differentcheckoutdirectory");
            return this;
        }

        AuxiliaryRepositoryBuilder withId(Long id) {
            repository.setId(id);
            return this;
        }

        AuxiliaryRepositoryBuilder withoutId() {
            repository.setId(null);
            return this;
        }

        AuxiliaryRepository get() {
            return repository;
        }
    }

    void testReEvaluateAndUpdateProgrammingExercise_instructorNotInCourse_forbidden(String testPrefix) throws Exception {
        userUtilService.addInstructor("other-instructors", testPrefix + "instructoralt");
        programmingExerciseUtilService.addCourseWithOneProgrammingExercise();
        ProgrammingExercise programmingExercise = programmingExerciseTestRepository.findAllWithEagerTemplateAndSolutionParticipations().getFirst();
        request.put("/api/programming/programming-exercises/" + programmingExercise.getId() + "/re-evaluate", programmingExercise, HttpStatus.FORBIDDEN);
    }

    void testReEvaluateAndUpdateProgrammingExercise_notFound() throws Exception {
        request.put("/api/programming/programming-exercises/" + 123456789 + "/re-evaluate", programmingExercise, HttpStatus.NOT_FOUND);
    }

    void testReEvaluateAndUpdateProgrammingExercise_isNotSameGivenExerciseIdInRequestBody_conflict() throws Exception {
        programmingExerciseUtilService.addCourseWithOneProgrammingExercise();
        programmingExerciseUtilService.addCourseWithOneProgrammingExercise();
        ProgrammingExercise programmingExercise = programmingExerciseTestRepository.findAllWithEagerTemplateAndSolutionParticipations().getFirst();
        ProgrammingExercise programmingExerciseToBeConflicted = programmingExerciseTestRepository.findAllWithEagerTemplateAndSolutionParticipations().get(1);

        request.put("/api/programming/programming-exercises/" + programmingExercise.getId() + "/re-evaluate", programmingExerciseToBeConflicted, HttpStatus.CONFLICT);
    }

    void test_redirectGetSolutionRepositoryFilesWithoutContent() throws Exception {
        test_redirectGetSolutionRepositoryFilesWithoutContent((exercise, files) -> {
            LocalRepository localRepository = new LocalRepository("main");
            try {
                programmingUtilTestService.setupSolution(files, exercise, localRepository);
            }
            catch (Exception e) {
                fail("Setup solution threw unexpected exception: " + e.getMessage());
            }
            return localRepository;
        });
    }

    private void test_redirectGetSolutionRepositoryFilesWithoutContent(BiFunction<ProgrammingExercise, Map<String, String>, LocalRepository> setupRepositoryMock) throws Exception {
        setupRepositoryMock.apply(programmingExercise, Map.ofEntries(Map.entry("A.java", "abc"), Map.entry("B.java", "cde"), Map.entry("C.java", "efg")));

        var savedExercise = programmingExerciseRepository.findByIdWithTemplateAndSolutionParticipationElseThrow(programmingExercise.getId());

        // We expect an URL which is the endpoint, with which the file contents can be retrieved
        request.getWithForwardedUrl("/api/programming/programming-exercises/" + programmingExercise.getId() + "/file-names", HttpStatus.OK,
                "/api/programming/repository/" + savedExercise.getSolutionParticipation().getId() + "/file-names");
    }

    void test_redirectGetTemplateRepositoryFilesWithContentOmitBinaries() throws Exception {
        BiFunction<ProgrammingExercise, Map<String, String>, LocalRepository> redirectFnc = (exercise, files) -> {
            LocalRepository localRepository = new LocalRepository("main");
            try {
                programmingUtilTestService.setupTemplate(files, exercise, localRepository);
            }
            catch (Exception e) {
                fail("Setup template threw unexpected exception: " + e.getMessage());
            }
            return localRepository;
        };

        test_redirectGetTemplateRepositoryFilesWithContentOmitBinaries(redirectFnc);

    }

    void test_redirectGetTemplateRepositoryFilesWithContent() throws Exception {
        BiFunction<ProgrammingExercise, Map<String, String>, LocalRepository> redirectFnc = (exercise, files) -> {
            LocalRepository localRepository = new LocalRepository("main");
            try {
                programmingUtilTestService.setupTemplate(files, exercise, localRepository);
            }
            catch (Exception e) {
                fail("Setup template threw unexpected exception: " + e.getMessage());
            }
            return localRepository;
        };

        test_redirectGetTemplateRepositoryFilesWithContent(redirectFnc);

    }

    private void test_redirectGetTemplateRepositoryFilesWithContent(BiFunction<ProgrammingExercise, Map<String, String>, LocalRepository> setupRepositoryMock) throws Exception {
        setupRepositoryMock.apply(programmingExercise, Map.ofEntries(Map.entry("A.java", "abc"), Map.entry("B.java", "cde"), Map.entry("C.java", "efg")));

        var savedExercise = programmingExerciseRepository.findByIdWithTemplateAndSolutionParticipationElseThrow(programmingExercise.getId());

        request.getWithForwardedUrl("/api/programming/programming-exercises/" + programmingExercise.getId() + "/template-files-content", HttpStatus.OK,
                "/api/programming/repository/" + savedExercise.getTemplateParticipation().getId() + "/files-content");
    }

    private void test_redirectGetTemplateRepositoryFilesWithContentOmitBinaries(BiFunction<ProgrammingExercise, Map<String, String>, LocalRepository> setupRepositoryMock)
            throws Exception {
        setupRepositoryMock.apply(programmingExercise, Map.ofEntries(Map.entry("A.java", "abc"), Map.entry("B.jar", "binaryContent")));

        var savedExercise = programmingExerciseRepository.findByIdWithTemplateAndSolutionParticipationElseThrow(programmingExercise.getId());
        var queryParams = "?omitBinaries=true";
        request.getWithForwardedUrl("/api/programming/programming-exercises/" + programmingExercise.getId() + "/template-files-content" + queryParams, HttpStatus.OK,
                "/api/programming/repository/" + savedExercise.getTemplateParticipation().getId() + "/files-content" + queryParams);
    }

    void testRedirectGetParticipationRepositoryFilesWithContentAtCommit(String testPrefix) throws Exception {
        testRedirectGetParticipationRepositoryFilesWithContentAtCommit((exercise, files) -> {
            LocalRepository localRepository = new LocalRepository("main");
            var studentLogin = testPrefix + "student1";
            try {
                localRepository.configureRepos(localVCRepoPath, "testLocalRepo", "testOriginRepo");
                return programmingUtilTestService.setupSubmission(files, exercise, localRepository, studentLogin);
            }
            catch (Exception e) {
                fail("Test setup failed", e);
            }
            return null;
        });
    }

    private void testRedirectGetParticipationRepositoryFilesWithContentAtCommit(BiFunction<ProgrammingExercise, Map<String, String>, ProgrammingSubmission> setupRepositoryMock)
            throws Exception {
        var submission = setupRepositoryMock.apply(programmingExercise, Map.of("A.java", "abc", "B.java", "cde", "C.java", "efg"));
        String filesWithContentsAsJson = """
                {
                  "C.java" : "efg",
                  "B.java" : "cde",
                  "A.java" : "abc",
                  "README.md" : "Initial commit"
                }""";

        request.getWithFileContents("/api/programming/programming-exercise-participations/" + participation1.getId() + "/files-content/" + submission.getCommitHash(),
                HttpStatus.OK, filesWithContentsAsJson);
    }

    void testRedirectGetParticipationRepositoryFilesWithContentAtCommitForbidden(String testPrefix) throws Exception {
        testRedirectGetParticipationRepositoryFilesWithContentAtCommitForbidden((exercise, files) -> {
            LocalRepository localRepository = new LocalRepository("main");

            var studentLogin = testPrefix + "student1";
            try {
                localRepository.configureRepos(localVCRepoPath, "testLocalRepo", "testOriginRepo");
                return programmingUtilTestService.setupSubmission(files, exercise, localRepository, studentLogin);
            }
            catch (Exception e) {
                fail("Test setup failed");
            }
            return null;
        });
    }

    private void testRedirectGetParticipationRepositoryFilesWithContentAtCommitForbidden(
            BiFunction<ProgrammingExercise, Map<String, String>, ProgrammingSubmission> setupRepositoryMock) throws Exception {
        var submission = setupRepositoryMock.apply(programmingExercise, Map.of("A.java", "abc", "B.java", "cde", "C.java", "efg"));

        request.get("/api/programming/programming-exercise-participations/" + participation1.getId() + "/files-content/" + submission.getCommitHash(), HttpStatus.FORBIDDEN,
                Map.class);
    }

    private long getMaxProgrammingExerciseId() {
        return programmingExerciseRepository.findAll(PageRequest.of(0, 1, Sort.by(Sort.Direction.DESC, "id"))).stream().mapToLong(ProgrammingExercise::getId).max().orElse(1L);
    }

    private void setupMocksForConsistencyChecksOnImport(ProgrammingExercise sourceExercise) throws Exception {
        var programmingExercise = programmingExerciseRepository.findWithTemplateAndSolutionParticipationAndAuxiliaryRepositoriesById(sourceExercise.getId()).orElseThrow();

        for (var auxiliaryRepository : programmingExercise.getAuxiliaryRepositories()) {
            mockDelegate.mockGetRepositorySlugFromRepositoryUri(sourceExercise.generateRepositoryName("auxrepo"), auxiliaryRepository.getVcsRepositoryUri());
        }
        mockDelegate.mockCheckIfBuildPlanExists(uriService.getProjectKeyFromRepositoryUri(programmingExercise.getVcsTemplateRepositoryUri()),
                programmingExercise.getTemplateBuildPlanId(), true, false);
        mockDelegate.mockCheckIfBuildPlanExists(uriService.getProjectKeyFromRepositoryUri(programmingExercise.getVcsSolutionRepositoryUri()),
                programmingExercise.getSolutionBuildPlanId(), true, false);
    }
}<|MERGE_RESOLUTION|>--- conflicted
+++ resolved
@@ -1760,7 +1760,6 @@
         Path repo1Dir = projectDir.resolve("1-Submission1.java");
         Path repo2Dir = projectDir.resolve("2-Submission2.java");
 
-<<<<<<< HEAD
         Files.createDirectories(repo1Dir);
         Files.createDirectories(repo2Dir);
 
@@ -1793,7 +1792,7 @@
                 // For any other participation (including instructors), return the first repo as fallback
                 return mockRepo1;
             }
-        }).when(gitService).getOrCheckoutRepositoryForJPlag(any(ProgrammingExerciseParticipation.class), anyString());
+        }).when(gitService).getOrCheckoutRepositoryForJPlag(any(ProgrammingExerciseParticipation.class), any(Path.class));
 
         // Mock the other required methods
         doNothing().when(gitService).resetToOriginHead(any());
@@ -1801,12 +1800,6 @@
 
         doReturn(tempDir).when(fileService).getTemporaryUniqueSubfolderPath(any(Path.class), eq(60L));
         doReturn(null).when(uriService).getRepositorySlugFromRepositoryUri(any());
-=======
-        var repository1 = gitService.getExistingCheckedOutRepositoryByLocalPath(localRepoPath, null);
-        var repository2 = gitService.getExistingCheckedOutRepositoryByLocalPath(localRepoPath2, null);
-        doReturn(repository1).when(gitService).getOrCheckoutRepositoryWithTargetPath(eq(participation1.getVcsRepositoryUri()), any(Path.class), anyBoolean());
-        doReturn(repository2).when(gitService).getOrCheckoutRepositoryWithTargetPath(eq(participation2.getVcsRepositoryUri()), any(Path.class), anyBoolean());
->>>>>>> 1d9fa10a
     }
 
     void testGetPlagiarismResult() throws Exception {
