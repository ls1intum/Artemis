--- conflicted
+++ resolved
@@ -1632,88 +1632,6 @@
         request.patchWithResponseBody("/api" + endpoint, "{}", String.class, HttpStatus.FORBIDDEN);
     }
 
-<<<<<<< HEAD
-=======
-    void lockAllRepositories_asStudent_forbidden() throws Exception {
-        final var endpoint = "/programming/programming-exercises/" + programmingExercise.getId() + "/lock-all-repositories";
-        request.post("/api" + endpoint, null, HttpStatus.FORBIDDEN);
-    }
-
-    void lockAllRepositories_asTutor_forbidden() throws Exception {
-        final var endpoint = "/programming/programming-exercises/" + programmingExercise.getId() + "/lock-all-repositories";
-        request.post("/api" + endpoint, null, HttpStatus.FORBIDDEN);
-    }
-
-    void lockAllRepositories() throws Exception {
-        course.setInstructorGroupName(userPrefix + "lockAll");
-        courseRepository.save(course);
-
-        var instructor = userUtilService.getUserByLogin(userPrefix + "instructor1");
-        instructor.setGroups(Set.of(userPrefix + "lockAll"));
-        userRepository.save(instructor);
-
-        mockDelegate.mockSetRepositoryPermissionsToReadOnly(participation1.getVcsRepositoryUri(), programmingExercise.getProjectKey(), participation1.getStudents());
-        mockDelegate.mockSetRepositoryPermissionsToReadOnly(participation2.getVcsRepositoryUri(), programmingExercise.getProjectKey(), participation2.getStudents());
-
-        final var endpoint = "/programming/programming-exercises/" + programmingExercise.getId() + "/lock-all-repositories";
-        request.postWithoutLocation("/api" + endpoint, null, HttpStatus.OK, null);
-
-        verify(versionControlService, timeout(300)).setRepositoryPermissionsToReadOnly(participation1.getVcsRepositoryUri(), programmingExercise.getProjectKey(),
-                participation1.getStudents());
-        verify(versionControlService, timeout(300)).setRepositoryPermissionsToReadOnly(participation2.getVcsRepositoryUri(), programmingExercise.getProjectKey(),
-                participation2.getStudents());
-
-        await().untilAsserted(() -> {
-            userUtilService.changeUser(userPrefix + "instructor1");
-            var notifications = request.getList("/api/communication/notifications", HttpStatus.OK, Notification.class);
-            assertThat(notifications).as("Instructor get notified that lock operations were successful")
-                    .anyMatch(n -> n.getText().contains(Constants.PROGRAMMING_EXERCISE_SUCCESSFUL_LOCK_OPERATION_NOTIFICATION))
-                    .noneMatch(n -> n.getText().contains(Constants.PROGRAMMING_EXERCISE_FAILED_LOCK_OPERATIONS_NOTIFICATION));
-        });
-    }
-
-    void unlockAllRepositories_asStudent_forbidden() throws Exception {
-        final var endpoint = "/programming/programming-exercises/" + programmingExercise.getId() + "/unlock-all-repositories";
-        request.post("/api" + endpoint, null, HttpStatus.FORBIDDEN);
-    }
-
-    void unlockAllRepositories_asTutor_forbidden() throws Exception {
-        final var endpoint = "/programming/programming-exercises/" + programmingExercise.getId() + "/unlock-all-repositories";
-        request.post("/api" + endpoint, null, HttpStatus.FORBIDDEN);
-    }
-
-    void unlockAllRepositories() throws Exception {
-        String suffix = "unlockAll";
-        courseUtilService.updateCourseGroups(userPrefix, course, suffix);
-
-        var instructor = userUtilService.getUserByLogin(userPrefix + "instructor1");
-        instructor.setGroups(Set.of(userPrefix + "instructor" + suffix));
-        userRepository.save(instructor);
-
-        mockConfigureRepository(programmingExercise);
-        mockDelegate.mockDefaultBranch(programmingExercise);
-
-        final var endpoint = "/programming/programming-exercises/" + programmingExercise.getId() + "/unlock-all-repositories";
-        request.postWithoutLocation("/api" + endpoint, null, HttpStatus.OK, null);
-
-        verify(versionControlService, timeout(300)).addMemberToRepository(participation1.getVcsRepositoryUri(), participation1.getStudent().orElseThrow(),
-                VersionControlRepositoryPermission.REPO_WRITE);
-        verify(versionControlService, timeout(300)).addMemberToRepository(participation2.getVcsRepositoryUri(), participation2.getStudent().orElseThrow(),
-                VersionControlRepositoryPermission.REPO_WRITE);
-
-        userUtilService.changeUser(userPrefix + "instructor1");
-
-        await().untilAsserted(() -> {
-            // login again since this is executed on another thread
-            userUtilService.changeUser(userPrefix + "instructor1");
-            var notifications = request.getList("/api/communication/notifications", HttpStatus.OK, Notification.class);
-            assertThat(notifications).as("Instructor get notified that unlock operations were successful")
-                    .anyMatch(n -> n.getText().contains(Constants.PROGRAMMING_EXERCISE_SUCCESSFUL_UNLOCK_OPERATION_NOTIFICATION))
-                    .noneMatch(n -> n.getText().contains(Constants.PROGRAMMING_EXERCISE_FAILED_UNLOCK_OPERATIONS_NOTIFICATION));
-        });
-    }
-
->>>>>>> 93eba08f
     void testCheckPlagiarism() throws Exception {
         var course = programmingExerciseUtilService.addCourseWithOneProgrammingExercise();
         var programmingExercise = programmingExerciseRepository
