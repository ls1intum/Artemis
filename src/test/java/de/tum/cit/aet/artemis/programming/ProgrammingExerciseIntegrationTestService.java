--- conflicted
+++ resolved
@@ -2263,12 +2263,11 @@
         request.put("/api/programming-exercises/" + programmingExercise.getId() + "/re-evaluate", programmingExerciseToBeConflicted, HttpStatus.CONFLICT);
     }
 
-<<<<<<< HEAD
     void test_redirectGetSolutionRepositoryFilesWithoutContent() throws Exception {
         test_redirectGetSolutionRepositoryFilesWithoutContent((exercise, files) -> {
             LocalRepository localRepository = new LocalRepository("main");
             try {
-                hestiaUtilTestService.setupSolution(files, exercise, localRepository);
+                programmingUtilTestService.setupSolution(files, exercise, localRepository);
             }
             catch (Exception e) {
                 fail("Setup solution threw unexpected exception: " + e.getMessage());
@@ -2291,7 +2290,7 @@
         BiFunction<ProgrammingExercise, Map<String, String>, LocalRepository> redirectFnc = (exercise, files) -> {
             LocalRepository localRepository = new LocalRepository("main");
             try {
-                hestiaUtilTestService.setupTemplate(files, exercise, localRepository);
+                programmingUtilTestService.setupTemplate(files, exercise, localRepository);
             }
             catch (Exception e) {
                 fail("Setup template threw unexpected exception: " + e.getMessage());
@@ -2303,8 +2302,6 @@
 
     }
 
-=======
->>>>>>> 1543e3ea
     void test_redirectGetTemplateRepositoryFilesWithContent() throws Exception {
         BiFunction<ProgrammingExercise, Map<String, String>, LocalRepository> redirectFnc = (exercise, files) -> {
             LocalRepository localRepository = new LocalRepository("main");
