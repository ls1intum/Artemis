--- conflicted
+++ resolved
@@ -115,19 +115,10 @@
         assertThat(featureToggleService.isFeatureEnabled(Feature.ProgrammingExercises)).as("Feature was disabled").isFalse();
 
         // Try to access 5 different endpoints with programming feature toggle disabled
-<<<<<<< HEAD
-        request.put("/api/exercises/" + programmingExercise1.getId() + "/resume-programming-participation/" + participation.getId(), null, HttpStatus.FORBIDDEN);
-        request.put("/api/participations/" + participation.getId() + "/cleanup-build-plan", null, HttpStatus.FORBIDDEN);
-        request.postWithoutLocation("/api/programming-submissions/" + participation.getId() + "/trigger-failed-build", null, HttpStatus.FORBIDDEN, null);
-        request.delete("/api/programming-exercises/" + programmingExercise1.getId(), HttpStatus.FORBIDDEN);
-=======
         request.put("/api/exercise/exercises/" + programmingExercise1.getId() + "/resume-programming-participation/" + participation.getId(), null, HttpStatus.FORBIDDEN);
         request.put("/api/exercise/participations/" + participation.getId() + "/cleanup-build-plan", null, HttpStatus.FORBIDDEN);
         request.postWithoutLocation("/api/programming/programming-submissions/" + participation.getId() + "/trigger-failed-build", null, HttpStatus.FORBIDDEN, null);
-        programmingExercise2.setBuildConfig(programmingExerciseBuildConfigRepository.save(programmingExercise2.getBuildConfig()));
-        programmingExercise2 = programmingExerciseRepository.save(programmingExercise2);
-        request.delete("/api/programming/programming-exercises/" + programmingExercise2.getId(), HttpStatus.FORBIDDEN);
->>>>>>> b1f9a002
+        request.delete("/api/programming/programming-exercises/" + programmingExercise1.getId(), HttpStatus.FORBIDDEN);
 
         // Reset
         featureToggleService.enableFeature(Feature.ProgrammingExercises);
