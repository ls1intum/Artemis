--- conflicted
+++ resolved
@@ -89,11 +89,7 @@
     protected String defaultBranch;
 
     @Value("${artemis.temp-path}")
-<<<<<<< HEAD
-    private Path tempPath;
-=======
     protected Path tempPath;
->>>>>>> cae55bfb
 
     // NOTE: we prefer MockitoSpyBean over MockitoBean, because it is more lightweight, we can mock method, but we can also invoke actual methods during testing
     @MockitoSpyBean
