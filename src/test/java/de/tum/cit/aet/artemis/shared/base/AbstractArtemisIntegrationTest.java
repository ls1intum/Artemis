--- conflicted
+++ resolved
@@ -185,20 +185,13 @@
     @Autowired
     protected CourseTestRepository courseRepository;
 
-<<<<<<< HEAD
-=======
     private static final Path rootPath = Path.of("local", "upload");
 
->>>>>>> 0a44110a
     @BeforeAll
     static void setup() {
         // Set the static file upload path for all tests
         // This makes it a simple unit test that doesn't require a server start.
-<<<<<<< HEAD
-        FilePathConverter.setFileUploadPathStatic("./local/uploads");
-=======
         FilePathConverter.setFileUploadPath(rootPath);
->>>>>>> 0a44110a
     }
 
     @BeforeEach
