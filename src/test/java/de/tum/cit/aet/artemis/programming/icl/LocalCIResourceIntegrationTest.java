--- conflicted
+++ resolved
@@ -281,13 +281,8 @@
 
         // Create a failed job to filter for
         JobTimingInfo jobTimingInfo = new JobTimingInfo(ZonedDateTime.now().plusDays(1), ZonedDateTime.now().plusDays(1).plusMinutes(2),
-<<<<<<< HEAD
-                ZonedDateTime.now().plusDays(1).plusMinutes(10));
+                ZonedDateTime.now().plusDays(1).plusMinutes(10), null, 0);
         BuildConfig buildConfig = new BuildConfig("echo 'test'", "test", "test", "test", "test", "test", null, null, false, false, null, 0, null, null, null, null);
-=======
-                ZonedDateTime.now().plusDays(1).plusMinutes(10), null, 0);
-        BuildConfig buildConfig = new BuildConfig("echo 'test'", "test", "test", "test", "test", "test", null, null, false, false, false, null, 0, null, null, null, null);
->>>>>>> d6a1b81c
         RepositoryInfo repositoryInfo = new RepositoryInfo("test", null, RepositoryType.USER, "test", "test", "test", null, null);
         var failedJob1 = new BuildJobQueueItem("5", "job5", buildAgent, 1, course.getId(), 1, 1, 1, BuildStatus.FAILED, repositoryInfo, jobTimingInfo, buildConfig, null);
         var jobResult = new Result().successful(false).rated(true).score(0D).assessmentType(AssessmentType.AUTOMATIC).completionDate(ZonedDateTime.now());
@@ -407,7 +402,7 @@
         JobTimingInfo jobTimingInfo4 = new JobTimingInfo(now.plusSeconds(2), null, null, null, 24);
         JobTimingInfo jobTimingInfo5 = new JobTimingInfo(now.plusSeconds(3), null, null, null, 24);
 
-        BuildConfig buildConfig = new BuildConfig("echo 'test'", "test", "test", "test", "test", "test", null, null, false, false, false, null, 0, null, null, null, null);
+        BuildConfig buildConfig = new BuildConfig("echo 'test'", "test", "test", "test", "test", "test", null, null, false, false, null, 0, null, null, null, null);
         RepositoryInfo repositoryInfo = new RepositoryInfo("test", null, RepositoryType.USER, "test", "test", "test", null, null);
 
         var job1 = new BuildJobQueueItem("1", "job1", buildAgent, 1, course.getId(), 1, 1, 1, BuildStatus.SUCCESSFUL, repositoryInfo, jobTimingInfo1, buildConfig, null);
