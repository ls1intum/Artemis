package de.tum.cit.aet.artemis.programming.icl;

import static org.assertj.core.api.Assertions.assertThat;
import static org.assertj.core.api.Assertions.within;
import static org.awaitility.Awaitility.await;

import java.net.URLEncoder;
import java.nio.charset.StandardCharsets;
import java.nio.file.Files;
import java.nio.file.Path;
import java.time.ZonedDateTime;
import java.time.temporal.ChronoUnit;
import java.util.ArrayList;
import java.util.List;
import java.util.Map;
import java.util.Queue;

import org.junit.jupiter.api.AfterEach;
import org.junit.jupiter.api.BeforeEach;
import org.junit.jupiter.api.Test;
import org.redisson.api.RedissonClient;
import org.springframework.beans.factory.annotation.Autowired;
import org.springframework.beans.factory.annotation.Value;
import org.springframework.http.HttpStatus;
import org.springframework.security.test.context.support.WithMockUser;
import org.springframework.util.LinkedMultiValueMap;

import de.tum.cit.aet.artemis.assessment.domain.AssessmentType;
import de.tum.cit.aet.artemis.assessment.domain.Result;
import de.tum.cit.aet.artemis.buildagent.dto.BuildAgentDTO;
import de.tum.cit.aet.artemis.buildagent.dto.BuildAgentInformation;
import de.tum.cit.aet.artemis.buildagent.dto.BuildConfig;
import de.tum.cit.aet.artemis.buildagent.dto.BuildJobQueueItem;
import de.tum.cit.aet.artemis.buildagent.dto.BuildJobsStatisticsDTO;
import de.tum.cit.aet.artemis.buildagent.dto.BuildLogDTO;
import de.tum.cit.aet.artemis.buildagent.dto.FinishedBuildJobDTO;
import de.tum.cit.aet.artemis.buildagent.dto.JobTimingInfo;
import de.tum.cit.aet.artemis.buildagent.dto.RepositoryInfo;
import de.tum.cit.aet.artemis.buildagent.service.SharedQueueProcessingService;
import de.tum.cit.aet.artemis.core.dto.SortingOrder;
import de.tum.cit.aet.artemis.core.dto.pageablesearch.PageableSearchDTO;
import de.tum.cit.aet.artemis.programming.AbstractProgrammingIntegrationLocalCILocalVCTestBase;
import de.tum.cit.aet.artemis.programming.domain.RepositoryType;
import de.tum.cit.aet.artemis.programming.domain.build.BuildJob;
import de.tum.cit.aet.artemis.programming.domain.build.BuildStatus;
import de.tum.cit.aet.artemis.programming.service.BuildLogEntryService;

class LocalCIResourceIntegrationTest extends AbstractProgrammingIntegrationLocalCILocalVCTestBase {

    private static final String TEST_PREFIX = "localciresourceint";

    protected BuildJobQueueItem job1;

    protected BuildJobQueueItem job2;

    protected BuildAgentInformation agent1;

    protected BuildJob finishedJob1;

    protected BuildJob finishedJob2;

    protected BuildJob finishedJob3;

    protected BuildJob finishedJobForLogs;

    @Autowired
    private RedissonClient redissonClient;

    @Autowired
    private SharedQueueProcessingService sharedQueueProcessingService;

    @Autowired
    private BuildLogEntryService buildLogEntryService;

    protected Queue<BuildJobQueueItem> queuedJobs;

    protected Map<String, BuildJobQueueItem> processingJobs;

    protected Map<String, BuildAgentInformation> buildAgentInformation;

    @Override
    protected String getTestPrefix() {
        return TEST_PREFIX;
    }

    @Value("${artemis.continuous-integration.build-agent.short-name}")
    private String buildAgentShortName;

    @Value("${artemis.continuous-integration.build-agent.display-name:}")
    private String buildAgentDisplayName;

    private BuildAgentDTO buildAgent;

    @BeforeEach
    void createJobs() {
        // temporarily remove listener to avoid triggering build job processing
        sharedQueueProcessingService.removeListenerAndCancelScheduledFuture();

        JobTimingInfo jobTimingInfo1 = new JobTimingInfo(ZonedDateTime.now().plusMinutes(1), ZonedDateTime.now().plusMinutes(2), ZonedDateTime.now().plusMinutes(3), null, 20);
        JobTimingInfo jobTimingInfo2 = new JobTimingInfo(ZonedDateTime.now(), ZonedDateTime.now().plusMinutes(1), ZonedDateTime.now().plusMinutes(2), null, 20);
        JobTimingInfo jobTimingInfo3 = new JobTimingInfo(ZonedDateTime.now().minusMinutes(10), ZonedDateTime.now().minusMinutes(9), ZonedDateTime.now().plusSeconds(150), null, 20);

        BuildConfig buildConfig = new BuildConfig("echo 'test'", "test", "test", "test", "test", "test", null, null, false, false, null, 0, null, null, null, null);
        RepositoryInfo repositoryInfo = new RepositoryInfo("test", null, RepositoryType.USER, "test", "test", "test", null, null);

        buildAgent = new BuildAgentDTO(buildAgentShortName, "address1", buildAgentDisplayName);

        job1 = new BuildJobQueueItem("1", "job1", buildAgent, 1, course.getId(), 1, 1, 1, BuildStatus.SUCCESSFUL, repositoryInfo, jobTimingInfo1, buildConfig, null);
        job2 = new BuildJobQueueItem("2", "job2", buildAgent, 2, course.getId(), 1, 1, 2, BuildStatus.SUCCESSFUL, repositoryInfo, jobTimingInfo2, buildConfig, null);
        agent1 = new BuildAgentInformation(buildAgent, 2, 1, new ArrayList<>(List.of(job1)), BuildAgentInformation.BuildAgentStatus.IDLE, new ArrayList<>(List.of(job2)), null);
        BuildJobQueueItem finishedJobQueueItem1 = new BuildJobQueueItem("3", "job3", buildAgent, 3, course.getId(), 1, 1, 1, BuildStatus.SUCCESSFUL, repositoryInfo, jobTimingInfo1,
                buildConfig, null);
        BuildJobQueueItem finishedJobQueueItem2 = new BuildJobQueueItem("4", "job4", buildAgent, 4, course.getId() + 1, 1, 1, 1, BuildStatus.FAILED, repositoryInfo, jobTimingInfo2,
                buildConfig, null);
        BuildJobQueueItem finishedJobQueueItem3 = new BuildJobQueueItem("5", "job5", buildAgent, 5, course.getId() + 2, 1, 1, 1, BuildStatus.FAILED, repositoryInfo, jobTimingInfo3,
                buildConfig, null);
        BuildJobQueueItem finishedJobQueueItemForLogs = new BuildJobQueueItem("6", "job5", buildAgent, 5, course.getId(), programmingExercise.getId(), 1, 1, BuildStatus.FAILED,
                repositoryInfo, jobTimingInfo3, buildConfig, null);
        var result1 = new Result().successful(true).rated(true).score(100D).assessmentType(AssessmentType.AUTOMATIC).completionDate(ZonedDateTime.now());
        var result2 = new Result().successful(false).rated(true).score(0D).assessmentType(AssessmentType.AUTOMATIC).completionDate(ZonedDateTime.now());
        var result3 = new Result().successful(false).rated(true).score(0D).assessmentType(AssessmentType.AUTOMATIC).completionDate(ZonedDateTime.now());
        var resultForLogs = new Result().successful(false).rated(true).score(0D).assessmentType(AssessmentType.AUTOMATIC).completionDate(ZonedDateTime.now());

        resultRepository.save(result1);
        resultRepository.save(result2);
        resultRepository.save(result3);
        resultRepository.save(resultForLogs);

        finishedJob1 = new BuildJob(finishedJobQueueItem1, BuildStatus.SUCCESSFUL, result1);
        finishedJob2 = new BuildJob(finishedJobQueueItem2, BuildStatus.FAILED, result2);
        finishedJob3 = new BuildJob(finishedJobQueueItem3, BuildStatus.FAILED, result3);
        finishedJobForLogs = new BuildJob(finishedJobQueueItemForLogs, BuildStatus.FAILED, resultForLogs);

        queuedJobs = redissonClient.getPriorityQueue("buildJobQueue");
        processingJobs = redissonClient.getMap("processingJobs");
        buildAgentInformation = redissonClient.getMap("buildAgentInformation");

        processingJobs.put(job1.id(), job1);
        processingJobs.put(job2.id(), job2);

        buildAgentInformation.put(memberAddress, agent1);
    }

    @AfterEach
    void clearDataStructures() {
        sharedQueueProcessingService.init();
        queuedJobs.clear();
        processingJobs.clear();
        buildAgentInformation.clear();
    }

    @Test
    @WithMockUser(username = TEST_PREFIX + "admin", roles = "ADMIN")
    void testGetQueuedBuildJobs_returnsJobs() throws Exception {
        var retrievedJobs = request.get("/api/core/admin/queued-jobs", HttpStatus.OK, List.class);
        // Adding a lot of jobs as they get processed very quickly due to mocking
        queuedJobs.addAll(List.of(job1, job2));
        var retrievedJobs1 = request.get("/api/core/admin/queued-jobs", HttpStatus.OK, List.class);
        assertThat(retrievedJobs1).hasSize(retrievedJobs.size() + 2);
    }

    @Test
    @WithMockUser(username = TEST_PREFIX + "instructor1", roles = "INSTRUCTOR")
    void testGetQueuedBuildJobs_instructorAccessForbidden() throws Exception {
        request.get("/api/core/admin/queued-jobs", HttpStatus.FORBIDDEN, List.class);
    }

    @Test
    @WithMockUser(username = TEST_PREFIX + "admin", roles = "ADMIN")
    void testGetRunningBuildJobs_returnsJobs() throws Exception {
        var retrievedJobs = request.get("/api/core/admin/running-jobs", HttpStatus.OK, List.class);
        assertThat(retrievedJobs).hasSize(2);
    }

    @Test
    @WithMockUser(username = TEST_PREFIX + "instructor1", roles = "INSTRUCTOR")
    void testGetQueuedBuildJobsForCourse_returnsJobs() throws Exception {
        var retrievedJobs = request.get("/api/programming/courses/" + course.getId() + "/queued-jobs", HttpStatus.OK, List.class);
        assertThat(retrievedJobs).isEmpty();
        // Adding a lot of jobs as they get processed very quickly due to mocking
        queuedJobs.addAll(List.of(job1, job2));
        var retrievedJobs1 = request.get("/api/programming/courses/" + course.getId() + "/queued-jobs", HttpStatus.OK, List.class);
        assertThat(retrievedJobs1).hasSize(2);
    }

    @Test
    @WithMockUser(username = TEST_PREFIX + "instructor2", roles = "INSTRUCTOR")
    void testGetQueuedBuildJobsForCourse_wrongInstructorAccessForbidden() throws Exception {
        request.get("/api/programming/courses/" + course.getId() + "/queued-jobs", HttpStatus.FORBIDDEN, List.class);
    }

    @Test
    @WithMockUser(username = TEST_PREFIX + "instructor1", roles = "INSTRUCTOR")
    void testGetRunningBuildJobsForCourse_returnsJobs() throws Exception {
        var retrievedJobs = request.get("/api/programming/courses/" + course.getId() + "/running-jobs", HttpStatus.OK, List.class);
        assertThat(retrievedJobs).hasSize(2);
    }

    @Test
    @WithMockUser(username = TEST_PREFIX + "instructor2", roles = "INSTRUCTOR")
    void testGetRunningBuildJobsForCourse_wrongInstructorAccessForbidden() throws Exception {
        request.get("/api/programming/courses/" + course.getId() + "/running-jobs", HttpStatus.FORBIDDEN, List.class);
    }

    @Test
    @WithMockUser(username = TEST_PREFIX + "admin", roles = "ADMIN")
    void testGetBuildAgents_returnsAgents() throws Exception {
        var retrievedAgents = request.get("/api/core/admin/build-agents", HttpStatus.OK, List.class);
        assertThat(retrievedAgents).hasSize(1);
    }

    @Test
    @WithMockUser(username = TEST_PREFIX + "admin", roles = "ADMIN")
    void testGetBuildAgentDetails_returnsAgent() throws Exception {
        var retrievedAgent = request.get("/api/core/admin/build-agent?agentName=" + agent1.buildAgent().name(), HttpStatus.OK, BuildAgentInformation.class);
        assertThat(retrievedAgent.buildAgent().name()).isEqualTo(agent1.buildAgent().name());
    }

    @Test
    @WithMockUser(username = TEST_PREFIX + "admin", roles = "ADMIN")
    void testCancelProcessingBuildJob() throws Exception {
        BuildJobQueueItem buildJob = processingJobs.get(job1.id());
        request.delete("/api/core/admin/cancel-job/" + buildJob.id(), HttpStatus.NO_CONTENT);
    }

    @Test
    @WithMockUser(username = TEST_PREFIX + "admin", roles = "ADMIN")
    void testCancelQueuedBuildJob() throws Exception {
<<<<<<< HEAD
        queuedJobs.add(job1);
        request.delete("/api/admin/cancel-job/" + job1.id(), HttpStatus.NO_CONTENT);
=======
        queuedJobs.put(job1);
        request.delete("/api/core/admin/cancel-job/" + job1.id(), HttpStatus.NO_CONTENT);
>>>>>>> 93eba08f
    }

    @Test
    @WithMockUser(username = TEST_PREFIX + "admin", roles = "ADMIN")
    void testCancelAllQueuedBuildJobs() throws Exception {
        request.delete("/api/core/admin/cancel-all-queued-jobs", HttpStatus.NO_CONTENT);
    }

    @Test
    @WithMockUser(username = TEST_PREFIX + "admin", roles = "ADMIN")
    void testCancelAllRunningBuildJobs() throws Exception {
        request.delete("/api/core/admin/cancel-all-running-jobs", HttpStatus.NO_CONTENT);
    }

    @Test
    @WithMockUser(username = TEST_PREFIX + "instructor1", roles = "INSTRUCTOR")
    void testCancelBuildJobForCourse() throws Exception {
        BuildJobQueueItem buildJob = processingJobs.get(job1.id());
        request.delete("/api/programming/courses/" + course.getId() + "/cancel-job/" + buildJob.id(), HttpStatus.NO_CONTENT);
    }

    @Test
    @WithMockUser(username = TEST_PREFIX + "instructor1", roles = "INSTRUCTOR")
    void testCancelAllQueuedBuildJobsForCourse() throws Exception {
<<<<<<< HEAD
        queuedJobs.add(job1);
        queuedJobs.add(job2);
        request.delete("/api/courses/" + course.getId() + "/cancel-all-queued-jobs", HttpStatus.NO_CONTENT);
=======
        queuedJobs.put(job1);
        queuedJobs.put(job2);
        request.delete("/api/programming/courses/" + course.getId() + "/cancel-all-queued-jobs", HttpStatus.NO_CONTENT);
>>>>>>> 93eba08f
    }

    @Test
    @WithMockUser(username = TEST_PREFIX + "instructor1", roles = "INSTRUCTOR")
    void testCancelAllRunningBuildJobsForCourse() throws Exception {
        request.delete("/api/programming/courses/" + course.getId() + "/cancel-all-running-jobs", HttpStatus.NO_CONTENT);
    }

    @Test
    @WithMockUser(username = TEST_PREFIX + "admin", roles = "ADMIN")
    void testCancelAllRunningBuildJobsForAgent() throws Exception {
        request.delete("/api/core/admin/cancel-all-running-jobs-for-agent?agentName=" + agent1.buildAgent().name(), HttpStatus.NO_CONTENT);
    }

    @Test
    @WithMockUser(username = TEST_PREFIX + "admin", roles = "ADMIN")
    void testGetFinishedBuildJobs_returnsSortedJobs() throws Exception {
        buildJobRepository.deleteAll();
        buildJobRepository.save(finishedJob1);
        buildJobRepository.save(finishedJob2);
        buildJobRepository.save(finishedJob3);
        PageableSearchDTO<String> pageableSearchDTO = pageableSearchUtilService.configureFinishedJobsSearchDTO();
        pageableSearchDTO.setSortingOrder(SortingOrder.ASCENDING);
        var result = request.getList("/api/core/admin/finished-jobs", HttpStatus.OK, FinishedBuildJobDTO.class,
                pageableSearchUtilService.searchMapping(pageableSearchDTO, "pageable"));
        assertThat(result).hasSize(3);
        assertThat(result.getFirst().id()).isEqualTo(finishedJob2.getBuildJobId());
        assertThat(result.get(1).id()).isEqualTo(finishedJob3.getBuildJobId());
        assertThat(result.get(2).id()).isEqualTo(finishedJob1.getBuildJobId());
    }

    @Test
    @WithMockUser(username = TEST_PREFIX + "admin", roles = "ADMIN")
    void testGetFinishedBuildJobs_returnsFilteredJobs() throws Exception {
        buildJobRepository.deleteAll();

        // Create a failed job to filter for
        JobTimingInfo jobTimingInfo = new JobTimingInfo(ZonedDateTime.now().plusDays(1), ZonedDateTime.now().plusDays(1).plusMinutes(2),
                ZonedDateTime.now().plusDays(1).plusMinutes(10), null, 0);
        BuildConfig buildConfig = new BuildConfig("echo 'test'", "test", "test", "test", "test", "test", null, null, false, false, null, 0, null, null, null, null);
        RepositoryInfo repositoryInfo = new RepositoryInfo("test", null, RepositoryType.USER, "test", "test", "test", null, null);
        var failedJob1 = new BuildJobQueueItem("5", "job5", buildAgent, 1, course.getId(), 1, 1, 1, BuildStatus.FAILED, repositoryInfo, jobTimingInfo, buildConfig, null);
        var jobResult = new Result().successful(false).rated(true).score(0D).assessmentType(AssessmentType.AUTOMATIC).completionDate(ZonedDateTime.now());
        var failedFinishedJob = new BuildJob(failedJob1, BuildStatus.FAILED, jobResult);

        // Save the jobs
        buildJobRepository.save(finishedJob1);
        buildJobRepository.save(finishedJob2);
        resultRepository.save(jobResult);
        buildJobRepository.save(failedFinishedJob);

        // Filter for the failed job
        PageableSearchDTO<String> pageableSearchDTO = pageableSearchUtilService.configureFinishedJobsSearchDTO();
        LinkedMultiValueMap<String, String> searchParams = pageableSearchUtilService.searchMapping(pageableSearchDTO, "pageable");
        searchParams.add("buildStatus", "FAILED");
        searchParams.add("startDate", jobTimingInfo.submissionDate().minusSeconds(10).toString());
        searchParams.add("endDate", jobTimingInfo.submissionDate().plusSeconds(10).toString());
        searchParams.add("searchTerm", "short");
        searchParams.add("buildDurationLower", "120");
        searchParams.add("buildDurationUpper", "600");

        // Check that only the failed job is returned
        var result = request.getList("/api/core/admin/finished-jobs", HttpStatus.OK, FinishedBuildJobDTO.class, searchParams);
        assertThat(result).hasSize(1);
        assertThat(result.getFirst().id()).isEqualTo(failedFinishedJob.getBuildJobId());
    }

    @Test
    @WithMockUser(username = TEST_PREFIX + "instructor1", roles = "INSTRUCTOR")
    void testGetFinishedBuildJobsForCourse_returnsJobs() throws Exception {
        buildJobRepository.deleteAll();
        buildJobRepository.save(finishedJob1);
        buildJobRepository.save(finishedJob2);
        PageableSearchDTO<String> pageableSearchDTO = pageableSearchUtilService.configureFinishedJobsSearchDTO();
        var result = request.getList("/api/programming/courses/" + course.getId() + "/finished-jobs", HttpStatus.OK, FinishedBuildJobDTO.class,
                pageableSearchUtilService.searchMapping(pageableSearchDTO, "pageable"));
        assertThat(result).hasSize(1);
        assertThat(result.getFirst().id()).isEqualTo(finishedJob1.getBuildJobId());
    }

    @Test
    @WithMockUser(username = TEST_PREFIX + "instructor1", roles = "INSTRUCTOR")
    void testGetBuildAgents_instructorAccessForbidden() throws Exception {
        request.get("/api/core/admin/build-agents", HttpStatus.FORBIDDEN, List.class);
    }

    @Test
    @WithMockUser(username = TEST_PREFIX + "instructor1", roles = "INSTRUCTOR")
    void testGetBuildLogsForResult() throws Exception {
        try {
            buildJobRepository.save(finishedJobForLogs);
            BuildLogDTO buildLogEntry = new BuildLogDTO(ZonedDateTime.now(), "Dummy log");
            buildLogEntryService.saveBuildLogsToFile(List.of(buildLogEntry), "6", programmingExercise);
            var response = request.get("/api/programming/build-log/6", HttpStatus.OK, String.class);
            assertThat(response).contains("Dummy log");
        }
        finally {
            Path buildLogFile = Path.of("build-logs").resolve(programmingExercise.getCourseViaExerciseGroupOrCourseMember().getShortName())
                    .resolve(programmingExercise.getShortName()).resolve("6.log");
            Files.deleteIfExists(buildLogFile);
        }
    }

    @Test
    @WithMockUser(username = TEST_PREFIX + "admin", roles = "ADMIN")
    void testGetBuildJobStatistics() throws Exception {
        buildJobRepository.deleteAll();
        buildJobRepository.save(finishedJob1);
        buildJobRepository.save(finishedJob2);
        var response = request.get("/api/core/admin/build-job-statistics", HttpStatus.OK, BuildJobsStatisticsDTO.class);
        assertThat(response).isNotNull();
        assertThat(response.totalBuilds()).isEqualTo(2);
        assertThat(response.successfulBuilds()).isEqualTo(1);
        assertThat(response.failedBuilds()).isEqualTo(1);
        assertThat(response.cancelledBuilds()).isEqualTo(0);
    }

    @Test
    @WithMockUser(username = TEST_PREFIX + "admin", roles = "ADMIN")
    void testPauseBuildAgent() throws Exception {
        // We need to clear the processing jobs to avoid the agent being set to ACTIVE again
        processingJobs.clear();

        request.put("/api/core/admin/agents/" + URLEncoder.encode(agent1.buildAgent().name(), StandardCharsets.UTF_8) + "/pause", null, HttpStatus.NO_CONTENT);
        await().until(() -> buildAgentInformation.get(agent1.buildAgent().memberAddress()).status() == BuildAgentInformation.BuildAgentStatus.PAUSED);

        request.put("/api/core/admin/agents/" + URLEncoder.encode(agent1.buildAgent().name(), StandardCharsets.UTF_8) + "/resume", null, HttpStatus.NO_CONTENT);
        await().until(() -> buildAgentInformation.get(agent1.buildAgent().memberAddress()).status() == BuildAgentInformation.BuildAgentStatus.IDLE);
    }

    @Test
    @WithMockUser(username = TEST_PREFIX + "admin", roles = "ADMIN")
    void testPauseAllBuildAgents() throws Exception {
        // We need to clear the processing jobs to avoid the agent being set to ACTIVE again
        processingJobs.clear();

        request.put("/api/core/admin/agents/pause-all", null, HttpStatus.NO_CONTENT);
        await().until(() -> {
            var agents = buildAgentInformation.values();
            return agents.stream().allMatch(agent -> agent.status() == BuildAgentInformation.BuildAgentStatus.PAUSED);
        });

        request.put("/api/core/admin/agents/resume-all", null, HttpStatus.NO_CONTENT);
        await().until(() -> {
            var agents = buildAgentInformation.values();
            return agents.stream().allMatch(agent -> agent.status() == BuildAgentInformation.BuildAgentStatus.IDLE);
        });
    }

    @Test
    @WithMockUser(username = TEST_PREFIX + "student1", roles = "USER")
    void testBuildJob() throws Exception {
        var now = ZonedDateTime.now();
        JobTimingInfo jobTimingInfo1 = new JobTimingInfo(now, now, null, now.plusSeconds(24), 24);
        JobTimingInfo jobTimingInfo2 = new JobTimingInfo(now, now.plusSeconds(5), null, now.plusSeconds(29), 24);
        JobTimingInfo jobTimingInfo3 = new JobTimingInfo(now.plusSeconds(1), null, null, null, 24);
        JobTimingInfo jobTimingInfo4 = new JobTimingInfo(now.plusSeconds(2), null, null, null, 24);
        JobTimingInfo jobTimingInfo5 = new JobTimingInfo(now.plusSeconds(3), null, null, null, 24);

        BuildConfig buildConfig = new BuildConfig("echo 'test'", "test", "test", "test", "test", "test", null, null, false, false, null, 0, null, null, null, null);
        RepositoryInfo repositoryInfo = new RepositoryInfo("test", null, RepositoryType.USER, "test", "test", "test", null, null);

        var job1 = new BuildJobQueueItem("1", "job1", buildAgent, 1, course.getId(), 1, 1, 1, BuildStatus.SUCCESSFUL, repositoryInfo, jobTimingInfo1, buildConfig, null);
        var job2 = new BuildJobQueueItem("2", "job2", buildAgent, 2, course.getId(), 1, 1, 2, BuildStatus.SUCCESSFUL, repositoryInfo, jobTimingInfo2, buildConfig, null);
        var job3 = new BuildJobQueueItem("3", "job3", buildAgent, 2, course.getId(), 1, 1, 2, BuildStatus.SUCCESSFUL, repositoryInfo, jobTimingInfo3, buildConfig, null);
        var job4 = new BuildJobQueueItem("4", "job4", buildAgent, 2, course.getId(), 1, 1, 2, BuildStatus.SUCCESSFUL, repositoryInfo, jobTimingInfo4, buildConfig, null);
        var job5 = new BuildJobQueueItem("5", "job5", buildAgent, 2, course.getId(), 1, 1, 2, BuildStatus.SUCCESSFUL, repositoryInfo, jobTimingInfo5, buildConfig, null);

        processingJobs.clear();
        processingJobs.put(job1.id(), job1);
        processingJobs.put(job2.id(), job2);
        queuedJobs.clear();
        queuedJobs.add(job3);
        queuedJobs.add(job4);
        queuedJobs.add(job5);

        agent1 = new BuildAgentInformation(buildAgent, 2, 2, new ArrayList<>(List.of(job1, job2)), BuildAgentInformation.BuildAgentStatus.ACTIVE, null, null);
        buildAgentInformation.put(buildAgent.memberAddress(), agent1);

        var queueDurationEstimation = sharedQueueManagementService.getBuildJobEstimatedStartDate(job4.participationId());
        assertThat(queueDurationEstimation).isCloseTo(now.plusSeconds(48), within(1, ChronoUnit.SECONDS));
    }
}<|MERGE_RESOLUTION|>--- conflicted
+++ resolved
@@ -138,7 +138,7 @@
         processingJobs.put(job1.id(), job1);
         processingJobs.put(job2.id(), job2);
 
-        buildAgentInformation.put(memberAddress, agent1);
+        buildAgentInformation.put(agent1.buildAgent().memberAddress(), agent1);
     }
 
     @AfterEach
@@ -226,13 +226,8 @@
     @Test
     @WithMockUser(username = TEST_PREFIX + "admin", roles = "ADMIN")
     void testCancelQueuedBuildJob() throws Exception {
-<<<<<<< HEAD
         queuedJobs.add(job1);
-        request.delete("/api/admin/cancel-job/" + job1.id(), HttpStatus.NO_CONTENT);
-=======
-        queuedJobs.put(job1);
         request.delete("/api/core/admin/cancel-job/" + job1.id(), HttpStatus.NO_CONTENT);
->>>>>>> 93eba08f
     }
 
     @Test
@@ -257,15 +252,9 @@
     @Test
     @WithMockUser(username = TEST_PREFIX + "instructor1", roles = "INSTRUCTOR")
     void testCancelAllQueuedBuildJobsForCourse() throws Exception {
-<<<<<<< HEAD
         queuedJobs.add(job1);
         queuedJobs.add(job2);
-        request.delete("/api/courses/" + course.getId() + "/cancel-all-queued-jobs", HttpStatus.NO_CONTENT);
-=======
-        queuedJobs.put(job1);
-        queuedJobs.put(job2);
         request.delete("/api/programming/courses/" + course.getId() + "/cancel-all-queued-jobs", HttpStatus.NO_CONTENT);
->>>>>>> 93eba08f
     }
 
     @Test
