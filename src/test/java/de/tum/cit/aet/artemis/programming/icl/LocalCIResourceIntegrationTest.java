--- conflicted
+++ resolved
@@ -106,14 +106,8 @@
         buildAgent = new BuildAgentDTO(buildAgentShortName, "address1", buildAgentDisplayName);
 
         job1 = new BuildJobQueueItem("1", "job1", buildAgent, 1, course.getId(), 1, 1, 1, BuildStatus.SUCCESSFUL, repositoryInfo, jobTimingInfo1, buildConfig, null);
-<<<<<<< HEAD
-        job2 = new BuildJobQueueItem("2", "job2", buildAgent, 2, course.getId(), 1, 1, 1, BuildStatus.SUCCESSFUL, repositoryInfo, jobTimingInfo2, buildConfig, null);
-        String memberAddress = "build-agent-1";
-        agent1 = new BuildAgentInformation(buildAgent, 1, 0, new ArrayList<>(List.of(job1)), BuildAgentInformation.BuildAgentStatus.IDLE, new ArrayList<>(List.of(job2)), null);
-=======
         job2 = new BuildJobQueueItem("2", "job2", buildAgent, 2, course.getId(), 1, 1, 2, BuildStatus.SUCCESSFUL, repositoryInfo, jobTimingInfo2, buildConfig, null);
         agent1 = new BuildAgentInformation(buildAgent, 2, 1, new ArrayList<>(List.of(job1)), BuildAgentInformation.BuildAgentStatus.IDLE, new ArrayList<>(List.of(job2)), null);
->>>>>>> 33fc7409
         BuildJobQueueItem finishedJobQueueItem1 = new BuildJobQueueItem("3", "job3", buildAgent, 3, course.getId(), 1, 1, 1, BuildStatus.SUCCESSFUL, repositoryInfo, jobTimingInfo1,
                 buildConfig, null);
         BuildJobQueueItem finishedJobQueueItem2 = new BuildJobQueueItem("4", "job4", buildAgent, 4, course.getId() + 1, 1, 1, 1, BuildStatus.FAILED, repositoryInfo, jobTimingInfo2,
@@ -432,9 +426,9 @@
         processingJobs.put(job1.id(), job1);
         processingJobs.put(job2.id(), job2);
         queuedJobs.clear();
-        queuedJobs.put(job3);
-        queuedJobs.put(job4);
-        queuedJobs.put(job5);
+        queuedJobs.add(job3);
+        queuedJobs.add(job4);
+        queuedJobs.add(job5);
 
         agent1 = new BuildAgentInformation(buildAgent, 2, 2, new ArrayList<>(List.of(job1, job2)), BuildAgentInformation.BuildAgentStatus.ACTIVE, null, null);
         buildAgentInformation.put(buildAgent.memberAddress(), agent1);
