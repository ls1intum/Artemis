package de.tum.cit.aet.artemis.programming.icl;

import static org.assertj.core.api.Assertions.assertThat;
import static org.assertj.core.api.Assertions.within;
import static org.awaitility.Awaitility.await;

import java.net.URLEncoder;
import java.nio.charset.StandardCharsets;
import java.nio.file.Files;
import java.nio.file.Path;
import java.time.ZonedDateTime;
import java.time.temporal.ChronoUnit;
import java.util.ArrayList;
import java.util.List;

import org.junit.jupiter.api.AfterEach;
import org.junit.jupiter.api.BeforeEach;
import org.junit.jupiter.api.Test;
import org.springframework.beans.factory.annotation.Value;
import org.springframework.http.HttpStatus;
import org.springframework.security.test.context.support.WithMockUser;
import org.springframework.util.LinkedMultiValueMap;

import com.hazelcast.collection.IQueue;
import com.hazelcast.map.IMap;

import de.tum.cit.aet.artemis.assessment.domain.AssessmentType;
import de.tum.cit.aet.artemis.assessment.domain.Result;
import de.tum.cit.aet.artemis.buildagent.dto.BuildAgentDTO;
import de.tum.cit.aet.artemis.buildagent.dto.BuildAgentInformation;
import de.tum.cit.aet.artemis.buildagent.dto.BuildConfig;
import de.tum.cit.aet.artemis.buildagent.dto.BuildJobQueueItem;
import de.tum.cit.aet.artemis.buildagent.dto.BuildJobsStatisticsDTO;
import de.tum.cit.aet.artemis.buildagent.dto.BuildLogDTO;
import de.tum.cit.aet.artemis.buildagent.dto.FinishedBuildJobDTO;
import de.tum.cit.aet.artemis.buildagent.dto.JobTimingInfo;
import de.tum.cit.aet.artemis.buildagent.dto.RepositoryInfo;
import de.tum.cit.aet.artemis.core.dto.SortingOrder;
import de.tum.cit.aet.artemis.core.dto.pageablesearch.PageableSearchDTO;
import de.tum.cit.aet.artemis.programming.AbstractProgrammingIntegrationLocalCILocalVCTestBase;
import de.tum.cit.aet.artemis.programming.domain.RepositoryType;
import de.tum.cit.aet.artemis.programming.domain.build.BuildJob;
import de.tum.cit.aet.artemis.programming.domain.build.BuildStatus;

class LocalCIResourceIntegrationTest extends AbstractProgrammingIntegrationLocalCILocalVCTestBase {

    private static final String TEST_PREFIX = "localciresourceint";

    protected BuildJobQueueItem job1;

    protected BuildJobQueueItem job2;

    protected BuildAgentInformation agent1;

    protected BuildJob finishedJob1;

    protected BuildJob finishedJob2;

    protected BuildJob finishedJob3;

    protected BuildJob finishedJobForLogs;

    protected IQueue<BuildJobQueueItem> queuedJobs;

    protected IMap<String, BuildJobQueueItem> processingJobs;

    protected IMap<String, BuildAgentInformation> buildAgentInformation;

    @Override
    protected String getTestPrefix() {
        return TEST_PREFIX;
    }

    @Value("${artemis.continuous-integration.build-agent.short-name}")
    private String buildAgentShortName;

    @Value("${artemis.continuous-integration.build-agent.display-name:}")
    private String buildAgentDisplayName;

    private BuildAgentDTO buildAgent;

    @BeforeEach
    void createJobs() {
        // temporarily remove listener to avoid triggering build job processing
        sharedQueueProcessingService.removeListenerAndCancelScheduledFuture();

        JobTimingInfo jobTimingInfo1 = new JobTimingInfo(ZonedDateTime.now().plusMinutes(1), ZonedDateTime.now().plusMinutes(2), ZonedDateTime.now().plusMinutes(3), null, 20);
        JobTimingInfo jobTimingInfo2 = new JobTimingInfo(ZonedDateTime.now(), ZonedDateTime.now().plusMinutes(1), ZonedDateTime.now().plusMinutes(2), null, 20);
        JobTimingInfo jobTimingInfo3 = new JobTimingInfo(ZonedDateTime.now().minusMinutes(10), ZonedDateTime.now().minusMinutes(9), ZonedDateTime.now().plusSeconds(150), null, 20);

        BuildConfig buildConfig = new BuildConfig("echo 'test'", "test", "test", "test", "test", "test", null, null, false, false, false, null, 0, null, null, null);
        RepositoryInfo repositoryInfo = new RepositoryInfo("test", null, RepositoryType.USER, "test", "test", "test", null, null);

        String memberAddress = hazelcastInstance.getCluster().getLocalMember().getAddress().toString();
        buildAgent = new BuildAgentDTO(buildAgentShortName, memberAddress, buildAgentDisplayName);

        job1 = new BuildJobQueueItem("1", "job1", buildAgent, 1, course.getId(), 1, 1, 1, BuildStatus.SUCCESSFUL, repositoryInfo, jobTimingInfo1, buildConfig, null);
        job2 = new BuildJobQueueItem("2", "job2", buildAgent, 2, course.getId(), 1, 1, 2, BuildStatus.SUCCESSFUL, repositoryInfo, jobTimingInfo2, buildConfig, null);
        agent1 = new BuildAgentInformation(buildAgent, 2, 1, new ArrayList<>(List.of(job1)), BuildAgentInformation.BuildAgentStatus.IDLE, new ArrayList<>(List.of(job2)), null);
        BuildJobQueueItem finishedJobQueueItem1 = new BuildJobQueueItem("3", "job3", buildAgent, 3, course.getId(), 1, 1, 1, BuildStatus.SUCCESSFUL, repositoryInfo, jobTimingInfo1,
                buildConfig, null);
        BuildJobQueueItem finishedJobQueueItem2 = new BuildJobQueueItem("4", "job4", buildAgent, 4, course.getId() + 1, 1, 1, 1, BuildStatus.FAILED, repositoryInfo, jobTimingInfo2,
                buildConfig, null);
        BuildJobQueueItem finishedJobQueueItem3 = new BuildJobQueueItem("5", "job5", buildAgent, 5, course.getId() + 2, 1, 1, 1, BuildStatus.FAILED, repositoryInfo, jobTimingInfo3,
                buildConfig, null);
        BuildJobQueueItem finishedJobQueueItemForLogs = new BuildJobQueueItem("6", "job5", buildAgent, 5, course.getId(), programmingExercise.getId(), 1, 1, BuildStatus.FAILED,
                repositoryInfo, jobTimingInfo3, buildConfig, null);
        var result1 = new Result().successful(true).rated(true).score(100D).assessmentType(AssessmentType.AUTOMATIC).completionDate(ZonedDateTime.now());
        var result2 = new Result().successful(false).rated(true).score(0D).assessmentType(AssessmentType.AUTOMATIC).completionDate(ZonedDateTime.now());
        var result3 = new Result().successful(false).rated(true).score(0D).assessmentType(AssessmentType.AUTOMATIC).completionDate(ZonedDateTime.now());
        var resultForLogs = new Result().successful(false).rated(true).score(0D).assessmentType(AssessmentType.AUTOMATIC).completionDate(ZonedDateTime.now());

        resultRepository.save(result1);
        resultRepository.save(result2);
        resultRepository.save(result3);
        resultRepository.save(resultForLogs);

        finishedJob1 = new BuildJob(finishedJobQueueItem1, BuildStatus.SUCCESSFUL, result1);
        finishedJob2 = new BuildJob(finishedJobQueueItem2, BuildStatus.FAILED, result2);
        finishedJob3 = new BuildJob(finishedJobQueueItem3, BuildStatus.FAILED, result3);
        finishedJobForLogs = new BuildJob(finishedJobQueueItemForLogs, BuildStatus.FAILED, resultForLogs);

        queuedJobs = hazelcastInstance.getQueue("buildJobQueue");
        processingJobs = hazelcastInstance.getMap("processingJobs");
        buildAgentInformation = hazelcastInstance.getMap("buildAgentInformation");

        processingJobs.put(job1.id(), job1);
        processingJobs.put(job2.id(), job2);

        buildAgentInformation.put(memberAddress, agent1);
    }

    @AfterEach
    void clearDataStructures() {
        sharedQueueProcessingService.init();
        queuedJobs.clear();
        processingJobs.clear();
        buildAgentInformation.clear();
    }

    @Test
    @WithMockUser(username = TEST_PREFIX + "admin", roles = "ADMIN")
    void testGetQueuedBuildJobs_returnsJobs() throws Exception {
        var retrievedJobs = request.get("/api/admin/queued-jobs", HttpStatus.OK, List.class);
        // Adding a lot of jobs as they get processed very quickly due to mocking
        queuedJobs.addAll(List.of(job1, job2));
        var retrievedJobs1 = request.get("/api/admin/queued-jobs", HttpStatus.OK, List.class);
        assertThat(retrievedJobs1).hasSize(retrievedJobs.size() + 2);
    }

    @Test
    @WithMockUser(username = TEST_PREFIX + "instructor1", roles = "INSTRUCTOR")
    void testGetQueuedBuildJobs_instructorAccessForbidden() throws Exception {
        request.get("/api/admin/queued-jobs", HttpStatus.FORBIDDEN, List.class);
    }

    @Test
    @WithMockUser(username = TEST_PREFIX + "admin", roles = "ADMIN")
    void testGetRunningBuildJobs_returnsJobs() throws Exception {
        var retrievedJobs = request.get("/api/admin/running-jobs", HttpStatus.OK, List.class);
        assertThat(retrievedJobs).hasSize(2);
    }

    @Test
    @WithMockUser(username = TEST_PREFIX + "instructor1", roles = "INSTRUCTOR")
    void testGetQueuedBuildJobsForCourse_returnsJobs() throws Exception {
        var retrievedJobs = request.get("/api/courses/" + course.getId() + "/queued-jobs", HttpStatus.OK, List.class);
        assertThat(retrievedJobs).isEmpty();
        // Adding a lot of jobs as they get processed very quickly due to mocking
        queuedJobs.addAll(List.of(job1, job2));
        var retrievedJobs1 = request.get("/api/courses/" + course.getId() + "/queued-jobs", HttpStatus.OK, List.class);
        assertThat(retrievedJobs1).hasSize(2);
    }

    @Test
    @WithMockUser(username = TEST_PREFIX + "instructor2", roles = "INSTRUCTOR")
    void testGetQueuedBuildJobsForCourse_wrongInstructorAccessForbidden() throws Exception {
        request.get("/api/courses/" + course.getId() + "/queued-jobs", HttpStatus.FORBIDDEN, List.class);
    }

    @Test
    @WithMockUser(username = TEST_PREFIX + "instructor1", roles = "INSTRUCTOR")
    void testGetRunningBuildJobsForCourse_returnsJobs() throws Exception {
        var retrievedJobs = request.get("/api/courses/" + course.getId() + "/running-jobs", HttpStatus.OK, List.class);
        assertThat(retrievedJobs).hasSize(2);
    }

    @Test
    @WithMockUser(username = TEST_PREFIX + "instructor2", roles = "INSTRUCTOR")
    void testGetRunningBuildJobsForCourse_wrongInstructorAccessForbidden() throws Exception {
        request.get("/api/courses/" + course.getId() + "/running-jobs", HttpStatus.FORBIDDEN, List.class);
    }

    @Test
    @WithMockUser(username = TEST_PREFIX + "admin", roles = "ADMIN")
    void testGetBuildAgents_returnsAgents() throws Exception {
        var retrievedAgents = request.get("/api/admin/build-agents", HttpStatus.OK, List.class);
        assertThat(retrievedAgents).hasSize(1);
    }

    @Test
    @WithMockUser(username = TEST_PREFIX + "admin", roles = "ADMIN")
    void testGetBuildAgentDetails_returnsAgent() throws Exception {
        var retrievedAgent = request.get("/api/admin/build-agent?agentName=" + agent1.buildAgent().name(), HttpStatus.OK, BuildAgentInformation.class);
        assertThat(retrievedAgent.buildAgent().name()).isEqualTo(agent1.buildAgent().name());
    }

    @Test
    @WithMockUser(username = TEST_PREFIX + "admin", roles = "ADMIN")
    void testCancelProcessingBuildJob() throws Exception {
        BuildJobQueueItem buildJob = processingJobs.get(job1.id());
        request.delete("/api/admin/cancel-job/" + buildJob.id(), HttpStatus.NO_CONTENT);
    }

    @Test
    @WithMockUser(username = TEST_PREFIX + "admin", roles = "ADMIN")
    void testCancelQueuedBuildJob() throws Exception {
        queuedJobs.put(job1);
        request.delete("/api/admin/cancel-job/" + job1.id(), HttpStatus.NO_CONTENT);
    }

    @Test
    @WithMockUser(username = TEST_PREFIX + "admin", roles = "ADMIN")
    void testCancelAllQueuedBuildJobs() throws Exception {
        request.delete("/api/admin/cancel-all-queued-jobs", HttpStatus.NO_CONTENT);
    }

    @Test
    @WithMockUser(username = TEST_PREFIX + "admin", roles = "ADMIN")
    void testCancelAllRunningBuildJobs() throws Exception {
        request.delete("/api/admin/cancel-all-running-jobs", HttpStatus.NO_CONTENT);
    }

    @Test
    @WithMockUser(username = TEST_PREFIX + "instructor1", roles = "INSTRUCTOR")
    void testCancelBuildJobForCourse() throws Exception {
        BuildJobQueueItem buildJob = processingJobs.get(job1.id());
        request.delete("/api/courses/" + course.getId() + "/cancel-job/" + buildJob.id(), HttpStatus.NO_CONTENT);
    }

    @Test
    @WithMockUser(username = TEST_PREFIX + "instructor1", roles = "INSTRUCTOR")
    void testCancelAllQueuedBuildJobsForCourse() throws Exception {
        queuedJobs.put(job1);
        queuedJobs.put(job2);
        request.delete("/api/courses/" + course.getId() + "/cancel-all-queued-jobs", HttpStatus.NO_CONTENT);
    }

    @Test
    @WithMockUser(username = TEST_PREFIX + "instructor1", roles = "INSTRUCTOR")
    void testCancelAllRunningBuildJobsForCourse() throws Exception {
        request.delete("/api/courses/" + course.getId() + "/cancel-all-running-jobs", HttpStatus.NO_CONTENT);
    }

    @Test
    @WithMockUser(username = TEST_PREFIX + "admin", roles = "ADMIN")
    void testCancelAllRunningBuildJobsForAgent() throws Exception {
        request.delete("/api/admin/cancel-all-running-jobs-for-agent?agentName=" + agent1.buildAgent().name(), HttpStatus.NO_CONTENT);
    }

    @Test
    @WithMockUser(username = TEST_PREFIX + "admin", roles = "ADMIN")
    void testGetFinishedBuildJobs_returnsSortedJobs() throws Exception {
        buildJobRepository.deleteAll();
        buildJobRepository.save(finishedJob1);
        buildJobRepository.save(finishedJob2);
        buildJobRepository.save(finishedJob3);
        PageableSearchDTO<String> pageableSearchDTO = pageableSearchUtilService.configureFinishedJobsSearchDTO();
        pageableSearchDTO.setSortingOrder(SortingOrder.ASCENDING);
        var result = request.getList("/api/admin/finished-jobs", HttpStatus.OK, FinishedBuildJobDTO.class, pageableSearchUtilService.searchMapping(pageableSearchDTO, "pageable"));
        assertThat(result).hasSize(3);
        assertThat(result.getFirst().id()).isEqualTo(finishedJob2.getBuildJobId());
        assertThat(result.get(1).id()).isEqualTo(finishedJob3.getBuildJobId());
        assertThat(result.get(2).id()).isEqualTo(finishedJob1.getBuildJobId());
    }

    @Test
    @WithMockUser(username = TEST_PREFIX + "admin", roles = "ADMIN")
    void testGetFinishedBuildJobs_returnsFilteredJobs() throws Exception {
        buildJobRepository.deleteAll();

        // Create a failed job to filter for
        JobTimingInfo jobTimingInfo = new JobTimingInfo(ZonedDateTime.now().plusDays(1), ZonedDateTime.now().plusDays(1).plusMinutes(2),
                ZonedDateTime.now().plusDays(1).plusMinutes(10), null, 0);
        BuildConfig buildConfig = new BuildConfig("echo 'test'", "test", "test", "test", "test", "test", null, null, false, false, false, null, 0, null, null, null);
        RepositoryInfo repositoryInfo = new RepositoryInfo("test", null, RepositoryType.USER, "test", "test", "test", null, null);
        var failedJob1 = new BuildJobQueueItem("5", "job5", buildAgent, 1, course.getId(), 1, 1, 1, BuildStatus.FAILED, repositoryInfo, jobTimingInfo, buildConfig, null);
        var jobResult = new Result().successful(false).rated(true).score(0D).assessmentType(AssessmentType.AUTOMATIC).completionDate(ZonedDateTime.now());
        var failedFinishedJob = new BuildJob(failedJob1, BuildStatus.FAILED, jobResult);

        // Save the jobs
        buildJobRepository.save(finishedJob1);
        buildJobRepository.save(finishedJob2);
        resultRepository.save(jobResult);
        buildJobRepository.save(failedFinishedJob);

        // Filter for the failed job
        PageableSearchDTO<String> pageableSearchDTO = pageableSearchUtilService.configureFinishedJobsSearchDTO();
        LinkedMultiValueMap<String, String> searchParams = pageableSearchUtilService.searchMapping(pageableSearchDTO, "pageable");
        searchParams.add("buildStatus", "FAILED");
        searchParams.add("startDate", jobTimingInfo.buildStartDate().minusSeconds(10).toString());
        searchParams.add("endDate", jobTimingInfo.buildCompletionDate().plusSeconds(10).toString());
        searchParams.add("searchTerm", "short");
        searchParams.add("buildDurationLower", "120");
        searchParams.add("buildDurationUpper", "600");

        // Check that only the failed job is returned
        var result = request.getList("/api/admin/finished-jobs", HttpStatus.OK, FinishedBuildJobDTO.class, searchParams);
        assertThat(result).hasSize(1);
        assertThat(result.getFirst().id()).isEqualTo(failedFinishedJob.getBuildJobId());
    }

    @Test
    @WithMockUser(username = TEST_PREFIX + "instructor1", roles = "INSTRUCTOR")
    void testGetFinishedBuildJobsForCourse_returnsJobs() throws Exception {
        buildJobRepository.deleteAll();
        buildJobRepository.save(finishedJob1);
        buildJobRepository.save(finishedJob2);
        PageableSearchDTO<String> pageableSearchDTO = pageableSearchUtilService.configureFinishedJobsSearchDTO();
        var result = request.getList("/api/courses/" + course.getId() + "/finished-jobs", HttpStatus.OK, FinishedBuildJobDTO.class,
                pageableSearchUtilService.searchMapping(pageableSearchDTO, "pageable"));
        assertThat(result).hasSize(1);
        assertThat(result.getFirst().id()).isEqualTo(finishedJob1.getBuildJobId());
    }

    @Test
    @WithMockUser(username = TEST_PREFIX + "instructor1", roles = "INSTRUCTOR")
    void testGetBuildAgents_instructorAccessForbidden() throws Exception {
        request.get("/api/admin/build-agents", HttpStatus.FORBIDDEN, List.class);
    }

    @Test
    @WithMockUser(username = TEST_PREFIX + "instructor1", roles = "INSTRUCTOR")
    void testGetBuildLogsForResult() throws Exception {
        try {
            buildJobRepository.save(finishedJobForLogs);
            BuildLogDTO buildLogEntry = new BuildLogDTO(ZonedDateTime.now(), "Dummy log");
            buildLogEntryService.saveBuildLogsToFile(List.of(buildLogEntry), "6", programmingExercise);
            var response = request.get("/api/build-log/6", HttpStatus.OK, String.class);
            assertThat(response).contains("Dummy log");
        }
        finally {
            Path buildLogFile = Path.of("build-logs").resolve(programmingExercise.getCourseViaExerciseGroupOrCourseMember().getShortName())
                    .resolve(programmingExercise.getShortName()).resolve("6.log");
            Files.deleteIfExists(buildLogFile);
        }
    }

    @Test
    @WithMockUser(username = TEST_PREFIX + "admin", roles = "ADMIN")
    void testGetBuildJobStatistics() throws Exception {
        buildJobRepository.deleteAll();
        buildJobRepository.save(finishedJob1);
        buildJobRepository.save(finishedJob2);
        var response = request.get("/api/admin/build-job-statistics", HttpStatus.OK, BuildJobsStatisticsDTO.class);
        assertThat(response).isNotNull();
        assertThat(response.totalBuilds()).isEqualTo(2);
        assertThat(response.successfulBuilds()).isEqualTo(1);
        assertThat(response.failedBuilds()).isEqualTo(1);
        assertThat(response.cancelledBuilds()).isEqualTo(0);
    }

    @Test
    @WithMockUser(username = TEST_PREFIX + "admin", roles = "ADMIN")
    void testPauseBuildAgent() throws Exception {
        // We need to clear the processing jobs to avoid the agent being set to ACTIVE again
        processingJobs.clear();

        request.put("/api/admin/agents/" + URLEncoder.encode(agent1.buildAgent().name(), StandardCharsets.UTF_8) + "/pause", null, HttpStatus.NO_CONTENT);
        await().until(() -> buildAgentInformation.get(agent1.buildAgent().memberAddress()).status() == BuildAgentInformation.BuildAgentStatus.PAUSED);

        request.put("/api/admin/agents/" + URLEncoder.encode(agent1.buildAgent().name(), StandardCharsets.UTF_8) + "/resume", null, HttpStatus.NO_CONTENT);
        await().until(() -> buildAgentInformation.get(agent1.buildAgent().memberAddress()).status() == BuildAgentInformation.BuildAgentStatus.IDLE);
    }

    @Test
<<<<<<< HEAD
    @WithMockUser(username = TEST_PREFIX + "student1", roles = "USER")
    void testBuildJob() throws Exception {
        var now = ZonedDateTime.now();
        JobTimingInfo jobTimingInfo1 = new JobTimingInfo(now, now, null, now.plusSeconds(24), 24);
        JobTimingInfo jobTimingInfo2 = new JobTimingInfo(now, now.plusSeconds(5), null, now.plusSeconds(29), 24);
        JobTimingInfo jobTimingInfo3 = new JobTimingInfo(now.plusSeconds(1), null, null, null, 24);
        JobTimingInfo jobTimingInfo4 = new JobTimingInfo(now.plusSeconds(2), null, null, null, 24);
        JobTimingInfo jobTimingInfo5 = new JobTimingInfo(now.plusSeconds(3), null, null, null, 24);

        BuildConfig buildConfig = new BuildConfig("echo 'test'", "test", "test", "test", "test", "test", null, null, false, false, false, null, 0, null, null, null);
        RepositoryInfo repositoryInfo = new RepositoryInfo("test", null, RepositoryType.USER, "test", "test", "test", null, null);

        var job1 = new BuildJobQueueItem("1", "job1", buildAgent, 1, course.getId(), 1, 1, 1, BuildStatus.SUCCESSFUL, repositoryInfo, jobTimingInfo1, buildConfig, null);
        var job2 = new BuildJobQueueItem("2", "job2", buildAgent, 2, course.getId(), 1, 1, 2, BuildStatus.SUCCESSFUL, repositoryInfo, jobTimingInfo2, buildConfig, null);
        var job3 = new BuildJobQueueItem("3", "job3", buildAgent, 2, course.getId(), 1, 1, 2, BuildStatus.SUCCESSFUL, repositoryInfo, jobTimingInfo3, buildConfig, null);
        var job4 = new BuildJobQueueItem("4", "job4", buildAgent, 2, course.getId(), 1, 1, 2, BuildStatus.SUCCESSFUL, repositoryInfo, jobTimingInfo4, buildConfig, null);
        var job5 = new BuildJobQueueItem("5", "job5", buildAgent, 2, course.getId(), 1, 1, 2, BuildStatus.SUCCESSFUL, repositoryInfo, jobTimingInfo5, buildConfig, null);

        processingJobs.clear();
        processingJobs.put(job1.id(), job1);
        processingJobs.put(job2.id(), job2);
        queuedJobs.clear();
        queuedJobs.put(job3);
        queuedJobs.put(job4);
        queuedJobs.put(job5);

        agent1 = new BuildAgentInformation(buildAgent, 2, 2, new ArrayList<>(List.of(job1, job2)), BuildAgentInformation.BuildAgentStatus.ACTIVE, null, null);
        buildAgentInformation.put(buildAgent.memberAddress(), agent1);

        var queueDurationEstimation = sharedQueueManagementService.getBuildJobEstimatedQueueDuration(job4.participationId());
        assertThat(queueDurationEstimation).isCloseTo(now.plusSeconds(48), within(1, ChronoUnit.SECONDS));
=======
    @WithMockUser(username = TEST_PREFIX + "admin", roles = "ADMIN")
    void testPauseAllBuildAgents() throws Exception {
        // We need to clear the processing jobs to avoid the agent being set to ACTIVE again
        processingJobs.clear();

        request.put("/api/admin/agents/pause-all", null, HttpStatus.NO_CONTENT);
        await().until(() -> {
            var agents = buildAgentInformation.values();
            return agents.stream().allMatch(agent -> agent.status() == BuildAgentInformation.BuildAgentStatus.PAUSED);
        });

        request.put("/api/admin/agents/resume-all", null, HttpStatus.NO_CONTENT);
        await().until(() -> {
            var agents = buildAgentInformation.values();
            return agents.stream().allMatch(agent -> agent.status() == BuildAgentInformation.BuildAgentStatus.IDLE);
        });
>>>>>>> dece904b
    }
}<|MERGE_RESOLUTION|>--- conflicted
+++ resolved
@@ -374,7 +374,25 @@
     }
 
     @Test
-<<<<<<< HEAD
+    @WithMockUser(username = TEST_PREFIX + "admin", roles = "ADMIN")
+    void testPauseAllBuildAgents() throws Exception {
+        // We need to clear the processing jobs to avoid the agent being set to ACTIVE again
+        processingJobs.clear();
+
+        request.put("/api/admin/agents/pause-all", null, HttpStatus.NO_CONTENT);
+        await().until(() -> {
+            var agents = buildAgentInformation.values();
+            return agents.stream().allMatch(agent -> agent.status() == BuildAgentInformation.BuildAgentStatus.PAUSED);
+        });
+
+        request.put("/api/admin/agents/resume-all", null, HttpStatus.NO_CONTENT);
+        await().until(() -> {
+            var agents = buildAgentInformation.values();
+            return agents.stream().allMatch(agent -> agent.status() == BuildAgentInformation.BuildAgentStatus.IDLE);
+        });
+    }
+
+    @Test
     @WithMockUser(username = TEST_PREFIX + "student1", roles = "USER")
     void testBuildJob() throws Exception {
         var now = ZonedDateTime.now();
@@ -406,23 +424,5 @@
 
         var queueDurationEstimation = sharedQueueManagementService.getBuildJobEstimatedQueueDuration(job4.participationId());
         assertThat(queueDurationEstimation).isCloseTo(now.plusSeconds(48), within(1, ChronoUnit.SECONDS));
-=======
-    @WithMockUser(username = TEST_PREFIX + "admin", roles = "ADMIN")
-    void testPauseAllBuildAgents() throws Exception {
-        // We need to clear the processing jobs to avoid the agent being set to ACTIVE again
-        processingJobs.clear();
-
-        request.put("/api/admin/agents/pause-all", null, HttpStatus.NO_CONTENT);
-        await().until(() -> {
-            var agents = buildAgentInformation.values();
-            return agents.stream().allMatch(agent -> agent.status() == BuildAgentInformation.BuildAgentStatus.PAUSED);
-        });
-
-        request.put("/api/admin/agents/resume-all", null, HttpStatus.NO_CONTENT);
-        await().until(() -> {
-            var agents = buildAgentInformation.values();
-            return agents.stream().allMatch(agent -> agent.status() == BuildAgentInformation.BuildAgentStatus.IDLE);
-        });
->>>>>>> dece904b
     }
 }