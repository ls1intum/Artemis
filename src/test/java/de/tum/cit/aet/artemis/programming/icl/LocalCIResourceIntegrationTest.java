package de.tum.cit.aet.artemis.programming.icl;

import static org.assertj.core.api.Assertions.assertThat;
import static org.assertj.core.api.Assertions.within;
import static org.awaitility.Awaitility.await;

import java.net.URLEncoder;
import java.nio.charset.StandardCharsets;
import java.nio.file.Files;
import java.nio.file.Path;
import java.time.ZonedDateTime;
import java.time.temporal.ChronoUnit;
import java.util.ArrayList;
import java.util.List;

import org.junit.jupiter.api.AfterEach;
import org.junit.jupiter.api.BeforeEach;
import org.junit.jupiter.api.Test;
import org.springframework.beans.factory.annotation.Value;
import org.springframework.http.HttpStatus;
import org.springframework.security.test.context.support.WithMockUser;
import org.springframework.util.LinkedMultiValueMap;

import com.hazelcast.collection.IQueue;
import com.hazelcast.map.IMap;

import de.tum.cit.aet.artemis.assessment.domain.AssessmentType;
import de.tum.cit.aet.artemis.assessment.domain.Result;
import de.tum.cit.aet.artemis.buildagent.dto.BuildAgentDTO;
import de.tum.cit.aet.artemis.buildagent.dto.BuildAgentInformation;
import de.tum.cit.aet.artemis.buildagent.dto.BuildConfig;
import de.tum.cit.aet.artemis.buildagent.dto.BuildJobQueueItem;
import de.tum.cit.aet.artemis.buildagent.dto.BuildJobsStatisticsDTO;
import de.tum.cit.aet.artemis.buildagent.dto.BuildLogDTO;
import de.tum.cit.aet.artemis.buildagent.dto.FinishedBuildJobDTO;
import de.tum.cit.aet.artemis.buildagent.dto.JobTimingInfo;
import de.tum.cit.aet.artemis.buildagent.dto.RepositoryInfo;
import de.tum.cit.aet.artemis.core.dto.SortingOrder;
import de.tum.cit.aet.artemis.core.dto.pageablesearch.PageableSearchDTO;
import de.tum.cit.aet.artemis.programming.AbstractProgrammingIntegrationLocalCILocalVCTestBase;
import de.tum.cit.aet.artemis.programming.domain.RepositoryType;
import de.tum.cit.aet.artemis.programming.domain.build.BuildJob;
import de.tum.cit.aet.artemis.programming.domain.build.BuildStatus;

class LocalCIResourceIntegrationTest extends AbstractProgrammingIntegrationLocalCILocalVCTestBase {

    private static final String TEST_PREFIX = "localciresourceint";

    protected BuildJobQueueItem job1;

    protected BuildJobQueueItem job2;

    protected BuildAgentInformation agent1;

    protected BuildJob finishedJob1;

    protected BuildJob finishedJob2;

    protected BuildJob finishedJob3;

    protected BuildJob finishedJobForLogs;

    protected IQueue<BuildJobQueueItem> queuedJobs;

    protected IMap<String, BuildJobQueueItem> processingJobs;

    protected IMap<String, BuildAgentInformation> buildAgentInformation;

    @Override
    protected String getTestPrefix() {
        return TEST_PREFIX;
    }

    @Value("${artemis.continuous-integration.build-agent.short-name}")
    private String buildAgentShortName;

    @Value("${artemis.continuous-integration.build-agent.display-name:}")
    private String buildAgentDisplayName;

    private BuildAgentDTO buildAgent;

    @BeforeEach
    void createJobs() {
        // temporarily remove listener to avoid triggering build job processing
        sharedQueueProcessingService.removeListenerAndCancelScheduledFuture();

        JobTimingInfo jobTimingInfo1 = new JobTimingInfo(ZonedDateTime.now().plusMinutes(1), ZonedDateTime.now().plusMinutes(2), ZonedDateTime.now().plusMinutes(3), null, 20);
        JobTimingInfo jobTimingInfo2 = new JobTimingInfo(ZonedDateTime.now(), ZonedDateTime.now().plusMinutes(1), ZonedDateTime.now().plusMinutes(2), null, 20);
        JobTimingInfo jobTimingInfo3 = new JobTimingInfo(ZonedDateTime.now().minusMinutes(10), ZonedDateTime.now().minusMinutes(9), ZonedDateTime.now().plusSeconds(150), null, 20);

        BuildConfig buildConfig = new BuildConfig("echo 'test'", "test", "test", "test", "test", "test", null, null, false, false, false, null, 0, null, null, null, null);
        RepositoryInfo repositoryInfo = new RepositoryInfo("test", null, RepositoryType.USER, "test", "test", "test", null, null);

        String memberAddress = hazelcastInstance.getCluster().getLocalMember().getAddress().toString();
        buildAgent = new BuildAgentDTO(buildAgentShortName, memberAddress, buildAgentDisplayName);

        job1 = new BuildJobQueueItem("1", "job1", buildAgent, 1, course.getId(), 1, 1, 1, BuildStatus.SUCCESSFUL, repositoryInfo, jobTimingInfo1, buildConfig, null);
        job2 = new BuildJobQueueItem("2", "job2", buildAgent, 2, course.getId(), 1, 1, 2, BuildStatus.SUCCESSFUL, repositoryInfo, jobTimingInfo2, buildConfig, null);
        agent1 = new BuildAgentInformation(buildAgent, 2, 1, new ArrayList<>(List.of(job1)), BuildAgentInformation.BuildAgentStatus.IDLE, new ArrayList<>(List.of(job2)), null);
        BuildJobQueueItem finishedJobQueueItem1 = new BuildJobQueueItem("3", "job3", buildAgent, 3, course.getId(), 1, 1, 1, BuildStatus.SUCCESSFUL, repositoryInfo, jobTimingInfo1,
                buildConfig, null);
        BuildJobQueueItem finishedJobQueueItem2 = new BuildJobQueueItem("4", "job4", buildAgent, 4, course.getId() + 1, 1, 1, 1, BuildStatus.FAILED, repositoryInfo, jobTimingInfo2,
                buildConfig, null);
        BuildJobQueueItem finishedJobQueueItem3 = new BuildJobQueueItem("5", "job5", buildAgent, 5, course.getId() + 2, 1, 1, 1, BuildStatus.FAILED, repositoryInfo, jobTimingInfo3,
                buildConfig, null);
        BuildJobQueueItem finishedJobQueueItemForLogs = new BuildJobQueueItem("6", "job5", buildAgent, 5, course.getId(), programmingExercise.getId(), 1, 1, BuildStatus.FAILED,
                repositoryInfo, jobTimingInfo3, buildConfig, null);
        var result1 = new Result().successful(true).rated(true).score(100D).assessmentType(AssessmentType.AUTOMATIC).completionDate(ZonedDateTime.now());
        var result2 = new Result().successful(false).rated(true).score(0D).assessmentType(AssessmentType.AUTOMATIC).completionDate(ZonedDateTime.now());
        var result3 = new Result().successful(false).rated(true).score(0D).assessmentType(AssessmentType.AUTOMATIC).completionDate(ZonedDateTime.now());
        var resultForLogs = new Result().successful(false).rated(true).score(0D).assessmentType(AssessmentType.AUTOMATIC).completionDate(ZonedDateTime.now());

        resultRepository.save(result1);
        resultRepository.save(result2);
        resultRepository.save(result3);
        resultRepository.save(resultForLogs);

        finishedJob1 = new BuildJob(finishedJobQueueItem1, BuildStatus.SUCCESSFUL, result1);
        finishedJob2 = new BuildJob(finishedJobQueueItem2, BuildStatus.FAILED, result2);
        finishedJob3 = new BuildJob(finishedJobQueueItem3, BuildStatus.FAILED, result3);
        finishedJobForLogs = new BuildJob(finishedJobQueueItemForLogs, BuildStatus.FAILED, resultForLogs);

        queuedJobs = hazelcastInstance.getQueue("buildJobQueue");
        processingJobs = hazelcastInstance.getMap("processingJobs");
        buildAgentInformation = hazelcastInstance.getMap("buildAgentInformation");

        processingJobs.put(job1.id(), job1);
        processingJobs.put(job2.id(), job2);

        buildAgentInformation.put(memberAddress, agent1);
    }

    @AfterEach
    void clearDataStructures() {
        sharedQueueProcessingService.init();
        queuedJobs.clear();
        processingJobs.clear();
        buildAgentInformation.clear();
    }

    @Test
    @WithMockUser(username = TEST_PREFIX + "admin", roles = "ADMIN")
    void testGetQueuedBuildJobs_returnsJobs() throws Exception {
        var retrievedJobs = request.get("/api/admin/queued-jobs", HttpStatus.OK, List.class);
        // Adding a lot of jobs as they get processed very quickly due to mocking
        queuedJobs.addAll(List.of(job1, job2));
        var retrievedJobs1 = request.get("/api/admin/queued-jobs", HttpStatus.OK, List.class);
        assertThat(retrievedJobs1).hasSize(retrievedJobs.size() + 2);
    }

    @Test
    @WithMockUser(username = TEST_PREFIX + "instructor1", roles = "INSTRUCTOR")
    void testGetQueuedBuildJobs_instructorAccessForbidden() throws Exception {
        request.get("/api/admin/queued-jobs", HttpStatus.FORBIDDEN, List.class);
    }

    @Test
    @WithMockUser(username = TEST_PREFIX + "admin", roles = "ADMIN")
    void testGetRunningBuildJobs_returnsJobs() throws Exception {
        var retrievedJobs = request.get("/api/admin/running-jobs", HttpStatus.OK, List.class);
        assertThat(retrievedJobs).hasSize(2);
    }

    @Test
    @WithMockUser(username = TEST_PREFIX + "instructor1", roles = "INSTRUCTOR")
    void testGetQueuedBuildJobsForCourse_returnsJobs() throws Exception {
        var retrievedJobs = request.get("/api/courses/" + course.getId() + "/queued-jobs", HttpStatus.OK, List.class);
        assertThat(retrievedJobs).isEmpty();
        // Adding a lot of jobs as they get processed very quickly due to mocking
        queuedJobs.addAll(List.of(job1, job2));
        var retrievedJobs1 = request.get("/api/courses/" + course.getId() + "/queued-jobs", HttpStatus.OK, List.class);
        assertThat(retrievedJobs1).hasSize(2);
    }

    @Test
    @WithMockUser(username = TEST_PREFIX + "instructor2", roles = "INSTRUCTOR")
    void testGetQueuedBuildJobsForCourse_wrongInstructorAccessForbidden() throws Exception {
        request.get("/api/courses/" + course.getId() + "/queued-jobs", HttpStatus.FORBIDDEN, List.class);
    }

    @Test
    @WithMockUser(username = TEST_PREFIX + "instructor1", roles = "INSTRUCTOR")
    void testGetRunningBuildJobsForCourse_returnsJobs() throws Exception {
        var retrievedJobs = request.get("/api/courses/" + course.getId() + "/running-jobs", HttpStatus.OK, List.class);
        assertThat(retrievedJobs).hasSize(2);
    }

    @Test
    @WithMockUser(username = TEST_PREFIX + "instructor2", roles = "INSTRUCTOR")
    void testGetRunningBuildJobsForCourse_wrongInstructorAccessForbidden() throws Exception {
        request.get("/api/courses/" + course.getId() + "/running-jobs", HttpStatus.FORBIDDEN, List.class);
    }

    @Test
    @WithMockUser(username = TEST_PREFIX + "admin", roles = "ADMIN")
    void testGetBuildAgents_returnsAgents() throws Exception {
        var retrievedAgents = request.get("/api/admin/build-agents", HttpStatus.OK, List.class);
        assertThat(retrievedAgents).hasSize(1);
    }

    @Test
    @WithMockUser(username = TEST_PREFIX + "admin", roles = "ADMIN")
    void testGetBuildAgentDetails_returnsAgent() throws Exception {
        var retrievedAgent = request.get("/api/admin/build-agent?agentName=" + agent1.buildAgent().name(), HttpStatus.OK, BuildAgentInformation.class);
        assertThat(retrievedAgent.buildAgent().name()).isEqualTo(agent1.buildAgent().name());
    }

    @Test
    @WithMockUser(username = TEST_PREFIX + "admin", roles = "ADMIN")
    void testCancelProcessingBuildJob() throws Exception {
        BuildJobQueueItem buildJob = processingJobs.get(job1.id());
        request.delete("/api/admin/cancel-job/" + buildJob.id(), HttpStatus.NO_CONTENT);
    }

    @Test
    @WithMockUser(username = TEST_PREFIX + "admin", roles = "ADMIN")
    void testCancelQueuedBuildJob() throws Exception {
        queuedJobs.put(job1);
        request.delete("/api/admin/cancel-job/" + job1.id(), HttpStatus.NO_CONTENT);
    }

    @Test
    @WithMockUser(username = TEST_PREFIX + "admin", roles = "ADMIN")
    void testCancelAllQueuedBuildJobs() throws Exception {
        request.delete("/api/admin/cancel-all-queued-jobs", HttpStatus.NO_CONTENT);
    }

    @Test
    @WithMockUser(username = TEST_PREFIX + "admin", roles = "ADMIN")
    void testCancelAllRunningBuildJobs() throws Exception {
        request.delete("/api/admin/cancel-all-running-jobs", HttpStatus.NO_CONTENT);
    }

    @Test
    @WithMockUser(username = TEST_PREFIX + "instructor1", roles = "INSTRUCTOR")
    void testCancelBuildJobForCourse() throws Exception {
        BuildJobQueueItem buildJob = processingJobs.get(job1.id());
        request.delete("/api/courses/" + course.getId() + "/cancel-job/" + buildJob.id(), HttpStatus.NO_CONTENT);
    }

    @Test
    @WithMockUser(username = TEST_PREFIX + "instructor1", roles = "INSTRUCTOR")
    void testCancelAllQueuedBuildJobsForCourse() throws Exception {
        queuedJobs.put(job1);
        queuedJobs.put(job2);
        request.delete("/api/courses/" + course.getId() + "/cancel-all-queued-jobs", HttpStatus.NO_CONTENT);
    }

    @Test
    @WithMockUser(username = TEST_PREFIX + "instructor1", roles = "INSTRUCTOR")
    void testCancelAllRunningBuildJobsForCourse() throws Exception {
        request.delete("/api/courses/" + course.getId() + "/cancel-all-running-jobs", HttpStatus.NO_CONTENT);
    }

    @Test
    @WithMockUser(username = TEST_PREFIX + "admin", roles = "ADMIN")
    void testCancelAllRunningBuildJobsForAgent() throws Exception {
        request.delete("/api/admin/cancel-all-running-jobs-for-agent?agentName=" + agent1.buildAgent().name(), HttpStatus.NO_CONTENT);
    }

    @Test
    @WithMockUser(username = TEST_PREFIX + "admin", roles = "ADMIN")
    void testGetFinishedBuildJobs_returnsSortedJobs() throws Exception {
        buildJobRepository.deleteAll();
        buildJobRepository.save(finishedJob1);
        buildJobRepository.save(finishedJob2);
        buildJobRepository.save(finishedJob3);
        PageableSearchDTO<String> pageableSearchDTO = pageableSearchUtilService.configureFinishedJobsSearchDTO();
        pageableSearchDTO.setSortingOrder(SortingOrder.ASCENDING);
        var result = request.getList("/api/admin/finished-jobs", HttpStatus.OK, FinishedBuildJobDTO.class, pageableSearchUtilService.searchMapping(pageableSearchDTO, "pageable"));
        assertThat(result).hasSize(3);
        assertThat(result.getFirst().id()).isEqualTo(finishedJob2.getBuildJobId());
        assertThat(result.get(1).id()).isEqualTo(finishedJob3.getBuildJobId());
        assertThat(result.get(2).id()).isEqualTo(finishedJob1.getBuildJobId());
    }

    @Test
    @WithMockUser(username = TEST_PREFIX + "admin", roles = "ADMIN")
    void testGetFinishedBuildJobs_returnsFilteredJobs() throws Exception {
        buildJobRepository.deleteAll();

        // Create a failed job to filter for
        JobTimingInfo jobTimingInfo = new JobTimingInfo(ZonedDateTime.now().plusDays(1), ZonedDateTime.now().plusDays(1).plusMinutes(2),
<<<<<<< HEAD
                ZonedDateTime.now().plusDays(1).plusMinutes(10), null, 0);
        BuildConfig buildConfig = new BuildConfig("echo 'test'", "test", "test", "test", "test", "test", null, null, false, false, false, null, 0, null, null, null);
=======
                ZonedDateTime.now().plusDays(1).plusMinutes(10));
        BuildConfig buildConfig = new BuildConfig("echo 'test'", "test", "test", "test", "test", "test", null, null, false, false, false, null, 0, null, null, null, null);
>>>>>>> 96ca4ec8
        RepositoryInfo repositoryInfo = new RepositoryInfo("test", null, RepositoryType.USER, "test", "test", "test", null, null);
        var failedJob1 = new BuildJobQueueItem("5", "job5", buildAgent, 1, course.getId(), 1, 1, 1, BuildStatus.FAILED, repositoryInfo, jobTimingInfo, buildConfig, null);
        var jobResult = new Result().successful(false).rated(true).score(0D).assessmentType(AssessmentType.AUTOMATIC).completionDate(ZonedDateTime.now());
        var failedFinishedJob = new BuildJob(failedJob1, BuildStatus.FAILED, jobResult);

        // Save the jobs
        buildJobRepository.save(finishedJob1);
        buildJobRepository.save(finishedJob2);
        resultRepository.save(jobResult);
        buildJobRepository.save(failedFinishedJob);

        // Filter for the failed job
        PageableSearchDTO<String> pageableSearchDTO = pageableSearchUtilService.configureFinishedJobsSearchDTO();
        LinkedMultiValueMap<String, String> searchParams = pageableSearchUtilService.searchMapping(pageableSearchDTO, "pageable");
        searchParams.add("buildStatus", "FAILED");
        searchParams.add("startDate", jobTimingInfo.buildStartDate().minusSeconds(10).toString());
        searchParams.add("endDate", jobTimingInfo.buildCompletionDate().plusSeconds(10).toString());
        searchParams.add("searchTerm", "short");
        searchParams.add("buildDurationLower", "120");
        searchParams.add("buildDurationUpper", "600");

        // Check that only the failed job is returned
        var result = request.getList("/api/admin/finished-jobs", HttpStatus.OK, FinishedBuildJobDTO.class, searchParams);
        assertThat(result).hasSize(1);
        assertThat(result.getFirst().id()).isEqualTo(failedFinishedJob.getBuildJobId());
    }

    @Test
    @WithMockUser(username = TEST_PREFIX + "instructor1", roles = "INSTRUCTOR")
    void testGetFinishedBuildJobsForCourse_returnsJobs() throws Exception {
        buildJobRepository.deleteAll();
        buildJobRepository.save(finishedJob1);
        buildJobRepository.save(finishedJob2);
        PageableSearchDTO<String> pageableSearchDTO = pageableSearchUtilService.configureFinishedJobsSearchDTO();
        var result = request.getList("/api/courses/" + course.getId() + "/finished-jobs", HttpStatus.OK, FinishedBuildJobDTO.class,
                pageableSearchUtilService.searchMapping(pageableSearchDTO, "pageable"));
        assertThat(result).hasSize(1);
        assertThat(result.getFirst().id()).isEqualTo(finishedJob1.getBuildJobId());
    }

    @Test
    @WithMockUser(username = TEST_PREFIX + "instructor1", roles = "INSTRUCTOR")
    void testGetBuildAgents_instructorAccessForbidden() throws Exception {
        request.get("/api/admin/build-agents", HttpStatus.FORBIDDEN, List.class);
    }

    @Test
    @WithMockUser(username = TEST_PREFIX + "instructor1", roles = "INSTRUCTOR")
    void testGetBuildLogsForResult() throws Exception {
        try {
            buildJobRepository.save(finishedJobForLogs);
            BuildLogDTO buildLogEntry = new BuildLogDTO(ZonedDateTime.now(), "Dummy log");
            buildLogEntryService.saveBuildLogsToFile(List.of(buildLogEntry), "6", programmingExercise);
            var response = request.get("/api/build-log/6", HttpStatus.OK, String.class);
            assertThat(response).contains("Dummy log");
        }
        finally {
            Path buildLogFile = Path.of("build-logs").resolve(programmingExercise.getCourseViaExerciseGroupOrCourseMember().getShortName())
                    .resolve(programmingExercise.getShortName()).resolve("6.log");
            Files.deleteIfExists(buildLogFile);
        }
    }

    @Test
    @WithMockUser(username = TEST_PREFIX + "admin", roles = "ADMIN")
    void testGetBuildJobStatistics() throws Exception {
        buildJobRepository.deleteAll();
        buildJobRepository.save(finishedJob1);
        buildJobRepository.save(finishedJob2);
        var response = request.get("/api/admin/build-job-statistics", HttpStatus.OK, BuildJobsStatisticsDTO.class);
        assertThat(response).isNotNull();
        assertThat(response.totalBuilds()).isEqualTo(2);
        assertThat(response.successfulBuilds()).isEqualTo(1);
        assertThat(response.failedBuilds()).isEqualTo(1);
        assertThat(response.cancelledBuilds()).isEqualTo(0);
    }

    @Test
    @WithMockUser(username = TEST_PREFIX + "admin", roles = "ADMIN")
    void testPauseBuildAgent() throws Exception {
        // We need to clear the processing jobs to avoid the agent being set to ACTIVE again
        processingJobs.clear();

        request.put("/api/admin/agents/" + URLEncoder.encode(agent1.buildAgent().name(), StandardCharsets.UTF_8) + "/pause", null, HttpStatus.NO_CONTENT);
        await().until(() -> buildAgentInformation.get(agent1.buildAgent().memberAddress()).status() == BuildAgentInformation.BuildAgentStatus.PAUSED);

        request.put("/api/admin/agents/" + URLEncoder.encode(agent1.buildAgent().name(), StandardCharsets.UTF_8) + "/resume", null, HttpStatus.NO_CONTENT);
        await().until(() -> buildAgentInformation.get(agent1.buildAgent().memberAddress()).status() == BuildAgentInformation.BuildAgentStatus.IDLE);
    }

    @Test
    @WithMockUser(username = TEST_PREFIX + "admin", roles = "ADMIN")
    void testPauseAllBuildAgents() throws Exception {
        // We need to clear the processing jobs to avoid the agent being set to ACTIVE again
        processingJobs.clear();

        request.put("/api/admin/agents/pause-all", null, HttpStatus.NO_CONTENT);
        await().until(() -> {
            var agents = buildAgentInformation.values();
            return agents.stream().allMatch(agent -> agent.status() == BuildAgentInformation.BuildAgentStatus.PAUSED);
        });

        request.put("/api/admin/agents/resume-all", null, HttpStatus.NO_CONTENT);
        await().until(() -> {
            var agents = buildAgentInformation.values();
            return agents.stream().allMatch(agent -> agent.status() == BuildAgentInformation.BuildAgentStatus.IDLE);
        });
    }

    @Test
    @WithMockUser(username = TEST_PREFIX + "student1", roles = "USER")
    void testBuildJob() throws Exception {
        var now = ZonedDateTime.now();
        JobTimingInfo jobTimingInfo1 = new JobTimingInfo(now, now, null, now.plusSeconds(24), 24);
        JobTimingInfo jobTimingInfo2 = new JobTimingInfo(now, now.plusSeconds(5), null, now.plusSeconds(29), 24);
        JobTimingInfo jobTimingInfo3 = new JobTimingInfo(now.plusSeconds(1), null, null, null, 24);
        JobTimingInfo jobTimingInfo4 = new JobTimingInfo(now.plusSeconds(2), null, null, null, 24);
        JobTimingInfo jobTimingInfo5 = new JobTimingInfo(now.plusSeconds(3), null, null, null, 24);

        BuildConfig buildConfig = new BuildConfig("echo 'test'", "test", "test", "test", "test", "test", null, null, false, false, false, null, 0, null, null, null);
        RepositoryInfo repositoryInfo = new RepositoryInfo("test", null, RepositoryType.USER, "test", "test", "test", null, null);

        var job1 = new BuildJobQueueItem("1", "job1", buildAgent, 1, course.getId(), 1, 1, 1, BuildStatus.SUCCESSFUL, repositoryInfo, jobTimingInfo1, buildConfig, null);
        var job2 = new BuildJobQueueItem("2", "job2", buildAgent, 2, course.getId(), 1, 1, 2, BuildStatus.SUCCESSFUL, repositoryInfo, jobTimingInfo2, buildConfig, null);
        var job3 = new BuildJobQueueItem("3", "job3", buildAgent, 2, course.getId(), 1, 1, 2, BuildStatus.SUCCESSFUL, repositoryInfo, jobTimingInfo3, buildConfig, null);
        var job4 = new BuildJobQueueItem("4", "job4", buildAgent, 2, course.getId(), 1, 1, 2, BuildStatus.SUCCESSFUL, repositoryInfo, jobTimingInfo4, buildConfig, null);
        var job5 = new BuildJobQueueItem("5", "job5", buildAgent, 2, course.getId(), 1, 1, 2, BuildStatus.SUCCESSFUL, repositoryInfo, jobTimingInfo5, buildConfig, null);

        processingJobs.clear();
        processingJobs.put(job1.id(), job1);
        processingJobs.put(job2.id(), job2);
        queuedJobs.clear();
        queuedJobs.put(job3);
        queuedJobs.put(job4);
        queuedJobs.put(job5);

        agent1 = new BuildAgentInformation(buildAgent, 2, 2, new ArrayList<>(List.of(job1, job2)), BuildAgentInformation.BuildAgentStatus.ACTIVE, null, null);
        buildAgentInformation.put(buildAgent.memberAddress(), agent1);

        var queueDurationEstimation = sharedQueueManagementService.getBuildJobEstimatedStartDate(job4.participationId());
        assertThat(queueDurationEstimation).isCloseTo(now.plusSeconds(48), within(1, ChronoUnit.SECONDS));
    }
}<|MERGE_RESOLUTION|>--- conflicted
+++ resolved
@@ -281,13 +281,8 @@
 
         // Create a failed job to filter for
         JobTimingInfo jobTimingInfo = new JobTimingInfo(ZonedDateTime.now().plusDays(1), ZonedDateTime.now().plusDays(1).plusMinutes(2),
-<<<<<<< HEAD
                 ZonedDateTime.now().plusDays(1).plusMinutes(10), null, 0);
-        BuildConfig buildConfig = new BuildConfig("echo 'test'", "test", "test", "test", "test", "test", null, null, false, false, false, null, 0, null, null, null);
-=======
-                ZonedDateTime.now().plusDays(1).plusMinutes(10));
         BuildConfig buildConfig = new BuildConfig("echo 'test'", "test", "test", "test", "test", "test", null, null, false, false, false, null, 0, null, null, null, null);
->>>>>>> 96ca4ec8
         RepositoryInfo repositoryInfo = new RepositoryInfo("test", null, RepositoryType.USER, "test", "test", "test", null, null);
         var failedJob1 = new BuildJobQueueItem("5", "job5", buildAgent, 1, course.getId(), 1, 1, 1, BuildStatus.FAILED, repositoryInfo, jobTimingInfo, buildConfig, null);
         var jobResult = new Result().successful(false).rated(true).score(0D).assessmentType(AssessmentType.AUTOMATIC).completionDate(ZonedDateTime.now());
