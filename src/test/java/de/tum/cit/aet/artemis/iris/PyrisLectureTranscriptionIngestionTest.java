--- conflicted
+++ resolved
@@ -63,11 +63,6 @@
         this.lecture1 = course1.getLectures().stream().findFirst().orElseThrow();
         this.lecture1.setTitle("Lecture " + lecture1.getId()); // needed for search by title
         this.lecture1 = lectureRepository.save(this.lecture1);
-<<<<<<< HEAD
-        this.lectureUnit = lectureUtilService.createAttachmentVideoUnitWithVideoSource("https://www.youtube.com/");
-        this.lectureUtilService.addLectureUnitsToLecture(lecture1, List.of(this.lectureUnit));
-
-=======
         this.lectureUnit = lectureUtilService.createAttachmentVideoUnit(true);
         this.emptyLectureUnit = lectureUtilService.createAttachmentVideoUnit(false);
         this.textUnit = lectureUtilService.createTextUnit();
@@ -78,7 +73,6 @@
         this.lecture2.setTitle("Lecture 2" + lecture2.getId());
         this.lecture2.setCourse(course2);
         this.lecture2 = lectureRepository.save(this.lecture2);
->>>>>>> 72864185
         // Add users that are not in the course
         userUtilService.createAndSaveUser(TEST_PREFIX + "student42");
         userUtilService.createAndSaveUser(TEST_PREFIX + "tutor42");
