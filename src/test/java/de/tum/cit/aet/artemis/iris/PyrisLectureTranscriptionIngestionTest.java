package de.tum.cit.aet.artemis.iris;

import static org.assertj.core.api.Assertions.assertThat;

import java.util.List;
import java.util.Optional;

import org.junit.jupiter.api.BeforeEach;
import org.junit.jupiter.api.Test;
import org.springframework.beans.factory.annotation.Autowired;
import org.springframework.http.HttpStatus;
import org.springframework.security.test.context.support.WithMockUser;

import de.tum.cit.aet.artemis.core.domain.Course;
import de.tum.cit.aet.artemis.core.user.util.UserUtilService;
import de.tum.cit.aet.artemis.core.util.CourseUtilService;
import de.tum.cit.aet.artemis.lecture.domain.Lecture;
import de.tum.cit.aet.artemis.lecture.domain.LectureTranscription;
import de.tum.cit.aet.artemis.lecture.domain.LectureTranscriptionSegment;
import de.tum.cit.aet.artemis.lecture.domain.LectureUnit;
import de.tum.cit.aet.artemis.lecture.repository.LectureTranscriptionRepository;
import de.tum.cit.aet.artemis.lecture.test_repository.LectureTestRepository;
import de.tum.cit.aet.artemis.lecture.util.LectureUtilService;

class PyrisLectureTranscriptionIngestionTest extends AbstractIrisIntegrationTest {

    private static final String TEST_PREFIX = "pyristranscriptioningestiontest";

    @Autowired
    private LectureTranscriptionRepository lectureTranscriptionRepository;

    @Autowired
    private LectureTestRepository lectureRepository;

    @Autowired
    private UserUtilService userUtilService;

    @Autowired
    private CourseUtilService courseUtilService;

    @Autowired
    private LectureUtilService lectureUtilService;

    private Lecture lecture1;

    private LectureUnit lectureUnit;

    private Lecture lecture2;

    private LectureUnit emptyLectureUnit;

    private LectureUnit textUnit;

    @BeforeEach
    void initTestCase() throws Exception {
        userUtilService.addUsers(TEST_PREFIX, 2, 2, 0, 2);
        List<Course> courses = courseUtilService.createCoursesWithExercisesAndLectures(TEST_PREFIX, true, true, 1);
        Course course1 = this.courseRepository.findByIdWithExercisesAndExerciseDetailsAndLecturesElseThrow(courses.getFirst().getId());
        this.lecture1 = course1.getLectures().stream().findFirst().orElseThrow();
        this.lecture1.setTitle("Lecture " + lecture1.getId()); // needed for search by title
        this.lecture1 = lectureRepository.save(this.lecture1);
        this.lectureUnit = lectureUtilService.createAttachmentVideoUnitWithSlidesAndFile(2, true);
        this.emptyLectureUnit = lectureUtilService.createAttachmentVideoUnit(false);
        this.textUnit = lectureUtilService.createTextUnit();
        this.lectureUtilService.addLectureUnitsToLecture(lecture1, List.of(this.lectureUnit, this.emptyLectureUnit, this.textUnit));

        Course course2 = this.courseRepository.findByIdWithExercisesAndExerciseDetailsAndLecturesElseThrow(courses.getLast().getId());
        this.lecture2 = new Lecture();
        this.lecture2.setTitle("Lecture 2" + lecture2.getId());
        this.lecture2.setCourse(course2);
        this.lecture2 = lectureRepository.save(this.lecture2);
        // Add users that are not in the course
        userUtilService.createAndSaveUser(TEST_PREFIX + "student42");
        userUtilService.createAndSaveUser(TEST_PREFIX + "tutor42");
        userUtilService.createAndSaveUser(TEST_PREFIX + "instructor42");
        activateIrisGlobally();

        LectureTranscriptionSegment segment1 = new LectureTranscriptionSegment(0.0, 12.0, "Welcome to today's lecture", 1);
        LectureTranscriptionSegment segment2 = new LectureTranscriptionSegment(0.0, 12.0, "Today we will talk about Artemis", 1);
        LectureTranscription transcription = new LectureTranscription("en", List.of(new LectureTranscriptionSegment[] { segment1, segment2 }), this.lectureUnit);

        lectureTranscriptionRepository.save(transcription);
    }

    @Test
    @WithMockUser(username = TEST_PREFIX + "instructor1", roles = "INSTRUCTOR")
    void testIngestTranscriptionInPyrisWithLectureId() throws Exception {
        activateIrisFor(lecture1.getCourse());
<<<<<<< HEAD
        irisRequestMockProvider.mockIngestionWebhookRunResponse(dto -> {
            assertThat(dto.settings().authenticationToken()).isNotNull();
        });
        request.postWithResponseBody("/api/lecture/lectures/" + lecture1.getId() + "/lecture-units/" + lectureUnit.getId() + "/ingest", Optional.empty(), boolean.class,
                HttpStatus.OK);
=======
        irisRequestMockProvider.mockTranscriptionIngestionWebhookRunResponse(dto -> assertThat(dto.settings().authenticationToken()).isNotNull());
        request.put("/api/lecture/" + lecture1.getId() + "/lecture-unit/" + this.lectureUnit.getId() + "/ingest-transcription", Optional.empty(), HttpStatus.OK);
        // TODO add assertions to check if the transcription was ingested correctly
>>>>>>> 2319ffbc
    }

    @Test
    @WithMockUser(username = TEST_PREFIX + "instructor1", roles = "INSTRUCTOR")
    void testIngestTranscriptionWithInvalidLectureId() throws Exception {
        activateIrisFor(lecture1.getCourse());
        request.post("/api/lecture/lectures/" + 9999L + "/lecture-units/" + lectureUnit.getId() + "/ingest", Optional.empty(), HttpStatus.NOT_FOUND);
    }

    @Test
    @WithMockUser(username = TEST_PREFIX + "instructor1", roles = "INSTRUCTOR")
    void testIngestTranscriptionWithLectureIdFromDifferentUnit() throws Exception {
        activateIrisFor(lecture2.getCourse());
        request.post("/api/lecture/lectures/" + lecture2.getId() + "/lecture-units/" + lectureUnit.getId() + "/ingest", Optional.empty(), HttpStatus.BAD_REQUEST);
    }

    @Test
    @WithMockUser(username = TEST_PREFIX + "instructor1", roles = "INSTRUCTOR")
    void testIngestTranscriptionWithoutTranscription() throws Exception {
        activateIrisFor(lecture1.getCourse());
        request.post("/api/lecture/lectures/" + lecture1.getId() + "/lecture-units/" + emptyLectureUnit.getId() + "/ingest", Optional.empty(), HttpStatus.INTERNAL_SERVER_ERROR);
    }

    @Test
    @WithMockUser(username = TEST_PREFIX + "instructor1", roles = "INSTRUCTOR")
    void testIngestTranscriptionWithTextUnit() throws Exception {
        activateIrisFor(lecture1.getCourse());
        request.post("/api/lecture/lectures/" + lecture1.getId() + "/lecture-units/" + textUnit.getId() + "/ingest", Optional.empty(), HttpStatus.BAD_REQUEST);
    }

    @Test
    @WithMockUser(username = TEST_PREFIX + "student1", roles = "STUDENT")
    void testIngestTranscriptionInPyrisWithoutPermission() throws Exception {
        activateIrisFor(lecture1.getCourse());
<<<<<<< HEAD
        irisRequestMockProvider.mockIngestionWebhookRunResponse(dto -> {
            assertThat(dto.settings().authenticationToken()).isNotNull();
        });
        request.post("/api/lecture/lectures/" + lecture1.getId() + "/lecture-units/" + lectureUnit.getId() + "/ingest", Optional.empty(), HttpStatus.FORBIDDEN);
=======
        irisRequestMockProvider.mockTranscriptionIngestionWebhookRunResponse(dto -> assertThat(dto.settings().authenticationToken()).isNotNull());
        request.put("/api/lecture/" + lecture1.getId() + "/lecture-unit/" + lectureUnit.getId() + "/ingest-transcription", Optional.empty(), HttpStatus.FORBIDDEN);
    }

    @Test
    @WithMockUser(username = TEST_PREFIX + "instructor1", roles = "INSTRUCTOR")
    void testDeleteTranscriptionInPyris() throws Exception {
        activateIrisFor(lecture1.getCourse());
        irisRequestMockProvider.mockTranscriptionDeletionWebhookRunResponse(dto -> assertThat(dto.settings().authenticationToken()).isNotNull());
        request.delete("/api/lecture/" + lecture1.getId() + "/lecture-unit/" + lectureUnit.getId() + "/transcription", HttpStatus.OK);
        // TODO add assertions to check if the transcription was deleted correctly
    }

    @Test
    @WithMockUser(username = TEST_PREFIX + "instructor1", roles = "INSTRUCTOR")
    void testDeleteTranscriptionInPyrisInvalidLecture() throws Exception {
        activateIrisFor(lecture1.getCourse());
        irisRequestMockProvider.mockTranscriptionDeletionWebhookRunResponse(dto -> assertThat(dto.settings().authenticationToken()).isNotNull());
        request.delete("/api/lecture/" + 1000L + "/lecture-unit/" + lectureUnit.getId() + "/transcription", HttpStatus.BAD_REQUEST);
    }

    @Test
    @WithMockUser(username = TEST_PREFIX + "student1", roles = "STUDENT")
    void testDeleteTranscriptionInPyrisWithoutPermission() throws Exception {
        activateIrisFor(lecture1.getCourse());
        irisRequestMockProvider.mockTranscriptionDeletionWebhookRunResponse(dto -> assertThat(dto.settings().authenticationToken()).isNotNull());
        request.delete("/api/lecture/" + 1000L + "/lecture-unit/" + lectureUnit.getId() + "/transcription", HttpStatus.FORBIDDEN);
    }

    @Test
    @WithMockUser(username = TEST_PREFIX + "instructor42", roles = "INSTRUCTOR")
    void testDeleteTranscriptionInPyrisWithInstructorOfDifferentCourse() throws Exception {
        activateIrisFor(lecture1.getCourse());
        irisRequestMockProvider.mockTranscriptionDeletionWebhookRunResponse(dto -> assertThat(dto.settings().authenticationToken()).isNotNull());
        request.delete("/api/lecture/" + lecture1.getId() + "/lecture-unit/" + lectureUnit.getId() + "/transcription", HttpStatus.FORBIDDEN);
    }

    @Test
    @WithMockUser(username = TEST_PREFIX + "student1", roles = "STUDENT")
    void testDeleteTranscriptionInPyrisWithoutTranscription() throws Exception {
        activateIrisFor(lecture1.getCourse());
        irisRequestMockProvider.mockTranscriptionDeletionWebhookRunResponse(dto -> assertThat(dto.settings().authenticationToken()).isNotNull());
        request.delete("/api/lecture/" + lecture1.getId() + "/lecture-unit/" + emptyLectureUnit.getId() + "/transcription", HttpStatus.FORBIDDEN);
>>>>>>> 2319ffbc
    }
}<|MERGE_RESOLUTION|>--- conflicted
+++ resolved
@@ -86,17 +86,12 @@
     @WithMockUser(username = TEST_PREFIX + "instructor1", roles = "INSTRUCTOR")
     void testIngestTranscriptionInPyrisWithLectureId() throws Exception {
         activateIrisFor(lecture1.getCourse());
-<<<<<<< HEAD
         irisRequestMockProvider.mockIngestionWebhookRunResponse(dto -> {
             assertThat(dto.settings().authenticationToken()).isNotNull();
         });
         request.postWithResponseBody("/api/lecture/lectures/" + lecture1.getId() + "/lecture-units/" + lectureUnit.getId() + "/ingest", Optional.empty(), boolean.class,
                 HttpStatus.OK);
-=======
-        irisRequestMockProvider.mockTranscriptionIngestionWebhookRunResponse(dto -> assertThat(dto.settings().authenticationToken()).isNotNull());
-        request.put("/api/lecture/" + lecture1.getId() + "/lecture-unit/" + this.lectureUnit.getId() + "/ingest-transcription", Optional.empty(), HttpStatus.OK);
         // TODO add assertions to check if the transcription was ingested correctly
->>>>>>> 2319ffbc
     }
 
     @Test
@@ -131,55 +126,9 @@
     @WithMockUser(username = TEST_PREFIX + "student1", roles = "STUDENT")
     void testIngestTranscriptionInPyrisWithoutPermission() throws Exception {
         activateIrisFor(lecture1.getCourse());
-<<<<<<< HEAD
         irisRequestMockProvider.mockIngestionWebhookRunResponse(dto -> {
             assertThat(dto.settings().authenticationToken()).isNotNull();
         });
         request.post("/api/lecture/lectures/" + lecture1.getId() + "/lecture-units/" + lectureUnit.getId() + "/ingest", Optional.empty(), HttpStatus.FORBIDDEN);
-=======
-        irisRequestMockProvider.mockTranscriptionIngestionWebhookRunResponse(dto -> assertThat(dto.settings().authenticationToken()).isNotNull());
-        request.put("/api/lecture/" + lecture1.getId() + "/lecture-unit/" + lectureUnit.getId() + "/ingest-transcription", Optional.empty(), HttpStatus.FORBIDDEN);
-    }
-
-    @Test
-    @WithMockUser(username = TEST_PREFIX + "instructor1", roles = "INSTRUCTOR")
-    void testDeleteTranscriptionInPyris() throws Exception {
-        activateIrisFor(lecture1.getCourse());
-        irisRequestMockProvider.mockTranscriptionDeletionWebhookRunResponse(dto -> assertThat(dto.settings().authenticationToken()).isNotNull());
-        request.delete("/api/lecture/" + lecture1.getId() + "/lecture-unit/" + lectureUnit.getId() + "/transcription", HttpStatus.OK);
-        // TODO add assertions to check if the transcription was deleted correctly
-    }
-
-    @Test
-    @WithMockUser(username = TEST_PREFIX + "instructor1", roles = "INSTRUCTOR")
-    void testDeleteTranscriptionInPyrisInvalidLecture() throws Exception {
-        activateIrisFor(lecture1.getCourse());
-        irisRequestMockProvider.mockTranscriptionDeletionWebhookRunResponse(dto -> assertThat(dto.settings().authenticationToken()).isNotNull());
-        request.delete("/api/lecture/" + 1000L + "/lecture-unit/" + lectureUnit.getId() + "/transcription", HttpStatus.BAD_REQUEST);
-    }
-
-    @Test
-    @WithMockUser(username = TEST_PREFIX + "student1", roles = "STUDENT")
-    void testDeleteTranscriptionInPyrisWithoutPermission() throws Exception {
-        activateIrisFor(lecture1.getCourse());
-        irisRequestMockProvider.mockTranscriptionDeletionWebhookRunResponse(dto -> assertThat(dto.settings().authenticationToken()).isNotNull());
-        request.delete("/api/lecture/" + 1000L + "/lecture-unit/" + lectureUnit.getId() + "/transcription", HttpStatus.FORBIDDEN);
-    }
-
-    @Test
-    @WithMockUser(username = TEST_PREFIX + "instructor42", roles = "INSTRUCTOR")
-    void testDeleteTranscriptionInPyrisWithInstructorOfDifferentCourse() throws Exception {
-        activateIrisFor(lecture1.getCourse());
-        irisRequestMockProvider.mockTranscriptionDeletionWebhookRunResponse(dto -> assertThat(dto.settings().authenticationToken()).isNotNull());
-        request.delete("/api/lecture/" + lecture1.getId() + "/lecture-unit/" + lectureUnit.getId() + "/transcription", HttpStatus.FORBIDDEN);
-    }
-
-    @Test
-    @WithMockUser(username = TEST_PREFIX + "student1", roles = "STUDENT")
-    void testDeleteTranscriptionInPyrisWithoutTranscription() throws Exception {
-        activateIrisFor(lecture1.getCourse());
-        irisRequestMockProvider.mockTranscriptionDeletionWebhookRunResponse(dto -> assertThat(dto.settings().authenticationToken()).isNotNull());
-        request.delete("/api/lecture/" + lecture1.getId() + "/lecture-unit/" + emptyLectureUnit.getId() + "/transcription", HttpStatus.FORBIDDEN);
->>>>>>> 2319ffbc
     }
 }