--- conflicted
+++ resolved
@@ -283,11 +283,7 @@
         fileUploadSubmission = addFileUploadSubmission(fileUploadExercise, fileUploadSubmission, loginPrefix + "student1");
 
         // Create a dummy file
-<<<<<<< HEAD
-        var uploadedFileDir = Path.of("./").resolve(FilePathConverter.buildFilePath(fileUploadExercise.getId(), fileUploadSubmission.getId()));
-=======
         var uploadedFileDir = Path.of("./").resolve(FilePathConverter.buildFileUploadSubmissionPath(fileUploadExercise.getId(), fileUploadSubmission.getId()));
->>>>>>> 0a44110a
         var uploadedFilePath = Path.of(uploadedFileDir.toString(), filename);
         if (!Files.exists(uploadedFilePath)) {
             Files.createDirectories(uploadedFileDir);
