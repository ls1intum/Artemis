--- conflicted
+++ resolved
@@ -52,10 +52,7 @@
 import de.tum.in.www1.artemis.util.PageableSearchUtilService;
 import de.tum.in.www1.artemis.web.rest.LearningPathResource;
 import de.tum.in.www1.artemis.web.rest.dto.competency.CompetencyGraphNodeDTO;
-<<<<<<< HEAD
-=======
 import de.tum.in.www1.artemis.web.rest.dto.competency.CompetencyNameDTO;
->>>>>>> eab4fb47
 import de.tum.in.www1.artemis.web.rest.dto.competency.CompetencyWithTailRelationDTO;
 import de.tum.in.www1.artemis.web.rest.dto.competency.LearningPathCompetencyGraphDTO;
 import de.tum.in.www1.artemis.web.rest.dto.competency.LearningPathHealthDTO;
@@ -167,28 +164,11 @@
             competencyRelationRepository.save(relation);
         }
 
-<<<<<<< HEAD
-        TextExercise textExercise = textExerciseUtilService.createIndividualTextExercise(course, past(1), future(1), future(2));
-        Set<GradingCriterion> gradingCriteria = exerciseUtilService.addGradingInstructionsToExercise(textExercise);
-        gradingCriterionRepository.saveAll(gradingCriteria);
-        participationUtilService.addAssessmentWithFeedbackWithGradingInstructionsForExercise(textExercise, STUDENT_OF_COURSE);
-        competencyUtilService.linkExerciseToCompetency(competencies[0], textExercise);
-
-        Lecture lecture = new Lecture();
-=======
         lecture = new Lecture();
->>>>>>> eab4fb47
         lecture.setDescription("Test Lecture");
         lecture.setCourse(course);
         lectureRepository.save(lecture);
 
-<<<<<<< HEAD
-        textUnit = lectureUtilService.createTextUnit();
-        lectureUtilService.addLectureUnitsToLecture(lecture, List.of(textUnit));
-        competencyUtilService.linkLectureUnitToCompetency(competencies[1], textUnit);
-
-=======
->>>>>>> eab4fb47
         final var student = userRepository.findOneByLogin(STUDENT_OF_COURSE).orElseThrow();
 
         textUnit = createAndLinkTextUnit(student, competencies[0], true);
@@ -687,12 +667,9 @@
         course = learningPathUtilService.enableAndGenerateLearningPathsForCourse(course);
         final var student = userRepository.findOneByLogin(STUDENT_OF_COURSE).orElseThrow();
         final var learningPath = learningPathRepository.findByCourseIdAndUserIdElseThrow(course.getId(), student.getId());
-<<<<<<< HEAD
-=======
 
         competencyProgressService.updateProgressByLearningObject(textUnit, Set.of(student));
 
->>>>>>> eab4fb47
         final var result = request.get("/api/learning-path/" + learningPath.getId() + "/navigation", HttpStatus.OK, LearningPathNavigationDTO.class);
 
         var predecessorLearningObject = result.predecessorLearningObject();
@@ -703,18 +680,11 @@
         var currentLearningObject = result.currentLearningObject();
         assertThat(currentLearningObject).isNotNull();
         assertThat(currentLearningObject.type()).isEqualTo(LearningPathNavigationObjectDTO.LearningObjectType.EXERCISE);
-<<<<<<< HEAD
-        assertThat(currentLearningObject.id()).isNotNull();
+        assertThat(currentLearningObject.id()).isEqualTo(textExercise.getId());
 
         assertThat(result.successorLearningObject()).isNull();
-        assertThat(result.progress()).isEqualTo(learningPath.getProgress());
-=======
-        assertThat(currentLearningObject.id()).isEqualTo(textExercise.getId());
-
-        assertThat(result.successorLearningObject()).isNull();
 
         assertThat(result.progress()).isEqualTo(20);
->>>>>>> eab4fb47
     }
 
     @Test
@@ -762,12 +732,7 @@
         // TODO: currently learning objects connected to more than one competency are provided twice in the learning path
         // TODO: this is not a problem for the navigation overview as the duplicates are filtered out
 
-<<<<<<< HEAD
-        assertThat(result.learningObjects()).isNotEmpty();
-        assertThat(result.learningObjects().size()).isEqualTo(2);
-=======
         assertThat(result.learningObjects()).hasSize(2);
->>>>>>> eab4fb47
     }
 
     @Test
@@ -779,8 +744,6 @@
         request.get("/api/learning-path/" + learningPath.getId() + "/navigation-overview", HttpStatus.FORBIDDEN, LearningPathNavigationOverviewDTO.class);
     }
 
-<<<<<<< HEAD
-=======
     @Test
     @WithMockUser(username = STUDENT_OF_COURSE, roles = "USER")
     void testGetCompetencyOrderForLearningPath() throws Exception {
@@ -841,7 +804,6 @@
                 .containsExactlyInAnyOrderElementsOf(unfinishedExercises.stream().map(learningObject -> LearningPathNavigationObjectDTO.of(learningObject, false)).toList());
     }
 
->>>>>>> eab4fb47
     void testGetCompetencyProgressForLearningPath() throws Exception {
         course = learningPathUtilService.enableAndGenerateLearningPathsForCourse(course);
         final var student = userRepository.findOneByLogin(STUDENT_OF_COURSE).orElseThrow();
