package de.tum.in.www1.artemis.programmingexercise;

import static org.assertj.core.api.Assertions.assertThat;
import static org.junit.jupiter.api.Assertions.assertThrows;
import static org.mockito.Mockito.*;

import java.io.File;
import java.io.IOException;
import java.nio.file.Files;
import java.nio.file.Path;
import java.util.List;
import java.util.stream.StreamSupport;

import org.apache.commons.io.FileUtils;
import org.eclipse.jgit.api.Git;
import org.eclipse.jgit.lib.StoredConfig;
import org.eclipse.jgit.revwalk.RevCommit;
import org.junit.jupiter.api.AfterEach;
import org.junit.jupiter.api.BeforeEach;
import org.junit.jupiter.api.Test;
import org.springframework.beans.factory.annotation.Autowired;
import org.springframework.http.HttpStatus;
import org.springframework.security.test.context.support.WithMockUser;

import de.tum.in.www1.artemis.AbstractSpringIntegrationBambooBitbucketJiraTest;
import de.tum.in.www1.artemis.domain.ProgrammingExercise;
import de.tum.in.www1.artemis.domain.VcsRepositoryUrl;
import de.tum.in.www1.artemis.repository.ProgrammingExerciseRepository;
import de.tum.in.www1.artemis.util.GitUtilService;
import de.tum.in.www1.artemis.util.LocalRepository;
import de.tum.in.www1.artemis.web.rest.ProgrammingExerciseResourceEndpoints;
import de.tum.in.www1.artemis.web.rest.errors.EntityNotFoundException;

class ProgrammingExerciseGitIntegrationTest extends AbstractSpringIntegrationBambooBitbucketJiraTest {

    @Autowired
    private GitUtilService gitUtilService;

    @Autowired
    private ProgrammingExerciseRepository programmingExerciseRepository;

    private File localRepoFile;

    private Git localGit;

    private ProgrammingExercise programmingExercise;

    @BeforeEach
    void initTestCase() throws Exception {
        database.addUsers(3, 2, 0, 2);
        database.addCourseWithOneProgrammingExerciseAndTestCases();
        programmingExercise = programmingExerciseRepository.findAllWithEagerParticipations().get(0);
        database.addStudentParticipationForProgrammingExercise(programmingExercise, "student1");
        database.addStudentParticipationForProgrammingExercise(programmingExercise, "student2");

        localRepoFile = Files.createTempDirectory("repo").toFile();
        localGit = LocalRepository.initialize(localRepoFile, defaultBranch);

        // create commits
        // the following 2 lines prepare the generation of the structural test oracle
        var testJsonFilePath = Path.of(localRepoFile.getPath(), "test", programmingExercise.getPackageFolderName(), "test.json");
        gitUtilService.writeEmptyJsonFileToPath(testJsonFilePath);
        localGit.commit().setMessage("add test.json").setAuthor("test", "test@test.com").call();
        var testJsonFilePath2 = Path.of(localRepoFile.getPath(), "test", programmingExercise.getPackageFolderName(), "test2.json");
        gitUtilService.writeEmptyJsonFileToPath(testJsonFilePath2);
        localGit.commit().setMessage("add test2.json").setAuthor("test", "test@test.com").call();
        var testJsonFilePath3 = Path.of(localRepoFile.getPath(), "test", programmingExercise.getPackageFolderName(), "test3.json");
        gitUtilService.writeEmptyJsonFileToPath(testJsonFilePath3);
        localGit.commit().setMessage("add test3.json").setAuthor("test", "test@test.com").call();

        var repository = gitService.getExistingCheckedOutRepositoryByLocalPath(localRepoFile.toPath(), null);
        doReturn(repository).when(gitService).getOrCheckoutRepository(any(VcsRepositoryUrl.class), anyString(), anyBoolean());
        doNothing().when(gitService).fetchAll(any());
        var objectId = localGit.reflog().call().iterator().next().getNewId();
        doReturn(objectId).when(gitService).getLastCommitHash(any());
        doNothing().when(gitService).resetToOriginHead(any());
        doNothing().when(gitService).pullIgnoreConflicts(any());
        doNothing().when(gitService).commitAndPush(any(), anyString(), anyBoolean(), any());
    }

    @AfterEach
    void tearDown() throws IOException {
        database.resetDatabase();
        if (localRepoFile != null && localRepoFile.exists()) {
            FileUtils.deleteDirectory(localRepoFile);
        }
        if (localGit != null) {
            localGit.close();
        }
    }

    @Test
    @WithMockUser(username = "student3")
    void testRepositoryMethods() {
        assertThrows(EntityNotFoundException.class, () -> programmingExerciseRepository.findByIdElseThrow(Long.MAX_VALUE));
        assertThrows(EntityNotFoundException.class, () -> programmingExerciseRepository.findByIdWithAuxiliaryRepositoriesElseThrow(Long.MAX_VALUE));
        assertThrows(EntityNotFoundException.class, () -> programmingExerciseRepository.findByIdWithStudentParticipationsAndLegalSubmissionsElseThrow(Long.MAX_VALUE));
        assertThrows(EntityNotFoundException.class, () -> programmingExerciseRepository.findByIdWithSubmissionPolicyElseThrow(Long.MAX_VALUE));
        assertThrows(EntityNotFoundException.class, () -> programmingExerciseRepository.findByIdWithTemplateAndSolutionParticipationElseThrow(Long.MAX_VALUE));
        assertThrows(EntityNotFoundException.class, () -> programmingExerciseRepository.findByIdWithTemplateAndSolutionParticipationLatestResultElseThrow(Long.MAX_VALUE));
        assertThrows(EntityNotFoundException.class, () -> programmingExerciseRepository.findByIdWithTemplateAndSolutionParticipationSubmissionsAndResultsElseThrow(Long.MAX_VALUE));
        assertThrows(EntityNotFoundException.class,
                () -> programmingExerciseRepository.findByIdWithTemplateAndSolutionParticipationTeamAssignmentConfigCategoriesElseThrow(Long.MAX_VALUE));
        assertThrows(EntityNotFoundException.class, () -> programmingExerciseRepository.findByIdWithTemplateAndSolutionParticipationWithResultsElseThrow(Long.MAX_VALUE));
    }

    @Test
    @WithMockUser(username = "instructor1", roles = "INSTRUCTOR")
    void testCombineTemplateRepositoryCommits() throws Exception {
        File originRepoFile = Files.createTempDirectory("repoOrigin").toFile();
        Git remoteGit = LocalRepository.initialize(originRepoFile, defaultBranch);
        StoredConfig config = localGit.getRepository().getConfig();
        config.setString("remote", "origin", "url", originRepoFile.getAbsolutePath());
        config.save();
        localGit.push().call();
        assertThat(getAllCommits(localGit)).hasSize(3);
        assertThat(getAllCommits(remoteGit)).hasSize(3);

        final var path = ProgrammingExerciseResourceEndpoints.ROOT
                + ProgrammingExerciseResourceEndpoints.COMBINE_COMMITS.replace("{exerciseId}", String.valueOf(programmingExercise.getId()));
        request.put(path, Void.class, HttpStatus.OK);
        assertThat(getAllCommits(localGit)).hasSize(1);
        assertThat(getAllCommits(remoteGit)).hasSize(1);
    }

    @Test
    @WithMockUser(username = "instructor1", roles = "INSTRUCTOR")
    void testCombineTemplateRepositoryCommits_invalidId_notFound() throws Exception {
        programmingExercise.setId(20L);
        final var path = ProgrammingExerciseResourceEndpoints.ROOT
                + ProgrammingExerciseResourceEndpoints.COMBINE_COMMITS.replace("{exerciseId}", String.valueOf(programmingExercise.getId()));
        request.put(path, Void.class, HttpStatus.NOT_FOUND);
    }

    @Test
    @WithMockUser(username = "instructoralt1", roles = "INSTRUCTOR")
    void testCombineTemplateRepositoryCommits_instructorNotInCourse_forbidden() throws Exception {
        database.addInstructor("other-instructors", "instructoralt");
        final var path = ProgrammingExerciseResourceEndpoints.ROOT
                + ProgrammingExerciseResourceEndpoints.COMBINE_COMMITS.replace("{exerciseId}", String.valueOf(programmingExercise.getId()));
        request.put(path, Void.class, HttpStatus.FORBIDDEN);
    }

<<<<<<< HEAD
    private List<RevCommit> getAllCommits(Git gitRepo) throws Exception {
        return StreamSupport.stream(gitRepo.log().call().spliterator(), false).collect(Collectors.toList());
=======
    public List<RevCommit> getAllCommits(Git gitRepo) throws Exception {
        return StreamSupport.stream(gitRepo.log().call().spliterator(), false).toList();
>>>>>>> 4869ee5c
    }
}<|MERGE_RESOLUTION|>--- conflicted
+++ resolved
@@ -141,12 +141,7 @@
         request.put(path, Void.class, HttpStatus.FORBIDDEN);
     }
 
-<<<<<<< HEAD
     private List<RevCommit> getAllCommits(Git gitRepo) throws Exception {
-        return StreamSupport.stream(gitRepo.log().call().spliterator(), false).collect(Collectors.toList());
-=======
-    public List<RevCommit> getAllCommits(Git gitRepo) throws Exception {
         return StreamSupport.stream(gitRepo.log().call().spliterator(), false).toList();
->>>>>>> 4869ee5c
     }
 }