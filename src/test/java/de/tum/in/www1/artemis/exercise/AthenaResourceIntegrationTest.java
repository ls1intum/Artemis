package de.tum.in.www1.artemis.exercise;

import static de.tum.in.www1.artemis.connector.AthenaRequestMockProvider.*;
import static org.assertj.core.api.Assertions.assertThat;

import java.time.ZonedDateTime;
import java.util.List;
import java.util.zip.ZipFile;

import org.junit.jupiter.api.BeforeEach;
import org.junit.jupiter.api.Test;
import org.junit.jupiter.params.ParameterizedTest;
import org.junit.jupiter.params.provider.ValueSource;
import org.springframework.beans.factory.annotation.Autowired;
import org.springframework.beans.factory.annotation.Value;
import org.springframework.http.HttpHeaders;
import org.springframework.http.HttpStatus;
import org.springframework.security.test.context.support.WithMockUser;
import org.springframework.util.LinkedMultiValueMap;

import de.tum.in.www1.artemis.AbstractAthenaTest;
import de.tum.in.www1.artemis.domain.*;
import de.tum.in.www1.artemis.domain.enumeration.*;
import de.tum.in.www1.artemis.domain.participation.StudentParticipation;
import de.tum.in.www1.artemis.exercise.programmingexercise.ProgrammingExerciseUtilService;
import de.tum.in.www1.artemis.exercise.textexercise.TextExerciseUtilService;
import de.tum.in.www1.artemis.participation.ParticipationFactory;
import de.tum.in.www1.artemis.repository.*;
import de.tum.in.www1.artemis.user.UserUtilService;

class AthenaResourceIntegrationTest extends AbstractAthenaTest {

    private static final String TEST_PREFIX = "athenaintegration";

    @Value("${artemis.athena.secret}")
    private String athenaSecret;

    @Autowired
    private TextExerciseUtilService textExerciseUtilService;

    @Autowired
    private ProgrammingExerciseUtilService programmingExerciseUtilService;

    @Autowired
    private ExerciseUtilService exerciseUtilService;

    @Autowired
    private TextSubmissionRepository textSubmissionRepository;

    @Autowired
    private ProgrammingSubmissionTestRepository programmingSubmissionRepository;

    @Autowired
    private StudentParticipationRepository studentParticipationRepository;

    @Autowired
    private UserUtilService userUtilService;

    @Autowired
    private ResultRepository resultRepository;

    @Autowired
    private ProgrammingExerciseRepository programmingExerciseRepository;

    @Autowired
    private TextExerciseRepository textExerciseRepository;

    @Autowired
    private FeedbackRepository feedbackRepository;

    @Autowired
    private CourseRepository courseRepository;

    private TextExercise textExercise;

    private TextSubmission textSubmission;

    private ProgrammingExercise programmingExercise;

    private ProgrammingSubmission programmingSubmission;

    @BeforeEach
    protected void initTestCase() {
        super.initTestCase();
        userUtilService.addUsers(TEST_PREFIX, 1, 1, 1, 0);

        var textCourse = textExerciseUtilService.addCourseWithOneReleasedTextExercise();
        textExercise = exerciseUtilService.findTextExerciseWithTitle(textCourse.getExercises(), "Text");
        textSubmission = ParticipationFactory.generateTextSubmission("This is a test sentence. This is a second test sentence. This is a third test sentence.", Language.ENGLISH,
                true);
        var studentParticipation = ParticipationFactory.generateStudentParticipation(InitializationState.FINISHED, textExercise,
                userUtilService.getUserByLogin(TEST_PREFIX + "student1"));
        studentParticipationRepository.save(studentParticipation);
        textSubmission.setParticipation(studentParticipation);
        textSubmissionRepository.save(textSubmission);

        var programmingCourse = programmingExerciseUtilService.addCourseWithOneProgrammingExercise();
        programmingExercise = exerciseUtilService.findProgrammingExerciseWithTitle(programmingCourse.getExercises(), "Programming");
        // Allow manual results
        programmingExercise.setAssessmentType(AssessmentType.SEMI_AUTOMATIC);
        programmingExercise.setBuildAndTestStudentSubmissionsAfterDueDate(ZonedDateTime.now().minusDays(1));
        programmingExerciseRepository.save(programmingExercise);

        programmingSubmission = ParticipationFactory.generateProgrammingSubmission(true);
        var programmingParticipation = ParticipationFactory.generateStudentParticipation(InitializationState.FINISHED, programmingExercise,
                userUtilService.getUserByLogin(TEST_PREFIX + "student1"));
        studentParticipationRepository.save(programmingParticipation);
        programmingSubmission.setParticipation(programmingParticipation);
        programmingSubmissionRepository.save(programmingSubmission);
    }

    @Test
    @WithMockUser(username = TEST_PREFIX + "editor1", roles = "EDITOR")
    void testGetAvailableProgrammingModulesSuccess_EmptyModules() throws Exception {
        var course = programmingExercise.getCourseViaExerciseGroupOrCourseMember();

        athenaRequestMockProvider.mockGetAvailableModulesSuccessEmptyModulesList();
        List<String> response = request.getList("/api/athena/courses/" + course.getId() + "/programming-exercises/available-modules", HttpStatus.OK, String.class);
        assertThat(response).isEmpty();
    }

    @Test
    @WithMockUser(username = TEST_PREFIX + "editor1", roles = "EDITOR")
    void testGetAvailableProgrammingModulesSuccess() throws Exception {
        var course = programmingExercise.getCourseViaExerciseGroupOrCourseMember();

        athenaRequestMockProvider.mockGetAvailableModulesSuccess();
        List<String> response = request.getList("/api/athena/courses/" + course.getId() + "/programming-exercises/available-modules", HttpStatus.OK, String.class);
        assertThat(response).contains(ATHENA_MODULE_PROGRAMMING_TEST);
    }

    @Test
    @WithMockUser(username = TEST_PREFIX + "editor1", roles = "EDITOR")
    void testGetAvailableTextModulesSuccess_RestrictedModuleAccess() throws Exception {
        // give the course access to the restricted Athena modules
        var course = textExercise.getCourseViaExerciseGroupOrCourseMember();
        course.setRestrictedAthenaModulesAccess(true);
        courseRepository.save(course);

        athenaRequestMockProvider.mockGetAvailableModulesSuccess();
        List<String> response = request.getList("/api/athena/courses/" + course.getId() + "/text-exercises/available-modules", HttpStatus.OK, String.class);
        assertThat(response).containsExactlyInAnyOrder(ATHENA_MODULE_TEXT_TEST, ATHENA_RESTRICTED_MODULE_TEXT_TEST);
    }

    @Test
    @WithMockUser(username = TEST_PREFIX + "editor1", roles = "EDITOR")
    void testGetAvailableProgrammingModulesSuccess_RestrictedModuleAccess() throws Exception {
        // give the course access to the restricted Athena modules
        var course = programmingExercise.getCourseViaExerciseGroupOrCourseMember();
        course.setRestrictedAthenaModulesAccess(true);
        courseRepository.save(course);

        athenaRequestMockProvider.mockGetAvailableModulesSuccess();
        List<String> response = request.getList("/api/athena/courses/" + course.getId() + "/programming-exercises/available-modules", HttpStatus.OK, String.class);
        assertThat(response).containsExactlyInAnyOrder(ATHENA_MODULE_PROGRAMMING_TEST, ATHENA_RESTRICTED_MODULE_PROGRAMMING_TEST);
    }

    @Test
    @WithMockUser(username = TEST_PREFIX + "editor1", roles = "EDITOR")
    void testGetAvailableTextModulesSuccess() throws Exception {
        var course = textExercise.getCourseViaExerciseGroupOrCourseMember();

        athenaRequestMockProvider.mockGetAvailableModulesSuccess();
        List<String> response = request.getList("/api/athena/courses/" + course.getId() + "/text-exercises/available-modules", HttpStatus.OK, String.class);
        assertThat(response).contains(ATHENA_MODULE_TEXT_TEST);
    }

    @Test
    @WithMockUser(username = TEST_PREFIX + "tutor1", roles = "TA")
    void testGetAvailableProgrammingModulesAccessForbidden() throws Exception {
        var course = programmingExercise.getCourseViaExerciseGroupOrCourseMember();

        athenaRequestMockProvider.mockGetAvailableModulesSuccess();
        request.getList("/api/athena/courses/" + course.getId() + "/programming-exercises/available-modules", HttpStatus.FORBIDDEN, String.class);
    }

    @Test
    @WithMockUser(username = TEST_PREFIX + "tutor1", roles = "TA")
    void testGetAvailableTextModulesAccessForbidden() throws Exception {
        var course = textExercise.getCourseViaExerciseGroupOrCourseMember();

        athenaRequestMockProvider.mockGetAvailableModulesSuccess();
        request.getList("/api/athena/courses/" + course.getId() + "/text-exercises/available-modules", HttpStatus.FORBIDDEN, String.class);
    }

    @Test
    @WithMockUser(username = TEST_PREFIX + "tutor1", roles = "TA")
    void testGetFeedbackSuggestionsSuccessText() throws Exception {
<<<<<<< HEAD
        athenaRequestMockProvider.mockGetGradedFeedbackSuggestionsAndExpect("text");
=======
        // Enable Athena for the exercise
        textExercise.setFeedbackSuggestionModule(ATHENA_MODULE_TEXT_TEST);
        textExerciseRepository.save(textExercise);

        athenaRequestMockProvider.mockGetFeedbackSuggestionsAndExpect("text");
>>>>>>> 9288fe25
        List<Feedback> response = request.getList("/api/athena/text-exercises/" + textExercise.getId() + "/submissions/" + textSubmission.getId() + "/feedback-suggestions",
                HttpStatus.OK, Feedback.class);
        assertThat(response).as("response is not empty").isNotEmpty();
    }

    @Test
    @WithMockUser(username = TEST_PREFIX + "tutor1", roles = "TA")
    void testGetFeedbackSuggestionsSuccessProgramming() throws Exception {
<<<<<<< HEAD
        athenaRequestMockProvider.mockGetGradedFeedbackSuggestionsAndExpect("programming");
=======
        // Enable Athena for the exercise
        programmingExercise.setFeedbackSuggestionModule(ATHENA_MODULE_PROGRAMMING_TEST);
        programmingExerciseRepository.save(programmingExercise);

        athenaRequestMockProvider.mockGetFeedbackSuggestionsAndExpect("programming");
>>>>>>> 9288fe25
        List<Feedback> response = request.getList(
                "/api/athena/programming-exercises/" + programmingExercise.getId() + "/submissions/" + programmingSubmission.getId() + "/feedback-suggestions", HttpStatus.OK,
                Feedback.class);
        assertThat(response).as("response is not empty").isNotEmpty();
    }

    @Test
    @WithMockUser(username = TEST_PREFIX + "tutor1", roles = "TA")
    void testGetTextFeedbackSuggestionsNotFound() throws Exception {
        request.get("/api/athena/text-exercises/9999/submissions/9999/feedback-suggestions", HttpStatus.NOT_FOUND, List.class);
    }

    @Test
    @WithMockUser(username = TEST_PREFIX + "tutor1", roles = "TA")
    void testGetProgrammingFeedbackSuggestionsNotFound() throws Exception {
        athenaRequestMockProvider.mockGetGradedFeedbackSuggestionsAndExpect("programming");
        request.get("/api/athena/programming-exercises/9999/submissions/9999/feedback-suggestions", HttpStatus.NOT_FOUND, List.class);
    }

    @Test
    @WithMockUser(username = TEST_PREFIX + "student1", roles = "STUDENT")
    void testGetTextFeedbackSuggestionsAccessForbidden() throws Exception {
        athenaRequestMockProvider.mockGetGradedFeedbackSuggestionsAndExpect("text");
        request.get("/api/athena/text-exercises/" + textExercise.getId() + "/submissions/" + textSubmission.getId() + "/feedback-suggestions", HttpStatus.FORBIDDEN, List.class);
    }

    @Test
    @WithMockUser(username = TEST_PREFIX + "student1", roles = "STUDENT")
    void testGetProgrammingFeedbackSuggestionsAccessForbidden() throws Exception {
        athenaRequestMockProvider.mockGetGradedFeedbackSuggestionsAndExpect("programming");
        request.get("/api/athena/programming-exercises/" + textExercise.getId() + "/submissions/" + programmingSubmission.getId() + "/feedback-suggestions", HttpStatus.FORBIDDEN,
                List.class);
    }

    @Test
    @WithMockUser(username = TEST_PREFIX + "tutor1", roles = "TA")
    void testGetFeedbackSuggestionsAthenaEnabled() throws Exception {
        // Create example participation with submission
        var participation = new StudentParticipation();
        participation.setParticipant(userUtilService.getUserByLogin(TEST_PREFIX + "student1"));
        participation.setExercise(programmingExercise);
        participation = studentParticipationRepository.save(participation);
        programmingSubmission.setParticipation(participation);
        programmingSubmissionRepository.save(programmingSubmission);
        // Create example result
        var result = new Result();
        result.setScore(1.0);
        result.setSubmission(programmingSubmission);
        result.setParticipation(participation);
        result.setAssessmentType(AssessmentType.MANUAL);
        // Create example feedback so that Athena can process it
        var feedback = new Feedback();
        feedback.setCredits(1.0);
        feedback.setResult(result);
        result.setFeedbacks(List.of(feedback));

        result = resultRepository.save(result);
        feedbackRepository.save(feedback);

        // Enable Athena for the exercise
        programmingExercise.setFeedbackSuggestionModule(ATHENA_MODULE_PROGRAMMING_TEST);
        programmingExerciseRepository.save(programmingExercise);

        Result response = request.putWithResponseBody("/api/participations/" + participation.getId() + "/manual-results?submit=true", result, Result.class, HttpStatus.OK);

        // Check that nothing went wrong, even with Athena enabled
        assertThat(response).as("response is not null").isNotNull();
    }

    @ParameterizedTest
    @ValueSource(strings = { "repository/template", "repository/solution", "repository/tests" })
    void testRepositoryExportEndpoint(String urlSuffix) throws Exception {
        // Enable Athena for the exercise
        programmingExercise.setFeedbackSuggestionModule(ATHENA_MODULE_PROGRAMMING_TEST);
        programmingExerciseRepository.save(programmingExercise);

        // Add Git repo for export
        programmingExerciseUtilService.createGitRepository();

        // Get exports from endpoint
        var authHeaders = new HttpHeaders();
        authHeaders.add("Authorization", athenaSecret);
        var repoZip = request.getFile("/api/public/athena/programming-exercises/" + programmingExercise.getId() + "/" + urlSuffix, HttpStatus.OK, new LinkedMultiValueMap<>(),
                authHeaders, null);

        // Check that ZIP contains file
        try (var zipFile = new ZipFile(repoZip)) {
            assertThat(zipFile.size()).as("zip file contains files").isGreaterThan(0);
        }
    }

    @ParameterizedTest
    @ValueSource(strings = { "repository/template", "repository/solution", "repository/tests", "submissions/100/repository" })
    void testRepositoryExportEndpointsFailWhenAthenaNotEnabled(String urlSuffix) throws Exception {
        var authHeaders = new HttpHeaders();
        authHeaders.add("Authorization", athenaSecret);

        // Expect status 503 because Athena is not enabled for the exercise
        request.get("/api/public/athena/programming-exercises/" + programmingExercise.getId() + "/" + urlSuffix, HttpStatus.SERVICE_UNAVAILABLE, Result.class, authHeaders);
    }

    @ParameterizedTest
    @ValueSource(strings = { "repository/template", "repository/solution", "repository/tests", "submissions/100/repository" })
    void testRepositoryExportEndpointsFailWithWrongAuthentication(String urlSuffix) throws Exception {
        var authHeaders = new HttpHeaders();
        authHeaders.add("Authorization", athenaSecret + "-wrong");

        // Enable Athena for the exercise
        programmingExercise.setFeedbackSuggestionModule(ATHENA_MODULE_PROGRAMMING_TEST);
        programmingExerciseRepository.save(programmingExercise);

        // Expect status 403 because the Authorization header is wrong
        request.get("/api/public/athena/programming-exercises/" + programmingExercise.getId() + "/" + urlSuffix, HttpStatus.FORBIDDEN, Result.class, authHeaders);
    }
}<|MERGE_RESOLUTION|>--- conflicted
+++ resolved
@@ -186,15 +186,11 @@
     @Test
     @WithMockUser(username = TEST_PREFIX + "tutor1", roles = "TA")
     void testGetFeedbackSuggestionsSuccessText() throws Exception {
-<<<<<<< HEAD
-        athenaRequestMockProvider.mockGetGradedFeedbackSuggestionsAndExpect("text");
-=======
         // Enable Athena for the exercise
         textExercise.setFeedbackSuggestionModule(ATHENA_MODULE_TEXT_TEST);
         textExerciseRepository.save(textExercise);
 
         athenaRequestMockProvider.mockGetFeedbackSuggestionsAndExpect("text");
->>>>>>> 9288fe25
         List<Feedback> response = request.getList("/api/athena/text-exercises/" + textExercise.getId() + "/submissions/" + textSubmission.getId() + "/feedback-suggestions",
                 HttpStatus.OK, Feedback.class);
         assertThat(response).as("response is not empty").isNotEmpty();
@@ -203,15 +199,11 @@
     @Test
     @WithMockUser(username = TEST_PREFIX + "tutor1", roles = "TA")
     void testGetFeedbackSuggestionsSuccessProgramming() throws Exception {
-<<<<<<< HEAD
-        athenaRequestMockProvider.mockGetGradedFeedbackSuggestionsAndExpect("programming");
-=======
         // Enable Athena for the exercise
         programmingExercise.setFeedbackSuggestionModule(ATHENA_MODULE_PROGRAMMING_TEST);
         programmingExerciseRepository.save(programmingExercise);
 
         athenaRequestMockProvider.mockGetFeedbackSuggestionsAndExpect("programming");
->>>>>>> 9288fe25
         List<Feedback> response = request.getList(
                 "/api/athena/programming-exercises/" + programmingExercise.getId() + "/submissions/" + programmingSubmission.getId() + "/feedback-suggestions", HttpStatus.OK,
                 Feedback.class);
@@ -227,21 +219,21 @@
     @Test
     @WithMockUser(username = TEST_PREFIX + "tutor1", roles = "TA")
     void testGetProgrammingFeedbackSuggestionsNotFound() throws Exception {
-        athenaRequestMockProvider.mockGetGradedFeedbackSuggestionsAndExpect("programming");
+        athenaRequestMockProvider.mockGetFeedbackSuggestionsAndExpect("programming");
         request.get("/api/athena/programming-exercises/9999/submissions/9999/feedback-suggestions", HttpStatus.NOT_FOUND, List.class);
     }
 
     @Test
     @WithMockUser(username = TEST_PREFIX + "student1", roles = "STUDENT")
     void testGetTextFeedbackSuggestionsAccessForbidden() throws Exception {
-        athenaRequestMockProvider.mockGetGradedFeedbackSuggestionsAndExpect("text");
+        athenaRequestMockProvider.mockGetFeedbackSuggestionsAndExpect("text");
         request.get("/api/athena/text-exercises/" + textExercise.getId() + "/submissions/" + textSubmission.getId() + "/feedback-suggestions", HttpStatus.FORBIDDEN, List.class);
     }
 
     @Test
     @WithMockUser(username = TEST_PREFIX + "student1", roles = "STUDENT")
     void testGetProgrammingFeedbackSuggestionsAccessForbidden() throws Exception {
-        athenaRequestMockProvider.mockGetGradedFeedbackSuggestionsAndExpect("programming");
+        athenaRequestMockProvider.mockGetFeedbackSuggestionsAndExpect("programming");
         request.get("/api/athena/programming-exercises/" + textExercise.getId() + "/submissions/" + programmingSubmission.getId() + "/feedback-suggestions", HttpStatus.FORBIDDEN,
                 List.class);
     }
