package de.tum.in.www1.artemis.programmingexercise;

import static org.assertj.core.api.Assertions.assertThat;
import static org.mockito.Mockito.doReturn;

import java.time.ZonedDateTime;
import java.util.ArrayList;
import java.util.List;

import org.eclipse.jgit.lib.ObjectId;
import org.junit.jupiter.api.AfterEach;
import org.junit.jupiter.api.BeforeEach;
import org.junit.jupiter.api.Disabled;
import org.junit.jupiter.api.Test;
import org.junit.jupiter.params.ParameterizedTest;
import org.junit.jupiter.params.provider.EnumSource;
import org.mockito.ArgumentMatchers;
import org.springframework.beans.factory.annotation.Autowired;
import org.springframework.security.test.context.support.WithMockUser;

import com.fasterxml.jackson.core.JsonProcessingException;

import de.tum.in.www1.artemis.AbstractSpringIntegrationBambooBitbucketJiraTest;
import de.tum.in.www1.artemis.config.Constants;
import de.tum.in.www1.artemis.domain.enumeration.ProgrammingLanguage;
import de.tum.in.www1.artemis.hestia.TestwiseCoverageTestUtil;
import de.tum.in.www1.artemis.util.ModelFactory;
import de.tum.in.www1.artemis.util.TestConstants;

class ProgrammingExerciseResultBambooIntegrationTest extends AbstractSpringIntegrationBambooBitbucketJiraTest {

    private static final String TEST_PREFIX = "progexresultbamb";

    @Autowired
    private ProgrammingExerciseResultTestService programmingExerciseResultTestService;

    @BeforeEach
    void setup() {
        programmingExerciseResultTestService.setup(TEST_PREFIX);
        bitbucketRequestMockProvider.enableMockingOfRequests();

        String dummyHash = "9b3a9bd71a0d80e5bbc42204c319ed3d1d4f0d6d";
        doReturn(ObjectId.fromString(dummyHash)).when(gitService).getLastCommitHash(ArgumentMatchers.any());
    }

    @AfterEach
    void tearDown() {
        programmingExerciseResultTestService.tearDown();
        bitbucketRequestMockProvider.reset();
    }

    @Test
    @WithMockUser(username = TEST_PREFIX + "instructor1", roles = "INSTRUCTOR")
    void shouldUpdateFeedbackInSemiAutomaticResult() throws Exception {
        var loginName = TEST_PREFIX + "student1";
        var planKey = (programmingExerciseResultTestService.getProgrammingExercise().getProjectKey() + "-" + loginName).toUpperCase();
        var notification = ModelFactory.generateBambooBuildResult(Constants.ASSIGNMENT_REPO_NAME, planKey, null, null, List.of("test1"), List.of(), new ArrayList<>());
        programmingExerciseResultTestService.shouldUpdateFeedbackInSemiAutomaticResult(notification, loginName);
    }

    @Test
    @WithMockUser(username = TEST_PREFIX + "student1", roles = "USER")
    void shouldUpdateTestCasesAndResultScoreFromSolutionParticipationResult() throws JsonProcessingException {
        var notification = ModelFactory.generateBambooBuildResult(Constants.ASSIGNMENT_REPO_NAME, null, null, null, List.of("test1", "test2", "test4"), List.of(),
                new ArrayList<>());
        bitbucketRequestMockProvider.mockGetPushDate(programmingExerciseResultTestService.getProgrammingExercise().getProjectKey(), TestConstants.COMMIT_HASH_STRING,
                ZonedDateTime.now());
        programmingExerciseResultTestService.shouldUpdateTestCasesAndResultScoreFromSolutionParticipationResult(notification, false);
    }

    @Test
    @WithMockUser(username = TEST_PREFIX + "student1", roles = "USER")
    void shouldUpdateTestCasesAndResultScoreFromSolutionParticipationResultWithFailedTest() throws JsonProcessingException {
        var notification = ModelFactory.generateBambooBuildResult(Constants.ASSIGNMENT_REPO_NAME, null, null, null, List.of("test1", "test2", "test4"), List.of("test3"),
                new ArrayList<>());
        bitbucketRequestMockProvider.mockGetPushDate(programmingExerciseResultTestService.getProgrammingExercise().getProjectKey(), TestConstants.COMMIT_HASH_STRING,
                ZonedDateTime.now());
        programmingExerciseResultTestService.shouldUpdateTestCasesAndResultScoreFromSolutionParticipationResult(notification, true);
    }

    @ParameterizedTest(name = "{displayName} [{index}] {argumentsWithNames}")
    @EnumSource(value = ProgrammingLanguage.class, names = { "JAVA", "SWIFT" })
    @WithMockUser(username = TEST_PREFIX + "student1", roles = "USER")
    void shouldStoreFeedbackForResultWithStaticCodeAnalysisReport(ProgrammingLanguage programmingLanguage) throws JsonProcessingException {
        programmingExerciseResultTestService.setupForProgrammingLanguage(programmingLanguage);
        var notification = ModelFactory.generateBambooBuildResultWithStaticCodeAnalysisReport(Constants.ASSIGNMENT_REPO_NAME, List.of("test1"), List.of(), programmingLanguage);
        bitbucketRequestMockProvider.mockGetPushDate(programmingExerciseResultTestService.getProgrammingExerciseWithStaticCodeAnalysis().getProjectKey(),
                TestConstants.COMMIT_HASH_STRING, ZonedDateTime.now());
        var scaReports = notification.getBuild().jobs().get(0).staticCodeAnalysisReports();
        if (programmingLanguage == ProgrammingLanguage.SWIFT) {
            // SwiftLint has only one category at the moment
            assertThat(scaReports).hasSize(1);
            assertThat(scaReports.get(0).getIssues().get(0).getCategory()).isEqualTo("swiftLint");
        }
        else if (programmingLanguage == ProgrammingLanguage.JAVA) {
            assertThat(scaReports).hasSize(4);
            scaReports.get(0).getIssues().forEach(issue -> assertThat(issue.getCategory()).isNotNull());
        }
        else if (programmingLanguage == ProgrammingLanguage.C) {
            assertThat(scaReports).hasSize(5);
            scaReports.get(0).getIssues().forEach(issue -> assertThat(issue.getCategory()).isNotNull());
        }
        programmingExerciseResultTestService.shouldStoreFeedbackForResultWithStaticCodeAnalysisReport(notification, programmingLanguage);
    }

    @Test
    @WithMockUser(username = TEST_PREFIX + "student1", roles = "USER")
    void shouldNotSaveBuildLogsForSuccessfulBuildInBuildLogRepository() throws JsonProcessingException {
        var resultNotification = ModelFactory.generateBambooBuildResultWithLogs(null, Constants.ASSIGNMENT_REPO_NAME, List.of("test1"), List.of(), null, new ArrayList<>(), true);
        bitbucketRequestMockProvider.mockGetPushDate(programmingExerciseResultTestService.getProgrammingExercise().getProjectKey(), TestConstants.COMMIT_HASH_STRING,
                ZonedDateTime.now());
        programmingExerciseResultTestService.shouldNotSaveBuildLogsInBuildLogRepository(resultNotification);
    }

    @Test
    @WithMockUser(username = TEST_PREFIX + "student1", roles = "USER")
    void shouldNotSaveBuildLogsForUnsuccessfulBuildInBuildLogRepository() throws JsonProcessingException {
        // The build did not fail, but also did not succeed -> Don't store
        var resultNotification = ModelFactory.generateBambooBuildResultWithLogs(null, Constants.ASSIGNMENT_REPO_NAME, List.of("test1"), List.of("test2"), null, new ArrayList<>(),
                false);
        bitbucketRequestMockProvider.mockGetPushDate(programmingExerciseResultTestService.getProgrammingExercise().getProjectKey(), TestConstants.COMMIT_HASH_STRING,
                ZonedDateTime.now());
        programmingExerciseResultTestService.shouldNotSaveBuildLogsInBuildLogRepository(resultNotification);
    }

    @Test
    @WithMockUser(username = TEST_PREFIX + "student1", roles = "USER")
    void shouldSaveBuildLogsForFailedBuildInBuildLogRepository() throws JsonProcessingException {
        var resultNotification = ModelFactory.generateBambooBuildResultWithLogs(null, Constants.ASSIGNMENT_REPO_NAME, List.of(), List.of(), null, new ArrayList<>());
        bitbucketRequestMockProvider.mockGetPushDate(programmingExerciseResultTestService.getProgrammingExercise().getProjectKey(), TestConstants.COMMIT_HASH_STRING,
                ZonedDateTime.now());
        programmingExerciseResultTestService.shouldSaveBuildLogsInBuildLogRepository(resultNotification);
    }

    @Test
    @WithMockUser(username = TEST_PREFIX + "student1", roles = "USER")
    void shouldGenerateNewManualResultIfManualAssessmentExists() {
        var notification = ModelFactory.generateBambooBuildResult(Constants.ASSIGNMENT_REPO_NAME, null, null, null, List.of("test1", "test2", "test4"), List.of(),
                new ArrayList<>());
        programmingExerciseResultTestService.shouldGenerateNewManualResultIfManualAssessmentExists(notification);
    }

    @Test
    @WithMockUser(username = TEST_PREFIX + "instructor1", roles = "INSTRUCTOR")
    void shouldGenerateTestwiseCoverageFileReport() throws Exception {
        var resultNotification = TestwiseCoverageTestUtil.generateBambooBuildResultWithCoverage();
        programmingExerciseResultTestService.shouldGenerateTestwiseCoverageFileReports(resultNotification);
    }

    @Test
<<<<<<< HEAD
    @WithMockUser(username = TEST_PREFIX + "student1", roles = "USER")
    void shouldCreateRatedResultWithGracePeriod() {
        Object resultNotification = createSimpleBuildResult();
        programmingExerciseResultTestService.shouldCreateRatedResultWithGracePeriod(resultNotification);
    }

    @Test
    @WithMockUser(username = TEST_PREFIX + "student1", roles = "USER")
    void shouldNotUseGracePeriodForExamExercise() {
        Object resultNotification = createSimpleBuildResult();
        programmingExerciseResultTestService.shouldNotUseGracePeriodForExamExercise(resultNotification);
    }

    @Test
    @WithMockUser(username = TEST_PREFIX + "student1", roles = "USER")
    void shouldNotUseGracePeriodWithoutHiddenTests() {
        Object resultNotification = createSimpleBuildResult();
        programmingExerciseResultTestService.shouldNotUseGracePeriodWithoutHiddenTests(resultNotification);
    }

    private Object createSimpleBuildResult() {
        return ModelFactory.generateBambooBuildResult(Constants.ASSIGNMENT_REPO_NAME, null, null, null, List.of(), List.of(), List.of());
    }

=======
    @WithMockUser(username = TEST_PREFIX + "student1", roles = "INSTRUCTOR")
    @Disabled // TODO we should implement this in the future
    void shouldRemoveTestCaseNamesFromWebsocketNotification() throws Exception {
        var exercise = programmingExerciseResultTestService.getProgrammingExercise();
        var planKey = (exercise.getProjectKey() + "-" + TEST_PREFIX + "student1").toUpperCase();
        var notification = ModelFactory.generateBambooBuildResult(Constants.ASSIGNMENT_REPO_NAME, planKey, null, null, List.of("test1", "test2"), List.of("test3", "test4"),
                List.of());
        programmingExerciseResultTestService.shouldRemoveTestCaseNamesFromWebsocketNotification(notification, messagingTemplate);
    }
>>>>>>> c9707dbc
}<|MERGE_RESOLUTION|>--- conflicted
+++ resolved
@@ -148,7 +148,6 @@
     }
 
     @Test
-<<<<<<< HEAD
     @WithMockUser(username = TEST_PREFIX + "student1", roles = "USER")
     void shouldCreateRatedResultWithGracePeriod() {
         Object resultNotification = createSimpleBuildResult();
@@ -173,7 +172,7 @@
         return ModelFactory.generateBambooBuildResult(Constants.ASSIGNMENT_REPO_NAME, null, null, null, List.of(), List.of(), List.of());
     }
 
-=======
+    @Test
     @WithMockUser(username = TEST_PREFIX + "student1", roles = "INSTRUCTOR")
     @Disabled // TODO we should implement this in the future
     void shouldRemoveTestCaseNamesFromWebsocketNotification() throws Exception {
@@ -183,5 +182,4 @@
                 List.of());
         programmingExerciseResultTestService.shouldRemoveTestCaseNamesFromWebsocketNotification(notification, messagingTemplate);
     }
->>>>>>> c9707dbc
 }