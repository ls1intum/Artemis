--- conflicted
+++ resolved
@@ -485,12 +485,8 @@
             quizExercise1 = quizExerciseUtilService.createQuizForExam(exerciseGroup1);
         }
 
-<<<<<<< HEAD
-        QuizExercise quizExercise2 = quizExerciseUtilService.createQuizForExam(exerciseGroup1);
-=======
         QuizExercise quizExercise1 = QuizExerciseFactory.createQuizForExam(exerciseGroup1);
         QuizExercise quizExercise2 = QuizExerciseFactory.createQuizForExam(exerciseGroup1);
->>>>>>> 6f4b8698
         exerciseGroup1.setExercises(Set.of(quizExercise1, quizExercise2));
         exerciseRepo.save(quizExercise1);
         exerciseRepo.save(quizExercise2);
