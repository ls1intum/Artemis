package de.tum.in.www1.artemis.exam;

import static org.assertj.core.api.Assertions.assertThat;

import java.net.URI;
import java.time.Duration;
import java.time.ZonedDateTime;
import java.util.*;

import org.springframework.beans.factory.annotation.Autowired;
import org.springframework.stereotype.Service;

import de.tum.in.www1.artemis.course.CourseFactory;
import de.tum.in.www1.artemis.course.CourseUtilService;
import de.tum.in.www1.artemis.domain.*;
import de.tum.in.www1.artemis.domain.enumeration.*;
import de.tum.in.www1.artemis.domain.exam.*;
import de.tum.in.www1.artemis.domain.metis.conversation.Channel;
import de.tum.in.www1.artemis.domain.modeling.ModelingExercise;
import de.tum.in.www1.artemis.domain.participation.StudentParticipation;
import de.tum.in.www1.artemis.domain.quiz.QuizExercise;
import de.tum.in.www1.artemis.exercise.fileuploadexercise.FileUploadExerciseFactory;
import de.tum.in.www1.artemis.exercise.fileuploadexercise.FileUploadExerciseUtilService;
import de.tum.in.www1.artemis.exercise.modelingexercise.ModelingExerciseFactory;
import de.tum.in.www1.artemis.exercise.modelingexercise.ModelingExerciseUtilService;
import de.tum.in.www1.artemis.exercise.programmingexercise.ProgrammingExerciseFactory;
import de.tum.in.www1.artemis.exercise.programmingexercise.ProgrammingExerciseUtilService;
import de.tum.in.www1.artemis.exercise.quizexercise.QuizExerciseFactory;
import de.tum.in.www1.artemis.exercise.quizexercise.QuizExerciseUtilService;
import de.tum.in.www1.artemis.exercise.textexercise.TextExerciseFactory;
import de.tum.in.www1.artemis.exercise.textexercise.TextExerciseUtilService;
import de.tum.in.www1.artemis.participation.ParticipationFactory;
import de.tum.in.www1.artemis.participation.ParticipationUtilService;
import de.tum.in.www1.artemis.post.ConversationFactory;
import de.tum.in.www1.artemis.repository.*;
import de.tum.in.www1.artemis.repository.metis.conversation.ConversationRepository;
import de.tum.in.www1.artemis.user.UserUtilService;

/**
 * Service responsible for initializing the database with specific testdata related to exams for use in integration tests.
 */
@Service
public class ExamUtilService {

    private static final ZonedDateTime pastTimestamp = ZonedDateTime.now().minusDays(1);

    private static final ZonedDateTime futureFutureTimestamp = ZonedDateTime.now().plusDays(2);

    @Autowired
    private CourseRepository courseRepo;

    @Autowired
    private StudentExamRepository studentExamRepository;

    @Autowired
    private SubmissionRepository submissionRepository;

    @Autowired
    private StudentParticipationRepository studentParticipationRepo;

    @Autowired
    private ExamRepository examRepository;

    @Autowired
    private ExerciseRepository exerciseRepo;

    @Autowired
    private ExamUserRepository examUserRepository;

    @Autowired
    private UserRepository userRepo;

    @Autowired
    private ExerciseGroupRepository exerciseGroupRepository;

    @Autowired
    private CourseUtilService courseUtilService;

    @Autowired
    private ModelingExerciseUtilService modelingExerciseUtilService;

    @Autowired
    private TextExerciseUtilService textExerciseUtilService;

    @Autowired
    private QuizExerciseUtilService quizExerciseUtilService;

    @Autowired
    private ProgrammingExerciseUtilService programmingExerciseUtilService;

    @Autowired
    private FileUploadExerciseUtilService fileUploadExerciseUtilService;

    @Autowired
    private UserUtilService userUtilService;

    @Autowired
    private ConversationRepository conversationRepository;

    @Autowired
    private ParticipationUtilService participationUtilService;

    public Course createCourseWithExamAndExerciseGroupAndExercises(User user, ZonedDateTime visible, ZonedDateTime start, ZonedDateTime end) {
        Course course = courseUtilService.createCourse();
        Exam exam = addExamWithUser(course, user, false, visible, start, end);
        course.addExam(exam);
        addExerciseGroupsAndExercisesToExam(exam, false);
        return courseRepo.save(course);
    }

    public Course createCourseWithExamAndExerciseGroupAndExercises(User user) {
        Course course = courseUtilService.createCourse();
        Exam exam = addExamWithUser(course, user, false, ZonedDateTime.now().minusMinutes(1), ZonedDateTime.now(), ZonedDateTime.now().plusMinutes(1));
        course.addExam(exam);
        addExerciseGroupsAndExercisesToExam(exam, false);
        return courseRepo.save(course);
    }

    public StudentExam setupTestRunForExamWithExerciseGroupsForInstructor(Exam exam, User instructor, List<ExerciseGroup> exerciseGroupsWithExercises) {
        List<Exercise> exercises = new ArrayList<>();
        exerciseGroupsWithExercises.forEach(exerciseGroup -> exercises.add(exerciseGroup.getExercises().iterator().next()));
        var testRun = generateTestRunForInstructor(exam, instructor, exercises);
        return studentExamRepository.save(testRun);
    }

    public StudentExam generateTestRunForInstructor(Exam exam, User instructor, List<Exercise> exercises) {
        var testRun = ExamFactory.generateExamTestRun(exam);
        testRun.setUser(instructor);
        for (final var exercise : exercises) {
            testRun.addExercise(exercise);
            assertThat(exercise.isExamExercise()).isTrue();
            Submission submission = null;
            if (exercise instanceof ModelingExercise modelingExercise) {
                submission = modelingExerciseUtilService.addModelingSubmission(modelingExercise, ParticipationFactory.generateModelingSubmission("", false), instructor.getLogin());
            }
            else if (exercise instanceof TextExercise textExercise) {
                submission = textExerciseUtilService.saveTextSubmission(textExercise, ParticipationFactory.generateTextSubmission("", null, false), instructor.getLogin());
            }
            else if (exercise instanceof QuizExercise quizExercise) {
                submission = quizExerciseUtilService.saveQuizSubmission(quizExercise, ParticipationFactory.generateQuizSubmission(false), instructor.getLogin());
            }
            else if (exercise instanceof ProgrammingExercise programmingExercise) {
                submission = new ProgrammingSubmission().submitted(true);
                programmingExerciseUtilService.addProgrammingSubmission(programmingExercise, (ProgrammingSubmission) submission, instructor.getLogin());
                submission = submissionRepository.save(submission);
            }
            else if (exercise instanceof FileUploadExercise fileUploadExercise) {
                submission = fileUploadExerciseUtilService.saveFileUploadSubmission(fileUploadExercise, ParticipationFactory.generateFileUploadSubmission(false),
                        instructor.getLogin());
            }
            var studentParticipation = (StudentParticipation) submission.getParticipation();
            studentParticipation.setTestRun(true);
            studentParticipationRepo.save(studentParticipation);
        }
        return testRun;
    }

    public Exam setupSimpleExamWithExerciseGroupExercise(Course course) {
        var exam = ExamFactory.generateExam(course);
        exam.setNumberOfExercisesInExam(1);
        exam.setRandomizeExerciseOrder(true);
        exam.setStartDate(ZonedDateTime.now().plusHours(2));
        exam.setEndDate(ZonedDateTime.now().plusHours(4));
        exam.setExamMaxPoints(20);
        exam = examRepository.save(exam);

        // add exercise group: 1 mandatory
        ExamFactory.generateExerciseGroup(true, exam);
        exam = examRepository.save(exam);

        // add exercises
        var exercise1a = TextExerciseFactory.generateTextExerciseForExam(exam.getExerciseGroups().get(0));
        var exercise1b = TextExerciseFactory.generateTextExerciseForExam(exam.getExerciseGroups().get(0));
        var exercise1c = TextExerciseFactory.generateTextExerciseForExam(exam.getExerciseGroups().get(0));
        exerciseRepo.saveAll(List.of(exercise1a, exercise1b, exercise1c));

        return examRepository.findWithExerciseGroupsAndExercisesByIdOrElseThrow(exam.getId());
    }

    public Exam setupExamWithExerciseGroupsExercisesRegisteredStudents(String userPrefix, Course course, int numberOfStudents) {
        Exam exam = ExamFactory.generateExam(course);
        exam.setNumberOfExercisesInExam(4);
        exam.setRandomizeExerciseOrder(true);
        exam.setStartDate(ZonedDateTime.now().plusHours(2));
        exam.setEndDate(ZonedDateTime.now().plusHours(4));
        exam.setWorkingTime(2 * 60 * 60);
        exam.setExamMaxPoints(20);
        exam = examRepository.save(exam);

        // add exercise groups: 3 mandatory, 2 optional
        ExamFactory.generateExerciseGroup(true, exam);
        ExamFactory.generateExerciseGroup(true, exam);
        ExamFactory.generateExerciseGroup(true, exam);
        ExamFactory.generateExerciseGroup(false, exam);
        ExamFactory.generateExerciseGroup(false, exam);
        exam = examRepository.save(exam);

        // TODO: also add other exercise types

        // add exercises
        var exercise1a = TextExerciseFactory.generateTextExerciseForExam(exam.getExerciseGroups().get(0));
        var exercise1b = TextExerciseFactory.generateTextExerciseForExam(exam.getExerciseGroups().get(0));
        var exercise1c = TextExerciseFactory.generateTextExerciseForExam(exam.getExerciseGroups().get(0));
        exerciseRepo.saveAll(List.of(exercise1a, exercise1b, exercise1c));

        var exercise2a = TextExerciseFactory.generateTextExerciseForExam(exam.getExerciseGroups().get(1));
        var exercise2b = TextExerciseFactory.generateTextExerciseForExam(exam.getExerciseGroups().get(1));
        var exercise2c = TextExerciseFactory.generateTextExerciseForExam(exam.getExerciseGroups().get(1));
        exerciseRepo.saveAll(List.of(exercise2a, exercise2b, exercise2c));

        var exercise3a = TextExerciseFactory.generateTextExerciseForExam(exam.getExerciseGroups().get(2));
        var exercise3b = TextExerciseFactory.generateTextExerciseForExam(exam.getExerciseGroups().get(2));
        var exercise3c = TextExerciseFactory.generateTextExerciseForExam(exam.getExerciseGroups().get(2));
        exerciseRepo.saveAll(List.of(exercise3a, exercise3b, exercise3c));

        var exercise4a = TextExerciseFactory.generateTextExerciseForExam(exam.getExerciseGroups().get(3));
        var exercise4b = TextExerciseFactory.generateTextExerciseForExam(exam.getExerciseGroups().get(3));
        var exercise4c = TextExerciseFactory.generateTextExerciseForExam(exam.getExerciseGroups().get(3));
        exerciseRepo.saveAll(List.of(exercise4a, exercise4b, exercise4c));

        var exercise5a = TextExerciseFactory.generateTextExerciseForExam(exam.getExerciseGroups().get(4));
        var exercise5b = TextExerciseFactory.generateTextExerciseForExam(exam.getExerciseGroups().get(4));
        var exercise5c = TextExerciseFactory.generateTextExerciseForExam(exam.getExerciseGroups().get(4));
        exerciseRepo.saveAll(List.of(exercise5a, exercise5b, exercise5c));

        // register user
        return registerUsersForExamAndSaveExam(exam, userPrefix, numberOfStudents);
    }

    public Exam registerUsersForExamAndSaveExam(Exam exam, String userPrefix, int numberOfStudents) {
        return registerUsersForExamAndSaveExam(exam, userPrefix, 1, numberOfStudents);
    }

    /**
     * registers students for exam and saves the exam in the repository
     *
     * @param exam       exam to which students should be registered to
     * @param userPrefix prefix of the users
     * @param from       index of the first student to be registered
     * @param to         index of the last student to be registered
     * @return exam that was saved in the repository
     */
    public Exam registerUsersForExamAndSaveExam(Exam exam, String userPrefix, int from, int to) {

        for (int i = from; i <= to; i++) {
            ExamUser registeredExamUser = new ExamUser();
            registeredExamUser.setUser(userUtilService.getUserByLogin(userPrefix + "student" + i));
            registeredExamUser.setExam(exam);
            exam.addExamUser(registeredExamUser);
            examUserRepository.save(registeredExamUser);
        }

        return examRepository.save(exam);
    }

    public Exam addExam(Course course) {
        Exam exam = ExamFactory.generateExam(course);
        return examRepository.save(exam);
    }

    public Exam addTestExam(Course course) {
        Exam exam = ExamFactory.generateTestExam(course);
        return examRepository.save(exam);
    }

    public Exam addTestExamWithRegisteredUser(Course course, User user) {
        Exam exam = ExamFactory.generateTestExam(course);
        exam = examRepository.save(exam);
        var registeredExamUser = new ExamUser();
        registeredExamUser.setUser(user);
        registeredExamUser.setExam(exam);
        registeredExamUser = examUserRepository.save(registeredExamUser);
        exam.addExamUser(registeredExamUser);
        examRepository.save(exam);
        return exam;
    }

    /**
     * creates and saves an exam with the passed user
     *
     * @param course        course of the exam
     * @param user          registered exam user
     * @param exerciseGroup should an (empty) exercise group be added
     * @param visibleDate   visible date of the exam
     * @param startDate     start date of the exam
     * @param endDate       end date of the exam
     * @return newly created exam
     */
    public Exam addExamWithUser(Course course, User user, boolean exerciseGroup, ZonedDateTime visibleDate, ZonedDateTime startDate, ZonedDateTime endDate) {
        Exam exam = ExamFactory.generateExam(course);
        if (exerciseGroup) {
            ExamFactory.generateExerciseGroup(true, exam);
        }
        exam = examRepository.save(exam);
        var registeredExamUser = new ExamUser();
        registeredExamUser.setUser(user);
        registeredExamUser.setExam(exam);
        registeredExamUser = examUserRepository.save(registeredExamUser);
        exam.addExamUser(registeredExamUser);
        exam.setVisibleDate(visibleDate);
        exam.setStartDate(startDate);
        exam.setEndDate(endDate);
        exam.setWorkingTime((int) Duration.between(exam.getStartDate(), exam.getEndDate()).toSeconds());
        exam.setNumberOfCorrectionRoundsInExam(1);
        examRepository.save(exam);
        return exam;
    }

    public Exam addExam(Course course, User user, ZonedDateTime visibleDate, ZonedDateTime startDate, ZonedDateTime endDate, ZonedDateTime resultsPublicationDate) {
        Exam exam = addExam(course, user, visibleDate, startDate, endDate);
        exam.setPublishResultsDate(resultsPublicationDate);
        return examRepository.save(exam);
    }

    public Exam addExamWithExerciseGroup(Course course, boolean mandatory) {
        Exam exam = ExamFactory.generateExam(course);
        ExamFactory.generateExerciseGroup(mandatory, exam);
        exam = examRepository.save(exam);
        return exam;
    }

    public Exam addTestExamWithExerciseGroup(Course course, boolean mandatory) {
        Exam exam = ExamFactory.generateTestExam(course);
        ExamFactory.generateExerciseGroup(mandatory, exam);
        exam = examRepository.save(exam);
        return exam;
    }

    public Exam addExam(Course course, ZonedDateTime visibleDate, ZonedDateTime startDate, ZonedDateTime endDate) {
        Exam exam = ExamFactory.generateExam(course);
        exam.setVisibleDate(visibleDate);
        exam.setStartDate(startDate);
        exam.setEndDate(endDate);
        exam.setWorkingTime((int) Duration.between(startDate, endDate).toSeconds());
        exam.setGracePeriod(180);
        exam = examRepository.save(exam);
        return exam;
    }

    public Exam addExam(Course course, ZonedDateTime visibleDate, ZonedDateTime startDate, ZonedDateTime endDate, ZonedDateTime publishResultDate) {
        Exam exam = ExamFactory.generateExam(course);
        exam.setVisibleDate(visibleDate);
        exam.setStartDate(startDate);
        exam.setEndDate(endDate);
        exam.setPublishResultsDate(publishResultDate);
        exam.setWorkingTime((int) Duration.between(startDate, endDate).toSeconds());
        exam.setGracePeriod(180);
        exam = examRepository.save(exam);
        return exam;
    }

    public Channel addExamChannel(Exam exam, String channelName) {
        Channel channel = ConversationFactory.generateChannel(exam.getCourse(), channelName);
        channel.setExam(exam);
        return conversationRepository.save(channel);
    }

    public Exam addActiveExamWithRegisteredUser(Course course, User user) {
        Exam exam = ExamFactory.generateExam(course);
        exam.setStartDate(ZonedDateTime.now().minusHours(1));
        exam.setEndDate(ZonedDateTime.now().plusHours(1));
        exam.setWorkingTime(2 * 60 * 60);
        exam = examRepository.save(exam);
        var registeredExamUser = new ExamUser();
        registeredExamUser.setUser(user);
        registeredExamUser.setExam(exam);
        registeredExamUser = examUserRepository.save(registeredExamUser);
        exam.addExamUser(registeredExamUser);
        exam.setTestExam(false);
        examRepository.save(exam);
        var studentExam = new StudentExam();
        studentExam.setExam(exam);
        studentExam.setTestRun(false);
        studentExam.setUser(user);
        studentExam.setWorkingTime((int) Duration.between(exam.getStartDate(), exam.getEndDate()).toSeconds());
        studentExamRepository.save(studentExam);
        return exam;
    }

    public Exam addActiveTestExamWithRegisteredUserWithoutStudentExam(Course course, User user) {
        Exam exam = ExamFactory.generateTestExam(course);
        exam.setStartDate(ZonedDateTime.now().minusHours(1));
        exam.setEndDate(ZonedDateTime.now().plusHours(1));
        exam.setWorkingTime(2 * 60 * 60);
        exam = examRepository.save(exam);
        var registeredExamUser = new ExamUser();
        registeredExamUser.setUser(user);
        registeredExamUser.setExam(exam);
        registeredExamUser = examUserRepository.save(registeredExamUser);
        exam.addExamUser(registeredExamUser);
        examRepository.save(exam);
        return exam;
    }

    public Exam addExamWithModellingAndTextAndFileUploadAndQuizAndEmptyGroup(Course course) {
        Exam exam = addExam(course);
        for (int i = 0; i <= 4; i++) {
            ExamFactory.generateExerciseGroupWithTitle(true, exam, "Group " + i);
        }
        exam.setNumberOfExercisesInExam(5);
        exam.setExamMaxPoints(5 * 5);
        exam = examRepository.save(exam);

        ExerciseGroup modellingGroup = exam.getExerciseGroups().get(0);
        Exercise modelling = ModelingExerciseFactory.generateModelingExerciseForExam(DiagramType.ClassDiagram, modellingGroup);
        modellingGroup.addExercise(modelling);
        exerciseRepo.save(modelling);

        ExerciseGroup textGroup = exam.getExerciseGroups().get(1);
        Exercise text = TextExerciseFactory.generateTextExerciseForExam(textGroup);
        textGroup.addExercise(text);
        exerciseRepo.save(text);

        ExerciseGroup fileUploadGroup = exam.getExerciseGroups().get(2);
        Exercise fileUpload = FileUploadExerciseFactory.generateFileUploadExerciseForExam("png", fileUploadGroup);
        fileUploadGroup.addExercise(fileUpload);
        exerciseRepo.save(fileUpload);

        ExerciseGroup quizGroup = exam.getExerciseGroups().get(3);
        Exercise quiz = QuizExerciseFactory.generateQuizExerciseForExam(quizGroup);
        quizGroup.addExercise(quiz);
        exerciseRepo.save(quiz);

        return exam;
    }

    public StudentExam addStudentExam(Exam exam) {
        StudentExam studentExam = ExamFactory.generateStudentExam(exam);
        studentExam = studentExamRepository.save(studentExam);
        return studentExam;
    }

    public StudentExam addStudentExamWithUser(Exam exam, String user) {
        return addStudentExamWithUser(exam, userRepo.findOneByLogin(user).orElseThrow());
    }

    public StudentExam addStudentExamWithUser(Exam exam, User user) {
        StudentExam studentExam = ExamFactory.generateStudentExam(exam);
        studentExam.setUser(user);
        studentExam.setWorkingTime((int) Duration.between(exam.getStartDate(), exam.getEndDate()).toSeconds());
        studentExam = studentExamRepository.save(studentExam);
        return studentExam;
    }

    public StudentExam addStudentExamForActiveExamWithUser(String user) {
        Course course = courseUtilService.addEmptyCourse();
        User studentUser = userUtilService.getUserByLogin(user);
        Exam exam = addActiveTestExamWithRegisteredUserWithoutStudentExam(course, studentUser);
        return addStudentExamWithUser(exam, studentUser, 0);
    }

    public StudentExam addStudentExamForTestExam(Exam exam, String userLogin) {
        return addStudentExamForTestExam(exam, userUtilService.getUserByLogin(userLogin));
    }

    public StudentExam addStudentExamForTestExam(Exam exam, User user) {
        StudentExam studentExam = ExamFactory.generateStudentExamForTestExam(exam);
        studentExam.setUser(user);
        studentExam = studentExamRepository.save(studentExam);
        return studentExam;
    }

    public StudentExam addStudentExamWithUser(Exam exam, User user, int additionalWorkingTime) {
        StudentExam studentExam = ExamFactory.generateStudentExam(exam);
        studentExam.setUser(user);
        studentExam.setWorkingTime((int) Duration.between(exam.getStartDate(), exam.getEndDate()).toSeconds() + additionalWorkingTime);
        studentExam = studentExamRepository.save(studentExam);
        return studentExam;
    }

    public Exam addExerciseGroupsAndExercisesToExam(Exam exam, boolean withProgrammingExercise) {
        return addExerciseGroupsAndExercisesToExam(exam, withProgrammingExercise, false);
    }

    public Exam addExerciseGroupsAndExercisesToExam(Exam exam, boolean withProgrammingExercise, boolean withAllQuizQuestionTypes) {
        ExamFactory.generateExerciseGroup(true, exam); // text
        ExamFactory.generateExerciseGroup(true, exam); // quiz
        ExamFactory.generateExerciseGroup(true, exam); // file upload
        ExamFactory.generateExerciseGroup(true, exam); // modeling
        ExamFactory.generateExerciseGroup(true, exam); // bonus text
        ExamFactory.generateExerciseGroup(true, exam); // not included text
        exam.setNumberOfExercisesInExam(6);
        exam.setExamMaxPoints(24);
        exam = examRepository.save(exam);
        // NOTE: we have to reassign, otherwise we get problems, because the objects have changed
        var exerciseGroup0 = exam.getExerciseGroups().get(0);
        var exerciseGroup1 = exam.getExerciseGroups().get(1);
        var exerciseGroup2 = exam.getExerciseGroups().get(2);
        var exerciseGroup3 = exam.getExerciseGroups().get(3);
        var exerciseGroup4 = exam.getExerciseGroups().get(4);
        var exerciseGroup5 = exam.getExerciseGroups().get(5);

        TextExercise textExercise1 = TextExerciseFactory.generateTextExerciseForExam(exerciseGroup0, "Text");
        TextExercise textExercise2 = TextExerciseFactory.generateTextExerciseForExam(exerciseGroup0, "Text");
        exerciseGroup0.setExercises(Set.of(textExercise1, textExercise2));
        exerciseRepo.save(textExercise1);
        exerciseRepo.save(textExercise2);
        QuizExercise quizExercise1;
        if (withAllQuizQuestionTypes) {
            quizExercise1 = QuizExerciseFactory.createQuizWithAllQuestionTypesForExam(exerciseGroup1, "Quiz");
        }
        else {
            quizExercise1 = QuizExerciseFactory.createQuizForExam(exerciseGroup1);
        }

        QuizExercise quizExercise2 = QuizExerciseFactory.createQuizForExam(exerciseGroup1);
        exerciseGroup1.setExercises(Set.of(quizExercise1, quizExercise2));
        exerciseRepo.save(quizExercise1);
        exerciseRepo.save(quizExercise2);

        FileUploadExercise fileUploadExercise1 = FileUploadExerciseFactory.generateFileUploadExerciseForExam("pdf", exerciseGroup2, "FileUpload");
        FileUploadExercise fileUploadExercise2 = FileUploadExerciseFactory.generateFileUploadExerciseForExam("pdf", exerciseGroup2, "FileUpload");
        exerciseGroup2.setExercises(Set.of(fileUploadExercise1, fileUploadExercise2));
        exerciseRepo.save(fileUploadExercise1);
        exerciseRepo.save(fileUploadExercise2);

        ModelingExercise modelingExercise1 = ModelingExerciseFactory.generateModelingExerciseForExam(DiagramType.ClassDiagram, exerciseGroup3, "Modeling");
        ModelingExercise modelingExercise2 = ModelingExerciseFactory.generateModelingExerciseForExam(DiagramType.ClassDiagram, exerciseGroup3, "Modeling");
        exerciseGroup3.setExercises(Set.of(modelingExercise1, modelingExercise2));
        exerciseRepo.save(modelingExercise1);
        exerciseRepo.save(modelingExercise2);

        TextExercise bonusTextExercise = TextExerciseFactory.generateTextExerciseForExam(exerciseGroup4);
        bonusTextExercise.setIncludedInOverallScore(IncludedInOverallScore.INCLUDED_AS_BONUS);
        exerciseGroup4.setExercises(Set.of(bonusTextExercise));
        exerciseRepo.save(bonusTextExercise);

        TextExercise notIncludedTextExercise = TextExerciseFactory.generateTextExerciseForExam(exerciseGroup5);
        notIncludedTextExercise.setIncludedInOverallScore(IncludedInOverallScore.NOT_INCLUDED);
        exerciseGroup5.setExercises(Set.of(notIncludedTextExercise));
        exerciseRepo.save(notIncludedTextExercise);

        if (withProgrammingExercise) {
            ExamFactory.generateExerciseGroup(true, exam); // programming
            exam.setNumberOfExercisesInExam(7);
            exam.setExamMaxPoints(29);
            exam = examRepository.save(exam);
            var exerciseGroup6 = exam.getExerciseGroups().get(6);
            // Programming exercises need a proper setup for 'prepare exam start' to work
            ProgrammingExercise programmingExercise1 = ProgrammingExerciseFactory.generateProgrammingExerciseForExam(exerciseGroup6, "Programming");
            exerciseRepo.save(programmingExercise1);
            programmingExerciseUtilService.addTemplateParticipationForProgrammingExercise(programmingExercise1);
            programmingExerciseUtilService.addSolutionParticipationForProgrammingExercise(programmingExercise1);

            exerciseGroup6.setExercises(Set.of(programmingExercise1));
        }

        return exam;
    }

    public Exam addTextModelingProgrammingExercisesToExam(Exam initialExam, boolean withProgrammingExercise, boolean withQuizExercise) {
        ExamFactory.generateExerciseGroup(true, initialExam); // text
        ExamFactory.generateExerciseGroup(true, initialExam); // modeling
        initialExam.setNumberOfExercisesInExam(2);
        var exam = examRepository.save(initialExam);
        // NOTE: we have to reassign, otherwise we get problems, because the objects have changed
        var exerciseGroup0 = exam.getExerciseGroups().get(0);
        var exerciseGroup1 = exam.getExerciseGroups().get(1);

        TextExercise textExercise1 = TextExerciseFactory.generateTextExerciseForExam(exerciseGroup0);
        TextExercise textExercise2 = TextExerciseFactory.generateTextExerciseForExam(exerciseGroup0);
        exerciseGroup0.setExercises(Set.of(textExercise1, textExercise2));
        exerciseRepo.save(textExercise1);
        exerciseRepo.save(textExercise2);

        ModelingExercise modelingExercise1 = ModelingExerciseFactory.generateModelingExerciseForExam(DiagramType.ClassDiagram, exerciseGroup1);
        ModelingExercise modelingExercise2 = ModelingExerciseFactory.generateModelingExerciseForExam(DiagramType.ClassDiagram, exerciseGroup1);
        exerciseGroup1.setExercises(Set.of(modelingExercise1, modelingExercise2));
        exerciseRepo.save(modelingExercise1);
        exerciseRepo.save(modelingExercise2);

        if (withProgrammingExercise) {
            ExamFactory.generateExerciseGroup(true, exam); // programming
            exam.setNumberOfExercisesInExam(3);
            exam = examRepository.save(exam);
            var exerciseGroup2 = exam.getExerciseGroups().get(2);
            // Programming exercises need a proper setup for 'prepare exam start' to work
            ProgrammingExercise programmingExercise1 = ProgrammingExerciseFactory.generateProgrammingExerciseForExam(exerciseGroup2);
            exerciseRepo.save(programmingExercise1);
            programmingExerciseUtilService.addTemplateParticipationForProgrammingExercise(programmingExercise1);
            programmingExerciseUtilService.addSolutionParticipationForProgrammingExercise(programmingExercise1);
            exerciseGroup2.setExercises(Set.of(programmingExercise1));
        }

        if (withQuizExercise) {
            ExamFactory.generateExerciseGroup(true, exam); // modeling
            exam.setNumberOfExercisesInExam(3 + (withProgrammingExercise ? 1 : 0));
            exam = examRepository.save(exam);
            var exerciseGroup3 = exam.getExerciseGroups().get(2 + (withProgrammingExercise ? 1 : 0));
            // Programming exercises need a proper setup for 'prepare exam start' to work
            QuizExercise quizExercise = QuizExerciseFactory.createQuizForExam(exerciseGroup3);
            exerciseRepo.save(quizExercise);
            exerciseGroup3.setExercises(Set.of(quizExercise));
        }
        return exam;
    }

    public ExerciseGroup addExerciseGroupWithExamAndCourse(boolean mandatory) {
        Course course = CourseFactory.generateCourse(null, pastTimestamp, futureFutureTimestamp, new HashSet<>(), "tumuser", "tutor", "editor", "instructor");
        Exam exam = ExamFactory.generateExam(course);
        ExerciseGroup exerciseGroup = ExamFactory.generateExerciseGroup(mandatory, exam);

        course = courseRepo.save(course);
        exam = examRepository.save(exam);

        Optional<Course> optionalCourse = courseRepo.findById(course.getId());
        assertThat(optionalCourse).as("course can be retrieved").isPresent();
        Course courseDB = optionalCourse.orElseThrow();

        Optional<Exam> optionalExam = examRepository.findById(exam.getId());
        assertThat(optionalCourse).as("exam can be retrieved").isPresent();
        Exam examDB = optionalExam.orElseThrow();

        Optional<ExerciseGroup> optionalExerciseGroup = exerciseGroupRepository.findById(exerciseGroup.getId());
        assertThat(optionalExerciseGroup).as("exerciseGroup can be retrieved").isPresent();
        ExerciseGroup exerciseGroupDB = optionalExerciseGroup.orElseThrow();

        assertThat(examDB.getCourse().getId()).as("exam and course are linked correctly").isEqualTo(courseDB.getId());
        assertThat(exerciseGroupDB.getExam().getId()).as("exerciseGroup and exam are linked correctly").isEqualTo(examDB.getId());

        return exerciseGroup;
    }

    public ExerciseGroup addExerciseGroupWithExamWithReviewDatesAndCourse(boolean mandatory) {
        Course course = CourseFactory.generateCourse(null, pastTimestamp, futureFutureTimestamp, new HashSet<>(), "tumuser", "tutor", "editor", "instructor");
        Exam exam = ExamFactory.generateExamWithStudentReviewDates(course);
        ExerciseGroup exerciseGroup = ExamFactory.generateExerciseGroup(mandatory, exam);

        course = courseRepo.save(course);
        exam = examRepository.save(exam);

        Optional<Course> optionalCourse = courseRepo.findById(course.getId());
        assertThat(optionalCourse).as("course can be retrieved").isPresent();
        Course courseDB = optionalCourse.orElseThrow();

        Optional<Exam> optionalExam = examRepository.findById(exam.getId());
        assertThat(optionalCourse).as("exam can be retrieved").isPresent();
        Exam examDB = optionalExam.orElseThrow();

        Optional<ExerciseGroup> optionalExerciseGroup = exerciseGroupRepository.findById(exerciseGroup.getId());
        assertThat(optionalExerciseGroup).as("exerciseGroup can be retrieved").isPresent();
        ExerciseGroup exerciseGroupDB = optionalExerciseGroup.orElseThrow();

        assertThat(examDB.getCourse().getId()).as("exam and course are linked correctly").isEqualTo(courseDB.getId());
        assertThat(exerciseGroupDB.getExam().getId()).as("exerciseGroup and exam are linked correctly").isEqualTo(examDB.getId());

        return exerciseGroup;
    }

    /**
     * creates and saves an exam exercise group in a course that is currently active.
     *
     * @param mandatory if the exerciseGroup is mandatory
     * @return exercise group created
     */
    public ExerciseGroup createAndSaveActiveExerciseGroup(boolean mandatory) {
        Course course = courseUtilService.createAndSaveCourse(1L, pastTimestamp, futureFutureTimestamp, Set.of());
        Exam exam = ExamFactory.generateExam(course);
        ExerciseGroup exerciseGroup = ExamFactory.generateExerciseGroup(mandatory, exam);
        examRepository.save(exam);

        return exerciseGroup;
    }

<<<<<<< HEAD
    /**
     * sets the visible, start and end date of the exam. The working time gets set accordingly.
     *
     * @param exam        exam that gets the dates set
     * @param visibleDate new visible date of the exam
     * @param startDate   new start date of the exam
     * @param endDate     new end date of the exam
     */
    public void setVisibleStartAndEndDateOfExam(Exam exam, ZonedDateTime visibleDate, ZonedDateTime startDate, ZonedDateTime endDate) {
        exam.setVisibleDate(visibleDate);
        exam.setStartDate(startDate);
        exam.setEndDate(endDate);
        exam.setWorkingTime((int) Duration.between(startDate, endDate).toSeconds());
=======
    public StudentExam addExercisesWithParticipationsAndSubmissionsToStudentExam(Exam exam, StudentExam studentExam, String validModel, URI localRepoPath) {
        var exerciseGroups = exam.getExerciseGroups();
        // text exercise
        var exercise = exerciseGroups.get(0).getExercises().iterator().next();
        var user = studentExam.getUser();
        var participation = ParticipationFactory.generateStudentParticipation(InitializationState.INITIALIZED, exercise, user);
        Submission submission = ParticipationFactory.generateTextSubmission("Test Submission", Language.ENGLISH, true);
        studentExam.addExercise(exercise);
        exercise.addParticipation(participation);
        participation.addSubmission(submission);
        submission.setParticipation(participation);
        studentParticipationRepo.save(participation);
        submissionRepository.save(submission);
        Result result = participationUtilService.generateResultWithScore(submission, studentExam.getUser(), 3.0);
        submission.addResult(result);
        participation.addResult(result);
        studentParticipationRepo.save(participation);
        submissionRepository.save(submission);

        exerciseRepo.save(exercise);
        // quiz exercise
        exercise = exerciseGroups.get(1).getExercises().iterator().next();
        participation = ParticipationFactory.generateStudentParticipation(InitializationState.INITIALIZED, exercise, user);
        submission = ParticipationFactory.generateQuizSubmission(true);
        exercise.addParticipation(participation);
        participation.addSubmission(submission);
        submission.setParticipation(participation);
        studentExam.addExercise(exercise);
        studentParticipationRepo.save(participation);
        submissionRepository.save(submission);
        result = participationUtilService.generateResultWithScore(submission, studentExam.getUser(), 3.0);
        submission.addResult(result);
        participation.addResult(result);
        studentParticipationRepo.save(participation);
        submissionRepository.save(submission);
        exerciseRepo.save(exercise);
        // file upload
        exercise = exerciseGroups.get(2).getExercises().iterator().next();
        participation = ParticipationFactory.generateStudentParticipation(InitializationState.INITIALIZED, exercise, user);
        submission = ParticipationFactory.generateFileUploadSubmission(true);
        exercise.addParticipation(participation);
        participation.addSubmission(submission);
        submission.setParticipation(participation);
        studentExam.addExercise(exercise);
        studentParticipationRepo.save(participation);
        submissionRepository.save(submission);
        result = participationUtilService.generateResultWithScore(submission, studentExam.getUser(), 3.0);
        submission.addResult(result);
        participation.addResult(result);
        studentParticipationRepo.save(participation);
        submissionRepository.save(submission);
        exerciseRepo.save(exercise);
        // modeling
        exercise = exerciseGroups.get(3).getExercises().iterator().next();
        participation = ParticipationFactory.generateStudentParticipation(InitializationState.INITIALIZED, exercise, user);
        submission = ParticipationFactory.generateModelingSubmission(validModel, true);
        exercise.addParticipation(participation);
        participation.addSubmission(submission);
        submission.setParticipation(participation);
        studentExam.addExercise(exercise);
        studentParticipationRepo.save(participation);
        submissionRepository.save(submission);
        exerciseRepo.save(exercise);
        result = participationUtilService.generateResultWithScore(submission, studentExam.getUser(), 3.0);
        submission.addResult(result);
        participation.addResult(result);
        studentParticipationRepo.save(participation);
        submissionRepository.save(submission);
        // programming
        exercise = exerciseGroups.get(6).getExercises().iterator().next();
        participation = participationUtilService.addStudentParticipationForProgrammingExerciseForLocalRepo((ProgrammingExercise) exercise, user.getLogin(), localRepoPath);
        submission = ParticipationFactory.generateProgrammingSubmission(true, "abc123", SubmissionType.MANUAL);
        exercise.addParticipation(participation);
        participation.addSubmission(submission);
        submission.setParticipation(participation);
        studentExam.addExercise(exercise);

        studentParticipationRepo.save(participation);
        submissionRepository.save(submission);
        result = participationUtilService.generateResultWithScore(submission, studentExam.getUser(), 3.0);
        submission.addResult(result);
        participation.addResult(result);
        studentParticipationRepo.save(participation);
        submissionRepository.save(submission);
        exerciseRepo.save(exercise);

        return studentExamRepository.save(studentExam);
>>>>>>> f3018506
    }
}<|MERGE_RESOLUTION|>--- conflicted
+++ resolved
@@ -662,7 +662,6 @@
         return exerciseGroup;
     }
 
-<<<<<<< HEAD
     /**
      * sets the visible, start and end date of the exam. The working time gets set accordingly.
      *
@@ -676,7 +675,8 @@
         exam.setStartDate(startDate);
         exam.setEndDate(endDate);
         exam.setWorkingTime((int) Duration.between(startDate, endDate).toSeconds());
-=======
+    }
+
     public StudentExam addExercisesWithParticipationsAndSubmissionsToStudentExam(Exam exam, StudentExam studentExam, String validModel, URI localRepoPath) {
         var exerciseGroups = exam.getExerciseGroups();
         // text exercise
@@ -764,6 +764,5 @@
         exerciseRepo.save(exercise);
 
         return studentExamRepository.save(studentExam);
->>>>>>> f3018506
     }
 }