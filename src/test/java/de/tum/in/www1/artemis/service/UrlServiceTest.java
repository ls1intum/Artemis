package de.tum.in.www1.artemis.service;

import static org.assertj.core.api.Assertions.assertThat;
import static org.junit.jupiter.api.Assertions.*;

import java.net.MalformedURLException;

import org.junit.jupiter.api.Test;

import de.tum.in.www1.artemis.AbstractSpringIntegrationBambooBitbucketJiraTest;
import de.tum.in.www1.artemis.domain.VcsRepositoryUrl;
import de.tum.in.www1.artemis.domain.participation.ProgrammingExerciseStudentParticipation;
import de.tum.in.www1.artemis.domain.participation.SolutionProgrammingExerciseParticipation;
import de.tum.in.www1.artemis.domain.participation.TemplateProgrammingExerciseParticipation;
import de.tum.in.www1.artemis.exception.VersionControlException;

public class UrlServiceTest extends AbstractSpringIntegrationBambooBitbucketJiraTest {

<<<<<<< HEAD
    @Autowired
    private UrlService urlService;

    private final VcsRepositoryUrl repositoryUrl1 = new VcsRepositoryUrl("https://ga42xab@bitbucket.ase.in.tum.de/scm/EIST2016RME/RMEXERCISE-ga42xab");

    private final VcsRepositoryUrl repositoryUrl2 = new VcsRepositoryUrl("https://ga63fup@repobruegge.in.tum.de/scm/EIST2016RME/RMEXERCISE-ga63fup.git");

    private final VcsRepositoryUrl repositoryUrl3 = new VcsRepositoryUrl("https://artemistest2gitlab.ase.in.tum.de/TESTADAPTER/testadapter-exercise.git");

    private final VcsRepositoryUrl repositoryUrl4 = new VcsRepositoryUrl("https://turdiu@artemistest2gitlab.ase.in.tum.de/FTCSCAGRADING1/ftcscagrading1-turdiu");

    /**
     * empty constructor for exception handling
     * @throws MalformedURLException exception in case the above URLs would be malformed
     */
    public UrlServiceTest() throws MalformedURLException {
    }

=======
>>>>>>> be271aa1
    @Test
    public void testGetRepositorySlugFromRepositoryUrl() {
        String repoSlug = urlService.getRepositorySlugFromRepositoryUrl(repositoryUrl1);
        assertThat(repoSlug).isEqualTo("RMEXERCISE-ga42xab");
        repoSlug = urlService.getRepositorySlugFromRepositoryUrl(repositoryUrl2);
        assertThat(repoSlug).isEqualTo("RMEXERCISE-ga63fup");
        repoSlug = urlService.getRepositorySlugFromRepositoryUrl(repositoryUrl3);
        assertThat(repoSlug).isEqualTo("testadapter-exercise");
        repoSlug = urlService.getRepositorySlugFromRepositoryUrl(repositoryUrl4);
        assertThat(repoSlug).isEqualTo("ftcscagrading1-turdiu");

        assertThrows(VersionControlException.class, () -> urlService.getRepositorySlugFromRepositoryUrl(new VcsRepositoryUrl("https://bitbucket.ase.in.tum.de")));
    }

    @Test
    public void testGetRepositoryPathFromRepositoryUrl() throws MalformedURLException {
        String repoSlug = urlService.getRepositoryPathFromRepositoryUrl(repositoryUrl1);
        assertThat(repoSlug).isEqualTo("EIST2016RME/RMEXERCISE-ga42xab");
        repoSlug = urlService.getRepositoryPathFromRepositoryUrl(repositoryUrl2);
        assertThat(repoSlug).isEqualTo("EIST2016RME/RMEXERCISE-ga63fup");
        repoSlug = urlService.getRepositoryPathFromRepositoryUrl(repositoryUrl3);
        assertThat(repoSlug).isEqualTo("TESTADAPTER/testadapter-exercise");
        repoSlug = urlService.getRepositoryPathFromRepositoryUrl(repositoryUrl4);
        assertThat(repoSlug).isEqualTo("FTCSCAGRADING1/ftcscagrading1-turdiu");

        assertThrows(VersionControlException.class, () -> urlService.getRepositoryPathFromRepositoryUrl(new VcsRepositoryUrl("https://bitbucket.ase.in.tum.de")));
    }

    @Test
    public void testProjectKeyFromRepositoryUrl() {
        String repoSlug = urlService.getProjectKeyFromRepositoryUrl(repositoryUrl1);
        assertThat(repoSlug).isEqualTo("EIST2016RME");
        repoSlug = urlService.getProjectKeyFromRepositoryUrl(repositoryUrl2);
        assertThat(repoSlug).isEqualTo("EIST2016RME");
        repoSlug = urlService.getProjectKeyFromRepositoryUrl(repositoryUrl3);
        assertThat(repoSlug).isEqualTo("TESTADAPTER");
        repoSlug = urlService.getProjectKeyFromRepositoryUrl(repositoryUrl4);
        assertThat(repoSlug).isEqualTo("FTCSCAGRADING1");

        assertThrows(VersionControlException.class, () -> urlService.getProjectKeyFromRepositoryUrl(new VcsRepositoryUrl("https://bitbucket.ase.in.tum.de")));
    }

    @Test
    public void testUserIndependentRepositoryUrl() {
        var solutionProgrammingExerciseParticipation = new SolutionProgrammingExerciseParticipation();
        solutionProgrammingExerciseParticipation.setRepositoryUrl(repositoryUrl1.toString());
        assertThat(solutionProgrammingExerciseParticipation.getUserIndependentRepositoryUrl()).isEqualTo("https://bitbucket.ase.in.tum.de/scm/EIST2016RME/RMEXERCISE-ga42xab");

        var templateProgrammingExerciseParticipation = new TemplateProgrammingExerciseParticipation();
        templateProgrammingExerciseParticipation.setRepositoryUrl(repositoryUrl2.toString());
        assertThat(templateProgrammingExerciseParticipation.getUserIndependentRepositoryUrl()).isEqualTo("https://repobruegge.in.tum.de/scm/EIST2016RME/RMEXERCISE-ga63fup.git");

        var studentParticipation1 = new ProgrammingExerciseStudentParticipation();
        studentParticipation1.setRepositoryUrl(repositoryUrl3.toString());
        assertThat(studentParticipation1.getUserIndependentRepositoryUrl()).isEqualTo("https://artemistest2gitlab.ase.in.tum.de/TESTADAPTER/testadapter-exercise.git");

        var studentParticipation2 = new ProgrammingExerciseStudentParticipation();
        studentParticipation2.setRepositoryUrl(repositoryUrl4.toString());
        assertThat(studentParticipation2.getUserIndependentRepositoryUrl()).isEqualTo("https://artemistest2gitlab.ase.in.tum.de/FTCSCAGRADING1/ftcscagrading1-turdiu");

        assertThat(new ProgrammingExerciseStudentParticipation().getUserIndependentRepositoryUrl()).isNull();

        var studentParticipation3 = new ProgrammingExerciseStudentParticipation();
        studentParticipation3.setRepositoryUrl("htps/abc.luka@bitbucket");
        assertThat(studentParticipation3.getUserIndependentRepositoryUrl()).isNull();
    }
}<|MERGE_RESOLUTION|>--- conflicted
+++ resolved
@@ -16,10 +16,6 @@
 
 public class UrlServiceTest extends AbstractSpringIntegrationBambooBitbucketJiraTest {
 
-<<<<<<< HEAD
-    @Autowired
-    private UrlService urlService;
-
     private final VcsRepositoryUrl repositoryUrl1 = new VcsRepositoryUrl("https://ga42xab@bitbucket.ase.in.tum.de/scm/EIST2016RME/RMEXERCISE-ga42xab");
 
     private final VcsRepositoryUrl repositoryUrl2 = new VcsRepositoryUrl("https://ga63fup@repobruegge.in.tum.de/scm/EIST2016RME/RMEXERCISE-ga63fup.git");
@@ -35,8 +31,6 @@
     public UrlServiceTest() throws MalformedURLException {
     }
 
-=======
->>>>>>> be271aa1
     @Test
     public void testGetRepositorySlugFromRepositoryUrl() {
         String repoSlug = urlService.getRepositorySlugFromRepositoryUrl(repositoryUrl1);
@@ -52,7 +46,7 @@
     }
 
     @Test
-    public void testGetRepositoryPathFromRepositoryUrl() throws MalformedURLException {
+    public void testGetRepositoryPathFromRepositoryUrl() {
         String repoSlug = urlService.getRepositoryPathFromRepositoryUrl(repositoryUrl1);
         assertThat(repoSlug).isEqualTo("EIST2016RME/RMEXERCISE-ga42xab");
         repoSlug = urlService.getRepositoryPathFromRepositoryUrl(repositoryUrl2);
