--- conflicted
+++ resolved
@@ -203,7 +203,7 @@
     void testConfigureBuildPlanSuccess() throws Exception {
         final ProgrammingExercise exercise = programmingExerciseRepository.findByIdElseThrow(programmingExerciseId);
         final ProgrammingExerciseStudentParticipation participation = participationUtilService.addStudentParticipationForProgrammingExercise(exercise, TEST_PREFIX + "student1");
-        final String repositoryPath = urlService.getRepositoryPathFromRepositoryUrl(participation.getVcsRepositoryUrl());
+        final String repositoryPath = uriService.getRepositoryPathFromRepositoryUri(participation.getVcsRepositoryUri());
         mockConfigureBuildPlan(participation, defaultBranch);
 
         continuousIntegrationService.configureBuildPlan(participation, defaultBranch);
@@ -231,20 +231,11 @@
     @WithMockUser(username = TEST_PREFIX + "instructor1", roles = "INSTRUCTOR")
     void testCreateBuildPlanForExercise() throws GitLabApiException {
         final ProgrammingExercise exercise = programmingExerciseRepository.findByIdElseThrow(programmingExerciseId);
-<<<<<<< HEAD
-        programmingExerciseUtilService.addTemplateParticipationForProgrammingExercise(exercise);
-        final TemplateProgrammingExerciseParticipation templateParticipation = exercise.getTemplateParticipation();
-        final String repositoryPath = urlService.getRepositoryPathFromRepositoryUrl(templateParticipation.getVcsRepositoryUrl());
-        mockAddBuildPlanToGitLabRepositoryConfiguration(false);
-
-        continuousIntegrationService.createBuildPlanForExercise(exercise, "TEST-EXERCISE", templateParticipation.getVcsRepositoryUrl(), null, null);
-=======
         final ProgrammingExerciseStudentParticipation participation = participationUtilService.addStudentParticipationForProgrammingExercise(exercise, TEST_PREFIX + "student1");
         final String repositoryPath = uriService.getRepositoryPathFromRepositoryUri(participation.getVcsRepositoryUri());
         mockAddBuildPlanToGitLabRepositoryConfiguration(false);
 
         continuousIntegrationService.createBuildPlanForExercise(exercise, "TEST-EXERCISE", participation.getVcsRepositoryUri(), null, null);
->>>>>>> 4c908181
 
         verify(gitlab, atLeastOnce()).getProjectApi();
         verify(gitlab, atLeastOnce()).getGroupApi();
