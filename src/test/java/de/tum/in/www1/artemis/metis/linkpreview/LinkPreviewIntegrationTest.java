--- conflicted
+++ resolved
@@ -45,12 +45,6 @@
         userUtilService.addUsers(TEST_PREFIX, 0, 0, 0, 1);
     }
 
-    private static Stream<Arguments> provideUrls() {
-        return Stream.of(Arguments.of("https://github.com/ls1intum/Artemis/pull/6615", new File(MOCK_FILE_PATH_PREFIX + "github_pull_request_6615.txt")),
-                Arguments.of("https://github.com/ls1intum/Artemis/pull/6618", new File(MOCK_FILE_PATH_PREFIX + "github_pull_request_6618.txt")),
-                Arguments.of("https://github.com/", new File(MOCK_FILE_PATH_PREFIX + "github_home.txt")), Arguments.of(GOOGLE_URL, new File(MOCK_FILE_PATH_PREFIX + "google.txt")));
-    }
-
     @ParameterizedTest
     @MethodSource("provideUrls")
     @WithMockUser(username = TEST_PREFIX + "instructor1", roles = "INSTRUCTOR")
@@ -88,13 +82,10 @@
             }
         }
     }
-<<<<<<< HEAD
-=======
 
     private static Stream<Arguments> provideUrls() {
         return Stream.of(Arguments.of("https://github.com/ls1intum/Artemis/pull/6615", new File(MOCK_FILE_PATH_PREFIX + "github_pull_request_6615.txt")),
                 Arguments.of("https://github.com/ls1intum/Artemis/pull/6618", new File(MOCK_FILE_PATH_PREFIX + "github_pull_request_6618.txt")),
                 Arguments.of("https://github.com/", new File(MOCK_FILE_PATH_PREFIX + "github_home.txt")), Arguments.of(GOOGLE_URL, new File(MOCK_FILE_PATH_PREFIX + "google.txt")));
     }
->>>>>>> af369660
 }