--- conflicted
+++ resolved
@@ -136,11 +136,7 @@
         // Method <de.tum.in.www1.artemis.service.programming.ProgrammingExerciseImportBasicService.importProgrammingExerciseBasis(ProgrammingExercise, ProgrammingExercise)>
         // Method <de.tum.in.www1.artemis.service.tutorialgroups.TutorialGroupsConfigurationService.onTimeZoneUpdate(Course)>
         var result = transactionalRule.evaluate(allClasses);
-<<<<<<< HEAD
-        Assertions.assertThat(result.getFailureReport().getDetails()).hasSize(3);
-=======
-        assertThat(result.getFailureReport().getDetails()).hasSize(5);
->>>>>>> f4deff34
+        assertThat(result.getFailureReport().getDetails()).hasSize(3);
     }
 
     @Test
