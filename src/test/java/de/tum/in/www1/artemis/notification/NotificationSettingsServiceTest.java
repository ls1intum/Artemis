package de.tum.in.www1.artemis.notification;

import static de.tum.in.www1.artemis.domain.enumeration.NotificationType.*;
import static de.tum.in.www1.artemis.service.notifications.NotificationSettingsCommunicationChannel.EMAIL;
import static de.tum.in.www1.artemis.service.notifications.NotificationSettingsCommunicationChannel.PUSH;
import static de.tum.in.www1.artemis.service.notifications.NotificationSettingsService.*;
import static org.assertj.core.api.Assertions.assertThat;

import java.util.*;

import org.junit.jupiter.api.AfterEach;
import org.junit.jupiter.api.BeforeEach;
import org.junit.jupiter.api.Test;
import org.springframework.beans.factory.annotation.Autowired;

import de.tum.in.www1.artemis.AbstractSpringIntegrationBambooBitbucketJiraTest;
import de.tum.in.www1.artemis.domain.NotificationSetting;
import de.tum.in.www1.artemis.domain.User;
import de.tum.in.www1.artemis.domain.enumeration.NotificationType;
import de.tum.in.www1.artemis.domain.notification.GroupNotification;
import de.tum.in.www1.artemis.domain.notification.Notification;
import de.tum.in.www1.artemis.domain.notification.NotificationConstants;
import de.tum.in.www1.artemis.repository.NotificationSettingRepository;
import de.tum.in.www1.artemis.security.SecurityUtils;
import de.tum.in.www1.artemis.service.notifications.NotificationSettingsCommunicationChannel;
import de.tum.in.www1.artemis.service.notifications.NotificationSettingsService;

class NotificationSettingsServiceTest extends AbstractSpringIntegrationBambooBitbucketJiraTest {

    private static final String TEST_PREFIX = "notificationsettingsservice";

    @Autowired
    private NotificationSettingsService notificationSettingsService;

    @Autowired
    private NotificationSettingRepository notificationSettingRepository;

    private Notification notification;

    private User student1;

    private NotificationSetting completeNotificationSettingA;

    private NotificationSetting[] unsavedNotificationSettings;

    private NotificationSetting[] savedNotificationSettings;

    /**
     * Prepares the needed values and objects for testing
     */
    @BeforeEach
    void setUp() {
        SecurityUtils.setAuthorizationObject();

        database.addUsers(TEST_PREFIX, 1, 0, 0, 0);
        student1 = database.getUserByLogin(TEST_PREFIX + "student1");

        NotificationSetting unsavedNotificationSettingA = new NotificationSetting(false, true, true, NOTIFICATION__EXERCISE_NOTIFICATION__EXERCISE_OPEN_FOR_PRACTICE);
        NotificationSetting unsavedNotificationSettingB = new NotificationSetting(true, true, true, NOTIFICATION__LECTURE_NOTIFICATION__ATTACHMENT_CHANGES);
        NotificationSetting unsavedNotificationSettingC = new NotificationSetting(false, false, false, NOTIFICATION__INSTRUCTOR_NOTIFICATION__COURSE_AND_EXAM_ARCHIVING_STARTED);
        unsavedNotificationSettings = new NotificationSetting[] { unsavedNotificationSettingA, unsavedNotificationSettingB, unsavedNotificationSettingC };

        completeNotificationSettingA = new NotificationSetting(student1, false, true, true, NOTIFICATION__EXERCISE_NOTIFICATION__EXERCISE_OPEN_FOR_PRACTICE);
        NotificationSetting completeNotificationSettingB = new NotificationSetting(student1, true, true, true, NOTIFICATION__LECTURE_NOTIFICATION__ATTACHMENT_CHANGES);
        NotificationSetting completeNotificationSettingC = new NotificationSetting(student1, false, false, false,
                NOTIFICATION__INSTRUCTOR_NOTIFICATION__COURSE_AND_EXAM_ARCHIVING_STARTED);
        savedNotificationSettings = new NotificationSetting[] { completeNotificationSettingA, completeNotificationSettingB, completeNotificationSettingC };

        notificationSettingRepository.saveAll(Arrays.stream(savedNotificationSettings).toList());

        notification = new GroupNotification();
    }

    @AfterEach
    void tearDown() {
        notificationSettingRepository.deleteAll();
    }

    /**
     * Tests the method setCurrentUser
     * Each provided notification setting should have the same user afterwards
     */
    @Test
    void testSetCurrentUser() {
        NotificationSetting[] tmpNotificationSettings = Arrays.copyOf(unsavedNotificationSettings, unsavedNotificationSettings.length);

        notificationSettingsService.setCurrentUser(unsavedNotificationSettings, student1);

        for (NotificationSetting tmpSetting : tmpNotificationSettings) {
            assertThat(tmpSetting.getUser()).as("User was correctly set for NotificationSetting").isEqualTo(student1);
        }
    }

    /**
     * Tests the method findDeactivatedNotificationTypes
     * This test also tests the private methods convertNotificationSettingsToNotificationTypesWithActivationStatus
     * & convertNotificationSettingsToNotificationTypesWithActivationStatus
     */
    @Test
    void testFindDeactivatedNotificationTypes() {
        NotificationSetting[] tmpNotificationSettingsArray = Arrays.copyOf(savedNotificationSettings, savedNotificationSettings.length);
        Set<NotificationSetting> tmpNotificationSettingsSet = new HashSet<>(Arrays.asList(tmpNotificationSettingsArray));
        Set<NotificationType> resultingTypeSet = notificationSettingsService.findDeactivatedNotificationTypes(NotificationSettingsCommunicationChannel.WEBAPP,
                tmpNotificationSettingsSet);
        // SettingA : exercise-open-for-practice -> [EXERCISE_PRACTICE] : webapp deactivated
        // SettingB : attachment-changes -> [ATTACHMENT_CHANGE] : webapp activated <- not part of set
        // SettingC : course-and-exam-archiving-started -> [EXAM_ARCHIVE_STARTED, COURSE_ARCHIVE_STARTED] : webapp deactivated
        assertThat(resultingTypeSet).as("The resulting type set should contain all 3 corresponding types").hasSize(3).as("The type for EXERCISE_PRACTICE should be returned")
                .contains(EXERCISE_PRACTICE).as("The type for EXAM_ARCHIVE_STARTED should be returned").contains(EXAM_ARCHIVE_STARTED)
                .as("The type for COURSE_ARCHIVE_STARTED should be returned").contains(COURSE_ARCHIVE_STARTED).as("The type for ATTACHMENT_CHANGE should be returned")
                .doesNotContain(ATTACHMENT_CHANGE);
    }

    /**
     * Tests the method checkIfNotificationEmailIsAllowedBySettingsForGivenUser
     * Checks if the given user should receive an email based on the specific notification (type) or not based on the user's notification settings
     */
    @Test
<<<<<<< HEAD
    void testCheckIfNotificationEmailAndPushIsAllowedBySettingsForGivenUser() {
        notification.setTitle(NotificationTitleTypeConstants.findCorrespondingNotificationTitle(ATTACHMENT_CHANGE));
        assertThat(notificationSettingsService.checkIfNotificationIsAllowedInCommunicationChannelBySettingsForGivenUser(notification, student1, EMAIL))
                .as("Emails with type ATTACHMENT_CHANGE should be allowed for the given user").isTrue();

        assertThat(notificationSettingsService.checkIfNotificationIsAllowedInCommunicationChannelBySettingsForGivenUser(notification, student1, PUSH))
                .as("Pushs with type ATTACHMENT_CHANGE should be allowed for the given user").isTrue();

        notification.setTitle(NotificationTitleTypeConstants.findCorrespondingNotificationTitle(EXERCISE_PRACTICE));
        assertThat(notificationSettingsService.checkIfNotificationIsAllowedInCommunicationChannelBySettingsForGivenUser(notification, student1, EMAIL))
                .as("Emails with type EXERCISE_PRACTICE should be allowed for the given user").isTrue();

        assertThat(notificationSettingsService.checkIfNotificationIsAllowedInCommunicationChannelBySettingsForGivenUser(notification, student1, PUSH))
                .as("Pushs with type EXERCISE_PRACTICE should be allowed for the given user").isTrue();

        notification.setTitle(NotificationTitleTypeConstants.findCorrespondingNotificationTitle(EXAM_ARCHIVE_STARTED));
        assertThat(notificationSettingsService.checkIfNotificationIsAllowedInCommunicationChannelBySettingsForGivenUser(notification, student1, EMAIL))
=======
    void testCheckIfNotificationEmailIsAllowedBySettingsForGivenUser() {
        notification.setTitle(NotificationConstants.findCorrespondingNotificationTitle(ATTACHMENT_CHANGE));
        assertThat(notificationSettingsService.checkIfNotificationOrEmailIsAllowedBySettingsForGivenUser(notification, student1, EMAIL))
                .as("Emails with type ATTACHMENT_CHANGE should be allowed for the given user").isTrue();

        notification.setTitle(NotificationConstants.findCorrespondingNotificationTitle(EXERCISE_PRACTICE));
        assertThat(notificationSettingsService.checkIfNotificationOrEmailIsAllowedBySettingsForGivenUser(notification, student1, EMAIL))
                .as("Emails with type EXERCISE_PRACTICE should be allowed for the given user").isTrue();

        notification.setTitle(NotificationConstants.findCorrespondingNotificationTitle(EXAM_ARCHIVE_STARTED));
        assertThat(notificationSettingsService.checkIfNotificationOrEmailIsAllowedBySettingsForGivenUser(notification, student1, EMAIL))
>>>>>>> b5c888ce
                .as("Emails with type EXAM_ARCHIVE_STARTED should not be allowed for the given user").isFalse();

        assertThat(notificationSettingsService.checkIfNotificationIsAllowedInCommunicationChannelBySettingsForGivenUser(notification, student1, PUSH))
                .as("Pushs with type EXAM_ARCHIVE_STARTED should not be allowed for the given user").isFalse();
    }

    /**
     * Tests the method checkLoadedNotificationSettingsForCorrectness with an empty input
     */
    @Test
    void testCheckLoadedNotificationSettingsForCorrectness_empty() {
        Set<NotificationSetting> testSet = new HashSet<>();
        testSet = notificationSettingsService.checkLoadedNotificationSettingsForCorrectness(testSet, student1);
        assertThat(testSet).as("The default notification settings should be returned").isEqualTo(DEFAULT_NOTIFICATION_SETTINGS);
    }

    /**
     * Tests the method checkLoadedNotificationSettingsForCorrectness with an incomplete input
     */
    @Test
    void testCheckLoadedNotificationSettingsForCorrectness_incomplete() {
        notificationSettingRepository.deleteAll();
        Set<NotificationSetting> testSet = new HashSet<>();
        testSet.add(completeNotificationSettingA);
        testSet = notificationSettingsService.checkLoadedNotificationSettingsForCorrectness(testSet, student1);
        assertThat(testSet).as("The number of loaded Settings should be equals to the number of default settings").hasSameSizeAs(DEFAULT_NOTIFICATION_SETTINGS)
                .as("The loaded settings should contain the set of test settings").contains(completeNotificationSettingA);
    }

    /**
     * Tests the method checkLoadedNotificationSettingsForCorrectness with a correct input
     */
    @Test
    void testCheckLoadedNotificationSettingsForCorrectness_correct() {
        Set<NotificationSetting> testSet = new HashSet<>(DEFAULT_NOTIFICATION_SETTINGS);
        testSet = notificationSettingsService.checkLoadedNotificationSettingsForCorrectness(testSet, student1);
        assertThat(testSet).as("The number of loaded Settings should be equals to the number of default settings").hasSameSizeAs(DEFAULT_NOTIFICATION_SETTINGS);
    }

    /**
     * Tests the method checkLoadedNotificationSettingsForCorrectness with an outdated input
     */
    @Test
    void testCheckLoadedNotificationSettingsForCorrectness_outdated() {
        NotificationSetting outdatedSetting = new NotificationSetting(student1, false, true, true, "Outdated Settings ID");
        notificationSettingRepository.save(outdatedSetting);

        Set<NotificationSetting> outdatedSet = notificationSettingRepository.findAllNotificationSettingsForRecipientWithId(student1.getId());

        assertThat(outdatedSet.size()).as("Prior to checking the settings for correctness the outdated additional setting should be present")
                .isNotEqualTo(DEFAULT_NOTIFICATION_SETTINGS.size());

        Set<NotificationSetting> resultingSet = notificationSettingsService.checkLoadedNotificationSettingsForCorrectness(outdatedSet, student1);

        assertThat(resultingSet).as("The number of loaded Settings should be equals to the number of default settings").hasSameSizeAs(DEFAULT_NOTIFICATION_SETTINGS)
                .as("The outdated setting should have been removed").doesNotContain(outdatedSetting);
    }
}<|MERGE_RESOLUTION|>--- conflicted
+++ resolved
@@ -116,37 +116,23 @@
      * Checks if the given user should receive an email based on the specific notification (type) or not based on the user's notification settings
      */
     @Test
-<<<<<<< HEAD
     void testCheckIfNotificationEmailAndPushIsAllowedBySettingsForGivenUser() {
-        notification.setTitle(NotificationTitleTypeConstants.findCorrespondingNotificationTitle(ATTACHMENT_CHANGE));
+        notification.setTitle(NotificationConstants.findCorrespondingNotificationTitle(ATTACHMENT_CHANGE));
         assertThat(notificationSettingsService.checkIfNotificationIsAllowedInCommunicationChannelBySettingsForGivenUser(notification, student1, EMAIL))
                 .as("Emails with type ATTACHMENT_CHANGE should be allowed for the given user").isTrue();
 
         assertThat(notificationSettingsService.checkIfNotificationIsAllowedInCommunicationChannelBySettingsForGivenUser(notification, student1, PUSH))
                 .as("Pushs with type ATTACHMENT_CHANGE should be allowed for the given user").isTrue();
 
-        notification.setTitle(NotificationTitleTypeConstants.findCorrespondingNotificationTitle(EXERCISE_PRACTICE));
+        notification.setTitle(NotificationConstants.findCorrespondingNotificationTitle(EXERCISE_PRACTICE));
         assertThat(notificationSettingsService.checkIfNotificationIsAllowedInCommunicationChannelBySettingsForGivenUser(notification, student1, EMAIL))
                 .as("Emails with type EXERCISE_PRACTICE should be allowed for the given user").isTrue();
 
         assertThat(notificationSettingsService.checkIfNotificationIsAllowedInCommunicationChannelBySettingsForGivenUser(notification, student1, PUSH))
                 .as("Pushs with type EXERCISE_PRACTICE should be allowed for the given user").isTrue();
 
-        notification.setTitle(NotificationTitleTypeConstants.findCorrespondingNotificationTitle(EXAM_ARCHIVE_STARTED));
+        notification.setTitle(NotificationConstants.findCorrespondingNotificationTitle(EXAM_ARCHIVE_STARTED));
         assertThat(notificationSettingsService.checkIfNotificationIsAllowedInCommunicationChannelBySettingsForGivenUser(notification, student1, EMAIL))
-=======
-    void testCheckIfNotificationEmailIsAllowedBySettingsForGivenUser() {
-        notification.setTitle(NotificationConstants.findCorrespondingNotificationTitle(ATTACHMENT_CHANGE));
-        assertThat(notificationSettingsService.checkIfNotificationOrEmailIsAllowedBySettingsForGivenUser(notification, student1, EMAIL))
-                .as("Emails with type ATTACHMENT_CHANGE should be allowed for the given user").isTrue();
-
-        notification.setTitle(NotificationConstants.findCorrespondingNotificationTitle(EXERCISE_PRACTICE));
-        assertThat(notificationSettingsService.checkIfNotificationOrEmailIsAllowedBySettingsForGivenUser(notification, student1, EMAIL))
-                .as("Emails with type EXERCISE_PRACTICE should be allowed for the given user").isTrue();
-
-        notification.setTitle(NotificationConstants.findCorrespondingNotificationTitle(EXAM_ARCHIVE_STARTED));
-        assertThat(notificationSettingsService.checkIfNotificationOrEmailIsAllowedBySettingsForGivenUser(notification, student1, EMAIL))
->>>>>>> b5c888ce
                 .as("Emails with type EXAM_ARCHIVE_STARTED should not be allowed for the given user").isFalse();
 
         assertThat(notificationSettingsService.checkIfNotificationIsAllowedInCommunicationChannelBySettingsForGivenUser(notification, student1, PUSH))
