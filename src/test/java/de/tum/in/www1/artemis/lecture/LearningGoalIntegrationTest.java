package de.tum.in.www1.artemis.lecture;

import static org.assertj.core.api.Assertions.assertThat;
import static org.awaitility.Awaitility.await;

import java.time.Duration;
import java.time.ZonedDateTime;
import java.time.temporal.ChronoUnit;
import java.util.HashSet;
import java.util.List;
import java.util.Set;
import java.util.stream.Collectors;

import org.junit.jupiter.api.BeforeEach;
import org.junit.jupiter.api.Test;
import org.springframework.beans.factory.annotation.Autowired;
import org.springframework.data.domain.Pageable;
import org.springframework.http.HttpStatus;
import org.springframework.security.test.context.support.WithMockUser;
import org.springframework.util.LinkedMultiValueMap;

import de.tum.in.www1.artemis.AbstractSpringIntegrationBambooBitbucketJiraTest;
import de.tum.in.www1.artemis.domain.*;
import de.tum.in.www1.artemis.domain.enumeration.DiagramType;
import de.tum.in.www1.artemis.domain.enumeration.ExerciseMode;
import de.tum.in.www1.artemis.domain.enumeration.SubmissionType;
import de.tum.in.www1.artemis.domain.lecture.ExerciseUnit;
import de.tum.in.www1.artemis.domain.lecture.LectureUnit;
import de.tum.in.www1.artemis.domain.lecture.TextUnit;
import de.tum.in.www1.artemis.domain.modeling.ModelingExercise;
import de.tum.in.www1.artemis.domain.modeling.ModelingSubmission;
import de.tum.in.www1.artemis.domain.participation.Participant;
import de.tum.in.www1.artemis.domain.participation.StudentParticipation;
import de.tum.in.www1.artemis.domain.quiz.QuizExercise;
import de.tum.in.www1.artemis.domain.quiz.QuizSubmission;
import de.tum.in.www1.artemis.repository.*;
import de.tum.in.www1.artemis.service.ModelAssessmentKnowledgeService;
import de.tum.in.www1.artemis.service.ParticipationService;
import de.tum.in.www1.artemis.service.TextAssessmentKnowledgeService;
import de.tum.in.www1.artemis.util.ModelFactory;
import de.tum.in.www1.artemis.web.rest.dto.CourseLearningGoalProgressDTO;
import de.tum.in.www1.artemis.web.rest.dto.SearchResultPageDTO;

class LearningGoalIntegrationTest extends AbstractSpringIntegrationBambooBitbucketJiraTest {

    private static final String TEST_PREFIX = "learninggoalintegrationtest";

    @Autowired
    private CourseRepository courseRepository;

    @Autowired
    private LectureRepository lectureRepository;

    @Autowired
    private ExerciseRepository exerciseRepository;

    @Autowired
    private ParticipationService participationService;

    @Autowired
    private UserRepository userRepository;

    @Autowired
    private SubmissionRepository submissionRepository;

    @Autowired
    private ResultRepository resultRepository;

    @Autowired
    private TextUnitRepository textUnitRepository;

    @Autowired
    private ExerciseUnitRepository exerciseUnitRepository;

    @Autowired
    private LearningGoalRepository learningGoalRepository;

    @Autowired
    private LearningGoalRelationRepository learningGoalRelationRepository;

    @Autowired
    private LectureUnitRepository lectureUnitRepository;

    @Autowired
    private TextAssessmentKnowledgeService textAssessmentKnowledgeService;

    @Autowired
    private ModelAssessmentKnowledgeService modelAssessmentKnowledgeService;

    @Autowired
    private ParticipantScoreRepository participantScoreRepository;

    @Autowired
    private TeamRepository teamRepository;

    private Long idOfCourse;

    private Long idOfCourseTwo;

    private Long idOfLearningGoal;

    private Long idOfLectureOne;

    private Long idOfTextUnitOfLectureOne;

    private Long idOfLectureTwo;

    private Long idOfTextUnitOfLectureTwo;

    private Long idOfTextExercise;

    private Exercise modelingExercise;

    private Long idOfModelingExercise;

    private Exercise teamTextExercise;

    private Exercise textExercise;

    private Long idOfTeamTextExercise;

    private List<Team> teams;

    @BeforeEach
    void setupTestScenario() {
        participantScoreScheduleService.activate();
        // We can not remove the teams due to the existing participations etc., but we can remove all students from them so that they are no longer accessed
        // The students are reused between tests
        // TODO: Check if this can also be solved by changing ExerciseRepo#calculateStatisticsForTeamCourseExercises to check for the exerciseId
        var existingTeams = teamRepository.findAll().stream().filter(t -> t.getShortName().contains(TEST_PREFIX)).toList();
        existingTeams.forEach(t -> t.setStudents(Set.of()));
        teamRepository.saveAll(existingTeams);

        ZonedDateTime pastTimestamp = ZonedDateTime.now().minusDays(5);
        this.database.addUsers(TEST_PREFIX, 5, 1, 0, 1);

        // Add users that are not in the course
        database.createAndSaveUser(TEST_PREFIX + "student42");
        database.createAndSaveUser(TEST_PREFIX + "tutor42");
        database.createAndSaveUser(TEST_PREFIX + "instructor42");

        // creating course
        Course course = this.database.createCourse();
        idOfCourse = course.getId();

        Course courseTwo = this.database.createCourse();
        idOfCourseTwo = courseTwo.getId();

        User student1 = userRepository.findOneByLogin(TEST_PREFIX + "student1").get();

        createLearningGoal();
        createPrerequisite();
        createLectureOne(course);
        createLectureTwo(course);
        var learningGoal = learningGoalRepository.findById(idOfLearningGoal).get();
        textExercise = createTextExercise(pastTimestamp, pastTimestamp, pastTimestamp, Set.of(learningGoal));
        createParticipationSubmissionAndResult(idOfTextExercise, student1, 10.0, 0.0, 50, true);
        modelingExercise = createModelingExercise(pastTimestamp, pastTimestamp, pastTimestamp, Set.of(learningGoal));
        createParticipationSubmissionAndResult(idOfModelingExercise, student1, 10.0, 0.0, 50, true);
        teamTextExercise = createTeamTextExercise(pastTimestamp, pastTimestamp, pastTimestamp, Set.of(learningGoal));
        User tutor = userRepository.findOneByLogin(TEST_PREFIX + "tutor1").get();
        // will also create users
        teams = database.addTeamsForExerciseFixedTeamSize(TEST_PREFIX, "lgi", teamTextExercise, 5, tutor, 3);

        createParticipationSubmissionAndResult(idOfTeamTextExercise, teams.get(0), 10.0, 0.0, 50, true);

<<<<<<< HEAD
        creatingLectureUnitsOfLectureOne();
        creatingLectureUnitsOfLectureTwo();

        await().until(() -> participantScoreRepository.findAllByExercise(textExercise).size() == 1);
        await().until(() -> participantScoreRepository.findAllByExercise(teamTextExercise).size() == 1);
        await().until(() -> participantScoreRepository.findAllByExercise(modelingExercise).size() == 1);
=======
        await().atMost(Duration.ofSeconds(30)).until(() -> participantScoreRepository.findAllByExercise(textExercise).size() == 1);
        await().atMost(Duration.ofSeconds(30)).until(() -> participantScoreRepository.findAllByExercise(teamTextExercise).size() == 1);
        await().atMost(Duration.ofSeconds(30)).until(() -> participantScoreRepository.findAllByExercise(modelingExercise).size() == 1);

        creatingLectureUnitsOfLectureOne();
        creatingLectureUnitsOfLectureTwo();
        createLearningGoal();
        createPrerequisite();
>>>>>>> 46bc93a8
    }

    private void createLearningGoal() {
        Course course = courseRepository.findWithEagerLearningGoalsById(idOfCourse).get();
        LearningGoal learningGoal = new LearningGoal();
        learningGoal.setTitle("LearningGoalOne");
        learningGoal.setDescription("This is an example learning goal");
        learningGoal.setTaxonomy(LearningGoalTaxonomy.UNDERSTAND);
        learningGoal.setCourse(course);
        learningGoal = learningGoalRepository.save(learningGoal);
        idOfLearningGoal = learningGoal.getId();

        LearningGoal otherLearningGoal = new LearningGoal();
        otherLearningGoal.setTitle("Detailed sub learning goal");
        otherLearningGoal.setDescription("A communi observantia non est recedendum.");
        otherLearningGoal.setCourse(course);
        learningGoalRepository.save(otherLearningGoal);
    }

    private void createPrerequisite() {
        // Add the first learning goal as a prerequisite to the other course
        LearningGoal learningGoal = learningGoalRepository.findByIdWithConsecutiveCourses(idOfLearningGoal).get();
        Course course2 = courseRepository.findWithEagerLearningGoalsById(idOfCourseTwo).get();
        course2.addPrerequisite(learningGoal);
        courseRepository.save(course2);
    }

    private void creatingLectureUnitsOfLectureOne() {
        // creating lecture units for lecture one
        var learningGoal = learningGoalRepository.findById(idOfLearningGoal).get();

        TextUnit textUnit = new TextUnit();
        textUnit.setName("TextUnitOfLectureOne");
        textUnit.setLearningGoals(Set.of(learningGoal));
        textUnit = textUnitRepository.save(textUnit);
        idOfTextUnitOfLectureOne = textUnit.getId();

        Exercise textExercise = exerciseRepository.findById(idOfTextExercise).get();
        ExerciseUnit textExerciseUnit = new ExerciseUnit();
        textExerciseUnit.setExercise(textExercise);
        textExerciseUnit = exerciseUnitRepository.save(textExerciseUnit);

        Exercise modelingExercise = exerciseRepository.findById(idOfModelingExercise).get();
        ExerciseUnit modelingExerciseUnit = new ExerciseUnit();
        modelingExerciseUnit.setExercise(modelingExercise);
        modelingExerciseUnit = exerciseUnitRepository.save(modelingExerciseUnit);

        Exercise textTeamExercise = exerciseRepository.findById(idOfTeamTextExercise).get();
        ExerciseUnit teamTextExerciseUnit = new ExerciseUnit();
        teamTextExerciseUnit.setExercise(textTeamExercise);
        teamTextExerciseUnit = exerciseUnitRepository.save(teamTextExerciseUnit);

        Lecture lectureOne = lectureRepository.findByIdWithLectureUnits(idOfLectureOne).get();
        for (LectureUnit lectureUnit : List.of(textUnit, textExerciseUnit, modelingExerciseUnit, teamTextExerciseUnit)) {
            lectureOne.addLectureUnit(lectureUnit);
        }
        lectureRepository.save(lectureOne);
    }

    private void creatingLectureUnitsOfLectureTwo() {
        // creating lecture units for lecture one
        TextUnit textUnit = new TextUnit();
        textUnit.setName("TextUnitOfLectureTwo");
        textUnit = textUnitRepository.save(textUnit);
        idOfTextUnitOfLectureTwo = textUnit.getId();

        Exercise textExercise = exerciseRepository.findById(idOfTextExercise).get();
        ExerciseUnit textExerciseUnit = new ExerciseUnit();
        textExerciseUnit.setExercise(textExercise);
        textExerciseUnit = exerciseUnitRepository.save(textExerciseUnit);

        Exercise modelingExercise = exerciseRepository.findById(idOfModelingExercise).get();
        ExerciseUnit modelingExerciseUnit = new ExerciseUnit();
        modelingExerciseUnit.setExercise(modelingExercise);
        modelingExerciseUnit = exerciseUnitRepository.save(modelingExerciseUnit);

        Lecture lectureTwo = lectureRepository.findByIdWithLectureUnits(idOfLectureTwo).get();
        for (LectureUnit lectureUnit : List.of(textUnit, textExerciseUnit, modelingExerciseUnit)) {
            lectureTwo.addLectureUnit(lectureUnit);
        }
        lectureRepository.save(lectureTwo);
    }

    private void createLectureOne(Course course) {
        Lecture lectureOne = new Lecture();
        lectureOne.setTitle("LectureOne");
        lectureOne.setCourse(course);
        lectureOne = lectureRepository.save(lectureOne);
        idOfLectureOne = lectureOne.getId();
    }

    private void createLectureTwo(Course course) {
        Lecture lectureTwo = new Lecture();
        lectureTwo.setTitle("LectureTwo");
        lectureTwo.setCourse(course);
        lectureTwo = lectureRepository.save(lectureTwo);
        idOfLectureTwo = lectureTwo.getId();
    }

    private TextExercise createTextExercise(ZonedDateTime pastTimestamp, ZonedDateTime futureTimestamp, ZonedDateTime futureFutureTimestamp, Set<LearningGoal> learningGoals) {
        Course course;
        // creating text exercise with Result
        course = courseRepository.findWithEagerExercisesById(idOfCourse);
        TextExercise textExercise = ModelFactory.generateTextExercise(pastTimestamp, futureTimestamp, futureFutureTimestamp, course);
        textExercise.setMaxPoints(10.0);
        textExercise.setBonusPoints(0.0);
        textExercise.setKnowledge(textAssessmentKnowledgeService.createNewKnowledge());
        textExercise.setLearningGoals(learningGoals);
        textExercise = exerciseRepository.save(textExercise);
        idOfTextExercise = textExercise.getId();

        return textExercise;
    }

    private ModelingExercise createModelingExercise(ZonedDateTime pastTimestamp, ZonedDateTime futureTimestamp, ZonedDateTime futureFutureTimestamp,
            Set<LearningGoal> learningGoals) {
        Course course;
        // creating text exercise with Result
        course = courseRepository.findWithEagerExercisesById(idOfCourse);
        ModelingExercise modelingExercise = ModelFactory.generateModelingExercise(pastTimestamp, futureTimestamp, futureFutureTimestamp, DiagramType.ClassDiagram, course);
        modelingExercise.setMaxPoints(10.0);
        modelingExercise.setBonusPoints(0.0);
        modelingExercise.setKnowledge(modelAssessmentKnowledgeService.createNewKnowledge());
        modelingExercise.setLearningGoals(learningGoals);
        modelingExercise = exerciseRepository.save(modelingExercise);
        idOfModelingExercise = modelingExercise.getId();

        return modelingExercise;
    }

    private TextExercise createTeamTextExercise(ZonedDateTime pastTimestamp, ZonedDateTime futureTimestamp, ZonedDateTime futureFutureTimestamp, Set<LearningGoal> learningGoals) {
        Course course;
        // creating text exercise with Result
        course = courseRepository.findWithEagerExercisesById(idOfCourse);
        TextExercise textExercise = ModelFactory.generateTextExercise(pastTimestamp, futureTimestamp, futureFutureTimestamp, course);
        textExercise.setMode(ExerciseMode.TEAM);
        textExercise.setMaxPoints(10.0);
        textExercise.setBonusPoints(0.0);
        textExercise.setKnowledge(textAssessmentKnowledgeService.createNewKnowledge());
        textExercise.setLearningGoals(learningGoals);
        textExercise = exerciseRepository.save(textExercise);
        idOfTeamTextExercise = textExercise.getId();

        return textExercise;
    }

    private void createParticipationSubmissionAndResult(Long idOfExercise, Participant participant, Double pointsOfExercise, Double bonusPointsOfExercise, long scoreAwarded,
            boolean rated) {
        Exercise exercise = exerciseRepository.findById(idOfExercise).get();

        if (!exercise.getMaxPoints().equals(pointsOfExercise)) {
            exercise.setMaxPoints(pointsOfExercise);
        }
        if (!exercise.getBonusPoints().equals(bonusPointsOfExercise)) {
            exercise.setBonusPoints(bonusPointsOfExercise);
        }
        exercise = exerciseRepository.save(exercise);

        StudentParticipation studentParticipation = participationService.startExercise(exercise, participant, false);

        Submission submission;
        if (exercise instanceof ProgrammingExercise) {
            submission = new ProgrammingSubmission();
        }
        else if (exercise instanceof ModelingExercise) {
            submission = new ModelingSubmission();
        }
        else if (exercise instanceof TextExercise) {
            submission = new TextSubmission();
        }
        else if (exercise instanceof FileUploadExercise) {
            submission = new FileUploadSubmission();
        }
        else if (exercise instanceof QuizExercise) {
            submission = new QuizSubmission();
        }
        else {
            throw new RuntimeException("Unsupported exercise type: " + exercise);
        }

        submission.setType(SubmissionType.MANUAL);
        submission.setParticipation(studentParticipation);
        submission = submissionRepository.save(submission);

        // result
        Result result = ModelFactory.generateResult(rated, scoreAwarded);
        result.setParticipation(studentParticipation);
        result.setCompletionDate(ZonedDateTime.now());
        result = resultRepository.save(result);

        submission.addResult(result);
        result.setSubmission(submission);
        submissionRepository.save(submission);
    }

    private void testAllPreAuthorize() throws Exception {
        request.put("/api/courses/" + idOfCourse + "/goals", new LearningGoal(), HttpStatus.FORBIDDEN);
        request.post("/api/courses/" + idOfCourse + "/goals", new LearningGoal(), HttpStatus.FORBIDDEN);
        request.get("/api/courses/" + idOfCourse + "/goals/" + idOfLearningGoal, HttpStatus.FORBIDDEN, LearningGoal.class);
        request.get("/api/courses/" + idOfCourse + "/goals/" + idOfLearningGoal + "/course-progress", HttpStatus.FORBIDDEN, CourseLearningGoalProgressDTO.class);
        request.delete("/api/courses/" + idOfCourse + "/goals/" + idOfLearningGoal, HttpStatus.FORBIDDEN);
    }

    @Test
    @WithMockUser(username = TEST_PREFIX + "tutor1", roles = "TA")
    void testAll_asTutor() throws Exception {
        this.testAllPreAuthorize();
    }

    @Test
    @WithMockUser(username = TEST_PREFIX + "student1", roles = "USER")
    void testAll_asStudent() throws Exception {
        this.testAllPreAuthorize();
    }

    @Test
    @WithMockUser(username = TEST_PREFIX + "editor1", roles = "EDITOR")
    void testAll_asEditor() throws Exception {
        this.testAllPreAuthorize();
    }

    @Test
    @WithMockUser(username = TEST_PREFIX + "instructor1", roles = "INSTRUCTOR")
    void getLearningGoal_asInstructor_shouldReturnLearningGoal() throws Exception {
        LearningGoal learningGoal = request.get("/api/courses/" + idOfCourse + "/goals/" + idOfLearningGoal, HttpStatus.OK, LearningGoal.class);
        assertThat(learningGoal.getId()).isEqualTo(idOfLearningGoal);
    }

    @Test
    @WithMockUser(username = TEST_PREFIX + "instructor42", roles = "INSTRUCTOR")
    void getLearningGoal_asInstructorNotInCourse_shouldReturnForbidden() throws Exception {
        request.get("/api/courses/" + idOfCourse + "/goals/" + idOfLearningGoal, HttpStatus.FORBIDDEN, LearningGoal.class);
    }

    @Test
    @WithMockUser(username = TEST_PREFIX + "student1", roles = "USER")
    void getLearningGoalsOfCourse_asStudent1_shouldReturnLearningGoals() throws Exception {
        var lecture1 = lectureRepository.findByIdWithLectureUnits(idOfLectureOne).get();
        TextUnit unreleasedLectureUnit = new TextUnit();
        unreleasedLectureUnit.setName("TextUnitOfLectureOne");
        unreleasedLectureUnit.setReleaseDate(ZonedDateTime.now().plus(5, ChronoUnit.DAYS));
        unreleasedLectureUnit = textUnitRepository.save(unreleasedLectureUnit);
        lecture1.addLectureUnit(unreleasedLectureUnit);
        lectureRepository.save(lecture1);

        Course course = courseRepository.findByIdElseThrow(idOfCourse);
        LearningGoal newLearningGoal = new LearningGoal();
        newLearningGoal.setTitle("Title");
        newLearningGoal.setDescription("Description");
        newLearningGoal.setCourse(course);
        newLearningGoal.setLectureUnits(new HashSet<>(List.of(unreleasedLectureUnit)));
        learningGoalRepository.save(newLearningGoal);

        List<LearningGoal> learningGoalsOfCourse = request.getList("/api/courses/" + idOfCourse + "/goals", HttpStatus.OK, LearningGoal.class);

        assertThat(learningGoalsOfCourse.stream().filter(l -> l.getId().equals(idOfLearningGoal)).findFirst()).isPresent();
        assertThat(learningGoalsOfCourse.stream().filter(l -> l.getId().equals(newLearningGoal.getId())).findFirst().get().getLectureUnits()).isEmpty();
    }

    @Test
    @WithMockUser(username = TEST_PREFIX + "student42", roles = "USER")
    void getLearningGoalsOfCourse_asStudentNotInCourse_shouldReturnForbidden() throws Exception {
        request.getList("/api/courses/" + idOfCourse + "/goals", HttpStatus.FORBIDDEN, LearningGoal.class);
    }

    @Test
    @WithMockUser(username = TEST_PREFIX + "instructor1", roles = "INSTRUCTOR")
    void deleteLearningGoal_asInstructor_shouldDeleteLearningGoal() throws Exception {
        request.delete("/api/courses/" + idOfCourse + "/goals/" + idOfLearningGoal, HttpStatus.OK);
        request.get("/api/courses/" + idOfCourse + "/goals/" + idOfLearningGoal, HttpStatus.NOT_FOUND, LearningGoal.class);
    }

    @Test
    @WithMockUser(username = TEST_PREFIX + "instructor1", roles = "INSTRUCTOR")
    void deleteLearningGoal_witRelatedGoals_shouldReturnBadRequest() throws Exception {
        LearningGoal learningGoal = learningGoalRepository.findByIdElseThrow(idOfLearningGoal);
        Course course = courseRepository.findByIdElseThrow(idOfCourse);
        LearningGoal learningGoal1 = database.createLearningGoal(course);

        var relation = new LearningGoalRelation();
        relation.setTailLearningGoal(learningGoal);
        relation.setHeadLearningGoal(learningGoal1);
        relation.setType(LearningGoalRelation.RelationType.EXTENDS);
        learningGoalRelationRepository.save(relation);

        // Should return bad request, as the learning goal still has relations
        request.delete("/api/courses/" + idOfCourse + "/goals/" + idOfLearningGoal, HttpStatus.BAD_REQUEST);
    }

    @Test
    @WithMockUser(username = TEST_PREFIX + "instructor42", roles = "INSTRUCTOR")
    void deleteLearningGoal_asInstructorNotInCourse_shouldReturnForbidden() throws Exception {
        request.delete("/api/courses/" + idOfCourse + "/goals/" + idOfLearningGoal, HttpStatus.FORBIDDEN);
    }

    @Test
    @WithMockUser(username = "admin", roles = "ADMIN")
    void deleteCourse_asAdmin_shouldAlsoDeleteLearningGoal() throws Exception {
        request.delete("/api/admin/courses/" + idOfCourse, HttpStatus.OK);
        request.get("/api/courses/" + idOfCourse + "/goals/" + idOfLearningGoal, HttpStatus.NOT_FOUND, LearningGoal.class);
    }

    @Test
    @WithMockUser(username = TEST_PREFIX + "instructor1", roles = "INSTRUCTOR")
    void createLearningGoalRelation() throws Exception {
        Course course = courseRepository.findByIdElseThrow(idOfCourse);
        Long idOfOtherLearningGoal = database.createLearningGoal(course).getId();

        request.postWithoutResponseBody(
                "/api/courses/" + idOfCourse + "/goals/" + idOfLearningGoal + "/relations/" + idOfOtherLearningGoal + "?type=" + LearningGoalRelation.RelationType.EXTENDS.name(),
                HttpStatus.OK, new LinkedMultiValueMap<>());

        var relations = learningGoalRelationRepository.findAllByLearningGoalId(idOfLearningGoal);
        assertThat(relations).hasSize(1);
        assertThat(relations.stream().findFirst().get().getType()).isEqualTo(LearningGoalRelation.RelationType.EXTENDS);
    }

    @Test
    @WithMockUser(username = TEST_PREFIX + "student42", roles = "USER")
    void createLearningGoalRelation_shouldReturnForbidden() throws Exception {
        Course course = courseRepository.findByIdElseThrow(idOfCourse);
        Long idOfOtherLearningGoal = database.createLearningGoal(course).getId();

        request.post(
                "/api/courses/" + idOfCourse + "/goals/" + idOfLearningGoal + "/relations/" + idOfOtherLearningGoal + "?type=" + LearningGoalRelation.RelationType.EXTENDS.name(),
                null, HttpStatus.FORBIDDEN);
    }

    @Test
    @WithMockUser(username = TEST_PREFIX + "instructor1", roles = "INSTRUCTOR")
    void getLearningGoalRelations() throws Exception {
        LearningGoal learningGoal = learningGoalRepository.findByIdElseThrow(idOfLearningGoal);
        Course course = courseRepository.findByIdElseThrow(idOfCourse);
        LearningGoal otherLearningGoal = database.createLearningGoal(course);

        var relation = new LearningGoalRelation();
        relation.setTailLearningGoal(learningGoal);
        relation.setHeadLearningGoal(otherLearningGoal);
        relation.setType(LearningGoalRelation.RelationType.EXTENDS);
        relation = learningGoalRelationRepository.save(relation);

        var relations = request.getList("/api/courses/" + idOfCourse + "/goals/" + idOfLearningGoal + "/relations", HttpStatus.OK, LearningGoalRelation.class);

        assertThat(relations).hasSize(1);
        assertThat(relations.get(0)).isEqualTo(relation);
    }

    @Test
    @WithMockUser(username = TEST_PREFIX + "instructor1", roles = "INSTRUCTOR")
    void deleteLearningGoalRelation() throws Exception {
        LearningGoal learningGoal = learningGoalRepository.findByIdElseThrow(idOfLearningGoal);
        Course course = courseRepository.findByIdElseThrow(idOfCourse);
        LearningGoal otherLearningGoal = database.createLearningGoal(course);

        var relation = new LearningGoalRelation();
        relation.setTailLearningGoal(learningGoal);
        relation.setHeadLearningGoal(otherLearningGoal);
        relation.setType(LearningGoalRelation.RelationType.EXTENDS);
        relation = learningGoalRelationRepository.save(relation);

        request.delete("/api/courses/" + idOfCourse + "/goals/" + idOfLearningGoal + "/relations/" + relation.getId(), HttpStatus.OK);

        var relations = learningGoalRelationRepository.findAllByLearningGoalId(idOfLearningGoal);
        assertThat(relations).isEmpty();
    }

    @Test
    @WithMockUser(username = TEST_PREFIX + "instructor1", roles = "INSTRUCTOR")
    void deleteLecture_asInstructor_shouldUpdateLearningGoal() throws Exception {
        request.delete("/api/lectures/" + idOfLectureTwo, HttpStatus.OK);
        LearningGoal learningGoal = request.get("/api/courses/" + idOfCourse + "/goals/" + idOfLearningGoal, HttpStatus.OK, LearningGoal.class);
        assertThat(learningGoal.getLectureUnits().stream().map(DomainObject::getId)).containsAll(Set.of(idOfTextUnitOfLectureOne));
        assertThat(learningGoal.getLectureUnits().stream().map(DomainObject::getId)).doesNotContainAnyElementsOf(Set.of(idOfTextUnitOfLectureTwo));
    }

    @Test
    @WithMockUser(username = TEST_PREFIX + "instructor1", roles = "INSTRUCTOR")
    void deleteLectureUnit_asInstructor_shouldUpdateLearningGoal() throws Exception {
        request.delete("/api/lectures/" + idOfLectureTwo + "/lecture-units/" + idOfTextUnitOfLectureTwo, HttpStatus.OK);
        LearningGoal learningGoal = request.get("/api/courses/" + idOfCourse + "/goals/" + idOfLearningGoal, HttpStatus.OK, LearningGoal.class);
        assertThat(learningGoal.getLectureUnits().stream().map(DomainObject::getId)).containsAll(Set.of(idOfTextUnitOfLectureOne));
        assertThat(learningGoal.getLectureUnits().stream().map(DomainObject::getId)).doesNotContainAnyElementsOf(Set.of(idOfTextUnitOfLectureTwo));
    }

    @Test
    @WithMockUser(username = TEST_PREFIX + "instructor1", roles = "INSTRUCTOR")
    void getLearningGoalCourseProgressTeamsTest_asInstructorOne() throws Exception {
        // adjustToCustomGroup("asInstructorOne");

        cleanUpInitialParticipations();

        createParticipationSubmissionAndResult(idOfTeamTextExercise, teams.get(0), 10.0, 0.0, 100, true);  // will be ignored in favor of last submission from team
        createParticipationSubmissionAndResult(idOfTeamTextExercise, teams.get(0), 10.0, 0.0, 50, false);

        createParticipationSubmissionAndResult(idOfTeamTextExercise, teams.get(1), 10.0, 0.0, 100, true);  // will be ignored in favor of last submission from team
        createParticipationSubmissionAndResult(idOfTeamTextExercise, teams.get(1), 10.0, 0.0, 10, false);

        createParticipationSubmissionAndResult(idOfTeamTextExercise, teams.get(2), 10.0, 0.0, 10, true);
        createParticipationSubmissionAndResult(idOfTeamTextExercise, teams.get(3), 10.0, 0.0, 50, true);

        await().until(() -> participantScoreScheduleService.isIdle());

        CourseLearningGoalProgressDTO courseLearningGoalProgress = request.get("/api/courses/" + idOfCourse + "/goals/" + idOfLearningGoal + "/course-progress", HttpStatus.OK,
                CourseLearningGoalProgressDTO.class);

        assertThat(courseLearningGoalProgress.averageStudentScore()).isEqualTo(31.5);
    }

    @Test
    @WithMockUser(username = TEST_PREFIX + "instructor1", roles = "INSTRUCTOR")
    void getLearningGoalCourseProgressIndividualTest_asInstructorOne() throws Exception {
        var course = courseRepository.findById(idOfCourse).get();
        course.setStudentGroupName(TEST_PREFIX + "student" + "individualTest");
        courseRepository.save(course);
        adjustStudentGroupsToCustomGroups("individualTest");

        cleanUpInitialParticipations();
        User student1 = userRepository.findOneByLogin(TEST_PREFIX + "student1").get();
        User student2 = userRepository.findOneByLogin(TEST_PREFIX + "student2").get();
        User student3 = userRepository.findOneByLogin(TEST_PREFIX + "student3").get();
        User student4 = userRepository.findOneByLogin(TEST_PREFIX + "student4").get();
        User instructor1 = userRepository.findOneByLogin(TEST_PREFIX + "instructor1").get();

        createParticipationSubmissionAndResult(idOfTextExercise, student1, 10.0, 0.0, 100, true);  // will be ignored in favor of last submission from team
        createParticipationSubmissionAndResult(idOfTextExercise, student1, 10.0, 0.0, 50, false);

        createParticipationSubmissionAndResult(idOfTextExercise, student2, 10.0, 0.0, 100, true);  // will be ignored in favor of last submission from student
        createParticipationSubmissionAndResult(idOfTextExercise, student2, 10.0, 0.0, 10, false);

        createParticipationSubmissionAndResult(idOfTextExercise, student3, 10.0, 0.0, 10, true);
        createParticipationSubmissionAndResult(idOfTextExercise, student4, 10.0, 0.0, 50, true);

        createParticipationSubmissionAndResult(idOfTextExercise, instructor1, 10.0, 0.0, 100, true); // will be ignored as not a student

        await().until(() -> participantScoreScheduleService.isIdle());

        CourseLearningGoalProgressDTO courseLearningGoalProgress = request.get("/api/courses/" + idOfCourse + "/goals/" + idOfLearningGoal + "/course-progress", HttpStatus.OK,
                CourseLearningGoalProgressDTO.class);

        assertThat(courseLearningGoalProgress.averageStudentScore()).isEqualTo(46.3);
    }

    private void cleanUpInitialParticipations() {
        participationService.deleteAllByExerciseId(idOfTextExercise, true, true);
        participationService.deleteAllByExerciseId(idOfModelingExercise, true, true);
        participationService.deleteAllByExerciseId(idOfTeamTextExercise, true, true);
        await().until(() -> participantScoreScheduleService.isIdle());
    }

    @Test
    @WithMockUser(username = TEST_PREFIX + "instructor1", roles = "INSTRUCTOR")
    void updateLearningGoal_asInstructor_shouldUpdateLearningGoal() throws Exception {
        LearningGoal existingLearningGoal = learningGoalRepository.findByIdWithLectureUnitsAndCompletions(idOfLearningGoal).orElseThrow();
        LectureUnit textLectureUnit = lectureUnitRepository.findByIdWithLearningGoalsBidirectionalElseThrow(idOfTextUnitOfLectureOne);
        existingLearningGoal.setTitle("Updated");
        existingLearningGoal.removeLectureUnit(textLectureUnit);
        existingLearningGoal.setDescription("Updated Description");

        LearningGoal updatedLearningGoal = request.putWithResponseBody("/api/courses/" + idOfCourse + "/goals", existingLearningGoal, LearningGoal.class, HttpStatus.OK);

        assertThat(updatedLearningGoal.getTitle()).isEqualTo("Updated");
        assertThat(updatedLearningGoal.getDescription()).isEqualTo("Updated Description");
        assertThat(updatedLearningGoal.getLectureUnits().stream().map(DomainObject::getId).collect(Collectors.toSet())).doesNotContain(textLectureUnit.getId());
    }

    @Test
    @WithMockUser(username = TEST_PREFIX + "instructor1", roles = "INSTRUCTOR")
    void createLearningGoal_asInstructor_shouldCreateLearningGoal() throws Exception {
        Course course = courseRepository.findWithEagerLearningGoalsById(idOfCourse).get();
        LearningGoal learningGoal = new LearningGoal();
        learningGoal.setTitle("FreshlyCreatedLearningGoal");
        learningGoal.setDescription("This is an example of a freshly created learning goal");
        learningGoal.setCourse(course);
        List<LectureUnit> allLectureUnits = lectureUnitRepository.findAll();
        Set<LectureUnit> connectedLectureUnits = new HashSet<>(allLectureUnits);
        learningGoal.setLectureUnits(connectedLectureUnits);

        var persistedLearningGoal = request.postWithResponseBody("/api/courses/" + idOfCourse + "/goals", learningGoal, LearningGoal.class, HttpStatus.CREATED);
        assertThat(persistedLearningGoal.getId()).isNotNull();
    }

    @Test
    @WithMockUser(username = TEST_PREFIX + "instructor42", roles = "INSTRUCTOR")
    void createLearningGoal_instructorNotInCourse_shouldReturnForbidden() throws Exception {
        LearningGoal learningGoal = new LearningGoal();
        learningGoal.setTitle("Example Title");
        request.postWithResponseBody("/api/courses/" + idOfCourse + "/goals", learningGoal, LearningGoal.class, HttpStatus.FORBIDDEN);
    }

    @Test
    @WithMockUser(username = TEST_PREFIX + "instructor1", roles = "INSTRUCTOR")
    void createLearningGoal_goalWithNameAlreadyExists_shouldReturnBadRequest() throws Exception {
        Course course = courseRepository.findWithEagerLearningGoalsById(idOfCourse).get();
        LearningGoal existingLearningGoal = learningGoalRepository.findById(idOfLearningGoal).get();
        LearningGoal learningGoal = new LearningGoal();
        learningGoal.setTitle(existingLearningGoal.getTitle());
        learningGoal.setDescription("This is an example of a freshly created learning goal");
        learningGoal.setCourse(course);
        List<LectureUnit> allLectureUnits = lectureUnitRepository.findAll();
        Set<LectureUnit> connectedLectureUnits = new HashSet<>(allLectureUnits);
        learningGoal.setLectureUnits(connectedLectureUnits);
        request.postWithResponseBody("/api/courses/" + idOfCourse + "/goals", learningGoal, LearningGoal.class, HttpStatus.BAD_REQUEST);
    }

    @Test
    @WithMockUser(username = TEST_PREFIX + "instructor42", roles = "INSTRUCTOR")
    void testInstructorGetsOnlyResultsFromOwningCourses() throws Exception {
        final var search = database.configureSearch("");
        final var result = request.get("/api/learning-goals/", HttpStatus.OK, SearchResultPageDTO.class, database.searchMapping(search));
        assertThat(result.getResultsOnPage()).isNullOrEmpty();
    }

    @Test
    @WithMockUser(username = TEST_PREFIX + "instructor1", roles = "INSTRUCTOR")
    void testInstructorGetsResultsFromOwningCoursesNotEmpty() throws Exception {
        LearningGoal learningGoal = learningGoalRepository.findById(idOfLearningGoal).get();
        final var search = database.configureSearch(learningGoal.getTitle());
        final var result = request.get("/api/learning-goals/", HttpStatus.OK, SearchResultPageDTO.class, database.searchMapping(search));
        assertThat(result.getResultsOnPage()).hasSize(10);
    }

    @Test
    @WithMockUser(username = TEST_PREFIX + "student1", roles = "USER")
    void getPrerequisites() throws Exception {
        LearningGoal learningGoal = learningGoalRepository.findById(idOfLearningGoal).get();
        List<LearningGoal> prerequisites = request.getList("/api/courses/" + idOfCourseTwo + "/prerequisites", HttpStatus.OK, LearningGoal.class);
        assertThat(prerequisites).containsExactly(learningGoal);
    }

    @Test
    @WithMockUser(username = TEST_PREFIX + "instructor1", roles = "INSTRUCTOR")
    void addPrerequisite() throws Exception {
        Course courseTwo = courseRepository.findById(idOfCourseTwo).get();
        LearningGoal learningGoal = new LearningGoal();
        learningGoal.setTitle("LearningGoalTwo");
        learningGoal.setDescription("This is an example learning goal");
        learningGoal.setCourse(courseTwo);
        learningGoal = learningGoalRepository.save(learningGoal);

        LearningGoal prerequisite = request.postWithResponseBody("/api/courses/" + idOfCourse + "/prerequisites/" + learningGoal.getId(), learningGoal, LearningGoal.class,
                HttpStatus.OK);

        assertThat(prerequisite).isNotNull();
        Course course = courseRepository.findById(idOfCourse).get();
        assertThat(prerequisite.getConsecutiveCourses()).contains(course);
    }

    @Test
    @WithMockUser(username = TEST_PREFIX + "student1", roles = "USER")
    void addPrerequisite_unauthorized() throws Exception {
        request.postWithResponseBody("/api/courses/" + idOfCourse + "/prerequisites/99", null, LearningGoal.class, HttpStatus.FORBIDDEN);
    }

    @Test
    @WithMockUser(username = TEST_PREFIX + "instructor1", roles = "INSTRUCTOR")
    void removePrerequisite() throws Exception {
        LearningGoal learningGoal = learningGoalRepository.findById(idOfLearningGoal).get();
        request.delete("/api/courses/" + idOfCourseTwo + "/prerequisites/" + idOfLearningGoal, HttpStatus.OK);

        Course course = courseRepository.findWithEagerLearningGoalsById(idOfCourseTwo).orElseThrow();
        assertThat(course.getPrerequisites()).doesNotContain(learningGoal);
    }

    @Test
    @WithMockUser(username = TEST_PREFIX + "student1", roles = "USER")
    void removePrerequisite_unauthorized() throws Exception {
        request.delete("/api/courses/" + idOfCourseTwo + "/prerequisites/" + idOfLearningGoal, HttpStatus.FORBIDDEN);
    }

    @Test
    @WithMockUser(username = TEST_PREFIX + "instructor1", roles = "INSTRUCTOR")
    void addPrerequisite_doNotAllowCycle() throws Exception {
        // Test that a learning goal of a course can not be a prerequisite to the same course
        LearningGoal learningGoal = learningGoalRepository.findById(idOfLearningGoal).get();
        request.postWithResponseBody("/api/courses/" + idOfCourse + "/prerequisites/" + idOfLearningGoal, learningGoal, LearningGoal.class, HttpStatus.CONFLICT);
    }

    private void adjustStudentGroupsToCustomGroups(String suffix) {
        var testUsers = userRepository.searchAllByLoginOrName(Pageable.unpaged(), TEST_PREFIX);
        // Ignore student 42 because not part of course
        var testStudents = testUsers.stream().filter(user -> user.getLogin().contains("student") && !user.getLogin().contains("42")).toList();
        testStudents.forEach(student -> student.setGroups(Set.of(TEST_PREFIX + "student" + suffix)));
        userRepository.saveAll(testStudents);
    }

}<|MERGE_RESOLUTION|>--- conflicted
+++ resolved
@@ -164,23 +164,12 @@
 
         createParticipationSubmissionAndResult(idOfTeamTextExercise, teams.get(0), 10.0, 0.0, 50, true);
 
-<<<<<<< HEAD
         creatingLectureUnitsOfLectureOne();
         creatingLectureUnitsOfLectureTwo();
 
-        await().until(() -> participantScoreRepository.findAllByExercise(textExercise).size() == 1);
-        await().until(() -> participantScoreRepository.findAllByExercise(teamTextExercise).size() == 1);
-        await().until(() -> participantScoreRepository.findAllByExercise(modelingExercise).size() == 1);
-=======
         await().atMost(Duration.ofSeconds(30)).until(() -> participantScoreRepository.findAllByExercise(textExercise).size() == 1);
         await().atMost(Duration.ofSeconds(30)).until(() -> participantScoreRepository.findAllByExercise(teamTextExercise).size() == 1);
         await().atMost(Duration.ofSeconds(30)).until(() -> participantScoreRepository.findAllByExercise(modelingExercise).size() == 1);
-
-        creatingLectureUnitsOfLectureOne();
-        creatingLectureUnitsOfLectureTwo();
-        createLearningGoal();
-        createPrerequisite();
->>>>>>> 46bc93a8
     }
 
     private void createLearningGoal() {
