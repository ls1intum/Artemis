package de.tum.in.www1.artemis.exercise.fileupload;

import static de.tum.in.www1.artemis.util.TestResourceUtils.HalfSecond;
import static org.assertj.core.api.Assertions.assertThat;
import static org.mockito.ArgumentMatchers.any;
import static org.mockito.ArgumentMatchers.eq;
import static org.mockito.Mockito.never;
import static org.mockito.Mockito.timeout;
import static org.mockito.Mockito.times;
import static org.mockito.Mockito.verify;

import java.time.ZonedDateTime;
import java.util.ArrayList;
import java.util.List;
import java.util.Optional;
import java.util.Set;
import java.util.UUID;
import java.util.function.Function;
import java.util.stream.Collectors;

import org.junit.jupiter.api.BeforeEach;
import org.junit.jupiter.api.Test;
import org.junit.jupiter.params.ParameterizedTest;
import org.junit.jupiter.params.provider.ArgumentsSource;
import org.junit.jupiter.params.provider.NullSource;
import org.junit.jupiter.params.provider.ValueSource;
import org.springframework.beans.factory.annotation.Autowired;
import org.springframework.http.HttpStatus;
import org.springframework.security.test.context.support.WithMockUser;

import de.tum.in.www1.artemis.AbstractSpringIntegrationIndependentTest;
import de.tum.in.www1.artemis.competency.CompetencyUtilService;
import de.tum.in.www1.artemis.domain.Course;
import de.tum.in.www1.artemis.domain.Exercise;
import de.tum.in.www1.artemis.domain.Feedback;
import de.tum.in.www1.artemis.domain.FileUploadExercise;
import de.tum.in.www1.artemis.domain.FileUploadSubmission;
import de.tum.in.www1.artemis.domain.GradingCriterion;
import de.tum.in.www1.artemis.domain.GradingInstruction;
import de.tum.in.www1.artemis.domain.Result;
import de.tum.in.www1.artemis.domain.competency.Competency;
import de.tum.in.www1.artemis.domain.enumeration.IncludedInOverallScore;
import de.tum.in.www1.artemis.domain.exam.ExerciseGroup;
import de.tum.in.www1.artemis.domain.metis.conversation.Channel;
import de.tum.in.www1.artemis.domain.participation.StudentParticipation;
import de.tum.in.www1.artemis.exam.ExamUtilService;
import de.tum.in.www1.artemis.exercise.GradingCriterionUtil;
import de.tum.in.www1.artemis.participation.ParticipationFactory;
import de.tum.in.www1.artemis.participation.ParticipationUtilService;
import de.tum.in.www1.artemis.repository.FeedbackRepository;
import de.tum.in.www1.artemis.repository.FileUploadExerciseRepository;
import de.tum.in.www1.artemis.repository.GradingCriterionRepository;
import de.tum.in.www1.artemis.repository.StudentParticipationRepository;
import de.tum.in.www1.artemis.repository.metis.conversation.ChannelRepository;
import de.tum.in.www1.artemis.util.InvalidExamExerciseDatesArgumentProvider;
import de.tum.in.www1.artemis.util.InvalidExamExerciseDatesArgumentProvider.InvalidExamExerciseDateConfiguration;
import de.tum.in.www1.artemis.util.PageableSearchUtilService;
import de.tum.in.www1.artemis.web.rest.dto.CourseForDashboardDTO;
import de.tum.in.www1.artemis.web.rest.dto.SearchResultPageDTO;

class FileUploadExerciseIntegrationTest extends AbstractSpringIntegrationIndependentTest {

    private static final String TEST_PREFIX = "fileuploaderxercise";

    @Autowired
    private FeedbackRepository feedbackRepository;

    @Autowired
    private GradingCriterionRepository gradingCriterionRepository;

    @Autowired
    private FileUploadExerciseRepository fileUploadExerciseRepository;

    @Autowired
    private StudentParticipationRepository studentParticipationRepository;

    @Autowired
    private ChannelRepository channelRepository;

    @Autowired
    private FileUploadExerciseUtilService fileUploadExerciseUtilService;

    @Autowired
    private ExamUtilService examUtilService;

    @Autowired
    private ParticipationUtilService participationUtilService;

    @Autowired
    private PageableSearchUtilService pageableSearchUtilService;

    @Autowired
    private CompetencyUtilService competencyUtilService;

    private FileUploadExercise fileUploadExercise;

    private Course course;

    private Competency competency;

    private Set<GradingCriterion> gradingCriteria;

    private final String creationFilePattern = "png, pdf, jPg , r, DOCX";

    @BeforeEach
    void initTestCase() {
        userUtilService.addUsers(TEST_PREFIX, 2, 1, 1, 1);

        fileUploadExercise = fileUploadExerciseUtilService.createFileUploadExercisesWithCourse().getFirst();
        course = fileUploadExercise.getCourseViaExerciseGroupOrCourseMember();
        competency = competencyUtilService.createCompetency(course);
    }

    @Test
    @WithMockUser(username = TEST_PREFIX + "instructor1", roles = "INSTRUCTOR")
    void createFileUploadExerciseFails() throws Exception {
        String filePattern = "Example file pattern";
<<<<<<< HEAD
=======
        FileUploadExercise fileUploadExercise = fileUploadExerciseUtilService.createFileUploadExercisesWithCourse().getFirst();
>>>>>>> 51a9e8c6
        fileUploadExercise.setFilePattern(filePattern);
        request.postWithResponseBody("/api/file-upload-exercises", fileUploadExercise, FileUploadExercise.class, HttpStatus.BAD_REQUEST);
    }

    @Test
    @WithMockUser(username = TEST_PREFIX + "instructor1", roles = "INSTRUCTOR")
    void createFileUploadExerciseFailsIfAlreadyCreated() throws Exception {
        String filePattern = "Example file pattern";
<<<<<<< HEAD
=======
        FileUploadExercise fileUploadExercise = fileUploadExerciseUtilService.createFileUploadExercisesWithCourse().getFirst();
>>>>>>> 51a9e8c6
        fileUploadExercise.setFilePattern(filePattern);
        fileUploadExercise = fileUploadExerciseRepository.save(fileUploadExercise);
        request.postWithResponseBody("/api/file-upload-exercises", fileUploadExercise, FileUploadExercise.class, HttpStatus.BAD_REQUEST);
    }

    @Test
    @WithMockUser(username = TEST_PREFIX + "instructor1", roles = "INSTRUCTOR")
    void createFileUploadExercise_InvalidMaxScore() throws Exception {
<<<<<<< HEAD
=======
        FileUploadExercise fileUploadExercise = fileUploadExerciseUtilService.createFileUploadExercisesWithCourse().getFirst();
>>>>>>> 51a9e8c6
        fileUploadExercise.setFilePattern(creationFilePattern);
        fileUploadExercise.setMaxPoints(0.0);
        request.postWithResponseBody("/api/file-upload-exercises", fileUploadExercise, FileUploadExercise.class, HttpStatus.BAD_REQUEST);
    }

    @Test
    @WithMockUser(username = TEST_PREFIX + "instructor1", roles = "INSTRUCTOR")
    void createFileUploadExercise_InvalidInstructor() throws Exception {
<<<<<<< HEAD
=======
        FileUploadExercise fileUploadExercise = fileUploadExerciseUtilService.createFileUploadExercisesWithCourse().getFirst();
>>>>>>> 51a9e8c6
        // make sure the instructor is not instructor for this course anymore by changing the courses' instructor group name
        course.setInstructorGroupName("new-instructor-group-name");
        courseRepository.save(course);
        fileUploadExercise.setFilePattern(creationFilePattern);
        gradingCriteria = exerciseUtilService.addGradingInstructionsToExercise(fileUploadExercise);
        request.postWithResponseBody("/api/file-upload-exercises", fileUploadExercise, FileUploadExercise.class, HttpStatus.FORBIDDEN);
    }

    @Test
    @WithMockUser(username = TEST_PREFIX + "instructor1", roles = "INSTRUCTOR")
    void createFileUploadExerciseFails_AlmostEmptyFilePattern() throws Exception {
<<<<<<< HEAD
=======
        FileUploadExercise fileUploadExercise = fileUploadExerciseUtilService.createFileUploadExercisesWithCourse().getFirst();
>>>>>>> 51a9e8c6
        fileUploadExercise.setFilePattern(" ");
        gradingCriteria = exerciseUtilService.addGradingInstructionsToExercise(fileUploadExercise);
        request.postWithResponseBody("/api/file-upload-exercises", fileUploadExercise, FileUploadExercise.class, HttpStatus.BAD_REQUEST);
    }

    @Test
    @WithMockUser(username = TEST_PREFIX + "instructor1", roles = "INSTRUCTOR")
    void createFileUploadExerciseFails_EmptyFilePattern() throws Exception {
<<<<<<< HEAD
=======
        FileUploadExercise fileUploadExercise = fileUploadExerciseUtilService.createFileUploadExercisesWithCourse().getFirst();
>>>>>>> 51a9e8c6
        fileUploadExercise.setFilePattern("");
        gradingCriteria = exerciseUtilService.addGradingInstructionsToExercise(fileUploadExercise);
        request.postWithResponseBody("/api/file-upload-exercises", fileUploadExercise, FileUploadExercise.class, HttpStatus.BAD_REQUEST);
    }

    @Test
    @WithMockUser(username = TEST_PREFIX + "instructor1", roles = "INSTRUCTOR")
    void createFileUploadExercise_IncludedAsBonusInvalidBonusPoints() throws Exception {
<<<<<<< HEAD
=======
        FileUploadExercise fileUploadExercise = fileUploadExerciseUtilService.createFileUploadExercisesWithCourse().getFirst();
>>>>>>> 51a9e8c6
        fileUploadExercise.setFilePattern(creationFilePattern);
        fileUploadExercise.setMaxPoints(10.0);
        fileUploadExercise.setBonusPoints(1.0);
        fileUploadExercise.setIncludedInOverallScore(IncludedInOverallScore.INCLUDED_AS_BONUS);
        request.postWithResponseBody("/api/file-upload-exercises", fileUploadExercise, FileUploadExercise.class, HttpStatus.BAD_REQUEST);
    }

    @Test
    @WithMockUser(username = TEST_PREFIX + "instructor1", roles = "INSTRUCTOR")
    void createFileUploadExercise_NotIncludedInvalidBonusPoints() throws Exception {
<<<<<<< HEAD
=======
        FileUploadExercise fileUploadExercise = fileUploadExerciseUtilService.createFileUploadExercisesWithCourse().getFirst();
>>>>>>> 51a9e8c6
        fileUploadExercise.setFilePattern(creationFilePattern);
        fileUploadExercise.setMaxPoints(10.0);
        fileUploadExercise.setBonusPoints(1.0);
        fileUploadExercise.setIncludedInOverallScore(IncludedInOverallScore.NOT_INCLUDED);
        request.postWithResponseBody("/api/file-upload-exercises", fileUploadExercise, FileUploadExercise.class, HttpStatus.BAD_REQUEST);
    }

    @ParameterizedTest
    @NullSource
    @ValueSource(strings = { "exercise-new-fileupload-exerci", "" })
    @WithMockUser(username = TEST_PREFIX + "instructor1", roles = "INSTRUCTOR")
    void createFileUploadExercise(String channelName) throws Exception {
<<<<<<< HEAD
        courseUtilService.enableMessagingForCourse(course);
=======
        FileUploadExercise fileUploadExercise = fileUploadExerciseUtilService.createFileUploadExercisesWithCourse().getFirst();
        courseUtilService.enableMessagingForCourse(fileUploadExercise.getCourseViaExerciseGroupOrCourseMember());
>>>>>>> 51a9e8c6
        fileUploadExercise.setFilePattern(creationFilePattern);
        fileUploadExercise.setTitle("new fileupload exercise");
        fileUploadExercise.setChannelName(channelName);
        gradingCriteria = exerciseUtilService.addGradingInstructionsToExercise(fileUploadExercise);
        FileUploadExercise receivedFileUploadExercise = request.postWithResponseBody("/api/file-upload-exercises", fileUploadExercise, FileUploadExercise.class,
                HttpStatus.CREATED);

        Channel channelFromDB = channelRepository.findChannelByExerciseId(receivedFileUploadExercise.getId());

        assertThat(receivedFileUploadExercise).isNotNull();
        assertThat(receivedFileUploadExercise.getId()).isNotNull();
        assertThat(receivedFileUploadExercise.getFilePattern()).isEqualTo(creationFilePattern.toLowerCase().replaceAll("\\s+", ""));
        assertThat(receivedFileUploadExercise.getCourseViaExerciseGroupOrCourseMember()).as("course was set for normal exercise").isNotNull();
        assertThat(receivedFileUploadExercise.getExerciseGroup()).as("exerciseGroup was not set for normal exercise").isNull();
        assertThat(receivedFileUploadExercise.getCourseViaExerciseGroupOrCourseMember().getId()).as("exerciseGroupId was set correctly").isEqualTo(course.getId());

        GradingCriterion criterionWithoutTitle = GradingCriterionUtil.findGradingCriterionByTitle(receivedFileUploadExercise, null);
        assertThat(criterionWithoutTitle.getStructuredGradingInstructions()).hasSize(1);
        assertThat(criterionWithoutTitle.getStructuredGradingInstructions().stream().findFirst().orElseThrow().getInstructionDescription())
                .isEqualTo("created first instruction with empty criteria for testing");

        assertThat(channelFromDB).isNotNull();
        assertThat(channelFromDB.getName()).isEqualTo("exercise-new-fileupload-exerci");
    }

    @Test
    @WithMockUser(username = TEST_PREFIX + "instructor1", roles = "INSTRUCTOR")
    void createFileUploadExerciseForExam() throws Exception {
        ExerciseGroup exerciseGroup = examUtilService.addExerciseGroupWithExamAndCourse(true);
        FileUploadExercise fileUploadExercise = FileUploadExerciseFactory.generateFileUploadExerciseForExam(creationFilePattern, exerciseGroup);

        gradingCriteria = exerciseUtilService.addGradingInstructionsToExercise(fileUploadExercise);
        FileUploadExercise createdFileUploadExercise = request.postWithResponseBody("/api/file-upload-exercises", fileUploadExercise, FileUploadExercise.class, HttpStatus.CREATED);

        Channel channelFromDB = channelRepository.findChannelByExerciseId(createdFileUploadExercise.getId());
        assertThat(channelFromDB).isNull(); // there should not be any channel for exam exercise

        assertThat(createdFileUploadExercise).isNotNull();
        assertThat(createdFileUploadExercise.getId()).isNotNull();
        assertThat(createdFileUploadExercise.getFilePattern()).isEqualTo(creationFilePattern.toLowerCase().replaceAll("\\s+", ""));
        assertThat(createdFileUploadExercise.isCourseExercise()).as("course was not set for exam exercise").isFalse();
        assertThat(createdFileUploadExercise.getExerciseGroup()).as("exerciseGroup was set for exam exercise").isNotNull();
        assertThat(createdFileUploadExercise.getExerciseGroup().getId()).as("exerciseGroupId was set correctly").isEqualTo(exerciseGroup.getId());

        GradingCriterion criterionWithoutTitle = GradingCriterionUtil.findGradingCriterionByTitle(createdFileUploadExercise, null);
        assertThat(criterionWithoutTitle.getStructuredGradingInstructions()).hasSize(1);
        assertThat(criterionWithoutTitle.getStructuredGradingInstructions().stream().findFirst().orElseThrow().getInstructionDescription())
                .isEqualTo("created first instruction with empty criteria for testing");
    }

    @ParameterizedTest(name = "{displayName} [{index}] {argumentsWithNames}")
    @ArgumentsSource(InvalidExamExerciseDatesArgumentProvider.class)
    @WithMockUser(username = TEST_PREFIX + "instructor1", roles = "INSTRUCTOR")
    void createFileUploadExerciseForExam_invalidExercise_dates(InvalidExamExerciseDateConfiguration invalidDates) throws Exception {
        ExerciseGroup exerciseGroup = examUtilService.addExerciseGroupWithExamAndCourse(true);
        FileUploadExercise fileUploadExercise = FileUploadExerciseFactory.generateFileUploadExerciseForExam(creationFilePattern, exerciseGroup);

        request.postWithResponseBody("/api/file-upload-exercises", invalidDates.applyTo(fileUploadExercise), FileUploadExercise.class, HttpStatus.BAD_REQUEST);
    }

    @Test
    @WithMockUser(username = TEST_PREFIX + "instructor1", roles = "INSTRUCTOR")
    void createFileUploadExercise_setBothCourseAndExerciseGroupOrNeither_badRequest() throws Exception {
        ExerciseGroup exerciseGroup = examUtilService.addExerciseGroupWithExamAndCourse(true);
        FileUploadExercise fileUploadExercise = FileUploadExerciseFactory.generateFileUploadExerciseForExam(creationFilePattern, exerciseGroup);
        fileUploadExercise.setCourse(fileUploadExercise.getCourseViaExerciseGroupOrCourseMember());

        request.postWithResponseBody("/api/file-upload-exercises", fileUploadExercise, FileUploadExercise.class, HttpStatus.BAD_REQUEST);

        fileUploadExercise.setCourse(null);
        fileUploadExercise.setExerciseGroup(null);

        request.postWithResponseBody("/api/file-upload-exercises", fileUploadExercise, FileUploadExercise.class, HttpStatus.BAD_REQUEST);
    }

    @Test
    @WithMockUser(username = TEST_PREFIX + "tutor1", roles = "TA")
    void getFileUploadExercise() throws Exception {
        Course course = fileUploadExerciseUtilService.addCourseWithThreeFileUploadExercise();
        FileUploadExercise fileUploadExercise = exerciseUtilService.findFileUploadExerciseWithTitle(course.getExercises(), "released");

        exerciseUtilService.addChannelToExercise(fileUploadExercise);

        FileUploadExercise receivedFileUploadExercise = request.get("/api/file-upload-exercises/" + fileUploadExercise.getId(), HttpStatus.OK, FileUploadExercise.class);

        assertThat(fileUploadExercise.getId()).isEqualTo(receivedFileUploadExercise.getId());
        assertThat(fileUploadExercise).isEqualTo(receivedFileUploadExercise);
    }

    @Test
    @WithMockUser(username = TEST_PREFIX + "student1", roles = "USER")
    void getExamFileUploadExercise_asStudent_forbidden() throws Exception {
        getExamFileUploadExercise();
    }

    @Test
    @WithMockUser(username = TEST_PREFIX + "tutor1", roles = "TA")
    void getExamFileUploadExercise_asTutor_forbidden() throws Exception {
        getExamFileUploadExercise();
    }

    private void getExamFileUploadExercise() throws Exception {
        FileUploadExercise fileUploadExercise = fileUploadExerciseUtilService.addCourseExamExerciseGroupWithOneFileUploadExercise();
        request.get("/api/file-upload-exercises/" + fileUploadExercise.getId(), HttpStatus.FORBIDDEN, FileUploadExercise.class);
    }

    @Test
    @WithMockUser(username = TEST_PREFIX + "instructor1", roles = "INSTRUCTOR")
    void getExamFileUploadExercise_asInstructor() throws Exception {
        FileUploadExercise fileUploadExercise = fileUploadExerciseUtilService.addCourseExamExerciseGroupWithOneFileUploadExercise();

        FileUploadExercise receivedFileUploadExercise = request.get("/api/file-upload-exercises/" + fileUploadExercise.getId(), HttpStatus.OK, FileUploadExercise.class);
        assertThat(receivedFileUploadExercise).as("exercise was retrieved").isNotNull();
        assertThat(receivedFileUploadExercise.getId()).as("exercise with the right id was retrieved").isEqualTo(fileUploadExercise.getId());
    }

    @Test
    @WithMockUser(username = TEST_PREFIX + "instructor1", roles = "INSTRUCTOR")
    void getFileUploadExerciseFails_wrongId() throws Exception {
        fileUploadExerciseUtilService.addCourseWithThreeFileUploadExercise();
        request.get("/api/file-upload-exercises/" + 555555, HttpStatus.NOT_FOUND, FileUploadExercise.class);
    }

    @Test
    @WithMockUser(username = TEST_PREFIX + "instructor1", roles = "INSTRUCTOR")
    void getExamFileUploadExercise_InstructorNotInGroup() throws Exception {
        Course course = fileUploadExerciseUtilService.addCourseWithThreeFileUploadExercise();
        course.setInstructorGroupName("new-instructor-group-name");
        courseRepository.save(course);
        for (var exercise : course.getExercises()) {
            request.get("/api/file-upload-exercises/" + exercise.getId(), HttpStatus.FORBIDDEN, FileUploadExercise.class);
        }
    }

    @Test
    @WithMockUser(username = TEST_PREFIX + "tutor1", roles = "TA")
    void testGetFileUploadExercise_setGradingInstructionFeedbackUsed() throws Exception {
        Course course = fileUploadExerciseUtilService.addCourseWithThreeFileUploadExercise();
        FileUploadExercise fileUploadExercise = exerciseUtilService.findFileUploadExerciseWithTitle(course.getExercises(), "released");
        gradingCriteria = exerciseUtilService.addGradingInstructionsToExercise(fileUploadExercise);
        gradingCriterionRepository.saveAll(gradingCriteria);
        Feedback feedback = new Feedback();
        feedback.setGradingInstruction(GradingCriterionUtil.findAnyInstructionWhere(gradingCriteria, instruction -> true).orElseThrow());
        feedbackRepository.save(feedback);

        exerciseUtilService.addChannelToExercise(fileUploadExercise);

        FileUploadExercise receivedFileUploadExercise = request.get("/api/file-upload-exercises/" + fileUploadExercise.getId(), HttpStatus.OK, FileUploadExercise.class);

        assertThat(receivedFileUploadExercise.isGradingInstructionFeedbackUsed()).isTrue();
    }

    @Test
    @WithMockUser(username = TEST_PREFIX + "instructor1", roles = "INSTRUCTOR")
    void deleteFileUploadExercise_asInstructor() throws Exception {
        Course course = fileUploadExerciseUtilService.addCourseWithThreeFileUploadExercise();
        for (var exercise : course.getExercises()) {
            request.delete("/api/file-upload-exercises/" + exercise.getId(), HttpStatus.OK);
        }
        assertThat(exerciseRepository.findByCourseIdWithCategories(course.getId())).isEmpty();
    }

    @Test
    @WithMockUser(username = TEST_PREFIX + "instructor1", roles = "INSTRUCTOR")
    void testDeleteFileUploadExerciseWithChannel() throws Exception {
        Course course = fileUploadExerciseUtilService.addCourseWithFileUploadExercise();
        FileUploadExercise fileUploadExercise = fileUploadExerciseRepository.findByCourseIdWithCategories(course.getId()).getFirst();
        Channel exerciseChannel = exerciseUtilService.addChannelToExercise(fileUploadExercise);

        request.delete("/api/file-upload-exercises/" + fileUploadExercise.getId(), HttpStatus.OK);

        Optional<Channel> exerciseChannelAfterDelete = channelRepository.findById(exerciseChannel.getId());
        assertThat(exerciseChannelAfterDelete).isEmpty();
    }

    @Test
    @WithMockUser(username = TEST_PREFIX + "instructor1", roles = "INSTRUCTOR")
    void testDeleteFileUploadExerciseWithCompetency() throws Exception {
        fileUploadExercise.setCompetencies(Set.of(competency));
        fileUploadExercise = fileUploadExerciseRepository.save(fileUploadExercise);
        request.delete("/api/file-upload-exercises/" + fileUploadExercise.getId(), HttpStatus.OK);

        verify(competencyProgressService).updateProgressByCompetencyAsync(eq(competency));
    }

    @Test
    @WithMockUser(username = TEST_PREFIX + "student1", roles = "USER")
    void deleteFileUploadExercise_asStudent() throws Exception {
        Course course = fileUploadExerciseUtilService.addCourseWithThreeFileUploadExercise();
        for (var exercise : course.getExercises()) {
            request.delete("/api/file-upload-exercises/" + exercise.getId(), HttpStatus.FORBIDDEN);
        }

        assertThat(exerciseRepository.findByCourseIdWithCategories(course.getId())).hasSize(course.getExercises().size());
    }

    @Test
    @WithMockUser(username = TEST_PREFIX + "instructor1", roles = "INSTRUCTOR")
    void deleteFileUploadExerciseFails_WithWrongId() throws Exception {
        fileUploadExerciseUtilService.addCourseWithThreeFileUploadExercise();
        request.delete("/api/file-upload-exercises/" + 5555555, HttpStatus.NOT_FOUND);
    }

    @Test
    @WithMockUser(username = TEST_PREFIX + "instructor1", roles = "INSTRUCTOR")
    void deleteFileUploadExerciseFails_InstructorNotInGroup() throws Exception {
        Course course = fileUploadExerciseUtilService.addCourseWithThreeFileUploadExercise();
        course.setInstructorGroupName("new-instructor-group-name");
        courseRepository.save(course);
        for (var exercise : course.getExercises()) {
            request.delete("/api/file-upload-exercises/" + exercise.getId(), HttpStatus.FORBIDDEN);
        }
        assertThat(exerciseRepository.findByCourseIdWithCategories(course.getId())).hasSize(3);
    }

    @Test
    @WithMockUser(username = TEST_PREFIX + "instructor1", roles = "INSTRUCTOR")
    void deleteExamFileUploadExercise() throws Exception {
        FileUploadExercise fileUploadExercise = fileUploadExerciseUtilService.addCourseExamExerciseGroupWithOneFileUploadExercise();
        request.delete("/api/file-upload-exercises/" + fileUploadExercise.getId(), HttpStatus.OK);
        assertThat(exerciseRepository.findByCourseIdWithCategories(fileUploadExercise.getCourseViaExerciseGroupOrCourseMember().getId())).isEmpty();
    }

    @Test
    @WithMockUser(username = TEST_PREFIX + "instructor1", roles = "INSTRUCTOR")
    void updateFileUploadExercise_asInstructor() throws Exception {
        Course course = fileUploadExerciseUtilService.addCourseWithThreeFileUploadExercise();
        FileUploadExercise fileUploadExercise = exerciseUtilService.findFileUploadExerciseWithTitle(course.getExercises(), "released");
        final ZonedDateTime dueDate = ZonedDateTime.now().plusDays(10);
        fileUploadExercise.setDueDate(dueDate);
        fileUploadExercise.setAssessmentDueDate(ZonedDateTime.now().plusDays(11));
        fileUploadExercise.setCompetencies(Set.of(competency));

        FileUploadExercise receivedFileUploadExercise = request.putWithResponseBody("/api/file-upload-exercises/" + fileUploadExercise.getId() + "?notificationText=notification",
                fileUploadExercise, FileUploadExercise.class, HttpStatus.OK);
        assertThat(receivedFileUploadExercise.getDueDate()).isCloseTo(dueDate, HalfSecond());
        assertThat(receivedFileUploadExercise.getCourseViaExerciseGroupOrCourseMember()).as("course was set for normal exercise").isNotNull();
        assertThat(receivedFileUploadExercise.getExerciseGroup()).as("exerciseGroup was not set for normal exercise").isNull();
        assertThat(receivedFileUploadExercise.getCourseViaExerciseGroupOrCourseMember().getId()).as("courseId was not updated").isEqualTo(course.getId());
        verify(examLiveEventsService, never()).createAndSendProblemStatementUpdateEvent(any(), any());
        verify(groupNotificationScheduleService, times(1)).checkAndCreateAppropriateNotificationsWhenUpdatingExercise(any(), any(), any());
        verify(competencyProgressService, timeout(1000).times(1)).updateProgressForUpdatedLearningObjectAsync(eq(fileUploadExercise), eq(Optional.of(fileUploadExercise)));
    }

    @Test
    @WithMockUser(username = TEST_PREFIX + "instructor1", roles = "INSTRUCTOR")
    void updateFileUploadExerciseFails_InstructorNotInGroup() throws Exception {
        Course course = fileUploadExerciseUtilService.addCourseWithThreeFileUploadExercise();
        FileUploadExercise fileUploadExercise = exerciseUtilService.findFileUploadExerciseWithTitle(course.getExercises(), "released");
        fileUploadExercise.setDueDate(ZonedDateTime.now().plusDays(10));
        fileUploadExercise.setAssessmentDueDate(ZonedDateTime.now().plusDays(11));
        course.setInstructorGroupName("new-instructor-group-name");
        courseRepository.save(course);
        request.putWithResponseBody("/api/file-upload-exercises/" + fileUploadExercise.getId(), fileUploadExercise, FileUploadExercise.class, HttpStatus.FORBIDDEN);
    }

    @Test
    @WithMockUser(username = TEST_PREFIX + "instructor1", roles = "INSTRUCTOR")
    void updateFileUploadExerciseForExam_asInstructor() throws Exception {
        FileUploadExercise fileUploadExercise = fileUploadExerciseUtilService.addCourseExamExerciseGroupWithOneFileUploadExercise();
        String newTitle = "New file upload exercise title";
        fileUploadExercise.setTitle(newTitle);
        fileUploadExercise.setProblemStatement("New problem statement");

        FileUploadExercise updatedFileUploadExercise = request.putWithResponseBody("/api/file-upload-exercises/" + fileUploadExercise.getId(), fileUploadExercise,
                FileUploadExercise.class, HttpStatus.OK);

        assertThat(updatedFileUploadExercise.getTitle()).isEqualTo(newTitle);
        assertThat(updatedFileUploadExercise.isCourseExercise()).as("course was not set for exam exercise").isFalse();
        assertThat(updatedFileUploadExercise.getExerciseGroup()).as("exerciseGroup was set for exam exercise").isNotNull();
        assertThat(updatedFileUploadExercise.getExerciseGroup().getId()).as("exerciseGroupId was not updated").isEqualTo(fileUploadExercise.getExerciseGroup().getId());
        verify(examLiveEventsService, times(1)).createAndSendProblemStatementUpdateEvent(any(), any());
        verify(groupNotificationScheduleService, never()).checkAndCreateAppropriateNotificationsWhenUpdatingExercise(any(), any(), any());
    }

    @ParameterizedTest(name = "{displayName} [{index}] {argumentsWithNames}")
    @ArgumentsSource(InvalidExamExerciseDatesArgumentProvider.class)
    @WithMockUser(username = TEST_PREFIX + "instructor1", roles = "INSTRUCTOR")
    void updateFileUploadExerciseForExam_invalid_dates(InvalidExamExerciseDateConfiguration dates) throws Exception {
        FileUploadExercise fileUploadExercise = fileUploadExerciseUtilService.addCourseExamExerciseGroupWithOneFileUploadExercise();

        request.putWithResponseBody("/api/file-upload-exercises/" + fileUploadExercise.getId(), dates.applyTo(fileUploadExercise), FileUploadExercise.class,
                HttpStatus.BAD_REQUEST);
    }

    @Test
    @WithMockUser(username = TEST_PREFIX + "instructor1", roles = "INSTRUCTOR")
    void updateFileUploadExercise_setBothCourseAndExerciseGroupOrNeither_badRequest() throws Exception {
        FileUploadExercise fileUploadExercise = fileUploadExerciseUtilService.addCourseExamExerciseGroupWithOneFileUploadExercise();
        fileUploadExercise.setCourse(fileUploadExercise.getCourseViaExerciseGroupOrCourseMember());

        request.putWithResponseBody("/api/file-upload-exercises/" + fileUploadExercise.getId(), fileUploadExercise, FileUploadExercise.class, HttpStatus.BAD_REQUEST);

        fileUploadExercise.setExerciseGroup(null);
        fileUploadExercise.setCourse(null);

        request.putWithResponseBody("/api/file-upload-exercises/" + fileUploadExercise.getId(), fileUploadExercise, FileUploadExercise.class, HttpStatus.BAD_REQUEST);
    }

    @Test
    @WithMockUser(username = TEST_PREFIX + "instructor1", roles = "INSTRUCTOR")
    void updateFileUploadExercise_conversionBetweenCourseAndExamExercise_badRequest() throws Exception {
<<<<<<< HEAD
=======
        FileUploadExercise fileUploadExerciseWithCourse = fileUploadExerciseUtilService.createFileUploadExercisesWithCourse().getFirst();
>>>>>>> 51a9e8c6
        FileUploadExercise fileUploadExerciseWithExerciseGroup = fileUploadExerciseUtilService.addCourseExamExerciseGroupWithOneFileUploadExercise();

        fileUploadExercise.setCourse(null);
        fileUploadExercise.setExerciseGroup(fileUploadExerciseWithExerciseGroup.getExerciseGroup());

        fileUploadExerciseWithExerciseGroup.setCourse(course);
        fileUploadExerciseWithExerciseGroup.setExerciseGroup(null);

        request.putWithResponseBody("/api/file-upload-exercises/" + fileUploadExercise.getId(), fileUploadExercise, FileUploadExercise.class, HttpStatus.BAD_REQUEST);
        request.putWithResponseBody("/api/file-upload-exercises/" + fileUploadExerciseWithExerciseGroup.getId(), fileUploadExerciseWithExerciseGroup, FileUploadExercise.class,
                HttpStatus.BAD_REQUEST);
    }

    @Test
    @WithMockUser(username = TEST_PREFIX + "instructor1", roles = "INSTRUCTOR")
    void updateModelingExerciseDueDate() throws Exception {
<<<<<<< HEAD
=======
        FileUploadExercise fileUploadExercise = fileUploadExerciseUtilService.createFileUploadExercisesWithCourse().getFirst();
>>>>>>> 51a9e8c6
        fileUploadExercise = fileUploadExerciseRepository.save(fileUploadExercise);

        final ZonedDateTime individualDueDate = ZonedDateTime.now().plusHours(20);

        {
            final FileUploadSubmission submission1 = ParticipationFactory.generateFileUploadSubmission(true);
            fileUploadExerciseUtilService.addFileUploadSubmission(fileUploadExercise, submission1, TEST_PREFIX + "student1");
            final FileUploadSubmission submission2 = ParticipationFactory.generateFileUploadSubmission(true);
            fileUploadExerciseUtilService.addFileUploadSubmission(fileUploadExercise, submission2, TEST_PREFIX + "student2");

            final var participations = new ArrayList<>(studentParticipationRepository.findByExerciseId(fileUploadExercise.getId()));
            assertThat(participations).hasSize(2);
            participations.getFirst().setIndividualDueDate(ZonedDateTime.now().plusHours(2));
            participations.get(1).setIndividualDueDate(individualDueDate);
            studentParticipationRepository.saveAll(participations);
        }

        fileUploadExercise.setDueDate(ZonedDateTime.now().plusHours(12));
        request.put("/api/file-upload-exercises/" + fileUploadExercise.getId(), fileUploadExercise, HttpStatus.OK);

        {
            final var participations = studentParticipationRepository.findByExerciseId(fileUploadExercise.getId());
            final var withNoIndividualDueDate = participations.stream().filter(participation -> participation.getIndividualDueDate() == null).toList();
            assertThat(withNoIndividualDueDate).hasSize(1);

            final var withIndividualDueDate = participations.stream().filter(participation -> participation.getIndividualDueDate() != null).toList();
            assertThat(withIndividualDueDate).hasSize(1);
            assertThat(withIndividualDueDate.getFirst().getIndividualDueDate()).isCloseTo(individualDueDate, HalfSecond());
        }
    }

    @Test
    @WithMockUser(username = TEST_PREFIX + "instructor1", roles = "INSTRUCTOR")
    void getAllFileUploadExercisesForCourse_asInstructor() throws Exception {
        var course = fileUploadExerciseUtilService.addCourseWithThreeFileUploadExercise();
        List<FileUploadExercise> receivedFileUploadExercises = request.getList("/api/courses/" + course.getId() + "/file-upload-exercises", HttpStatus.OK,
                FileUploadExercise.class);

        // this seems to be a flaky test, based on the execution order, the following line has a problem with authentication, this should fix it
        userUtilService.changeUser(TEST_PREFIX + "instructor1");
        assertThat(receivedFileUploadExercises).hasSize(course.getExercises().size());
    }

    @Test
    @WithMockUser(username = TEST_PREFIX + "instructor1", roles = "INSTRUCTOR")
    void getAllFileUploadExercisesForCourseFails_InstructorNotInGroup() throws Exception {
        var course = fileUploadExerciseUtilService.addCourseWithThreeFileUploadExercise();
        course.setInstructorGroupName("new-instructor-group-name");
        courseRepository.save(course);
        request.getList("/api/courses/" + course.getId() + "/file-upload-exercises", HttpStatus.FORBIDDEN, FileUploadExercise.class);
    }

    @Test
    @WithMockUser(username = TEST_PREFIX + "student1", roles = "USER")
    void getAllFileUploadExercisesForCourse_asStudent() throws Exception {
        var course = fileUploadExerciseUtilService.addCourseWithThreeFileUploadExercise();
        request.getList("/api/courses/" + course.getId() + "/file-upload-exercises", HttpStatus.FORBIDDEN, FileUploadExercise.class);
    }

    @Test
    @WithMockUser(username = TEST_PREFIX + "instructor1", roles = "INSTRUCTOR")
    void testReEvaluateAndUpdateFileUploadExercise() throws Exception {
        Course course = fileUploadExerciseUtilService.addCourseWithThreeFileUploadExercise();
        FileUploadExercise fileUploadExercise = exerciseUtilService.findFileUploadExerciseWithTitle(course.getExercises(), "released");
        Set<GradingCriterion> gradingCriteria = exerciseUtilService.addGradingInstructionsToExercise(fileUploadExercise);
        gradingCriterionRepository.saveAll(gradingCriteria);

        StudentParticipation participation = participationUtilService.addAssessmentWithFeedbackWithGradingInstructionsForExercise(fileUploadExercise, TEST_PREFIX + "instructor1");

        // change grading instruction score
        Set<GradingInstruction> usedInstructions = participation.getSubmissions().stream().flatMap(submission -> submission.getResults().stream())
                .flatMap(result -> result.getFeedbacks().stream()).flatMap(feedback -> Optional.ofNullable(feedback.getGradingInstruction()).stream())
                .collect(Collectors.toUnmodifiableSet());
        assertThat(usedInstructions).hasSize(1);
        GradingInstruction usedInstruction = usedInstructions.stream().findAny().orElseThrow();
        usedInstruction.setCredits(3);
        fileUploadExercise.setGradingCriteria(gradingCriteria);

        FileUploadExercise updatedFileUploadExercise = request.putWithResponseBody(
                "/api/file-upload-exercises/" + fileUploadExercise.getId() + "/re-evaluate" + "?deleteFeedback=false", fileUploadExercise, FileUploadExercise.class, HttpStatus.OK);
        List<Result> updatedResults = participationUtilService.getResultsForExercise(updatedFileUploadExercise);
        assertThat(GradingCriterionUtil.findAnyInstructionWhere(gradingCriteria, instruction -> instruction.getId().equals(usedInstruction.getId())).orElseThrow().getCredits())
                .isEqualTo(3);
        assertThat(updatedResults.getFirst().getScore()).isEqualTo(60);
        assertThat(updatedResults.getFirst().getFeedbacks().getFirst().getCredits()).isEqualTo(3);
    }

    @Test
    @WithMockUser(username = TEST_PREFIX + "instructor1", roles = "INSTRUCTOR")
    void testReEvaluateAndUpdateFileUploadExercise_shouldDeleteFeedbacks() throws Exception {
        Course course = fileUploadExerciseUtilService.addCourseWithThreeFileUploadExercise();
        FileUploadExercise fileUploadExercise = exerciseUtilService.findFileUploadExerciseWithTitle(course.getExercises(), "released");
        Set<GradingCriterion> gradingCriteria = exerciseUtilService.addGradingInstructionsToExercise(fileUploadExercise);
        gradingCriterionRepository.saveAll(gradingCriteria);

        participationUtilService.addAssessmentWithFeedbackWithGradingInstructionsForExercise(fileUploadExercise, TEST_PREFIX + "instructor1");

        // remove instruction which is associated with feedbacks
        gradingCriteria.removeIf(criterion -> criterion.getTitle() == null);
        fileUploadExercise.setGradingCriteria(gradingCriteria);

        FileUploadExercise updatedFileUploadExercise = request.putWithResponseBody(
                "/api/file-upload-exercises/" + fileUploadExercise.getId() + "/re-evaluate" + "?deleteFeedback=true", fileUploadExercise, FileUploadExercise.class, HttpStatus.OK);
        List<Result> updatedResults = participationUtilService.getResultsForExercise(updatedFileUploadExercise);
        assertThat(updatedFileUploadExercise.getGradingCriteria()).hasSize(2);
        assertThat(updatedResults.getFirst().getScore()).isZero();
        assertThat(updatedResults.getFirst().getFeedbacks()).isEmpty();

    }

    @Test
    @WithMockUser(username = TEST_PREFIX + "instructor1", roles = "INSTRUCTOR")
    void testReEvaluateAndUpdateFileUploadExercise_isNotAtLeastInstructorInCourse_forbidden() throws Exception {
        Course course = fileUploadExerciseUtilService.addCourseWithThreeFileUploadExercise();
        FileUploadExercise fileUploadExercise = exerciseUtilService.findFileUploadExerciseWithTitle(course.getExercises(), "released");
        course.setInstructorGroupName("test");
        courseRepository.save(course);

        request.putWithResponseBody("/api/file-upload-exercises/" + fileUploadExercise.getId() + "/re-evaluate", fileUploadExercise, FileUploadExercise.class,
                HttpStatus.FORBIDDEN);
    }

    @Test
    @WithMockUser(username = TEST_PREFIX + "instructor1", roles = "INSTRUCTOR")
    void testReEvaluateAndUpdateFileUploadExercise_isNotSameGivenExerciseIdInRequestBody_conflict() throws Exception {
        Course course = fileUploadExerciseUtilService.addCourseWithThreeFileUploadExercise();
        FileUploadExercise fileUploadExercise = exerciseUtilService.findFileUploadExerciseWithTitle(course.getExercises(), "released");
        FileUploadExercise fileUploadExerciseToBeConflicted = fileUploadExerciseRepository.findByIdElseThrow(fileUploadExercise.getId());
        fileUploadExerciseToBeConflicted.setId(123456789L);
        fileUploadExerciseRepository.save(fileUploadExerciseToBeConflicted);

        request.putWithResponseBody("/api/file-upload-exercises/" + fileUploadExercise.getId() + "/re-evaluate", fileUploadExerciseToBeConflicted, FileUploadExercise.class,
                HttpStatus.CONFLICT);
    }

    @Test
    @WithMockUser(username = TEST_PREFIX + "instructor1", roles = "INSTRUCTOR")
    void testReEvaluateAndUpdateFileUploadExercise_notFound() throws Exception {
        Course course = fileUploadExerciseUtilService.addCourseWithThreeFileUploadExercise();
        FileUploadExercise fileUploadExercise = exerciseUtilService.findFileUploadExerciseWithTitle(course.getExercises(), "released");

        request.putWithResponseBody("/api/file-upload-exercises/" + 123456789 + "/re-evaluate", fileUploadExercise, FileUploadExercise.class, HttpStatus.NOT_FOUND);
    }

    @Test
    @WithMockUser(username = TEST_PREFIX + "instructor1", roles = "INSTRUCTOR")
    void createFileUploadExercise_setInvalidExampleSolutionPublicationDate_badRequest() throws Exception {
        final var baseTime = ZonedDateTime.now();
        final Course course = fileUploadExerciseUtilService.addCourseWithFileUploadExercise();
        FileUploadExercise fileUploadExercise = fileUploadExerciseRepository.findByCourseIdWithCategories(course.getId()).getFirst();
        fileUploadExercise.setId(null);
        fileUploadExercise.setAssessmentDueDate(null);
        fileUploadExercise.setIncludedInOverallScore(IncludedInOverallScore.INCLUDED_COMPLETELY);

        fileUploadExercise.setReleaseDate(baseTime.plusHours(1));
        fileUploadExercise.setDueDate(baseTime.plusHours(3));
        fileUploadExercise.setExampleSolutionPublicationDate(baseTime.plusHours(2));

        request.postWithResponseBody("/api/file-upload-exercises", fileUploadExercise, FileUploadExercise.class, HttpStatus.BAD_REQUEST);

        fileUploadExercise.setReleaseDate(baseTime.plusHours(3));
        fileUploadExercise.setDueDate(null);
        fileUploadExercise.setExampleSolutionPublicationDate(baseTime.plusHours(2));

        request.postWithResponseBody("/api/file-upload-exercises", fileUploadExercise, FileUploadExercise.class, HttpStatus.BAD_REQUEST);
    }

    @Test
    @WithMockUser(username = TEST_PREFIX + "instructor1", roles = "INSTRUCTOR")
    void createFileUploadExercise_setValidExampleSolutionPublicationDate() throws Exception {
        final var baseTime = ZonedDateTime.now();
        final Course course = fileUploadExerciseUtilService.addCourseWithFileUploadExercise();
        FileUploadExercise fileUploadExercise = fileUploadExerciseRepository.findByCourseIdWithCategories(course.getId()).getFirst();
        fileUploadExercise.setId(null);
        fileUploadExercise.setAssessmentDueDate(null);
        fileUploadExercise.setIncludedInOverallScore(IncludedInOverallScore.INCLUDED_COMPLETELY);

        fileUploadExercise.setReleaseDate(baseTime.plusHours(1));
        fileUploadExercise.setDueDate(baseTime.plusHours(2));
        var exampleSolutionPublicationDate = baseTime.plusHours(3);
        fileUploadExercise.setExampleSolutionPublicationDate(exampleSolutionPublicationDate);

        fileUploadExercise.setChannelName("test-" + UUID.randomUUID().toString().substring(0, 4));
        var result = request.postWithResponseBody("/api/file-upload-exercises", fileUploadExercise, FileUploadExercise.class, HttpStatus.CREATED);
        assertThat(result.getExampleSolutionPublicationDate()).isEqualTo(exampleSolutionPublicationDate);

        fileUploadExercise.setIncludedInOverallScore(IncludedInOverallScore.NOT_INCLUDED);
        fileUploadExercise.setReleaseDate(baseTime.plusHours(1));
        fileUploadExercise.setDueDate(baseTime.plusHours(3));
        exampleSolutionPublicationDate = baseTime.plusHours(2);
        fileUploadExercise.setExampleSolutionPublicationDate(exampleSolutionPublicationDate);
        fileUploadExercise.setChannelName("test" + UUID.randomUUID().toString().substring(0, 8));
        result = request.postWithResponseBody("/api/file-upload-exercises", fileUploadExercise, FileUploadExercise.class, HttpStatus.CREATED);
        assertThat(result.getExampleSolutionPublicationDate()).isEqualTo(exampleSolutionPublicationDate);

    }

    @Test
    @WithMockUser(username = TEST_PREFIX + "student1", roles = "USER")
    void testGetFileUploadExercise_asStudent_exampleSolutionVisibility() throws Exception {
        testGetFileUploadExercise_exampleSolutionVisibility(true, TEST_PREFIX + "student1");
    }

    @Test
    @WithMockUser(username = TEST_PREFIX + "editor1", roles = "EDITOR")
    void testImportFileUploadExerciseFromCourseToCourseAsEditorSuccess() throws Exception {
        Course course = fileUploadExerciseUtilService.addCourseWithFileUploadExercise();
        Exercise expectedFileUploadExercise = course.getExercises().stream().findFirst().orElseThrow();
        Course course2 = courseUtilService.addEmptyCourse();
        courseUtilService.enableMessagingForCourse(course2);
        expectedFileUploadExercise.setCourse(course2);
        String uniqueChannelName = "test" + UUID.randomUUID().toString().substring(0, 8);
        expectedFileUploadExercise.setChannelName(uniqueChannelName);
        expectedFileUploadExercise.setCompetencies(Set.of(competency));

        var sourceExerciseId = expectedFileUploadExercise.getId();
        var importedFileUploadExercise = request.postWithResponseBody("/api/file-upload-exercises/import/" + sourceExerciseId, expectedFileUploadExercise, FileUploadExercise.class,
                HttpStatus.CREATED);
        assertThat(importedFileUploadExercise).usingRecursiveComparison().ignoringFields("id", "course", "shortName", "releaseDate", "dueDate", "assessmentDueDate",
                "exampleSolutionPublicationDate", "channelNameTransient", "competencies").isEqualTo(expectedFileUploadExercise);
        Channel channelFromDB = channelRepository.findChannelByExerciseId(importedFileUploadExercise.getId());
        assertThat(channelFromDB).isNotNull();
        assertThat(channelFromDB.getName()).isEqualTo(uniqueChannelName);
        verify(competencyProgressService).updateProgressByLearningObjectAsync(eq(importedFileUploadExercise));
    }

    @Test
    @WithMockUser(username = TEST_PREFIX + "editor1", roles = "EDITOR")
    void testImportFileUploadExerciseFromCourseToCourseNegativeCourseIdBadRequest() throws Exception {
        Course course = fileUploadExerciseUtilService.addCourseWithFileUploadExercise();
        Exercise expectedFileUploadExercise = course.getExercises().stream().findFirst().orElseThrow();
        Course course2 = courseUtilService.addEmptyCourse();
        expectedFileUploadExercise.setCourse(course2);
        request.postWithResponseBody("/api/file-upload-exercises/import/" + -1, expectedFileUploadExercise, FileUploadExercise.class, HttpStatus.BAD_REQUEST);
    }

    @Test
    @WithMockUser(username = TEST_PREFIX + "editor1", roles = "EDITOR")
    void testImportFileUploadExerciseCourseNotSetBadRequest() throws Exception {
        Course course = fileUploadExerciseUtilService.addCourseWithFileUploadExercise();
        Exercise expectedFileUploadExercise = course.getExercises().stream().findFirst().orElseThrow();
        expectedFileUploadExercise.setCourse(null);
        request.postWithResponseBody("/api/file-upload-exercises/import/" + expectedFileUploadExercise.getId(), expectedFileUploadExercise, FileUploadExercise.class,
                HttpStatus.BAD_REQUEST);

    }

    @Test
    @WithMockUser(username = TEST_PREFIX + "editor1", roles = "EDITOR")
    void testGetAllExercisesOnPageAsEditorSuccess() throws Exception {
        final Course course = courseUtilService.addEmptyCourse();
        final var now = ZonedDateTime.now();
        FileUploadExercise exercise = FileUploadExerciseFactory.generateFileUploadExercise(now.minusDays(1), now.minusHours(2), now.minusHours(1), "pdf", course);
        String title = TEST_PREFIX + "testGetAllExercisesOnPageAsEditorSuccess";
        exercise.setTitle(title);
        exercise = fileUploadExerciseRepository.save(exercise);
        final var searchTerm = pageableSearchUtilService.configureSearch(exercise.getTitle());
        SearchResultPageDTO<Exercise> result = request.getSearchResult("/api/file-upload-exercises", HttpStatus.OK, Exercise.class,
                pageableSearchUtilService.searchMapping(searchTerm));
        assertThat(result.getResultsOnPage()).hasSize(1);
        assertThat(result.getNumberOfPages()).isEqualTo(1);

    }

    @Test
    @WithMockUser(username = TEST_PREFIX + "ta1", roles = "TA")
    void testImportFileUploadExerciseAsTeachingAssistantFails() throws Exception {
        Course course = fileUploadExerciseUtilService.addCourseWithFileUploadExercise();
        Exercise expectedFileUploadExercise = course.getExercises().stream().findFirst().orElseThrow();
        var sourceExerciseId = expectedFileUploadExercise.getId();
        request.postWithResponseBody("/api/file-upload-exercises/import/" + sourceExerciseId, expectedFileUploadExercise, FileUploadExercise.class, HttpStatus.FORBIDDEN);

    }

    @Test
    @WithMockUser(username = TEST_PREFIX + "editor1", roles = "EDITOR")
    void testExamExerciseNotIncludedInScoreReturnsBadRequest() throws Exception {
        FileUploadExercise fileUploadExercise = fileUploadExerciseUtilService.addCourseExamExerciseGroupWithOneFileUploadExercise();
        fileUploadExercise.setIncludedInOverallScore(IncludedInOverallScore.NOT_INCLUDED);
        request.postWithResponseBody("/api/file-upload-exercises/import/" + fileUploadExercise.getId(), fileUploadExercise, FileUploadExercise.class, HttpStatus.BAD_REQUEST);

    }

    @Test
    @WithMockUser(username = TEST_PREFIX + "instructor1", roles = "INSTRUCTOR")
    void testGetFileUploadExercise_asInstructor_exampleSolutionVisibility() throws Exception {
        testGetFileUploadExercise_exampleSolutionVisibility(false, TEST_PREFIX + "instructor1");
    }

    private void testGetFileUploadExercise_exampleSolutionVisibility(boolean isStudent, String username) throws Exception {
        Course course = fileUploadExerciseUtilService.addCourseWithThreeFileUploadExercise();
        final FileUploadExercise fileUploadExercise = fileUploadExerciseRepository.findByCourseIdWithCategories(course.getId()).getFirst();

        // Utility function to avoid duplication
        Function<Course, FileUploadExercise> fileUploadExerciseGetter = c -> (FileUploadExercise) c.getExercises().stream()
                .filter(e -> e.getId().equals(fileUploadExercise.getId())).findAny().orElseThrow();

        fileUploadExercise.setExampleSolution("Sample<br>solution");

        if (isStudent) {
            participationUtilService.createAndSaveParticipationForExercise(fileUploadExercise, username);
        }

        // Test example solution publication date not set.
        fileUploadExercise.setExampleSolutionPublicationDate(null);
        fileUploadExerciseRepository.save(fileUploadExercise);

        CourseForDashboardDTO courseForDashboard = request.get("/api/courses/" + fileUploadExercise.getCourseViaExerciseGroupOrCourseMember().getId() + "/for-dashboard",
                HttpStatus.OK, CourseForDashboardDTO.class);
        course = courseForDashboard.course();
        FileUploadExercise fileUploadExerciseFromApi = fileUploadExerciseGetter.apply(course);

        if (isStudent) {
            assertThat(fileUploadExerciseFromApi.getExampleSolution()).isNull();
        }
        else {
            assertThat(fileUploadExerciseFromApi.getExampleSolution()).isEqualTo(fileUploadExercise.getExampleSolution());
        }

        // Test example solution publication date in the past.
        fileUploadExercise.setExampleSolutionPublicationDate(ZonedDateTime.now().minusHours(1));
        fileUploadExerciseRepository.save(fileUploadExercise);

        courseForDashboard = request.get("/api/courses/" + fileUploadExercise.getCourseViaExerciseGroupOrCourseMember().getId() + "/for-dashboard", HttpStatus.OK,
                CourseForDashboardDTO.class);
        course = courseForDashboard.course();
        fileUploadExerciseFromApi = fileUploadExerciseGetter.apply(course);

        assertThat(fileUploadExerciseFromApi.getExampleSolution()).isEqualTo(fileUploadExercise.getExampleSolution());

        // Test example solution publication date in the future.
        fileUploadExercise.setExampleSolutionPublicationDate(ZonedDateTime.now().plusHours(1));
        fileUploadExerciseRepository.save(fileUploadExercise);

        courseForDashboard = request.get("/api/courses/" + fileUploadExercise.getCourseViaExerciseGroupOrCourseMember().getId() + "/for-dashboard", HttpStatus.OK,
                CourseForDashboardDTO.class);
        course = courseForDashboard.course();
        fileUploadExerciseFromApi = fileUploadExerciseGetter.apply(course);

        if (isStudent) {
            assertThat(fileUploadExerciseFromApi.getExampleSolution()).isNull();
        }
        else {
            assertThat(fileUploadExerciseFromApi.getExampleSolution()).isEqualTo(fileUploadExercise.getExampleSolution());
        }
    }
}<|MERGE_RESOLUTION|>--- conflicted
+++ resolved
@@ -115,10 +115,6 @@
     @WithMockUser(username = TEST_PREFIX + "instructor1", roles = "INSTRUCTOR")
     void createFileUploadExerciseFails() throws Exception {
         String filePattern = "Example file pattern";
-<<<<<<< HEAD
-=======
-        FileUploadExercise fileUploadExercise = fileUploadExerciseUtilService.createFileUploadExercisesWithCourse().getFirst();
->>>>>>> 51a9e8c6
         fileUploadExercise.setFilePattern(filePattern);
         request.postWithResponseBody("/api/file-upload-exercises", fileUploadExercise, FileUploadExercise.class, HttpStatus.BAD_REQUEST);
     }
@@ -127,10 +123,6 @@
     @WithMockUser(username = TEST_PREFIX + "instructor1", roles = "INSTRUCTOR")
     void createFileUploadExerciseFailsIfAlreadyCreated() throws Exception {
         String filePattern = "Example file pattern";
-<<<<<<< HEAD
-=======
-        FileUploadExercise fileUploadExercise = fileUploadExerciseUtilService.createFileUploadExercisesWithCourse().getFirst();
->>>>>>> 51a9e8c6
         fileUploadExercise.setFilePattern(filePattern);
         fileUploadExercise = fileUploadExerciseRepository.save(fileUploadExercise);
         request.postWithResponseBody("/api/file-upload-exercises", fileUploadExercise, FileUploadExercise.class, HttpStatus.BAD_REQUEST);
@@ -139,10 +131,6 @@
     @Test
     @WithMockUser(username = TEST_PREFIX + "instructor1", roles = "INSTRUCTOR")
     void createFileUploadExercise_InvalidMaxScore() throws Exception {
-<<<<<<< HEAD
-=======
-        FileUploadExercise fileUploadExercise = fileUploadExerciseUtilService.createFileUploadExercisesWithCourse().getFirst();
->>>>>>> 51a9e8c6
         fileUploadExercise.setFilePattern(creationFilePattern);
         fileUploadExercise.setMaxPoints(0.0);
         request.postWithResponseBody("/api/file-upload-exercises", fileUploadExercise, FileUploadExercise.class, HttpStatus.BAD_REQUEST);
@@ -151,10 +139,6 @@
     @Test
     @WithMockUser(username = TEST_PREFIX + "instructor1", roles = "INSTRUCTOR")
     void createFileUploadExercise_InvalidInstructor() throws Exception {
-<<<<<<< HEAD
-=======
-        FileUploadExercise fileUploadExercise = fileUploadExerciseUtilService.createFileUploadExercisesWithCourse().getFirst();
->>>>>>> 51a9e8c6
         // make sure the instructor is not instructor for this course anymore by changing the courses' instructor group name
         course.setInstructorGroupName("new-instructor-group-name");
         courseRepository.save(course);
@@ -166,10 +150,6 @@
     @Test
     @WithMockUser(username = TEST_PREFIX + "instructor1", roles = "INSTRUCTOR")
     void createFileUploadExerciseFails_AlmostEmptyFilePattern() throws Exception {
-<<<<<<< HEAD
-=======
-        FileUploadExercise fileUploadExercise = fileUploadExerciseUtilService.createFileUploadExercisesWithCourse().getFirst();
->>>>>>> 51a9e8c6
         fileUploadExercise.setFilePattern(" ");
         gradingCriteria = exerciseUtilService.addGradingInstructionsToExercise(fileUploadExercise);
         request.postWithResponseBody("/api/file-upload-exercises", fileUploadExercise, FileUploadExercise.class, HttpStatus.BAD_REQUEST);
@@ -178,10 +158,6 @@
     @Test
     @WithMockUser(username = TEST_PREFIX + "instructor1", roles = "INSTRUCTOR")
     void createFileUploadExerciseFails_EmptyFilePattern() throws Exception {
-<<<<<<< HEAD
-=======
-        FileUploadExercise fileUploadExercise = fileUploadExerciseUtilService.createFileUploadExercisesWithCourse().getFirst();
->>>>>>> 51a9e8c6
         fileUploadExercise.setFilePattern("");
         gradingCriteria = exerciseUtilService.addGradingInstructionsToExercise(fileUploadExercise);
         request.postWithResponseBody("/api/file-upload-exercises", fileUploadExercise, FileUploadExercise.class, HttpStatus.BAD_REQUEST);
@@ -190,10 +166,6 @@
     @Test
     @WithMockUser(username = TEST_PREFIX + "instructor1", roles = "INSTRUCTOR")
     void createFileUploadExercise_IncludedAsBonusInvalidBonusPoints() throws Exception {
-<<<<<<< HEAD
-=======
-        FileUploadExercise fileUploadExercise = fileUploadExerciseUtilService.createFileUploadExercisesWithCourse().getFirst();
->>>>>>> 51a9e8c6
         fileUploadExercise.setFilePattern(creationFilePattern);
         fileUploadExercise.setMaxPoints(10.0);
         fileUploadExercise.setBonusPoints(1.0);
@@ -204,10 +176,6 @@
     @Test
     @WithMockUser(username = TEST_PREFIX + "instructor1", roles = "INSTRUCTOR")
     void createFileUploadExercise_NotIncludedInvalidBonusPoints() throws Exception {
-<<<<<<< HEAD
-=======
-        FileUploadExercise fileUploadExercise = fileUploadExerciseUtilService.createFileUploadExercisesWithCourse().getFirst();
->>>>>>> 51a9e8c6
         fileUploadExercise.setFilePattern(creationFilePattern);
         fileUploadExercise.setMaxPoints(10.0);
         fileUploadExercise.setBonusPoints(1.0);
@@ -220,12 +188,7 @@
     @ValueSource(strings = { "exercise-new-fileupload-exerci", "" })
     @WithMockUser(username = TEST_PREFIX + "instructor1", roles = "INSTRUCTOR")
     void createFileUploadExercise(String channelName) throws Exception {
-<<<<<<< HEAD
         courseUtilService.enableMessagingForCourse(course);
-=======
-        FileUploadExercise fileUploadExercise = fileUploadExerciseUtilService.createFileUploadExercisesWithCourse().getFirst();
-        courseUtilService.enableMessagingForCourse(fileUploadExercise.getCourseViaExerciseGroupOrCourseMember());
->>>>>>> 51a9e8c6
         fileUploadExercise.setFilePattern(creationFilePattern);
         fileUploadExercise.setTitle("new fileupload exercise");
         fileUploadExercise.setChannelName(channelName);
@@ -528,10 +491,6 @@
     @Test
     @WithMockUser(username = TEST_PREFIX + "instructor1", roles = "INSTRUCTOR")
     void updateFileUploadExercise_conversionBetweenCourseAndExamExercise_badRequest() throws Exception {
-<<<<<<< HEAD
-=======
-        FileUploadExercise fileUploadExerciseWithCourse = fileUploadExerciseUtilService.createFileUploadExercisesWithCourse().getFirst();
->>>>>>> 51a9e8c6
         FileUploadExercise fileUploadExerciseWithExerciseGroup = fileUploadExerciseUtilService.addCourseExamExerciseGroupWithOneFileUploadExercise();
 
         fileUploadExercise.setCourse(null);
@@ -548,10 +507,6 @@
     @Test
     @WithMockUser(username = TEST_PREFIX + "instructor1", roles = "INSTRUCTOR")
     void updateModelingExerciseDueDate() throws Exception {
-<<<<<<< HEAD
-=======
-        FileUploadExercise fileUploadExercise = fileUploadExerciseUtilService.createFileUploadExercisesWithCourse().getFirst();
->>>>>>> 51a9e8c6
         fileUploadExercise = fileUploadExerciseRepository.save(fileUploadExercise);
 
         final ZonedDateTime individualDueDate = ZonedDateTime.now().plusHours(20);
