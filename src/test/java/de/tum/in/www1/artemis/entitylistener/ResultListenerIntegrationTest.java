--- conflicted
+++ resolved
@@ -71,13 +71,8 @@
 
     @BeforeEach
     void setupTestScenario() {
-<<<<<<< HEAD
         participantScoreScheduleService.activate();
-        ParticipantScoreScheduleService.DEFAULT_WAITING_TIME_FOR_SCHEDULED_TASKS = 100;
-=======
-        participantScoreSchedulerService.activate();
-        ParticipantScoreSchedulerService.DEFAULT_WAITING_TIME_FOR_SCHEDULED_TASKS = 50;
->>>>>>> 46bc93a8
+        ParticipantScoreScheduleService.DEFAULT_WAITING_TIME_FOR_SCHEDULED_TASKS = 50;
         ZonedDateTime pastReleaseDate = ZonedDateTime.now().minusDays(5);
         ZonedDateTime pastDueDate = ZonedDateTime.now().minusDays(3);
         ZonedDateTime pastAssessmentDueDate = ZonedDateTime.now().minusDays(2);
