--- conflicted
+++ resolved
@@ -13,10 +13,7 @@
 import org.springframework.security.test.context.support.WithMockUser;
 
 import de.tum.in.www1.artemis.domain.GradingCriterion;
-<<<<<<< HEAD
-=======
 import de.tum.in.www1.artemis.domain.GradingInstruction;
->>>>>>> 51931fe9
 import de.tum.in.www1.artemis.domain.modeling.ModelingExercise;
 import de.tum.in.www1.artemis.repository.ExerciseRepository;
 import de.tum.in.www1.artemis.util.DatabaseUtilService;
@@ -153,11 +150,6 @@
     public void testUpdateModelingExerciseCriteria_asInstructor() throws Exception {
         ModelingExercise modelingExercise = modelingExerciseUtilService.createModelingExercise(classExercise.getCourse().getId());
         gradingCriteria = database.addGradingInstructionsToExercise(modelingExercise);
-<<<<<<< HEAD
-
-        modelingExercise.getGradingCriteria().get(1).setTitle("UPDATE");
-        ModelingExercise createdModelingExercise = request.putWithResponseBody("/api/modeling-exercises", modelingExercise, ModelingExercise.class, HttpStatus.CREATED);
-=======
         var currentCriteriaSize = modelingExercise.getGradingCriteria().size();
         var newCriteria = new GradingCriterion();
         newCriteria.setTitle("new");
@@ -167,7 +159,6 @@
 
         modelingExercise.getGradingCriteria().get(1).setTitle("UPDATE");
         createdModelingExercise = request.putWithResponseBody("/api/modeling-exercises", modelingExercise, ModelingExercise.class, HttpStatus.CREATED);
->>>>>>> 51931fe9
         assertThat(createdModelingExercise.getGradingCriteria().get(1).getTitle()).isEqualTo("UPDATE");
 
         // If the grading criteria are deleted then their instructions should also be deleted
@@ -182,10 +173,6 @@
         ModelingExercise modelingExercise = modelingExerciseUtilService.createModelingExercise(classExercise.getCourse().getId());
         gradingCriteria = database.addGradingInstructionsToExercise(modelingExercise);
 
-<<<<<<< HEAD
-        modelingExercise.getGradingCriteria().get(1).getStructuredGradingInstructions().get(0).setInstructionDescription("UPDATE");
-        ModelingExercise createdModelingExercise = request.putWithResponseBody("/api/modeling-exercises", modelingExercise, ModelingExercise.class, HttpStatus.CREATED);
-=======
         var currentInstructionsSize = modelingExercise.getGradingCriteria().get(1).getStructuredGradingInstructions().size();
         var newInstruction = new GradingInstruction();
         newInstruction.setInstructionDescription("New Instruction");
@@ -195,7 +182,6 @@
 
         modelingExercise.getGradingCriteria().get(1).getStructuredGradingInstructions().get(0).setInstructionDescription("UPDATE");
         createdModelingExercise = request.putWithResponseBody("/api/modeling-exercises", modelingExercise, ModelingExercise.class, HttpStatus.CREATED);
->>>>>>> 51931fe9
         assertThat(createdModelingExercise.getGradingCriteria().get(1).getStructuredGradingInstructions().get(0).getInstructionDescription()).isEqualTo("UPDATE");
 
         modelingExercise.getGradingCriteria().get(1).setStructuredGradingInstructions(null);
