package de.tum.in.www1.artemis;

import static java.time.ZonedDateTime.now;
import static org.assertj.core.api.Assertions.assertThat;
import static org.junit.jupiter.api.Assertions.assertThrows;

import java.time.ZoneId;
import java.time.ZonedDateTime;
import java.time.temporal.ChronoUnit;
import java.util.ArrayList;
import java.util.List;
import java.util.Optional;

import org.junit.jupiter.api.AfterEach;
import org.junit.jupiter.api.BeforeEach;
import org.junit.jupiter.api.Test;
import org.springframework.beans.factory.annotation.Autowired;
import org.springframework.http.HttpStatus;
import org.springframework.security.test.context.support.WithMockUser;
import org.springframework.util.LinkedMultiValueMap;

import de.tum.in.www1.artemis.domain.*;
import de.tum.in.www1.artemis.domain.enumeration.DiagramType;
import de.tum.in.www1.artemis.domain.enumeration.ExerciseMode;
import de.tum.in.www1.artemis.domain.exam.Exam;
import de.tum.in.www1.artemis.domain.exam.ExerciseGroup;
import de.tum.in.www1.artemis.domain.modeling.ModelingExercise;
import de.tum.in.www1.artemis.domain.modeling.ModelingSubmission;
import de.tum.in.www1.artemis.domain.participation.StudentParticipation;
import de.tum.in.www1.artemis.domain.plagiarism.PlagiarismComparison;
import de.tum.in.www1.artemis.domain.plagiarism.PlagiarismSubmission;
import de.tum.in.www1.artemis.domain.plagiarism.modeling.ModelingSubmissionElement;
import de.tum.in.www1.artemis.repository.*;
import de.tum.in.www1.artemis.service.compass.CompassService;
import de.tum.in.www1.artemis.util.FileUtils;
import de.tum.in.www1.artemis.util.ModelFactory;
import de.tum.in.www1.artemis.web.rest.errors.EntityNotFoundException;

public class ModelingSubmissionIntegrationTest extends AbstractSpringIntegrationBambooBitbucketJiraTest {

    @Autowired
    private CourseRepository courseRepo;

    @Autowired
    private ExerciseRepository exerciseRepo;

    @Autowired
    private UserRepository userRepo;

    @Autowired
    private TeamRepository teamRepository;

    @Autowired
    private StudentParticipationRepository studentParticipationRepository;

    @Autowired
    private ModelingSubmissionRepository modelingSubmissionRepo;

    @Autowired
    private SubmissionVersionRepository submissionVersionRepository;

    @Autowired
    private ExerciseGroupRepository exerciseGroupRepository;

    @Autowired
    private ExamRepository examRepository;

    @Autowired
    private CompassService compassService;

    @Autowired
    private PlagiarismComparisonRepository plagiarismComparisonRepository;

    private ModelingExercise classExercise;

    private ModelingExercise activityExercise;

    private ModelingExercise objectExercise;

    private ModelingExercise useCaseExercise;

    private ModelingExercise finishedExercise;

    private ModelingSubmission submittedSubmission;

    private ModelingSubmission unsubmittedSubmission;

    private StudentParticipation afterDueDateParticipation;

    private String emptyModel;

    private String validModel;

    private String validSameModel;

    private TextExercise textExercise;

    private Course course;

    private static final String INSTRUCTOR_STATEMENT_A = "instructor Statement A";

    @BeforeEach
    public void initTestCase() throws Exception {
        database.addUsers(3, 1, 0, 1);
        course = database.addCourseWithDifferentModelingExercises();
        classExercise = database.findModelingExerciseWithTitle(course.getExercises(), "ClassDiagram");
        activityExercise = database.findModelingExerciseWithTitle(course.getExercises(), "ActivityDiagram");
        objectExercise = database.findModelingExerciseWithTitle(course.getExercises(), "ObjectDiagram");
        useCaseExercise = database.findModelingExerciseWithTitle(course.getExercises(), "UseCaseDiagram");
        finishedExercise = database.findModelingExerciseWithTitle(course.getExercises(), "finished");
        afterDueDateParticipation = database.createAndSaveParticipationForExercise(finishedExercise, "student3");
        database.createAndSaveParticipationForExercise(classExercise, "student3");

        emptyModel = FileUtils.loadFileFromResources("test-data/model-submission/empty-class-diagram.json");
        validModel = FileUtils.loadFileFromResources("test-data/model-submission/model.54727.json");
        validSameModel = FileUtils.loadFileFromResources("test-data/model-submission/model.54727-copy.json");
        submittedSubmission = generateSubmittedSubmission();
        unsubmittedSubmission = generateUnsubmittedSubmission();

        Course course2 = database.addCourseWithOneReleasedTextExercise();
        textExercise = (TextExercise) new ArrayList<>(course2.getExercises()).get(0);

        // Add users that are not in the course
        userRepo.save(ModelFactory.generateActivatedUser("student4"));
        userRepo.save(ModelFactory.generateActivatedUser("tutor2"));
        userRepo.save(ModelFactory.generateActivatedUser("instructor2"));
    }

    @AfterEach
    public void tearDown() {
        database.resetDatabase();
    }

    @Test
    @WithMockUser(username = "student1")
    public void createModelingSubmission_badRequest() throws Exception {
        ModelingSubmission submission = ModelFactory.generateModelingSubmission(validModel, true);
        modelingSubmissionRepo.save(submission);
        request.postWithResponseBody("/api/exercises/" + classExercise.getId() + "/modeling-submissions", submission, ModelingSubmission.class, HttpStatus.BAD_REQUEST);
    }

    @Test
    @WithMockUser(username = "student4", roles = "USER")
    public void createModelingSubmission_studentNotInCourse() throws Exception {
        ModelingSubmission submission = ModelFactory.generateModelingSubmission(validModel, true);
        request.postWithResponseBody("/api/exercises/" + classExercise.getId() + "/modeling-submissions", submission, ModelingSubmission.class, HttpStatus.FORBIDDEN);
    }

    @Test
    @WithMockUser(username = "student1")
    public void saveAndSubmitModelingSubmission_classDiagram() throws Exception {
        database.createAndSaveParticipationForExercise(classExercise, "student1");
        ModelingSubmission submission = ModelFactory.generateModelingSubmission(emptyModel, false);
        ModelingSubmission returnedSubmission = performInitialModelSubmission(classExercise.getId(), submission);
        database.checkModelingSubmissionCorrectlyStored(returnedSubmission.getId(), emptyModel);
        checkDetailsHidden(returnedSubmission, true);

        returnedSubmission.setModel(validModel);
        returnedSubmission.setSubmitted(true);
        returnedSubmission = performUpdateOnModelSubmission(classExercise.getId(), returnedSubmission);
        database.checkModelingSubmissionCorrectlyStored(returnedSubmission.getId(), validModel);
        checkDetailsHidden(returnedSubmission, true);
    }

    @Test
    @WithMockUser(username = "student1")
    public void saveAndSubmitModelingSubmission_activityDiagram() throws Exception {
        database.createAndSaveParticipationForExercise(activityExercise, "student1");
        String emptyActivityModel = FileUtils.loadFileFromResources("test-data/model-submission/empty-activity-diagram.json");
        ModelingSubmission submission = ModelFactory.generateModelingSubmission(emptyActivityModel, false);
        ModelingSubmission returnedSubmission = performInitialModelSubmission(activityExercise.getId(), submission);
        database.checkModelingSubmissionCorrectlyStored(returnedSubmission.getId(), emptyActivityModel);
        checkDetailsHidden(returnedSubmission, true);

        String validActivityModel = FileUtils.loadFileFromResources("test-data/model-submission/example-activity-diagram.json");
        returnedSubmission.setModel(validActivityModel);
        returnedSubmission.setSubmitted(true);
        returnedSubmission = performUpdateOnModelSubmission(activityExercise.getId(), returnedSubmission);
        database.checkModelingSubmissionCorrectlyStored(returnedSubmission.getId(), validActivityModel);
        checkDetailsHidden(returnedSubmission, true);
    }

    @Test
    @WithMockUser(username = "student1")
    public void saveAndSubmitModelingSubmission_objectDiagram() throws Exception {
        database.createAndSaveParticipationForExercise(objectExercise, "student1");
        String emptyObjectModel = FileUtils.loadFileFromResources("test-data/model-submission/empty-object-diagram.json");
        ModelingSubmission submission = ModelFactory.generateModelingSubmission(emptyObjectModel, false);
        ModelingSubmission returnedSubmission = performInitialModelSubmission(objectExercise.getId(), submission);
        database.checkModelingSubmissionCorrectlyStored(returnedSubmission.getId(), emptyObjectModel);
        checkDetailsHidden(returnedSubmission, true);

        String validObjectModel = FileUtils.loadFileFromResources("test-data/model-submission/object-model.json");
        returnedSubmission.setModel(validObjectModel);
        returnedSubmission.setSubmitted(true);
        returnedSubmission = performUpdateOnModelSubmission(objectExercise.getId(), returnedSubmission);
        database.checkModelingSubmissionCorrectlyStored(returnedSubmission.getId(), validObjectModel);
        checkDetailsHidden(returnedSubmission, true);
    }

    @Test
    @WithMockUser(username = "student1")
    public void saveAndSubmitModelingSubmission_useCaseDiagram() throws Exception {
        database.createAndSaveParticipationForExercise(useCaseExercise, "student1");
        String emptyUseCaseModel = FileUtils.loadFileFromResources("test-data/model-submission/empty-use-case-diagram.json");
        ModelingSubmission submission = ModelFactory.generateModelingSubmission(emptyUseCaseModel, false);
        ModelingSubmission returnedSubmission = performInitialModelSubmission(useCaseExercise.getId(), submission);
        database.checkModelingSubmissionCorrectlyStored(returnedSubmission.getId(), emptyUseCaseModel);
        checkDetailsHidden(returnedSubmission, true);

        String validUseCaseModel = FileUtils.loadFileFromResources("test-data/model-submission/use-case-model.json");
        returnedSubmission.setModel(validUseCaseModel);
        returnedSubmission.setSubmitted(true);
        returnedSubmission = performUpdateOnModelSubmission(useCaseExercise.getId(), returnedSubmission);
        database.checkModelingSubmissionCorrectlyStored(returnedSubmission.getId(), validUseCaseModel);
        checkDetailsHidden(returnedSubmission, true);
    }

    @Test
    @WithMockUser(username = "student1")
    public void saveAndSubmitModelingSubmission_isTeamMode() throws Exception {
        exerciseRepo.save(useCaseExercise.mode(ExerciseMode.TEAM));
        Team team = new Team();
        team.setName("Team");
        team.setShortName("team");
        team.setExercise(useCaseExercise);
        team.addStudents(userRepo.findOneByLogin("student1").orElseThrow());
        team.addStudents(userRepo.findOneByLogin("student2").orElseThrow());
        teamRepository.save(useCaseExercise, team);

        database.addTeamParticipationForExercise(useCaseExercise, team.getId());
        String emptyUseCaseModel = FileUtils.loadFileFromResources("test-data/model-submission/empty-use-case-diagram.json");
        ModelingSubmission submission = ModelFactory.generateModelingSubmission(emptyUseCaseModel, false);
        submission.setExplanationText("This is a use case diagram.");
        ModelingSubmission returnedSubmission = performInitialModelSubmission(useCaseExercise.getId(), submission);
        database.checkModelingSubmissionCorrectlyStored(returnedSubmission.getId(), emptyUseCaseModel);

        database.changeUser("student1");
        Optional<SubmissionVersion> version = submissionVersionRepository.findLatestVersion(returnedSubmission.getId());
        assertThat(version).as("submission version was created").isNotEmpty();
        assertThat(version.get().getAuthor().getLogin()).as("submission version has correct author").isEqualTo("student1");
        assertThat(version.get().getContent()).as("submission version has correct content")
                .isEqualTo("Model: " + returnedSubmission.getModel() + "; Explanation: " + returnedSubmission.getExplanationText());
        assertThat(version.get().getCreatedDate()).isNotNull();
        assertThat(version.get().getLastModifiedDate()).isNotNull();

        database.changeUser("student2");
        String validUseCaseModel = FileUtils.loadFileFromResources("test-data/model-submission/use-case-model.json");
        returnedSubmission.setModel(validUseCaseModel);
        returnedSubmission.setSubmitted(true);
        returnedSubmission = performUpdateOnModelSubmission(useCaseExercise.getId(), returnedSubmission);
        database.checkModelingSubmissionCorrectlyStored(returnedSubmission.getId(), validUseCaseModel);
        checkDetailsHidden(returnedSubmission, true);

        database.changeUser("student2");
        version = submissionVersionRepository.findLatestVersion(returnedSubmission.getId());
        assertThat(version).as("submission version was created").isNotEmpty();
        assertThat(version.get().getAuthor().getLogin()).as("submission version has correct author").isEqualTo("student2");
        assertThat(version.get().getContent()).as("submission version has correct content")
                .isEqualTo("Model: " + returnedSubmission.getModel() + "; Explanation: " + returnedSubmission.getExplanationText());

        returnedSubmission = performUpdateOnModelSubmission(useCaseExercise.getId(), returnedSubmission);
        database.changeUser("student2");
        Optional<SubmissionVersion> newVersion = submissionVersionRepository.findLatestVersion(returnedSubmission.getId());
        assertThat(newVersion.orElseThrow().getId()).as("submission version was not created").isEqualTo(version.get().getId());
    }

    @Test
    @WithMockUser(username = "student2")
    public void updateModelSubmission() throws Exception {
        database.createAndSaveParticipationForExercise(classExercise, "student2");
        ModelingSubmission submission = ModelFactory.generateModelingSubmission(emptyModel, true);
        ModelingSubmission returnedSubmission = performInitialModelSubmission(classExercise.getId(), submission);
        database.checkModelingSubmissionCorrectlyStored(returnedSubmission.getId(), emptyModel);

        returnedSubmission.setModel(validModel);
        returnedSubmission.setSubmitted(false);
        request.putWithResponseBody("/api/exercises/" + classExercise.getId() + "/modeling-submissions", returnedSubmission, ModelingSubmission.class, HttpStatus.OK);

        database.checkModelingSubmissionCorrectlyStored(returnedSubmission.getId(), validModel);

        returnedSubmission.setSubmitted(true);
        returnedSubmission = request.putWithResponseBody("/api/exercises/" + classExercise.getId() + "/modeling-submissions", returnedSubmission, ModelingSubmission.class,
                HttpStatus.OK);
        StudentParticipation studentParticipation = (StudentParticipation) returnedSubmission.getParticipation();
        assertThat(studentParticipation.getResults()).as("do not send old results to the client").isEmpty();
        assertThat(studentParticipation.getSubmissions()).as("do not send old submissions to the client").isEmpty();
        assertThat(studentParticipation.getExercise().getGradingInstructions()).as("sensitive information (grading instructions) is hidden").isNull();
        assertThat(returnedSubmission.getLatestResult()).as("sensitive information (exercise result) is hidden").isNull();
    }

    @Test
    @WithMockUser(username = "student1")
    public void injectResultOnSubmissionUpdate() throws Exception {
        User user = database.getUserByLogin("student1");
        database.createAndSaveParticipationForExercise(classExercise, "student1");
        ModelingSubmission submission = ModelFactory.generateModelingSubmission(validModel, false);
        Result result = new Result();
        result.setScore(100D);
        result.setRated(true);
        result.setAssessor(user);
        submission.addResult(result);
        ModelingSubmission storedSubmission = request.postWithResponseBody("/api/exercises/" + classExercise.getId() + "/modeling-submissions", submission,
                ModelingSubmission.class);

        database.changeUser("student1");
        storedSubmission = modelingSubmissionRepo.findByIdWithEagerResult(storedSubmission.getId()).get();
        assertThat(storedSubmission.getLatestResult()).as("submission still unrated").isNull();
    }

    @Test
    @WithMockUser(username = "instructor1", roles = "INSTRUCTOR")
    public void getAllSubmissionsOfExercise() throws Exception {
        ModelingSubmission submission1 = database.addModelingSubmission(classExercise, submittedSubmission, "student1");
        ModelingSubmission submission2 = database.addModelingSubmission(classExercise, unsubmittedSubmission, "student2");

        List<ModelingSubmission> submissions = request.getList("/api/exercises/" + classExercise.getId() + "/modeling-submissions", HttpStatus.OK, ModelingSubmission.class);

        assertThat(submissions).as("contains both submissions").containsExactlyInAnyOrder(submission1, submission2);
    }

    @Test
    @WithMockUser(username = "instructor2", roles = "INSTRUCTOR")
    public void getAllSubmissionsOfExercise_instructorNotInCourse() throws Exception {
        request.getList("/api/exercises/" + classExercise.getId() + "/modeling-submissions", HttpStatus.FORBIDDEN, ModelingSubmission.class);
    }

    @Test
    @WithMockUser(username = "tutor1", roles = "TA")
    public void getAllSubmissionsOfExercise_assessedByTutor() throws Exception {
        List<ModelingSubmission> submissions = request.getList("/api/exercises/" + classExercise.getId() + "/modeling-submissions?assessedByTutor=true", HttpStatus.OK,
                ModelingSubmission.class);
        assertThat(submissions).as("does not have a modeling submission assessed by the tutor").isEmpty();

        database.addModelingSubmissionWithFinishedResultAndAssessor(classExercise, submittedSubmission, "student1", "tutor1");
        submissions = request.getList("/api/exercises/" + classExercise.getId() + "/modeling-submissions?assessedByTutor=true", HttpStatus.OK, ModelingSubmission.class);
        assertThat(submissions).as("has a modeling submission assessed by the tutor").hasSizeGreaterThanOrEqualTo(1);
    }

    @Test
    @WithMockUser(username = "tutor2", roles = "TA")
    public void getAllSubmissionsOfExercise_assessedByTutor_instructorNotInCourse() throws Exception {
        request.getList("/api/exercises/" + classExercise.getId() + "/modeling-submissions?assessedByTutor=true", HttpStatus.FORBIDDEN, ModelingSubmission.class);
    }

    @Test
    @WithMockUser(username = "student1")
    public void getAllSubmissionsOfExerciseAsStudent() throws Exception {
        database.addModelingSubmission(classExercise, submittedSubmission, "student1");
        database.addModelingSubmission(classExercise, unsubmittedSubmission, "student2");

        request.getList("/api/exercises/" + classExercise.getId() + "/modeling-submissions", HttpStatus.FORBIDDEN, ModelingSubmission.class);
        request.getList("/api/exercises/" + classExercise.getId() + "/modeling-submissions?submittedOnly=true", HttpStatus.FORBIDDEN, ModelingSubmission.class);
    }

    @Test
    @WithMockUser(username = "instructor1", roles = "INSTRUCTOR")
    public void getAllSubmittedSubmissionsOfExercise() throws Exception {
        ModelingSubmission submission1 = database.addModelingSubmission(classExercise, submittedSubmission, "student1");
        database.addModelingSubmission(classExercise, unsubmittedSubmission, "student2");
        ModelingSubmission submission3 = database.addModelingSubmission(classExercise, generateSubmittedSubmission(), "student3");

        List<ModelingSubmission> submissions = request.getList("/api/exercises/" + classExercise.getId() + "/modeling-submissions?submittedOnly=true", HttpStatus.OK,
                ModelingSubmission.class);

        assertThat(submissions).as("contains only submitted submission").containsExactlyInAnyOrder(submission1, submission3);
    }

    @Test
    @WithMockUser(username = "tutor1", roles = "TA")
    public void getModelSubmission() throws Exception {
        User user = database.getUserByLogin("tutor1");
        ModelingSubmission submission = ModelFactory.generateModelingSubmission(validModel, true);
        submission = database.addModelingSubmission(classExercise, submission, "student1");

        ModelingSubmission storedSubmission = request.get("/api/modeling-submissions/" + submission.getId(), HttpStatus.OK, ModelingSubmission.class);

        assertThat(storedSubmission.getLatestResult()).as("result has been set").isNotNull();
        assertThat(storedSubmission.getLatestResult().getAssessor()).as("assessor is tutor1").isEqualTo(user);
        checkDetailsHidden(storedSubmission, false);
    }

    @Test
    @WithMockUser(username = "tutor1", roles = "TA")
    public void getModelSubmissionWithoutResults() throws Exception {
        ModelingSubmission submission = ModelFactory.generateModelingSubmission(validModel, true);
        submission = database.addModelingSubmission(classExercise, submission, "student1");

        ModelingSubmission storedSubmission = request.get("/api/modeling-submissions/" + submission.getId() + "?withoutResults=true", HttpStatus.OK, ModelingSubmission.class);

        assertThat(storedSubmission.getLatestResult()).as("result has not been set").isNull();
    }

    @Test
    @WithMockUser(username = "tutor2", roles = "TA")
    public void getModelSubmission_tutorNotInCourse() throws Exception {
        ModelingSubmission submission = ModelFactory.generateModelingSubmission(validModel, true);
        submission = database.addModelingSubmission(classExercise, submission, "student1");

        request.get("/api/modeling-submissions/" + submission.getId(), HttpStatus.FORBIDDEN, ModelingSubmission.class);
    }

    @Test
<<<<<<< HEAD
    @WithMockUser(value = "student1", roles = "USER")
    public void getModelSubmissionWithResult_involved_allowed() throws Exception {
=======
    @WithMockUser(username = "student1")
    public void getModelSubmissionAsStudent() throws Exception {
>>>>>>> eb17bd04
        ModelingSubmission submission = ModelFactory.generateModelingSubmission(validModel, true);
        submission = database.addModelingSubmission(classExercise, submission, "student1");
        PlagiarismComparison<ModelingSubmissionElement> plagiarismComparison = new PlagiarismComparison<>();
        plagiarismComparison.setInstructorStatementA(INSTRUCTOR_STATEMENT_A);
        PlagiarismSubmission<ModelingSubmissionElement> submissionA = new PlagiarismSubmission<>();
        submissionA.setStudentLogin("student1");
        submissionA.setSubmissionId(submission.getId());
        plagiarismComparison.setSubmissionA(submissionA);
        plagiarismComparisonRepository.save(plagiarismComparison);

        var submissionResult = request.get("/api/modeling-submissions/" + submission.getId(), HttpStatus.OK, ModelingSubmission.class);

        assertThat(submissionResult.getParticipation()).as("Should anonymize participation").isNull();
        assertThat(submissionResult.getResults()).as("Should anonymize results").isEmpty();
        assertThat(submissionResult.getSubmissionDate()).as("Should anonymize submission date").isNull();
    }

    @Test
    @WithMockUser(value = "student1", roles = "USER")
    public void getModelSubmissionWithResult_notInvolved_notAllowed() throws Exception {
        ModelingSubmission submission = ModelFactory.generateModelingSubmission(validModel, true);
        submission = database.addModelingSubmission(classExercise, submission, "student1");
        request.get("/api/modeling-submissions/" + submission.getId(), HttpStatus.FORBIDDEN, ModelingSubmission.class);
    }

    @Test
    @WithMockUser(username = "tutor1", roles = "TA")
    public void getModelSubmission_lockLimitReached_success() throws Exception {
        User user = database.getUserByLogin("tutor1");
        createNineLockedSubmissionsForDifferentExercisesAndUsers("tutor1");
        ModelingSubmission submission = ModelFactory.generateModelingSubmission(validModel, true);
        submission = database.addModelingSubmissionWithResultAndAssessor(useCaseExercise, submission, "student1", "tutor1");

        ModelingSubmission storedSubmission = request.get("/api/modeling-submissions/" + submission.getId(), HttpStatus.OK, ModelingSubmission.class);

        assertThat(storedSubmission.getLatestResult()).as("result has been set").isNotNull();
        assertThat(storedSubmission.getLatestResult().getAssessor()).as("assessor is tutor1").isEqualTo(user);
        checkDetailsHidden(storedSubmission, false);
    }

    @Test
    @WithMockUser(username = "tutor1", roles = "TA")
    public void getModelSubmission_lockLimitReached_badRequest() throws Exception {
        createTenLockedSubmissionsForDifferentExercisesAndUsers("tutor1");
        ModelingSubmission submission = ModelFactory.generateModelingSubmission(validModel, true);
        database.addModelingSubmission(useCaseExercise, submission, "student2");

        request.get("/api/modeling-submissions/" + submission.getId(), HttpStatus.BAD_REQUEST, ModelingSubmission.class);
    }

    @Test
    @WithMockUser(username = "instructor1", roles = "TA")
    public void getModelingSubmissionWithResultId() throws Exception {
        User user = database.getUserByLogin("tutor1");
        ModelingSubmission submission = ModelFactory.generateModelingSubmission(validModel, true);
        submission = (ModelingSubmission) database.addSubmissionWithTwoFinishedResultsWithAssessor(classExercise, submission, "student1", "tutor1");
        Result storedResult = submission.getResultForCorrectionRound(1);
        var params = new LinkedMultiValueMap<String, String>();
        params.add("resultId", String.valueOf(storedResult.getId()));
        ModelingSubmission storedSubmission = request.get("/api/modeling-submissions/" + submission.getId(), HttpStatus.OK, ModelingSubmission.class, params);

        assertThat(storedSubmission.getResults()).isNotNull();
        assertThat(storedSubmission.getResults().contains(storedResult)).isEqualTo(true);
        checkDetailsHidden(storedSubmission, false);
    }

    @Test
    @WithMockUser(username = "tutor1", roles = "TA")
    public void getModelingSubmissionWithResultIdAsTutor_badRequest() throws Exception {
        User user = database.getUserByLogin("tutor1");
        ModelingSubmission submission = ModelFactory.generateModelingSubmission(validModel, true);
        submission = (ModelingSubmission) database.addModelingSubmissionWithFinishedResultAndAssessor(classExercise, submission, "student1", "tutor1");
        Result storedResult = submission.getResultForCorrectionRound(0);
        var params = new LinkedMultiValueMap<String, String>();
        params.add("resultId", String.valueOf(storedResult.getId()));
        request.get("/api/modeling-submissions/" + submission.getId(), HttpStatus.FORBIDDEN, ModelingSubmission.class, params);
    }

    @Test
    @WithMockUser(username = "tutor1", roles = "TA")
    public void getModelSubmissionWithoutAssessment() throws Exception {
        ModelingSubmission submission = ModelFactory.generateModelingSubmission(validModel, true);
        submission = database.addModelingSubmission(classExercise, submission, "student1");

        database.updateExerciseDueDate(classExercise.getId(), ZonedDateTime.now().minusHours(1));

        ModelingSubmission storedSubmission = request.get("/api/exercises/" + classExercise.getId() + "/modeling-submission-without-assessment", HttpStatus.OK,
                ModelingSubmission.class);

        // set dates to UTC and round to milliseconds for comparison
        submission.setSubmissionDate(ZonedDateTime.ofInstant(submission.getSubmissionDate().truncatedTo(ChronoUnit.MILLIS).toInstant(), ZoneId.of("UTC")));
        storedSubmission.setSubmissionDate(ZonedDateTime.ofInstant(storedSubmission.getSubmissionDate().truncatedTo(ChronoUnit.MILLIS).toInstant(), ZoneId.of("UTC")));
        assertThat(storedSubmission).as("submission was found").isEqualToIgnoringGivenFields(submission, "results");
        assertThat(storedSubmission.getLatestResult()).as("result is not set").isNull();
        checkDetailsHidden(storedSubmission, false);
    }

    @Test
    @WithMockUser(username = "tutor1", roles = "TA")
    public void getModelSubmissionWithSimilarElements() throws Exception {
        ModelingSubmission submission = ModelFactory.generateModelingSubmission(validModel, true);
        database.addModelingSubmission(classExercise, submission, "student1");
        ModelingSubmission submission2 = ModelFactory.generateModelingSubmission(validSameModel, true);
        database.addModelingSubmission(classExercise, submission2, "student2");

        database.updateExerciseDueDate(classExercise.getId(), ZonedDateTime.now().minusHours(1));

        compassService.build(classExercise);

        ModelingSubmission storedSubmission = request.get("/api/exercises/" + classExercise.getId() + "/modeling-submission-without-assessment?lock=true", HttpStatus.OK,
                ModelingSubmission.class);

        assertThat(storedSubmission).as("submission was found").isNotNull();
        assertThat(storedSubmission.getSimilarElements()).as("similarity count is set").isNotNull();
        assertThat(storedSubmission.getSimilarElements().size()).as("similarity count is set").isEqualTo(10);
    }

    @Test
    @WithMockUser(username = "tutor1", roles = "TA")
    public void getModelSubmissionWithoutAssessment_wrongExerciseType() throws Exception {
        request.get("/api/exercises/" + textExercise.getId() + "/modeling-submission-without-assessment", HttpStatus.BAD_REQUEST, ModelingSubmission.class);
    }

    @Test
    @WithMockUser(username = "tutor1", roles = "TA")
    public void getModelSubmissionWithoutAssessment_lockSubmission() throws Exception {
        User user = database.getUserByLogin("tutor1");
        ModelingSubmission submission = ModelFactory.generateModelingSubmission(validModel, true);
        submission = database.addModelingSubmission(classExercise, submission, "student1");
        database.updateExerciseDueDate(classExercise.getId(), ZonedDateTime.now().minusHours(1));

        ModelingSubmission storedSubmission = request.get("/api/exercises/" + classExercise.getId() + "/modeling-submission-without-assessment?lock=true", HttpStatus.OK,
                ModelingSubmission.class);

        // set dates to UTC and round to milliseconds for comparison
        submission.setSubmissionDate(ZonedDateTime.ofInstant(submission.getSubmissionDate().truncatedTo(ChronoUnit.SECONDS).toInstant(), ZoneId.of("UTC")));
        storedSubmission.setSubmissionDate(ZonedDateTime.ofInstant(storedSubmission.getSubmissionDate().truncatedTo(ChronoUnit.SECONDS).toInstant(), ZoneId.of("UTC")));
        assertThat(storedSubmission).as("submission was found").isEqualToIgnoringGivenFields(submission, "results", "similarElementCounts");
        assertThat(storedSubmission.getLatestResult()).as("result is set").isNotNull();
        assertThat(storedSubmission.getLatestResult().getAssessor()).as("assessor is tutor1").isEqualTo(user);
        checkDetailsHidden(storedSubmission, false);
    }

    @Test
    @WithMockUser(username = "tutor1", roles = "TA")
    public void getModelSubmissionWithoutAssessment_noSubmittedSubmission_notFound() throws Exception {
        ModelingSubmission submission = ModelFactory.generateModelingSubmission(validModel, false);
        database.addModelingSubmission(classExercise, submission, "student1");
        database.updateExerciseDueDate(classExercise.getId(), ZonedDateTime.now().minusHours(1));

        request.get("/api/exercises/" + classExercise.getId() + "/modeling-submission-without-assessment", HttpStatus.NOT_FOUND, ModelingSubmission.class);
    }

    @Test
    @WithMockUser(username = "tutor1", roles = "TA")
    public void getModelSubmissionWithoutAssessment_noSubmissionWithoutAssessment_notFound() throws Exception {
        ModelingSubmission submission = ModelFactory.generateModelingSubmission(validModel, true);
        database.addModelingSubmissionWithResultAndAssessor(classExercise, submission, "student1", "tutor1");
        database.updateExerciseDueDate(classExercise.getId(), ZonedDateTime.now().minusHours(1));

        request.get("/api/exercises/" + classExercise.getId() + "/modeling-submission-without-assessment", HttpStatus.NOT_FOUND, ModelingSubmission.class);
    }

    @Test
    @WithMockUser(username = "tutor1", roles = "TA")
    public void getModelSubmissionWithoutAssessment_dueDateNotOver() throws Exception {
        ModelingSubmission submission = ModelFactory.generateModelingSubmission(validModel, true);
        database.addModelingSubmission(classExercise, submission, "student1");

        request.get("/api/exercises/" + classExercise.getId() + "/modeling-submission-without-assessment", HttpStatus.FORBIDDEN, ModelingSubmission.class);
    }

    @Test
    @WithMockUser(username = "tutor2", roles = "TA")
    public void getModelSubmissionWithoutAssessment_notTutorInCourse() throws Exception {
        ModelingSubmission submission = ModelFactory.generateModelingSubmission(validModel, true);
        database.addModelingSubmission(classExercise, submission, "student1");
        database.updateExerciseDueDate(classExercise.getId(), ZonedDateTime.now().minusHours(1));

        request.get("/api/exercises/" + classExercise.getId() + "/modeling-submission-without-assessment", HttpStatus.FORBIDDEN, ModelingSubmission.class);
    }

    @Test
    @WithMockUser(username = "student1")
    public void getModelSubmissionWithoutAssessment_asStudent_forbidden() throws Exception {
        ModelingSubmission submission = ModelFactory.generateModelingSubmission(validModel, true);
        database.addModelingSubmission(classExercise, submission, "student1");
        database.updateExerciseDueDate(classExercise.getId(), ZonedDateTime.now().minusHours(1));

        request.get("/api/exercises/" + classExercise.getId() + "/modeling-submission-without-assessment", HttpStatus.FORBIDDEN, ModelingSubmission.class);
    }

    @Test
    @WithMockUser(username = "tutor1", roles = "TA")
    public void getModelSubmissionWithoutAssessment_testLockLimit() throws Exception {
        createNineLockedSubmissionsForDifferentExercisesAndUsers("tutor1");
        ModelingSubmission newSubmission = ModelFactory.generateModelingSubmission(validModel, true);
        database.addModelingSubmission(useCaseExercise, newSubmission, "student1");
        database.updateExerciseDueDate(useCaseExercise.getId(), ZonedDateTime.now().minusHours(1));

        ModelingSubmission storedSubmission = request.get("/api/exercises/" + useCaseExercise.getId() + "/modeling-submission-without-assessment?lock=true", HttpStatus.OK,
                ModelingSubmission.class);
        assertThat(storedSubmission).as("submission was found").isNotNull();
        request.get("/api/exercises/" + useCaseExercise.getId() + "/modeling-submission-without-assessment", HttpStatus.BAD_REQUEST, ModelingSubmission.class);
    }

    @Test
    @WithMockUser(username = "tutor1", roles = "TA")
    public void getAllModelingSubmissions() throws Exception {
        assertThrows(EntityNotFoundException.class, () -> modelingSubmissionRepo.findByIdElseThrow(Long.MAX_VALUE));
        assertThrows(EntityNotFoundException.class, () -> modelingSubmissionRepo.findByIdWithEagerResultAndFeedbackAndAssessorAndParticipationResultsElseThrow(Long.MAX_VALUE));
        assertThrows(EntityNotFoundException.class, () -> modelingSubmissionRepo.findByIdWithEagerResultAndFeedbackElseThrow(Long.MAX_VALUE));

        createNineLockedSubmissionsForDifferentExercisesAndUsers("tutor1");
        ModelingSubmission newSubmission = ModelFactory.generateModelingSubmission(validModel, true);
        database.addModelingSubmission(useCaseExercise, newSubmission, "student1");
        database.updateExerciseDueDate(useCaseExercise.getId(), ZonedDateTime.now().minusHours(1));

        ModelingSubmission storedSubmission = request.get("/api/exercises/" + useCaseExercise.getId() + "/modeling-submission-without-assessment?lock=true", HttpStatus.OK,
                ModelingSubmission.class);
        assertThat(storedSubmission).as("submission was found").isNotNull();
        request.get("/api/exercises/" + useCaseExercise.getId() + "/modeling-submission-without-assessment", HttpStatus.BAD_REQUEST, ModelingSubmission.class);
    }

    @Test
    @WithMockUser(username = "student1")
    public void getModelSubmissionForModelingEditor() throws Exception {
        ModelingSubmission submission = ModelFactory.generateModelingSubmission(validModel, true);
        submission = (ModelingSubmission) database.addModelingSubmissionWithFinishedResultAndAssessor(classExercise, submission, "student1", "tutor1");

        ModelingSubmission receivedSubmission = request.get("/api/participations/" + submission.getParticipation().getId() + "/latest-modeling-submission", HttpStatus.OK,
                ModelingSubmission.class);

        // set dates to UTC and round to milliseconds for comparison
        submission.setSubmissionDate(ZonedDateTime.ofInstant(submission.getSubmissionDate().truncatedTo(ChronoUnit.MILLIS).toInstant(), ZoneId.of("UTC")));
        receivedSubmission.setSubmissionDate(ZonedDateTime.ofInstant(receivedSubmission.getSubmissionDate().truncatedTo(ChronoUnit.MILLIS).toInstant(), ZoneId.of("UTC")));
        assertThat(receivedSubmission).as("submission was found").isEqualTo(submission);
        assertThat(receivedSubmission.getLatestResult()).as("result is set").isNotNull();
        assertThat(receivedSubmission.getLatestResult().getAssessor()).as("assessor is hidden").isNull();

        // students can only see their own models
        submission = ModelFactory.generateModelingSubmission(validModel, true);
        submission = database.addModelingSubmission(classExercise, submission, "student2");
        request.get("/api/participations/" + submission.getParticipation().getId() + "/latest-modeling-submission", HttpStatus.FORBIDDEN, ModelingSubmission.class);
    }

    @Test
    @WithMockUser(username = "student1")
    public void getSubmissionForModelingEditor_badRequest() throws Exception {
        User user = database.getUserByLogin("student1");
        StudentParticipation participation = new StudentParticipation();
        participation.setParticipant(user);
        participation.setExercise(null);
        StudentParticipation studentParticipation = studentParticipationRepository.save(participation);
        request.get("/api/participations/" + studentParticipation.getId() + "/latest-modeling-submission", HttpStatus.BAD_REQUEST, ModelingSubmission.class);

        participation.setExercise(textExercise);
        studentParticipation = studentParticipationRepository.save(participation);
        request.get("/api/participations/" + studentParticipation.getId() + "/latest-modeling-submission", HttpStatus.BAD_REQUEST, ModelingSubmission.class);
    }

    @Test
    @WithMockUser(username = "student1", roles = "USER")
    public void getModelingResult_BeforeExamPublishDate_Forbidden() throws Exception {
        // create exam
        Exam exam = database.addExamWithExerciseGroup(course, true);
        exam.setStartDate(now().minusHours(2));
        exam.setEndDate(now().minusHours(1));
        exam.setVisibleDate(now().minusHours(3));
        exam.setPublishResultsDate(now().plusHours(3));

        // creating exercise
        ExerciseGroup exerciseGroup = exam.getExerciseGroups().get(0);

        ModelingExercise modelingExercise = ModelFactory.generateModelingExerciseForExam(DiagramType.ActivityDiagram, exerciseGroup);
        exerciseGroup.addExercise(modelingExercise);
        exerciseGroupRepository.save(exerciseGroup);
        modelingExercise = exerciseRepo.save(modelingExercise);

        examRepository.save(exam);

        ModelingSubmission modelingSubmission = ModelFactory.generateModelingSubmission("Some text", true);
        modelingSubmission = database.addModelingSubmissionWithResultAndAssessor(modelingExercise, modelingSubmission, "student1", "tutor1");
        request.get("/api/participations/" + modelingSubmission.getParticipation().getId() + "/latest-modeling-submission", HttpStatus.FORBIDDEN, ModelingSubmission.class);
    }

    @Test
    @WithMockUser(username = "student1")
    public void getSubmissionForModelingEditor_emptySubmission() throws Exception {
        StudentParticipation studentParticipation = database.createAndSaveParticipationForExercise(classExercise, "student1");
        assertThat(studentParticipation.getSubmissions()).isEmpty();
        ModelingSubmission returnedSubmission = request.get("/api/participations/" + studentParticipation.getId() + "/latest-modeling-submission", HttpStatus.OK,
                ModelingSubmission.class);
        assertThat(returnedSubmission).as("new submission is created").isNotNull();
    }

    @Test
    @WithMockUser(username = "student1")
    public void getSubmissionForModelingEditor_unfinishedAssessment() throws Exception {
        StudentParticipation studentParticipation = database.createAndSaveParticipationForExercise(classExercise, "student1");
        database.addModelingSubmissionWithEmptyResult(classExercise, "", "student1");

        ModelingSubmission returnedSubmission = request.get("/api/participations/" + studentParticipation.getId() + "/latest-modeling-submission", HttpStatus.OK,
                ModelingSubmission.class);
        assertThat(returnedSubmission.getLatestResult()).as("the result is not sent to the client if the assessment is not finished").isNull();
    }

    @Test
    @WithMockUser(username = "student3", roles = "USER")
    public void submitExercise_afterDueDate_forbidden() throws Exception {
        afterDueDateParticipation.setInitializationDate(ZonedDateTime.now().minusDays(2));
        studentParticipationRepository.saveAndFlush(afterDueDateParticipation);
        request.post("/api/exercises/" + finishedExercise.getId() + "/modeling-submissions", submittedSubmission, HttpStatus.FORBIDDEN);
    }

    @Test
    @WithMockUser(username = "student3", roles = "USER")
    public void submitExercise_beforeDueDate_allowed() throws Exception {
        request.postWithoutLocation("/api/exercises/" + classExercise.getId() + "/modeling-submissions", submittedSubmission, HttpStatus.OK, null);
    }

    @Test
    @WithMockUser(username = "student3", roles = "USER")
    public void submitExercise_beforeDueDateSecondSubmission_allowed() throws Exception {
        submittedSubmission.setModel(validModel);
        submittedSubmission = request.postWithResponseBody("/api/exercises/" + classExercise.getId() + "/modeling-submissions", submittedSubmission, ModelingSubmission.class,
                HttpStatus.OK);

        final var submissionInDb = modelingSubmissionRepo.findById(submittedSubmission.getId());
        assertThat(submissionInDb).isPresent();
        assertThat(submissionInDb.get().getModel()).isEqualTo(validModel);
    }

    @Test
    @WithMockUser(username = "student3", roles = "USER")
    public void submitExercise_afterDueDateWithParticipationStartAfterDueDate_allowed() throws Exception {
        afterDueDateParticipation.setInitializationDate(ZonedDateTime.now());
        studentParticipationRepository.saveAndFlush(afterDueDateParticipation);

        request.postWithoutLocation("/api/exercises/" + classExercise.getId() + "/modeling-submissions", submittedSubmission, HttpStatus.OK, null);
    }

    @Test
    @WithMockUser(username = "student3", roles = "USER")
    public void saveExercise_beforeDueDate() throws Exception {
        ModelingSubmission storedSubmission = request.postWithResponseBody("/api/exercises/" + classExercise.getId() + "/modeling-submissions", unsubmittedSubmission,
                ModelingSubmission.class, HttpStatus.OK);
        assertThat(storedSubmission.isSubmitted()).isTrue();
    }

    @Test
    @WithMockUser(username = "student3", roles = "USER")
    public void saveExercise_afterDueDateWithParticipationStartAfterDueDate() throws Exception {
        database.updateExerciseDueDate(classExercise.getId(), ZonedDateTime.now().minusHours(1));
        afterDueDateParticipation.setInitializationDate(ZonedDateTime.now());
        studentParticipationRepository.saveAndFlush(afterDueDateParticipation);

        ModelingSubmission storedSubmission = request.postWithResponseBody("/api/exercises/" + classExercise.getId() + "/modeling-submissions", unsubmittedSubmission,
                ModelingSubmission.class, HttpStatus.OK);
        assertThat(storedSubmission.isSubmitted()).isFalse();
    }

    private void checkDetailsHidden(ModelingSubmission submission, boolean isStudent) {
        assertThat(submission.getParticipation().getSubmissions()).isNullOrEmpty();
        assertThat(submission.getParticipation().getResults()).isNullOrEmpty();
        assertThat(((ModelingExercise) submission.getParticipation().getExercise()).getSampleSolutionModel()).isNullOrEmpty();
        assertThat(((ModelingExercise) submission.getParticipation().getExercise()).getSampleSolutionExplanation()).isNullOrEmpty();
        if (isStudent) {
            assertThat(submission.getLatestResult()).isNull();
        }
    }

    private ModelingSubmission performInitialModelSubmission(Long exerciseId, ModelingSubmission submission) throws Exception {
        return request.postWithResponseBody("/api/exercises/" + exerciseId + "/modeling-submissions", submission, ModelingSubmission.class, HttpStatus.OK);
    }

    private ModelingSubmission performUpdateOnModelSubmission(Long exerciseId, ModelingSubmission submission) throws Exception {
        return request.putWithResponseBody("/api/exercises/" + exerciseId + "/modeling-submissions", submission, ModelingSubmission.class, HttpStatus.OK);
    }

    private ModelingSubmission generateSubmittedSubmission() {
        return ModelFactory.generateModelingSubmission(emptyModel, true);
    }

    private ModelingSubmission generateUnsubmittedSubmission() {
        return ModelFactory.generateModelingSubmission(emptyModel, false);
    }

    private void createNineLockedSubmissionsForDifferentExercisesAndUsers(String assessor) {
        ModelingSubmission submission = ModelFactory.generateModelingSubmission(validModel, true);
        database.addModelingSubmissionWithResultAndAssessor(classExercise, submission, "student1", assessor);
        submission = ModelFactory.generateModelingSubmission(validModel, true);
        database.addModelingSubmissionWithResultAndAssessor(classExercise, submission, "student2", assessor);
        submission = ModelFactory.generateModelingSubmission(validModel, true);
        database.addModelingSubmissionWithResultAndAssessor(classExercise, submission, "student3", assessor);
        submission = ModelFactory.generateModelingSubmission(validModel, true);
        database.addModelingSubmissionWithResultAndAssessor(activityExercise, submission, "student1", assessor);
        submission = ModelFactory.generateModelingSubmission(validModel, true);
        database.addModelingSubmissionWithResultAndAssessor(activityExercise, submission, "student2", assessor);
        submission = ModelFactory.generateModelingSubmission(validModel, true);
        database.addModelingSubmissionWithResultAndAssessor(activityExercise, submission, "student3", assessor);
        submission = ModelFactory.generateModelingSubmission(validModel, true);
        database.addModelingSubmissionWithResultAndAssessor(objectExercise, submission, "student1", assessor);
        submission = ModelFactory.generateModelingSubmission(validModel, true);
        database.addModelingSubmissionWithResultAndAssessor(objectExercise, submission, "student2", assessor);
        submission = ModelFactory.generateModelingSubmission(validModel, true);
        database.addModelingSubmissionWithResultAndAssessor(objectExercise, submission, "student3", assessor);
    }

    private void createTenLockedSubmissionsForDifferentExercisesAndUsers(String assessor) {
        createNineLockedSubmissionsForDifferentExercisesAndUsers(assessor);
        ModelingSubmission submission = ModelFactory.generateModelingSubmission(validModel, true);
        database.addModelingSubmissionWithResultAndAssessor(useCaseExercise, submission, "student1", assessor);
    }
}<|MERGE_RESOLUTION|>--- conflicted
+++ resolved
@@ -401,13 +401,8 @@
     }
 
     @Test
-<<<<<<< HEAD
-    @WithMockUser(value = "student1", roles = "USER")
+    @WithMockUser(username = "student1", roles = "USER")
     public void getModelSubmissionWithResult_involved_allowed() throws Exception {
-=======
-    @WithMockUser(username = "student1")
-    public void getModelSubmissionAsStudent() throws Exception {
->>>>>>> eb17bd04
         ModelingSubmission submission = ModelFactory.generateModelingSubmission(validModel, true);
         submission = database.addModelingSubmission(classExercise, submission, "student1");
         PlagiarismComparison<ModelingSubmissionElement> plagiarismComparison = new PlagiarismComparison<>();
