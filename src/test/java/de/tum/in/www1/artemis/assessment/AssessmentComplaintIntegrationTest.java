--- conflicted
+++ resolved
@@ -790,73 +790,10 @@
     void getNumberOfAllowedComplaintsInCourseTeamMode() throws Exception {
         complaint.setParticipant(userUtilService.getUserByLogin(TEST_PREFIX + "student1"));
         complaintRepo.save(complaint);
-<<<<<<< HEAD
-        request.get("/api/courses/" + modelingExercise.getCourseViaExerciseGroupOrCourseMember().getId() + "/allowed-complaints?teamMode=true", HttpStatus.BAD_REQUEST, Long.class);
-    }
-
-    @Test
-    @WithMockUser(username = TEST_PREFIX + "tutor1", roles = "TA")
-    void getMoreFeedbackRequestsForAssessmentDashboardTutorIsNotTutorForCourse() throws Exception {
-        complaint.setParticipant(userUtilService.getUserByLogin(TEST_PREFIX + "student1"));
-        moreFeedbackRequest.setAccepted(true);
-        complaintRepo.save(moreFeedbackRequest);
-        course.setInstructorGroupName("test");
-        course.setTeachingAssistantGroupName("test");
-        courseRepository.save(course);
-
-        final var params = new LinkedMultiValueMap<String, String>();
-        params.add("complaintType", ComplaintType.MORE_FEEDBACK.name());
-        request.getList("/api/exercises/" + modelingExercise.getId() + "/more-feedback-for-assessment-dashboard", HttpStatus.FORBIDDEN, Complaint.class, params);
-    }
-
-    @Test
-    @WithMockUser(username = TEST_PREFIX + "tutor1", roles = "TA")
-    void getMoreFeedbackRequestsForAssessmentDashboard() throws Exception {
-        complaint.setParticipant(userUtilService.getUserByLogin(TEST_PREFIX + "student1"));
-        moreFeedbackRequest.setAccepted(true);
-        complaintRepo.save(moreFeedbackRequest);
-
-        final var params = new LinkedMultiValueMap<String, String>();
-        params.add("complaintType", ComplaintType.MORE_FEEDBACK.name());
-        final var complaints = request.getList("/api/exercises/" + modelingExercise.getId() + "/more-feedback-for-assessment-dashboard", HttpStatus.OK, Complaint.class, params);
-
-        complaints.forEach(compl -> {
-            final var participation = (StudentParticipation) compl.getResult().getParticipation();
-            assertThat(participation.getStudent()).as("No student information").isEmpty();
-            assertThat(compl.getParticipant()).as("No student information").isNull();
-            assertThat(participation.getExercise()).as("No additional exercise information").isNull();
-        });
-    }
-
-    @Test
-    @WithMockUser(username = TEST_PREFIX + "student1", roles = "USER")
-    void submitComplaintForExamExerciseComplaintAlreadyHasId() throws Exception {
-        final TextExercise examExercise = textExerciseUtilService.addCourseExamExerciseGroupWithOneTextExercise();
-        final long examId = examExercise.getExerciseGroup().getExam().getId();
-        final TextSubmission textSubmission = ParticipationFactory.generateTextSubmission("This is my submission", Language.ENGLISH, true);
-        textExerciseUtilService.saveTextSubmissionWithResultAndAssessor(examExercise, textSubmission, TEST_PREFIX + "student1", TEST_PREFIX + "tutor1");
-        var examExerciseComplaint = new Complaint().result(textSubmission.getLatestResult()).complaintText("This is not fair").complaintType(ComplaintType.COMPLAINT);
-        examExerciseComplaint.setId(1L);
-        final String url = "/api/complaints/exam/" + examId;
-        request.post(url, examExerciseComplaint, HttpStatus.BAD_REQUEST);
-    }
-
-    @Test
-    @WithMockUser(username = TEST_PREFIX + "student1", roles = "USER")
-    void submitComplaintForExamExerciseResultIsNull() throws Exception {
-        final TextExercise examExercise = textExerciseUtilService.addCourseExamExerciseGroupWithOneTextExercise();
-        final long examId = examExercise.getExerciseGroup().getExam().getId();
-        final TextSubmission textSubmission = ParticipationFactory.generateTextSubmission("This is my submission", Language.ENGLISH, true);
-        textExerciseUtilService.saveTextSubmissionWithResultAndAssessor(examExercise, textSubmission, TEST_PREFIX + "student1", TEST_PREFIX + "tutor1");
-        final var examExerciseComplaint = new Complaint().result(null).complaintText("This is not fair").complaintType(ComplaintType.COMPLAINT);
-        final String url = "/api/complaints/exam/" + examId;
-        request.post(url, examExerciseComplaint, HttpStatus.BAD_REQUEST);
-=======
         var params = new LinkedMultiValueMap<String, String>();
         params.add("courseId", modelingExercise.getCourseViaExerciseGroupOrCourseMember().getId().toString());
         params.add("teamMode", "true");
         request.get("/api/complaints", HttpStatus.BAD_REQUEST, Long.class, params);
->>>>>>> d4682bdb
     }
 
     @Test
@@ -868,11 +805,7 @@
         textExerciseUtilService.saveTextSubmissionWithResultAndAssessor(examExercise, textSubmission, TEST_PREFIX + "student1", TEST_PREFIX + "tutor1");
         final var examExerciseComplaint = new ComplaintRequestDTO(textSubmission.getLatestResult().getId(), "This is not fair", ComplaintType.COMPLAINT, Optional.of(examId));
 
-<<<<<<< HEAD
-        final String url = "/api/complaints/exam/" + examId;
-=======
         final String url = "/api/complaints";
->>>>>>> d4682bdb
         request.post(url, examExerciseComplaint, HttpStatus.CREATED);
 
         Optional<Complaint> storedComplaint = complaintRepo.findByResultId(textSubmission.getLatestResult().getId());
@@ -917,14 +850,9 @@
         final long examId = examExercise.getExerciseGroup().getExam().getId();
         final TextSubmission textSubmission = ParticipationFactory.generateTextSubmission("This is my submission", Language.ENGLISH, true);
         textExerciseUtilService.saveTextSubmissionWithResultAndAssessor(examExercise, textSubmission, TEST_PREFIX + "student1", TEST_PREFIX + "tutor1");
-<<<<<<< HEAD
-        final var examExerciseComplaint = new Complaint().result(null).complaintText("This is not fair").complaintType(ComplaintType.COMPLAINT);
-        final String url = "/api/complaints/exam/" + examId;
-=======
         final var examExerciseComplaint = new ComplaintRequestDTO(1, "This is not fair", ComplaintType.COMPLAINT, Optional.of(examId));
 
         final String url = "/api/complaints";
->>>>>>> d4682bdb
         request.post(url, examExerciseComplaint, HttpStatus.BAD_REQUEST);
     }
 
@@ -953,14 +881,9 @@
         final long courseId = examExercise.getExerciseGroup().getExam().getCourse().getId();
         final TextSubmission textSubmission = ParticipationFactory.generateTextSubmission("This is my submission", Language.ENGLISH, true);
         textExerciseUtilService.saveTextSubmissionWithResultAndAssessor(examExercise, textSubmission, TEST_PREFIX + "student1", TEST_PREFIX + "tutor1");
-<<<<<<< HEAD
-        final var examExerciseComplaint = new Complaint().result(textSubmission.getLatestResult()).complaintText("This is not fair").complaintType(ComplaintType.COMPLAINT);
-        final String url = "/api/complaints/exam/" + examId;
-=======
         final var examExerciseComplaint = new ComplaintRequestDTO(textSubmission.getLatestResult().getId(), "This is not fair", ComplaintType.COMPLAINT, Optional.of(examId));
 
         final String url = "/api/complaints";
->>>>>>> d4682bdb
         request.post(url, examExerciseComplaint, HttpStatus.CREATED);
         var params = new LinkedMultiValueMap<String, String>();
         params.add("examId", String.valueOf(examId));
@@ -1049,16 +972,10 @@
         examRepository.save(examExercise.getExamViaExerciseGroupOrCourseMember());
         TextSubmission textSubmission = ParticipationFactory.generateTextSubmission("This is my submission", Language.ENGLISH, true);
         textSubmission = textExerciseUtilService.saveTextSubmissionWithResultAndAssessor(examExercise, textSubmission, TEST_PREFIX + "student1", TEST_PREFIX + "tutor1");
-<<<<<<< HEAD
-        Complaint examExerciseComplaint = new Complaint().result(textSubmission.getLatestResult()).complaintType(ComplaintType.COMPLAINT);
-        examExerciseComplaint.setComplaintText(complaintText);
-        String url = "/api/complaints/exam/" + examExercise.getExamViaExerciseGroupOrCourseMember().getId();
-=======
         var examId = examExercise.getExamViaExerciseGroupOrCourseMember().getId();
         final var examExerciseComplaint = new ComplaintRequestDTO(textSubmission.getLatestResult().getId(), complaintText, ComplaintType.COMPLAINT, Optional.of(examId));
 
         String url = "/api/complaints";
->>>>>>> d4682bdb
         request.post(url, examExerciseComplaint, expectedStatus);
         return textSubmission;
     }
