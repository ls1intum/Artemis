--- conflicted
+++ resolved
@@ -92,11 +92,7 @@
 
     @Test
     void performLaunch() {
-<<<<<<< HEAD
-        doNothing().when(ltiService).authenticateLtiUser(any(), any(), any(), any(), anyBoolean(), anyBoolean());
-=======
-        doNothing().when(ltiService).authenticateLtiUser(any(), any(), any(), any(), any(), anyBoolean());
->>>>>>> fde7e1e6
+        doNothing().when(ltiService).authenticateLtiUser(any(), any(), any(), any(), anyBoolean());
         when(userRepository.getUserWithGroupsAndAuthorities()).thenReturn(user);
         doNothing().when(ltiService).onSuccessfulLtiAuthentication(any(), any());
 
@@ -108,11 +104,7 @@
 
     @Test
     void performLaunchNoOutcomeUrl() {
-<<<<<<< HEAD
-        doNothing().when(ltiService).authenticateLtiUser(any(), any(), any(), any(), anyBoolean(), anyBoolean());
-=======
-        doNothing().when(ltiService).authenticateLtiUser(any(), any(), any(), any(), any(), anyBoolean());
->>>>>>> fde7e1e6
+        doNothing().when(ltiService).authenticateLtiUser(any(), any(), any(), any(), anyBoolean());
         when(userRepository.getUserWithGroupsAndAuthorities()).thenReturn(user);
         doNothing().when(ltiService).onSuccessfulLtiAuthentication(any(), any());
 
