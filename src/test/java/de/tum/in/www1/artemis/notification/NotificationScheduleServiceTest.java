package de.tum.in.www1.artemis.notification;

import static de.tum.in.www1.artemis.service.notifications.NotificationSettingsService.NOTIFICATION__EXERCISE_NOTIFICATION__EXERCISE_RELEASED;
import static de.tum.in.www1.artemis.service.notifications.NotificationSettingsService.NOTIFICATION__EXERCISE_NOTIFICATION__EXERCISE_SUBMISSION_ASSESSED;
import static java.time.ZonedDateTime.now;
import static org.awaitility.Awaitility.await;
import static org.mockito.Mockito.*;

import java.time.temporal.ChronoUnit;

import javax.mail.internet.MimeMessage;

import org.junit.jupiter.api.BeforeEach;
import org.junit.jupiter.api.Test;
import org.junit.jupiter.api.Timeout;
import org.springframework.beans.factory.annotation.Autowired;
import org.springframework.security.test.context.support.WithMockUser;

import de.tum.in.www1.artemis.AbstractSpringIntegrationBambooBitbucketJiraTest;
import de.tum.in.www1.artemis.domain.*;
import de.tum.in.www1.artemis.domain.enumeration.AssessmentType;
import de.tum.in.www1.artemis.repository.ExerciseRepository;
import de.tum.in.www1.artemis.repository.NotificationRepository;
import de.tum.in.www1.artemis.repository.NotificationSettingRepository;
import de.tum.in.www1.artemis.repository.ResultRepository;
import de.tum.in.www1.artemis.service.messaging.InstanceMessageReceiveService;

class NotificationScheduleServiceTest extends AbstractSpringIntegrationBambooBitbucketJiraTest {

    private static final String TEST_PREFIX = "notificationschedserv";

    @Autowired
    private InstanceMessageReceiveService instanceMessageReceiveService;

    @Autowired
    private ExerciseRepository exerciseRepository;

    @Autowired
    private NotificationRepository notificationRepository;

    @Autowired
    private NotificationSettingRepository notificationSettingRepository;

    @Autowired
    private ResultRepository resultRepository;

    private Exercise exercise;

    private User user;

    @BeforeEach
    void init() {
        database.addUsers(TEST_PREFIX, 1, 1, 1, 1);
        user = database.getUserByLogin(TEST_PREFIX + "student1");
        final Course course = database.addCourseWithModelingAndTextExercise();
        exercise = database.getFirstExerciseWithType(course, TextExercise.class);
        exercise.setReleaseDate(now().plus(500, ChronoUnit.MILLIS));
        exercise.setAssessmentDueDate(now().plus(2, ChronoUnit.SECONDS));
        exerciseRepository.save(exercise);
        doNothing().when(javaMailSender).send(any(MimeMessage.class));
    }

    @Test
    @Timeout(10)
    @WithMockUser(username = TEST_PREFIX + "instructor1", roles = "INSTRUCTOR")
    void shouldCreateNotificationAndEmailAtReleaseDate() {
        long sizeBefore = notificationRepository.count();
        notificationSettingRepository.save(new NotificationSetting(user, true, true, true, NOTIFICATION__EXERCISE_NOTIFICATION__EXERCISE_RELEASED));
        instanceMessageReceiveService.processScheduleExerciseReleasedNotification(exercise.getId());
        await().until(() -> notificationRepository.count() > sizeBefore);
        verify(groupNotificationService, times(1)).notifyAllGroupsAboutReleasedExercise(exercise);
        verify(javaMailSender, timeout(4000).times(1)).send(any(MimeMessage.class));
    }

    @Test
    @Timeout(10)
    @WithMockUser(username = TEST_PREFIX + "instructor1", roles = "INSTRUCTOR")
    void shouldCreateNotificationAndEmailAtAssessmentDueDate() {
        long sizeBefore = notificationRepository.count();
        TextSubmission textSubmission = new TextSubmission();
        textSubmission.text("Text");
        textSubmission.submitted(true);
        database.addSubmission(exercise, textSubmission, TEST_PREFIX + "student1");
<<<<<<< HEAD
        database.createParticipationSubmissionAndResult(exercise.getId(), database.getUserByLogin(TEST_PREFIX + "student1"), 10.0, 10.0, 50, true);
        notificationSettingRepository.save(new NotificationSetting(user, true, true, true, NOTIFICATION__EXERCISE_NOTIFICATION__EXERCISE_SUBMISSION_ASSESSED));
=======
        Result manualResult = database.createParticipationSubmissionAndResult(exercise.getId(), database.getUserByLogin(TEST_PREFIX + "student1"), 10.0, 10.0, 50, true);
        manualResult.setAssessmentType(AssessmentType.MANUAL);
        resultRepository.save(manualResult);

        notificationSettingRepository.save(new NotificationSetting(user, true, true, NOTIFICATION__EXERCISE_NOTIFICATION__EXERCISE_SUBMISSION_ASSESSED));
>>>>>>> 8db4fd08

        instanceMessageReceiveService.processScheduleAssessedExerciseSubmittedNotification(exercise.getId());

        await().until(() -> notificationRepository.count() > sizeBefore);
        verify(singleUserNotificationService, times(1)).notifyUsersAboutAssessedExerciseSubmission(exercise);
        verify(javaMailSender, timeout(4000).times(1)).send(any(MimeMessage.class));
    }
}<|MERGE_RESOLUTION|>--- conflicted
+++ resolved
@@ -81,16 +81,12 @@
         textSubmission.text("Text");
         textSubmission.submitted(true);
         database.addSubmission(exercise, textSubmission, TEST_PREFIX + "student1");
-<<<<<<< HEAD
-        database.createParticipationSubmissionAndResult(exercise.getId(), database.getUserByLogin(TEST_PREFIX + "student1"), 10.0, 10.0, 50, true);
-        notificationSettingRepository.save(new NotificationSetting(user, true, true, true, NOTIFICATION__EXERCISE_NOTIFICATION__EXERCISE_SUBMISSION_ASSESSED));
-=======
+
         Result manualResult = database.createParticipationSubmissionAndResult(exercise.getId(), database.getUserByLogin(TEST_PREFIX + "student1"), 10.0, 10.0, 50, true);
         manualResult.setAssessmentType(AssessmentType.MANUAL);
         resultRepository.save(manualResult);
 
-        notificationSettingRepository.save(new NotificationSetting(user, true, true, NOTIFICATION__EXERCISE_NOTIFICATION__EXERCISE_SUBMISSION_ASSESSED));
->>>>>>> 8db4fd08
+        notificationSettingRepository.save(new NotificationSetting(user, true, true, true, NOTIFICATION__EXERCISE_NOTIFICATION__EXERCISE_SUBMISSION_ASSESSED));
 
         instanceMessageReceiveService.processScheduleAssessedExerciseSubmittedNotification(exercise.getId());
 
