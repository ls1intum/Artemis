--- conflicted
+++ resolved
@@ -154,7 +154,6 @@
 
     @Test
     @WithMockUser(username = TEST_PREFIX + "student1", roles = "USER")
-<<<<<<< HEAD
     void shouldCreateRatedResultWithGracePeriod() {
         Object resultNotification = createSimpleBuildResult();
         programmingExerciseResultTestService.shouldCreateRatedResultWithGracePeriod(resultNotification);
@@ -177,7 +176,10 @@
     private Object createSimpleBuildResult() {
         var commit = new CommitDTO("abc123", "slug", DEFAULT_BRANCH);
         return ModelFactory.generateTestResultDTO(null, TEST_PREFIX + "student1", null, ProgrammingLanguage.JAVA, false, List.of(), List.of(), List.of(), List.of(commit), null);
-=======
+    }
+
+    @Test
+    @WithMockUser(username = TEST_PREFIX + "student1", roles = "USER")
     @Disabled // TODO we should implement this in the future
     void shouldRemoveTestCaseNamesFromWebsocketNotification() throws Exception {
         var exercise = programmingExerciseResultTestService.getProgrammingExercise();
@@ -185,6 +187,5 @@
         var notification = ModelFactory.generateTestResultDTO(exercise.getProjectKey() + " » " + repoName + " #3", repoName, null, exercise.getProgrammingLanguage(), false,
                 List.of("test1", "test2"), List.of("test3", "test4"), List.of(), List.of(), null);
         programmingExerciseResultTestService.shouldRemoveTestCaseNamesFromWebsocketNotification(notification, messagingTemplate);
->>>>>>> c9707dbc
     }
 }