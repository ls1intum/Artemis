--- conflicted
+++ resolved
@@ -59,12 +59,8 @@
             remoteGit.add().addFilepattern(".").call();
             remoteGit.commit().setMessage("initial commit").call();
 
-<<<<<<< HEAD
-            Git.cloneRepository().setURI(System.getProperty("user.dir") + "/" + remoteRoot + "/" + remoteName + "/.git").setDirectory(new File(repoRoot + "/" + repositoryName))
-                    .call();
-=======
-            localGit = Git.cloneRepository().setURI(System.getProperty("user.dir") + "/" + remoteName + "/.git").setDirectory(new File(repositoryName)).call();
->>>>>>> 79a2f402
+            localGit = Git.cloneRepository().setURI(System.getProperty("user.dir") + "/" + remoteRoot + "/" + remoteName + "/.git")
+                    .setDirectory(new File(repoRoot + "/" + repositoryName)).call();
 
             FileRepositoryBuilder builder = new FileRepositoryBuilder();
             builder.setGitDir(new java.io.File(repoRoot + "/" + repositoryName + "/.git")).readEnvironment() // scan environment GIT_* variables
@@ -98,10 +94,6 @@
 
     public void deleteRepos() {
         try {
-<<<<<<< HEAD
-            FileUtils.deleteDirectory(new File(repoRoot + "/" + repositoryName));
-            FileUtils.deleteDirectory(new File(remoteRoot + "/" + remoteName));
-=======
             if (remoteRepo != null) {
                 remoteRepo.close();
             }
@@ -111,9 +103,8 @@
             if (localGit != null) {
                 localGit.close();
             }
-            FileUtils.deleteDirectory(new File(repositoryName));
-            FileUtils.deleteDirectory(new File(remoteName));
->>>>>>> 79a2f402
+            FileUtils.deleteDirectory(new File(repoRoot + "/" + repositoryName));
+            FileUtils.deleteDirectory(new File(remoteRoot + "/" + remoteName));
             localRepo = null;
             remoteRepo = null;
         }
