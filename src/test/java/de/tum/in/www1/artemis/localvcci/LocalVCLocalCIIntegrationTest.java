--- conflicted
+++ resolved
@@ -19,7 +19,6 @@
 import java.util.Map;
 import java.util.Optional;
 import java.util.Set;
-import java.util.concurrent.TimeUnit;
 
 import javax.naming.InvalidNameException;
 import javax.naming.ldap.LdapName;
@@ -57,13 +56,10 @@
 import de.tum.in.www1.artemis.domain.submissionpolicy.LockRepositoryPolicy;
 import de.tum.in.www1.artemis.domain.submissionpolicy.SubmissionPolicy;
 import de.tum.in.www1.artemis.exam.ExamUtilService;
-<<<<<<< HEAD
 import de.tum.in.www1.artemis.repository.BuildJobRepository;
 import de.tum.in.www1.artemis.service.connectors.localci.LocalCITriggerService;
 import de.tum.in.www1.artemis.service.connectors.localci.buildagent.SharedQueueProcessingService;
 import de.tum.in.www1.artemis.service.connectors.localci.dto.BuildJobQueueItem;
-=======
->>>>>>> 2cf010d0
 import de.tum.in.www1.artemis.service.ldap.LdapUserDto;
 import de.tum.in.www1.artemis.util.LocalRepository;
 
@@ -78,6 +74,9 @@
 
     @Autowired
     private ExamUtilService examUtilService;
+
+    @Autowired
+    private BuildJobRepository buildJobRepository;
 
     @Autowired
     protected LocalCITriggerService localCITriggerService;
@@ -1014,36 +1013,20 @@
                 Map.of("commitHash", commitHash), Map.of("commitHash", commitHash));
         localVCLocalCITestService.mockTestResults(dockerClient, PARTLY_SUCCESSFUL_TEST_RESULTS_PATH, LOCALCI_WORKING_DIRECTORY + LOCALCI_RESULTS_DIRECTORY);
 
-<<<<<<< HEAD
+        localCITriggerService.triggerBuild(studentParticipation, false);
+        log.info("Trigger build done");
+
         localCITriggerService.triggerBuild(studentParticipation, false);
         await().until(() -> {
             BuildJobQueueItem buildJobQueueItem = queuedJobs.peek();
             return buildJobQueueItem != null && buildJobQueueItem.participationId() == studentParticipation.getId();
         });
-
         BuildJobQueueItem buildJobQueueItem = queuedJobs.poll();
+
+        BuildJob buildJob = buildJobRepository.findFirstByParticipationIdOrderByBuildStartDateDesc(studentParticipation.getId()).orElseThrow();
+        assertThat(buildJob.getPriority()).isEqualTo(expectedPriority);
 
         assertThat(buildJobQueueItem).isNotNull();
         assertThat(buildJobQueueItem.priority()).isEqualTo(expectedPriority);
-
-=======
-        log.info("Push done");
-
-        await().atMost(15, TimeUnit.SECONDS).until(() -> {
-            log.info("Search for a build job for participation id: {}", studentParticipation.getId());
-            Optional<BuildJob> buildJobOptional = buildJobRepository.findFirstByParticipationIdOrderByBuildStartDateDesc(studentParticipation.getId());
-            if (buildJobOptional.isPresent()) {
-                return true;
-            }
-            else {
-                var allBuildJobs = buildJobRepository.findAll();
-                log.info("All found build jobs: {}", allBuildJobs);
-                return false;
-            }
-        });
-
-        BuildJob buildJob = buildJobRepository.findFirstByParticipationIdOrderByBuildStartDateDesc(studentParticipation.getId()).orElseThrow();
-        assertThat(buildJob.getPriority()).isEqualTo(expectedPriority);
->>>>>>> 2cf010d0
     }
 }