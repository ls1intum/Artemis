--- conflicted
+++ resolved
@@ -13,11 +13,8 @@
 import org.junit.jupiter.api.AfterEach;
 import org.junit.jupiter.api.BeforeEach;
 import org.junit.jupiter.api.Test;
-<<<<<<< HEAD
+import org.springframework.beans.factory.annotation.Autowired;
 import org.springframework.http.HttpStatus;
-=======
-import org.springframework.beans.factory.annotation.Autowired;
->>>>>>> 6c63af54
 import org.springframework.security.test.context.support.WithMockUser;
 
 import de.tum.in.www1.artemis.domain.ProgrammingExercise;
@@ -28,12 +25,8 @@
 import de.tum.in.www1.artemis.domain.exam.StudentExam;
 import de.tum.in.www1.artemis.domain.participation.ProgrammingExerciseStudentParticipation;
 import de.tum.in.www1.artemis.domain.submissionpolicy.LockRepositoryPolicy;
-<<<<<<< HEAD
 import de.tum.in.www1.artemis.domain.submissionpolicy.SubmissionPolicy;
-=======
 import de.tum.in.www1.artemis.exam.ExamUtilService;
-import de.tum.in.www1.artemis.exercise.programmingexercise.ProgrammingExerciseUtilService;
->>>>>>> 6c63af54
 import de.tum.in.www1.artemis.util.LocalRepository;
 
 /**
@@ -41,9 +34,6 @@
  * assistant assignment, instructor assignment).
  */
 class LocalVCLocalCIIntegrationTest extends AbstractLocalCILocalVCIntegrationTest {
-
-    @Autowired
-    private ProgrammingExerciseUtilService programmingExerciseUtilService;
 
     @Autowired
     private ExamUtilService examUtilService;
@@ -264,7 +254,6 @@
         LockRepositoryPolicy lockRepositoryPolicy = new LockRepositoryPolicy();
         lockRepositoryPolicy.setSubmissionLimit(1);
         lockRepositoryPolicy.setActive(true);
-<<<<<<< HEAD
 
         request.postWithResponseBody("/api/programming-exercises/" + programmingExercise.getId() + "/submission-policy", lockRepositoryPolicy, SubmissionPolicy.class,
                 HttpStatus.CREATED);
@@ -274,9 +263,6 @@
         localVCLocalCITestService.mockTestResults(dockerClient, PARTLY_SUCCESSFUL_TEST_RESULTS_PATH);
         localVCLocalCITestService.testPushSuccessful(assignmentRepository.localGit, student1Login, projectKey1, assignmentRepositorySlug);
         // Second push should fail.
-=======
-        programmingExerciseUtilService.addSubmissionPolicyToExercise(lockRepositoryPolicy, programmingExercise);
->>>>>>> 6c63af54
         localVCLocalCITestService.testPushReturnsError(assignmentRepository.localGit, student1Login, projectKey1, assignmentRepositorySlug, FORBIDDEN);
 
         // Instructors should still be able to push.
@@ -343,7 +329,7 @@
     void testFetch_studentAssignmentRepository_teamMode_afterDueDate() throws Exception {
         LocalRepository teamLocalRepository = prepareTeamExerciseAndRepository();
         Team team = createTeam();
-        database.addTeamParticipationForProgrammingExercise(programmingExercise, team);
+        participationUtilService.addTeamParticipationForProgrammingExercise(programmingExercise, team);
 
         programmingExercise.setDueDate(ZonedDateTime.now().minusMinutes(1));
         request.putWithResponseBody("/api/programming-exercises", programmingExercise, ProgrammingExercise.class, HttpStatus.OK);
@@ -475,13 +461,9 @@
     @Test
     @WithMockUser(username = TEST_PREFIX + "student1", roles = "USER")
     void testFetchPush_assignmentRepository_examMode() throws Exception {
-<<<<<<< HEAD
         ProgrammingExerciseStudentParticipation studentParticipation = localVCLocalCITestService.createParticipation(programmingExercise, student1Login);
 
-        Exam exam = database.addExamWithExerciseGroup(course, true);
-=======
         Exam exam = examUtilService.addExamWithExerciseGroup(course, true);
->>>>>>> 6c63af54
         ExerciseGroup exerciseGroup = exerciseGroupRepository.findByExamId(exam.getId()).stream().findFirst().orElseThrow();
 
         programmingExercise.setExerciseGroup(exerciseGroup);
@@ -573,14 +555,7 @@
         localVCLocalCITestService.testFetchReturnsError(instructorExamTestRunRepository.localGit, instructor1Login, projectKey1, repositorySlug, INTERNAL_SERVER_ERROR);
 
         // Add participation.
-<<<<<<< HEAD
         ProgrammingExerciseStudentParticipation instructorTestRunParticipation = localVCLocalCITestService.createParticipation(programmingExercise, instructor1Login);
-=======
-        ProgrammingExerciseStudentParticipation instructorTestRunParticipation = participationUtilService.addStudentParticipationForProgrammingExercise(programmingExercise,
-                instructor1Login);
-        instructorTestRunParticipation.setRepositoryUrl(String.format(localVCBaseUrl + "/git/%s/%s.git", projectKey1, (projectKey1 + "-" + instructor1Login).toLowerCase()));
-        instructorTestRunParticipation.setBranch(defaultBranch);
->>>>>>> 6c63af54
         instructorTestRunParticipation.setTestRun(true);
         programmingExerciseStudentParticipationRepository.save(instructorTestRunParticipation);
 
