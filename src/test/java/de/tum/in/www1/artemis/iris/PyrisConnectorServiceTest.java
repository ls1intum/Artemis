package de.tum.in.www1.artemis.iris;

import static org.assertj.core.api.Assertions.assertThat;
import static org.assertj.core.api.Assertions.assertThatThrownBy;

import java.util.stream.Stream;

import org.junit.jupiter.api.Test;
import org.junit.jupiter.params.ParameterizedTest;
import org.junit.jupiter.params.provider.Arguments;
import org.junit.jupiter.params.provider.MethodSource;
import org.springframework.beans.factory.annotation.Autowired;

import de.tum.in.www1.artemis.service.connectors.pyris.PyrisConnectorException;
import de.tum.in.www1.artemis.service.connectors.pyris.PyrisConnectorService;
import de.tum.in.www1.artemis.service.iris.exception.IrisForbiddenException;
import de.tum.in.www1.artemis.service.iris.exception.IrisInternalPyrisErrorException;
<<<<<<< HEAD
import de.tum.in.www1.artemis.service.iris.session.IrisExerciseChatSessionService;
import de.tum.in.www1.artemis.util.IrisUtilTestService;
import de.tum.in.www1.artemis.util.LocalRepository;
=======
>>>>>>> b64f3dca

class PyrisConnectorServiceTest extends AbstractIrisIntegrationTest {

    @Autowired
    private PyrisConnectorService pyrisConnectorService;

<<<<<<< HEAD
    @Autowired
    private PyrisPipelineService pyrisPipelineService;

    @Autowired
    private IrisUtilTestService irisUtilTestService;

    @Autowired
    private ParticipationUtilService participationUtilService;

    @Autowired
    private IrisExerciseChatSessionService irisExerciseChatSessionService;

=======
>>>>>>> b64f3dca
    private static Stream<Arguments> irisExceptions() {
        // @formatter:off
        return Stream.of(
                Arguments.of(400, IrisInternalPyrisErrorException.class),
                Arguments.of(401, IrisForbiddenException.class),
                Arguments.of(403, IrisForbiddenException.class),
                Arguments.of(404, IrisInternalPyrisErrorException.class), // TODO: Change with more specific exception
                Arguments.of(418, IrisInternalPyrisErrorException.class), // Test default case
                Arguments.of(500, IrisInternalPyrisErrorException.class)
        );
        // @formatter:on
    }

    @ParameterizedTest
    @MethodSource("irisExceptions")
<<<<<<< HEAD
    void testExceptionV2(int httpStatus, Class<?> exceptionClass) throws Exception {
        userUtilService.addUsers(TEST_PREFIX, 1, 0, 0, 0);

        var course = programmingExerciseUtilService.addCourseWithOneProgrammingExerciseAndTestCases();
        var exercise = exerciseUtilService.getFirstExerciseWithType(course, ProgrammingExercise.class);
        activateIrisGlobally();
        activateIrisFor(course);
        activateIrisFor(exercise);
        var repository = new LocalRepository("main");

        exercise = irisUtilTestService.setupTemplate(exercise, repository);
        exercise = irisUtilTestService.setupSolution(exercise, repository);
        exercise = irisUtilTestService.setupTest(exercise, repository);
        var exerciseParticipation = participationUtilService.addStudentParticipationForProgrammingExercise(exercise, TEST_PREFIX + "student1");
        irisUtilTestService.setupStudentParticipation(exerciseParticipation, repository);

        var irisSession = irisExerciseChatSessionService.createChatSessionForProgrammingExercise(exercise, userUtilService.getUserByLogin(TEST_PREFIX + "student1"));

        irisRequestMockProvider.mockRunError(httpStatus);

        ProgrammingExercise finalExercise = programmingExerciseRepository.findByIdWithTemplateAndSolutionParticipationElseThrow(exercise.getId());
        assertThatThrownBy(() -> pyrisPipelineService.executeExerciseChatPipeline("default", Optional.empty(), finalExercise, irisSession)).isInstanceOf(exceptionClass);
=======
    void testExceptionV2(int httpStatus, Class<?> exceptionClass) {
        irisRequestMockProvider.mockRunError(httpStatus);

        assertThatThrownBy(() -> pyrisConnectorService.executePipeline("tutor-chat", "default", null)).isInstanceOf(exceptionClass);
>>>>>>> b64f3dca
    }

    @Test
    void testOfferedModels() throws Exception {
        irisRequestMockProvider.mockModelsResponse();

        var offeredModels = pyrisConnectorService.getOfferedModels();
        assertThat(offeredModels).hasSize(1);
        assertThat(offeredModels.getFirst().id()).isEqualTo("TEST_MODEL");
    }

    @Test
    void testOfferedModelsError() {
        irisRequestMockProvider.mockModelsError();

        assertThatThrownBy(() -> pyrisConnectorService.getOfferedModels()).isInstanceOf(PyrisConnectorException.class);
    }
}<|MERGE_RESOLUTION|>--- conflicted
+++ resolved
@@ -15,33 +15,12 @@
 import de.tum.in.www1.artemis.service.connectors.pyris.PyrisConnectorService;
 import de.tum.in.www1.artemis.service.iris.exception.IrisForbiddenException;
 import de.tum.in.www1.artemis.service.iris.exception.IrisInternalPyrisErrorException;
-<<<<<<< HEAD
-import de.tum.in.www1.artemis.service.iris.session.IrisExerciseChatSessionService;
-import de.tum.in.www1.artemis.util.IrisUtilTestService;
-import de.tum.in.www1.artemis.util.LocalRepository;
-=======
->>>>>>> b64f3dca
 
 class PyrisConnectorServiceTest extends AbstractIrisIntegrationTest {
 
     @Autowired
     private PyrisConnectorService pyrisConnectorService;
 
-<<<<<<< HEAD
-    @Autowired
-    private PyrisPipelineService pyrisPipelineService;
-
-    @Autowired
-    private IrisUtilTestService irisUtilTestService;
-
-    @Autowired
-    private ParticipationUtilService participationUtilService;
-
-    @Autowired
-    private IrisExerciseChatSessionService irisExerciseChatSessionService;
-
-=======
->>>>>>> b64f3dca
     private static Stream<Arguments> irisExceptions() {
         // @formatter:off
         return Stream.of(
@@ -57,35 +36,10 @@
 
     @ParameterizedTest
     @MethodSource("irisExceptions")
-<<<<<<< HEAD
-    void testExceptionV2(int httpStatus, Class<?> exceptionClass) throws Exception {
-        userUtilService.addUsers(TEST_PREFIX, 1, 0, 0, 0);
-
-        var course = programmingExerciseUtilService.addCourseWithOneProgrammingExerciseAndTestCases();
-        var exercise = exerciseUtilService.getFirstExerciseWithType(course, ProgrammingExercise.class);
-        activateIrisGlobally();
-        activateIrisFor(course);
-        activateIrisFor(exercise);
-        var repository = new LocalRepository("main");
-
-        exercise = irisUtilTestService.setupTemplate(exercise, repository);
-        exercise = irisUtilTestService.setupSolution(exercise, repository);
-        exercise = irisUtilTestService.setupTest(exercise, repository);
-        var exerciseParticipation = participationUtilService.addStudentParticipationForProgrammingExercise(exercise, TEST_PREFIX + "student1");
-        irisUtilTestService.setupStudentParticipation(exerciseParticipation, repository);
-
-        var irisSession = irisExerciseChatSessionService.createChatSessionForProgrammingExercise(exercise, userUtilService.getUserByLogin(TEST_PREFIX + "student1"));
-
-        irisRequestMockProvider.mockRunError(httpStatus);
-
-        ProgrammingExercise finalExercise = programmingExerciseRepository.findByIdWithTemplateAndSolutionParticipationElseThrow(exercise.getId());
-        assertThatThrownBy(() -> pyrisPipelineService.executeExerciseChatPipeline("default", Optional.empty(), finalExercise, irisSession)).isInstanceOf(exceptionClass);
-=======
     void testExceptionV2(int httpStatus, Class<?> exceptionClass) {
         irisRequestMockProvider.mockRunError(httpStatus);
 
         assertThatThrownBy(() -> pyrisConnectorService.executePipeline("tutor-chat", "default", null)).isInstanceOf(exceptionClass);
->>>>>>> b64f3dca
     }
 
     @Test
