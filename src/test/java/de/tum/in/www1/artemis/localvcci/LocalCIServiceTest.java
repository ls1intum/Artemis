--- conflicted
+++ resolved
@@ -12,12 +12,8 @@
 import org.springframework.http.ResponseEntity;
 import org.springframework.security.test.context.support.WithMockUser;
 import org.springframework.test.util.ReflectionTestUtils;
-<<<<<<< HEAD
-import org.testcontainers.shaded.com.fasterxml.jackson.databind.ObjectMapper;
-=======
 
 import com.fasterxml.jackson.databind.ObjectMapper;
->>>>>>> bfdb6592
 
 import de.tum.in.www1.artemis.AbstractSpringIntegrationLocalCILocalVCTest;
 import de.tum.in.www1.artemis.domain.Course;
@@ -78,13 +74,9 @@
         script = buildScriptProviderService.getScriptFor(exercise.getProgrammingLanguage(), Optional.ofNullable(exercise.getProjectType()), exercise.isStaticCodeAnalysisEnabled(),
                 exercise.hasSequentialTestRuns(), exercise.isTestwiseCoverageEnabled());
         Windfile windfile = aeolusTemplateService.getDefaultWindfileFor(exercise);
-<<<<<<< HEAD
-        assertThat(exercise.getBuildPlanConfiguration()).isEqualTo(new ObjectMapper().writeValueAsString(windfile));
-=======
         String actualBuildConfig = exercise.getBuildPlanConfiguration();
         String expectedBuildConfig = new ObjectMapper().writeValueAsString(windfile);
         assertThat(actualBuildConfig).isEqualTo(expectedBuildConfig);
->>>>>>> bfdb6592
         assertThat(exercise.getBuildScript()).isEqualTo(script);
         // test that the method does not throw an exception when the exercise is null
         continuousIntegrationService.recreateBuildPlansForExercise(null);
