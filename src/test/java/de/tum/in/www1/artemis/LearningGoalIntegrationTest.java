--- conflicted
+++ resolved
@@ -159,7 +159,7 @@
 
     private void createLearningGoal() {
         Course course = courseRepository.findWithEagerLearningGoalsById(idOfCourse).get();
-        final LearningGoal learningGoal = new LearningGoal();
+        LearningGoal learningGoal = new LearningGoal();
         learningGoal.setTitle("LearningGoalOne");
         learningGoal.setDescription("This is an example learning goal");
         learningGoal.setTaxonomy(LearningGoalTaxonomy.UNDERSTAND);
@@ -172,18 +172,11 @@
         learningGoalRepository.save(otherLearningGoal);
 
         List<LectureUnit> allLectureUnits = lectureUnitRepository.findAll();
-<<<<<<< HEAD
-        Set<LectureUnit> connectedLectureUnits = new HashSet<>(allLectureUnits);
-        learningGoal.setLectureUnits(connectedLectureUnits);
-
-        idOfLearningGoal = learningGoalRepository.save(learningGoal).getId();
-=======
         learningGoal.setLectureUnits(allLectureUnits.stream().filter(lectureUnit -> !(lectureUnit instanceof ExerciseUnit)).collect(Collectors.toSet()));
         learningGoal.setExercises(allLectureUnits.stream().filter(lectureUnit -> lectureUnit instanceof ExerciseUnit).map(lectureUnit -> ((ExerciseUnit) lectureUnit).getExercise())
                 .collect(Collectors.toSet()));
         learningGoal = learningGoalRepository.save(learningGoal);
         idOfLearningGoal = learningGoal.getId();
->>>>>>> 5d4c9add
     }
 
     private void createPrerequisite() {
