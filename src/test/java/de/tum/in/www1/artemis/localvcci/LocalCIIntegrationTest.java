--- conflicted
+++ resolved
@@ -255,14 +255,8 @@
     void testFaultyResultFiles() throws IOException {
         ProgrammingExerciseStudentParticipation studentParticipation = localVCLocalCITestService.createParticipation(programmingExercise, student1Login);
 
-<<<<<<< HEAD
         localVCLocalCITestService.mockTestResults(dockerClient, FAULTY_FILES_TEST_RESULTS_PATH, "/testing-dir/build/test-results/test");
         localVCServletService.processNewPush(commitHash, studentAssignmentRepository.originGit.getRepository());
-=======
-        localVCLocalCITestService.mockTestResults(dockerClient, FAULTY_FILES_TEST_RESULTS_PATH, WORKING_DIRECTORY + "/testing-dir/build/test-results/test");
-        localCIConnectorService.processNewPush(commitHash, studentAssignmentRepository.originGit.getRepository());
->>>>>>> 3b14e248
-
         await().untilAsserted(() -> verify(programmingMessagingService).notifyUserAboutSubmissionError(Mockito.eq(studentParticipation), any()));
 
         // Should notify the user.
