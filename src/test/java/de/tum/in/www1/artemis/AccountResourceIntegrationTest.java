--- conflicted
+++ resolved
@@ -371,11 +371,8 @@
     }
 
     @Test
-<<<<<<< HEAD
-    void passwordResetByEmail() throws Exception {
-=======
-    @WithMockUser(username = "authenticateduser")
-    public void changePasswordSamePassword() throws Exception {
+    @WithMockUser(username = "authenticateduser")
+    void changePasswordSamePassword() throws Exception {
         User user = ModelFactory.generateActivatedUser("authenticateduser");
         bitbucketRequestMockProvider.mockUserExists("authenticateduser");
         userCreationService.createUser(new ManagedUserVM(user));
@@ -387,7 +384,7 @@
 
     @Test
     @WithMockUser(username = "authenticateduser")
-    public void changeLanguageKey() throws Exception {
+    void changeLanguageKey() throws Exception {
         // create user in repo
         User user = ModelFactory.generateActivatedUser("authenticateduser");
         user.setLangKey("en");
@@ -406,7 +403,7 @@
 
     @Test
     @WithMockUser(username = "authenticateduser")
-    public void changeLanguageKeyNotSupported() throws Exception {
+    void changeLanguageKeyNotSupported() throws Exception {
         // create user in repo
         User user = ModelFactory.generateActivatedUser("authenticateduser");
         user.setLangKey("en");
@@ -419,8 +416,7 @@
     }
 
     @Test
-    public void passwordResetByEmail() throws Exception {
->>>>>>> 7e4fee48
+    void passwordResetByEmail() throws Exception {
         String newPassword = getValidPassword();
         // create user in repo
         User user = ModelFactory.generateActivatedUser("authenticateduser");
