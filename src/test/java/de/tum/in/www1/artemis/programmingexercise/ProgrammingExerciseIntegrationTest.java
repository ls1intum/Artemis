package de.tum.in.www1.artemis.programmingexercise;

import static de.tum.in.www1.artemis.domain.enumeration.BuildPlanType.SOLUTION;
import static de.tum.in.www1.artemis.domain.enumeration.BuildPlanType.TEMPLATE;
import static de.tum.in.www1.artemis.web.rest.ProgrammingExerciseResource.Endpoints.*;
import static de.tum.in.www1.artemis.web.rest.ProgrammingExerciseResource.ErrorKeys.*;
import static org.assertj.core.api.Assertions.assertThat;
import static org.mockito.ArgumentMatchers.*;
import static org.mockito.Mockito.doReturn;

import java.io.File;
import java.io.IOException;
import java.net.URL;
import java.nio.file.Files;
import java.nio.file.Paths;
import java.time.ZonedDateTime;
import java.util.HashSet;
import java.util.LinkedList;
import java.util.List;
import java.util.stream.Collectors;

import org.apache.commons.io.FileUtils;
import org.eclipse.jgit.api.Git;
import org.eclipse.jgit.lib.StoredConfig;
import org.jetbrains.annotations.NotNull;
import org.junit.jupiter.api.AfterEach;
import org.junit.jupiter.api.BeforeEach;
import org.junit.jupiter.api.Test;
import org.springframework.beans.factory.annotation.Autowired;
import org.springframework.http.HttpStatus;
import org.springframework.http.MediaType;
import org.springframework.security.test.context.support.WithMockUser;
import org.springframework.util.LinkedMultiValueMap;

import com.fasterxml.jackson.core.type.TypeReference;

import de.tum.in.www1.artemis.AbstractSpringIntegrationBambooBitbucketJiraTest;
import de.tum.in.www1.artemis.domain.Course;
import de.tum.in.www1.artemis.domain.ProgrammingExercise;
import de.tum.in.www1.artemis.domain.ProgrammingExerciseTestCase;
import de.tum.in.www1.artemis.domain.enumeration.ProgrammingLanguage;
import de.tum.in.www1.artemis.domain.enumeration.RepositoryType;
import de.tum.in.www1.artemis.domain.participation.ProgrammingExerciseParticipation;
import de.tum.in.www1.artemis.domain.participation.StudentParticipation;
import de.tum.in.www1.artemis.repository.CourseRepository;
import de.tum.in.www1.artemis.repository.ProgrammingExerciseRepository;
import de.tum.in.www1.artemis.repository.ProgrammingExerciseStudentParticipationRepository;
import de.tum.in.www1.artemis.repository.ProgrammingExerciseTestCaseRepository;
import de.tum.in.www1.artemis.util.DatabaseUtilService;
import de.tum.in.www1.artemis.util.GitUtilService;
import de.tum.in.www1.artemis.util.RequestUtilService;
import de.tum.in.www1.artemis.util.Verifiable;
import de.tum.in.www1.artemis.web.rest.ProgrammingExerciseGradingResource;
import de.tum.in.www1.artemis.web.rest.ProgrammingExerciseResource;
import de.tum.in.www1.artemis.web.rest.ProgrammingExerciseResource.Endpoints;
import de.tum.in.www1.artemis.web.rest.ProgrammingExerciseTestCaseResource;
import de.tum.in.www1.artemis.web.rest.dto.ProgrammingExerciseTestCaseDTO;
import de.tum.in.www1.artemis.web.rest.dto.RepositoryExportOptionsDTO;
import de.tum.in.www1.artemis.web.websocket.dto.ProgrammingExerciseTestCaseStateDTO;

class ProgrammingExerciseIntegrationTest extends AbstractSpringIntegrationBambooBitbucketJiraTest {

    @Autowired
    DatabaseUtilService database;

    @Autowired
    RequestUtilService request;

    @Autowired
    GitUtilService gitUtilService;

    @Autowired
    CourseRepository courseRepository;

    @Autowired
    ProgrammingExerciseRepository programmingExerciseRepository;

    @Autowired
    ProgrammingExerciseStudentParticipationRepository programmingExerciseStudentParticipationRepository;

    @Autowired
    private ProgrammingExerciseTestCaseRepository programmingExerciseTestCaseRepository;

    Course course;

    ProgrammingExercise programmingExercise;

    ProgrammingExercise programmingExerciseInExam;

    ProgrammingExerciseParticipation participation1;

    ProgrammingExerciseParticipation participation2;

    File downloadedFile;

    File localRepoFile;

    File originRepoFile;

    Git localGit;

    Git remoteGit;

    File localRepoFile2;

    File originRepoFile2;

    Git localGit2;

    Git remoteGit2;

    @BeforeEach
    void initTestCase() throws Exception {
        database.addUsers(3, 2, 2);
        course = database.addCourseWithOneProgrammingExerciseAndTestCases();
        programmingExercise = programmingExerciseRepository.findAllWithEagerTemplateAndSolutionParticipations().get(0);
        programmingExerciseInExam = database.addCourseExamExerciseGroupWithOneProgrammingExerciseAndTestCases();

        participation1 = database.addStudentParticipationForProgrammingExercise(programmingExercise, "student1");
        participation2 = database.addStudentParticipationForProgrammingExercise(programmingExercise, "student2");

        database.addStudentParticipationForProgrammingExercise(programmingExerciseInExam, "student1");
        database.addStudentParticipationForProgrammingExercise(programmingExerciseInExam, "student2");

        localRepoFile = Files.createTempDirectory("repo").toFile();
        localGit = Git.init().setDirectory(localRepoFile).call();
        originRepoFile = Files.createTempDirectory("repoOrigin").toFile();
        remoteGit = Git.init().setDirectory(originRepoFile).call();
        StoredConfig config = localGit.getRepository().getConfig();
        config.setString("remote", "origin", "url", originRepoFile.getAbsolutePath());
        config.save();

        localRepoFile2 = Files.createTempDirectory("repo2").toFile();
        localGit2 = Git.init().setDirectory(localRepoFile2).call();
        originRepoFile2 = Files.createTempDirectory("repoOrigin").toFile();
        remoteGit2 = Git.init().setDirectory(originRepoFile2).call();
        StoredConfig config2 = localGit2.getRepository().getConfig();
        config2.setString("remote", "origin", "url", originRepoFile2.getAbsolutePath());
        config2.save();

        // TODO use createProgrammingExercise or setupTemplateAndPush to create actual content (based on the template repos) in this repository
        // so that e.g. addStudentIdToProjectName in ProgrammingExerciseExportService is tested properly as well

        // the following 2 lines prepare the generation of the structural test oracle
        var testjsonFilePath = Paths.get(localRepoFile.getPath(), "test", programmingExercise.getPackageFolderName(), "test.json");
        gitUtilService.writeEmptyJsonFileToPath(testjsonFilePath);
        // create two empty commits
        localGit.commit().setMessage("empty").setAllowEmpty(true).setAuthor("test", "test@test.com").call();
        localGit.push().call();

        // we use the temp repository as remote origing for all repositories that are created during the
        // TODO: distinguish between template, test and solution
        doReturn(new GitUtilService.MockFileRepositoryUrl(originRepoFile)).when(versionControlService).getCloneRepositoryUrl(anyString(), anyString());
        bambooRequestMockProvider.enableMockingOfRequests();
        bitbucketRequestMockProvider.enableMockingOfRequests();
    }

    @AfterEach
    void tearDown() throws IOException {
        database.resetDatabase();
        if (downloadedFile != null && downloadedFile.exists()) {
            FileUtils.forceDelete(downloadedFile);
        }
        if (localRepoFile != null && localRepoFile.exists()) {
            FileUtils.deleteDirectory(localRepoFile);
        }
        if (localGit != null) {
            localGit.close();
        }
        bambooRequestMockProvider.reset();
        bitbucketRequestMockProvider.reset();
    }

    @Test
    @WithMockUser(username = "instructor1", roles = "INSTRUCTOR")
    void textProgrammingExerciseIsReleased_IsReleasedAndHasResults() throws Exception {
        programmingExercise.setReleaseDate(ZonedDateTime.now().minusHours(5L));
        programmingExerciseRepository.save(programmingExercise);
        StudentParticipation participation = database.addParticipationForExercise(programmingExercise, "student1");
        database.addResultToParticipation(participation);

        ProgrammingExerciseTestCaseStateDTO releaseStateDTO = request.get("/api/programming-exercises/" + programmingExercise.getId() + "/test-case-state", HttpStatus.OK,
                ProgrammingExerciseTestCaseStateDTO.class);
        assertThat(releaseStateDTO.isReleased()).isTrue();
        assertThat(releaseStateDTO.isHasStudentResult()).isTrue();
        assertThat(releaseStateDTO.isTestCasesChanged()).isFalse();
    }

    @Test
    @WithMockUser(username = "instructor1", roles = "INSTRUCTOR")
    void textProgrammingExerciseIsReleased_IsNotReleasedAndHasResults() throws Exception {
        programmingExercise.setReleaseDate(ZonedDateTime.now().plusHours(5L));
        programmingExerciseRepository.save(programmingExercise);
        StudentParticipation participation = database.addParticipationForExercise(programmingExercise, "student1");
        database.addResultToParticipation(participation);

        ProgrammingExerciseTestCaseStateDTO releaseStateDTO = request.get("/api/programming-exercises/" + programmingExercise.getId() + "/test-case-state", HttpStatus.OK,
                ProgrammingExerciseTestCaseStateDTO.class);
        assertThat(releaseStateDTO.isReleased()).isFalse();
        assertThat(releaseStateDTO.isHasStudentResult()).isTrue();
        assertThat(releaseStateDTO.isTestCasesChanged()).isFalse();
    }

    @Test
    @WithMockUser(username = "instructor1", roles = "INSTRUCTOR")
    void checkIfProgrammingExerciseIsReleased_IsReleasedAndHasNoResults() throws Exception {
        programmingExercise.setReleaseDate(ZonedDateTime.now().minusHours(5L));
        programmingExercise.setTestCasesChanged(true);
        programmingExerciseRepository.save(programmingExercise);

        ProgrammingExerciseTestCaseStateDTO releaseStateDTO = request.get("/api/programming-exercises/" + programmingExercise.getId() + "/test-case-state", HttpStatus.OK,
                ProgrammingExerciseTestCaseStateDTO.class);
        assertThat(releaseStateDTO.isReleased()).isTrue();
        assertThat(releaseStateDTO.isHasStudentResult()).isFalse();
        assertThat(releaseStateDTO.isTestCasesChanged()).isTrue();
    }

    @Test
    @WithMockUser(username = "student1", roles = "USER")
    void textProgrammingExerciseIsReleased_forbidden() throws Exception {
        request.get("/api/programming-exercises/" + programmingExercise.getId() + "/test-case-state", HttpStatus.FORBIDDEN, Boolean.class);
    }

    @Test
    @WithMockUser(username = "instructor1", roles = "INSTRUCTOR")
    void textExportSubmissionsByParticipationIds() throws Exception {
        var repository1 = gitService.getRepositoryByLocalPath(localRepoFile.toPath());
        var repository2 = gitService.getRepositoryByLocalPath(localRepoFile2.toPath());
        doReturn(repository1).when(gitService).getOrCheckoutRepository(eq(participation1.getRepositoryUrlAsUrl()), anyBoolean(), anyString());
        doReturn(repository2).when(gitService).getOrCheckoutRepository(eq(participation2.getRepositoryUrlAsUrl()), anyBoolean(), anyString());
        var participationIds = programmingExerciseStudentParticipationRepository.findAll().stream().map(participation -> participation.getId().toString())
                .collect(Collectors.toList());
        final var path = Endpoints.ROOT + Endpoints.EXPORT_SUBMISSIONS_BY_PARTICIPATIONS.replace("{exerciseId}", "" + programmingExercise.getId()).replace("{participationIds}",
                String.join(",", participationIds));
        downloadedFile = request.postWithResponseBodyFile(path, getOptions(), HttpStatus.OK);
        assertThat(downloadedFile.exists());
        // TODO: unzip the files and add some checks
    }

    @Test
    @WithMockUser(username = "instructor1", roles = "INSTRUCTOR")
    void textExportSubmissionsByParticipationIds_invalidParticipationId_badRequest() throws Exception {
        final var path = Endpoints.ROOT
                + Endpoints.EXPORT_SUBMISSIONS_BY_PARTICIPATIONS.replace("{exerciseId}", "" + programmingExercise.getId()).replace("{participationIds}", "" + 10L);
        request.postWithResponseBodyFile(path, getOptions(), HttpStatus.BAD_REQUEST);
    }

    @Test
    @WithMockUser(username = "instructoralt1", roles = "INSTRUCTOR")
    void textExportSubmissionsByParticipationIds_instructorNotInCourse_forbidden() throws Exception {
        database.addInstructor("other-instructors", "instructoralt");
        var participationIds = programmingExerciseStudentParticipationRepository.findAll().stream().map(participation -> participation.getId().toString())
                .collect(Collectors.toList());
        final var path = Endpoints.ROOT + Endpoints.EXPORT_SUBMISSIONS_BY_PARTICIPATIONS.replace("{exerciseId}", "" + programmingExercise.getId()).replace("{participationIds}",
                String.join(",", participationIds));
        request.postWithResponseBodyFile(path, getOptions(), HttpStatus.FORBIDDEN);
    }

    @Test
    @WithMockUser(username = "instructor1", roles = "INSTRUCTOR")
    void textExportSubmissionsByStudentLogins() throws Exception {
        var repository1 = gitService.getRepositoryByLocalPath(localRepoFile.toPath());
        var repository2 = gitService.getRepositoryByLocalPath(localRepoFile2.toPath());
        doReturn(repository1).when(gitService).getOrCheckoutRepository(eq(participation1.getRepositoryUrlAsUrl()), anyBoolean(), anyString());
        doReturn(repository2).when(gitService).getOrCheckoutRepository(eq(participation2.getRepositoryUrlAsUrl()), anyBoolean(), anyString());
        final var path = Endpoints.ROOT
                + Endpoints.EXPORT_SUBMISSIONS_BY_PARTICIPANTS.replace("{exerciseId}", "" + programmingExercise.getId()).replace("{participantIdentifiers}", "student1,student2");
        downloadedFile = request.postWithResponseBodyFile(path, getOptions(), HttpStatus.OK);
        assertThat(downloadedFile.exists());
        // TODO: unzip the files and add some checks
    }

    private RepositoryExportOptionsDTO getOptions() {
        final var repositoryExportOptions = new RepositoryExportOptionsDTO();
        repositoryExportOptions.setFilterLateSubmissions(true);
        repositoryExportOptions.setCombineStudentCommits(true);
        repositoryExportOptions.setAddParticipantName(true);
        repositoryExportOptions.setNormalizeCodeStyle(true);
        return repositoryExportOptions;
    }

    @Test
    @WithMockUser(username = "instructor1", roles = "INSTRUCTOR")
    void testProgrammingExerciseDelete() throws Exception {
        final var verifiables = new LinkedList<Verifiable>();
        final var projectKey = programmingExercise.getProjectKey();
        final var path = Endpoints.ROOT + Endpoints.PROGRAMMING_EXERCISE.replace("{exerciseId}", "" + programmingExercise.getId());
        var params = new LinkedMultiValueMap<String, String>();
        params.add("deleteStudentReposBuildPlans", "true");
        params.add("deleteBaseReposBuildPlans", "true");

        verifiables.add(bambooRequestMockProvider.mockDeleteProject(projectKey));
        for (final var planName : List.of("student1", "student2", TEMPLATE.getName(), SOLUTION.getName())) {
            verifiables.add(bambooRequestMockProvider.mockDeletePlan(projectKey + "-" + planName.toUpperCase()));
        }
        for (final var repoName : List.of("student1", "student2", RepositoryType.TEMPLATE.getName(), RepositoryType.SOLUTION.getName(), RepositoryType.TESTS.getName())) {
            bitbucketRequestMockProvider.mockDeleteRepository(projectKey, (projectKey + "-" + repoName).toLowerCase());
        }
        bitbucketRequestMockProvider.mockDeleteProject(projectKey);

        request.delete(path, HttpStatus.OK, params);

        for (final var verifiable : verifiables) {
            verifiable.performVerification();
        }
    }

    @Test
    @WithMockUser(username = "instructor1", roles = "INSTRUCTOR")
    void testProgrammingExerciseDelete_invalidId_notFound() throws Exception {
        programmingExercise.setId(20L);
        final var path = Endpoints.ROOT + Endpoints.PROGRAMMING_EXERCISE.replace("{exerciseId}", "" + programmingExercise.getId());
        request.delete(path, HttpStatus.NOT_FOUND);
    }

    @Test
    @WithMockUser(username = "instructoralt1", roles = "INSTRUCTOR")
    void testProgrammingExerciseDelete_instructorNotInCourse_forbidden() throws Exception {
        database.addInstructor("other-instructors", "instructoralt");
        final var path = Endpoints.ROOT + Endpoints.PROGRAMMING_EXERCISE.replace("{exerciseId}", "" + programmingExercise.getId());
        request.delete(path, HttpStatus.FORBIDDEN);
    }

    @Test
    @WithMockUser(username = "instructor1", roles = "INSTRUCTOR")
    void testGetProgrammingExercise() throws Exception {
        final var path = Endpoints.ROOT + Endpoints.PROGRAMMING_EXERCISE.replace("{exerciseId}", "" + programmingExercise.getId());
        var programmingExerciseServer = request.get(path, HttpStatus.OK, ProgrammingExercise.class);
        assertThat(programmingExerciseServer.getTitle()).isEqualTo(programmingExercise.getTitle());
        // TODO add more assertions
    }

    @Test
    @WithMockUser(username = "instructoralt1", roles = "INSTRUCTOR")
    void testGetProgrammingExercise_instructorNotInCourse_forbidden() throws Exception {
        database.addInstructor("other-instructors", "instructoralt");
        final var path = Endpoints.ROOT + Endpoints.PROGRAMMING_EXERCISE.replace("{exerciseId}", "" + programmingExercise.getId());
        request.get(path, HttpStatus.FORBIDDEN, ProgrammingExercise.class);
    }

    @Test
    @WithMockUser(username = "instructor1", roles = "INSTRUCTOR")
    void testGetProgrammingExerciseWithSetupParticipations() throws Exception {
        database.addStudentParticipationForProgrammingExercise(programmingExercise, "instructor1");
        final var path = Endpoints.ROOT + Endpoints.PROGRAMMING_EXERCISE_WITH_PARTICIPATIONS.replace("{exerciseId}", "" + programmingExercise.getId());
        var programmingExerciseServer = request.get(path, HttpStatus.OK, ProgrammingExercise.class);
        assertThat(programmingExerciseServer.getTitle()).isEqualTo(programmingExercise.getTitle());
        assertThat(programmingExerciseServer.getStudentParticipations()).isNotEmpty();
        assertThat(programmingExerciseServer.getTemplateParticipation()).isNotNull();
        assertThat(programmingExerciseServer.getSolutionParticipation()).isNotNull();
        // TODO add more assertions
    }

    @Test
    @WithMockUser(username = "instructoralt1", roles = "INSTRUCTOR")
    void testGetProgrammingExerciseWithSetupParticipations_instructorNotInCourse_forbidden() throws Exception {
        database.addInstructor("other-instructors", "instructoralt");
        final var path = Endpoints.ROOT + Endpoints.PROGRAMMING_EXERCISE_WITH_PARTICIPATIONS.replace("{exerciseId}", "" + programmingExercise.getId());
        request.get(path, HttpStatus.FORBIDDEN, ProgrammingExercise.class);
    }

    @Test
    @WithMockUser(username = "instructor1", roles = "INSTRUCTOR")
    void testGetProgrammingExerciseWithSetupParticipations_invalidId_notFound() throws Exception {
        programmingExercise.setId(20L);
        final var path = Endpoints.ROOT + Endpoints.PROGRAMMING_EXERCISE_WITH_PARTICIPATIONS.replace("{exerciseId}", "" + programmingExercise.getId());
        request.get(path, HttpStatus.NOT_FOUND, ProgrammingExercise.class);
    }

    @Test
    @WithMockUser(username = "instructor1", roles = "INSTRUCTOR")
    void testGetProgrammingExercisesForCourse() throws Exception {
        final var path = Endpoints.ROOT + Endpoints.GET_FOR_COURSE.replace("{courseId}", "" + programmingExercise.getCourseViaExerciseGroupOrCourseMember().getId());
        var programmingExercisesServer = request.getList(path, HttpStatus.OK, ProgrammingExercise.class);
        assertThat(programmingExercisesServer).isNotEmpty();
        // TODO add more assertions
    }

    @Test
    @WithMockUser(username = "instructoralt1", roles = "INSTRUCTOR")
    void testGetProgrammingExercisesForCourse_instructorNotInCourse_forbidden() throws Exception {
        database.addInstructor("other-instructors", "instructoralt");
        final var path = Endpoints.ROOT + Endpoints.GET_FOR_COURSE.replace("{courseId}", "" + programmingExercise.getCourseViaExerciseGroupOrCourseMember().getId());
        request.getList(path, HttpStatus.FORBIDDEN, ProgrammingExercise.class);
    }

    @Test
    @WithMockUser(username = "instructor1", roles = "INSTRUCTOR")
    void testGenerateStructureOracle() throws Exception {
        var repository = gitService.getRepositoryByLocalPath(localRepoFile.toPath());
        doReturn(repository).when(gitService).getOrCheckoutRepository(any(URL.class), anyBoolean(), anyString());
        final var path = Endpoints.ROOT + Endpoints.GENERATE_TESTS.replace("{exerciseId}", "" + programmingExercise.getId());
        var result = request.putWithResponseBody(path, programmingExercise, String.class, HttpStatus.OK);
        assertThat(result).startsWith("Successfully generated the structure oracle");
        request.putWithResponseBody(path, programmingExercise, String.class, HttpStatus.BAD_REQUEST);
    }

    @Test
    @WithMockUser(username = "instructor1", roles = "INSTRUCTOR")
    public void updateProgrammingExercise_invalidTemplateBuildPlan_badRequest() throws Exception {
        database.addTemplateParticipationForProgrammingExercise(programmingExercise);
        bambooRequestMockProvider.mockBuildPlanIsValid(programmingExercise.getTemplateBuildPlanId(), false);
        request.putAndExpectError(ROOT + PROGRAMMING_EXERCISES, programmingExercise, HttpStatus.BAD_REQUEST, INVALID_TEMPLATE_BUILD_PLAN_ID);
    }

    @Test
    @WithMockUser(username = "instructor1", roles = "INSTRUCTOR")
    public void updateProgrammingExercise_idIsNull_badRequest() throws Exception {
        database.addTemplateParticipationForProgrammingExercise(programmingExercise);
        programmingExercise.setId(null);
        request.put(ROOT + PROGRAMMING_EXERCISES, programmingExercise, HttpStatus.BAD_REQUEST);
    }

    @Test
    @WithMockUser(username = "instructor1", roles = "INSTRUCTOR")
    public void updateProgrammingExercise_eitherCourseOrExerciseGroupSet_badRequest() throws Exception {
        programmingExercise.setCourse(null);
        request.put(ROOT + PROGRAMMING_EXERCISES, programmingExercise, HttpStatus.BAD_REQUEST);
        programmingExerciseInExam.setCourse(programmingExercise.getCourseViaExerciseGroupOrCourseMember());
        request.put(ROOT + PROGRAMMING_EXERCISES, programmingExerciseInExam, HttpStatus.BAD_REQUEST);
    }

    private void mockBuildPlanAndRepositoryCheck(ProgrammingExercise programmingExercise) throws Exception {
        bambooRequestMockProvider.mockBuildPlanIsValid(programmingExercise.getTemplateBuildPlanId(), true);
        bambooRequestMockProvider.mockBuildPlanIsValid(programmingExercise.getSolutionBuildPlanId(), true);
        bitbucketRequestMockProvider.mockRepositoryUrlIsValid(programmingExercise.getTemplateRepositoryUrlAsUrl(), programmingExercise.getProjectKey(), true);
        bitbucketRequestMockProvider.mockRepositoryUrlIsValid(programmingExercise.getSolutionRepositoryUrlAsUrl(), programmingExercise.getProjectKey(), true);
    }

    @Test
    @WithMockUser(username = "instructor1", roles = "INSTRUCTOR")
    public void updateProgrammingExercise_staticCodeAnalysisMustNotChange_falseToTrue_badRequest() throws Exception {
        mockBuildPlanAndRepositoryCheck(programmingExercise);
        programmingExercise.setStaticCodeAnalysisEnabled(true);
        request.put(ROOT + PROGRAMMING_EXERCISES, programmingExercise, HttpStatus.BAD_REQUEST);
    }

    @Test
    @WithMockUser(username = "instructor1", roles = "INSTRUCTOR")
    public void updateProgrammingExercise_staticCodeAnalysisMustNotChange_trueToFalse_badRequest() throws Exception {
        mockBuildPlanAndRepositoryCheck(programmingExercise);
        programmingExercise.setStaticCodeAnalysisEnabled(true);
        programmingExerciseRepository.save(programmingExercise);
        programmingExercise.setStaticCodeAnalysisEnabled(false);
        request.put(ROOT + PROGRAMMING_EXERCISES, programmingExercise, HttpStatus.BAD_REQUEST);
    }

    @Test
    @WithMockUser(username = "instructoralt1", roles = "INSTRUCTOR")
    public void updateProgrammingExercise_instructorNotInCourse_forbidden() throws Exception {
        database.addInstructor("other-instructors", "instructoralt");
        request.put(ROOT + PROGRAMMING_EXERCISES, programmingExercise, HttpStatus.FORBIDDEN);
    }

    @Test
    @WithMockUser(username = "instructor1", roles = "INSTRUCTOR")
    public void updateProgrammingExercise_invalidTemplateVcs_badRequest() throws Exception {
        database.addTemplateParticipationForProgrammingExercise(programmingExercise);
        bitbucketRequestMockProvider.enableMockingOfRequests();
        bambooRequestMockProvider.mockBuildPlanIsValid(programmingExercise.getTemplateBuildPlanId(), true);
        bitbucketRequestMockProvider.mockRepositoryUrlIsValid(programmingExercise.getTemplateRepositoryUrlAsUrl(), programmingExercise.getProjectKey(), false);

        request.putAndExpectError(ROOT + PROGRAMMING_EXERCISES, programmingExercise, HttpStatus.BAD_REQUEST, INVALID_TEMPLATE_REPOSITORY_URL);
    }

    @Test
    @WithMockUser(username = "instructor1", roles = "INSTRUCTOR")
    public void updateProgrammingExercise_invalidSolutionBuildPlan_badRequest() throws Exception {
        database.addTemplateParticipationForProgrammingExercise(programmingExercise);
        database.addSolutionParticipationForProgrammingExercise(programmingExercise);
        bitbucketRequestMockProvider.enableMockingOfRequests();
        bambooRequestMockProvider.mockBuildPlanIsValid(programmingExercise.getTemplateBuildPlanId(), true);
        bitbucketRequestMockProvider.mockRepositoryUrlIsValid(programmingExercise.getTemplateRepositoryUrlAsUrl(), programmingExercise.getProjectKey(), true);
        bambooRequestMockProvider.mockBuildPlanIsValid(programmingExercise.getSolutionBuildPlanId(), false);

        request.putAndExpectError(ROOT + PROGRAMMING_EXERCISES, programmingExercise, HttpStatus.BAD_REQUEST, INVALID_SOLUTION_BUILD_PLAN_ID);
    }

    @Test
    @WithMockUser(username = "instructor1", roles = "INSTRUCTOR")
    public void updateProgrammingExercise_invalidSolutionRepository_badRequest() throws Exception {
        database.addTemplateParticipationForProgrammingExercise(programmingExercise);
        database.addSolutionParticipationForProgrammingExercise(programmingExercise);
        bitbucketRequestMockProvider.enableMockingOfRequests();
        bambooRequestMockProvider.mockBuildPlanIsValid(programmingExercise.getTemplateBuildPlanId(), true);
        bambooRequestMockProvider.mockBuildPlanIsValid(programmingExercise.getSolutionBuildPlanId(), true);
        bitbucketRequestMockProvider.mockRepositoryUrlIsValid(programmingExercise.getTemplateRepositoryUrlAsUrl(), programmingExercise.getProjectKey(), true);
        bitbucketRequestMockProvider.mockRepositoryUrlIsValid(programmingExercise.getSolutionRepositoryUrlAsUrl(), programmingExercise.getProjectKey(), false);

        request.putAndExpectError(ROOT + PROGRAMMING_EXERCISES, programmingExercise, HttpStatus.BAD_REQUEST, INVALID_SOLUTION_REPOSITORY_URL);
    }

    @Test
    @WithMockUser(username = "instructoralt1", roles = "INSTRUCTOR")
    public void updateProblemStatement_instructorNotInCourse_forbidden() throws Exception {
        database.addInstructor("other-instructors", "instructoralt");
        final var endpoint = "/api" + ProgrammingExerciseResource.Endpoints.PROBLEM.replace("{exerciseId}", programmingExercise.getId() + "");
        request.patchWithResponseBody(endpoint, "a new problem statement", ProgrammingExercise.class, HttpStatus.FORBIDDEN, MediaType.TEXT_PLAIN);
    }

    @Test
    @WithMockUser(username = "instructor1", roles = "INSTRUCTOR")
    public void updateProblemStatement_invalidId_notFound() throws Exception {
        programmingExercise.setId(20L);
        final var endpoint = "/api" + ProgrammingExerciseResource.Endpoints.PROBLEM.replace("{exerciseId}", programmingExercise.getId() + "");
        request.patchWithResponseBody(endpoint, "a new problem statement", ProgrammingExercise.class, HttpStatus.NOT_FOUND, MediaType.TEXT_PLAIN);
    }

    @Test
    @WithMockUser(username = "instructor1", roles = "INSTRUCTOR")
    public void createProgrammingExercise_exerciseIsNull_badRequest() throws Exception {
        request.post(ROOT + SETUP, null, HttpStatus.BAD_REQUEST);
    }

    @Test
    @WithMockUser(username = "instructor1", roles = "INSTRUCTOR")
    public void createProgrammingExercise_idIsNotNull_badRequest() throws Exception {
        request.post(ROOT + SETUP, programmingExercise, HttpStatus.BAD_REQUEST);
    }

    @Test
    @WithMockUser(username = "instructor1", roles = "INSTRUCTOR")
    public void createProgrammingExercise_eitherCourseOrExerciseGroupSet_badRequest() throws Exception {
        programmingExercise.setCourse(null);
        request.post(ROOT + SETUP, programmingExercise, HttpStatus.BAD_REQUEST);
        programmingExerciseInExam.setCourse(programmingExercise.getCourseViaExerciseGroupOrCourseMember());
        request.post(ROOT + SETUP, programmingExerciseInExam, HttpStatus.BAD_REQUEST);
    }

    @Test
    @WithMockUser(username = "instructoralt1", roles = "INSTRUCTOR")
    public void createProgrammingExercise_instructorNotInCourse_forbidden() throws Exception {
        database.addInstructor("other-instructors", "instructoralt");
        programmingExercise.setId(null);
        request.post(ROOT + SETUP, programmingExercise, HttpStatus.FORBIDDEN);
    }

    @Test
    @WithMockUser(username = "instructor1", roles = "INSTRUCTOR")
    public void createProgrammingExercise_titleNull_badRequest() throws Exception {
        programmingExercise.setId(null);
        programmingExercise.setTitle(null);
        request.post(ROOT + SETUP, programmingExercise, HttpStatus.BAD_REQUEST);
    }

    @Test
    @WithMockUser(username = "instructor1", roles = "INSTRUCTOR")
    public void createProgrammingExercise_titleContainsBadCharacter_badRequest() throws Exception {
        programmingExercise.setId(null);
        programmingExercise.setTitle("abc?=§ ``+##");
        request.post(ROOT + SETUP, programmingExercise, HttpStatus.BAD_REQUEST);
    }

    @Test
    @WithMockUser(username = "instructor1", roles = "INSTRUCTOR")
    public void createProgrammingExercise_invalidShortName_badRequest() throws Exception {
        programmingExercise.setId(null);
        programmingExercise.setTitle("New title");
        programmingExercise.setShortName(null);
        request.post(ROOT + SETUP, programmingExercise, HttpStatus.BAD_REQUEST);
        programmingExercise.setShortName("hi");
        request.post(ROOT + SETUP, programmingExercise, HttpStatus.BAD_REQUEST);
    }

    @Test
    @WithMockUser(username = "instructor1", roles = "INSTRUCTOR")
    public void createProgrammingExercise_invalidCourseShortName_badRequest() throws Exception {
        programmingExercise.setId(null);
        programmingExercise.setTitle("New title");
        course.setShortName(null);
        courseRepository.save(course);
        request.post(ROOT + SETUP, programmingExercise, HttpStatus.BAD_REQUEST);
        course.setShortName("Hi");
        courseRepository.save(course);
        request.post(ROOT + SETUP, programmingExercise, HttpStatus.BAD_REQUEST);
    }

    @Test
    @WithMockUser(username = "instructor1", roles = "INSTRUCTOR")
    public void createProgrammingExercise_sameShortNameInCourse_badRequest() throws Exception {
        programmingExerciseInExam.setId(null);
        programmingExercise.setTitle("New title");
        programmingExercise.setId(null);
        request.post(ROOT + SETUP, programmingExerciseInExam, HttpStatus.BAD_REQUEST);
        request.post(ROOT + SETUP, programmingExercise, HttpStatus.BAD_REQUEST);
    }

    @Test
    @WithMockUser(username = "instructor1", roles = "INSTRUCTOR")
    public void createProgrammingExercise_shortNameContainsBadCharacters_badRequest() throws Exception {
        programmingExercise.setId(null);
        programmingExercise.setTitle("New title");
        programmingExercise.setShortName("asdb ³¼²½¼³`` ");
        request.post(ROOT + SETUP, programmingExercise, HttpStatus.BAD_REQUEST);
    }

    @Test
    @WithMockUser(username = "instructor1", roles = "INSTRUCTOR")
    public void createProgrammingExercise_noProgrammingLanguageSet_badRequest() throws Exception {
        programmingExercise.setId(null);
        programmingExercise.setShortName("testShortName");
        programmingExercise.setProgrammingLanguage(null);
        request.post(ROOT + SETUP, programmingExercise, HttpStatus.BAD_REQUEST);
    }

    @Test
    @WithMockUser(username = "instructor1", roles = "INSTRUCTOR")
    public void createProgrammingExercise_packageNameContainsBadCharacters_badRequest() throws Exception {
        programmingExercise.setId(null);
        programmingExercise.setPackageName("..asd. ß?");
        programmingExercise.setShortName("testShortName");
        request.post(ROOT + SETUP, programmingExercise, HttpStatus.BAD_REQUEST);
    }

    @Test
    @WithMockUser(username = "instructor1", roles = "INSTRUCTOR")
    public void createProgrammingExercise_packageNameContainsKeyword_badRequest() throws Exception {
        programmingExercise.setId(null);
        programmingExercise.setPackageName("abc.final.xyz");
        programmingExercise.setShortName("testShortName");
        request.post(ROOT + SETUP, programmingExercise, HttpStatus.BAD_REQUEST);
    }

    @Test
    @WithMockUser(username = "instructor1", roles = "INSTRUCTOR")
    public void createProgrammingExercise_packageNameElementBeginsWithDigit_badRequest() throws Exception {
        programmingExercise.setId(null);
        programmingExercise.setPackageName("eist.2020something");
        programmingExercise.setShortName("testShortName");
        request.post(ROOT + SETUP, programmingExercise, HttpStatus.BAD_REQUEST);
    }

    @Test
    @WithMockUser(username = "instructor1", roles = "INSTRUCTOR")
    public void createProgrammingExercise_packageNameIsNull_badRequest() throws Exception {
        programmingExercise.setId(null);
        programmingExercise.setPackageName(null);
        programmingExercise.setShortName("testShortName");
        request.post(ROOT + SETUP, programmingExercise, HttpStatus.BAD_REQUEST);
    }

    @Test
    @WithMockUser(username = "instructor1", roles = "INSTRUCTOR")
    public void createProgrammingExercise_maxScoreIsNull_badRequest() throws Exception {
        programmingExercise.setId(null);
        programmingExercise.setMaxScore(null);
        programmingExercise.setShortName("testShortName");
        request.post(ROOT + SETUP, programmingExercise, HttpStatus.BAD_REQUEST);
    }

    @Test
    @WithMockUser(username = "instructor1", roles = "INSTRUCTOR")
    public void createProgrammingExercise_noParticipationModeSelected_badRequest() throws Exception {
        programmingExercise.setId(null);
        programmingExercise.setAllowOfflineIde(false);
        programmingExercise.setAllowOnlineEditor(false);
        request.post(ROOT + SETUP, programmingExercise, HttpStatus.BAD_REQUEST);
    }

    @Test
    @WithMockUser(username = "instructor1", roles = "INSTRUCTOR")
    public void createProgrammingExercise_staticCodeAnalysisMustBeSet_badRequest() throws Exception {
        programmingExercise.setId(null);
        programmingExercise.setTitle("New title");
        programmingExercise.setShortName("NewShortname");
        programmingExercise.setStaticCodeAnalysisEnabled(null);
        request.post(ROOT + SETUP, programmingExercise, HttpStatus.BAD_REQUEST);
    }

    @Test
    @WithMockUser(username = "instructor1", roles = "INSTRUCTOR")
    public void createProgrammingExercise_unsupportedProgrammingLanguageForStaticCodeAnalysis_badRequest() throws Exception {
        programmingExercise.setId(null);
        programmingExercise.setTitle("New title");
        programmingExercise.setShortName("NewShortname");
        programmingExercise.setStaticCodeAnalysisEnabled(true);
        programmingExercise.programmingLanguage(ProgrammingLanguage.C);
        request.post(ROOT + SETUP, programmingExercise, HttpStatus.BAD_REQUEST);
    }

    @Test
    @WithMockUser(username = "instructor1", roles = "INSTRUCTOR")
    public void createProgrammingExercise_noStaticCodeAnalysisButMaxPenalty_badRequest() throws Exception {
        programmingExercise.setId(null);
        programmingExercise.setTitle("New title");
        programmingExercise.setShortName("NewShortname");
        programmingExercise.setStaticCodeAnalysisEnabled(false);
        programmingExercise.setMaxStaticCodeAnalysisPenalty(20);
        request.post(ROOT + SETUP, programmingExercise, HttpStatus.BAD_REQUEST);
    }

    @Test
    @WithMockUser(username = "instructor1", roles = "INSTRUCTOR")
    public void createProgrammingExercise_maxStaticCodePenaltyNegative_badRequest() throws Exception {
        programmingExercise.setId(null);
        programmingExercise.setTitle("New title");
        programmingExercise.setShortName("NewShortname");
        programmingExercise.setStaticCodeAnalysisEnabled(true);
        programmingExercise.setMaxStaticCodeAnalysisPenalty(-20);
        request.post(ROOT + SETUP, programmingExercise, HttpStatus.BAD_REQUEST);
    }

    @Test
    @WithMockUser(username = "instructor1", roles = "INSTRUCTOR")
    public void createProgrammingExercise_vcsProjectWithSameKeyAlreadyExists_badRequest() throws Exception {
        programmingExercise.setId(null);
        programmingExercise.setTitle("testTitle");
        programmingExercise.setShortName("testShortName");
        bitbucketRequestMockProvider.enableMockingOfRequests();
        bitbucketRequestMockProvider.mockProjectKeyExists(programmingExercise);
        request.post(ROOT + SETUP, programmingExercise, HttpStatus.BAD_REQUEST);
    }

    @Test
    @WithMockUser(username = "instructor1", roles = "INSTRUCTOR")
    public void createProgrammingExercise_bambooProjectWithSameKeyAlreadyExists_badRequest() throws Exception {
        programmingExercise.setId(null);
        programmingExercise.setTitle("testTitle");
        programmingExercise.setShortName("testShortName");
        bitbucketRequestMockProvider.enableMockingOfRequests();
        bambooRequestMockProvider.enableMockingOfRequests();
        bitbucketRequestMockProvider.mockCheckIfProjectExists(programmingExercise, false);
        bambooRequestMockProvider.mockProjectKeyExists(programmingExercise);
        request.post(ROOT + SETUP, programmingExercise, HttpStatus.BAD_REQUEST);
    }

    @Test
    @WithMockUser(username = "instructor1", roles = "INSTRUCTOR")
    public void createProgrammingExercise_vcsProjectWithSameTitleAlreadyExists_badRequest() throws Exception {
        programmingExercise.setId(null);
        programmingExercise.setTitle("testTitle");
        programmingExercise.setShortName("testShortName");
        bitbucketRequestMockProvider.enableMockingOfRequests();
        bitbucketRequestMockProvider.mockCheckIfProjectExists(programmingExercise, true);
        request.post(ROOT + SETUP, programmingExercise, HttpStatus.BAD_REQUEST);
    }

    @Test
    @WithMockUser(username = "instructor1", roles = "INSTRUCTOR")
    public void createProgrammingExercise_bambooProjectWithSameTitleAlreadyExists_badRequest() throws Exception {
        programmingExercise.setId(null);
        programmingExercise.setTitle("testTitle");
        programmingExercise.setShortName("testShortName");
        bitbucketRequestMockProvider.enableMockingOfRequests();
        bambooRequestMockProvider.enableMockingOfRequests();
        bitbucketRequestMockProvider.mockCheckIfProjectExists(programmingExercise, false);
        bambooRequestMockProvider.mockCheckIfProjectExists(programmingExercise, true);
        request.post(ROOT + SETUP, programmingExercise, HttpStatus.BAD_REQUEST);
    }

    @Test
    @WithMockUser(username = "instructoralt1", roles = "INSTRUCTOR")
    public void importProgrammingExercise_sourceExerciseIdNegative_badRequest() throws Exception {
        programmingExercise.setId(-1L);
        request.post(ROOT + IMPORT.replace("{sourceExerciseId}", programmingExercise.getId().toString()), programmingExercise, HttpStatus.BAD_REQUEST);
    }

    @Test
    @WithMockUser(username = "instructoralt1", roles = "INSTRUCTOR")
    public void importProgrammingExercise_maxScoreNull_badRequest() throws Exception {
        programmingExercise.setMaxScore(null);
        request.post(ROOT + IMPORT.replace("{sourceExerciseId}", programmingExercise.getId().toString()), programmingExercise, HttpStatus.BAD_REQUEST);
    }

    @Test
    @WithMockUser(username = "instructor1", roles = "INSTRUCTOR")
    public void importProgrammingExercise_noParticipationModeSelected_badRequest() throws Exception {
        programmingExercise.setAllowOfflineIde(false);
        programmingExercise.setAllowOnlineEditor(false);
        request.post(ROOT + IMPORT.replace("{sourceExerciseId}", programmingExercise.getId().toString()), programmingExercise, HttpStatus.BAD_REQUEST);
    }

    @Test
    @WithMockUser(username = "instructor1", roles = "INSTRUCTOR")
    public void importProgrammingExercise_noProgrammingLanguage_badRequest() throws Exception {
        programmingExercise.setProgrammingLanguage(null);
        request.post(ROOT + IMPORT.replace("{sourceExerciseId}", programmingExercise.getId().toString()), programmingExercise, HttpStatus.BAD_REQUEST);
    }

    @Test
    @WithMockUser(username = "instructoralt1", roles = "INSTRUCTOR")
    public void importProgrammingExercise_instructorNotInCourse_forbidden() throws Exception {
        database.addInstructor("other-instructors", "instructoralt");
        request.post(ROOT + IMPORT.replace("{sourceExerciseId}", programmingExercise.getId().toString()), programmingExercise, HttpStatus.FORBIDDEN);
    }

    @Test
    @WithMockUser(username = "instructor1", roles = "INSTRUCTOR")
    public void importProgrammingExercise_templateIdDoesNotExist_notFound() throws Exception {
        programmingExercise.setShortName("newShortName");
        programmingExercise.setTitle("newTitle");
        request.post(ROOT + IMPORT.replace("{sourceExerciseId}", "1337"), programmingExercise, HttpStatus.NOT_FOUND);
    }

    @Test
    @WithMockUser(username = "instructor1", roles = "INSTRUCTOR")
    public void importProgrammingExercise_sameShortNameInCourse_badRequest() throws Exception {
        programmingExercise.setId(null);
        programmingExercise.setTitle(programmingExercise.getTitle() + "change");
        programmingExerciseInExam.setId(null);
        programmingExerciseInExam.setTitle(programmingExerciseInExam.getTitle() + "change");
        // short name will still be the same
        request.post(ROOT + IMPORT.replace("{sourceExerciseId}", "1337"), programmingExercise, HttpStatus.BAD_REQUEST);
        request.post(ROOT + IMPORT.replace("{sourceExerciseId}", "1337"), programmingExerciseInExam, HttpStatus.BAD_REQUEST);
    }

    @Test
    @WithMockUser(username = "instructor1", roles = "INSTRUCTOR")
    public void importProgrammingExercise_sameTitleInCourse_badRequest() throws Exception {
        programmingExercise.setId(null);
        programmingExercise.setShortName(programmingExercise.getShortName() + "change");
        programmingExerciseInExam.setId(null);
        programmingExerciseInExam.setShortName(programmingExerciseInExam.getShortName() + "change");
        // title will still be the same
        request.post(ROOT + IMPORT.replace("{sourceExerciseId}", "1337"), programmingExercise, HttpStatus.BAD_REQUEST);
        request.post(ROOT + IMPORT.replace("{sourceExerciseId}", "1337"), programmingExerciseInExam, HttpStatus.BAD_REQUEST);
    }

    @Test
    @WithMockUser(username = "instructor1", roles = "INSTRUCTOR")
    public void importProgrammingExercise_staticCodeAnalysisMustBeSet_badRequest() throws Exception {
        var id = programmingExercise.getId();
        programmingExercise.setId(null);
        programmingExercise.setStaticCodeAnalysisEnabled(null);
        request.post(ROOT + IMPORT.replace("{sourceExerciseId}", id + ""), programmingExercise, HttpStatus.BAD_REQUEST);
    }

    @Test
    @WithMockUser(username = "instructor1", roles = "INSTRUCTOR")
    public void importProgrammingExercise_staticCodeAnalysisMustNotChange_badRequest() throws Exception {
        programmingExercise.setTitle("NewTitle");
        programmingExercise.setShortName("NewShortname");
        // false -> true
        programmingExercise.setStaticCodeAnalysisEnabled(true);
        request.post(ROOT + IMPORT.replace("{sourceExerciseId}", programmingExercise.getId() + ""), programmingExercise, HttpStatus.BAD_REQUEST);
        // true -> false
        programmingExerciseRepository.save(programmingExercise);
        programmingExercise.setTitle("NewTitle1");
        programmingExercise.setShortName("NewShortname1");
        programmingExercise.setStaticCodeAnalysisEnabled(false);
        request.post(ROOT + IMPORT.replace("{sourceExerciseId}", programmingExercise.getId() + ""), programmingExercise, HttpStatus.BAD_REQUEST);
    }

    @Test
    @WithMockUser(username = "instructor1", roles = "INSTRUCTOR")
    public void importProgrammingExercise_eitherCourseOrExerciseGroupSet_badRequest() throws Exception {
        programmingExercise.setCourse(null);
        request.post(ROOT + IMPORT.replace("{sourceExerciseId}", "1337"), programmingExercise, HttpStatus.BAD_REQUEST);
        programmingExerciseInExam.setCourse(programmingExercise.getCourseViaExerciseGroupOrCourseMember());
        request.post(ROOT + IMPORT.replace("{sourceExerciseId}", "1337"), programmingExerciseInExam, HttpStatus.BAD_REQUEST);
    }

    @Test
    @WithMockUser(username = "instructor1", roles = "INSTRUCTOR")
    public void importProgrammingExercise_vcsProjectWithSameKeyAlreadyExists_badRequest() throws Exception {
        programmingExercise.setId(null);
        programmingExercise.setShortName("testShortName");
        bitbucketRequestMockProvider.enableMockingOfRequests();
        bitbucketRequestMockProvider.mockProjectKeyExists(programmingExercise);
        request.post(ROOT + IMPORT.replace("{sourceExerciseId}", "1337"), programmingExercise, HttpStatus.BAD_REQUEST);
    }

    @Test
    @WithMockUser(username = "instructor1", roles = "INSTRUCTOR")
    public void importProgrammingExercise_bambooProjectWithSameKeyAlreadyExists_badRequest() throws Exception {
        programmingExercise.setId(null);
        programmingExercise.setShortName("testShortName");
        bitbucketRequestMockProvider.enableMockingOfRequests();
        bambooRequestMockProvider.enableMockingOfRequests();
        bitbucketRequestMockProvider.mockCheckIfProjectExists(programmingExercise, false);
        bambooRequestMockProvider.mockProjectKeyExists(programmingExercise);
        request.post(ROOT + IMPORT.replace("{sourceExerciseId}", "1337"), programmingExercise, HttpStatus.BAD_REQUEST);
    }

    @Test
    @WithMockUser(username = "instructor1", roles = "INSTRUCTOR")
    public void importProgrammingExercise_vcsProjectWithSameTitleAlreadyExists_badRequest() throws Exception {
        programmingExercise.setId(null);
        programmingExercise.setShortName("testShortName");
        bitbucketRequestMockProvider.enableMockingOfRequests();
        bitbucketRequestMockProvider.mockCheckIfProjectExists(programmingExercise, true);
        request.post(ROOT + IMPORT.replace("{sourceExerciseId}", "1337"), programmingExercise, HttpStatus.BAD_REQUEST);
    }

    @Test
    @WithMockUser(username = "instructor1", roles = "INSTRUCTOR")
    public void importProgrammingExercise_bambooProjectWithSameTitleAlreadyExists_badRequest() throws Exception {
        programmingExercise.setId(null);
        programmingExercise.setShortName("testShortName");
        bitbucketRequestMockProvider.enableMockingOfRequests();
        bambooRequestMockProvider.enableMockingOfRequests();
        bitbucketRequestMockProvider.mockCheckIfProjectExists(programmingExercise, false);
        bambooRequestMockProvider.mockCheckIfProjectExists(programmingExercise, true);
        request.post(ROOT + IMPORT.replace("{sourceExerciseId}", "1337"), programmingExercise, HttpStatus.BAD_REQUEST);
    }

    @Test
    @WithMockUser(username = "instructoralt1", roles = "INSTRUCTOR")
    public void exportSubmissionsByStudentLogins_notInstructorForExercise_forbidden() throws Exception {
        database.addInstructor("other-instructors", "instructoralt");
        request.post(getDefaultAPIEndpointForExportRepos(), getOptions(), HttpStatus.FORBIDDEN);
    }

    @NotNull
    private String getDefaultAPIEndpointForExportRepos() {
        return ROOT + EXPORT_SUBMISSIONS_BY_PARTICIPANTS.replace("{exerciseId}", programmingExercise.getId() + "").replace("{participantIdentifiers}", "1,2,3");
    }

    @Test
    @WithMockUser(username = "tutor1", roles = "TA")
    public void exportSubmissionsByStudentLogins_exportAllAsTutor_forbidden() throws Exception {
        final var options = getOptions();
        options.setExportAllParticipants(true);
        request.post(getDefaultAPIEndpointForExportRepos(), options, HttpStatus.FORBIDDEN);
    }

    @Test
    @WithMockUser(username = "instructor1", roles = "INSTRUCTOR")
    public void generateStructureOracleForExercise_exerciseDoesNotExist_badRequest() throws Exception {
        request.put(ROOT + GENERATE_TESTS.replace("{exerciseId}", programmingExercise.getId() + 1337 + ""), programmingExercise, HttpStatus.BAD_REQUEST);
    }

    @Test
    @WithMockUser(username = "instructoralt1", roles = "INSTRUCTOR")
    public void generateStructureOracleForExercise_userIsNotAdminInCourse_badRequest() throws Exception {
        database.addInstructor("other-instructors", "instructoralt");
        request.put(ROOT + GENERATE_TESTS.replace("{exerciseId}", programmingExercise.getId() + ""), programmingExercise, HttpStatus.FORBIDDEN);
    }

    @Test
    @WithMockUser(username = "instructor1", roles = "INSTRUCTOR")
    public void generateStructureOracleForExercise_invalidPackageName_badRequest() throws Exception {
        programmingExercise.setPackageName(null);
        programmingExerciseRepository.saveAndFlush(programmingExercise);
        request.put(ROOT + GENERATE_TESTS.replace("{exerciseId}", programmingExercise.getId() + ""), programmingExercise, HttpStatus.BAD_REQUEST);

        programmingExercise.setPackageName("ab");
        programmingExerciseRepository.saveAndFlush(programmingExercise);
        request.put(ROOT + GENERATE_TESTS.replace("{exerciseId}", programmingExercise.getId() + ""), programmingExercise, HttpStatus.BAD_REQUEST);
    }

    @Test
    @WithMockUser(username = "tutor1", roles = "TA")
    public void hasAtLeastOneStudentResult_exerciseDoesNotExist_notFound() throws Exception {
        request.get(ROOT + TEST_CASE_STATE.replace("{exerciseId}", programmingExercise.getId() + 1337 + ""), HttpStatus.NOT_FOUND, String.class);
    }

    @Test
    @WithMockUser(username = "tutoralt1", roles = "TA")
    public void hasAtLeastOneStudentResult_isNotTeachingAssistant_forbidden() throws Exception {
        database.addTeachingAssistant("other-tutors", "tutoralt");
        request.get(ROOT + TEST_CASE_STATE.replace("{exerciseId}", programmingExercise.getId() + ""), HttpStatus.FORBIDDEN, String.class);
    }

    @Test
    @WithMockUser(username = "tutor1", roles = "TA")
    public void getTestCases_asTutor() throws Exception {
        final var endpoint = ProgrammingExerciseTestCaseResource.Endpoints.TEST_CASES.replace("{exerciseId}", programmingExercise.getId() + "");
        final var returnedTests = request.getList(ROOT + endpoint, HttpStatus.OK, ProgrammingExerciseTestCase.class);
        final var testsInDB = programmingExerciseTestCaseRepository.findByExerciseId(programmingExercise.getId());
        returnedTests.forEach(testCase -> testCase.setExercise(programmingExercise));

        assertThat(new HashSet<>(returnedTests)).isEqualTo(testsInDB);
    }

    @Test
    @WithMockUser(username = "student1", roles = "STUDENT")
    public void getTestCases_asStudent_forbidden() throws Exception {
        final var endpoint = ProgrammingExerciseTestCaseResource.Endpoints.TEST_CASES.replace("{exerciseId}", programmingExercise.getId() + "");
        request.getList(ROOT + endpoint, HttpStatus.FORBIDDEN, ProgrammingExerciseTestCase.class);
    }

    @Test
    @WithMockUser(username = "other-teaching-assistant1", roles = "TA")
    public void getTestCases_tutorInOtherCourse_forbidden() throws Exception {
        database.addTeachingAssistant("other-teaching-assistants", "other-teaching-assistant");
        final var endpoint = ProgrammingExerciseTestCaseResource.Endpoints.TEST_CASES.replace("{exerciseId}", programmingExercise.getId() + "");

        request.getList(ROOT + endpoint, HttpStatus.FORBIDDEN, ProgrammingExerciseTestCase.class);
    }

    @Test
    @WithMockUser(username = "instructor1", roles = "INSTRUCTOR")
    public void updateTestCases_asInstrutor() throws Exception {
        bambooRequestMockProvider.enableMockingOfRequests();
        programmingExercise = programmingExerciseRepository.findWithTemplateParticipationAndSolutionParticipationById(programmingExercise.getId()).get();
        bambooRequestMockProvider.mockTriggerBuild(programmingExercise.getSolutionParticipation());
        final var testCases = programmingExerciseTestCaseRepository.findByExerciseId(programmingExercise.getId());
        final var updates = testCases.stream().map(testCase -> {
            final var testCaseUpdate = new ProgrammingExerciseTestCaseDTO();
            testCaseUpdate.setId(testCase.getId());
            testCaseUpdate.setAfterDueDate(true);
            testCaseUpdate.setWeight(testCase.getId() + 42.0);
            testCaseUpdate.setBonusMultiplier(testCase.getId() + 1.0);
            testCaseUpdate.setBonusPoints(testCase.getId() + 2.0);
            return testCaseUpdate;
        }).collect(Collectors.toList());
        final var endpoint = ProgrammingExerciseTestCaseResource.Endpoints.UPDATE_TEST_CASES.replace("{exerciseId}", programmingExercise.getId() + "");

        final var testCasesResponse = request.patchWithResponseBody(ROOT + endpoint, updates, new TypeReference<List<ProgrammingExerciseTestCase>>() {
        }, HttpStatus.OK);
        testCasesResponse.forEach(testCase -> testCase.setExercise(programmingExercise));
        final var testCasesInDB = programmingExerciseTestCaseRepository.findByExerciseId(programmingExercise.getId());

        assertThat(new HashSet<>(testCasesResponse)).isEqualTo(testCasesInDB);
        assertThat(testCasesResponse).allSatisfy(testCase -> {
            assertThat(testCase.isAfterDueDate()).isTrue();
            assertThat(testCase.getWeight()).isEqualTo(testCase.getId() + 42);
            assertThat(testCase.getBonusMultiplier()).isEqualTo(testCase.getId() + 1.0);
            assertThat(testCase.getBonusPoints()).isEqualTo(testCase.getId() + 2.0);
        });
    }

    @Test
    @WithMockUser(username = "instructor1", roles = "INSTRUCTOR")
    public void updateTestCases_nonExistingExercise_notFound() throws Exception {
        final var update = new ProgrammingExerciseTestCaseDTO();
        final var endpoint = ProgrammingExerciseTestCaseResource.Endpoints.UPDATE_TEST_CASES.replace("{exerciseId}", (programmingExercise.getId() + 1337) + "");
        request.patchWithResponseBody(ROOT + endpoint, List.of(update), String.class, HttpStatus.NOT_FOUND);
    }

    @Test
    @WithMockUser(username = "other-instructor1", roles = "INSTRUCTOR")
    public void updateTestCases_instructorInWrongCourse_forbidden() throws Exception {
        database.addInstructor("other-instructors", "other-instructor");
        final var update = new ProgrammingExerciseTestCaseDTO();
        final var endpoint = ProgrammingExerciseTestCaseResource.Endpoints.UPDATE_TEST_CASES.replace("{exerciseId}", programmingExercise.getId() + "");

        request.patchWithResponseBody(ROOT + endpoint, List.of(update), String.class, HttpStatus.FORBIDDEN);
    }

    @Test
    @WithMockUser(username = "instructor1", roles = "INSTRUCTOR")
    public void resetTestCaseWeights_asInstructor() throws Exception {
        bambooRequestMockProvider.enableMockingOfRequests();
        programmingExercise = programmingExerciseRepository.findWithTemplateParticipationAndSolutionParticipationById(programmingExercise.getId()).get();
        bambooRequestMockProvider.mockTriggerBuild(programmingExercise.getSolutionParticipation());
<<<<<<< HEAD
        final var endpoint = ProgrammingExerciseGradingResource.Endpoints.RESET.replace("{exerciseId}", programmingExercise.getId() + "");
=======
        final var endpoint = ProgrammingExerciseGradingResource.RESET.replace("{exerciseId}", programmingExercise.getId() + "");
>>>>>>> 805d7666
        programmingExerciseTestCaseRepository.findByExerciseId(programmingExercise.getId()).forEach(test -> {
            test.setWeight(42.0);
            programmingExerciseTestCaseRepository.saveAndFlush(test);
        });

        final var testCasesResponse = request.patchWithResponseBody(ROOT + endpoint, "{}", new TypeReference<List<ProgrammingExerciseTestCase>>() {
        }, HttpStatus.OK);
        // Otherwise the HashSet for comparison can't be created because exercise id is used for the hashCode
        testCasesResponse.forEach(testCase -> testCase.setExercise(programmingExercise));
        final var testsInDB = programmingExerciseTestCaseRepository.findByExerciseId(programmingExercise.getId());

        assertThat(new HashSet<>(testCasesResponse)).isEqualTo(testsInDB);
        assertThat(testsInDB).allSatisfy(test -> assertThat(test.getWeight()).isEqualTo(1));
        assertThat(testsInDB).allSatisfy(test -> assertThat(test.getBonusMultiplier()).isEqualTo(1.0));
        assertThat(testsInDB).allSatisfy(test -> assertThat(test.getBonusPoints()).isEqualTo(0.0));
    }

    @Test
    @WithMockUser(username = "other-instructor1", roles = "INSTRUCTOR")
    public void resetTestCaseWeights_instructorInWrongCourse_forbidden() throws Exception {
        database.addInstructor("other-instructors", "other-instructor");
<<<<<<< HEAD
        final var endpoint = ProgrammingExerciseGradingResource.Endpoints.RESET.replace("{exerciseId}", programmingExercise.getId() + "");
=======
        final var endpoint = ProgrammingExerciseGradingResource.RESET.replace("{exerciseId}", programmingExercise.getId() + "");
>>>>>>> 805d7666
        request.patchWithResponseBody(ROOT + endpoint, "{}", String.class, HttpStatus.FORBIDDEN);
    }
}<|MERGE_RESOLUTION|>--- conflicted
+++ resolved
@@ -1035,11 +1035,7 @@
         bambooRequestMockProvider.enableMockingOfRequests();
         programmingExercise = programmingExerciseRepository.findWithTemplateParticipationAndSolutionParticipationById(programmingExercise.getId()).get();
         bambooRequestMockProvider.mockTriggerBuild(programmingExercise.getSolutionParticipation());
-<<<<<<< HEAD
-        final var endpoint = ProgrammingExerciseGradingResource.Endpoints.RESET.replace("{exerciseId}", programmingExercise.getId() + "");
-=======
         final var endpoint = ProgrammingExerciseGradingResource.RESET.replace("{exerciseId}", programmingExercise.getId() + "");
->>>>>>> 805d7666
         programmingExerciseTestCaseRepository.findByExerciseId(programmingExercise.getId()).forEach(test -> {
             test.setWeight(42.0);
             programmingExerciseTestCaseRepository.saveAndFlush(test);
@@ -1061,11 +1057,7 @@
     @WithMockUser(username = "other-instructor1", roles = "INSTRUCTOR")
     public void resetTestCaseWeights_instructorInWrongCourse_forbidden() throws Exception {
         database.addInstructor("other-instructors", "other-instructor");
-<<<<<<< HEAD
-        final var endpoint = ProgrammingExerciseGradingResource.Endpoints.RESET.replace("{exerciseId}", programmingExercise.getId() + "");
-=======
         final var endpoint = ProgrammingExerciseGradingResource.RESET.replace("{exerciseId}", programmingExercise.getId() + "");
->>>>>>> 805d7666
         request.patchWithResponseBody(ROOT + endpoint, "{}", String.class, HttpStatus.FORBIDDEN);
     }
 }