package de.tum.in.www1.artemis.service;

import static org.mockito.ArgumentMatchers.any;
import static org.mockito.Mockito.*;

import java.net.URISyntaxException;
import java.time.ZonedDateTime;
import java.time.temporal.ChronoUnit;
import java.util.Set;

import org.eclipse.jgit.lib.ObjectId;
import org.junit.jupiter.api.AfterEach;
import org.junit.jupiter.api.BeforeEach;
import org.junit.jupiter.api.Test;
import org.junit.jupiter.params.ParameterizedTest;
import org.junit.jupiter.params.provider.ValueSource;
import org.mockito.Mockito;
import org.springframework.beans.factory.annotation.Autowired;

import de.tum.in.www1.artemis.AbstractSpringIntegrationBambooBitbucketJiraTest;
import de.tum.in.www1.artemis.connector.bitbucket.BitbucketRequestMockProvider;
import de.tum.in.www1.artemis.domain.ProgrammingExercise;
import de.tum.in.www1.artemis.domain.enumeration.AssessmentType;
import de.tum.in.www1.artemis.domain.enumeration.Visibility;
import de.tum.in.www1.artemis.domain.participation.ProgrammingExerciseStudentParticipation;
import de.tum.in.www1.artemis.domain.participation.StudentParticipation;
import de.tum.in.www1.artemis.repository.ProgrammingExerciseRepository;
import de.tum.in.www1.artemis.repository.ProgrammingExerciseTestCaseRepository;
import de.tum.in.www1.artemis.service.messaging.InstanceMessageReceiveService;
import de.tum.in.www1.artemis.util.TimeService;

class ProgrammingExerciseScheduleServiceTest extends AbstractSpringIntegrationBambooBitbucketJiraTest {

    @Autowired
    private InstanceMessageReceiveService instanceMessageReceiveService;

    @Autowired
    private ProgrammingExerciseRepository programmingExerciseRepository;

    @Autowired
<<<<<<< HEAD
    ProgrammingExerciseTestCaseRepository programmingExerciseTestCaseRepository;

    @Autowired
    TimeService timeService;
=======
    private TimeService timeService;
>>>>>>> fceeaef9

    @Autowired
    private BitbucketRequestMockProvider bitbucketRequestMockProvider;

    private ProgrammingExercise programmingExercise;

    // When the scheduler is invoked, there is a small delay until the runnable is called.
    // TODO: This could be improved by e.g. manually setting the system time instead of waiting for actual time to pass.
    private final long SCHEDULER_TASK_TRIGGER_DELAY_MS = 1500;

    @BeforeEach
    void init() {
        bitbucketRequestMockProvider.enableMockingOfRequests();
        doReturn(ObjectId.fromString("fffb09455885349da6e19d3ad7fd9c3404c5a0df")).when(gitService).getLastCommitHash(any());

        database.addUsers(2, 2, 2);
        database.addCourseWithOneProgrammingExerciseAndTestCases();
        programmingExercise = programmingExerciseRepository.findAll().get(0);

        database.addStudentParticipationForProgrammingExercise(programmingExercise, "student1");
        database.addStudentParticipationForProgrammingExercise(programmingExercise, "student2");
        programmingExercise = programmingExerciseRepository.findAllWithEagerParticipations().get(0);
    }

    @AfterEach
    void tearDown() {
        database.resetDatabase();
    }

    private void verifyLockStudentRepositoryOperation(boolean wasCalled) {
        int callCount = wasCalled ? 1 : 0;
        Set<StudentParticipation> studentParticipations = programmingExercise.getStudentParticipations();
        for (StudentParticipation studentParticipation : studentParticipations) {
            ProgrammingExerciseStudentParticipation programmingExerciseStudentParticipation = (ProgrammingExerciseStudentParticipation) studentParticipation;
            verify(versionControlService, Mockito.times(callCount)).setRepositoryPermissionsToReadOnly(programmingExerciseStudentParticipation.getVcsRepositoryUrl(),
                    programmingExercise.getProjectKey(), programmingExerciseStudentParticipation.getStudents());
            verify(versionControlService, Mockito.times(callCount)).setRepositoryPermissionsToReadOnly(programmingExerciseStudentParticipation.getVcsRepositoryUrl(),
                    programmingExercise.getProjectKey(), programmingExerciseStudentParticipation.getStudents());
        }
    }

    private void mockStudentRepoLocks() throws URISyntaxException {
        for (final var participation : programmingExercise.getStudentParticipations()) {
            final var repositorySlug = (programmingExercise.getProjectKey() + "-" + participation.getParticipantIdentifier()).toLowerCase();
            bitbucketRequestMockProvider.mockSetRepositoryPermissionsToReadOnly(repositorySlug, programmingExercise.getProjectKey(), participation.getStudents());
        }
    }

    @Test
    void shouldExecuteScheduledBuildAndTestAfterDueDate() throws Exception {
        mockStudentRepoLocks();
        long delayMS = 1000;
        final var dueDateDelayMS = 200;
        programmingExercise.setDueDate(ZonedDateTime.now().plus(dueDateDelayMS / 2, ChronoUnit.MILLIS));
        programmingExercise.setBuildAndTestStudentSubmissionsAfterDueDate(ZonedDateTime.now().plusNanos(timeService.milliSecondsToNanoSeconds(dueDateDelayMS)));
        programmingExerciseRepository.save(programmingExercise);
        instanceMessageReceiveService.processScheduleProgrammingExercise(programmingExercise.getId());

        Thread.sleep(delayMS + SCHEDULER_TASK_TRIGGER_DELAY_MS);

        // Lock student repository must be called once per participation.
        verifyLockStudentRepositoryOperation(true);
        // Instructor build should have been triggered.
        verify(programmingSubmissionService, Mockito.times(1)).triggerInstructorBuildForExercise(programmingExercise.getId());
    }

    @Test
    void shouldNotExecuteScheduledIfBuildAndTestAfterDueDateHasPassed() throws Exception {
        programmingExercise.setDueDate(ZonedDateTime.now().minusHours(1L));
        programmingExercise.setBuildAndTestStudentSubmissionsAfterDueDate(ZonedDateTime.now().minusHours(1L));
        programmingExerciseRepository.save(programmingExercise);
        instanceMessageReceiveService.processScheduleProgrammingExercise(programmingExercise.getId());

        Thread.sleep(SCHEDULER_TASK_TRIGGER_DELAY_MS);

        // Lock student repository must be called once per participation.
        verifyLockStudentRepositoryOperation(false);
        verify(programmingSubmissionService, never()).triggerInstructorBuildForExercise(programmingExercise.getId());
    }

    @Test
    void shouldNotExecuteScheduledIfBuildAndTestAfterDueDateIsNull() throws Exception {
        instanceMessageReceiveService.processScheduleProgrammingExercise(programmingExercise.getId());

        Thread.sleep(SCHEDULER_TASK_TRIGGER_DELAY_MS);

        // Lock student repository must be called once per participation.
        verifyLockStudentRepositoryOperation(false);
        verify(programmingSubmissionService, never()).triggerInstructorBuildForExercise(programmingExercise.getId());
        // Update all scores should have been triggered.
        verify(programmingExerciseGradingService, never()).updateAllResults(programmingExercise);
    }

    @Test
    void shouldNotExecuteScheduledTwiceIfSameExercise() throws Exception {
        mockStudentRepoLocks();
        long delayMS = 200; // 200 ms.
        programmingExercise.setDueDate(ZonedDateTime.now().plusNanos(timeService.milliSecondsToNanoSeconds(delayMS / 2)));
        // Setting it the first time.
        programmingExercise.setBuildAndTestStudentSubmissionsAfterDueDate(ZonedDateTime.now().plusNanos(timeService.milliSecondsToNanoSeconds(delayMS)));
        programmingExercise = programmingExerciseRepository.save(programmingExercise);
        instanceMessageReceiveService.processScheduleProgrammingExercise(programmingExercise.getId());

        // Setting it the second time.
        programmingExercise.setBuildAndTestStudentSubmissionsAfterDueDate(ZonedDateTime.now().plusNanos(timeService.milliSecondsToNanoSeconds(delayMS * 2)));
        programmingExercise = programmingExerciseRepository.save(programmingExercise);
        instanceMessageReceiveService.processScheduleProgrammingExercise(programmingExercise.getId());

        Thread.sleep(delayMS * 2 + SCHEDULER_TASK_TRIGGER_DELAY_MS);

        // Lock student repository must be called once per participation.
        verifyLockStudentRepositoryOperation(true);
        verify(programmingSubmissionService, Mockito.times(1)).triggerInstructorBuildForExercise(programmingExercise.getId());
    }

    @Test
    void shouldNotExecuteScheduledIfBuildAndTestAfterDueDateChangesToNull() throws Exception {
        long delayMS = 200;
        // Setting it the first time.
        programmingExercise.setBuildAndTestStudentSubmissionsAfterDueDate(ZonedDateTime.now().plusNanos(timeService.milliSecondsToNanoSeconds(delayMS)));
        instanceMessageReceiveService.processScheduleProgrammingExercise(programmingExercise.getId());

        // Now setting the date to null - this must also clear the old scheduled task!
        programmingExercise.setBuildAndTestStudentSubmissionsAfterDueDate(null);
        instanceMessageReceiveService.processScheduleProgrammingExercise(programmingExercise.getId());

        Thread.sleep(delayMS + SCHEDULER_TASK_TRIGGER_DELAY_MS);

        verifyLockStudentRepositoryOperation(false);
        verify(programmingSubmissionService, never()).triggerInstructorBuildForExercise(programmingExercise.getId());
        verify(programmingExerciseGradingService, never()).updateAllResults(programmingExercise);
    }

    @Test
    void shouldScheduleExercisesWithBuildAndTestDateInFuture() throws Exception {
        mockStudentRepoLocks();
        long delayMS = 200;
        programmingExercise.setDueDate(ZonedDateTime.now().plusNanos(timeService.milliSecondsToNanoSeconds(delayMS / 2)));
        programmingExercise.setBuildAndTestStudentSubmissionsAfterDueDate(ZonedDateTime.now().plusNanos(timeService.milliSecondsToNanoSeconds(delayMS)));
        programmingExerciseRepository.save(programmingExercise);

        database.addCourseWithOneProgrammingExercise();
        ProgrammingExercise programmingExercise2 = programmingExerciseRepository.findAll().get(1);
        programmingExercise2.setBuildAndTestStudentSubmissionsAfterDueDate(ZonedDateTime.now().minusHours(1));
        programmingExerciseRepository.save(programmingExercise2);

        instanceMessageReceiveService.processScheduleProgrammingExercise(programmingExercise.getId());

        Thread.sleep(delayMS + SCHEDULER_TASK_TRIGGER_DELAY_MS);

        verifyLockStudentRepositoryOperation(true);
        verify(programmingSubmissionService, Mockito.times(1)).triggerInstructorBuildForExercise(programmingExercise.getId());
    }

    @Test
    void shouldScheduleExercisesWithManualAssessment() throws Exception {
        mockStudentRepoLocks();
        long delayMS = 200;
        programmingExercise.setDueDate(ZonedDateTime.now().plusNanos(timeService.milliSecondsToNanoSeconds(delayMS / 2)));
        programmingExercise.setBuildAndTestStudentSubmissionsAfterDueDate(null);
        programmingExercise.setAssessmentType(AssessmentType.SEMI_AUTOMATIC);
        programmingExerciseRepository.save(programmingExercise);

        instanceMessageReceiveService.processScheduleProgrammingExercise(programmingExercise.getId());

        Thread.sleep(delayMS + SCHEDULER_TASK_TRIGGER_DELAY_MS);

        // Only lock participations
        verifyLockStudentRepositoryOperation(true);
        // but do not build all
        verify(programmingSubmissionService, never()).triggerInstructorBuildForExercise(programmingExercise.getId());
    }

    @Test
    void shouldUpdateScoresIfHasTestsAfterDueDateAndNoBuildAfterDueDate() throws Exception {
        mockStudentRepoLocks();
        final var dueDateDelayMS = 200;
        programmingExercise.setDueDate(ZonedDateTime.now().plus(dueDateDelayMS / 2, ChronoUnit.MILLIS));
        programmingExercise.setBuildAndTestStudentSubmissionsAfterDueDate(null);
        programmingExerciseRepository.save(programmingExercise);
        var testCases = programmingExerciseTestCaseRepository.findByExerciseId(programmingExercise.getId());
        testCases.stream().findFirst().get().setVisibility(Visibility.AFTER_DUE_DATE);
        programmingExerciseTestCaseRepository.saveAll(testCases);

        instanceMessageReceiveService.processScheduleProgrammingExercise(programmingExercise.getId());

        Thread.sleep(dueDateDelayMS + SCHEDULER_TASK_TRIGGER_DELAY_MS);

        verifyLockStudentRepositoryOperation(true);
        verify(programmingSubmissionService, never()).triggerInstructorBuildForExercise(programmingExercise.getId());
        // has AFTER_DUE_DATE tests and no additional build after due date => update the scores to show those test cases in it
        verify(programmingExerciseGradingService, Mockito.times(1)).updateAllResults(programmingExercise);
    }

    @Test
    void shouldNotUpdateScoresIfHasTestsAfterDueDateAndBuildAfterDueDate() throws Exception {
        mockStudentRepoLocks();
        final var dueDateDelayMS = 200;
        programmingExercise.setDueDate(ZonedDateTime.now().plus(dueDateDelayMS / 2, ChronoUnit.MILLIS));
        programmingExercise.setBuildAndTestStudentSubmissionsAfterDueDate(ZonedDateTime.now().plusNanos(timeService.milliSecondsToNanoSeconds(dueDateDelayMS)));
        programmingExerciseRepository.save(programmingExercise);
        var testCases = programmingExerciseTestCaseRepository.findByExerciseId(programmingExercise.getId());
        testCases.stream().findFirst().get().setVisibility(Visibility.AFTER_DUE_DATE);
        programmingExerciseTestCaseRepository.saveAll(testCases);

        instanceMessageReceiveService.processScheduleProgrammingExercise(programmingExercise.getId());

        Thread.sleep(dueDateDelayMS + SCHEDULER_TASK_TRIGGER_DELAY_MS);

        verifyLockStudentRepositoryOperation(true);
        verify(programmingSubmissionService, Mockito.times(1)).triggerInstructorBuildForExercise(programmingExercise.getId());
        // has AFTER_DUE_DATE tests, but also buildAfterDueDate => do not update results, but use the results created on additional build run
        verify(programmingExerciseGradingService, never()).updateAllResults(programmingExercise);
    }

    @ParameterizedTest()
    @ValueSource(booleans = { true, false })
    void shouldNotUpdateScoresIfHasNoTestsAfterDueDate(boolean hasBuildAndTestAfterDueDate) throws Exception {
        mockStudentRepoLocks();
        final var dueDateDelayMS = 200;
        programmingExercise.setDueDate(ZonedDateTime.now().plus(dueDateDelayMS / 2, ChronoUnit.MILLIS));
        if (hasBuildAndTestAfterDueDate) {
            programmingExercise.setBuildAndTestStudentSubmissionsAfterDueDate(ZonedDateTime.now().plusNanos(timeService.milliSecondsToNanoSeconds(dueDateDelayMS)));
        }
        else {
            programmingExercise.setBuildAndTestStudentSubmissionsAfterDueDate(null);
        }
        programmingExerciseRepository.save(programmingExercise);
        var testCases = programmingExerciseTestCaseRepository.findByExerciseId(programmingExercise.getId());
        testCases.forEach(testCase -> testCase.setVisibility(Visibility.ALWAYS));
        programmingExerciseTestCaseRepository.saveAll(testCases);

        instanceMessageReceiveService.processScheduleProgrammingExercise(programmingExercise.getId());

        Thread.sleep(dueDateDelayMS + SCHEDULER_TASK_TRIGGER_DELAY_MS);

        verifyLockStudentRepositoryOperation(true);
        if (hasBuildAndTestAfterDueDate) {
            verify(programmingSubmissionService, Mockito.times(1)).triggerInstructorBuildForExercise(programmingExercise.getId());
        }
        else {
            verify(programmingSubmissionService, never()).triggerInstructorBuildForExercise(programmingExercise.getId());
        }
        // no tests marked as AFTER_DUE_DATE => do not update scores on due date
        verify(programmingExerciseGradingService, never()).updateAllResults(programmingExercise);
    }
}<|MERGE_RESOLUTION|>--- conflicted
+++ resolved
@@ -38,14 +38,10 @@
     private ProgrammingExerciseRepository programmingExerciseRepository;
 
     @Autowired
-<<<<<<< HEAD
-    ProgrammingExerciseTestCaseRepository programmingExerciseTestCaseRepository;
-
-    @Autowired
-    TimeService timeService;
-=======
+    private ProgrammingExerciseTestCaseRepository programmingExerciseTestCaseRepository;
+
+    @Autowired
     private TimeService timeService;
->>>>>>> fceeaef9
 
     @Autowired
     private BitbucketRequestMockProvider bitbucketRequestMockProvider;
