--- conflicted
+++ resolved
@@ -1005,13 +1005,10 @@
     void testGetCoursesForImport_asAdmin() throws Exception {
         courseTestService.testGetCoursesForImport();
     }
-<<<<<<< HEAD
-=======
-
+  
     @Test
     @WithMockUser(username = TEST_PREFIX + "instructor1", roles = "INSTRUCTOR")
     void testFindAllOnlineCoursesForLtiDashboard() throws Exception {
         courseTestService.testFindAllOnlineCoursesForLtiDashboard();
     }
->>>>>>> 3afd5b02
 }