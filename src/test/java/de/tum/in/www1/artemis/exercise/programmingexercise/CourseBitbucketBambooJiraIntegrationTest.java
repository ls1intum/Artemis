package de.tum.in.www1.artemis.exercise.programmingexercise;

import static org.assertj.core.api.Assertions.assertThat;
import static org.mockito.ArgumentMatchers.any;
import static org.mockito.ArgumentMatchers.anyLong;
import static org.mockito.Mockito.*;

import java.io.IOException;
import java.nio.file.Path;
import java.util.HashSet;
import java.util.Optional;
import java.util.Set;
import java.util.stream.Stream;

import org.junit.jupiter.api.BeforeEach;
import org.junit.jupiter.api.Test;
import org.junit.jupiter.params.ParameterizedTest;
import org.junit.jupiter.params.provider.Arguments;
import org.junit.jupiter.params.provider.MethodSource;
import org.junit.jupiter.params.provider.ValueSource;
import org.springframework.beans.factory.annotation.Autowired;
import org.springframework.http.HttpStatus;
import org.springframework.security.test.context.support.WithMockUser;

import com.fasterxml.jackson.databind.ObjectMapper;

import de.tum.in.www1.artemis.AbstractSpringIntegrationBambooBitbucketJiraTest;
import de.tum.in.www1.artemis.course.CourseFactory;
import de.tum.in.www1.artemis.course.CourseTestService;
import de.tum.in.www1.artemis.domain.Course;
import de.tum.in.www1.artemis.domain.User;
import de.tum.in.www1.artemis.repository.CourseRepository;
import de.tum.in.www1.artemis.repository.UserRepository;
import de.tum.in.www1.artemis.service.connectors.bitbucket.BitbucketPermission;

class CourseBitbucketBambooJiraIntegrationTest extends AbstractSpringIntegrationBambooBitbucketJiraTest {

    private static final String TEST_PREFIX = "courseebitbubamboojira";

    @Autowired
    private CourseTestService courseTestService;

    @Autowired
    private CourseRepository courseRepo;

    @Autowired
    private UserRepository userRepository;

    @Autowired
    private ProgrammingExerciseUtilService programmingExerciseUtilService;

    @BeforeEach
    void setup() {
        participantScoreScheduleService.activate();
        courseTestService.setup(TEST_PREFIX, this);
        jiraRequestMockProvider.enableMockingOfRequests();
        bitbucketRequestMockProvider.enableMockingOfRequests();
        bambooRequestMockProvider.enableMockingOfRequests();
    }

    @Test
    @WithMockUser(username = "admin", roles = "ADMIN")
    void testCreateCourseWithPermission() throws Exception {
        courseTestService.testCreateCourseWithPermission();
    }

    @Test
    @WithMockUser(username = "admin", roles = "ADMIN")
    void testCreateCourseWithSameShortName() throws Exception {
        courseTestService.testCreateCourseWithSameShortName();
    }

    @Test
    @WithMockUser(username = "admin", roles = "ADMIN")
    void testCreateCourseWithNegativeMaxComplainNumber() throws Exception {
        courseTestService.testCreateCourseWithNegativeMaxComplainNumber();
    }

    @Test
    @WithMockUser(username = "admin", roles = "ADMIN")
    void testCreateCourseWithNegativeMaxComplainTimeDays() throws Exception {
        courseTestService.testCreateCourseWithNegativeMaxComplainTimeDays();
    }

    @Test
    @WithMockUser(username = "admin", roles = "ADMIN")
    void testCreateCourseWithNegativeMaxTeamComplainNumber() throws Exception {
        courseTestService.testCreateCourseWithNegativeMaxTeamComplainNumber();
    }

    @Test
    @WithMockUser(username = "admin", roles = "ADMIN")
    void testCreateCourseWithNegativeMaxComplaintTextLimit() throws Exception {
        courseTestService.testCreateCourseWithNegativeMaxComplaintTextLimit();
    }

    @Test
    @WithMockUser(username = "admin", roles = "ADMIN")
    void testCreateCourseWithNegativeMaxComplaintResponseTextLimit() throws Exception {
        courseTestService.testCreateCourseWithNegativeMaxComplaintResponseTextLimit();
    }

    @Test
    @WithMockUser(username = "admin", roles = "ADMIN")
    void testCreateCourseWithModifiedMaxComplainTimeDaysAndMaxComplains() throws Exception {
        courseTestService.testCreateCourseWithModifiedMaxComplainTimeDaysAndMaxComplains();
    }

    @Test
    @WithMockUser(username = "admin", roles = "ADMIN")
    void testCreateCourseWithCustomNonExistingGroupNames() throws Exception {
        courseTestService.testCreateCourseWithCustomNonExistingGroupNames();
    }

    @Test
    @WithMockUser(username = "admin", roles = "ADMIN")
    void testCreateCourseWithOptions() throws Exception {
        courseTestService.testCreateCourseWithOptions();
    }

    @Test
    @WithMockUser(username = "admin", roles = "ADMIN")
    void testDeleteCourseWithPermission() throws Exception {
        courseTestService.testDeleteCourseWithPermission();
    }

    @Test
    @WithMockUser(username = "admin", roles = "ADMIN")
    void testDeleteNotExistingCourse() throws Exception {
        courseTestService.testDeleteNotExistingCourse();
    }

    @Test
    @WithMockUser(username = TEST_PREFIX + "student1", roles = "USER")
    void testCreateCourseWithoutPermission() throws Exception {
        courseTestService.testCreateCourseWithoutPermission();
    }

    @Test
    @WithMockUser(username = "admin", roles = "ADMIN")
    void testCreateCourseWithWrongShortName() throws Exception {
        courseTestService.testCreateCourseWithWrongShortName();
    }

    @Test
    @WithMockUser(username = "admin", roles = "ADMIN")
    void testCreateDefaultCourseChannelsOnCourseCreation() throws Exception {
        bitbucketRequestMockProvider.mockUpdateUserDetails(TEST_PREFIX + "student1", TEST_PREFIX + "student1@test.de",
                TEST_PREFIX + "student1First " + TEST_PREFIX + "student1Last");
        bitbucketRequestMockProvider.mockAddUserToGroups();
        bitbucketRequestMockProvider.mockUpdateUserDetails(TEST_PREFIX + "instructor1", TEST_PREFIX + "instructor1@test.de",
                TEST_PREFIX + "instructor1First " + TEST_PREFIX + "instructor1Last");
        bitbucketRequestMockProvider.mockAddUserToGroups();
        courseTestService.testCreateCourseWithDefaultChannels();
    }

    @Test
    @WithMockUser(username = "admin", roles = "ADMIN")
    void testUpdateCourseIsEmpty() throws Exception {
        courseTestService.testUpdateCourseIsEmpty();
    }

    @Test
    @WithMockUser(username = TEST_PREFIX + "instructor1", roles = "INSTRUCTOR")
    void testEditCourseWithPermission() throws Exception {
        courseTestService.testEditCourseWithPermission();
    }

    @Test
    @WithMockUser(username = TEST_PREFIX + "instructor1", roles = "INSTRUCTOR")
    void testEditCourseShouldPreserveAssociations() throws Exception {
        courseTestService.testEditCourseShouldPreserveAssociations();
    }

    @Test
    @WithMockUser(username = "admin", roles = "ADMIN")
    void testUpdateCourseGroups() throws Exception {
        bitbucketRequestMockProvider.mockRevokeGroupPermissionFromAnyProject("instructor");
        bitbucketRequestMockProvider.mockGrantGroupPermissionToAnyProject("new-instructor-group", BitbucketPermission.PROJECT_ADMIN);
        bitbucketRequestMockProvider.mockRevokeGroupPermissionFromAnyProject("editor");
        bitbucketRequestMockProvider.mockGrantGroupPermissionToAnyProject("new-editor-group", BitbucketPermission.PROJECT_WRITE);
        bitbucketRequestMockProvider.mockRevokeGroupPermissionFromAnyProject("tutor");
        bitbucketRequestMockProvider.mockGrantGroupPermissionToAnyProject("new-ta-group", BitbucketPermission.PROJECT_READ);
        courseTestService.testUpdateCourseGroups();
    }

    @Test
    @WithMockUser(username = "admin", roles = "ADMIN")
    void testCreateAndUpdateCourseWithCourseImage() throws Exception {
        courseTestService.testCreateAndUpdateCourseWithCourseImage();
    }

    @Test
    @WithMockUser(username = "admin", roles = "ADMIN")
    void testCreateAndUpdateCourseWithPersistentCourseImageOnUpdate() throws Exception {
        courseTestService.testCreateAndUpdateCourseWithPersistentCourseImageOnUpdate();
    }

    @Test
    @WithMockUser(username = "admin", roles = "ADMIN")
    void testCreateAndUpdateCourseWithRemoveCourseImageOnUpdate() throws Exception {
        courseTestService.testCreateAndUpdateCourseWithRemoveCourseImageOnUpdate();
    }

    @Test
    @WithMockUser(username = "admin", roles = "ADMIN")
    void testCreateAndUpdateCourseWithSetNewImageDespiteRemoval() throws Exception {
        courseTestService.testCreateAndUpdateCourseWithSetNewImageDespiteRemoval();
    }

    @Test
    @WithMockUser(username = TEST_PREFIX + "student1", roles = "USER")
    void testGetCourseWithoutPermission() throws Exception {
        courseTestService.testGetCourseWithoutPermission();
    }

    @Test
    @WithMockUser(username = TEST_PREFIX + "tutor6", roles = "TA")
    void testGetCourse_tutorNotInCourse() throws Exception {
        courseTestService.testGetCourse_tutorNotInCourse();
    }

    @Test
    @WithMockUser(username = TEST_PREFIX + "instructor1", roles = "INSTRUCTOR")
    void testGetCoursesWithPermission() throws Exception {
        courseTestService.testGetCoursesWithPermission();
    }

    @Test
    @WithMockUser(username = TEST_PREFIX + "instructor1", roles = "INSTRUCTOR")
    void testGetCoursesWithQuizExercises() throws Exception {
        courseTestService.testGetCoursesWithQuizExercises();
    }

    @ParameterizedTest(name = "{displayName} [{index}] {argumentsWithNames}")
    @WithMockUser(username = TEST_PREFIX + "student1", roles = "USER")
    @ValueSource(booleans = { true, false })
    void testGetCourseForDashboard(boolean userRefresh) throws Exception {
        courseTestService.testGetCourseForDashboard(userRefresh);
    }

    @ParameterizedTest(name = "{displayName} [{index}] {argumentsWithNames}")
    @WithMockUser(username = TEST_PREFIX + "student1", roles = "USER")
    @ValueSource(booleans = { true, false })
    void testGetCourseForDashboardAccessDenied(boolean userRefresh) throws Exception {
        courseTestService.testGetCourseForDashboardAccessDenied(userRefresh);
    }

    @Test
    @WithMockUser(username = TEST_PREFIX + "student1", roles = "USER")
    void testGetCourseForDashboardForbiddenWithEnrollmentPossible() throws Exception {
        courseTestService.testGetCourseForDashboardForbiddenWithEnrollmentPossible();
    }

    @Test
    @WithMockUser(username = TEST_PREFIX + "student1", roles = "USER")
    void testGetCourseForEnrollment() throws Exception {
        courseTestService.testGetCourseForEnrollment();
    }

    @Test
    @WithMockUser(username = TEST_PREFIX + "student1", roles = "USER")
    void testGetCourseForEnrollmentAccessDenied() throws Exception {
        courseTestService.testGetCourseForEnrollmentAccessDenied();
    }

    @ParameterizedTest(name = "{displayName} [{index}] {argumentsWithNames}")
    @WithMockUser(username = TEST_PREFIX + "custom1", roles = { "USER", "TA", "EDITOR", "INSTRUCTOR" })
    @ValueSource(booleans = { true, false })
    void testGetAllCoursesForDashboardExams(boolean userRefresh) throws Exception {
        courseTestService.testGetAllCoursesForDashboardExams(userRefresh);
    }

    @Test
    @WithMockUser(username = TEST_PREFIX + "student1", roles = "USER")
    void testGetCoursesForDashboardPracticeRepositories() throws Exception {
        courseTestService.testGetCoursesForDashboardPracticeRepositories();
    }

    @Test
    @WithMockUser(username = TEST_PREFIX + "student1", roles = "USER")
    void testGetAllCoursesForDashboard() throws Exception {
        courseTestService.testGetAllCoursesForDashboard();
    }

    @Test
    @WithMockUser(username = TEST_PREFIX + "tutor1", roles = "TA")
    void testGetCoursesWithoutActiveExercises() throws Exception {
        courseTestService.testGetCoursesWithoutActiveExercises();
    }

    @Test
    @WithMockUser(username = TEST_PREFIX + "tutor1", roles = "TA")
    void testGetCoursesAccurateTimezoneEvaluation() throws Exception {
        courseTestService.testGetCoursesAccurateTimezoneEvaluation();
    }

    @Test
    @WithMockUser(username = TEST_PREFIX + "instructor1", roles = "INSTRUCTOR")
    void testGetAllCoursesWithUserStats() throws Exception {
        courseTestService.testGetAllCoursesWithUserStats();
    }

    @Test
    @WithMockUser(username = TEST_PREFIX + "instructor1", roles = "INSTRUCTOR")
    void testGetCourseWithOrganizations() throws Exception {
        courseTestService.testGetCourseWithOrganizations();
    }

    @Test
    @WithMockUser(username = TEST_PREFIX + "student1")
    void testGetCoursesToEnrollAndAccurateTimeZoneEvaluation() throws Exception {
        courseTestService.testGetCoursesForEnrollmentAndAccurateTimeZoneEvaluation();
    }

    @Test
    @WithMockUser(username = TEST_PREFIX + "tutor1", roles = "TA")
    void testGetCourseForAssessmentDashboardWithStats() throws Exception {
        courseTestService.testGetCourseForAssessmentDashboardWithStats();
    }

    @Test
    @WithMockUser(username = TEST_PREFIX + "instructor1", roles = "INSTRUCTOR")
    void testGetCourseForAssessmentDashboard_averageRatingComputedCorrectly() throws Exception {
        courseTestService.testGetCourseForAssessmentDashboard_averageRatingComputedCorrectly();
    }

    @Test
    @WithMockUser(username = TEST_PREFIX + "instructor2", roles = "INSTRUCTOR")
    void testGetCourseForInstructorDashboardWithStats_instructorNotInCourse() throws Exception {
        courseTestService.testGetCourseForInstructorDashboardWithStats_instructorNotInCourse();
    }

    @Test
    @WithMockUser(username = TEST_PREFIX + "tutor6", roles = "TA")
    void testGetCourseForAssessmentDashboardWithStats_tutorNotInCourse() throws Exception {
        courseTestService.testGetCourseForAssessmentDashboardWithStats_tutorNotInCourse();
    }

    @Test
    @WithMockUser(username = TEST_PREFIX + "tutor1", roles = "TA")
    void testGetAssessmentDashboardStats_withoutAssessments() throws Exception {
        courseTestService.testGetAssessmentDashboardStats_withoutAssessments();
    }

    @Test
    @WithMockUser(username = TEST_PREFIX + "tutor1", roles = "TA")
    void testGetAssessmentDashboardStats_withAssessments() throws Exception {
        courseTestService.testGetAssessmentDashboardStats_withAssessments();
    }

    @Test
    @WithMockUser(username = TEST_PREFIX + "tutor1", roles = "TA")
    void testGetAssessmentDashboardStats_withAssessmentsAndComplaints() throws Exception {
        courseTestService.testGetAssessmentDashboardStats_withAssessmentsAndComplaints();
    }

    @Test
    @WithMockUser(username = TEST_PREFIX + "tutor1", roles = "TA")
    void testGetAssessmentDashboardStats_withAssessmentsAndFeedbackRequests() throws Exception {
        courseTestService.testGetAssessmentDashboardStats_withAssessmentsAndFeedbackRequests();
    }

    @Test
    @WithMockUser(username = TEST_PREFIX + "tutor1", roles = "TA")
    void testGetAssessmentDashboardStats_withAssessmentsAndComplaintsAndResponses() throws Exception {
        courseTestService.testGetAssessmentDashboardStats_withAssessmentsAndComplaintsAndResponses();
    }

    @Test
    @WithMockUser(username = TEST_PREFIX + "tutor1", roles = "TA")
    void testGetAssessmentDashboardStats_withAssessmentsAndFeedBackRequestsAndResponses() throws Exception {
        courseTestService.testGetAssessmentDashboardStats_withAssessmentsAndFeedBackRequestsAndResponses();
    }

    @Test
    @WithMockUser(username = TEST_PREFIX + "tutor1", roles = "TA")
    void testGetAssessmentDashboardStats_withAssessmentsAndComplaintsAndResponses_Large() throws Exception {
        courseTestService.testGetAssessmentDashboardStats_withAssessmentsAndComplaintsAndResponses_Large();
    }

    @Test
    @WithMockUser(username = TEST_PREFIX + "instructor1", roles = "INSTRUCTOR")
    void testGetCourse() throws Exception {
        courseTestService.testGetCourse();
    }

    @Test
    @WithMockUser(username = TEST_PREFIX + "instructor1", roles = "INSTRUCTOR")
    void testGetCategoriesInCourse() throws Exception {
        courseTestService.testGetCategoriesInCourse();
    }

    @Test
    @WithMockUser(username = TEST_PREFIX + "instructor2", roles = "INSTRUCTOR")
    void testGetCategoriesInCourse_instructorNotInCourse() throws Exception {
        courseTestService.testGetCategoriesInCourse_instructorNotInCourse();
    }

    @Test
    @WithMockUser(username = "admin", roles = "ADMIN")
    void testGetAllGroupsForAllCourses() throws Exception {
        courseTestService.testGetAllGroupsForAllCourses();
    }

    @Test
    @WithMockUser(username = "ab12cde")
    void testEnrollInCourse() throws Exception {
        bitbucketRequestMockProvider.mockUpdateUserDetails("ab12cde", "ab12cde@test.de", "ab12cdeFirst ab12cdeLast");
        bitbucketRequestMockProvider.mockAddUserToGroups();
        courseTestService.testEnrollInCourse();
    }

    @Test
    @WithMockUser(username = "ab12cde")
    void testEnrollInCourse_notMeetsDate() throws Exception {
        courseTestService.testEnrollInCourse_notMeetsDate();
    }

    @Test
    @WithMockUser(username = TEST_PREFIX + "student1", roles = "USER")
    void testUnenrollFromCourse() throws Exception {
        User student = userRepository.findOneWithGroupsByLogin(TEST_PREFIX + "student1").orElseThrow();
        bitbucketRequestMockProvider.mockUpdateUserDetails(student.getLogin(), student.getEmail(), student.getName());
        bitbucketRequestMockProvider.mockRemoveUserFromGroup(student.getLogin(), "unenrolltestcourse1");
        courseTestService.testUnenrollFromCourse();
    }

    @Test
    @WithMockUser(username = TEST_PREFIX + "instructor1", roles = "INSTRUCTOR")
    void testAddTutorAndInstructorToCourse_failsToAddUserToGroup() throws Exception {
        bitbucketRequestMockProvider.mockUpdateUserDetails(TEST_PREFIX + "tutor1", TEST_PREFIX + "tutor1@test.de", TEST_PREFIX + "tutor1First " + TEST_PREFIX + "tutor1Last");
        bitbucketRequestMockProvider.mockAddUserToGroups();
        bitbucketRequestMockProvider.mockUpdateUserDetails(TEST_PREFIX + "editor1", TEST_PREFIX + "editor1@test.de", TEST_PREFIX + "editor1First " + TEST_PREFIX + "editor1Last");
        bitbucketRequestMockProvider.mockAddUserToGroups();
        bitbucketRequestMockProvider.mockUpdateUserDetails(TEST_PREFIX + "instructor1", TEST_PREFIX + "instructor1@test.de",
                TEST_PREFIX + "instructor1First " + TEST_PREFIX + "instructor1Last");
        bitbucketRequestMockProvider.mockAddUserToGroups();
        courseTestService.testAddTutorAndEditorAndInstructorToCourse_failsToAddUserToGroup(HttpStatus.OK);
    }

    @Test
    @WithMockUser(username = TEST_PREFIX + "instructor1", roles = "INSTRUCTOR")
    void testRemoveTutorFromCourse_failsToRemoveUserFromGroup() throws Exception {
        courseTestService.testRemoveTutorFromCourse_failsToRemoveUserFromGroup();
    }

    @Test
    @WithMockUser(username = TEST_PREFIX + "instructor1", roles = "INSTRUCTOR")
    void testRemoveTutorFromCourse_userNotFoundInJira_successful() throws Exception {
        Course course = CourseFactory.generateCourse(null, null, null, new HashSet<>(), TEST_PREFIX + "tumuser", TEST_PREFIX + "tutor", TEST_PREFIX + "editor",
                TEST_PREFIX + "instructor");
        course = courseRepo.save(course);
        programmingExerciseUtilService.addProgrammingExerciseToCourse(course, false);
        course = courseRepo.save(course);

        User tutor = userRepository.findOneWithGroupsByLogin(TEST_PREFIX + "tutor1").orElseThrow();
        jiraRequestMockProvider.mockRemoveUserFromGroup(Set.of(course.getTeachingAssistantGroupName()), tutor.getLogin(), false, true);
        bitbucketRequestMockProvider.mockUpdateUserDetails(tutor.getLogin(), tutor.getEmail(), tutor.getName());
        bitbucketRequestMockProvider.mockRemoveUserFromGroup(tutor.getLogin(), course.getTeachingAssistantGroupName());
        request.delete("/api/courses/" + course.getId() + "/tutors/" + tutor.getLogin(), HttpStatus.OK);
        tutor = userRepository.findOneWithGroupsByLogin(TEST_PREFIX + "tutor1").orElseThrow();
        assertThat(tutor.getGroups()).doesNotContain(course.getTeachingAssistantGroupName());
    }

    @Test
    @WithMockUser(username = "admin", roles = "ADMIN")
    void testUpdateCourse_withExternalUserManagement_vcsUserManagementHasNotBeenCalled() throws Exception {
        var course = CourseFactory.generateCourse(1L, null, null, new HashSet<>(), "tumuser", "tutor", "editor", "instructor");
        course = courseRepo.save(course);

        request.put("/api/courses", course, HttpStatus.OK);

        verifyNoInteractions(versionControlService);
    }

    @Test
    @WithMockUser(username = TEST_PREFIX + "instructor2", roles = "INSTRUCTOR")
    void testUpdateCourse_instructorNotInCourse() throws Exception {
        courseTestService.testUpdateCourse_instructorNotInCourse();
    }

    @Test
    @WithMockUser(username = TEST_PREFIX + "instructor1", roles = "INSTRUCTOR")
    void testGetAllStudentsOrTutorsOrInstructorsInCourse() throws Exception {
        courseTestService.testGetAllStudentsOrTutorsOrInstructorsInCourse();
    }

    @Test
    @WithMockUser(username = TEST_PREFIX + "instructor1", roles = "INSTRUCTOR")
    void searchForStudentsInCourse() throws Exception {
        courseTestService.searchStudentsInCourse();
    }

    @Test
    @WithMockUser(username = TEST_PREFIX + "student1", roles = "USER")
    void searchUsersInCourse_searchForAllTutors_shouldReturnAllTutorsAndEditors() throws Exception {
        courseTestService.searchUsersInCourse_searchForAllTutors_shouldReturnAllTutorsAndEditors();
    }

    @Test
    @WithMockUser(username = TEST_PREFIX + "student1", roles = "USER")
    void searchUsersInCourse_searchForAllInstructor_shouldReturnAllInstructors() throws Exception {
        courseTestService.searchUsersInCourse_searchForAllInstructor_shouldReturnAllInstructors();
    }

    @Test
    @WithMockUser(username = TEST_PREFIX + "student1", roles = "USER")
    void searchUsersInCourse_searchForAllStudents_shouldReturnBadRequest() throws Exception {
        courseTestService.searchUsersInCourse_searchForAllStudents_shouldReturnBadRequest();
    }

    @Test
    @WithMockUser(username = TEST_PREFIX + "student1", roles = "USER")
    void searchUsersInCourse_searchForStudentsAndTooShortSearchTerm_shouldReturnBadRequest() throws Exception {
        courseTestService.searchUsersInCourse_searchForStudentsAndTooShortSearchTerm_shouldReturnBadRequest();
    }

    @Test
    @WithMockUser(username = TEST_PREFIX + "student1", roles = "USER")
    void searchUsersInCourse_searchForStudents_shouldReturnUsersMatchingSearchTerm() throws Exception {
        courseTestService.searchUsersInCourse_searchForStudents_shouldReturnUsersMatchingSearchTerm();
    }

    @Test
    @WithMockUser(username = TEST_PREFIX + "student1", roles = "USER")
    void searchUsersInCourse_searchForAllTutorsAndInstructors_shouldReturnAllTutorsEditorsAndInstructors() throws Exception {
        courseTestService.searchUsersInCourse_searchForAllTutorsAndInstructors_shouldReturnAllTutorsEditorsAndInstructors();
    }

    @Test
    @WithMockUser(username = TEST_PREFIX + "student1", roles = "USER")
    void searchUsersInCourse_searchForTutorsAndInstructors_shouldReturnUsersMatchingSearchTerm() throws Exception {
        courseTestService.searchUsersInCourse_searchForTutorsAndInstructors_shouldReturnUsersMatchingSearchTerm();
    }

    @Test
    @WithMockUser(username = TEST_PREFIX + "student1", roles = "USER")
    void searchUsersInCourse_searchForStudentsTutorsAndInstructorsAndTooShortSearchTerm_shouldReturnBadRequest() throws Exception {
        courseTestService.searchUsersInCourse_searchForStudentsTutorsAndInstructorsAndTooShortSearchTerm_shouldReturnBadRequest();
    }

    @Test
    @WithMockUser(username = TEST_PREFIX + "student1", roles = "USER")
    void searchUsersInCourse_searchForStudentsTutorsEditorsAndInstructors_shouldReturnUsersMatchingSearchTerm() throws Exception {
        courseTestService.searchUsersInCourse_searchForStudentsTutorsEditorsAndInstructors_shouldReturnUsersMatchingSearchTerm();
    }

    @Test
    @WithMockUser(username = TEST_PREFIX + "student1", roles = "USER")
    void searchMembersForUserMentionsSearchTermFilteringCorrect() throws Exception {
        courseTestService.testSearchMembersForUserMentionsSearchTermFilteringCorrect();
    }

    @Test
    @WithMockUser(username = TEST_PREFIX + "student1", roles = "USER")
    void searchMembersForUserMentionsSearchResultLimit() throws Exception {
        courseTestService.testSearchMembersForUserMentionsSearchResultLimit();
    }

    @Test
    @WithMockUser(username = TEST_PREFIX + "student1", roles = "USER")
    void tearchMembersForUserMentionsNoSearchTerm() throws Exception {
        courseTestService.testSearchMembersForUserMentionsNoSearchTerm();
    }

    @Test
    @WithMockUser(username = TEST_PREFIX + "instructor1", roles = "INSTRUCTOR")
    void testGetAllEditorsInCourse() throws Exception {
        courseTestService.testGetAllEditorsInCourse();
    }

    @Test
    @WithMockUser(username = TEST_PREFIX + "instructor1", roles = "INSTRUCTOR")
    void testGetAllStudentsOrTutorsOrInstructorsInCourse_AsInstructorOfOtherCourse_forbidden() throws Exception {
        courseTestService.testGetAllStudentsOrTutorsOrInstructorsInCourse_AsInstructorOfOtherCourse_forbidden();
    }

    @Test
    @WithMockUser(username = TEST_PREFIX + "tutor1", roles = "TA")
    void testGetAllStudentsOrTutorsOrInstructorsInCourse_AsTutor_forbidden() throws Exception {
        courseTestService.testGetAllStudentsOrTutorsOrInstructorsInCourse_AsTutor_forbidden();
    }

    @Test
    @WithMockUser(username = TEST_PREFIX + "student1", roles = "USER")
    void testSearchStudentsAndTutorsAndInstructorsInCourse() throws Exception {
        courseTestService.testSearchStudentsAndTutorsAndInstructorsInCourse();
    }

    @Test
    @WithMockUser(username = TEST_PREFIX + "student1", roles = "USER")
    void testSearchStudentsAndTutorsAndInstructorsInOtherCourse_forbidden() throws Exception {
        courseTestService.testSearchStudentsAndTutorsAndInstructorsInOtherCourseForbidden();
    }

    @Test
    @WithMockUser(username = TEST_PREFIX + "instructor1", roles = "INSTRUCTOR")
    void testAddStudentOrTutorOrEditorOrInstructorToCourse() throws Exception {
        bitbucketRequestMockProvider.mockUpdateUserDetails(TEST_PREFIX + "student1", TEST_PREFIX + "student1@test.de",
                TEST_PREFIX + "student1First " + TEST_PREFIX + "student1Last");
        bitbucketRequestMockProvider.mockAddUserToGroups();
        bitbucketRequestMockProvider.mockUpdateUserDetails(TEST_PREFIX + "tutor1", TEST_PREFIX + "tutor1@test.de", TEST_PREFIX + "tutor1First " + TEST_PREFIX + "tutor1Last");
        bitbucketRequestMockProvider.mockAddUserToGroups();
        bitbucketRequestMockProvider.mockUpdateUserDetails(TEST_PREFIX + "editor1", TEST_PREFIX + "editor1@test.de", TEST_PREFIX + "editor1First " + TEST_PREFIX + "editor1Last");
        bitbucketRequestMockProvider.mockAddUserToGroups();
        bitbucketRequestMockProvider.mockUpdateUserDetails(TEST_PREFIX + "instructor1", TEST_PREFIX + "instructor1@test.de",
                TEST_PREFIX + "instructor1First " + TEST_PREFIX + "instructor1Last");
        bitbucketRequestMockProvider.mockAddUserToGroups();
        courseTestService.testAddStudentOrTutorOrEditorOrInstructorToCourse();
    }

    @Test
    @WithMockUser(username = TEST_PREFIX + "instructor1", roles = "INSTRUCTOR")
    void testAddStudentOrTutorOrInstructorToCourse_AsInstructorOfOtherCourse_forbidden() throws Exception {
        courseTestService.testAddStudentOrTutorOrInstructorToCourse_AsInstructorOfOtherCourse_forbidden();
    }

    @Test
    @WithMockUser(username = TEST_PREFIX + "tutor1", roles = "TA")
    void testAddStudentOrTutorOrInstructorToCourse_AsTutor_forbidden() throws Exception {
        courseTestService.testAddStudentOrTutorOrInstructorToCourse_AsTutor_forbidden();
    }

    @Test
    @WithMockUser(username = TEST_PREFIX + "instructor1", roles = "INSTRUCTOR")
    void testAddStudentOrTutorOrInstructorToCourse_WithNonExistingUser() throws Exception {
        courseTestService.testAddStudentOrTutorOrInstructorToCourse_WithNonExistingUser();
    }

    @Test
    @WithMockUser(username = TEST_PREFIX + "instructor1", roles = "INSTRUCTOR")
    void testRemoveStudentOrTutorOrInstructorFromCourse() throws Exception {
        bitbucketRequestMockProvider.mockUpdateUserDetails(TEST_PREFIX + "student1", TEST_PREFIX + "student1@test.de",
                TEST_PREFIX + "student1First " + TEST_PREFIX + "student1Last");
        bitbucketRequestMockProvider.mockRemoveUserFromGroup(TEST_PREFIX + "student1", "tumuser");
        bitbucketRequestMockProvider.mockUpdateUserDetails(TEST_PREFIX + "tutor1", TEST_PREFIX + "tutor1@test.de", TEST_PREFIX + "tutor1First " + TEST_PREFIX + "tutor1Last");
        bitbucketRequestMockProvider.mockRemoveUserFromGroup(TEST_PREFIX + "tutor1", "tutor");
        bitbucketRequestMockProvider.mockUpdateUserDetails(TEST_PREFIX + "editor1", TEST_PREFIX + "editor1@test.de", TEST_PREFIX + "editor1First " + TEST_PREFIX + "editor1Last");
        bitbucketRequestMockProvider.mockRemoveUserFromGroup(TEST_PREFIX + "editor1", "editor");
        bitbucketRequestMockProvider.mockUpdateUserDetails(TEST_PREFIX + "instructor1", TEST_PREFIX + "instructor1@test.de",
                TEST_PREFIX + "instructor1First " + TEST_PREFIX + "instructor1Last");
        bitbucketRequestMockProvider.mockRemoveUserFromGroup(TEST_PREFIX + "instructor1", "instructor");
        bitbucketRequestMockProvider.mockUpdateUserDetails(TEST_PREFIX + "student1", TEST_PREFIX + "student1@test.de",
                TEST_PREFIX + "student1First " + TEST_PREFIX + "student1Last");
        courseTestService.testRemoveStudentOrTutorOrInstructorFromCourse();
    }

    @Test
    @WithMockUser(username = TEST_PREFIX + "instructor1", roles = "INSTRUCTOR")
    void testRemoveStudentOrTutorOrInstructorFromCourse_WithNonExistingUser() throws Exception {
        courseTestService.testRemoveStudentOrTutorOrEditorOrInstructorFromCourse_WithNonExistingUser();
    }

    @Test
    @WithMockUser(username = TEST_PREFIX + "instructor1", roles = "INSTRUCTOR")
    void testRemoveStudentOrTutorOrInstructorFromCourse_AsInstructorOfOtherCourse_forbidden() throws Exception {
        courseTestService.testRemoveStudentOrTutorOrInstructorFromCourse_AsInstructorOfOtherCourse_forbidden();
    }

    @Test
    @WithMockUser(username = TEST_PREFIX + "tutor1", roles = "TA")
    void testRemoveStudentOrTutorOrInstructorFromCourse_AsTutor_forbidden() throws Exception {
        courseTestService.testRemoveStudentOrTutorOrInstructorFromCourse_AsTutor_forbidden();
    }

    @Test
    @WithMockUser(username = TEST_PREFIX + "tutor1", roles = "TA")
    void testGetLockedSubmissionsForCourseAsTutor() throws Exception {
        courseTestService.testGetLockedSubmissionsForCourseAsTutor();
    }

    @Test
    @WithMockUser(username = TEST_PREFIX + "student1", roles = "USER")
    void testGetLockedSubmissionsForCourseAsStudent() throws Exception {
        courseTestService.testGetLockedSubmissionsForCourseAsStudent();
    }

    @Test
    @WithMockUser(username = TEST_PREFIX + "student1", roles = "USER")
    void testArchiveCourseAsStudent_forbidden() throws Exception {
        courseTestService.testArchiveCourseAsStudent_forbidden();
    }

    @Test
    @WithMockUser(username = TEST_PREFIX + "tutor1", roles = "TA")
    void testArchiveCourseAsTutor_forbidden() throws Exception {
        courseTestService.testArchiveCourseAsTutor_forbidden();
    }

    @Test
    @WithMockUser(username = TEST_PREFIX + "instructor1", roles = "INSTRUCTOR")
    void testArchiveCourseWithTestModelingAndFileUploadExercises() throws Exception {
        courseTestService.testArchiveCourseWithTestModelingAndFileUploadExercises();
    }

    @Test
    @WithMockUser(username = TEST_PREFIX + "instructor1", roles = "INSTRUCTOR")
    void testArchiveCourseWithQuizExercise() throws Exception {
        courseTestService.testArchiveCourseWithQuizExercise(TEST_PREFIX);
    }

    @Test
    @WithMockUser(username = TEST_PREFIX + "instructor1", roles = "INSTRUCTOR")
    void testArchiveCourseWithQuizExerciseCannotExportExerciseDetails() throws Exception {
        doThrow(new IOException("Error")).when(fileService).writeObjectToJsonFile(any(), any(ObjectMapper.class), any(Path.class));
        courseTestService.testArchiveCourseWithQuizExerciseCannotExportExerciseDetails();
    }

    @ParameterizedTest(name = "{displayName} [{index}] {argumentsWithNames}")
    @WithMockUser(username = TEST_PREFIX + "instructor1", roles = "INSTRUCTOR")
    @MethodSource("provideFileNameAndErrorMsg")
    void testArchiveCourseWithQuizExerciseCannotExportMCOrSAAnswersSubmission(String dynamicFilenamePart, String dynamicErrorMsgPart) throws Exception {
        courseTestService.testArchiveCourseWithQuizExerciseCannotExportMCOrSAAnswersSubmission(dynamicFilenamePart, dynamicErrorMsgPart);
    }

    private static Stream<Arguments> provideFileNameAndErrorMsg() {
        return Stream.of(Arguments.of("multiple_choice_questions_answers", "multiple choice"), Arguments.of("short_answer_questions_answers", "short answer"));
    }

    @Test
    @WithMockUser(username = TEST_PREFIX + "instructor1", roles = "INSTRUCTOR")
    void testArchiveCourseWithQuizExerciseCannotExportDragAndDropAnswersSubmission() throws Exception {
        courseTestService.testArchiveCourseWithQuizExerciseCannotExportDragAndDropSubmission();
    }

    @Test
    @WithMockUser(username = TEST_PREFIX + "instructor1", roles = "INSTRUCTOR")
    void testArchiveCourseWithQuizExerciseCannotCreateParticipationDirectory() throws IOException {
        courseTestService.testArchiveCourseWithQuizExerciseCannotCreateParticipationDirectory();
    }

    @Test
    @WithMockUser(username = TEST_PREFIX + "instructor1", roles = "INSTRUCTOR")
    void testArchiveCourseWithTestModelingAndFileUploadExercisesFailToExportModelingExercise() throws Exception {
        doThrow(new IOException("Error")).when(fileService).writeObjectToJsonFile(any(), any(ObjectMapper.class), any(Path.class));
        courseTestService.testArchiveCourseWithTestModelingAndFileUploadExercisesFailToExportModelingExercise();
        verify(fileService).scheduleDirectoryPathForRecursiveDeletion(any(Path.class), anyLong());
    }

    @Test
    @WithMockUser(username = TEST_PREFIX + "instructor1", roles = "INSTRUCTOR")
    void testArchiveCourseWithTestModelingAndFileUploadExercisesFailToExportFileUploadExercise() throws Exception {
        doThrow(new IOException("Error")).when(fileService).writeObjectToJsonFile(any(), any(ObjectMapper.class), any(Path.class));
        courseTestService.testArchiveCourseWithTestModelingAndFileUploadExercisesFailToExportFileUploadExercise();
        // the temp directory should be deleted
        verify(fileService).scheduleDirectoryPathForRecursiveDeletion(any(Path.class), anyLong());
    }

    @Test
    @WithMockUser(username = TEST_PREFIX + "instructor1", roles = "INSTRUCTOR")
    void testArchiveCourseWithTestModelingAndFileUploadExercisesFailToExportTextExercise() throws Exception {
        doThrow(new IOException("Error")).when(fileService).writeObjectToJsonFile(any(), any(ObjectMapper.class), any(Path.class));
        courseTestService.testArchiveCourseWithTestModelingAndFileUploadExercisesFailToExportTextExercise();
        verify(fileService).scheduleDirectoryPathForRecursiveDeletion(any(Path.class), anyLong());
    }

    @Test
    @WithMockUser(username = TEST_PREFIX + "instructor1", roles = "INSTRUCTOR")
    void testExportCourse_cannotCreateTmpDir() throws Exception {
        courseTestService.testExportCourse_cannotCreateTmpDir();
    }

    @Test
    @WithMockUser(username = TEST_PREFIX + "instructor1", roles = "INSTRUCTOR")
    void testExportCourse_cannotCreateCourseExercisesDir() throws Exception {
        courseTestService.testExportCourse_cannotCreateCourseExercisesDir();
    }

    @Test
    @WithMockUser(username = TEST_PREFIX + "instructor1", roles = "INSTRUCTOR")
    void testExportCourseExam_cannotCreateTmpDir() throws Exception {
        courseTestService.testExportCourseExam_cannotCreateTmpDir();
    }

    @Test
    @WithMockUser(username = TEST_PREFIX + "instructor1", roles = "INSTRUCTOR")
    void testExportCourseExam_cannotCreateExamExercisesDir() throws Exception {
        courseTestService.testExportCourseExam_cannotCreateExamsDir();
    }

    @Test
    @WithMockUser(username = TEST_PREFIX + "student1", roles = "USER")
    void testDownloadCourseArchiveAsStudent_forbidden() throws Exception {
        courseTestService.testDownloadCourseArchiveAsStudent_forbidden();
    }

    @Test
    @WithMockUser(username = TEST_PREFIX + "tutor1", roles = "TA")
    void testDownloadCourseArchiveAsTutor_forbidden() throws Exception {
        courseTestService.testDownloadCourseArchiveAsTutor_forbidden();
    }

    @Test
    @WithMockUser(username = TEST_PREFIX + "instructor1", roles = "INSTRUCTOR")
    void testDownloadCourseArchiveAsInstructor_not_found() throws Exception {
        courseTestService.testDownloadCourseArchiveAsInstructor_not_found();
    }

    @Test
    @WithMockUser(username = TEST_PREFIX + "instructor1", roles = "INSTRUCTOR")
    void testDownloadCourseArchiveAsInstructor() throws Exception {
        courseTestService.testDownloadCourseArchiveAsInstructor();
    }

    @Test
    @WithMockUser(username = TEST_PREFIX + "student1", roles = "USER")
    void testCleanupCourseAsStudent_forbidden() throws Exception {
        courseTestService.testCleanupCourseAsStudent_forbidden();
    }

    @Test
    @WithMockUser(username = TEST_PREFIX + "tutor1", roles = "TA")
    void testCleanupCourseAsTutor_forbidden() throws Exception {
        courseTestService.testCleanupCourseAsTutor_forbidden();
    }

    @Test
    @WithMockUser(username = TEST_PREFIX + "instructor1", roles = "INSTRUCTOR")
    void testCleanupCourseAsInstructor_no_Archive() throws Exception {
        courseTestService.testCleanupCourseAsInstructor_no_Archive();
    }

    @Test
    @WithMockUser(username = TEST_PREFIX + "instructor1", roles = "INSTRUCTOR")
    void testCleanupCourseAsInstructor() throws Exception {
        courseTestService.testCleanupCourseAsInstructor();
    }

    @Test
    @WithMockUser(username = TEST_PREFIX + "instructor1", roles = "INSTRUCTOR")
    void testGetCourseTitleAsInstructor() throws Exception {
        // Only user and role matter, so we can re-use the logic
        courseTestService.testGetCourseTitle();
    }

    @Test
    @WithMockUser(username = TEST_PREFIX + "tutor1", roles = "TA")
    void testGetCourseTitleAsTeachingAssistant() throws Exception {
        // Only user and role matter, so we can re-use the logic
        courseTestService.testGetCourseTitle();
    }

    @Test
    @WithMockUser(username = "user1", roles = "USER")
    void testGetCourseTitleAsUser() throws Exception {
        // Only user and role matter, so we can re-use the logic
        courseTestService.testGetCourseTitle();
    }

    @Test
    @WithMockUser(username = "user1", roles = "USER")
    void testGetCourseTitleForNonExistingCourse() throws Exception {
        courseTestService.testGetCourseTitleForNonExistingCourse();
    }

    @Test
    @WithMockUser(username = TEST_PREFIX + "instructor1", roles = "INSTRUCTOR")
    void testGetAllCoursesForManagementOverview() throws Exception {
        courseTestService.testGetAllCoursesForManagementOverview();
    }

    @Test
    @WithMockUser(username = TEST_PREFIX + "instructor1", roles = "INSTRUCTOR")
    void testGetExercisesForCourseOverview() throws Exception {
        courseTestService.testGetExercisesForCourseOverview();
    }

    @Test
    @WithMockUser(username = TEST_PREFIX + "instructor1", roles = "INSTRUCTOR")
    void testGetExerciseStatsForCourseOverview() throws Exception {
        courseTestService.testGetExerciseStatsForCourseOverview();
    }

    @Test
    @WithMockUser(username = TEST_PREFIX + "instructor1", roles = "INSTRUCTOR")
    void testGetExerciseStatsForCourseOverviewWithPastExercises() throws Exception {
        courseTestService.testGetExerciseStatsForCourseOverviewWithPastExercises();
    }

    @Test
    @WithMockUser(username = TEST_PREFIX + "instructor1", roles = "INSTRUCTOR")
    void testGetCourseManagementDetailData() throws Exception {
        courseTestService.testGetCourseManagementDetailData();
    }

    @Test
    @WithMockUser(username = TEST_PREFIX + "instructor1", roles = "INSTRUCTOR")
    void testGetCourseManagementDetailDataForFutureCourse() throws Exception {
        courseTestService.testGetCourseManagementDetailDataForFutureCourse();
    }

    @Test
    @WithMockUser(username = TEST_PREFIX + "instructor1", roles = "INSTRUCTOR")
    void testAddUsersToCourseGroup() throws Exception {
        String group = "students";
        String registrationNumber1 = "1234567";
        String registrationNumber2 = "2345678";
        String email = "test@mail";
        jiraRequestMockProvider.mockAddUserToGroup(group, false);
        jiraRequestMockProvider.mockAddUserToGroup(group, false);
        doReturn(Optional.empty()).when(ldapUserService).findByRegistrationNumber(registrationNumber1);
        doReturn(Optional.empty()).when(ldapUserService).findByRegistrationNumber(registrationNumber2);
        courseTestService.testAddUsersToCourseGroup(group, registrationNumber1, registrationNumber2, email);
    }

    @Test
    @WithMockUser(username = "admin", roles = "ADMIN")
    void testCreateInvalidOnlineCourse() throws Exception {
        courseTestService.testCreateInvalidOnlineCourse();
    }

    @Test
    @WithMockUser(username = "admin", roles = "ADMIN")
    void testCreateValidOnlineCourse() throws Exception {
        courseTestService.testCreateValidOnlineCourse();
    }

    @Test
    @WithMockUser(username = "admin", roles = "ADMIN")
    void testUpdateToOnlineCourse() throws Exception {
        courseTestService.testUpdateToOnlineCourse();
    }

    @Test
    @WithMockUser(username = "admin", roles = "ADMIN")
    void testOnlineCourseConfigurationIsLazyLoaded() throws Exception {
        courseTestService.testOnlineCourseConfigurationIsLazyLoaded();
    }

    @Test
    @WithMockUser(username = "admin", roles = "ADMIN")
    void testUpdateOnlineCourseConfiguration() throws Exception {
        courseTestService.testUpdateOnlineCourseConfiguration();
    }

    @Test
    @WithMockUser(username = "admin", roles = "ADMIN")
    void testUpdateCourseRemoveOnlineCourseConfiguration() throws Exception {
        courseTestService.testUpdateCourseRemoveOnlineCourseConfiguration();
    }

    @Test
    @WithMockUser(username = "admin", roles = "ADMIN")
    void testDeleteCourseDeletesOnlineConfiguration() throws Exception {
        courseTestService.testDeleteCourseDeletesOnlineConfiguration();
    }

    @Test
    @WithMockUser(username = "admin", roles = "ADMIN")
    void testUpdateInvalidOnlineCourseConfiguration() throws Exception {
        courseTestService.testUpdateInvalidOnlineCourseConfiguration();
    }

    @Test
    @WithMockUser(username = TEST_PREFIX + "student1", roles = "USER")
    void testUpdateValidOnlineCourseConfigurationAsStudent_forbidden() throws Exception {
        courseTestService.testUpdateValidOnlineCourseConfigurationAsStudent_forbidden();
    }

    @Test
    @WithMockUser(username = "admin", roles = "ADMIN")
    void testUpdateValidOnlineCourseConfigurationNotOnlineCourse() throws Exception {
        courseTestService.testUpdateValidOnlineCourseConfigurationNotOnlineCourse();
    }

    @Test
    @WithMockUser(username = "admin", roles = "ADMIN")
    void testUpdateValidOnlineCourseConfiguration_IdMismatch() throws Exception {
        courseTestService.testUpdateValidOnlineCourseConfiguration_IdMismatch();
    }

    @Test
    @WithMockUser(username = "admin", roles = "ADMIN")
    void testUpdateValidOnlineCourseConfiguration() throws Exception {
        courseTestService.testUpdateValidOnlineCourseConfiguration();
    }

    @Test
    @WithMockUser(username = TEST_PREFIX + "instructor1", roles = "INSTRUCTOR")
    void testEditCourseRemoveExistingIcon() throws Exception {
        courseTestService.testEditCourseRemoveExistingIcon();
    }

    @Test
    @WithMockUser(username = TEST_PREFIX + "instructor1", roles = "INSTRUCTOR")
    void testUpdateCourseEnableLearningPaths() throws Exception {
        courseTestService.testUpdateCourseEnableLearningPaths();
    }

    @Test
<<<<<<< HEAD
=======
    @WithMockUser(username = TEST_PREFIX + "editor1", roles = "EDITOR")
    void testGetCoursesForImportWithoutPermission() throws Exception {
        courseTestService.testGetCoursesForImportWithoutPermission();
    }

    @Test
    @WithMockUser(username = TEST_PREFIX + "instructor1", roles = "INSTRUCTOR")
    void testGetCoursesForImport_asInsturctor() throws Exception {
        courseTestService.testGetCoursesForImport();
    }

    @Test
    @WithMockUser(username = "admin", roles = "ADMIN")
    void testGetCoursesForImport_asAdmin() throws Exception {
        courseTestService.testGetCoursesForImport();
    }

    @Test
>>>>>>> 3afd5b02
    @WithMockUser(username = TEST_PREFIX + "instructor1", roles = "INSTRUCTOR")
    void testFindAllOnlineCoursesForLtiDashboard() throws Exception {
        courseTestService.testFindAllOnlineCoursesForLtiDashboard();
    }
}<|MERGE_RESOLUTION|>--- conflicted
+++ resolved
@@ -989,8 +989,6 @@
     }
 
     @Test
-<<<<<<< HEAD
-=======
     @WithMockUser(username = TEST_PREFIX + "editor1", roles = "EDITOR")
     void testGetCoursesForImportWithoutPermission() throws Exception {
         courseTestService.testGetCoursesForImportWithoutPermission();
@@ -1009,7 +1007,6 @@
     }
 
     @Test
->>>>>>> 3afd5b02
     @WithMockUser(username = TEST_PREFIX + "instructor1", roles = "INSTRUCTOR")
     void testFindAllOnlineCoursesForLtiDashboard() throws Exception {
         courseTestService.testFindAllOnlineCoursesForLtiDashboard();
