package de.tum.in.www1.artemis.exercise.fileuploadexercise;

import static org.assertj.core.api.Assertions.assertThat;
import static org.awaitility.Awaitility.await;

import java.time.ZonedDateTime;
import java.util.ArrayList;
import java.util.List;
import java.util.Set;
import java.util.UUID;
import java.util.function.Function;

import org.junit.jupiter.api.BeforeEach;
import org.junit.jupiter.api.Test;
import org.junit.jupiter.params.ParameterizedTest;
import org.junit.jupiter.params.provider.ArgumentsSource;
import org.springframework.beans.factory.annotation.Autowired;
import org.springframework.http.HttpStatus;
import org.springframework.security.test.context.support.WithMockUser;

import de.tum.in.www1.artemis.AbstractSpringIntegrationBambooBitbucketJiraTest;
import de.tum.in.www1.artemis.course.CourseUtilService;
import de.tum.in.www1.artemis.domain.*;
import de.tum.in.www1.artemis.domain.enumeration.IncludedInOverallScore;
import de.tum.in.www1.artemis.domain.exam.ExerciseGroup;
import de.tum.in.www1.artemis.domain.metis.ConversationParticipant;
import de.tum.in.www1.artemis.domain.metis.conversation.Channel;
import de.tum.in.www1.artemis.exam.ExamUtilService;
import de.tum.in.www1.artemis.exercise.ExerciseUtilService;
import de.tum.in.www1.artemis.participation.ParticipationFactory;
import de.tum.in.www1.artemis.participation.ParticipationUtilService;
import de.tum.in.www1.artemis.repository.*;
import de.tum.in.www1.artemis.repository.metis.ConversationParticipantRepository;
import de.tum.in.www1.artemis.repository.metis.conversation.ChannelRepository;
import de.tum.in.www1.artemis.security.SecurityUtils;
import de.tum.in.www1.artemis.user.UserUtilService;
import de.tum.in.www1.artemis.util.InvalidExamExerciseDatesArgumentProvider;
import de.tum.in.www1.artemis.util.InvalidExamExerciseDatesArgumentProvider.InvalidExamExerciseDateConfiguration;
import de.tum.in.www1.artemis.util.PageableSearchUtilService;
import de.tum.in.www1.artemis.web.rest.dto.CourseForDashboardDTO;
import de.tum.in.www1.artemis.web.rest.dto.SearchResultPageDTO;

class FileUploadExerciseIntegrationTest extends AbstractSpringIntegrationBambooBitbucketJiraTest {

    private static final String TEST_PREFIX = "fileuploaderxercise";

    @Autowired
    private CourseRepository courseRepo;

    @Autowired
    private ExerciseRepository exerciseRepo;

    @Autowired
    private FeedbackRepository feedbackRepository;

    @Autowired
    private GradingCriterionRepository gradingCriterionRepository;

    @Autowired
    private FileUploadExerciseRepository fileUploadExerciseRepository;

    @Autowired
    private StudentParticipationRepository studentParticipationRepository;

    @Autowired
    private ChannelRepository channelRepository;

    @Autowired
    private ConversationParticipantRepository conversationParticipantRepository;

    @Autowired
    private UserUtilService userUtilService;

    @Autowired
    private FileUploadExerciseUtilService fileUploadExerciseUtilService;

    @Autowired
    private ExerciseUtilService exerciseUtilService;

    @Autowired
    private ExamUtilService examUtilService;

    @Autowired
    private ParticipationUtilService participationUtilService;

    @Autowired
    private CourseUtilService courseUtilService;

    @Autowired
    private PageableSearchUtilService pageableSearchUtilService;

    private List<GradingCriterion> gradingCriteria;

    private final String creationFilePattern = "png, pdf, jPg , r, DOCX";

    @BeforeEach
    void initTestCase() {
        userUtilService.addUsers(TEST_PREFIX, 2, 1, 1, 1);
    }

    @Test
    @WithMockUser(username = TEST_PREFIX + "instructor1", roles = "INSTRUCTOR")
    void createFileUploadExerciseFails() throws Exception {
        String filePattern = "Example file pattern";
        FileUploadExercise fileUploadExercise = fileUploadExerciseUtilService.createFileUploadExercisesWithCourse().get(0);
        fileUploadExercise.setFilePattern(filePattern);
        request.postWithResponseBody("/api/file-upload-exercises", fileUploadExercise, FileUploadExercise.class, HttpStatus.BAD_REQUEST);
    }

    @Test
    @WithMockUser(username = TEST_PREFIX + "instructor1", roles = "INSTRUCTOR")
    void createFileUploadExerciseFailsIfAlreadyCreated() throws Exception {
        String filePattern = "Example file pattern";
        FileUploadExercise fileUploadExercise = fileUploadExerciseUtilService.createFileUploadExercisesWithCourse().get(0);
        fileUploadExercise.setFilePattern(filePattern);
        fileUploadExercise = fileUploadExerciseRepository.save(fileUploadExercise);
        request.postWithResponseBody("/api/file-upload-exercises", fileUploadExercise, FileUploadExercise.class, HttpStatus.BAD_REQUEST);
    }

    @Test
    @WithMockUser(username = TEST_PREFIX + "instructor1", roles = "INSTRUCTOR")
    void createFileUploadExercise_InvalidMaxScore() throws Exception {
        FileUploadExercise fileUploadExercise = fileUploadExerciseUtilService.createFileUploadExercisesWithCourse().get(0);
        fileUploadExercise.setFilePattern(creationFilePattern);
        fileUploadExercise.setMaxPoints(0.0);
        request.postWithResponseBody("/api/file-upload-exercises", fileUploadExercise, FileUploadExercise.class, HttpStatus.BAD_REQUEST);
    }

    @Test
    @WithMockUser(username = TEST_PREFIX + "instructor1", roles = "INSTRUCTOR")
    void createFileUploadExercise_InvalidInstructor() throws Exception {
        FileUploadExercise fileUploadExercise = fileUploadExerciseUtilService.createFileUploadExercisesWithCourse().get(0);
        // make sure the instructor is not instructor for this course anymore by changing the courses' instructor group name
        var course = fileUploadExercise.getCourseViaExerciseGroupOrCourseMember();
        course.setInstructorGroupName("new-instructor-group-name");
        courseRepo.save(course);
        fileUploadExercise.setFilePattern(creationFilePattern);
        gradingCriteria = exerciseUtilService.addGradingInstructionsToExercise(fileUploadExercise);
        request.postWithResponseBody("/api/file-upload-exercises", fileUploadExercise, FileUploadExercise.class, HttpStatus.FORBIDDEN);
    }

    @Test
    @WithMockUser(username = TEST_PREFIX + "instructor1", roles = "INSTRUCTOR")
    void createFileUploadExerciseFails_AlmostEmptyFilePattern() throws Exception {
        FileUploadExercise fileUploadExercise = fileUploadExerciseUtilService.createFileUploadExercisesWithCourse().get(0);
        fileUploadExercise.setFilePattern(" ");
        gradingCriteria = exerciseUtilService.addGradingInstructionsToExercise(fileUploadExercise);
        request.postWithResponseBody("/api/file-upload-exercises", fileUploadExercise, FileUploadExercise.class, HttpStatus.BAD_REQUEST);
    }

    @Test
    @WithMockUser(username = TEST_PREFIX + "instructor1", roles = "INSTRUCTOR")
    void createFileUploadExerciseFails_EmptyFilePattern() throws Exception {
        FileUploadExercise fileUploadExercise = fileUploadExerciseUtilService.createFileUploadExercisesWithCourse().get(0);
        fileUploadExercise.setFilePattern("");
        gradingCriteria = exerciseUtilService.addGradingInstructionsToExercise(fileUploadExercise);
        request.postWithResponseBody("/api/file-upload-exercises", fileUploadExercise, FileUploadExercise.class, HttpStatus.BAD_REQUEST);
    }

    @Test
    @WithMockUser(username = TEST_PREFIX + "instructor1", roles = "INSTRUCTOR")
    void createFileUploadExercise_IncludedAsBonusInvalidBonusPoints() throws Exception {
        FileUploadExercise fileUploadExercise = fileUploadExerciseUtilService.createFileUploadExercisesWithCourse().get(0);
        fileUploadExercise.setFilePattern(creationFilePattern);
        fileUploadExercise.setMaxPoints(10.0);
        fileUploadExercise.setBonusPoints(1.0);
        fileUploadExercise.setIncludedInOverallScore(IncludedInOverallScore.INCLUDED_AS_BONUS);
        request.postWithResponseBody("/api/file-upload-exercises", fileUploadExercise, FileUploadExercise.class, HttpStatus.BAD_REQUEST);
    }

    @Test
    @WithMockUser(username = TEST_PREFIX + "instructor1", roles = "INSTRUCTOR")
    void createFileUploadExercise_NotIncludedInvalidBonusPoints() throws Exception {
        FileUploadExercise fileUploadExercise = fileUploadExerciseUtilService.createFileUploadExercisesWithCourse().get(0);
        fileUploadExercise.setFilePattern(creationFilePattern);
        fileUploadExercise.setMaxPoints(10.0);
        fileUploadExercise.setBonusPoints(1.0);
        fileUploadExercise.setIncludedInOverallScore(IncludedInOverallScore.NOT_INCLUDED);
        request.postWithResponseBody("/api/file-upload-exercises", fileUploadExercise, FileUploadExercise.class, HttpStatus.BAD_REQUEST);
    }

    @Test
    @WithMockUser(username = TEST_PREFIX + "instructor1", roles = "INSTRUCTOR")
    void createFileUploadExercise() throws Exception {
        FileUploadExercise fileUploadExercise = fileUploadExerciseUtilService.createFileUploadExercisesWithCourse().get(0);
        courseUtilService.enableMessagingForCourse(fileUploadExercise.getCourseViaExerciseGroupOrCourseMember());
        fileUploadExercise.setFilePattern(creationFilePattern);
        String uniqueChannelName = "test" + UUID.randomUUID().toString().substring(0, 8);
        fileUploadExercise.setChannelName(uniqueChannelName);
        gradingCriteria = exerciseUtilService.addGradingInstructionsToExercise(fileUploadExercise);
        FileUploadExercise receivedFileUploadExercise = request.postWithResponseBody("/api/file-upload-exercises", fileUploadExercise, FileUploadExercise.class,
                HttpStatus.CREATED);

        Channel channelFromDB = channelRepository.findChannelByExerciseId(receivedFileUploadExercise.getId());

        assertThat(receivedFileUploadExercise).isNotNull();
        assertThat(receivedFileUploadExercise.getId()).isNotNull();
        assertThat(receivedFileUploadExercise.getFilePattern()).isEqualTo(creationFilePattern.toLowerCase().replaceAll("\\s+", ""));
        assertThat(receivedFileUploadExercise.getCourseViaExerciseGroupOrCourseMember()).as("course was set for normal exercise").isNotNull();
        assertThat(receivedFileUploadExercise.getExerciseGroup()).as("exerciseGroup was not set for normal exercise").isNull();
        assertThat(receivedFileUploadExercise.getCourseViaExerciseGroupOrCourseMember().getId()).as("exerciseGroupId was set correctly")
                .isEqualTo(fileUploadExercise.getCourseViaExerciseGroupOrCourseMember().getId());

        assertThat(receivedFileUploadExercise.getGradingCriteria().get(0).getTitle()).isNull();
        assertThat(receivedFileUploadExercise.getGradingCriteria().get(1).getTitle()).isEqualTo("test title");

        assertThat(gradingCriteria.get(0).getStructuredGradingInstructions()).hasSize(1);
        assertThat(gradingCriteria.get(0).getStructuredGradingInstructions().get(0).getInstructionDescription())
                .isEqualTo("created first instruction with empty criteria for testing");

        assertThat(channelFromDB).isNotNull();
        assertThat(channelFromDB.getName()).isEqualTo(uniqueChannelName);

        // Check that the conversation participants are added correctly to the exercise channel
        await().until(() -> {
            SecurityUtils.setAuthorizationObject();
            Set<ConversationParticipant> conversationParticipants = conversationParticipantRepository.findConversationParticipantByConversationId(channelFromDB.getId());
            return conversationParticipants.size() == 5; // 2 students, 1 tutor, 1 instructor and 1 editor (see @BeforeEach)
        });
    }

    @Test
    @WithMockUser(username = TEST_PREFIX + "instructor1", roles = "INSTRUCTOR")
    void createFileUploadExerciseForExam() throws Exception {
        ExerciseGroup exerciseGroup = examUtilService.addExerciseGroupWithExamAndCourse(true);
        FileUploadExercise fileUploadExercise = FileUploadExerciseFactory.generateFileUploadExerciseForExam(creationFilePattern, exerciseGroup);

        gradingCriteria = exerciseUtilService.addGradingInstructionsToExercise(fileUploadExercise);
        FileUploadExercise createdFileUploadExercise = request.postWithResponseBody("/api/file-upload-exercises", fileUploadExercise, FileUploadExercise.class, HttpStatus.CREATED);

        Channel channelFromDB = channelRepository.findChannelByExerciseId(createdFileUploadExercise.getId());
        assertThat(channelFromDB).isNull(); // there should not be any channel for exam exercise

        assertThat(createdFileUploadExercise).isNotNull();
        assertThat(createdFileUploadExercise.getId()).isNotNull();
        assertThat(createdFileUploadExercise.getFilePattern()).isEqualTo(creationFilePattern.toLowerCase().replaceAll("\\s+", ""));
        assertThat(createdFileUploadExercise.isCourseExercise()).as("course was not set for exam exercise").isFalse();
        assertThat(createdFileUploadExercise.getExerciseGroup()).as("exerciseGroup was set for exam exercise").isNotNull();
        assertThat(createdFileUploadExercise.getExerciseGroup().getId()).as("exerciseGroupId was set correctly").isEqualTo(exerciseGroup.getId());

        assertThat(createdFileUploadExercise.getGradingCriteria().get(0).getTitle()).isNull();
        assertThat(createdFileUploadExercise.getGradingCriteria().get(1).getTitle()).isEqualTo("test title");

        assertThat(gradingCriteria.get(0).getStructuredGradingInstructions()).hasSize(1);
        assertThat(gradingCriteria.get(0).getStructuredGradingInstructions().get(0).getInstructionDescription())
                .isEqualTo("created first instruction with empty criteria for testing");
    }

    @ParameterizedTest(name = "{displayName} [{index}] {argumentsWithNames}")
    @ArgumentsSource(InvalidExamExerciseDatesArgumentProvider.class)
    @WithMockUser(username = TEST_PREFIX + "instructor1", roles = "INSTRUCTOR")
    void createFileUploadExerciseForExam_invalidExercise_dates(InvalidExamExerciseDateConfiguration invalidDates) throws Exception {
        ExerciseGroup exerciseGroup = examUtilService.addExerciseGroupWithExamAndCourse(true);
        FileUploadExercise fileUploadExercise = FileUploadExerciseFactory.generateFileUploadExerciseForExam(creationFilePattern, exerciseGroup);

        request.postWithResponseBody("/api/file-upload-exercises", invalidDates.applyTo(fileUploadExercise), FileUploadExercise.class, HttpStatus.BAD_REQUEST);
    }

    @Test
    @WithMockUser(username = TEST_PREFIX + "instructor1", roles = "INSTRUCTOR")
    void createFileUploadExercise_setBothCourseAndExerciseGroupOrNeither_badRequest() throws Exception {
        ExerciseGroup exerciseGroup = examUtilService.addExerciseGroupWithExamAndCourse(true);
        FileUploadExercise fileUploadExercise = FileUploadExerciseFactory.generateFileUploadExerciseForExam(creationFilePattern, exerciseGroup);
        fileUploadExercise.setCourse(fileUploadExercise.getExerciseGroup().getExam().getCourse());

        request.postWithResponseBody("/api/file-upload-exercises/", fileUploadExercise, FileUploadExercise.class, HttpStatus.BAD_REQUEST);

        fileUploadExercise.setCourse(null);
        fileUploadExercise.setExerciseGroup(null);

        request.postWithResponseBody("/api/file-upload-exercises/", fileUploadExercise, FileUploadExercise.class, HttpStatus.BAD_REQUEST);
    }

    @Test
    @WithMockUser(username = TEST_PREFIX + "tutor1", roles = "TA")
    void getFileUploadExercise() throws Exception {
        Course course = fileUploadExerciseUtilService.addCourseWithThreeFileUploadExercise();
        FileUploadExercise fileUploadExercise = exerciseUtilService.findFileUploadExerciseWithTitle(course.getExercises(), "released");

        Channel channel = new Channel();
        channel.setIsPublic(true);
        channel.setIsAnnouncementChannel(false);
        channel.setIsArchived(false);
        channel.setName("testchannel-" + UUID.randomUUID().toString().substring(0, 8));
        channel.setExercise(fileUploadExercise);
        channelRepository.save(channel);

        FileUploadExercise receivedFileUploadExercise = request.get("/api/file-upload-exercises/" + fileUploadExercise.getId(), HttpStatus.OK, FileUploadExercise.class);

        assertThat(fileUploadExercise.getId()).isEqualTo(receivedFileUploadExercise.getId());
        assertThat(fileUploadExercise).isEqualTo(receivedFileUploadExercise);
    }

    @Test
    @WithMockUser(username = TEST_PREFIX + "student1", roles = "USER")
    void getExamFileUploadExercise_asStudent_forbidden() throws Exception {
        getExamFileUploadExercise();
    }

    @Test
    @WithMockUser(username = TEST_PREFIX + "tutor1", roles = "TA")
    void getExamFileUploadExercise_asTutor_forbidden() throws Exception {
        getExamFileUploadExercise();
    }

    private void getExamFileUploadExercise() throws Exception {
        FileUploadExercise fileUploadExercise = fileUploadExerciseUtilService.addCourseExamExerciseGroupWithOneFileUploadExercise();
        request.get("/api/file-upload-exercises/" + fileUploadExercise.getId(), HttpStatus.FORBIDDEN, FileUploadExercise.class);
    }

    @Test
    @WithMockUser(username = TEST_PREFIX + "instructor1", roles = "INSTRUCTOR")
    void getExamFileUploadExercise_asInstructor() throws Exception {
        FileUploadExercise fileUploadExercise = fileUploadExerciseUtilService.addCourseExamExerciseGroupWithOneFileUploadExercise();

        FileUploadExercise receivedFileUploadExercise = request.get("/api/file-upload-exercises/" + fileUploadExercise.getId(), HttpStatus.OK, FileUploadExercise.class);
        assertThat(receivedFileUploadExercise).as("exercise was retrieved").isNotNull();
        assertThat(receivedFileUploadExercise.getId()).as("exercise with the right id was retrieved").isEqualTo(fileUploadExercise.getId());
    }

    @Test
    @WithMockUser(username = TEST_PREFIX + "instructor1", roles = "INSTRUCTOR")
    void getFileUploadExerciseFails_wrongId() throws Exception {
        fileUploadExerciseUtilService.addCourseWithThreeFileUploadExercise();
        request.get("/api/file-upload-exercises/" + 555555, HttpStatus.NOT_FOUND, FileUploadExercise.class);
    }

    @Test
    @WithMockUser(username = TEST_PREFIX + "instructor1", roles = "INSTRUCTOR")
    void getExamFileUploadExercise_InstructorNotInGroup() throws Exception {
        Course course = fileUploadExerciseUtilService.addCourseWithThreeFileUploadExercise();
        course.setInstructorGroupName("new-instructor-group-name");
        courseRepo.save(course);
        for (var exercise : course.getExercises()) {
            request.get("/api/file-upload-exercises/" + exercise.getId(), HttpStatus.FORBIDDEN, FileUploadExercise.class);
        }
    }

    @Test
    @WithMockUser(username = TEST_PREFIX + "tutor1", roles = "TA")
    void testGetFileUploadExercise_setGradingInstructionFeedbackUsed() throws Exception {
        Course course = fileUploadExerciseUtilService.addCourseWithThreeFileUploadExercise();
        FileUploadExercise fileUploadExercise = exerciseUtilService.findFileUploadExerciseWithTitle(course.getExercises(), "released");
        gradingCriteria = exerciseUtilService.addGradingInstructionsToExercise(fileUploadExercise);
        gradingCriterionRepository.saveAll(gradingCriteria);
        Feedback feedback = new Feedback();
        feedback.setGradingInstruction(gradingCriteria.get(0).getStructuredGradingInstructions().get(0));
        feedbackRepository.save(feedback);

        Channel channel = new Channel();
        channel.setIsPublic(true);
        channel.setIsAnnouncementChannel(false);
        channel.setIsArchived(false);
        channel.setName("testchannel-" + UUID.randomUUID().toString().substring(0, 8));
        channel.setExercise(fileUploadExercise);
        channelRepository.save(channel);

        FileUploadExercise receivedFileUploadExercise = request.get("/api/file-upload-exercises/" + fileUploadExercise.getId(), HttpStatus.OK, FileUploadExercise.class);

        assertThat(receivedFileUploadExercise.isGradingInstructionFeedbackUsed()).isTrue();
    }

    @Test
    @WithMockUser(username = TEST_PREFIX + "instructor1", roles = "INSTRUCTOR")
    void deleteFileUploadExercise_asInstructor() throws Exception {
        Course course = fileUploadExerciseUtilService.addCourseWithThreeFileUploadExercise();
        for (var exercise : course.getExercises()) {
            request.delete("/api/file-upload-exercises/" + exercise.getId(), HttpStatus.OK);
        }
        assertThat(exerciseRepo.findByCourseIdWithCategories(course.getId())).isEmpty();
    }

    @Test
    @WithMockUser(username = TEST_PREFIX + "student1", roles = "USER")
    void deleteFileUploadExercise_asStudent() throws Exception {
        Course course = fileUploadExerciseUtilService.addCourseWithThreeFileUploadExercise();
        for (var exercise : course.getExercises()) {
            request.delete("/api/file-upload-exercises/" + exercise.getId(), HttpStatus.FORBIDDEN);
        }

        assertThat(exerciseRepo.findByCourseIdWithCategories(course.getId())).hasSize(course.getExercises().size());
    }

    @Test
    @WithMockUser(username = TEST_PREFIX + "instructor1", roles = "INSTRUCTOR")
    void deleteFileUploadExerciseFails_WithWrongId() throws Exception {
        fileUploadExerciseUtilService.addCourseWithThreeFileUploadExercise();
        request.delete("/api/file-upload-exercises/" + 5555555, HttpStatus.NOT_FOUND);
    }

    @Test
    @WithMockUser(username = TEST_PREFIX + "instructor1", roles = "INSTRUCTOR")
    void deleteFileUploadExerciseFails_InstructorNotInGroup() throws Exception {
        Course course = fileUploadExerciseUtilService.addCourseWithThreeFileUploadExercise();
        course.setInstructorGroupName("new-instructor-group-name");
        courseRepo.save(course);
        for (var exercise : course.getExercises()) {
            request.delete("/api/file-upload-exercises/" + exercise.getId(), HttpStatus.FORBIDDEN);
        }
        assertThat(exerciseRepo.findByCourseIdWithCategories(course.getId())).hasSize(3);
    }

    @Test
    @WithMockUser(username = TEST_PREFIX + "instructor1", roles = "INSTRUCTOR")
    void deleteExamFileUploadExercise() throws Exception {
        FileUploadExercise fileUploadExercise = fileUploadExerciseUtilService.addCourseExamExerciseGroupWithOneFileUploadExercise();
        request.delete("/api/file-upload-exercises/" + fileUploadExercise.getId(), HttpStatus.OK);
        assertThat(exerciseRepo.findByCourseIdWithCategories(fileUploadExercise.getCourseViaExerciseGroupOrCourseMember().getId())).isEmpty();
    }

    @Test
    @WithMockUser(username = TEST_PREFIX + "instructor1", roles = "INSTRUCTOR")
    void updateFileUploadExercise_asInstructor() throws Exception {
        Course course = fileUploadExerciseUtilService.addCourseWithThreeFileUploadExercise();
        FileUploadExercise fileUploadExercise = exerciseUtilService.findFileUploadExerciseWithTitle(course.getExercises(), "released");
        final ZonedDateTime dueDate = ZonedDateTime.now().plusDays(10);
        fileUploadExercise.setDueDate(dueDate);
        fileUploadExercise.setAssessmentDueDate(ZonedDateTime.now().plusDays(11));

        FileUploadExercise receivedFileUploadExercise = request.putWithResponseBody("/api/file-upload-exercises/" + fileUploadExercise.getId() + "?notificationText=notification",
                fileUploadExercise, FileUploadExercise.class, HttpStatus.OK);
        assertThat(receivedFileUploadExercise.getDueDate()).isEqualToIgnoringNanos(dueDate);
        assertThat(receivedFileUploadExercise.getCourseViaExerciseGroupOrCourseMember()).as("course was set for normal exercise").isNotNull();
        assertThat(receivedFileUploadExercise.getExerciseGroup()).as("exerciseGroup was not set for normal exercise").isNull();
        assertThat(receivedFileUploadExercise.getCourseViaExerciseGroupOrCourseMember().getId()).as("courseId was not updated").isEqualTo(course.getId());
    }

    @Test
    @WithMockUser(username = TEST_PREFIX + "instructor1", roles = "INSTRUCTOR")
    void updateFileUploadExerciseFails_InstructorNotInGroup() throws Exception {
        Course course = fileUploadExerciseUtilService.addCourseWithThreeFileUploadExercise();
        FileUploadExercise fileUploadExercise = exerciseUtilService.findFileUploadExerciseWithTitle(course.getExercises(), "released");
        fileUploadExercise.setDueDate(ZonedDateTime.now().plusDays(10));
        fileUploadExercise.setAssessmentDueDate(ZonedDateTime.now().plusDays(11));
        course.setInstructorGroupName("new-instructor-group-name");
        courseRepo.save(course);
        request.putWithResponseBody("/api/file-upload-exercises/" + fileUploadExercise.getId(), fileUploadExercise, FileUploadExercise.class, HttpStatus.FORBIDDEN);
    }

    @Test
    @WithMockUser(username = TEST_PREFIX + "instructor1", roles = "INSTRUCTOR")
    void updateFileUploadExerciseForExam_asInstructor() throws Exception {
        FileUploadExercise fileUploadExercise = fileUploadExerciseUtilService.addCourseExamExerciseGroupWithOneFileUploadExercise();
        String newTitle = "New file upload exercise title";
        fileUploadExercise.setTitle(newTitle);

        FileUploadExercise updatedFileUploadExercise = request.putWithResponseBody("/api/file-upload-exercises/" + fileUploadExercise.getId(), fileUploadExercise,
                FileUploadExercise.class, HttpStatus.OK);

        assertThat(updatedFileUploadExercise.getTitle()).isEqualTo(newTitle);
        assertThat(updatedFileUploadExercise.isCourseExercise()).as("course was not set for exam exercise").isFalse();
        assertThat(updatedFileUploadExercise.getExerciseGroup()).as("exerciseGroup was set for exam exercise").isNotNull();
        assertThat(updatedFileUploadExercise.getExerciseGroup().getId()).as("exerciseGroupId was not updated").isEqualTo(fileUploadExercise.getExerciseGroup().getId());
    }

    @ParameterizedTest(name = "{displayName} [{index}] {argumentsWithNames}")
    @ArgumentsSource(InvalidExamExerciseDatesArgumentProvider.class)
    @WithMockUser(username = TEST_PREFIX + "instructor1", roles = "INSTRUCTOR")
    void updateFileUploadExerciseForExam_invalid_dates(InvalidExamExerciseDateConfiguration dates) throws Exception {
        FileUploadExercise fileUploadExercise = fileUploadExerciseUtilService.addCourseExamExerciseGroupWithOneFileUploadExercise();

        request.putWithResponseBody("/api/file-upload-exercises/" + fileUploadExercise.getId(), dates.applyTo(fileUploadExercise), FileUploadExercise.class,
                HttpStatus.BAD_REQUEST);
    }

    @Test
    @WithMockUser(username = TEST_PREFIX + "instructor1", roles = "INSTRUCTOR")
    void updateFileUploadExercise_setBothCourseAndExerciseGroupOrNeither_badRequest() throws Exception {
        FileUploadExercise fileUploadExercise = fileUploadExerciseUtilService.addCourseExamExerciseGroupWithOneFileUploadExercise();
        fileUploadExercise.setCourse(fileUploadExercise.getExerciseGroup().getExam().getCourse());

        request.putWithResponseBody("/api/file-upload-exercises/" + fileUploadExercise.getId(), fileUploadExercise, FileUploadExercise.class, HttpStatus.BAD_REQUEST);

        fileUploadExercise.setExerciseGroup(null);
        fileUploadExercise.setCourse(null);

        request.putWithResponseBody("/api/file-upload-exercises/" + fileUploadExercise.getId(), fileUploadExercise, FileUploadExercise.class, HttpStatus.BAD_REQUEST);
    }

    @Test
    @WithMockUser(username = TEST_PREFIX + "instructor1", roles = "INSTRUCTOR")
    void updateFileUploadExercise_conversionBetweenCourseAndExamExercise_badRequest() throws Exception {
        FileUploadExercise fileUploadExerciseWithCourse = fileUploadExerciseUtilService.createFileUploadExercisesWithCourse().get(0);
        FileUploadExercise fileUploadExerciseWithExerciseGroup = fileUploadExerciseUtilService.addCourseExamExerciseGroupWithOneFileUploadExercise();

        fileUploadExerciseWithCourse.setCourse(null);
        fileUploadExerciseWithCourse.setExerciseGroup(fileUploadExerciseWithExerciseGroup.getExerciseGroup());

        fileUploadExerciseWithExerciseGroup.setCourse(fileUploadExerciseWithCourse.getCourseViaExerciseGroupOrCourseMember());
        fileUploadExerciseWithExerciseGroup.setExerciseGroup(null);

        request.putWithResponseBody("/api/file-upload-exercises/" + fileUploadExerciseWithCourse.getId(), fileUploadExerciseWithCourse, FileUploadExercise.class,
                HttpStatus.BAD_REQUEST);
        request.putWithResponseBody("/api/file-upload-exercises/" + fileUploadExerciseWithExerciseGroup.getId(), fileUploadExerciseWithExerciseGroup, FileUploadExercise.class,
                HttpStatus.BAD_REQUEST);
    }

    @Test
    @WithMockUser(username = TEST_PREFIX + "instructor1", roles = "INSTRUCTOR")
    void updateModelingExerciseDueDate() throws Exception {
        FileUploadExercise fileUploadExercise = fileUploadExerciseUtilService.createFileUploadExercisesWithCourse().get(0);
        fileUploadExercise = fileUploadExerciseRepository.save(fileUploadExercise);

        final ZonedDateTime individualDueDate = ZonedDateTime.now().plusHours(20);

        {
            final FileUploadSubmission submission1 = ParticipationFactory.generateFileUploadSubmission(true);
            fileUploadExerciseUtilService.addFileUploadSubmission(fileUploadExercise, submission1, TEST_PREFIX + "student1");
            final FileUploadSubmission submission2 = ParticipationFactory.generateFileUploadSubmission(true);
            fileUploadExerciseUtilService.addFileUploadSubmission(fileUploadExercise, submission2, TEST_PREFIX + "student2");

            final var participations = new ArrayList<>(studentParticipationRepository.findByExerciseId(fileUploadExercise.getId()));
            assertThat(participations).hasSize(2);
            participations.get(0).setIndividualDueDate(ZonedDateTime.now().plusHours(2));
            participations.get(1).setIndividualDueDate(individualDueDate);
            studentParticipationRepository.saveAll(participations);
        }

        fileUploadExercise.setDueDate(ZonedDateTime.now().plusHours(12));
        request.put("/api/file-upload-exercises/" + fileUploadExercise.getId(), fileUploadExercise, HttpStatus.OK);

        {
            final var participations = studentParticipationRepository.findByExerciseId(fileUploadExercise.getId());
            final var withNoIndividualDueDate = participations.stream().filter(participation -> participation.getIndividualDueDate() == null).toList();
            assertThat(withNoIndividualDueDate).hasSize(1);

            final var withIndividualDueDate = participations.stream().filter(participation -> participation.getIndividualDueDate() != null).toList();
            assertThat(withIndividualDueDate).hasSize(1);
            assertThat(withIndividualDueDate.get(0).getIndividualDueDate()).isEqualToIgnoringNanos(individualDueDate);
        }
    }

    @Test
    @WithMockUser(username = TEST_PREFIX + "instructor1", roles = "INSTRUCTOR")
    void getAllFileUploadExercisesForCourse_asInstructor() throws Exception {
        var course = fileUploadExerciseUtilService.addCourseWithThreeFileUploadExercise();
        List<FileUploadExercise> receivedFileUploadExercises = request.getList("/api/courses/" + course.getId() + "/file-upload-exercises", HttpStatus.OK,
                FileUploadExercise.class);

        // this seems to be a flaky test, based on the execution order, the following line has a problem with authentication, this should fix it
        userUtilService.changeUser(TEST_PREFIX + "instructor1");
        assertThat(receivedFileUploadExercises).hasSize(course.getExercises().size());
    }

    @Test
    @WithMockUser(username = TEST_PREFIX + "instructor1", roles = "INSTRUCTOR")
    void getAllFileUploadExercisesForCourseFails_InstructorNotInGroup() throws Exception {
        var course = fileUploadExerciseUtilService.addCourseWithThreeFileUploadExercise();
        course.setInstructorGroupName("new-instructor-group-name");
        courseRepo.save(course);
        request.getList("/api/courses/" + course.getId() + "/file-upload-exercises", HttpStatus.FORBIDDEN, FileUploadExercise.class);
    }

    @Test
    @WithMockUser(username = TEST_PREFIX + "student1", roles = "USER")
    void getAllFileUploadExercisesForCourse_asStudent() throws Exception {
        var course = fileUploadExerciseUtilService.addCourseWithThreeFileUploadExercise();
        request.getList("/api/courses/" + course.getId() + "/file-upload-exercises", HttpStatus.FORBIDDEN, FileUploadExercise.class);
    }

    @Test
    @WithMockUser(username = TEST_PREFIX + "instructor1", roles = "INSTRUCTOR")
    void testReEvaluateAndUpdateFileUploadExercise() throws Exception {
        Course course = fileUploadExerciseUtilService.addCourseWithThreeFileUploadExercise();
        FileUploadExercise fileUploadExercise = exerciseUtilService.findFileUploadExerciseWithTitle(course.getExercises(), "released");
        List<GradingCriterion> gradingCriteria = exerciseUtilService.addGradingInstructionsToExercise(fileUploadExercise);
        gradingCriterionRepository.saveAll(gradingCriteria);

        participationUtilService.addAssessmentWithFeedbackWithGradingInstructionsForExercise(fileUploadExercise, TEST_PREFIX + "instructor1");

        // change grading instruction score
        gradingCriteria.get(0).getStructuredGradingInstructions().get(0).setCredits(3);
        gradingCriteria.remove(1);
        fileUploadExercise.setGradingCriteria(gradingCriteria);

        FileUploadExercise updatedFileUploadExercise = request.putWithResponseBody(
                "/api/file-upload-exercises/" + fileUploadExercise.getId() + "/re-evaluate" + "?deleteFeedback=false", fileUploadExercise, FileUploadExercise.class, HttpStatus.OK);
        List<Result> updatedResults = participationUtilService.getResultsForExercise(updatedFileUploadExercise);
        assertThat(updatedFileUploadExercise.getGradingCriteria().get(0).getStructuredGradingInstructions().get(0).getCredits()).isEqualTo(3);
        assertThat(updatedResults.get(0).getScore()).isEqualTo(60);
        assertThat(updatedResults.get(0).getFeedbacks().get(0).getCredits()).isEqualTo(3);
    }

    @Test
    @WithMockUser(username = TEST_PREFIX + "instructor1", roles = "INSTRUCTOR")
    void testReEvaluateAndUpdateFileUploadExercise_shouldDeleteFeedbacks() throws Exception {
        Course course = fileUploadExerciseUtilService.addCourseWithThreeFileUploadExercise();
        FileUploadExercise fileUploadExercise = exerciseUtilService.findFileUploadExerciseWithTitle(course.getExercises(), "released");
        List<GradingCriterion> gradingCriteria = exerciseUtilService.addGradingInstructionsToExercise(fileUploadExercise);
        gradingCriterionRepository.saveAll(gradingCriteria);

        participationUtilService.addAssessmentWithFeedbackWithGradingInstructionsForExercise(fileUploadExercise, TEST_PREFIX + "instructor1");

        // remove instruction which is associated with feedbacks
        gradingCriteria.remove(1);
        gradingCriteria.remove(0);
        fileUploadExercise.setGradingCriteria(gradingCriteria);

        FileUploadExercise updatedFileUploadExercise = request.putWithResponseBody(
                "/api/file-upload-exercises/" + fileUploadExercise.getId() + "/re-evaluate" + "?deleteFeedback=true", fileUploadExercise, FileUploadExercise.class, HttpStatus.OK);
        List<Result> updatedResults = participationUtilService.getResultsForExercise(updatedFileUploadExercise);
        assertThat(updatedFileUploadExercise.getGradingCriteria()).hasSize(1);
        assertThat(updatedResults.get(0).getScore()).isZero();
        assertThat(updatedResults.get(0).getFeedbacks()).isEmpty();

    }

    @Test
    @WithMockUser(username = TEST_PREFIX + "instructor1", roles = "INSTRUCTOR")
    void testReEvaluateAndUpdateFileUploadExercise_isNotAtLeastInstructorInCourse_forbidden() throws Exception {
        Course course = fileUploadExerciseUtilService.addCourseWithThreeFileUploadExercise();
        FileUploadExercise fileUploadExercise = exerciseUtilService.findFileUploadExerciseWithTitle(course.getExercises(), "released");
        course.setInstructorGroupName("test");
        courseRepo.save(course);

        request.putWithResponseBody("/api/file-upload-exercises/" + fileUploadExercise.getId() + "/re-evaluate", fileUploadExercise, FileUploadExercise.class,
                HttpStatus.FORBIDDEN);
    }

    @Test
    @WithMockUser(username = TEST_PREFIX + "instructor1", roles = "INSTRUCTOR")
    void testReEvaluateAndUpdateFileUploadExercise_isNotSameGivenExerciseIdInRequestBody_conflict() throws Exception {
        Course course = fileUploadExerciseUtilService.addCourseWithThreeFileUploadExercise();
        FileUploadExercise fileUploadExercise = exerciseUtilService.findFileUploadExerciseWithTitle(course.getExercises(), "released");
        FileUploadExercise fileUploadExerciseToBeConflicted = fileUploadExerciseRepository.findByIdElseThrow(fileUploadExercise.getId());
        fileUploadExerciseToBeConflicted.setId(123456789L);
        fileUploadExerciseRepository.save(fileUploadExerciseToBeConflicted);

        request.putWithResponseBody("/api/file-upload-exercises/" + fileUploadExercise.getId() + "/re-evaluate", fileUploadExerciseToBeConflicted, FileUploadExercise.class,
                HttpStatus.CONFLICT);
    }

    @Test
    @WithMockUser(username = TEST_PREFIX + "instructor1", roles = "INSTRUCTOR")
    void testReEvaluateAndUpdateFileUploadExercise_notFound() throws Exception {
        Course course = fileUploadExerciseUtilService.addCourseWithThreeFileUploadExercise();
        FileUploadExercise fileUploadExercise = exerciseUtilService.findFileUploadExerciseWithTitle(course.getExercises(), "released");

        request.putWithResponseBody("/api/file-upload-exercises/" + 123456789 + "/re-evaluate", fileUploadExercise, FileUploadExercise.class, HttpStatus.NOT_FOUND);
    }

    @Test
    @WithMockUser(username = TEST_PREFIX + "instructor1", roles = "INSTRUCTOR")
    void createFileUploadExercise_setInvalidExampleSolutionPublicationDate_badRequest() throws Exception {
        final var baseTime = ZonedDateTime.now();
        final Course course = fileUploadExerciseUtilService.addCourseWithFileUploadExercise();
        FileUploadExercise fileUploadExercise = fileUploadExerciseRepository.findByCourseIdWithCategories(course.getId()).get(0);
        fileUploadExercise.setId(null);
        fileUploadExercise.setAssessmentDueDate(null);
        fileUploadExercise.setIncludedInOverallScore(IncludedInOverallScore.INCLUDED_COMPLETELY);

        fileUploadExercise.setReleaseDate(baseTime.plusHours(1));
        fileUploadExercise.setDueDate(baseTime.plusHours(3));
        fileUploadExercise.setExampleSolutionPublicationDate(baseTime.plusHours(2));

        request.postWithResponseBody("/api/file-upload-exercises/", fileUploadExercise, FileUploadExercise.class, HttpStatus.BAD_REQUEST);

        fileUploadExercise.setReleaseDate(baseTime.plusHours(3));
        fileUploadExercise.setDueDate(null);
        fileUploadExercise.setExampleSolutionPublicationDate(baseTime.plusHours(2));

        request.postWithResponseBody("/api/file-upload-exercises/", fileUploadExercise, FileUploadExercise.class, HttpStatus.BAD_REQUEST);
    }

    @Test
    @WithMockUser(username = TEST_PREFIX + "instructor1", roles = "INSTRUCTOR")
    void createFileUploadExercise_setValidExampleSolutionPublicationDate() throws Exception {
        final var baseTime = ZonedDateTime.now();
        final Course course = fileUploadExerciseUtilService.addCourseWithFileUploadExercise();
        FileUploadExercise fileUploadExercise = fileUploadExerciseRepository.findByCourseIdWithCategories(course.getId()).get(0);
        fileUploadExercise.setId(null);
        fileUploadExercise.setAssessmentDueDate(null);
        fileUploadExercise.setIncludedInOverallScore(IncludedInOverallScore.INCLUDED_COMPLETELY);

        fileUploadExercise.setReleaseDate(baseTime.plusHours(1));
        fileUploadExercise.setDueDate(baseTime.plusHours(2));
        var exampleSolutionPublicationDate = baseTime.plusHours(3);
        fileUploadExercise.setExampleSolutionPublicationDate(exampleSolutionPublicationDate);

        fileUploadExercise.setChannelName("test-" + UUID.randomUUID().toString().substring(0, 4));
        var result = request.postWithResponseBody("/api/file-upload-exercises/", fileUploadExercise, FileUploadExercise.class, HttpStatus.CREATED);
        assertThat(result.getExampleSolutionPublicationDate()).isEqualTo(exampleSolutionPublicationDate);

        fileUploadExercise.setIncludedInOverallScore(IncludedInOverallScore.NOT_INCLUDED);
        fileUploadExercise.setReleaseDate(baseTime.plusHours(1));
        fileUploadExercise.setDueDate(baseTime.plusHours(3));
        exampleSolutionPublicationDate = baseTime.plusHours(2);
        fileUploadExercise.setExampleSolutionPublicationDate(exampleSolutionPublicationDate);
        fileUploadExercise.setChannelName("test" + UUID.randomUUID().toString().substring(0, 8));
        result = request.postWithResponseBody("/api/file-upload-exercises/", fileUploadExercise, FileUploadExercise.class, HttpStatus.CREATED);
        assertThat(result.getExampleSolutionPublicationDate()).isEqualTo(exampleSolutionPublicationDate);

    }

    @Test
    @WithMockUser(username = TEST_PREFIX + "student1", roles = "USER")
    void testGetFileUploadExercise_asStudent_exampleSolutionVisibility() throws Exception {
        testGetFileUploadExercise_exampleSolutionVisibility(true, TEST_PREFIX + "student1");
    }

    @Test
    @WithMockUser(username = TEST_PREFIX + "editor1", roles = "EDITOR")
    void testImportFileUploadExerciseFromCourseToCourseAsEditorSuccess() throws Exception {
        Course course = fileUploadExerciseUtilService.addCourseWithFileUploadExercise();
        Exercise expectedFileUploadExercise = course.getExercises().stream().findFirst().get();
        Course course2 = courseUtilService.addEmptyCourse();
        courseUtilService.enableMessagingForCourse(course2);
        expectedFileUploadExercise.setCourse(course2);
        String uniqueChannelName = "test" + UUID.randomUUID().toString().substring(0, 8);
        expectedFileUploadExercise.setChannelName(uniqueChannelName);
        var sourceExerciseId = expectedFileUploadExercise.getId();
        var importedFileUploadExercise = request.postWithResponseBody("/api/file-upload-exercises/import/" + sourceExerciseId, expectedFileUploadExercise, FileUploadExercise.class,
                HttpStatus.CREATED);
        assertThat(importedFileUploadExercise).usingRecursiveComparison()
<<<<<<< HEAD
                .ignoringFields("id", "course", "shortName", "releaseDate", "dueDate", "assessmentDueDate", "exampleSolutionPublicationDate", "plagiarismChecksConfig.id")
                .isEqualTo(expectedFileUploadExercise);
=======
                .ignoringFields("id", "course", "shortName", "releaseDate", "dueDate", "assessmentDueDate", "exampleSolutionPublicationDate", "channelNameTransient")
                .isEqualTo(expectedFileUploadExercise);
        Channel channelFromDB = channelRepository.findChannelByExerciseId(importedFileUploadExercise.getId());
        assertThat(channelFromDB).isNotNull();
        assertThat(channelFromDB.getName()).isEqualTo(uniqueChannelName);

        // Check that the conversation participants are added correctly to the exercise channel
        await().until(() -> {
            SecurityUtils.setAuthorizationObject();
            Set<ConversationParticipant> conversationParticipants = conversationParticipantRepository.findConversationParticipantByConversationId(channelFromDB.getId());
            return conversationParticipants.size() == 5; // 2 students, 1 tutor, 1 instructor and 1 editor (see @BeforeEach)
        });
>>>>>>> 3660cc7a
    }

    @Test
    @WithMockUser(username = TEST_PREFIX + "editor1", roles = "EDITOR")
    void testImportFileUploadExerciseFromCourseToCourseNegativeCourseIdBadRequest() throws Exception {
        Course course = fileUploadExerciseUtilService.addCourseWithFileUploadExercise();
        Exercise expectedFileUploadExercise = course.getExercises().stream().findFirst().get();
        Course course2 = courseUtilService.addEmptyCourse();
        expectedFileUploadExercise.setCourse(course2);
        request.postWithResponseBody("/api/file-upload-exercises/import/" + -1, expectedFileUploadExercise, FileUploadExercise.class, HttpStatus.BAD_REQUEST);
    }

    @Test
    @WithMockUser(username = TEST_PREFIX + "editor1", roles = "EDITOR")
    void testImportFileUploadExerciseCourseNotSetBadRequest() throws Exception {
        Course course = fileUploadExerciseUtilService.addCourseWithFileUploadExercise();
        Exercise expectedFileUploadExercise = course.getExercises().stream().findFirst().get();
        expectedFileUploadExercise.setCourse(null);
        request.postWithResponseBody("/api/file-upload-exercises/import/" + expectedFileUploadExercise.getId(), expectedFileUploadExercise, FileUploadExercise.class,
                HttpStatus.BAD_REQUEST);

    }

    @Test
    @WithMockUser(username = TEST_PREFIX + "editor1", roles = "EDITOR")
    void testGetAllExercisesOnPageAsEditorSuccess() throws Exception {
        final Course course = courseUtilService.addEmptyCourse();
        final var now = ZonedDateTime.now();
        FileUploadExercise exercise = FileUploadExerciseFactory.generateFileUploadExercise(now.minusDays(1), now.minusHours(2), now.minusHours(1), "pdf", course);
        String title = TEST_PREFIX + "testGetAllExercisesOnPageAsEditorSuccess";
        exercise.setTitle(title);
        exercise = fileUploadExerciseRepository.save(exercise);
        final var searchTerm = pageableSearchUtilService.configureSearch(exercise.getTitle());
        SearchResultPageDTO<Exercise> result = request.getSearchResult("/api/file-upload-exercises", HttpStatus.OK, Exercise.class,
                pageableSearchUtilService.searchMapping(searchTerm));
        assertThat(result.getResultsOnPage()).hasSize(1);
        assertThat(result.getNumberOfPages()).isEqualTo(1);

    }

    @Test
    @WithMockUser(username = TEST_PREFIX + "ta1", roles = "TA")
    void testImportFileUploadExerciseAsTeachingAssistantFails() throws Exception {
        Course course = fileUploadExerciseUtilService.addCourseWithFileUploadExercise();
        Exercise expectedFileUploadExercise = course.getExercises().stream().findFirst().get();
        var sourceExerciseId = expectedFileUploadExercise.getId();
        request.postWithResponseBody("/api/file-upload-exercises/import/" + sourceExerciseId, expectedFileUploadExercise, FileUploadExercise.class, HttpStatus.FORBIDDEN);

    }

    @Test
    @WithMockUser(username = TEST_PREFIX + "editor1", roles = "EDITOR")
    void testExamExerciseNotIncludedInScoreReturnsBadRequest() throws Exception {
        FileUploadExercise fileUploadExercise = fileUploadExerciseUtilService.addCourseExamExerciseGroupWithOneFileUploadExercise();
        fileUploadExercise.setIncludedInOverallScore(IncludedInOverallScore.NOT_INCLUDED);
        request.postWithResponseBody("/api/file-upload-exercises/import/" + fileUploadExercise.getId(), fileUploadExercise, FileUploadExercise.class, HttpStatus.BAD_REQUEST);

    }

    @Test
    @WithMockUser(username = TEST_PREFIX + "instructor1", roles = "INSTRUCTOR")
    void testGetFileUploadExercise_asInstructor_exampleSolutionVisibility() throws Exception {
        testGetFileUploadExercise_exampleSolutionVisibility(false, TEST_PREFIX + "instructor1");
    }

    private void testGetFileUploadExercise_exampleSolutionVisibility(boolean isStudent, String username) throws Exception {
        Course course = fileUploadExerciseUtilService.addCourseWithThreeFileUploadExercise();
        final FileUploadExercise fileUploadExercise = fileUploadExerciseRepository.findByCourseIdWithCategories(course.getId()).get(0);

        // Utility function to avoid duplication
        Function<Course, FileUploadExercise> fileUploadExerciseGetter = c -> (FileUploadExercise) c.getExercises().stream()
                .filter(e -> e.getId().equals(fileUploadExercise.getId())).findAny().get();

        fileUploadExercise.setExampleSolution("Sample<br>solution");

        if (isStudent) {
            participationUtilService.createAndSaveParticipationForExercise(fileUploadExercise, username);
        }

        // Test example solution publication date not set.
        fileUploadExercise.setExampleSolutionPublicationDate(null);
        fileUploadExerciseRepository.save(fileUploadExercise);

        CourseForDashboardDTO courseForDashboard = request.get("/api/courses/" + fileUploadExercise.getCourseViaExerciseGroupOrCourseMember().getId() + "/for-dashboard",
                HttpStatus.OK, CourseForDashboardDTO.class);
        course = courseForDashboard.course();
        FileUploadExercise fileUploadExerciseFromApi = fileUploadExerciseGetter.apply(course);

        if (isStudent) {
            assertThat(fileUploadExerciseFromApi.getExampleSolution()).isNull();
        }
        else {
            assertThat(fileUploadExerciseFromApi.getExampleSolution()).isEqualTo(fileUploadExercise.getExampleSolution());
        }

        // Test example solution publication date in the past.
        fileUploadExercise.setExampleSolutionPublicationDate(ZonedDateTime.now().minusHours(1));
        fileUploadExerciseRepository.save(fileUploadExercise);

        courseForDashboard = request.get("/api/courses/" + fileUploadExercise.getCourseViaExerciseGroupOrCourseMember().getId() + "/for-dashboard", HttpStatus.OK,
                CourseForDashboardDTO.class);
        course = courseForDashboard.course();
        fileUploadExerciseFromApi = fileUploadExerciseGetter.apply(course);

        assertThat(fileUploadExerciseFromApi.getExampleSolution()).isEqualTo(fileUploadExercise.getExampleSolution());

        // Test example solution publication date in the future.
        fileUploadExercise.setExampleSolutionPublicationDate(ZonedDateTime.now().plusHours(1));
        fileUploadExerciseRepository.save(fileUploadExercise);

        courseForDashboard = request.get("/api/courses/" + fileUploadExercise.getCourseViaExerciseGroupOrCourseMember().getId() + "/for-dashboard", HttpStatus.OK,
                CourseForDashboardDTO.class);
        course = courseForDashboard.course();
        fileUploadExerciseFromApi = fileUploadExerciseGetter.apply(course);

        if (isStudent) {
            assertThat(fileUploadExerciseFromApi.getExampleSolution()).isNull();
        }
        else {
            assertThat(fileUploadExerciseFromApi.getExampleSolution()).isEqualTo(fileUploadExercise.getExampleSolution());
        }
    }
}<|MERGE_RESOLUTION|>--- conflicted
+++ resolved
@@ -711,13 +711,8 @@
         var sourceExerciseId = expectedFileUploadExercise.getId();
         var importedFileUploadExercise = request.postWithResponseBody("/api/file-upload-exercises/import/" + sourceExerciseId, expectedFileUploadExercise, FileUploadExercise.class,
                 HttpStatus.CREATED);
-        assertThat(importedFileUploadExercise).usingRecursiveComparison()
-<<<<<<< HEAD
-                .ignoringFields("id", "course", "shortName", "releaseDate", "dueDate", "assessmentDueDate", "exampleSolutionPublicationDate", "plagiarismChecksConfig.id")
-                .isEqualTo(expectedFileUploadExercise);
-=======
-                .ignoringFields("id", "course", "shortName", "releaseDate", "dueDate", "assessmentDueDate", "exampleSolutionPublicationDate", "channelNameTransient")
-                .isEqualTo(expectedFileUploadExercise);
+        assertThat(importedFileUploadExercise).usingRecursiveComparison().ignoringFields("id", "course", "shortName", "releaseDate", "dueDate", "assessmentDueDate",
+                "exampleSolutionPublicationDate", "channelNameTransient", "plagiarismChecksConfig.id").isEqualTo(expectedFileUploadExercise);
         Channel channelFromDB = channelRepository.findChannelByExerciseId(importedFileUploadExercise.getId());
         assertThat(channelFromDB).isNotNull();
         assertThat(channelFromDB.getName()).isEqualTo(uniqueChannelName);
@@ -728,7 +723,6 @@
             Set<ConversationParticipant> conversationParticipants = conversationParticipantRepository.findConversationParticipantByConversationId(channelFromDB.getId());
             return conversationParticipants.size() == 5; // 2 students, 1 tutor, 1 instructor and 1 editor (see @BeforeEach)
         });
->>>>>>> 3660cc7a
     }
 
     @Test
