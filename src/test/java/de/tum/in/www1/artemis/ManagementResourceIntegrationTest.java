--- conflicted
+++ resolved
@@ -89,11 +89,8 @@
         mockDefaultBranch(programmingExercise2);
         bambooRequestMockProvider.enableMockingOfRequests(true);
         mockTriggerFailedBuild(participation);
-<<<<<<< HEAD
         jmsMessageMockProvider.mockRemoveExerciseUnits();
-=======
         mockGrantReadAccess(participation);
->>>>>>> 1492d1a5
 
         // Try to access 5 different endpoints with programming feature toggle enabled
         request.put("/api/exercises/" + programmingExercise1.getId() + "/resume-programming-participation", null, HttpStatus.OK);
