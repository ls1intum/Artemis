package de.tum.in.www1.artemis;

import static org.assertj.core.api.Assertions.assertThat;

import java.time.ZonedDateTime;
import java.util.*;
import java.util.stream.Collectors;

import org.junit.jupiter.api.AfterEach;
import org.junit.jupiter.api.BeforeEach;
import org.junit.jupiter.api.Test;
import org.springframework.beans.factory.annotation.Autowired;
import org.springframework.http.HttpStatus;
import org.springframework.security.test.context.support.WithMockUser;

import de.tum.in.www1.artemis.domain.Course;
import de.tum.in.www1.artemis.domain.DomainObject;
import de.tum.in.www1.artemis.domain.Lecture;
import de.tum.in.www1.artemis.domain.lecture.*;
import de.tum.in.www1.artemis.repository.*;
import de.tum.in.www1.artemis.util.ModelFactory;

class LectureUnitIntegrationTest extends AbstractSpringIntegrationBambooBitbucketJiraTest {

    @Autowired
    private CourseRepository courseRepository;

    @Autowired
    private UserRepository userRepo;

    @Autowired
    private TextUnitRepository textUnitRepository;

    @Autowired
    private LectureRepository lectureRepository;

    @Autowired
    private LectureUnitCompletionRepository lectureUnitCompletionRepository;

    private Lecture lecture1;

    private TextUnit textUnit;

    private TextUnit textUnit2;

    private TextUnit textUnit3;

    @AfterEach
    void resetDatabase() {
        database.resetDatabase();
    }

    private void testAllPreAuthorize() throws Exception {
        request.put("/api/lectures/" + lecture1.getId() + "/lecture-units-order", List.of(), HttpStatus.FORBIDDEN);
        request.delete("/api/lectures/" + lecture1.getId() + "/lecture-units/0", HttpStatus.FORBIDDEN);
    }

    @Test
    @WithMockUser(username = "tutor1", roles = "TA")
    void testAll_asTutor() throws Exception {
        this.testAllPreAuthorize();
    }

    @Test
    @WithMockUser(username = "student1", roles = "USER")
    void testAll_asStudent() throws Exception {
        this.testAllPreAuthorize();
    }

    @BeforeEach
    void initTestCase() throws Exception {
        this.database.addUsers(10, 10, 0, 10);
        List<Course> courses = this.database.createCoursesWithExercisesAndLectures(true);
        Course course1 = this.courseRepository.findByIdWithExercisesAndLecturesElseThrow(courses.get(0).getId());
        this.lecture1 = course1.getLectures().stream().findFirst().get();

        // Add users that are not in the course
        userRepo.save(ModelFactory.generateActivatedUser("student42"));
        userRepo.save(ModelFactory.generateActivatedUser("tutor42"));
        userRepo.save(ModelFactory.generateActivatedUser("instructor42"));

        this.textUnit = database.createTextUnit();
        this.textUnit2 = database.createTextUnit();
        AttachmentUnit attachmentUnit = database.createAttachmentUnit(false);
        OnlineUnit onlineUnit = database.createOnlineUnit();
        // textUnit3 is not one of the lecture units connected to the lecture
        this.textUnit3 = database.createTextUnit();

        this.lecture1 = database.addLectureUnitsToLecture(this.lecture1, Set.of(this.textUnit, onlineUnit, this.textUnit2, attachmentUnit));
        this.lecture1 = lectureRepository.findByIdWithLectureUnitsElseThrow(lecture1.getId());
        this.textUnit = textUnitRepository.findById(this.textUnit.getId()).get();
        this.textUnit2 = textUnitRepository.findById(textUnit2.getId()).get();
    }

    @Test
    @WithMockUser(username = "instructor1", roles = "INSTRUCTOR")
    void deleteLectureUnit() throws Exception {
        var lectureUnitId = lecture1.getLectureUnits().get(0).getId();
        request.delete("/api/lectures/" + lecture1.getId() + "/lecture-units/" + lectureUnitId, HttpStatus.OK);
        this.lecture1 = lectureRepository.findByIdWithLectureUnitsElseThrow(lecture1.getId());
        assertThat(this.lecture1.getLectureUnits().stream().map(DomainObject::getId)).doesNotContain(lectureUnitId);
    }

    @Test
    @WithMockUser(username = "instructor1", roles = "INSTRUCTOR")
    void deleteLectureUnit_shouldRemoveCompletions() throws Exception {
        var lectureUnit = lecture1.getLectureUnits().get(0);
        var user = userRepo.findOneByLogin("student1").get();

        LectureUnitCompletion completion = new LectureUnitCompletion();
        completion.setLectureUnit(lectureUnit);
        completion.setUser(user);
        completion.setCompletedAt(ZonedDateTime.now().minusDays(1));
        lectureUnitCompletionRepository.save(completion);

        assertThat(lectureUnitCompletionRepository.findByLectureUnitIdAndUserId(lectureUnit.getId(), user.getId())).isPresent();

        request.delete("/api/lectures/" + lecture1.getId() + "/lecture-units/" + lectureUnit.getId(), HttpStatus.OK);

        this.lecture1 = lectureRepository.findByIdWithLectureUnitsElseThrow(lecture1.getId());
        assertThat(this.lecture1.getLectureUnits().stream().map(DomainObject::getId)).doesNotContain(lectureUnit.getId());
        assertThat(lectureUnitCompletionRepository.findByLectureUnitIdAndUserId(lectureUnit.getId(), user.getId())).isEmpty();
    }

    @Test
    @WithMockUser(username = "instructor42", roles = "INSTRUCTOR")
    void deleteLectureUnit_asInstructorNotInCourse_shouldReturnForbidden() throws Exception {
        var lectureUnitId = lecture1.getLectureUnits().get(0).getId();
        request.delete("/api/lectures/" + lecture1.getId() + "/lecture-units/" + lectureUnitId, HttpStatus.FORBIDDEN);
    }

    @Test
    @WithMockUser(username = "instructor1", roles = "INSTRUCTOR")
    void deleteLectureUnit_notPartOfLecture_shouldReturnNotFound() throws Exception {
        var lectureUnitId = lecture1.getLectureUnits().get(0).getId();
        request.delete("/api/lectures/" + Integer.MAX_VALUE + "/lecture-units/" + lectureUnitId, HttpStatus.CONFLICT);
    }

    /**
     * We have to make sure to reorder the list of lecture units when we delete a lecture unit to prevent hibernate
     * from entering nulls into the list to keep the order of lecture units
     */
    @Test
    @WithMockUser(username = "instructor1", roles = "INSTRUCTOR")
    void deleteLectureUnit_FirstLectureUnit_ShouldReorderList() throws Exception {
        Lecture lecture = lectureRepository.findByIdWithLectureUnitsAndLearningGoalsElseThrow(lecture1.getId());
        assertThat(lecture.getLectureUnits()).hasSize(4);
        LectureUnit firstLectureUnit = lecture.getLectureUnits().stream().findFirst().get();
        request.delete("/api/lectures/" + lecture1.getId() + "/lecture-units/" + firstLectureUnit.getId(), HttpStatus.OK);
        lecture = lectureRepository.findByIdWithLectureUnitsAndLearningGoalsElseThrow(lecture1.getId());
        assertThat(lecture.getLectureUnits()).hasSize(3);
        boolean nullFound = false;
        for (LectureUnit lectureUnit : lecture.getLectureUnits()) {
            if (Objects.isNull(lectureUnit)) {
                nullFound = true;
                break;
            }
        }
        assertThat(nullFound).isFalse();
    }

    @Test
    @WithMockUser(username = "instructor1", roles = "INSTRUCTOR")
<<<<<<< HEAD
    void updateLectureUnitOrder_asInstructor_shouldUpdateLectureUnitOrder() throws Exception {
        List<Long> newlyOrderedList = lecture1.getLectureUnits().stream().map(DomainObject::getId).collect(Collectors.toList());
=======
    public void updateLectureUnitOrder_asInstructor_shouldUpdateLectureUnitOrder() throws Exception {
        List<Long> newlyOrderedList = lecture1.getLectureUnits().stream().map(DomainObject::getId).collect(Collectors.toCollection(ArrayList::new));
>>>>>>> 4869ee5c
        Collections.swap(newlyOrderedList, 0, 1);
        List<LectureUnit> returnedList = request.putWithResponseBodyList("/api/lectures/" + lecture1.getId() + "/lecture-units-order", newlyOrderedList, LectureUnit.class,
                HttpStatus.OK);
        assertThat(returnedList.get(0).getId()).isEqualTo(newlyOrderedList.get(0));
        assertThat(returnedList.get(1).getId()).isEqualTo(newlyOrderedList.get(1));
    }

    @Test
    @WithMockUser(username = "instructor1", roles = "INSTRUCTOR")
<<<<<<< HEAD
    void updateLectureUnitOrder_wrongSizeOfIds_shouldReturnConflict() throws Exception {
        List<Long> newlyOrderedList = lecture1.getLectureUnits().stream().map(DomainObject::getId).collect(Collectors.toList());
        newlyOrderedList.remove(0);
=======
    public void updateLectureUnitOrder_wrongSizeOfIds_shouldReturnConflict() throws Exception {
        List<Long> newlyOrderedList = lecture1.getLectureUnits().stream().map(DomainObject::getId).skip(1).toList();
>>>>>>> 4869ee5c
        request.put("/api/lectures/" + lecture1.getId() + "/lecture-units-order", newlyOrderedList, HttpStatus.CONFLICT);
    }

    @Test
    @WithMockUser(username = "instructor1", roles = "INSTRUCTOR")
<<<<<<< HEAD
    void updateLectureUnitOrder_newTextUnitInOrderedList_shouldReturnConflict() throws Exception {
        List<Long> newlyOrderedList = lecture1.getLectureUnits().stream().map(DomainObject::getId).collect(Collectors.toList());
=======
    public void updateLectureUnitOrder_newTextUnitInOrderedList_shouldReturnConflict() throws Exception {
        List<Long> newlyOrderedList = lecture1.getLectureUnits().stream().map(DomainObject::getId).collect(Collectors.toCollection(ArrayList::new));
>>>>>>> 4869ee5c
        // textUnit3 is not in specified lecture
        newlyOrderedList.set(1, this.textUnit3.getId());
        request.put("/api/lectures/" + lecture1.getId() + "/lecture-units-order", newlyOrderedList, HttpStatus.CONFLICT);
    }

    @Test
    @WithMockUser(username = "instructor1", roles = "INSTRUCTOR")
    void updateLectureUnitOrder_asInstructorWithWrongLectureId_shouldReturnNotFound() throws Exception {
        request.put("/api/lectures/" + 0L + "/lecture-units-order", List.of(), HttpStatus.NOT_FOUND);
    }

    @Test
    @WithMockUser(username = "instructor42", roles = "INSTRUCTOR")
    void updateLectureUnitOrder_notInstructorInCourse_shouldReturnForbidden() throws Exception {
        request.put("/api/lectures/" + lecture1.getId() + "/lecture-units-order", List.of(), HttpStatus.FORBIDDEN);
    }

    @Test
    @WithMockUser(username = "student1", roles = "USER")
    void setLectureUnitCompletion() throws Exception {
        // Set lecture unit as completed for current user
        request.postWithoutLocation("/api/lectures/" + lecture1.getId() + "/lecture-units/" + lecture1.getLectureUnits().get(0).getId() + "/completion?completed=true", null,
                HttpStatus.OK, null);

        this.lecture1 = lectureRepository.findByIdWithPostsAndLectureUnitsAndLearningGoalsAndCompletionsElseThrow(lecture1.getId());
        LectureUnit lectureUnit = this.lecture1.getLectureUnits().get(0);

        assertThat(lectureUnit.getCompletedUsers()).isNotEmpty();
        assertThat(lectureUnit.isCompletedFor(userRepo.getUser())).isTrue();
        assertThat(lectureUnit.getCompletionDate(userRepo.getUser())).isNotNull();

        // Set lecture unit as uncompleted for user
        request.postWithoutLocation("/api/lectures/" + lecture1.getId() + "/lecture-units/" + lecture1.getLectureUnits().get(0).getId() + "/completion?completed=false", null,
                HttpStatus.OK, null);

        this.lecture1 = lectureRepository.findByIdWithPostsAndLectureUnitsAndLearningGoalsAndCompletionsElseThrow(lecture1.getId());
        lectureUnit = this.lecture1.getLectureUnits().get(0);

        assertThat(lectureUnit.getCompletedUsers()).isEmpty();
        assertThat(lectureUnit.isCompletedFor(userRepo.getUser())).isFalse();
        assertThat(lectureUnit.getCompletionDate(userRepo.getUser())).isEmpty();
    }

    @Test
    @WithMockUser(username = "student1", roles = "USER")
    void setLectureUnitCompletion_lectureUnitNotPartOfLecture_shouldReturnConflict() throws Exception {
        request.postWithoutLocation("/api/lectures/" + lecture1.getId() + "/lecture-units/" + this.textUnit3.getId() + "/completion?completed=true", null, HttpStatus.CONFLICT,
                null);
    }

    @Test
    @WithMockUser(username = "student1", roles = "USER")
    void setLectureUnitCompletion_lectureUnitNotVisible_shouldReturnConflict() throws Exception {
        this.textUnit.setReleaseDate(ZonedDateTime.now().plusDays(1));
        textUnitRepository.save(this.textUnit);
        request.postWithoutLocation("/api/lectures/" + lecture1.getId() + "/lecture-units/" + this.textUnit.getId() + "/completion?completed=true", null, HttpStatus.CONFLICT,
                null);
    }

    @Test
    @WithMockUser(username = "student42", roles = "USER")
    void setLectureUnitCompletion_shouldReturnForbidden() throws Exception {
        // User is not in same course as lecture unit
        request.postWithoutLocation("/api/lectures/" + lecture1.getId() + "/lecture-units/" + lecture1.getLectureUnits().get(0).getId() + "/completion?completed=true", null,
                HttpStatus.FORBIDDEN, null);
    }

}<|MERGE_RESOLUTION|>--- conflicted
+++ resolved
@@ -161,13 +161,8 @@
 
     @Test
     @WithMockUser(username = "instructor1", roles = "INSTRUCTOR")
-<<<<<<< HEAD
     void updateLectureUnitOrder_asInstructor_shouldUpdateLectureUnitOrder() throws Exception {
-        List<Long> newlyOrderedList = lecture1.getLectureUnits().stream().map(DomainObject::getId).collect(Collectors.toList());
-=======
-    public void updateLectureUnitOrder_asInstructor_shouldUpdateLectureUnitOrder() throws Exception {
         List<Long> newlyOrderedList = lecture1.getLectureUnits().stream().map(DomainObject::getId).collect(Collectors.toCollection(ArrayList::new));
->>>>>>> 4869ee5c
         Collections.swap(newlyOrderedList, 0, 1);
         List<LectureUnit> returnedList = request.putWithResponseBodyList("/api/lectures/" + lecture1.getId() + "/lecture-units-order", newlyOrderedList, LectureUnit.class,
                 HttpStatus.OK);
@@ -177,26 +172,15 @@
 
     @Test
     @WithMockUser(username = "instructor1", roles = "INSTRUCTOR")
-<<<<<<< HEAD
     void updateLectureUnitOrder_wrongSizeOfIds_shouldReturnConflict() throws Exception {
-        List<Long> newlyOrderedList = lecture1.getLectureUnits().stream().map(DomainObject::getId).collect(Collectors.toList());
-        newlyOrderedList.remove(0);
-=======
-    public void updateLectureUnitOrder_wrongSizeOfIds_shouldReturnConflict() throws Exception {
         List<Long> newlyOrderedList = lecture1.getLectureUnits().stream().map(DomainObject::getId).skip(1).toList();
->>>>>>> 4869ee5c
         request.put("/api/lectures/" + lecture1.getId() + "/lecture-units-order", newlyOrderedList, HttpStatus.CONFLICT);
     }
 
     @Test
     @WithMockUser(username = "instructor1", roles = "INSTRUCTOR")
-<<<<<<< HEAD
     void updateLectureUnitOrder_newTextUnitInOrderedList_shouldReturnConflict() throws Exception {
-        List<Long> newlyOrderedList = lecture1.getLectureUnits().stream().map(DomainObject::getId).collect(Collectors.toList());
-=======
-    public void updateLectureUnitOrder_newTextUnitInOrderedList_shouldReturnConflict() throws Exception {
         List<Long> newlyOrderedList = lecture1.getLectureUnits().stream().map(DomainObject::getId).collect(Collectors.toCollection(ArrayList::new));
->>>>>>> 4869ee5c
         // textUnit3 is not in specified lecture
         newlyOrderedList.set(1, this.textUnit3.getId());
         request.put("/api/lectures/" + lecture1.getId() + "/lecture-units-order", newlyOrderedList, HttpStatus.CONFLICT);
