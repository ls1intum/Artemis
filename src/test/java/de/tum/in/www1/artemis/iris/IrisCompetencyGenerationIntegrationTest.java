package de.tum.in.www1.artemis.iris;

import static org.assertj.core.api.Assertions.assertThat;
import static org.mockito.ArgumentMatchers.eq;
import static org.mockito.Mockito.timeout;
import static org.mockito.Mockito.verify;

import java.util.List;

import org.junit.jupiter.api.BeforeEach;
import org.junit.jupiter.api.Test;
import org.mockito.ArgumentCaptor;
import org.springframework.beans.factory.annotation.Autowired;
import org.springframework.http.HttpStatus;
import org.springframework.security.test.context.support.WithMockUser;

import de.tum.in.www1.artemis.domain.Course;
import de.tum.in.www1.artemis.domain.competency.CompetencyTaxonomy;
import de.tum.in.www1.artemis.service.connectors.pyris.dto.competency.PyrisCompetencyRecommendationDTO;
import de.tum.in.www1.artemis.service.connectors.pyris.dto.competency.PyrisCompetencyStatusUpdateDTO;
import de.tum.in.www1.artemis.service.connectors.pyris.dto.status.PyrisStageDTO;
import de.tum.in.www1.artemis.service.connectors.pyris.dto.status.PyrisStageState;
import de.tum.in.www1.artemis.service.iris.IrisCompetencyGenerationService;

class IrisCompetencyGenerationIntegrationTest extends AbstractIrisIntegrationTest {

    private static final String TEST_PREFIX = "iriscompetencyintegration";

    @Autowired
    IrisCompetencyGenerationService irisCompetencyGenerationService;

    private Course course;

    @BeforeEach
    void initTestCase() {
        userUtilService.addUsers(TEST_PREFIX, 1, 1, 1, 1);

        course = courseUtilService.createCourse();
        activateIrisGlobally();
        activateIrisFor(course);
    }

    @Test
    @WithMockUser(username = TEST_PREFIX + "editor1", roles = "EDITOR")
    void generateCompetencies_asEditor_shouldSucceed() throws Exception {
<<<<<<< HEAD
        String courseDescription = "Cool course description";

        // Expect that a request is sent to Pyris having the following characteristics
        irisRequestMockProvider.mockRunCompetencyExtractionResponseAnd(dto -> {
            var token = dto.execution().settings().authenticationToken();
            assertThat(token).isNotNull();
            assertThat(dto.courseDescription()).contains(courseDescription);
            assertThat(dto.taxonomyOptions()).isNotEmpty();
            assertThat(dto.maxN()).isPositive();
        });

        // Send a request to the Artemis server as if the user had clicked the button in the UI
        request.postWithoutResponseBody("/api/courses/" + course.getId() + "/competencies/generate-from-description", courseDescription, HttpStatus.ACCEPTED);

        PyrisCompetencyRecommendationDTO expected = new PyrisCompetencyRecommendationDTO("test title", "test description", CompetencyTaxonomy.UNDERSTAND);
        List<PyrisCompetencyRecommendationDTO> recommendations = List.of(expected, expected, expected);
        List<PyrisStageDTO> stages = List.of(new PyrisStageDTO("Generating Competencies", 10, PyrisStageState.DONE, null));

        // In the real system, this would be triggered by Pyris via a REST call to the Artemis server
        irisCompetencyGenerationService.handleStatusUpdate(TEST_PREFIX + "editor1", course.getId(), new PyrisCompetencyStatusUpdateDTO(stages, recommendations));

        ArgumentCaptor<PyrisCompetencyStatusUpdateDTO> argumentCaptor = ArgumentCaptor.forClass(PyrisCompetencyStatusUpdateDTO.class);
        verify(websocketMessagingService, timeout(200).times(3)).sendMessageToUser(eq(TEST_PREFIX + "editor1"), eq("/topic/iris/competencies/" + course.getId()),
                argumentCaptor.capture());

        List<PyrisCompetencyStatusUpdateDTO> allValues = argumentCaptor.getAllValues();
        assertThat(allValues.get(0).stages()).hasSize(2);
        assertThat(allValues.get(0).result()).isNull();
        assertThat(allValues.get(1).stages()).hasSize(2);
        assertThat(allValues.get(1).result()).isNull();
        assertThat(allValues.get(2).stages()).hasSize(1);
        assertThat(allValues.get(2).result()).isEqualTo(recommendations);
=======
        final String courseDescription = "Any description";
        Competency expected = new Competency();
        expected.setTitle("title");
        expected.setDescription("description");
        expected.setTaxonomy(CompetencyTaxonomy.ANALYZE);
        // var competencyMap1 = Map.of("title", expected.getTitle(), "description", expected.getDescription(), "taxonomy", expected.getTaxonomy());
        // // empty or malformed competencies are ignored
        // var competencyMap2 = Map.of("title", "!done");
        // var competencyMap3 = Map.of("malformed", "any content");
        // var responseMap = Map.of("competencies", List.of(competencyMap1, competencyMap2, competencyMap3));

        /*
         * irisRequestMockProvider.mockRunResponse(dto -> {
         * assertThat(dto.settings().authenticationToken()).isNotNull();
         * pipelineDone.set(true);
         * });
         */
        fail("This test is not yet implemented. Implement it and remove the fail call.");

        List<Competency> competencies = request.postListWithResponseBody("/api/courses/" + course.getId() + "/course-competencies/generate-from-description", courseDescription,
                Competency.class, HttpStatus.OK);
        Competency actualCompetency = competencies.getFirst();

        assertThat(competencies.size()).isEqualTo(1);
        assertThat(actualCompetency).usingRecursiveComparison().comparingOnlyFields("title", "description", "taxonomy").isEqualTo(expected);
>>>>>>> 24f225df
    }

    @Test
    @WithMockUser(username = TEST_PREFIX + "student1", roles = "STUDENT")
    void testAll_asStudent_shouldReturnForbidden() throws Exception {
        testAllPreAuthorize();
    }

    @Test
    @WithMockUser(username = TEST_PREFIX + "tutor1", roles = "TUTOR")
    void testAll_asTutor_shouldReturnForbidden() throws Exception {
        testAllPreAuthorize();
    }

    void testAllPreAuthorize() throws Exception {
        request.post("/api/courses/" + course.getId() + "/course-competencies/generate-from-description", "a", HttpStatus.FORBIDDEN);
    }
}<|MERGE_RESOLUTION|>--- conflicted
+++ resolved
@@ -43,7 +43,6 @@
     @Test
     @WithMockUser(username = TEST_PREFIX + "editor1", roles = "EDITOR")
     void generateCompetencies_asEditor_shouldSucceed() throws Exception {
-<<<<<<< HEAD
         String courseDescription = "Cool course description";
 
         // Expect that a request is sent to Pyris having the following characteristics
@@ -56,7 +55,7 @@
         });
 
         // Send a request to the Artemis server as if the user had clicked the button in the UI
-        request.postWithoutResponseBody("/api/courses/" + course.getId() + "/competencies/generate-from-description", courseDescription, HttpStatus.ACCEPTED);
+        request.postWithoutResponseBody("/api/courses/" + course.getId() + "/course-competencies/generate-from-description", courseDescription, HttpStatus.ACCEPTED);
 
         PyrisCompetencyRecommendationDTO expected = new PyrisCompetencyRecommendationDTO("test title", "test description", CompetencyTaxonomy.UNDERSTAND);
         List<PyrisCompetencyRecommendationDTO> recommendations = List.of(expected, expected, expected);
@@ -76,33 +75,6 @@
         assertThat(allValues.get(1).result()).isNull();
         assertThat(allValues.get(2).stages()).hasSize(1);
         assertThat(allValues.get(2).result()).isEqualTo(recommendations);
-=======
-        final String courseDescription = "Any description";
-        Competency expected = new Competency();
-        expected.setTitle("title");
-        expected.setDescription("description");
-        expected.setTaxonomy(CompetencyTaxonomy.ANALYZE);
-        // var competencyMap1 = Map.of("title", expected.getTitle(), "description", expected.getDescription(), "taxonomy", expected.getTaxonomy());
-        // // empty or malformed competencies are ignored
-        // var competencyMap2 = Map.of("title", "!done");
-        // var competencyMap3 = Map.of("malformed", "any content");
-        // var responseMap = Map.of("competencies", List.of(competencyMap1, competencyMap2, competencyMap3));
-
-        /*
-         * irisRequestMockProvider.mockRunResponse(dto -> {
-         * assertThat(dto.settings().authenticationToken()).isNotNull();
-         * pipelineDone.set(true);
-         * });
-         */
-        fail("This test is not yet implemented. Implement it and remove the fail call.");
-
-        List<Competency> competencies = request.postListWithResponseBody("/api/courses/" + course.getId() + "/course-competencies/generate-from-description", courseDescription,
-                Competency.class, HttpStatus.OK);
-        Competency actualCompetency = competencies.getFirst();
-
-        assertThat(competencies.size()).isEqualTo(1);
-        assertThat(actualCompetency).usingRecursiveComparison().comparingOnlyFields("title", "description", "taxonomy").isEqualTo(expected);
->>>>>>> 24f225df
     }
 
     @Test
