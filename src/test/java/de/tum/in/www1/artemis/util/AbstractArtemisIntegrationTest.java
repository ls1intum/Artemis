--- conflicted
+++ resolved
@@ -50,12 +50,9 @@
     protected GroupNotificationService groupNotificationService;
 
     @SpyBean
-<<<<<<< HEAD
     protected SingleUserNotificationService singleUserNotificationService;
 
     @SpyBean
-=======
->>>>>>> 8c56cd7d
     protected JavaMailSender javaMailSender;
 
     @SpyBean
@@ -98,8 +95,9 @@
     protected RequestUtilService request;
 
     public void resetSpyBeans() {
-        Mockito.reset(ltiService, gitService, groupNotificationService, websocketMessagingService, messagingTemplate, programmingSubmissionService, examAccessService,
-                instanceMessageSendService, programmingExerciseScheduleService, programmingExerciseParticipationService, urlService, scoreService, scheduleService, javaMailSender);
+        Mockito.reset(ltiService, gitService, groupNotificationService, singleUserNotificationService, websocketMessagingService, messagingTemplate, programmingSubmissionService,
+                examAccessService, instanceMessageSendService, programmingExerciseScheduleService, programmingExerciseParticipationService, urlService, scoreService,
+                scheduleService, javaMailSender);
     }
 
     @Override
