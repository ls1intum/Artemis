--- conflicted
+++ resolved
@@ -125,18 +125,12 @@
         doNothing().when(javaMailSender).send(any(MimeMessage.class));
     }
 
-<<<<<<< HEAD
     @AfterEach()
     void stopQuizScheduler() {
         quizScheduleService.stopSchedule();
         quizScheduleService.clearAllQuizData();
     }
-
-    public void resetSpyBeans() {
-        Mockito.reset(ltiService, gitService, groupNotificationService, singleUserNotificationService, websocketMessagingService, messagingTemplate, examAccessService, mailService,
-                instanceMessageSendService, programmingExerciseScheduleService, programmingExerciseParticipationService, urlService, scoreService, scheduleService, javaMailSender,
-                programmingTriggerService, zipFileService);
-=======
+    // TOOD: Check how to unify these
     @AfterEach
     void stopRunningTasks() {
         participantScoreSchedulerService.shutdown();
@@ -145,8 +139,7 @@
     public void resetSpyBeans() {
         Mockito.reset(ltiService, gitService, groupNotificationService, tutorialGroupNotificationService, singleUserNotificationService, websocketMessagingService,
                 messagingTemplate, examAccessService, mailService, instanceMessageSendService, programmingExerciseScheduleService, programmingExerciseParticipationService,
-                urlService, scheduleService, participantScoreSchedulerService, javaMailSender, programmingTriggerService);
->>>>>>> 7a8145a1
+                urlService, scoreService, scheduleService, participantScoreSchedulerService, javaMailSender, programmingTriggerService, zipFileService);
     }
 
     @Override
