--- conflicted
+++ resolved
@@ -305,46 +305,6 @@
             else {
                 assertThat(pointCounter.getRatedCounter()).as("All other buckets contain 0 rated submissions").isZero();
             }
-<<<<<<< HEAD
-
-        }
-    }
-
-    @ParameterizedTest(name = "{displayName} [{index}] {argumentsWithNames}")
-    @WithMockUser(username = TEST_PREFIX + "student3", roles = "USER")
-    @EnumSource(QuizMode.class)
-    void testQuizSubmitLiveMode(QuizMode quizMode) throws Exception {
-        QuizExercise quizExercise = quizExerciseUtilService.createQuiz(ZonedDateTime.now().minusSeconds(10), null, quizMode);
-        quizExercise.setDuration(600);
-        quizExercise = quizExerciseService.save(quizExercise);
-
-        // at the beginning there are no submissions and no participants
-        assertThat(quizSubmissionRepository.findByParticipation_Exercise_Id(quizExercise.getId())).isEmpty();
-        assertThat(participationRepository.findByExerciseId(quizExercise.getId())).isEmpty();
-
-        if (quizMode != QuizMode.SYNCHRONIZED) {
-            var batch = quizBatchService.save(QuizExerciseFactory.generateQuizBatch(quizExercise, ZonedDateTime.now().minusSeconds(10)));
-            for (int i = 1; i <= NUMBER_OF_STUDENTS; i++) {
-                quizExerciseUtilService.joinQuizBatch(quizExercise, batch, TEST_PREFIX + "student" + i);
-            }
-        }
-
-        for (int i = 1; i <= NUMBER_OF_STUDENTS; i++) {
-            userUtilService.changeUser(TEST_PREFIX + "student" + i);
-            QuizSubmission quizSubmission = QuizExerciseFactory.generateSubmissionForThreeQuestions(quizExercise, i, false, null);
-            assertThat(quizSubmission.getSubmittedAnswers()).hasSize(3);
-            assertThat(quizSubmission.isSubmitted()).isFalse();
-            assertThat(quizSubmission.getSubmissionDate()).isNull();
-            QuizSubmission updatedSubmission = request.postWithResponseBody("/api-quiz/exercises/" + quizExercise.getId() + "/submissions/live", quizSubmission,
-                    QuizSubmission.class, HttpStatus.OK);
-            // check whether submission flag was updated
-            assertThat(updatedSubmission.isSubmitted()).isTrue();
-            // check whether all answers were submitted properly
-            assertThat(updatedSubmission.getSubmittedAnswers()).hasSameSizeAs(quizSubmission.getSubmittedAnswers());
-            // check whether submission date was set
-            assertThat(updatedSubmission.getSubmissionDate()).isNotNull();
-=======
->>>>>>> bb7b39ff
         }
     }
 
@@ -370,29 +330,6 @@
         }
     }
 
-<<<<<<< HEAD
-    @ParameterizedTest(name = "{displayName} [{index}] {argumentsWithNames}")
-    @WithMockUser(username = TEST_PREFIX + "student3", roles = "USER")
-    @EnumSource(QuizMode.class)
-    void testQuizSubmitLiveMode_badRequest_alreadySubmitted(QuizMode quizMode) throws Exception {
-        QuizExercise quizExercise = quizExerciseUtilService.createQuiz(ZonedDateTime.now().minusSeconds(5), ZonedDateTime.now().plusSeconds(10), quizMode);
-        quizExercise.setDuration(10);
-        quizExercise = quizExerciseService.save(quizExercise);
-
-        if (quizMode != QuizMode.SYNCHRONIZED) {
-            var batch = quizBatchService.save(QuizExerciseFactory.generateQuizBatch(quizExercise, ZonedDateTime.now().minusSeconds(5)));
-            quizExerciseUtilService.joinQuizBatch(quizExercise, batch, TEST_PREFIX + "student3");
-        }
-
-        QuizSubmission quizSubmission = QuizExerciseFactory.generateSubmissionForThreeQuestions(quizExercise, 1, false, ZonedDateTime.now());
-        // submit quiz for the first time, expected status = OK
-        request.postWithResponseBody("/api-quiz/exercises/" + quizExercise.getId() + "/submissions/live", quizSubmission, Result.class, HttpStatus.OK);
-        // submit quiz for the second time, expected status = BAD_REQUEST
-        request.postWithResponseBody("/api-quiz/exercises/" + quizExercise.getId() + "/submissions/live", quizSubmission, Result.class, HttpStatus.BAD_REQUEST);
-    }
-
-=======
->>>>>>> bb7b39ff
     @Test
     @WithMockUser(username = TEST_PREFIX + "student3", roles = "USER")
     void testQuizSubmitEmptyQuizInLiveMode() throws Exception {
