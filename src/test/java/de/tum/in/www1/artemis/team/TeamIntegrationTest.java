package de.tum.in.www1.artemis.team;

import static org.assertj.core.api.Assertions.assertThat;

import java.time.ZonedDateTime;
import java.util.*;
import java.util.stream.Collectors;
import java.util.stream.Stream;

import org.junit.jupiter.api.BeforeEach;
import org.junit.jupiter.api.Test;
import org.springframework.beans.factory.annotation.Autowired;
import org.springframework.http.HttpStatus;
import org.springframework.security.test.context.support.WithMockUser;

import de.tum.in.www1.artemis.AbstractSpringIntegrationIndependentTest;
import de.tum.in.www1.artemis.course.CourseUtilService;
import de.tum.in.www1.artemis.domain.*;
import de.tum.in.www1.artemis.domain.enumeration.ExerciseMode;
import de.tum.in.www1.artemis.domain.enumeration.Language;
import de.tum.in.www1.artemis.domain.modeling.ModelingExercise;
import de.tum.in.www1.artemis.domain.participation.StudentParticipation;
import de.tum.in.www1.artemis.exercise.ExerciseUtilService;
import de.tum.in.www1.artemis.exercise.programmingexercise.ProgrammingExerciseUtilService;
import de.tum.in.www1.artemis.exercise.textexercise.TextExerciseUtilService;
import de.tum.in.www1.artemis.participation.ParticipationFactory;
import de.tum.in.www1.artemis.participation.ParticipationUtilService;
import de.tum.in.www1.artemis.repository.*;
import de.tum.in.www1.artemis.service.dto.TeamSearchUserDTO;
import de.tum.in.www1.artemis.user.UserUtilService;
import de.tum.in.www1.artemis.web.rest.dto.CoursesForDashboardDTO;

class TeamIntegrationTest extends AbstractSpringIntegrationIndependentTest {

    @Autowired
    private CourseRepository courseRepo;

    @Autowired
    private ExerciseRepository exerciseRepo;

    @Autowired
    private TeamRepository teamRepo;

    @Autowired
    private UserRepository userRepo;

    @Autowired
    private UserUtilService userUtilService;

    @Autowired
    private ProgrammingExerciseUtilService programmingExerciseUtilService;

    @Autowired
    private TeamUtilService teamUtilService;

    @Autowired
    private ExerciseUtilService exerciseUtilService;

    @Autowired
    private CourseUtilService courseUtilService;

    @Autowired
    private ParticipationUtilService participationUtilService;

    @Autowired
    private TextExerciseUtilService textExerciseUtilService;

    private Course course;

    private Exercise exercise;

    private Set<User> students;

    private User tutor;

    private static final int NUMBER_OF_STUDENTS = 3;

    private static final long nonExistingId = 123456789L;

    private static final String TEST_PREFIX = "tit";

    @BeforeEach
    void initTestCase() {
        userUtilService.addUsers(TEST_PREFIX, NUMBER_OF_STUDENTS, 2, 0, 1);
        course = programmingExerciseUtilService.addCourseWithOneProgrammingExercise();

        // Make exercise team-based and already released to students
        exercise = course.getExercises().iterator().next();
        exercise.setMode(ExerciseMode.TEAM);
        exercise.setReleaseDate(ZonedDateTime.now().minusDays(1));
        exercise = exerciseRepo.save(exercise);
        students = new HashSet<>(userRepo.searchByLoginOrNameInGroup("tumuser", TEST_PREFIX + "student"));
        tutor = userRepo.findOneByLogin(TEST_PREFIX + "tutor1").orElseThrow();
    }

    private String resourceUrl() {
        return "/api/exercises/" + exercise.getId() + "/teams";
    }

    private String resourceUrlWithWrongExerciseId() {
        return "/api/exercises/" + (exercise.getId() + 1) + "/teams";
    }

    private String resourceUrlExistsTeamByShortName(String shortName) {
        return "/api/courses/" + course.getId() + "/teams/exists?shortName=" + shortName;
    }

    private String resourceUrlSearchUsersInCourse(String loginOrName) {
        return "/api/courses/" + course.getId() + "/exercises/" + exercise.getId() + "/team-search-users?loginOrName=" + loginOrName;
    }

    private String resourceUrlCourseWithExercisesAndParticipationsForTeam(Course course, Team team) {
        return "/api/courses/" + course.getId() + "/teams/" + team.getShortName() + "/with-exercises-and-participations";
    }

    @Test
    @WithMockUser(username = TEST_PREFIX + "instructor1", roles = "INSTRUCTOR")
    void testTeamAssignmentConfig() {
        var teamAssignmentConfig = new TeamAssignmentConfig();
        teamAssignmentConfig.setExercise(exercise);
        assertThat(teamAssignmentConfig.getExercise()).isEqualTo(exercise);
        teamAssignmentConfig.setMinTeamSize(1);
        teamAssignmentConfig.setMaxTeamSize(10);
        exercise.setTeamAssignmentConfig(teamAssignmentConfig);
        exercise = exerciseRepo.save(exercise);
        exercise = exerciseRepo.findWithEagerCategoriesAndTeamAssignmentConfigById(exercise.getId()).orElseThrow();
        assertThat(exercise.getTeamAssignmentConfig().getMinTeamSize()).isEqualTo(1);
        assertThat(exercise.getTeamAssignmentConfig().getMaxTeamSize()).isEqualTo(10);
        assertThat(exercise.getTeamAssignmentConfig().getId()).isNotNull();
    }

    @Test
    @WithMockUser(username = TEST_PREFIX + "tutor1", roles = "TA")
    void testCreateTeam() throws Exception {
        final String TEAM_NAME = TEST_PREFIX + "Team 1";
        final String TEAM_SHORT_NAME = TEST_PREFIX + "team1";

        Team team = new Team();
        team.setName(TEAM_NAME);
        team.setShortName(TEAM_SHORT_NAME);
        team.setExercise(exercise);
        team.setStudents(students);

        Team serverTeam = request.postWithResponseBody(resourceUrl(), team, Team.class, HttpStatus.CREATED);

        assertThat(serverTeam.getName()).as("Team has correct name").isEqualTo(TEAM_NAME);
        assertThat(serverTeam.getShortName()).as("Team has correct short name").isEqualTo(TEAM_SHORT_NAME);
        assertThat(serverTeam.getStudents()).as("Team has correct students assigned").isEqualTo(students);

        Optional<Team> optionalTeam = teamRepo.findById(serverTeam.getId());
        assertThat(optionalTeam).as("Team was saved to database").isPresent();

        Team savedTeam = optionalTeam.orElseThrow();
        assertThat(savedTeam.getExercise()).as("Team belongs to correct exercise").isEqualTo(exercise);
    }

    @Test
    @WithMockUser(username = TEST_PREFIX + "tutor1", roles = "TA")
    void testCreateTeam_StudentsAlreadyAssigned_BadRequest() throws Exception {
        // Create team that contains student "student1"
        Team team1 = new Team().name(TEST_PREFIX + "Team 1").shortName(TEST_PREFIX + "team1").exercise(exercise)
                .students(Set.of(userRepo.findOneByLogin(TEST_PREFIX + "student1").orElseThrow()));
        teamRepo.save(team1);

        // Try to create team with a student that is already assigned to another team
        Team team2 = new Team().name(TEST_PREFIX + "Team 2").shortName(TEST_PREFIX + "team2").exercise(exercise).students(students);
        request.postWithResponseBody(resourceUrl(), team2, Team.class, HttpStatus.BAD_REQUEST);
    }

    @Test
    @WithMockUser(username = TEST_PREFIX + "tutor1", roles = "TA")
    void testCreateTeam_BadRequest() throws Exception {
        // Try creating a team that already has an id set
        Team team1 = new Team();
        team1.setId(1L);
        request.postWithResponseBody(resourceUrl(), team1, Team.class, HttpStatus.BAD_REQUEST);
    }

    @Test
    @WithMockUser(username = TEST_PREFIX + "tutor1", roles = "TA")
    void testCreateTeam_Forbidden_AsTutorOfDifferentCourse() throws Exception {
        // If the TA is not part of the correct course TA group anymore, he should not be able to create a team for an exercise of that course
        course.setTeachingAssistantGroupName("Different group name");
        courseRepo.save(course);

        Team team = new Team();
        team.setName("Team");
        team.setShortName("team");
        team.setExercise(exercise);
        team.setStudents(students);
        request.postWithResponseBody(resourceUrl(), team, Team.class, HttpStatus.FORBIDDEN);
    }

    @Test
    @WithMockUser(username = TEST_PREFIX + "tutor1", roles = "TA")
    void testCreateTeam_InvalidShortName_BadRequest() throws Exception {
        Team team = new Team();
        team.setName("1 Invalid Name");
        team.setShortName("1InvalidName");
        team.setExercise(exercise);
        team.setStudents(students);
        request.postWithResponseBody(resourceUrl(), team, Team.class, HttpStatus.BAD_REQUEST);
    }

    @Test
    @WithMockUser(username = TEST_PREFIX + "tutor1", roles = "TA")
    void testUpdateTeam() throws Exception {
        final String TEAM_NAME_UPDATED = TEST_PREFIX + "Team Updated";

        Team team = teamUtilService.addTeamForExercise(exercise, tutor);
        team.setName(TEAM_NAME_UPDATED);
        team.setStudents(students);

        Team serverTeam = request.putWithResponseBody(resourceUrl() + "/" + team.getId(), team, Team.class, HttpStatus.OK);
        assertThat(serverTeam.getName()).as("Team name was updated correctly").isEqualTo(TEAM_NAME_UPDATED);
        assertThat(serverTeam.getStudents()).as("Team students were updated correctly").isEqualTo(students);
    }

    @Test
    @WithMockUser(username = TEST_PREFIX + "tutor1", roles = "TA")
    void testUpdateTeam_BadRequest() throws Exception {
        // Try updating a team that has no id specified
        Team team1 = new Team();
        request.putWithResponseBody(resourceUrl() + "/1", team1, Team.class, HttpStatus.BAD_REQUEST);

        // Try updating a team with an id specified that does not match the team id param in the route
        Team team2 = teamUtilService.addTeamForExercise(exercise, tutor);
        request.putWithResponseBody(resourceUrl() + "/" + (team2.getId() + 1), team2, Team.class, HttpStatus.BAD_REQUEST);

        // Try updating a team with an exercise specified that does not match the exercise id param in the route
        request.putWithResponseBody(resourceUrlWithWrongExerciseId() + "/" + team2.getId(), team2, Team.class, HttpStatus.BAD_REQUEST);
    }

    @Test
    @WithMockUser(username = TEST_PREFIX + "tutor1", roles = "TA")
    void testUpdateTeam_StudentsAlreadyAssigned_BadRequest() throws Exception {
        User student1 = userRepo.findOneByLogin(TEST_PREFIX + "student1").orElseThrow();
        User student2 = userRepo.findOneByLogin(TEST_PREFIX + "student2").orElseThrow();
        User student3 = userRepo.findOneByLogin(TEST_PREFIX + "student3").orElseThrow();

        Team team1 = new Team().name(TEST_PREFIX + "Team 1").shortName(TEST_PREFIX + "team1").exercise(exercise).students(Set.of(student1, student2));
        team1.setOwner(tutor);
        teamRepo.save(team1);
        Team team2 = new Team().name(TEST_PREFIX + "Team 2").shortName(TEST_PREFIX + "team2").exercise(exercise).students(Set.of(student3));
        teamRepo.save(team2);

        // Try to update team with a student that is already assigned to another team
        team1.setStudents(students);
        request.putWithResponseBody(resourceUrl() + "/" + team1.getId(), team1, Team.class, HttpStatus.BAD_REQUEST);
    }

    @Test
    @WithMockUser(username = TEST_PREFIX + "tutor1", roles = "TA")
    void testUpdateTeam_NotFound() throws Exception {
        // Try updating a non-existing team
        Team team4 = new Team();
        team4.setId(nonExistingId);
        team4.setExercise(exercise);
        request.putWithResponseBody(resourceUrl() + "/" + team4.getId(), team4, Team.class, HttpStatus.NOT_FOUND);
    }

    @Test
    @WithMockUser(username = TEST_PREFIX + "tutor1", roles = "TA")
    void testUpdateTeam_Forbidden_AsTutorOfDifferentCourse() throws Exception {
        // If the TA is not part of the correct course TA group anymore, he should not be able to update a team for an exercise of that course
        course.setTeachingAssistantGroupName("Different group name");
        courseRepo.save(course);

        Team team = teamUtilService.addTeamForExercise(exercise, tutor);
        team.setName("Updated Team Name");
        request.putWithResponseBody(resourceUrl() + "/" + team.getId(), team, Team.class, HttpStatus.FORBIDDEN);
    }

    @Test
    @WithMockUser(username = TEST_PREFIX + "tutor1", roles = "TA")
    void testUpdateTeam_Forbidden_ShortNameChanged() throws Exception {
        // It should not be allowed to change a team's short name (unique identifier) after creation
        Team team = teamUtilService.addTeamForExercise(exercise, tutor);
        team.setShortName(TEST_PREFIX + team.getShortName() + " Updated");
        request.putWithResponseBody(resourceUrl() + "/" + team.getId(), team, Team.class, HttpStatus.BAD_REQUEST);
    }

    @Test
    @WithMockUser(username = TEST_PREFIX + "tutor1", roles = "TA")
    void testUpdateTeam_Forbidden_OwnerChanged() throws Exception {
        // It should not be allowed to change a team's owner as a tutor
        Team team = teamUtilService.addTeamForExercise(exercise, tutor);
        team.setOwner(userRepo.findOneByLogin(TEST_PREFIX + "tutor2").orElseThrow());
        request.putWithResponseBody(resourceUrl() + "/" + team.getId(), team, Team.class, HttpStatus.FORBIDDEN);
    }

    @Test
    @WithMockUser(username = TEST_PREFIX + "tutor1", roles = "TA")
    void testGetTeam() throws Exception {
        Team team = teamUtilService.addTeamForExercise(exercise, tutor);

        Team serverTeam = request.get(resourceUrl() + "/" + team.getId(), HttpStatus.OK, Team.class);
        assertThat(serverTeam.getName()).as("Team name was fetched correctly").isEqualTo(team.getName());
        assertThat(serverTeam.getShortName()).as("Team short name was fetched correctly").isEqualTo(team.getShortName());
        assertThat(serverTeam.getStudents()).as("Team students were fetched correctly").isEqualTo(team.getStudents());
    }

    @Test
    @WithMockUser(username = TEST_PREFIX + "tutor1", roles = "TA")
    void testGetTeam_BadRequest() throws Exception {
        Course course = programmingExerciseUtilService.addCourseWithOneProgrammingExercise();
        Exercise wrongExercise = exerciseUtilService.findProgrammingExerciseWithTitle(course.getExercises(), "Programming");

        // Try getting a team with an exercise specified that does not match the exercise id param in the route
        Team team = teamUtilService.addTeamForExercise(wrongExercise, tutor);
        request.get(resourceUrl() + "/" + team.getId(), HttpStatus.BAD_REQUEST, Team.class);
    }

    @Test
    @WithMockUser(username = TEST_PREFIX + "tutor1", roles = "TA")
    void testGetTeam_NotFound() throws Exception {
        request.get(resourceUrl() + "/" + nonExistingId, HttpStatus.NOT_FOUND, Team.class);
    }

    @Test
    @WithMockUser(username = TEST_PREFIX + "tutor1", roles = "TA")
    void testGetTeamsForExercise() throws Exception {
        int numberOfTeams = 3;

        List<Team> teams = teamUtilService.addTeamsForExercise(exercise, numberOfTeams, tutor);
        int numberOfStudents = getCountOfStudentsInTeams(teams);

        List<Team> serverTeams = request.getList(resourceUrl(), HttpStatus.OK, Team.class);
        assertThat(serverTeams).as("Correct number of teams was fetched").hasSize(numberOfTeams);
        assertThat(getCountOfStudentsInTeams(serverTeams)).as("Correct number of students were fetched").isEqualTo(numberOfStudents);
    }

    @Test
    @WithMockUser(username = TEST_PREFIX + "tutor1", roles = "TA")
    void testGetTeamsForExercise_Forbidden() throws Exception {
        // If the TA is not part of the correct course TA group anymore, he should not be able to get the teams for an exercise of that course
        course.setTeachingAssistantGroupName("Different group name");
        courseRepo.save(course);
        teamUtilService.addTeamsForExercise(exercise, 3, tutor);
        request.getList(resourceUrl(), HttpStatus.FORBIDDEN, Team.class);
    }

    @Test
    @WithMockUser(username = TEST_PREFIX + "instructor1", roles = "INSTRUCTOR")
    void testDeleteTeam() throws Exception {
        Team team = teamUtilService.addTeamForExercise(exercise, tutor);

        request.delete(resourceUrl() + "/" + team.getId(), HttpStatus.OK);

        Optional<Team> deletedTeam = teamRepo.findById(team.getId());
        assertThat(deletedTeam).as("Team was deleted correctly").isNotPresent();
    }

    @Test
    @WithMockUser(username = TEST_PREFIX + "tutor1", roles = "TA")
    void testDeleteTeam_Forbidden_AsTutor() throws Exception {
        Team team = teamUtilService.addTeamForExercise(exercise, tutor);

        request.delete(resourceUrl() + "/" + team.getId(), HttpStatus.FORBIDDEN);
    }

    @Test
    @WithMockUser(username = TEST_PREFIX + "instructor1", roles = "INSTRUCTOR")
    void testDeleteTeam_Forbidden_AsInstructorOfDifferentCourse() throws Exception {
        // If the instructor is not part of the correct course instructor group anymore,
        // he should not be able to delete a team for an exercise of that course
        course.setInstructorGroupName("Different group name");
        courseRepo.save(course);

        Team team = teamUtilService.addTeamForExercise(exercise, tutor);
        request.delete(resourceUrl() + "/" + team.getId(), HttpStatus.FORBIDDEN);
    }

    @Test
    @WithMockUser(username = TEST_PREFIX + "instructor1", roles = "INSTRUCTOR")
    void testDeleteTeam_BadRequest() throws Exception {
        // Try deleting a team with an exercise specified that does not match the exercise id param in the route
        Team team = teamUtilService.addTeamForExercise(exercise, tutor);
        request.delete(resourceUrlWithWrongExerciseId() + "/" + team.getId(), HttpStatus.BAD_REQUEST);
    }

    @Test
    @WithMockUser(username = TEST_PREFIX + "instructor1", roles = "INSTRUCTOR")
    void testDeleteTeam_NotFound() throws Exception {
        request.delete(resourceUrl() + "/" + nonExistingId, HttpStatus.NOT_FOUND);
    }

    @Test
    @WithMockUser(username = TEST_PREFIX + "tutor1", roles = "TA")
    void testExistsTeamByShortName() throws Exception {
        Team team = teamUtilService.addTeamForExercise(exercise, tutor);

        final String queryUrl = resourceUrlExistsTeamByShortName(team.getShortName());

        boolean existsOldTeam = request.get(queryUrl, HttpStatus.OK, boolean.class);
        assertThat(existsOldTeam).as("Team with existing short name was correctly found").isTrue();

        boolean existsNewTeam = request.get(queryUrl + "new", HttpStatus.OK, boolean.class);
        assertThat(existsNewTeam).as("Team with new short name was correctly not found").isFalse();
    }

    @Test
    @WithMockUser(username = TEST_PREFIX + "tutor1", roles = "TA")
    void testSearchUsersInCourse() throws Exception {
        // Check that all students from course are found (since their logins are all prefixed by "student")
        List<TeamSearchUserDTO> users1 = request.getList(resourceUrlSearchUsersInCourse(TEST_PREFIX + "student"), HttpStatus.OK, TeamSearchUserDTO.class);
        assertThat(users1).as("All users of course with 'student' in login were found").hasSize(NUMBER_OF_STUDENTS);

        // Check that a student is found by his login and that he is NOT marked as "assignedToTeam" yet
        List<TeamSearchUserDTO> users2 = request.getList(resourceUrlSearchUsersInCourse(TEST_PREFIX + "student1"), HttpStatus.OK, TeamSearchUserDTO.class);
        assertThat(users2).as("Only user with login " + TEST_PREFIX + "'student1' was found").hasSize(1);
        assertThat(users2.get(0).getAssignedTeamId()).as("User was correctly marked as not being assigned to a team yet").isNull();

        // Check that no student is returned for non-existing login/name
        List<TeamSearchUserDTO> users3 = request.getList(resourceUrlSearchUsersInCourse("chuckNorris"), HttpStatus.OK, TeamSearchUserDTO.class);
        assertThat(users3).as("No user was found as expected").isEmpty();

        // Check whether a student from a team is found but marked as "assignedToTeam"
        Team team = teamUtilService.addTeamForExercise(exercise, tutor, TEST_PREFIX);
        User teamStudent = team.getStudents().iterator().next();

        List<TeamSearchUserDTO> users4 = request.getList(resourceUrlSearchUsersInCourse(teamStudent.getLogin()), HttpStatus.OK, TeamSearchUserDTO.class);
        assertThat(users4).as("User from team was found").hasSize(1);
        assertThat(users4.get(0).getAssignedTeamId()).as("User from team was correctly marked as being assigned to a team already").isEqualTo(team.getId());
    }

    @Test
    @WithMockUser(username = TEST_PREFIX + "tutor1", roles = "TA")
    void testSearchUsersInCourse_BadRequest() throws Exception {
        // Search terms that are shorter than 3 characters should lead to bad request
        request.getList(resourceUrlSearchUsersInCourse("ab"), HttpStatus.BAD_REQUEST, TeamSearchUserDTO.class);
    }

    @Test
    @WithMockUser(username = TEST_PREFIX + "tutor1", roles = "TA")
    void testSearchUsersInCourse_Forbidden_AsTutorOfDifferentCourse() throws Exception {
        // If the TA is not part of the correct course TA group anymore, he should not be able to search for users in the course
        course.setTeachingAssistantGroupName("Different group name");
        courseRepo.save(course);

        request.getList(resourceUrlSearchUsersInCourse(TEST_PREFIX + "student"), HttpStatus.FORBIDDEN, TeamSearchUserDTO.class);
    }

    @Test
    @WithMockUser(username = TEST_PREFIX + "student1", roles = "USER")
    void testTeamOperationsAsStudent() throws Exception {
        Team existingTeam = teamUtilService.addTeamForExercise(exercise, tutor);
        Team unsavedTeam = teamUtilService.generateTeamForExercise(exercise, TEST_PREFIX + "Team Unsaved", TEST_PREFIX + "teamUnsaved", 2, tutor);

        // Create team
        request.postWithResponseBody(resourceUrl(), unsavedTeam, Team.class, HttpStatus.FORBIDDEN);
        // Update team
        request.putWithResponseBody(resourceUrl() + "/" + existingTeam.getId(), existingTeam, Team.class, HttpStatus.FORBIDDEN);
        // Get other team
        request.get(resourceUrl() + "/" + existingTeam.getId(), HttpStatus.FORBIDDEN, Team.class);
        // Get all teams for exercise
        request.getList(resourceUrl(), HttpStatus.FORBIDDEN, Team.class);
        // Delete team
        request.delete(resourceUrl() + "/" + existingTeam.getId(), HttpStatus.FORBIDDEN);
        // Exists team by shortName
        request.get(resourceUrlExistsTeamByShortName(existingTeam.getShortName()), HttpStatus.FORBIDDEN, boolean.class);
        // Search users in course
        request.getList(resourceUrlSearchUsersInCourse(TEST_PREFIX + "student"), HttpStatus.FORBIDDEN, TeamSearchUserDTO.class);
    }

    @Test
    @WithMockUser(username = TEST_PREFIX + "student1", roles = "USER")
    void testAssignedTeamIdOnExerciseForCurrentUser() throws Exception {
        var student = userUtilService.getUserByLogin(TEST_PREFIX + "student1");
        student.setGroups(Set.of(TEST_PREFIX + "student" + "assignedTeam"));
        userRepo.save(student);

        course.setStudentGroupName(TEST_PREFIX + "student" + "assignedTeam");
        courseRepo.save(course);

        // Create team that contains student "student1" (Team shortName needs to be empty since it is used as a prefix for the generated student logins)
        Team team = new Team().name(TEST_PREFIX + "Team").shortName(TEST_PREFIX + "team").exercise(exercise)
                .students(userRepo.findOneByLogin(TEST_PREFIX + "student1").map(Set::of).orElseThrow());
        team = teamRepo.save(team);

<<<<<<< HEAD
        // Check for endpoint: @GetMapping("courses/for-dashboard")
        List<CourseForDashboardDTO> courses = request.getList("/api/courses/for-dashboard", HttpStatus.OK, CourseForDashboardDTO.class);
        Exercise serverExercise = courses.stream().filter(c -> c.course().getId().equals(course.getId())).findAny()
=======
        // Check for endpoint: @GetMapping("/courses/for-dashboard")
        var courses = request.get("/api/courses/for-dashboard", HttpStatus.OK, CoursesForDashboardDTO.class);
        Exercise serverExercise = courses.courses().stream().filter(c -> c.course().getId().equals(course.getId())).findAny()
>>>>>>> c5206551
                .flatMap(c -> c.course().getExercises().stream().filter(e -> e.getId().equals(exercise.getId())).findAny()).orElseThrow();
        assertThat(serverExercise.getStudentAssignedTeamId()).as("Assigned team id on exercise from dashboard is correct for student.").isEqualTo(team.getId());
        assertThat(serverExercise.isStudentAssignedTeamIdComputed()).as("Assigned team id on exercise was computed.").isTrue();

        // Check for endpoint: @GetMapping("exercises/{exerciseId}/details")
        Exercise exerciseWithDetails = request.get("/api/exercises/" + exercise.getId() + "/details", HttpStatus.OK, Exercise.class);
        assertThat(exerciseWithDetails.getStudentAssignedTeamId()).as("Assigned team id on exercise from details is correct for student.").isEqualTo(team.getId());
        assertThat(serverExercise.isStudentAssignedTeamIdComputed()).as("Assigned team id on exercise was computed.").isTrue();
    }

    /**
     * Sums up the number of students in a list of teams
     *
     * @param teams Teams for which to count all students
     * @return count of students in all teams
     */
    private int getCountOfStudentsInTeams(List<Team> teams) {
        return teams.stream().map(Team::getStudents).map(Set::size).reduce(0, Integer::sum);
    }

    @Test
    @WithMockUser(username = TEST_PREFIX + "tutor1", roles = "TA")
    void getCourseWithExercisesAndParticipationsForTeam_AsTutor() throws Exception {
        List<Course> courses = courseUtilService.createCoursesWithExercisesAndLectures(TEST_PREFIX, false, 5);
        Course course = courses.get(0);

        ProgrammingExercise programmingExercise = exerciseUtilService.getFirstExerciseWithType(course, ProgrammingExercise.class);
        TextExercise textExercise = exerciseUtilService.getFirstExerciseWithType(course, TextExercise.class);
        ModelingExercise modelingExercise = exerciseUtilService.getFirstExerciseWithType(course, ModelingExercise.class);

        // make exercises team-based
        Stream.of(programmingExercise, textExercise, modelingExercise).forEach(exercise -> {
            exercise.setMode(ExerciseMode.TEAM);
            exerciseRepo.save(exercise);
        });

        String shortNamePrefix1 = TEST_PREFIX + "team";
        String shortNamePrefix2 = TEST_PREFIX + "otherTeam";

        Team team1a = teamUtilService.addTeamsForExercise(programmingExercise, shortNamePrefix1, TEST_PREFIX + "team1astudent", 1, tutor).get(0);
        Team team1b = teamUtilService.addTeamsForExercise(textExercise, shortNamePrefix1, TEST_PREFIX + "team1bstudent", 1, tutor).get(0);
        Team team1c = teamUtilService.addTeamsForExercise(modelingExercise, shortNamePrefix1, TEST_PREFIX + "team1cstudent", 1, tutor).get(0);

        Team team2a = teamUtilService.addTeamsForExercise(programmingExercise, shortNamePrefix2, TEST_PREFIX + "team2astudent", 1, null).get(0);
        Team team2b = teamUtilService.addTeamsForExercise(textExercise, shortNamePrefix2, TEST_PREFIX + "team2bstudent", 1, null).get(0);

        assertThat(Stream.of(team1a, team1b, team1c).map(Team::getShortName).distinct()).as("Teams 1 need the same short name for this test").hasSize(1);
        assertThat(Stream.of(team2a, team2b).map(Team::getShortName).distinct()).as("Teams 2 need the same short name for this test").hasSize(1);
        assertThat(Stream.of(team1a, team1b, team1c, team2a, team2b).map(Team::getShortName).distinct()).as("Teams 1 and Teams 2 need different short names").hasSize(2);

        participationUtilService.addTeamParticipationForExercise(programmingExercise, team1a.getId());
        participationUtilService.addTeamParticipationForExercise(textExercise, team1b.getId());

        participationUtilService.addTeamParticipationForExercise(programmingExercise, team2a.getId());
        participationUtilService.addTeamParticipationForExercise(textExercise, team2b.getId());

        Course course1 = request.get(resourceUrlCourseWithExercisesAndParticipationsForTeam(course, team1a), HttpStatus.OK, Course.class);
        assertThat(course1.getExercises()).as("All exercises of team 1 in course were returned").hasSize(3);
        assertThat(course1.getExercises().stream().map(Exercise::getTeams).collect(Collectors.toSet())).as("All team instances of team 1 in course were returned").hasSize(3);
        assertThat(course1.getExercises().stream().flatMap(exercise -> exercise.getStudentParticipations().stream()).collect(Collectors.toSet()))
                .as("All participations of team 1 in course were returned").hasSize(2);

        Course course2 = request.get(resourceUrlCourseWithExercisesAndParticipationsForTeam(course, team2a), HttpStatus.OK, Course.class);
        assertThat(course2.getExercises()).as("All exercises of team 2 in course were returned").hasSize(2);

        StudentParticipation studentParticipation = course2.getExercises().iterator().next().getStudentParticipations().iterator().next();
        assertThat(studentParticipation.getSubmissionCount()).as("Participation includes submission count").isNotNull();

        // Submission and Result should be present for Team of which the user is the Team Owner
        final String submissionText = "Hello World";
        TextSubmission submission = ParticipationFactory.generateTextSubmission(submissionText, Language.ENGLISH, true);
        textExerciseUtilService.saveTextSubmissionWithResultAndAssessor(textExercise, submission, team1b.getId(), tutor.getLogin());

        Course course3 = request.get(resourceUrlCourseWithExercisesAndParticipationsForTeam(course, team1a), HttpStatus.OK, Course.class);
        StudentParticipation participation = course3.getExercises().stream().filter(exercise -> exercise.equals(textExercise)).findAny().orElseThrow().getStudentParticipations()
                .iterator().next();
        assertThat(participation.getSubmissions()).as("Latest submission is present").hasSize(1);
        assertThat(((TextSubmission) participation.getSubmissions().iterator().next()).getText()).as("Latest submission is present").isEqualTo(submissionText);
        assertThat(participation.getResults()).as("Latest result is present").hasSize(1);

        // Submission and Result should not be present for a Team of which the user is not (!) the Team Owner
        submission = ParticipationFactory.generateTextSubmission(submissionText, Language.ENGLISH, true);
        textExerciseUtilService.saveTextSubmissionWithResultAndAssessor(textExercise, submission, team2b.getId(), TEST_PREFIX + "tutor2");

        Course course4 = request.get(resourceUrlCourseWithExercisesAndParticipationsForTeam(course, team2a), HttpStatus.OK, Course.class);
        participation = course4.getExercises().stream().filter(exercise -> exercise.equals(textExercise)).findAny().orElseThrow().getStudentParticipations().iterator().next();
        assertThat(participation.getSubmissions()).as("Latest submission is not present").isEmpty();
        assertThat(participation.getResults()).as("Latest result is not present").isEmpty();
    }

    @Test
    @WithMockUser(username = TEST_PREFIX + "student1", roles = "USER")
    void getCourseWithExercisesAndParticipationsForTeam_AsStudentInTeam_Allowed() throws Exception {
        Team team = teamRepo.save(new Team().name(TEST_PREFIX + "Team").shortName(TEST_PREFIX + "team").exercise(exercise)
                .students(userRepo.findOneByLogin(TEST_PREFIX + "student1").map(Set::of).orElseThrow()));
        request.get(resourceUrlCourseWithExercisesAndParticipationsForTeam(course, team), HttpStatus.OK, Course.class);
    }

    @Test
    @WithMockUser(username = TEST_PREFIX + "student1", roles = "USER")
    void getCourseWithExercisesAndParticipationsForTeam_AsStudentNotInTeam_Forbidden() throws Exception {
        Team team = teamUtilService.addTeamsForExercise(exercise, TEST_PREFIX + "team_forb", TEST_PREFIX + "otherStudent", 1, tutor).get(0);
        request.get(resourceUrlCourseWithExercisesAndParticipationsForTeam(course, team), HttpStatus.FORBIDDEN, Course.class);
    }
}<|MERGE_RESOLUTION|>--- conflicted
+++ resolved
@@ -478,20 +478,14 @@
                 .students(userRepo.findOneByLogin(TEST_PREFIX + "student1").map(Set::of).orElseThrow());
         team = teamRepo.save(team);
 
-<<<<<<< HEAD
-        // Check for endpoint: @GetMapping("courses/for-dashboard")
-        List<CourseForDashboardDTO> courses = request.getList("/api/courses/for-dashboard", HttpStatus.OK, CourseForDashboardDTO.class);
-        Exercise serverExercise = courses.stream().filter(c -> c.course().getId().equals(course.getId())).findAny()
-=======
         // Check for endpoint: @GetMapping("/courses/for-dashboard")
         var courses = request.get("/api/courses/for-dashboard", HttpStatus.OK, CoursesForDashboardDTO.class);
         Exercise serverExercise = courses.courses().stream().filter(c -> c.course().getId().equals(course.getId())).findAny()
->>>>>>> c5206551
                 .flatMap(c -> c.course().getExercises().stream().filter(e -> e.getId().equals(exercise.getId())).findAny()).orElseThrow();
         assertThat(serverExercise.getStudentAssignedTeamId()).as("Assigned team id on exercise from dashboard is correct for student.").isEqualTo(team.getId());
         assertThat(serverExercise.isStudentAssignedTeamIdComputed()).as("Assigned team id on exercise was computed.").isTrue();
 
-        // Check for endpoint: @GetMapping("exercises/{exerciseId}/details")
+        // Check for endpoint: @GetMapping("/exercises/{exerciseId}/details")
         Exercise exerciseWithDetails = request.get("/api/exercises/" + exercise.getId() + "/details", HttpStatus.OK, Exercise.class);
         assertThat(exerciseWithDetails.getStudentAssignedTeamId()).as("Assigned team id on exercise from details is correct for student.").isEqualTo(team.getId());
         assertThat(serverExercise.isStudentAssignedTeamIdComputed()).as("Assigned team id on exercise was computed.").isTrue();
