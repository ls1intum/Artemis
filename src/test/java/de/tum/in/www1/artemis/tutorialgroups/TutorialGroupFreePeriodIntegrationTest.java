--- conflicted
+++ resolved
@@ -134,13 +134,8 @@
     @WithMockUser(username = TEST_PREFIX + "instructor1", roles = "INSTRUCTOR")
     void create_overlapsWithExistingIndividualSession_shouldCancelSession() throws Exception {
         // given
-<<<<<<< HEAD
-        var session = this.buildAndSaveExampleIndividualTutorialGroupSession(exampleTutorialGroupId, firstAugustMonday);
-        var dto = createTutorialGroupFreePeriodDTO(firstAugustMonday, firstAugustMonday, "Holiday");
-=======
         this.buildAndSaveExampleIndividualTutorialGroupSession(exampleTutorialGroupId, firstAugustMonday);
-        var dto = createTutorialGroupFreePeriodDTO(firstAugustMonday, "Holiday");
->>>>>>> df2a5a9a
+        var dto = createTutorialGroupFreePeriodDTO(firstAugustMonday, firstAugustMonday, "Holiday");
 
         // when
         var createdPeriod = request.postWithResponseBody(getTutorialGroupFreePeriodsPath(), dto, TutorialGroupFreePeriod.class, HttpStatus.CREATED);
