--- conflicted
+++ resolved
@@ -70,23 +70,13 @@
     }
 
     void testJustForInstructorEndpoints() throws Exception {
-<<<<<<< HEAD
-        var freePeriod = tutorialGroupUtilService.addTutorialGroupFreeDay(exampleConfigurationId, firstAugustMonday, "Holiday");
+        var freePeriod = tutorialGroupUtilService.addTutorialGroupFreePeriod(exampleConfigurationId, FIRST_AUGUST_MONDAY_00_00, FIRST_AUGUST_MONDAY_23_59, "Holiday");
         request.get(getTutorialGroupFreePeriodsPath(freePeriod.getId()), HttpStatus.FORBIDDEN, TutorialGroupFreePeriod.class);
-        request.postWithResponseBody(getTutorialGroupFreePeriodsPath(), createTutorialGroupFreePeriodDTO(firstAugustMonday, "Holiday"), TutorialGroupFreePeriod.class,
-                HttpStatus.FORBIDDEN);
-        request.putWithResponseBody(getTutorialGroupFreePeriodsPath(freePeriod.getId()), createTutorialGroupFreePeriodDTO(secondAugustMonday, "Another Holiday"),
-                TutorialGroupFreePeriod.class, HttpStatus.FORBIDDEN);
-        request.delete(getTutorialGroupFreePeriodsPath(freePeriod.getId()), HttpStatus.FORBIDDEN);
-=======
-        var freePeriod = tutorialGroupUtilService.addTutorialGroupFreePeriod(exampleConfigurationId, FIRST_AUGUST_MONDAY_00_00, FIRST_AUGUST_MONDAY_23_59, "Holiday");
-        request.get(getTutorialGroupFreePeriodsPath() + freePeriod.getId(), HttpStatus.FORBIDDEN, TutorialGroupFreePeriod.class);
         request.postWithResponseBody(getTutorialGroupFreePeriodsPath(), createTutorialGroupFreePeriodDTO(FIRST_AUGUST_MONDAY_00_00, FIRST_AUGUST_MONDAY_23_59, "Holiday"),
                 TutorialGroupFreePeriod.class, HttpStatus.FORBIDDEN);
-        request.putWithResponseBody(getTutorialGroupFreePeriodsPath() + freePeriod.getId(),
+        request.putWithResponseBody(getTutorialGroupFreePeriodsPath(freePeriod.getId()),
                 createTutorialGroupFreePeriodDTO(SECOND_AUGUST_MONDAY_00_00, SECOND_AUGUST_MONDAY_23_59, "Another Holiday"), TutorialGroupFreePeriod.class, HttpStatus.FORBIDDEN);
-        request.delete(getTutorialGroupFreePeriodsPath() + freePeriod.getId(), HttpStatus.FORBIDDEN);
->>>>>>> 2ee441a0
+        request.delete(getTutorialGroupFreePeriodsPath(freePeriod.getId()), HttpStatus.FORBIDDEN);
 
         // cleanup
         tutorialGroupFreePeriodRepository.deleteById(freePeriod.getId());
