package de.tum.in.www1.artemis.lecture;

import static org.assertj.core.api.Assertions.assertThat;

import java.time.ZonedDateTime;
import java.util.*;

import org.junit.jupiter.api.BeforeEach;
import org.junit.jupiter.api.Test;
import org.junit.jupiter.params.ParameterizedTest;
import org.junit.jupiter.params.provider.NullSource;
import org.junit.jupiter.params.provider.ValueSource;
import org.springframework.beans.factory.annotation.Autowired;
import org.springframework.http.HttpStatus;
import org.springframework.security.test.context.support.WithMockUser;

import de.tum.in.www1.artemis.AbstractSpringIntegrationIndependentTest;
import de.tum.in.www1.artemis.course.CourseUtilService;
import de.tum.in.www1.artemis.domain.*;
import de.tum.in.www1.artemis.domain.lecture.*;
import de.tum.in.www1.artemis.domain.metis.conversation.Channel;
import de.tum.in.www1.artemis.post.ConversationUtilService;
import de.tum.in.www1.artemis.repository.*;
import de.tum.in.www1.artemis.repository.metis.conversation.ChannelRepository;
import de.tum.in.www1.artemis.user.UserUtilService;
import de.tum.in.www1.artemis.util.PageableSearchUtilService;

class LectureIntegrationTest extends AbstractSpringIntegrationIndependentTest {

    private static final String TEST_PREFIX = "lectureintegrationtest";

    @Autowired
    private LectureRepository lectureRepository;

    @Autowired
    private CourseRepository courseRepository;

    @Autowired
    private TextExerciseRepository textExerciseRepository;

    @Autowired
    private AttachmentRepository attachmentRepository;

    @Autowired
    ChannelRepository channelRepository;

    @Autowired
    private UserUtilService userUtilService;

    @Autowired
    private CourseUtilService courseUtilService;

    @Autowired
    private LectureUtilService lectureUtilService;

    @Autowired
    private PageableSearchUtilService pageableSearchUtilService;

    private Attachment attachmentDirectOfLecture;

    private Attachment attachmentOfAttachmentUnit;

    private TextExercise textExercise;

    private Course course1;

    private Lecture lecture1;

    @Autowired
    private ConversationUtilService conversationUtilService;

    @BeforeEach
    void initTestCase() throws Exception {
        int numberOfTutors = 2;
        userUtilService.addUsers(TEST_PREFIX, 1, numberOfTutors, 0, 1);
        List<Course> courses = courseUtilService.createCoursesWithExercisesAndLectures(TEST_PREFIX, true, true, numberOfTutors);
        this.course1 = this.courseRepository.findByIdWithExercisesAndLecturesElseThrow(courses.get(0).getId());
        var lecture = this.course1.getLectures().stream().findFirst().orElseThrow();
        lecture.setTitle("Lecture " + new Random().nextInt()); // needed for search by title
        Channel channel = new Channel();
        channel.setCourse(course1);
        channel.setIsAnnouncementChannel(false);
        channel.setIsPublic(true);
        channel.setIsArchived(false);
        channel.setName("lecture-channel");
        lecture.setTitle("Lecture " + lecture.getId()); // needed for search by title
        this.lecture1 = lectureRepository.save(lecture);
        channel.setLecture(this.lecture1);
        channelRepository.save(channel);
        this.textExercise = textExerciseRepository.findByCourseIdWithCategories(course1.getId()).stream().findFirst().orElseThrow();
        // Add users that are not in the course
        userUtilService.createAndSaveUser(TEST_PREFIX + "student42");
        userUtilService.createAndSaveUser(TEST_PREFIX + "instructor42");

        // Setting up a lecture with various kinds of content
        ExerciseUnit exerciseUnit = lectureUtilService.createExerciseUnit(textExercise);
        AttachmentUnit attachmentUnit = lectureUtilService.createAttachmentUnit(true);
        this.attachmentOfAttachmentUnit = attachmentUnit.getAttachment();
        VideoUnit videoUnit = lectureUtilService.createVideoUnit();
        TextUnit textUnit = lectureUtilService.createTextUnit();
        OnlineUnit onlineUnit = lectureUtilService.createOnlineUnit();
        addAttachmentToLecture();

        this.lecture1 = lectureUtilService.addLectureUnitsToLecture(this.lecture1, List.of(exerciseUnit, attachmentUnit, videoUnit, textUnit, onlineUnit));
    }

    private void addAttachmentToLecture() {
        this.attachmentDirectOfLecture = LectureFactory.generateAttachment(null);
        this.attachmentDirectOfLecture.setLink("/api/files/temp/example2.txt");
        this.attachmentDirectOfLecture.setLecture(this.lecture1);
        this.attachmentDirectOfLecture = attachmentRepository.save(this.attachmentDirectOfLecture);
        this.lecture1.addAttachments(this.attachmentDirectOfLecture);
        this.lecture1 = lectureRepository.save(this.lecture1);
    }

    private void testAllPreAuthorize() throws Exception {
        request.postWithResponseBody("/api-lecture/lectures", new Lecture(), Lecture.class, HttpStatus.FORBIDDEN);
        request.putWithResponseBody("/api-lecture/lectures", new Lecture(), Lecture.class, HttpStatus.FORBIDDEN);
        request.getList("/api-lecture/courses/" + course1.getId() + "/lectures", HttpStatus.FORBIDDEN, Lecture.class);
        request.delete("/api-lecture/lectures/" + lecture1.getId(), HttpStatus.FORBIDDEN);
        request.postWithResponseBody("/api-lecture/lectures/import/" + lecture1.getId() + "?courseId=" + course1.getId(), null, Lecture.class, HttpStatus.FORBIDDEN);
    }

    @Test
    @WithMockUser(username = TEST_PREFIX + "tutor1", roles = "TA")
    void testAll_asTutor() throws Exception {
        this.testAllPreAuthorize();
    }

    @Test
    @WithMockUser(username = TEST_PREFIX + "student1", roles = "USER")
    void testAll_asStudent() throws Exception {
        this.testAllPreAuthorize();
    }

    @ParameterizedTest
    @NullSource
    @ValueSource(strings = { "lecture-loremipsum", "" })
    @WithMockUser(username = TEST_PREFIX + "instructor1", roles = "INSTRUCTOR")
    void createLecture_correctRequestBody_shouldCreateLecture(String channelName) throws Exception {
        Course course = courseRepository.findByIdElseThrow(this.course1.getId());
        courseUtilService.enableMessagingForCourse(course);

        conversationUtilService.createCourseWideChannel(course, "loremipsum");

        Lecture lecture = new Lecture();
        lecture.setTitle("loremIpsum-()!?");
        lecture.setCourse(course);
        lecture.setDescription("loremIpsum");
        lecture.setChannelName(channelName);

        lecture.setVisibleDate(ZonedDateTime.now().minusDays(1));
        lecture.setStartDate(ZonedDateTime.now());
        lecture.setEndDate(ZonedDateTime.now().plusWeeks(1));
        Lecture returnedLecture = request.postWithResponseBody("/api-lecture/lectures", lecture, Lecture.class, HttpStatus.CREATED);

        Channel channel = channelRepository.findChannelByLectureId(returnedLecture.getId());

        assertThat(returnedLecture).isNotNull();
        assertThat(returnedLecture.getId()).isNotNull();
        assertThat(returnedLecture.getTitle()).isEqualTo(lecture.getTitle());
        assertThat(returnedLecture.getCourse().getId()).isEqualTo(lecture.getCourse().getId());
        assertThat(returnedLecture.getDescription()).isEqualTo(lecture.getDescription());
        assertThat(returnedLecture.getVisibleDate()).isEqualTo(lecture.getVisibleDate());
        assertThat(returnedLecture.getStartDate()).isEqualTo(lecture.getStartDate());
        assertThat(returnedLecture.getEndDate()).isEqualTo(lecture.getEndDate());
        assertThat(channel).isNotNull();
        assertThat(channel.getName()).isEqualTo("lecture-loremipsum"); // note "i" is lower case as a channel name should not contain upper case letters
    }

    @Test
    @WithMockUser(username = TEST_PREFIX + "instructor1", roles = "INSTRUCTOR")
    void createLecture_alreadyId_shouldReturnBadRequest() throws Exception {
        Lecture lecture = new Lecture();
        lecture.setId(1L);
        lecture.setChannelName("test");
        request.postWithResponseBody("/api-lecture/lectures", lecture, Lecture.class, HttpStatus.BAD_REQUEST);
    }

    @Test
    @WithMockUser(username = TEST_PREFIX + "instructor1", roles = "INSTRUCTOR")
    void updateLecture_correctRequestBody_shouldUpdateLecture() throws Exception {
        Lecture originalLecture = lectureRepository.findById(lecture1.getId()).orElseThrow();
        originalLecture.setTitle("Updated");
        originalLecture.setDescription("Updated");
        ZonedDateTime updatedDate = ZonedDateTime.now().plusMonths(3);
        originalLecture.setVisibleDate(updatedDate);
        originalLecture.setStartDate(updatedDate);
        originalLecture.setEndDate(updatedDate);
        String editedChannelName = "edited-lecture-channel";
        // create channel with same name
        conversationUtilService.createCourseWideChannel(originalLecture.getCourse(), editedChannelName);
        originalLecture.setChannelName(editedChannelName);
        // lecture channel should be updated despite another channel with the same name
        Lecture updatedLecture = request.putWithResponseBody("/api-lecture/lectures", originalLecture, Lecture.class, HttpStatus.OK);

        Channel channel = channelRepository.findChannelByLectureId(updatedLecture.getId());

        assertThat(channel).isNotNull();
        assertThat(channel.getName()).isEqualTo(editedChannelName);
        assertThat(updatedLecture.getTitle()).isEqualTo("Updated");
        assertThat(updatedLecture.getDescription()).isEqualTo("Updated");
        assertThat(updatedLecture.getVisibleDate()).isEqualTo(updatedDate);
        assertThat(updatedLecture.getStartDate()).isEqualTo(updatedDate);
        assertThat(updatedLecture.getEndDate()).isEqualTo(updatedDate);
    }

    @Test
    @WithMockUser(username = TEST_PREFIX + "instructor1", roles = "INSTRUCTOR")
    void updateLecture_NoId_shouldReturnBadRequest() throws Exception {
        Lecture originalLecture = lectureRepository.findByIdWithLectureUnits(lecture1.getId()).orElseThrow();
        originalLecture.setId(null);
        originalLecture.setChannelName("test");

        request.putWithResponseBody("/api-lecture/lectures", originalLecture, Lecture.class, HttpStatus.BAD_REQUEST);
    }

    @Test
    @WithMockUser(username = TEST_PREFIX + "instructor1", roles = "INSTRUCTOR")
    void getLectureForCourse_withOutLectureUnits_shouldGetLecturesWithOutLectureUnits() throws Exception {
        List<Lecture> returnedLectures = request.getList("/api-lecture/courses/" + course1.getId() + "/lectures", HttpStatus.OK, Lecture.class);
        assertThat(returnedLectures).hasSize(2);
        Lecture lecture = returnedLectures.stream().filter(l -> l.getId().equals(lecture1.getId())).findFirst().orElseThrow();
        assertThat(lecture.getLectureUnits()).isEmpty();
    }

    @Test
    @WithMockUser(username = TEST_PREFIX + "instructor1", roles = "INSTRUCTOR")
    void getLectureForCourse_WithLectureUnitsWithSlides_shouldGetLecturesWithLectureUnitsWithSlides() throws Exception {
        int numberOfSlides = 2;
        Lecture lectureWithSlides = LectureFactory.generateLecture(ZonedDateTime.now().minusDays(5), ZonedDateTime.now().plusDays(5), course1);
        lectureWithSlides = lectureRepository.save(lectureWithSlides);
        AttachmentUnit attachmentUnitWithSlides = lectureUtilService.createAttachmentUnitWithSlides(numberOfSlides);
        lectureWithSlides = lectureUtilService.addLectureUnitsToLecture(lectureWithSlides, List.of(attachmentUnitWithSlides));

        List<Lecture> returnedLectures = request.getList("/api-lecture/courses/" + course1.getId() + "/lectures-with-slides", HttpStatus.OK, Lecture.class);

        final Lecture finalLectureWithSlides = lectureWithSlides;
        Lecture filteredLecture = returnedLectures.stream().filter(lecture -> lecture.getId().equals(finalLectureWithSlides.getId())).findFirst().orElseThrow();

        assertThat(filteredLecture.getLectureUnits()).hasSize(1); // we only have one lecture unit which is attachmentUnitWithSlides
        assertThat(filteredLecture.getLectureUnits()).contains(attachmentUnitWithSlides);
        AttachmentUnit attachmentUnit = (AttachmentUnit) filteredLecture.getLectureUnits().get(0);
        assertThat(attachmentUnit.getSlides()).hasSize(numberOfSlides);

        Lecture lectureWithDetails = request.get("/api-lecture/lectures/" + lectureWithSlides.getId() + "/details-with-slides", HttpStatus.OK, Lecture.class);

        assertThat(lectureWithDetails.getLectureUnits()).hasSize(1); // we only have one lecture unit which is attachmentUnitWithSlides
        assertThat(lectureWithDetails.getLectureUnits()).contains(attachmentUnitWithSlides);
        AttachmentUnit attachmentUnitDetails = (AttachmentUnit) lectureWithDetails.getLectureUnits().get(0);
        assertThat(attachmentUnitDetails.getSlides()).hasSize(numberOfSlides);
    }

    @Test
    @WithMockUser(username = TEST_PREFIX + "instructor1", roles = "INSTRUCTOR")
    void getLectureForCourse_withLectureUnits_shouldGetLecturesWithLectureUnits() throws Exception {
        List<Lecture> returnedLectures = request.getList("/api-lecture/courses/" + course1.getId() + "/lectures?withLectureUnits=true", HttpStatus.OK, Lecture.class);
        assertThat(returnedLectures).hasSize(2);
        Lecture lecture = returnedLectures.stream().filter(l -> l.getId().equals(lecture1.getId())).findFirst().orElseThrow();
        assertThat(lecture.getLectureUnits()).hasSize(5);
    }

    @Test
    @WithMockUser(username = TEST_PREFIX + "student42", roles = "USER")
    void getLecture_asStudentNotInCourse_shouldReturnForbidden() throws Exception {
        request.get("/api-lecture/lectures/" + lecture1.getId(), HttpStatus.FORBIDDEN, Lecture.class);
        request.get("/api-lecture/lectures/" + lecture1.getId() + "/details", HttpStatus.FORBIDDEN, Lecture.class);
    }

    @Test
    @WithMockUser(username = TEST_PREFIX + "student1", roles = "USER")
    void getLecture_ExerciseAndAttachmentReleased_shouldGetLectureWithAllLectureUnits() throws Exception {
        Lecture receivedLectureWithDetails = request.get("/api-lecture/lectures/" + lecture1.getId() + "/details", HttpStatus.OK, Lecture.class);
        assertThat(receivedLectureWithDetails.getId()).isEqualTo(lecture1.getId());
        assertThat(receivedLectureWithDetails.getLectureUnits()).hasSize(5);
        assertThat(receivedLectureWithDetails.getAttachments()).hasSize(2);

        testGetLecture(lecture1.getId());
    }

    private void testGetLecture(Long lectureId) throws Exception {
        Lecture originalLecture = request.get("/api-lecture/lectures/" + lectureId, HttpStatus.OK, Lecture.class);
        assertThat(originalLecture.getId()).isEqualTo(lectureId);
        // should not fetch lecture units or posts
        assertThat(originalLecture.getLectureUnits()).isNullOrEmpty();
        assertThat(originalLecture.getPosts()).isNullOrEmpty();
    }

    @Test
    @WithMockUser(username = TEST_PREFIX + "student1", roles = "USER")
    void getLecture_ExerciseNotReleased_shouldGetLectureWithoutExerciseUnit() throws Exception {
        TextExercise exercise = textExerciseRepository.findByIdElseThrow(textExercise.getId());
        exercise.setReleaseDate(ZonedDateTime.now().plusDays(10));
        textExerciseRepository.saveAndFlush(exercise);

        Lecture receivedLectureWithDetails = request.get("/api-lecture/lectures/" + lecture1.getId() + "/details", HttpStatus.OK, Lecture.class);
        assertThat(receivedLectureWithDetails.getId()).isEqualTo(lecture1.getId());
        assertThat(receivedLectureWithDetails.getLectureUnits()).hasSize(4);
        assertThat(receivedLectureWithDetails.getLectureUnits().stream().filter(lectureUnit -> lectureUnit instanceof ExerciseUnit).toList()).isEmpty();

        // now we test that it is included when the user is at least a teaching assistant
        userUtilService.changeUser(TEST_PREFIX + "tutor1");
        receivedLectureWithDetails = request.get("/api-lecture/lectures/" + lecture1.getId() + "/details", HttpStatus.OK, Lecture.class);
        assertThat(receivedLectureWithDetails.getId()).isEqualTo(lecture1.getId());
        assertThat(receivedLectureWithDetails.getLectureUnits()).hasSize(5);
        assertThat(receivedLectureWithDetails.getLectureUnits().stream().filter(lectureUnit -> lectureUnit instanceof ExerciseUnit).toList()).isNotEmpty();

        testGetLecture(lecture1.getId());
    }

    @Test
    @WithMockUser(username = TEST_PREFIX + "student1", roles = "USER")
    void getLecture_AttachmentNotReleased_shouldGetLectureWithoutAttachmentUnitAndAttachment() throws Exception {
        Attachment unitAttachment = attachmentRepository.findById(attachmentOfAttachmentUnit.getId()).orElseThrow();
        unitAttachment.setReleaseDate(ZonedDateTime.now().plusDays(10));
        Attachment lectureAttachment = attachmentRepository.findById(attachmentDirectOfLecture.getId()).orElseThrow();
        lectureAttachment.setReleaseDate(ZonedDateTime.now().plusDays(10));
        attachmentRepository.saveAll(Set.of(unitAttachment, lectureAttachment));

        Lecture receivedLectureWithDetails = request.get("/api-lecture/lectures/" + lecture1.getId() + "/details", HttpStatus.OK, Lecture.class);
        assertThat(receivedLectureWithDetails.getId()).isEqualTo(lecture1.getId());
        assertThat(receivedLectureWithDetails.getAttachments().stream().filter(attachment -> attachment.getId().equals(lectureAttachment.getId())).findFirst()).isEmpty();
        assertThat(receivedLectureWithDetails.getLectureUnits()).hasSize(4);
        assertThat(receivedLectureWithDetails.getLectureUnits().stream().filter(lectureUnit -> lectureUnit instanceof AttachmentUnit).toList()).isEmpty();

        // now we test that it is included when the user is at least a teaching assistant
        userUtilService.changeUser(TEST_PREFIX + "tutor1");
        receivedLectureWithDetails = request.get("/api-lecture/lectures/" + lecture1.getId() + "/details", HttpStatus.OK, Lecture.class);
        assertThat(receivedLectureWithDetails.getId()).isEqualTo(lecture1.getId());
        assertThat(receivedLectureWithDetails.getAttachments()).anyMatch(attachment -> attachment.getId().equals(lectureAttachment.getId()));
        assertThat(receivedLectureWithDetails.getLectureUnits()).hasSize(5).anyMatch(lectureUnit -> lectureUnit instanceof AttachmentUnit);
        testGetLecture(lecture1.getId());
    }

    @Test
    @WithMockUser(username = TEST_PREFIX + "instructor1", roles = "INSTRUCTOR")
    void deleteLecture_lectureExists_shouldDeleteLecture() throws Exception {
        request.delete("/api-lecture/lectures/" + lecture1.getId(), HttpStatus.OK);
        Optional<Lecture> lectureOptional = lectureRepository.findById(lecture1.getId());
        assertThat(lectureOptional).isEmpty();
    }

    @Test
    @WithMockUser(username = TEST_PREFIX + "instructor1", roles = "INSTRUCTOR")
    void deleteLectureWithChannel() throws Exception {
        Lecture lecture = lectureUtilService.createCourseWithLecture(true);
        Channel lectureChannel = lectureUtilService.addLectureChannel(lecture);

        request.delete("/api-lecture/lectures/" + lecture.getId(), HttpStatus.OK);

        Optional<Channel> lectureChannelAfterDelete = channelRepository.findById(lectureChannel.getId());
        assertThat(lectureChannelAfterDelete).isEmpty();
    }

    /**
     * Hibernates sometimes adds null to the list of lecture units to keep the order after a lecture unit has been deleted.
     * This should not happen any more as we have refactored the way lecture units are deleted, nevertheless we want to
     * check here that this case not causes any errors as null values could still exist in the database
     */
    @Test
    @WithMockUser(username = TEST_PREFIX + "instructor1", roles = "INSTRUCTOR")
    void deleteLecture_NullInListOfLectureUnits_shouldDeleteLecture() throws Exception {
        Lecture lecture = lectureRepository.findByIdWithLectureUnitsAndCompetenciesElseThrow(lecture1.getId());
        List<LectureUnit> lectureUnits = lecture.getLectureUnits();
        assertThat(lectureUnits).hasSize(5);
        ArrayList<LectureUnit> lectureUnitsWithNulls = new ArrayList<>();
        for (LectureUnit lectureUnit : lectureUnits) {
            lectureUnitsWithNulls.add(null);
            lectureUnitsWithNulls.add(lectureUnit);
        }
        lecture.getLectureUnits().clear();
        lecture.getLectureUnits().addAll(lectureUnitsWithNulls);
        lectureRepository.saveAndFlush(lecture);
        lecture = lectureRepository.findByIdWithLectureUnitsAndCompetenciesElseThrow(lecture1.getId());
        lectureUnits = lecture.getLectureUnits();
<<<<<<< HEAD
        assertThat(lectureUnits).hasSize(8);
        request.delete("/api-lecture/lectures/" + lecture1.getId(), HttpStatus.OK);
=======
        assertThat(lectureUnits).hasSize(10);
        request.delete("/api/lectures/" + lecture1.getId(), HttpStatus.OK);
>>>>>>> 979bde7e
        Optional<Lecture> lectureOptional = lectureRepository.findById(lecture1.getId());
        assertThat(lectureOptional).isEmpty();
    }

    @Test
    @WithMockUser(username = TEST_PREFIX + "instructor42", roles = "INSTRUCTOR")
    void deleteLecture_asInstructorNotInCourse_shouldReturnForbidden() throws Exception {
        request.delete("/api-lecture/lectures/" + lecture1.getId(), HttpStatus.FORBIDDEN);
    }

    @Test
    @WithMockUser(username = TEST_PREFIX + "instructor1", roles = "INSTRUCTOR")
    void deleteLecture_lectureDoesNot_shouldReturnNotFound() throws Exception {
        request.delete("/api-lecture/lectures/" + 0, HttpStatus.NOT_FOUND);
    }

    @Test
    @WithMockUser(username = TEST_PREFIX + "instructor1", roles = "INSTRUCTOR")
    void testGetLectureTitleAsInstuctor() throws Exception {
        // Only user and role matter, so we can re-use the logic
        testGetLectureTitle();
    }

    @Test
    @WithMockUser(username = TEST_PREFIX + "tutor1", roles = "TA")
    void testGetLectureTitleAsTeachingAssistant() throws Exception {
        // Only user and role matter, so we can re-use the logic
        testGetLectureTitle();
    }

    @Test
    @WithMockUser(username = TEST_PREFIX + "user1", roles = "USER")
    void testGetLectureTitleAsUser() throws Exception {
        // Only user and role matter, so we can re-use the logic
        testGetLectureTitle();
    }

    private void testGetLectureTitle() throws Exception {
        Lecture lecture = new Lecture();
        lecture.setTitle("Test Lecture");
        lectureRepository.save(lecture);

        final var title = request.get("/api-lecture/lectures/" + lecture.getId() + "/title", HttpStatus.OK, String.class);
        assertThat(title).isEqualTo(lecture.getTitle());
    }

    @Test
    @WithMockUser(username = TEST_PREFIX + "user1", roles = "USER")
    void testGetLectureTitleForNonExistingLecture() throws Exception {
        request.get("/api-lecture/lectures/123124123123/title", HttpStatus.NOT_FOUND, String.class);
    }

    @Test
    @WithMockUser(username = TEST_PREFIX + "instructor42", roles = "INSTRUCTOR")
    void testInstructorGetsOnlyResultsFromOwningCourses() throws Exception {
        final var search = pageableSearchUtilService.configureSearch("");
        final var result = request.getSearchResult("/api-lecture/lectures/", HttpStatus.OK, Lecture.class, pageableSearchUtilService.searchMapping(search));
        assertThat(result.getResultsOnPage()).isNullOrEmpty();
    }

    @Test
    @WithMockUser(username = TEST_PREFIX + "instructor1", roles = "INSTRUCTOR")
    void testInstructorGetsResultsFromOwningCoursesNotEmpty() throws Exception {
        final var search = pageableSearchUtilService.configureSearch(lecture1.getTitle());
        final var result = request.getSearchResult("/api-lecture/lectures/", HttpStatus.OK, Lecture.class, pageableSearchUtilService.searchMapping(search));
        assertThat(result.getResultsOnPage()).hasSize(1);
    }

    @Test
    @WithMockUser(username = "admin", roles = "ADMIN")
    void testAdminGetsResultsFromAllCourses() throws Exception {
        final var search = pageableSearchUtilService.configureSearch(lecture1.getTitle());
        final var result = request.getSearchResult("/api-lecture/lectures/", HttpStatus.OK, Lecture.class, pageableSearchUtilService.searchMapping(search));
        assertThat(result.getResultsOnPage()).hasSize(1);
    }

    @Test
    @WithMockUser(username = TEST_PREFIX + "instructor1", roles = "INSTRUCTOR")
    void testImport() throws Exception {
        Course course2 = courseUtilService.addEmptyCourse();
        courseUtilService.enableMessagingForCourse(course2);

        Lecture lecture = request.postWithResponseBody("/api-lecture/lectures/import/" + lecture1.getId() + "?courseId=" + course2.getId(), null, Lecture.class,
                HttpStatus.CREATED);

        // Assert that all lecture units (except exercise units) were copied
        assertThat(lecture.getLectureUnits().stream().map(LectureUnit::getName).toList()).containsExactlyElementsOf(
                this.lecture1.getLectureUnits().stream().filter(lectureUnit -> !(lectureUnit instanceof ExerciseUnit)).map(LectureUnit::getName).toList());

        assertThat(lecture.getAttachments().stream().map(Attachment::getName).toList())
                .containsExactlyElementsOf(this.lecture1.getAttachments().stream().map(Attachment::getName).toList());

        Channel channel = channelRepository.findChannelByLectureId(lecture.getId());
        assertThat(channel).isNotNull();
        assertThat(channel.getName()).isEqualTo("lecture-" + lecture.getTitle().toLowerCase().replaceAll("[-\\s]+", "-")); // default name of imported lecture channel
    }
}<|MERGE_RESOLUTION|>--- conflicted
+++ resolved
@@ -373,13 +373,8 @@
         lectureRepository.saveAndFlush(lecture);
         lecture = lectureRepository.findByIdWithLectureUnitsAndCompetenciesElseThrow(lecture1.getId());
         lectureUnits = lecture.getLectureUnits();
-<<<<<<< HEAD
-        assertThat(lectureUnits).hasSize(8);
+        assertThat(lectureUnits).hasSize(10);
         request.delete("/api-lecture/lectures/" + lecture1.getId(), HttpStatus.OK);
-=======
-        assertThat(lectureUnits).hasSize(10);
-        request.delete("/api/lectures/" + lecture1.getId(), HttpStatus.OK);
->>>>>>> 979bde7e
         Optional<Lecture> lectureOptional = lectureRepository.findById(lecture1.getId());
         assertThat(lectureOptional).isEmpty();
     }
