package de.tum.in.www1.artemis.lecture;

import static org.assertj.core.api.Assertions.assertThat;

import java.time.ZonedDateTime;
import java.util.*;

import org.junit.jupiter.api.BeforeEach;
import org.junit.jupiter.api.Test;
import org.springframework.beans.factory.annotation.Autowired;
import org.springframework.http.HttpStatus;
import org.springframework.security.test.context.support.WithMockUser;

import de.tum.in.www1.artemis.AbstractSpringIntegrationBambooBitbucketJiraTest;
import de.tum.in.www1.artemis.domain.*;
import de.tum.in.www1.artemis.domain.lecture.*;
import de.tum.in.www1.artemis.domain.metis.conversation.Channel;
import de.tum.in.www1.artemis.repository.*;
import de.tum.in.www1.artemis.repository.metis.conversation.ChannelRepository;
import de.tum.in.www1.artemis.util.ModelFactory;

class LectureIntegrationTest extends AbstractSpringIntegrationBambooBitbucketJiraTest {

    private static final String TEST_PREFIX = "lectureintegrationtest";

    @Autowired
    private LectureRepository lectureRepository;

    @Autowired
    private CourseRepository courseRepository;

    @Autowired
    private TextExerciseRepository textExerciseRepository;

    @Autowired
    private AttachmentRepository attachmentRepository;

    @Autowired
    ChannelRepository channelRepository;

    private Attachment attachmentDirectOfLecture;

    private Attachment attachmentOfAttachmentUnit;

    private TextExercise textExercise;

    private Course course1;

    private Lecture lecture1;

    @BeforeEach
    void initTestCase() throws Exception {
        int numberOfTutors = 2;
        database.addUsers(TEST_PREFIX, 1, numberOfTutors, 0, 1);
        List<Course> courses = this.database.createCoursesWithExercisesAndLectures(TEST_PREFIX, true, true, numberOfTutors);
        this.course1 = this.courseRepository.findByIdWithExercisesAndLecturesElseThrow(courses.get(0).getId());
        var lecture = this.course1.getLectures().stream().findFirst().get();
<<<<<<< HEAD
        lecture.setTitle("Lecture " + new Random().nextInt()); // needed for search by title
        Channel channel = new Channel();
        channel.setIsAnnouncementChannel(false);
        channel.setIsPublic(true);
        channel.setIsArchived(false);
        channel.setName("test");
=======
        lecture.setTitle("Lecture " + lecture.getId()); // needed for search by title
>>>>>>> 7c42b9e5
        this.lecture1 = lectureRepository.save(lecture);
        channel.setLecture(this.lecture1);
        channelRepository.save(channel);
        this.textExercise = textExerciseRepository.findByCourseIdWithCategories(course1.getId()).stream().findFirst().get();
        // Add users that are not in the course
        database.createAndSaveUser(TEST_PREFIX + "student42");
        database.createAndSaveUser(TEST_PREFIX + "instructor42");

        // Setting up a lecture with various kinds of content
        ExerciseUnit exerciseUnit = database.createExerciseUnit(textExercise);
        AttachmentUnit attachmentUnit = database.createAttachmentUnit(true);
        this.attachmentOfAttachmentUnit = attachmentUnit.getAttachment();
        VideoUnit videoUnit = database.createVideoUnit();
        TextUnit textUnit = database.createTextUnit();
        addAttachmentToLecture();

        this.lecture1 = database.addLectureUnitsToLecture(this.lecture1, Set.of(exerciseUnit, attachmentUnit, videoUnit, textUnit));
    }

    private void addAttachmentToLecture() {
        this.attachmentDirectOfLecture = ModelFactory.generateAttachment(null);
        this.attachmentDirectOfLecture.setLink("files/temp/example2.txt");
        this.attachmentDirectOfLecture.setLecture(this.lecture1);
        this.attachmentDirectOfLecture = attachmentRepository.save(this.attachmentDirectOfLecture);
        this.lecture1.addAttachments(this.attachmentDirectOfLecture);
        this.lecture1 = lectureRepository.save(this.lecture1);
    }

    private void testAllPreAuthorize() throws Exception {
        request.postWithResponseBody("/api/lectures", new Lecture(), Lecture.class, HttpStatus.FORBIDDEN);
        request.putWithResponseBody("/api/lectures", new Lecture(), Lecture.class, HttpStatus.FORBIDDEN);
        request.getList("/api/courses/" + course1.getId() + "/lectures", HttpStatus.FORBIDDEN, Lecture.class);
        request.delete("/api/lectures/" + lecture1.getId(), HttpStatus.FORBIDDEN);
        request.postWithResponseBody("/api/lectures/import/" + lecture1.getId() + "?courseId=" + course1.getId(), null, Lecture.class, HttpStatus.FORBIDDEN);
    }

    @Test
    @WithMockUser(username = TEST_PREFIX + "tutor1", roles = "TA")
    void testAll_asTutor() throws Exception {
        this.testAllPreAuthorize();
    }

    @Test
    @WithMockUser(username = TEST_PREFIX + "student1", roles = "USER")
    void testAll_asStudent() throws Exception {
        this.testAllPreAuthorize();
    }

    @Test
    @WithMockUser(username = TEST_PREFIX + "instructor1", roles = "INSTRUCTOR")
    void createLecture_correctRequestBody_shouldCreateLecture() throws Exception {
        Course course = courseRepository.findByIdElseThrow(this.course1.getId());

        Lecture lecture = new Lecture();
        lecture.setTitle("loremIpsum");
        lecture.setCourse(course);
        lecture.setDescription("loremIpsum");
        lecture.setChannelName("loremipsum");
        Lecture returnedLecture = request.postWithResponseBody("/api/lectures", lecture, Lecture.class, HttpStatus.CREATED);

        Channel channel = channelRepository.findChannelByLectureId(returnedLecture.getId());

        assertThat(returnedLecture).isNotNull();
        assertThat(returnedLecture.getId()).isNotNull();
        assertThat(returnedLecture.getTitle()).isEqualTo(lecture.getTitle());
        assertThat(returnedLecture.getCourse().getId()).isEqualTo(lecture.getCourse().getId());
        assertThat(returnedLecture.getDescription()).isEqualTo(lecture.getDescription());
        assertThat(channel).isNotNull();
        assertThat(channel.getName()).isEqualTo("loremipsum"); // note "i" is lower case as a channel name should not contain upper case letters
    }

    @Test
    @WithMockUser(username = TEST_PREFIX + "instructor1", roles = "INSTRUCTOR")
    void createLecture_alreadyId_shouldReturnBadRequest() throws Exception {
        Lecture lecture = new Lecture();
        lecture.setId(1L);
        lecture.setChannelName("test");
        request.postWithResponseBody("/api/lectures", lecture, Lecture.class, HttpStatus.BAD_REQUEST);
    }

    @Test
    @WithMockUser(username = TEST_PREFIX + "instructor1", roles = "INSTRUCTOR")
    void updateLecture_correctRequestBody_shouldUpdateLecture() throws Exception {
        Lecture originalLecture = lectureRepository.findById(lecture1.getId()).get();
        originalLecture.setTitle("Updated");
        originalLecture.setDescription("Updated");
        originalLecture.setChannelName("updated");

        Lecture updatedLecture = request.putWithResponseBody("/api/lectures", originalLecture, Lecture.class, HttpStatus.OK);

        Channel channel = channelRepository.findChannelByLectureId(updatedLecture.getId());

        assertThat(channel).isNotNull();
        assertThat(channel.getName()).isNotEqualTo("test");
        assertThat(updatedLecture.getTitle()).isEqualTo("Updated");
        assertThat(updatedLecture.getDescription()).isEqualTo("Updated");
    }

    @Test
    @WithMockUser(username = TEST_PREFIX + "instructor1", roles = "INSTRUCTOR")
    void updateLecture_NoId_shouldReturnBadRequest() throws Exception {
        Lecture originalLecture = lectureRepository.findByIdWithLectureUnits(lecture1.getId()).get();
        originalLecture.setId(null);
        originalLecture.setChannelName("test");

        request.putWithResponseBody("/api/lectures", originalLecture, Lecture.class, HttpStatus.BAD_REQUEST);
    }

    @Test
    @WithMockUser(username = TEST_PREFIX + "instructor1", roles = "INSTRUCTOR")
    void getLectureForCourse_withOutLectureUnits_shouldGetLecturesWithOutLectureUnits() throws Exception {
        List<Lecture> returnedLectures = request.getList("/api/courses/" + course1.getId() + "/lectures", HttpStatus.OK, Lecture.class);
        assertThat(returnedLectures).hasSize(2);
        Lecture lecture = returnedLectures.stream().filter(l -> l.getId().equals(lecture1.getId())).findFirst().get();
        assertThat(lecture.getLectureUnits()).isEmpty();
    }

    @Test
    @WithMockUser(username = TEST_PREFIX + "instructor1", roles = "INSTRUCTOR")
    void getLectureForCourse_WithLectureUnitsWithSlides_shouldGetLecturesWithLectureUnitsWithSlides() throws Exception {
        int numberOfSlides = 2;
        Lecture lectureWithSlides = ModelFactory.generateLecture(ZonedDateTime.now().minusDays(5), ZonedDateTime.now().plusDays(5), course1);
        lectureWithSlides = lectureRepository.save(lectureWithSlides);
        AttachmentUnit attachmentUnitWithSlides = database.createAttachmentUnitWithSlides(numberOfSlides);
        lectureWithSlides = database.addLectureUnitsToLecture(lectureWithSlides, Set.of(attachmentUnitWithSlides));

        List<Lecture> returnedLectures = request.getList("/api/courses/" + course1.getId() + "/lectures-with-slides", HttpStatus.OK, Lecture.class);

        final Lecture finalLectureWithSlides = lectureWithSlides;
        Lecture filteredLecture = returnedLectures.stream().filter(lecture -> lecture.getId().equals(finalLectureWithSlides.getId())).findFirst().get();

        assertThat(filteredLecture.getLectureUnits()).hasSize(1); // we only have one lecture unit which is attachmentUnitWithSlides
        assertThat(filteredLecture.getLectureUnits()).contains(attachmentUnitWithSlides);
        AttachmentUnit attachmentUnit = (AttachmentUnit) filteredLecture.getLectureUnits().get(0);
        assertThat(attachmentUnit.getSlides()).hasSize(numberOfSlides);

        Lecture lectureWithDetails = request.get("/api/lectures/" + lectureWithSlides.getId() + "/details-with-slides", HttpStatus.OK, Lecture.class);

        assertThat(lectureWithDetails.getLectureUnits()).hasSize(1); // we only have one lecture unit which is attachmentUnitWithSlides
        assertThat(lectureWithDetails.getLectureUnits()).contains(attachmentUnitWithSlides);
        AttachmentUnit attachmentUnitDetails = (AttachmentUnit) lectureWithDetails.getLectureUnits().get(0);
        assertThat(attachmentUnitDetails.getSlides()).hasSize(numberOfSlides);
    }

    @Test
    @WithMockUser(username = TEST_PREFIX + "instructor1", roles = "INSTRUCTOR")
    void getLectureForCourse_withLectureUnits_shouldGetLecturesWithLectureUnits() throws Exception {
        List<Lecture> returnedLectures = request.getList("/api/courses/" + course1.getId() + "/lectures?withLectureUnits=true", HttpStatus.OK, Lecture.class);
        assertThat(returnedLectures).hasSize(2);
        Lecture lecture = returnedLectures.stream().filter(l -> l.getId().equals(lecture1.getId())).findFirst().get();
        assertThat(lecture.getLectureUnits()).hasSize(4);
    }

    @Test
    @WithMockUser(username = TEST_PREFIX + "student42", roles = "USER")
    void getLecture_asStudentNotInCourse_shouldReturnForbidden() throws Exception {
        request.get("/api/lectures/" + lecture1.getId(), HttpStatus.FORBIDDEN, Lecture.class);
        request.get("/api/lectures/" + lecture1.getId() + "/details", HttpStatus.FORBIDDEN, Lecture.class);
    }

    @Test
    @WithMockUser(username = TEST_PREFIX + "student1", roles = "USER")
    void getLecture_ExerciseAndAttachmentReleased_shouldGetLectureWithAllLectureUnits() throws Exception {
        Lecture receivedLectureWithDetails = request.get("/api/lectures/" + lecture1.getId() + "/details", HttpStatus.OK, Lecture.class);
        assertThat(receivedLectureWithDetails.getId()).isEqualTo(lecture1.getId());
        assertThat(receivedLectureWithDetails.getLectureUnits()).hasSize(4);
        assertThat(receivedLectureWithDetails.getAttachments()).hasSize(2);

        testGetLecture(lecture1.getId());
    }

    private void testGetLecture(Long lectureId) throws Exception {
        Lecture originalLecture = request.get("/api/lectures/" + lectureId, HttpStatus.OK, Lecture.class);
        assertThat(originalLecture.getId()).isEqualTo(lectureId);
        // should not fetch lecture units or posts
        assertThat(originalLecture.getLectureUnits()).isNullOrEmpty();
        assertThat(originalLecture.getPosts()).isNullOrEmpty();
    }

    @Test
    @WithMockUser(username = TEST_PREFIX + "student1", roles = "USER")
    void getLecture_ExerciseNotReleased_shouldGetLectureWithoutExerciseUnit() throws Exception {
        TextExercise exercise = textExerciseRepository.findByIdElseThrow(textExercise.getId());
        exercise.setReleaseDate(ZonedDateTime.now().plusDays(10));
        textExerciseRepository.saveAndFlush(exercise);

        Lecture receivedLectureWithDetails = request.get("/api/lectures/" + lecture1.getId() + "/details", HttpStatus.OK, Lecture.class);
        assertThat(receivedLectureWithDetails.getId()).isEqualTo(lecture1.getId());
        assertThat(receivedLectureWithDetails.getLectureUnits()).hasSize(3);
        assertThat(receivedLectureWithDetails.getLectureUnits().stream().filter(lectureUnit -> lectureUnit instanceof ExerciseUnit).toList()).isEmpty();

        // now we test that it is included when the user is at least a teaching assistant
        database.changeUser(TEST_PREFIX + "tutor1");
        receivedLectureWithDetails = request.get("/api/lectures/" + lecture1.getId() + "/details", HttpStatus.OK, Lecture.class);
        assertThat(receivedLectureWithDetails.getId()).isEqualTo(lecture1.getId());
        assertThat(receivedLectureWithDetails.getLectureUnits()).hasSize(4);
        assertThat(receivedLectureWithDetails.getLectureUnits().stream().filter(lectureUnit -> lectureUnit instanceof ExerciseUnit).toList()).isNotEmpty();

        testGetLecture(lecture1.getId());
    }

    @Test
    @WithMockUser(username = TEST_PREFIX + "student1", roles = "USER")
    void getLecture_AttachmentNotReleased_shouldGetLectureWithoutAttachmentUnitAndAttachment() throws Exception {
        Attachment unitAttachment = attachmentRepository.findById(attachmentOfAttachmentUnit.getId()).get();
        unitAttachment.setReleaseDate(ZonedDateTime.now().plusDays(10));
        Attachment lectureAttachment = attachmentRepository.findById(attachmentDirectOfLecture.getId()).get();
        lectureAttachment.setReleaseDate(ZonedDateTime.now().plusDays(10));
        attachmentRepository.saveAll(Set.of(unitAttachment, lectureAttachment));

        Lecture receivedLectureWithDetails = request.get("/api/lectures/" + lecture1.getId() + "/details", HttpStatus.OK, Lecture.class);
        assertThat(receivedLectureWithDetails.getId()).isEqualTo(lecture1.getId());
        assertThat(receivedLectureWithDetails.getAttachments().stream().filter(attachment -> attachment.getId().equals(lectureAttachment.getId())).findFirst()).isEmpty();
        assertThat(receivedLectureWithDetails.getLectureUnits()).hasSize(3);
        assertThat(receivedLectureWithDetails.getLectureUnits().stream().filter(lectureUnit -> lectureUnit instanceof AttachmentUnit).toList()).isEmpty();

        // now we test that it is included when the user is at least a teaching assistant
        database.changeUser(TEST_PREFIX + "tutor1");
        receivedLectureWithDetails = request.get("/api/lectures/" + lecture1.getId() + "/details", HttpStatus.OK, Lecture.class);
        assertThat(receivedLectureWithDetails.getId()).isEqualTo(lecture1.getId());
        assertThat(receivedLectureWithDetails.getAttachments()).anyMatch(attachment -> attachment.getId().equals(lectureAttachment.getId()));
        assertThat(receivedLectureWithDetails.getLectureUnits()).hasSize(4).anyMatch(lectureUnit -> lectureUnit instanceof AttachmentUnit);
        testGetLecture(lecture1.getId());
    }

    @Test
    @WithMockUser(username = TEST_PREFIX + "instructor1", roles = "INSTRUCTOR")
    void deleteLecture_lectureExists_shouldDeleteLecture() throws Exception {
        request.delete("/api/lectures/" + lecture1.getId(), HttpStatus.OK);
        Optional<Lecture> lectureOptional = lectureRepository.findById(lecture1.getId());
        assertThat(lectureOptional).isEmpty();
    }

    /**
     * Hibernates sometimes adds null to the list of lecture units to keep the order after a lecture unit has been deleted.
     * This should not happen any more as we have refactored the way lecture units are deleted, nevertheless we want to
     * check here that this case not causes any errors as null values could still exist in the database
     */
    @Test
    @WithMockUser(username = TEST_PREFIX + "instructor1", roles = "INSTRUCTOR")
    void deleteLecture_NullInListOfLectureUnits_shouldDeleteLecture() throws Exception {
        Lecture lecture = lectureRepository.findByIdWithLectureUnitsAndCompetenciesElseThrow(lecture1.getId());
        List<LectureUnit> lectureUnits = lecture.getLectureUnits();
        assertThat(lectureUnits).hasSize(4);
        ArrayList<LectureUnit> lectureUnitsWithNulls = new ArrayList<>();
        for (LectureUnit lectureUnit : lectureUnits) {
            lectureUnitsWithNulls.add(null);
            lectureUnitsWithNulls.add(lectureUnit);
        }
        lecture.getLectureUnits().clear();
        lecture.getLectureUnits().addAll(lectureUnitsWithNulls);
        lectureRepository.saveAndFlush(lecture);
        lecture = lectureRepository.findByIdWithLectureUnitsAndCompetenciesElseThrow(lecture1.getId());
        lectureUnits = lecture.getLectureUnits();
        assertThat(lectureUnits).hasSize(8);
        request.delete("/api/lectures/" + lecture1.getId(), HttpStatus.OK);
        Optional<Lecture> lectureOptional = lectureRepository.findById(lecture1.getId());
        assertThat(lectureOptional).isEmpty();
    }

    @Test
    @WithMockUser(username = TEST_PREFIX + "instructor42", roles = "INSTRUCTOR")
    void deleteLecture_asInstructorNotInCourse_shouldReturnForbidden() throws Exception {
        request.delete("/api/lectures/" + lecture1.getId(), HttpStatus.FORBIDDEN);
    }

    @Test
    @WithMockUser(username = TEST_PREFIX + "instructor1", roles = "INSTRUCTOR")
    void deleteLecture_lectureDoesNot_shouldReturnNotFound() throws Exception {
        request.delete("/api/lectures/" + 0, HttpStatus.NOT_FOUND);
    }

    @Test
    @WithMockUser(username = TEST_PREFIX + "instructor1", roles = "INSTRUCTOR")
    void testGetLectureTitleAsInstuctor() throws Exception {
        // Only user and role matter, so we can re-use the logic
        testGetLectureTitle();
    }

    @Test
    @WithMockUser(username = TEST_PREFIX + "tutor1", roles = "TA")
    void testGetLectureTitleAsTeachingAssistant() throws Exception {
        // Only user and role matter, so we can re-use the logic
        testGetLectureTitle();
    }

    @Test
    @WithMockUser(username = TEST_PREFIX + "user1", roles = "USER")
    void testGetLectureTitleAsUser() throws Exception {
        // Only user and role matter, so we can re-use the logic
        testGetLectureTitle();
    }

    private void testGetLectureTitle() throws Exception {
        Lecture lecture = new Lecture();
        lecture.setTitle("Test Lecture");
        lectureRepository.save(lecture);

        final var title = request.get("/api/lectures/" + lecture.getId() + "/title", HttpStatus.OK, String.class);
        assertThat(title).isEqualTo(lecture.getTitle());
    }

    @Test
    @WithMockUser(username = TEST_PREFIX + "user1", roles = "USER")
    void testGetLectureTitleForNonExistingLecture() throws Exception {
        request.get("/api/lectures/123124123123/title", HttpStatus.NOT_FOUND, String.class);
    }

    @Test
    @WithMockUser(username = TEST_PREFIX + "instructor42", roles = "INSTRUCTOR")
    void testInstructorGetsOnlyResultsFromOwningCourses() throws Exception {
        final var search = database.configureSearch("");
        final var result = request.getSearchResult("/api/lectures/", HttpStatus.OK, Lecture.class, database.searchMapping(search));
        assertThat(result.getResultsOnPage()).isNullOrEmpty();
    }

    @Test
    @WithMockUser(username = TEST_PREFIX + "instructor1", roles = "INSTRUCTOR")
    void testInstructorGetsResultsFromOwningCoursesNotEmpty() throws Exception {
        final var search = database.configureSearch(lecture1.getTitle());
        final var result = request.getSearchResult("/api/lectures/", HttpStatus.OK, Lecture.class, database.searchMapping(search));
        assertThat(result.getResultsOnPage()).hasSize(1);
    }

    @Test
    @WithMockUser(username = "admin", roles = "ADMIN")
    void testAdminGetsResultsFromAllCourses() throws Exception {
        final var search = database.configureSearch(lecture1.getTitle());
        final var result = request.getSearchResult("/api/lectures/", HttpStatus.OK, Lecture.class, database.searchMapping(search));
        assertThat(result.getResultsOnPage()).hasSize(1);
    }

    @Test
    @WithMockUser(username = TEST_PREFIX + "instructor1", roles = "INSTRUCTOR")
    void testImport() throws Exception {
        Course course2 = this.database.addEmptyCourse();

        Lecture lecture = request.postWithResponseBody("/api/lectures/import/" + lecture1.getId() + "?courseId=" + course2.getId(), null, Lecture.class, HttpStatus.CREATED);

        // Assert that all lecture units (except exercise units) were copied
        assertThat(lecture.getLectureUnits().stream().map(LectureUnit::getName).toList()).containsExactlyElementsOf(
                this.lecture1.getLectureUnits().stream().filter(lectureUnit -> !(lectureUnit instanceof ExerciseUnit)).map(LectureUnit::getName).toList());

        assertThat(lecture.getAttachments().stream().map(Attachment::getName).toList())
                .containsExactlyElementsOf(this.lecture1.getAttachments().stream().map(Attachment::getName).toList());
    }
}<|MERGE_RESOLUTION|>--- conflicted
+++ resolved
@@ -55,16 +55,13 @@
         List<Course> courses = this.database.createCoursesWithExercisesAndLectures(TEST_PREFIX, true, true, numberOfTutors);
         this.course1 = this.courseRepository.findByIdWithExercisesAndLecturesElseThrow(courses.get(0).getId());
         var lecture = this.course1.getLectures().stream().findFirst().get();
-<<<<<<< HEAD
         lecture.setTitle("Lecture " + new Random().nextInt()); // needed for search by title
         Channel channel = new Channel();
         channel.setIsAnnouncementChannel(false);
         channel.setIsPublic(true);
         channel.setIsArchived(false);
         channel.setName("test");
-=======
         lecture.setTitle("Lecture " + lecture.getId()); // needed for search by title
->>>>>>> 7c42b9e5
         this.lecture1 = lectureRepository.save(lecture);
         channel.setLecture(this.lecture1);
         channelRepository.save(channel);
