package de.tum.in.www1.artemis.iris;

import static org.assertj.core.api.Assertions.assertThat;
import static org.junit.jupiter.api.Assertions.assertEquals;
import static org.junit.jupiter.api.Assertions.assertNull;

import java.time.ZonedDateTime;
import java.util.List;
import java.util.concurrent.ThreadLocalRandom;

import org.junit.jupiter.api.BeforeEach;
import org.junit.jupiter.api.Test;
import org.springframework.beans.factory.annotation.Autowired;
import org.springframework.http.HttpStatus;
import org.springframework.security.test.context.support.WithMockUser;

import de.tum.in.www1.artemis.domain.Course;
import de.tum.in.www1.artemis.domain.ProgrammingExercise;
import de.tum.in.www1.artemis.domain.iris.IrisMessage;
import de.tum.in.www1.artemis.domain.iris.IrisMessageContent;
import de.tum.in.www1.artemis.domain.iris.IrisMessageSender;
import de.tum.in.www1.artemis.repository.ProgrammingExerciseRepository;
import de.tum.in.www1.artemis.repository.iris.IrisMessageRepository;
import de.tum.in.www1.artemis.repository.iris.IrisSessionRepository;
import de.tum.in.www1.artemis.service.iris.IrisMessageService;
import de.tum.in.www1.artemis.service.iris.IrisSessionService;

class IrisMessageIntegrationTest extends AbstractIrisIntegrationTest {

    private static final String TEST_PREFIX = "irismessageintegration";

    @Autowired
    private IrisSessionService irisSessionService;

    @Autowired
    private IrisMessageService irisMessageService;

    @Autowired
    private IrisSessionRepository irisSessionRepository;

    @Autowired
    private IrisMessageRepository irisMessageRepository;

    @Autowired
    private ProgrammingExerciseRepository programmingExerciseRepository;

    private ProgrammingExercise exercise;

    @BeforeEach
    void initTestCase() {
        database.addUsers(TEST_PREFIX, 13, 0, 0, 0);

        final Course course = database.addCourseWithOneProgrammingExerciseAndTestCases();
        exercise = database.getFirstExerciseWithType(course, ProgrammingExercise.class);
        exercise.setIrisActivated(true);
        programmingExerciseRepository.save(exercise);
    }

    @Test
    @WithMockUser(username = TEST_PREFIX + "student1", roles = "USER")
    void sendOneMessage() throws Exception {
<<<<<<< HEAD
        gpt35RequestMockProvider.mockResponse("Hello World");

        var irisSession = irisSessionService.createSessionForProgrammingExercise(exercise, database.getUserByLogin(TEST_PREFIX + "student1"));
=======
        var irisSession = irisSessionService.createChatSessionForProgrammingExercise(exercise, database.getUserByLogin(TEST_PREFIX + "student1"));
>>>>>>> ca5092cd
        var messageToSend = new IrisMessage();
        messageToSend.setSession(irisSession);
        messageToSend.setSentAt(ZonedDateTime.now());
        messageToSend.setContent(List.of(createMockContent(messageToSend), createMockContent(messageToSend), createMockContent(messageToSend)));

<<<<<<< HEAD
=======
        gpt35RequestMockProvider.mockResponse("Hello World");

>>>>>>> ca5092cd
        var irisMessage = request.postWithResponseBody("/api/iris/sessions/" + irisSession.getId() + "/messages", messageToSend, IrisMessage.class, HttpStatus.CREATED);
        assertEquals(IrisMessageSender.USER, irisMessage.getSender());
        assertNull(irisMessage.getHelpful());
        // Compare contents of messages by only comparing the textContent field
        assertThat(irisMessage.getContent()).hasSize(3).map(IrisMessageContent::getTextContent)
                .isEqualTo(messageToSend.getContent().stream().map(IrisMessageContent::getTextContent).toList());
<<<<<<< HEAD

        waitForIrisMessageToBeProcessed();
        var irisSessionFromDb = irisSessionRepository.findByIdWithMessagesAndContents(irisSession.getId());
        assertThat(irisSessionFromDb.getMessages()).hasSize(2);
        assertThat(irisSessionFromDb.getMessages().get(0)).isEqualTo(irisMessage);
        assertThat(irisSessionFromDb.getMessages().get(1).getContent()).hasSize(1);
        assertThat(irisSessionFromDb.getMessages().get(1).getContent().get(0).getTextContent()).isEqualTo("Hello World");
        verifyMessageWasSentOverWebsocket(TEST_PREFIX + "student1", irisSession.getId(), "Hello World");
        verifyNothingElseWasSentOverWebsocket(TEST_PREFIX + "student1", irisSession.getId());
=======
        var irisSessionFromDb = irisSessionRepository.findByIdWithMessages(irisSession.getId());
        assertThat(irisSessionFromDb.getMessages()).hasSize(1).isEqualTo(List.of(irisMessage));

        verifyMessageWasSentOverWebsocket(TEST_PREFIX + "student1", irisSession.getId(), "Hello World");
>>>>>>> ca5092cd
    }

    @Test
    @WithMockUser(username = TEST_PREFIX + "student2", roles = "USER")
    void sendOneMessageToWrongSession() throws Exception {
        var irisSession1 = irisSessionService.createChatSessionForProgrammingExercise(exercise, database.getUserByLogin(TEST_PREFIX + "student2"));
        var irisSession2 = irisSessionService.createChatSessionForProgrammingExercise(exercise, database.getUserByLogin(TEST_PREFIX + "student3"));
        var messageToSend = new IrisMessage();
        messageToSend.setSession(irisSession2);
        messageToSend.setSentAt(ZonedDateTime.now());
        messageToSend.setContent(List.of(createMockContent(messageToSend), createMockContent(messageToSend), createMockContent(messageToSend)));
        request.postWithResponseBody("/api/iris/sessions/" + irisSession2.getId() + "/messages", messageToSend, IrisMessage.class, HttpStatus.FORBIDDEN);

        waitForIrisMessageToBeProcessed();
        verifyNothingWasSentOverWebsocket(TEST_PREFIX + "student2", irisSession1.getId());
        verifyNothingWasSentOverWebsocket(TEST_PREFIX + "student2", irisSession2.getId());
        verifyNothingWasSentOverWebsocket(TEST_PREFIX + "student3", irisSession1.getId());
        verifyNothingWasSentOverWebsocket(TEST_PREFIX + "student3", irisSession2.getId());
    }

    @Test
    @WithMockUser(username = TEST_PREFIX + "student4", roles = "USER")
    void sendMessageWithoutContent() throws Exception {
        var irisSession = irisSessionService.createChatSessionForProgrammingExercise(exercise, database.getUserByLogin(TEST_PREFIX + "student4"));
        var messageToSend = new IrisMessage();
        messageToSend.setSession(irisSession);
        messageToSend.setSentAt(ZonedDateTime.now());
        request.postWithResponseBody("/api/iris/sessions/" + irisSession.getId() + "/messages", messageToSend, IrisMessage.class, HttpStatus.BAD_REQUEST);

        waitForIrisMessageToBeProcessed();
        verifyNothingWasSentOverWebsocket(TEST_PREFIX + "student4", irisSession.getId());
    }

    @Test
    @WithMockUser(username = TEST_PREFIX + "student5", roles = "USER")
    void sendTwoMessages() throws Exception {
<<<<<<< HEAD
        gpt35RequestMockProvider.mockResponse("Hello World 1");
        gpt35RequestMockProvider.mockResponse("Hello World 2");

        var irisSession = irisSessionService.createSessionForProgrammingExercise(exercise, database.getUserByLogin(TEST_PREFIX + "student5"));
=======
        var irisSession = irisSessionService.createChatSessionForProgrammingExercise(exercise, database.getUserByLogin(TEST_PREFIX + "student5"));
>>>>>>> ca5092cd
        var messageToSend1 = new IrisMessage();
        messageToSend1.setSession(irisSession);
        messageToSend1.setSentAt(ZonedDateTime.now());
        messageToSend1.setContent(List.of(createMockContent(messageToSend1), createMockContent(messageToSend1), createMockContent(messageToSend1)));
        var irisMessage1 = request.postWithResponseBody("/api/iris/sessions/" + irisSession.getId() + "/messages", messageToSend1, IrisMessage.class, HttpStatus.CREATED);
        assertEquals(IrisMessageSender.USER, irisMessage1.getSender());
        assertNull(irisMessage1.getHelpful());
        // Compare contents of messages by only comparing the textContent field
        assertThat(irisMessage1.getContent()).hasSize(3).map(IrisMessageContent::getTextContent)
                .isEqualTo(messageToSend1.getContent().stream().map(IrisMessageContent::getTextContent).toList());

        waitForIrisMessageToBeProcessed();
        var irisSessionFromDb = irisSessionRepository.findByIdWithMessagesAndContents(irisSession.getId());
        assertThat(irisSessionFromDb.getMessages()).hasSize(2);
        assertThat(irisSessionFromDb.getMessages().get(0)).isEqualTo(irisMessage1);
        assertThat(irisSessionFromDb.getMessages().get(1).getContent()).hasSize(1);
        assertThat(irisSessionFromDb.getMessages().get(1).getContent().get(0).getTextContent()).isEqualTo("Hello World 1");
        verifyMessageWasSentOverWebsocket(TEST_PREFIX + "student5", irisSession.getId(), "Hello World 1");
        verifyNothingElseWasSentOverWebsocket(TEST_PREFIX + "student1", irisSession.getId());

        var messageToSend2 = new IrisMessage();
        messageToSend2.setSession(irisSession);
        messageToSend2.setSentAt(ZonedDateTime.now());
        messageToSend2.setContent(List.of(createMockContent(messageToSend2), createMockContent(messageToSend2), createMockContent(messageToSend2)));
        var irisMessage2 = request.postWithResponseBody("/api/iris/sessions/" + irisSession.getId() + "/messages", messageToSend2, IrisMessage.class, HttpStatus.CREATED);
        assertEquals(IrisMessageSender.USER, irisMessage2.getSender());
        assertNull(irisMessage2.getHelpful());
        // Compare contents of messages by only comparing the textContent field
        assertThat(irisMessage2.getContent()).hasSize(3).map(IrisMessageContent::getTextContent)
                .isEqualTo(messageToSend2.getContent().stream().map(IrisMessageContent::getTextContent).toList());

        waitForIrisMessageToBeProcessed();
        irisSessionFromDb = irisSessionRepository.findByIdWithMessagesAndContents(irisSession.getId());
        assertThat(irisSessionFromDb.getMessages()).hasSize(4);
        assertThat(irisSessionFromDb.getMessages().get(2)).isEqualTo(irisMessage2);
        assertThat(irisSessionFromDb.getMessages().get(3).getContent()).hasSize(1);
        assertThat(irisSessionFromDb.getMessages().get(3).getContent().get(0).getTextContent()).isEqualTo("Hello World 2");
        verifyMessageWasSentOverWebsocket(TEST_PREFIX + "student5", irisSession.getId(), "Hello World 2");
        verifyNothingElseWasSentOverWebsocket(TEST_PREFIX + "student1", irisSession.getId());
    }

    @Test
    @WithMockUser(username = TEST_PREFIX + "student13", roles = "USER")
    void sendOneMessageWithNoResponse() throws Exception {
        var irisSession = irisSessionService.createSessionForProgrammingExercise(exercise, database.getUserByLogin(TEST_PREFIX + "student13"));
        var messageToSend = new IrisMessage();
        messageToSend.setSession(irisSession);
        messageToSend.setSentAt(ZonedDateTime.now());
        messageToSend.setContent(List.of(createMockContent(messageToSend), createMockContent(messageToSend), createMockContent(messageToSend)));

        var irisMessage = request.postWithResponseBody("/api/iris/sessions/" + irisSession.getId() + "/messages", messageToSend, IrisMessage.class, HttpStatus.CREATED);
        assertEquals(IrisMessageSender.USER, irisMessage.getSender());
        assertNull(irisMessage.getHelpful());
        // Compare contents of messages by only comparing the textContent field
        assertThat(irisMessage.getContent()).hasSize(3).map(IrisMessageContent::getTextContent)
                .isEqualTo(messageToSend.getContent().stream().map(IrisMessageContent::getTextContent).toList());

        waitForIrisMessageToBeProcessed();
        var irisSessionFromDb = irisSessionRepository.findByIdWithMessagesAndContents(irisSession.getId());
        assertThat(irisSessionFromDb.getMessages()).containsExactly(irisMessage);
        verifyErrorWasSentOverWebsocket(TEST_PREFIX + "student13", irisSession.getId());
        verifyNothingElseWasSentOverWebsocket(TEST_PREFIX + "student13", irisSession.getId());
    }

    @Test
    @WithMockUser(username = TEST_PREFIX + "student6", roles = "USER")
    void getMessages() throws Exception {
        var irisSession = irisSessionService.createChatSessionForProgrammingExercise(exercise, database.getUserByLogin(TEST_PREFIX + "student6"));
        var message1 = new IrisMessage();
        message1.setSession(irisSession);
        message1.setSentAt(ZonedDateTime.now());
        message1.setContent(List.of(createMockContent(message1), createMockContent(message1), createMockContent(message1)));
        var message2 = new IrisMessage();
        message2.setSession(irisSession);
        message2.setSentAt(ZonedDateTime.now());
        message2.setContent(List.of(createMockContent(message2), createMockContent(message2), createMockContent(message2)));
        var message3 = new IrisMessage();
        message3.setSession(irisSession);
        message3.setSentAt(ZonedDateTime.now());
        message3.setContent(List.of(createMockContent(message3), createMockContent(message3), createMockContent(message3)));
        var message4 = new IrisMessage();
        message4.setSession(irisSession);
        message4.setSentAt(ZonedDateTime.now());
        message4.setContent(List.of(createMockContent(message4), createMockContent(message4), createMockContent(message4)));

        irisMessageService.saveMessage(message1, irisSession, IrisMessageSender.ARTEMIS);
        message2 = irisMessageService.saveMessage(message2, irisSession, IrisMessageSender.LLM);
        message3 = irisMessageService.saveMessage(message3, irisSession, IrisMessageSender.USER);
        message4 = irisMessageService.saveMessage(message4, irisSession, IrisMessageSender.LLM);

        var messages = request.getList("/api/iris/sessions/" + irisSession.getId() + "/messages", HttpStatus.OK, IrisMessage.class);
        assertThat(messages).hasSize(3).usingElementComparator((o1, o2) -> {
            return o1.getContent().size() == o2.getContent().size()
                    && o1.getContent().stream().map(IrisMessageContent::getTextContent).toList().equals(o2.getContent().stream().map(IrisMessageContent::getTextContent).toList())
                            ? 0
                            : -1;
        }).isEqualTo(List.of(message2, message3, message4));
    }

    @Test
    @WithMockUser(username = TEST_PREFIX + "student7", roles = "USER")
    void rateMessageHelpfulTrue() throws Exception {
        var irisSession = irisSessionService.createChatSessionForProgrammingExercise(exercise, database.getUserByLogin(TEST_PREFIX + "student7"));
        var message = new IrisMessage();
        message.setSession(irisSession);
        message.setSentAt(ZonedDateTime.now());
        message.setContent(List.of(createMockContent(message)));
        var irisMessage = irisMessageService.saveMessage(message, irisSession, IrisMessageSender.LLM);
        request.putWithResponseBody("/api/iris/sessions/" + irisSession.getId() + "/messages/" + irisMessage.getId() + "/helpful/true", null, IrisMessage.class, HttpStatus.OK);
        irisMessage = irisMessageRepository.findById(irisMessage.getId()).orElseThrow();
        assertThat(irisMessage.getHelpful()).isTrue();
    }

    @Test
    @WithMockUser(username = TEST_PREFIX + "student8", roles = "USER")
    void rateMessageHelpfulFalse() throws Exception {
        var irisSession = irisSessionService.createChatSessionForProgrammingExercise(exercise, database.getUserByLogin(TEST_PREFIX + "student8"));
        var message = new IrisMessage();
        message.setSession(irisSession);
        message.setSentAt(ZonedDateTime.now());
        message.setContent(List.of(createMockContent(message)));
        var irisMessage = irisMessageService.saveMessage(message, irisSession, IrisMessageSender.LLM);
        request.putWithResponseBody("/api/iris/sessions/" + irisSession.getId() + "/messages/" + irisMessage.getId() + "/helpful/false", null, IrisMessage.class, HttpStatus.OK);
        irisMessage = irisMessageRepository.findById(irisMessage.getId()).orElseThrow();
        assertThat(irisMessage.getHelpful()).isFalse();
    }

    @Test
    @WithMockUser(username = TEST_PREFIX + "student9", roles = "USER")
    void rateMessageHelpfulNull() throws Exception {
        var irisSession = irisSessionService.createChatSessionForProgrammingExercise(exercise, database.getUserByLogin(TEST_PREFIX + "student9"));
        var message = new IrisMessage();
        message.setSession(irisSession);
        message.setSentAt(ZonedDateTime.now());
        message.setContent(List.of(createMockContent(message)));
        var irisMessage = irisMessageService.saveMessage(message, irisSession, IrisMessageSender.LLM);
        request.putWithResponseBody("/api/iris/sessions/" + irisSession.getId() + "/messages/" + irisMessage.getId() + "/helpful/null", null, IrisMessage.class, HttpStatus.OK);
        irisMessage = irisMessageRepository.findById(irisMessage.getId()).orElseThrow();
        assertThat(irisMessage.getHelpful()).isNull();
    }

    @Test
    @WithMockUser(username = TEST_PREFIX + "student10", roles = "USER")
    void rateMessageWrongSender() throws Exception {
        var irisSession = irisSessionService.createChatSessionForProgrammingExercise(exercise, database.getUserByLogin(TEST_PREFIX + "student10"));
        var message = new IrisMessage();
        message.setSession(irisSession);
        message.setSentAt(ZonedDateTime.now());
        message.setContent(List.of(createMockContent(message)));
        var irisMessage = irisMessageService.saveMessage(message, irisSession, IrisMessageSender.USER);
        request.putWithResponseBody("/api/iris/sessions/" + irisSession.getId() + "/messages/" + irisMessage.getId() + "/helpful/true", null, IrisMessage.class,
                HttpStatus.BAD_REQUEST);
    }

    @Test
    @WithMockUser(username = TEST_PREFIX + "student11", roles = "USER")
    void rateMessageWrongSession() throws Exception {
        var irisSession1 = irisSessionService.createChatSessionForProgrammingExercise(exercise, database.getUserByLogin(TEST_PREFIX + "student11"));
        var irisSession2 = irisSessionService.createChatSessionForProgrammingExercise(exercise, database.getUserByLogin(TEST_PREFIX + "student12"));
        var message = new IrisMessage();
        message.setSession(irisSession1);
        message.setSentAt(ZonedDateTime.now());
        message.setContent(List.of(createMockContent(message)));
        var irisMessage = irisMessageService.saveMessage(message, irisSession1, IrisMessageSender.USER);
        request.putWithResponseBody("/api/iris/sessions/" + irisSession2.getId() + "/messages/" + irisMessage.getId() + "/helpful/true", null, IrisMessage.class,
                HttpStatus.CONFLICT);
    }

    private IrisMessageContent createMockContent(IrisMessage message) {
        var content = new IrisMessageContent();
        var rdm = ThreadLocalRandom.current();
        content.setId(rdm.nextLong());
        content.setMessage(message);
        String[] adjectives = { "happy", "sad", "angry", "funny", "silly", "crazy", "beautiful", "smart" };
        String[] nouns = { "dog", "cat", "house", "car", "book", "computer", "phone", "shoe" };

        String randomAdjective = adjectives[rdm.nextInt(adjectives.length)];
        String randomNoun = nouns[rdm.nextInt(nouns.length)];

        content.setTextContent("The " + randomAdjective + " " + randomNoun + " jumped over the lazy dog.");
        return content;
    }
}<|MERGE_RESOLUTION|>--- conflicted
+++ resolved
@@ -48,7 +48,7 @@
 
     @BeforeEach
     void initTestCase() {
-        database.addUsers(TEST_PREFIX, 13, 0, 0, 0);
+        database.addUsers(TEST_PREFIX, 12, 0, 0, 0);
 
         final Course course = database.addCourseWithOneProgrammingExerciseAndTestCases();
         exercise = database.getFirstExerciseWithType(course, ProgrammingExercise.class);
@@ -59,45 +59,24 @@
     @Test
     @WithMockUser(username = TEST_PREFIX + "student1", roles = "USER")
     void sendOneMessage() throws Exception {
-<<<<<<< HEAD
-        gpt35RequestMockProvider.mockResponse("Hello World");
-
-        var irisSession = irisSessionService.createSessionForProgrammingExercise(exercise, database.getUserByLogin(TEST_PREFIX + "student1"));
-=======
         var irisSession = irisSessionService.createChatSessionForProgrammingExercise(exercise, database.getUserByLogin(TEST_PREFIX + "student1"));
->>>>>>> ca5092cd
         var messageToSend = new IrisMessage();
         messageToSend.setSession(irisSession);
         messageToSend.setSentAt(ZonedDateTime.now());
         messageToSend.setContent(List.of(createMockContent(messageToSend), createMockContent(messageToSend), createMockContent(messageToSend)));
 
-<<<<<<< HEAD
-=======
         gpt35RequestMockProvider.mockResponse("Hello World");
 
->>>>>>> ca5092cd
         var irisMessage = request.postWithResponseBody("/api/iris/sessions/" + irisSession.getId() + "/messages", messageToSend, IrisMessage.class, HttpStatus.CREATED);
         assertEquals(IrisMessageSender.USER, irisMessage.getSender());
         assertNull(irisMessage.getHelpful());
         // Compare contents of messages by only comparing the textContent field
         assertThat(irisMessage.getContent()).hasSize(3).map(IrisMessageContent::getTextContent)
                 .isEqualTo(messageToSend.getContent().stream().map(IrisMessageContent::getTextContent).toList());
-<<<<<<< HEAD
-
-        waitForIrisMessageToBeProcessed();
-        var irisSessionFromDb = irisSessionRepository.findByIdWithMessagesAndContents(irisSession.getId());
-        assertThat(irisSessionFromDb.getMessages()).hasSize(2);
-        assertThat(irisSessionFromDb.getMessages().get(0)).isEqualTo(irisMessage);
-        assertThat(irisSessionFromDb.getMessages().get(1).getContent()).hasSize(1);
-        assertThat(irisSessionFromDb.getMessages().get(1).getContent().get(0).getTextContent()).isEqualTo("Hello World");
-        verifyMessageWasSentOverWebsocket(TEST_PREFIX + "student1", irisSession.getId(), "Hello World");
-        verifyNothingElseWasSentOverWebsocket(TEST_PREFIX + "student1", irisSession.getId());
-=======
         var irisSessionFromDb = irisSessionRepository.findByIdWithMessages(irisSession.getId());
         assertThat(irisSessionFromDb.getMessages()).hasSize(1).isEqualTo(List.of(irisMessage));
 
         verifyMessageWasSentOverWebsocket(TEST_PREFIX + "student1", irisSession.getId(), "Hello World");
->>>>>>> ca5092cd
     }
 
     @Test
@@ -110,12 +89,6 @@
         messageToSend.setSentAt(ZonedDateTime.now());
         messageToSend.setContent(List.of(createMockContent(messageToSend), createMockContent(messageToSend), createMockContent(messageToSend)));
         request.postWithResponseBody("/api/iris/sessions/" + irisSession2.getId() + "/messages", messageToSend, IrisMessage.class, HttpStatus.FORBIDDEN);
-
-        waitForIrisMessageToBeProcessed();
-        verifyNothingWasSentOverWebsocket(TEST_PREFIX + "student2", irisSession1.getId());
-        verifyNothingWasSentOverWebsocket(TEST_PREFIX + "student2", irisSession2.getId());
-        verifyNothingWasSentOverWebsocket(TEST_PREFIX + "student3", irisSession1.getId());
-        verifyNothingWasSentOverWebsocket(TEST_PREFIX + "student3", irisSession2.getId());
     }
 
     @Test
@@ -126,22 +99,12 @@
         messageToSend.setSession(irisSession);
         messageToSend.setSentAt(ZonedDateTime.now());
         request.postWithResponseBody("/api/iris/sessions/" + irisSession.getId() + "/messages", messageToSend, IrisMessage.class, HttpStatus.BAD_REQUEST);
-
-        waitForIrisMessageToBeProcessed();
-        verifyNothingWasSentOverWebsocket(TEST_PREFIX + "student4", irisSession.getId());
     }
 
     @Test
     @WithMockUser(username = TEST_PREFIX + "student5", roles = "USER")
     void sendTwoMessages() throws Exception {
-<<<<<<< HEAD
-        gpt35RequestMockProvider.mockResponse("Hello World 1");
-        gpt35RequestMockProvider.mockResponse("Hello World 2");
-
-        var irisSession = irisSessionService.createSessionForProgrammingExercise(exercise, database.getUserByLogin(TEST_PREFIX + "student5"));
-=======
         var irisSession = irisSessionService.createChatSessionForProgrammingExercise(exercise, database.getUserByLogin(TEST_PREFIX + "student5"));
->>>>>>> ca5092cd
         var messageToSend1 = new IrisMessage();
         messageToSend1.setSession(irisSession);
         messageToSend1.setSentAt(ZonedDateTime.now());
@@ -152,15 +115,8 @@
         // Compare contents of messages by only comparing the textContent field
         assertThat(irisMessage1.getContent()).hasSize(3).map(IrisMessageContent::getTextContent)
                 .isEqualTo(messageToSend1.getContent().stream().map(IrisMessageContent::getTextContent).toList());
-
-        waitForIrisMessageToBeProcessed();
-        var irisSessionFromDb = irisSessionRepository.findByIdWithMessagesAndContents(irisSession.getId());
-        assertThat(irisSessionFromDb.getMessages()).hasSize(2);
-        assertThat(irisSessionFromDb.getMessages().get(0)).isEqualTo(irisMessage1);
-        assertThat(irisSessionFromDb.getMessages().get(1).getContent()).hasSize(1);
-        assertThat(irisSessionFromDb.getMessages().get(1).getContent().get(0).getTextContent()).isEqualTo("Hello World 1");
-        verifyMessageWasSentOverWebsocket(TEST_PREFIX + "student5", irisSession.getId(), "Hello World 1");
-        verifyNothingElseWasSentOverWebsocket(TEST_PREFIX + "student1", irisSession.getId());
+        var irisSessionFromDb = irisSessionRepository.findByIdWithMessages(irisSession.getId());
+        assertThat(irisSessionFromDb.getMessages()).hasSize(1).isEqualTo(List.of(irisMessage1));
 
         var messageToSend2 = new IrisMessage();
         messageToSend2.setSession(irisSession);
@@ -172,38 +128,8 @@
         // Compare contents of messages by only comparing the textContent field
         assertThat(irisMessage2.getContent()).hasSize(3).map(IrisMessageContent::getTextContent)
                 .isEqualTo(messageToSend2.getContent().stream().map(IrisMessageContent::getTextContent).toList());
-
-        waitForIrisMessageToBeProcessed();
-        irisSessionFromDb = irisSessionRepository.findByIdWithMessagesAndContents(irisSession.getId());
-        assertThat(irisSessionFromDb.getMessages()).hasSize(4);
-        assertThat(irisSessionFromDb.getMessages().get(2)).isEqualTo(irisMessage2);
-        assertThat(irisSessionFromDb.getMessages().get(3).getContent()).hasSize(1);
-        assertThat(irisSessionFromDb.getMessages().get(3).getContent().get(0).getTextContent()).isEqualTo("Hello World 2");
-        verifyMessageWasSentOverWebsocket(TEST_PREFIX + "student5", irisSession.getId(), "Hello World 2");
-        verifyNothingElseWasSentOverWebsocket(TEST_PREFIX + "student1", irisSession.getId());
-    }
-
-    @Test
-    @WithMockUser(username = TEST_PREFIX + "student13", roles = "USER")
-    void sendOneMessageWithNoResponse() throws Exception {
-        var irisSession = irisSessionService.createSessionForProgrammingExercise(exercise, database.getUserByLogin(TEST_PREFIX + "student13"));
-        var messageToSend = new IrisMessage();
-        messageToSend.setSession(irisSession);
-        messageToSend.setSentAt(ZonedDateTime.now());
-        messageToSend.setContent(List.of(createMockContent(messageToSend), createMockContent(messageToSend), createMockContent(messageToSend)));
-
-        var irisMessage = request.postWithResponseBody("/api/iris/sessions/" + irisSession.getId() + "/messages", messageToSend, IrisMessage.class, HttpStatus.CREATED);
-        assertEquals(IrisMessageSender.USER, irisMessage.getSender());
-        assertNull(irisMessage.getHelpful());
-        // Compare contents of messages by only comparing the textContent field
-        assertThat(irisMessage.getContent()).hasSize(3).map(IrisMessageContent::getTextContent)
-                .isEqualTo(messageToSend.getContent().stream().map(IrisMessageContent::getTextContent).toList());
-
-        waitForIrisMessageToBeProcessed();
-        var irisSessionFromDb = irisSessionRepository.findByIdWithMessagesAndContents(irisSession.getId());
-        assertThat(irisSessionFromDb.getMessages()).containsExactly(irisMessage);
-        verifyErrorWasSentOverWebsocket(TEST_PREFIX + "student13", irisSession.getId());
-        verifyNothingElseWasSentOverWebsocket(TEST_PREFIX + "student13", irisSession.getId());
+        irisSessionFromDb = irisSessionRepository.findByIdWithMessages(irisSession.getId());
+        assertThat(irisSessionFromDb.getMessages()).hasSize(2).isEqualTo(List.of(irisMessage1, irisMessage2));
     }
 
     @Test
