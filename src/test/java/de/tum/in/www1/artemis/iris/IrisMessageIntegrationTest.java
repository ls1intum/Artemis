package de.tum.in.www1.artemis.iris;

import static org.assertj.core.api.Assertions.assertThat;
import static org.awaitility.Awaitility.await;

import java.util.List;
import java.util.concurrent.ThreadLocalRandom;

<<<<<<< HEAD
=======
import de.tum.in.www1.artemis.domain.iris.message.*;
>>>>>>> a5f35a64
import org.junit.jupiter.api.BeforeEach;
import org.junit.jupiter.api.Test;
import org.springframework.beans.factory.annotation.Autowired;
import org.springframework.http.HttpStatus;
import org.springframework.security.test.context.support.WithMockUser;

import de.tum.in.www1.artemis.domain.Course;
import de.tum.in.www1.artemis.domain.ProgrammingExercise;
<<<<<<< HEAD
import de.tum.in.www1.artemis.domain.iris.message.IrisMessage;
import de.tum.in.www1.artemis.domain.iris.message.IrisMessageContent;
import de.tum.in.www1.artemis.domain.iris.message.IrisMessageSender;
import de.tum.in.www1.artemis.domain.iris.message.IrisTextMessageContent;
=======
>>>>>>> a5f35a64
import de.tum.in.www1.artemis.domain.iris.session.IrisSession;
import de.tum.in.www1.artemis.participation.ParticipationUtilService;
import de.tum.in.www1.artemis.repository.iris.IrisMessageRepository;
import de.tum.in.www1.artemis.repository.iris.IrisSessionRepository;
import de.tum.in.www1.artemis.service.iris.IrisMessageService;
import de.tum.in.www1.artemis.service.iris.IrisSessionService;
import de.tum.in.www1.artemis.util.IrisUtilTestService;
import de.tum.in.www1.artemis.util.LocalRepository;

class IrisMessageIntegrationTest extends AbstractIrisIntegrationTest {

    private static final String TEST_PREFIX = "irismessageintegration";

    @Autowired
    private IrisSessionService irisSessionService;

    @Autowired
    private IrisMessageService irisMessageService;

    @Autowired
    private IrisSessionRepository irisSessionRepository;

    @Autowired
    private IrisMessageRepository irisMessageRepository;

    @Autowired
    private IrisUtilTestService irisUtilTestService;

    @Autowired
    private ParticipationUtilService participationUtilService;

    private ProgrammingExercise exercise;

    private LocalRepository repository;

    @BeforeEach
    void initTestCase() {
        userUtilService.addUsers(TEST_PREFIX, 2, 0, 0, 0);

        final Course course = programmingExerciseUtilService.addCourseWithOneProgrammingExerciseAndTestCases();
        exercise = exerciseUtilService.getFirstExerciseWithType(course, ProgrammingExercise.class);
        activateIrisFor(course);
        activateIrisFor(exercise);
        repository = new LocalRepository("main");
    }

    @Test
    @WithMockUser(username = TEST_PREFIX + "student1", roles = "USER")
    void sendOneMessage() throws Exception {
        var irisSession = irisSessionService.createChatSessionForProgrammingExercise(exercise, userUtilService.getUserByLogin(TEST_PREFIX + "student1"));
        var messageToSend = createDefaultMockMessage(irisSession);
        messageToSend.setMessageDifferentiator(1453);

        irisRequestMockProvider.mockMessageResponse("Hello World");
        var savedExercise = irisUtilTestService.setupTemplate(exercise, repository);
        var exerciseParticipation = participationUtilService.addStudentParticipationForProgrammingExercise(savedExercise, TEST_PREFIX + "student1");
        irisUtilTestService.setupStudentParticipation(exerciseParticipation, repository);
        activateIrisFor(savedExercise);

        var irisMessage = request.postWithResponseBody("/api/iris/sessions/" + irisSession.getId() + "/messages", messageToSend, IrisMessage.class, HttpStatus.CREATED);
        assertThat(irisMessage.getSender()).isEqualTo(IrisMessageSender.USER);
        assertThat(irisMessage.getHelpful()).isNull();
        assertThat(irisMessage.getMessageDifferentiator()).isEqualTo(1453);
        // Compare contents of messages by only comparing the textContent field
        assertThat(irisMessage.getContent()).hasSize(3).map(IrisMessageContent::getContentAsString)
                .isEqualTo(messageToSend.getContent().stream().map(IrisMessageContent::getContentAsString).toList());
        await().untilAsserted(() -> assertThat(irisSessionRepository.findByIdWithMessagesElseThrow(irisSession.getId()).getMessages()).hasSize(2).contains(irisMessage));

        verifyMessageWasSentOverWebsocket(TEST_PREFIX + "student1", irisSession.getId(), messageToSend);
        verifyMessageWasSentOverWebsocket(TEST_PREFIX + "student1", irisSession.getId(), "Hello World");
        verifyNothingElseWasSentOverWebsocket(TEST_PREFIX + "student1", irisSession.getId());
    }

    @Test
    @WithMockUser(username = TEST_PREFIX + "student1", roles = "USER")
    void sendOneMessageToWrongSession() throws Exception {
        var irisSession1 = irisSessionService.createChatSessionForProgrammingExercise(exercise, userUtilService.getUserByLogin(TEST_PREFIX + "student1"));
        var irisSession2 = irisSessionService.createChatSessionForProgrammingExercise(exercise, userUtilService.getUserByLogin(TEST_PREFIX + "student2"));
        IrisMessage messageToSend = createDefaultMockMessage(irisSession2);
        request.postWithResponseBody("/api/iris/sessions/" + irisSession2.getId() + "/messages", messageToSend, IrisMessage.class, HttpStatus.FORBIDDEN);
    }

    @Test
    @WithMockUser(username = TEST_PREFIX + "student1", roles = "USER")
    void sendMessageWithoutContent() throws Exception {
        var irisSession = irisSessionService.createChatSessionForProgrammingExercise(exercise, userUtilService.getUserByLogin(TEST_PREFIX + "student1"));
        var messageToSend = new IrisMessage();
        messageToSend.setSession(irisSession);
        request.postWithResponseBody("/api/iris/sessions/" + irisSession.getId() + "/messages", messageToSend, IrisMessage.class, HttpStatus.BAD_REQUEST);
    }

    @Test
    @WithMockUser(username = TEST_PREFIX + "student1", roles = "USER")
    void sendTwoMessages() throws Exception {
        var irisSession = irisSessionService.createChatSessionForProgrammingExercise(exercise, userUtilService.getUserByLogin(TEST_PREFIX + "student1"));
        IrisMessage messageToSend1 = createDefaultMockMessage(irisSession);

        var savedExercise = irisUtilTestService.setupTemplate(exercise, repository);
        var exerciseParticipation = participationUtilService.addStudentParticipationForProgrammingExercise(savedExercise, TEST_PREFIX + "student1");
        irisUtilTestService.setupStudentParticipation(exerciseParticipation, repository);
        activateIrisFor(savedExercise);

        var irisMessage1 = request.postWithResponseBody("/api/iris/sessions/" + irisSession.getId() + "/messages", messageToSend1, IrisMessage.class, HttpStatus.CREATED);
        assertThat(irisMessage1.getSender()).isEqualTo(IrisMessageSender.USER);
        assertThat(irisMessage1.getHelpful()).isNull();
        // Compare contents of messages by only comparing the textContent field
        assertThat(irisMessage1.getContent()).hasSize(3).map(IrisMessageContent::getContentAsString)
                .isEqualTo(messageToSend1.getContent().stream().map(IrisMessageContent::getContentAsString).toList());
        var irisSessionFromDb = irisSessionRepository.findByIdWithMessagesElseThrow(irisSession.getId());
        assertThat(irisSessionFromDb.getMessages()).hasSize(1).isEqualTo(List.of(irisMessage1));

        IrisMessage messageToSend2 = createDefaultMockMessage(irisSession);
        var irisMessage2 = request.postWithResponseBody("/api/iris/sessions/" + irisSession.getId() + "/messages", messageToSend2, IrisMessage.class, HttpStatus.CREATED);
        assertThat(irisMessage2.getSender()).isEqualTo(IrisMessageSender.USER);
        assertThat(irisMessage2.getHelpful()).isNull();
        // Compare contents of messages by only comparing the textContent field
        assertThat(irisMessage2.getContent()).hasSize(3).map(IrisMessageContent::getContentAsString)
                .isEqualTo(messageToSend2.getContent().stream().map(IrisMessageContent::getContentAsString).toList());
        irisSessionFromDb = irisSessionRepository.findByIdWithMessagesElseThrow(irisSession.getId());
        assertThat(irisSessionFromDb.getMessages()).hasSize(2).isEqualTo(List.of(irisMessage1, irisMessage2));
    }

    @Test
    @WithMockUser(username = TEST_PREFIX + "student1", roles = "USER")
    void getMessages() throws Exception {
        var irisSession = irisSessionService.createChatSessionForProgrammingExercise(exercise, userUtilService.getUserByLogin(TEST_PREFIX + "student1"));
        IrisMessage message1 = createDefaultMockMessage(irisSession);
        IrisMessage message2 = createDefaultMockMessage(irisSession);
        IrisMessage message3 = createDefaultMockMessage(irisSession);
        IrisMessage message4 = createDefaultMockMessage(irisSession);

        irisMessageService.saveMessage(message1, irisSession, IrisMessageSender.ARTEMIS);
        message2 = irisMessageService.saveMessage(message2, irisSession, IrisMessageSender.LLM);
        message3 = irisMessageService.saveMessage(message3, irisSession, IrisMessageSender.USER);
        message4 = irisMessageService.saveMessage(message4, irisSession, IrisMessageSender.LLM);

        var messages = request.getList("/api/iris/sessions/" + irisSession.getId() + "/messages", HttpStatus.OK, IrisMessage.class);
        assertThat(messages).hasSize(3).usingElementComparator((o1, o2) -> {
<<<<<<< HEAD
            return o1.getContent().size() == o2.getContent().size() && o1.getContent().stream().map(IrisMessageContent::getContentAsString).toList()
                    .equals(o2.getContent().stream().map(IrisMessageContent::getContentAsString).toList()) ? 0 : -1;
=======
            return o1.getContent().size() == o2.getContent().size()
                    && o1.getContent().stream().map(IrisMessageContent::getContentAsString).toList().equals(
                            o2.getContent().stream().map(IrisMessageContent::getContentAsString).toList())
                            ? 0
                            : -1;
>>>>>>> a5f35a64
        }).isEqualTo(List.of(message2, message3, message4));
    }

    @Test
    @WithMockUser(username = TEST_PREFIX + "student1", roles = "USER")
    void rateMessageHelpfulTrue() throws Exception {
        var irisSession = irisSessionService.createChatSessionForProgrammingExercise(exercise, userUtilService.getUserByLogin(TEST_PREFIX + "student1"));
        var message = new IrisMessage();
        message.setSession(irisSession);
        message.addContent(createMockTextContent(message));
        var irisMessage = irisMessageService.saveMessage(message, irisSession, IrisMessageSender.LLM);
        request.putWithResponseBody("/api/iris/sessions/" + irisSession.getId() + "/messages/" + irisMessage.getId() + "/helpful/true", null, IrisMessage.class, HttpStatus.OK);
        irisMessage = irisMessageRepository.findById(irisMessage.getId()).orElseThrow();
        assertThat(irisMessage.getHelpful()).isTrue();
    }

    @Test
    @WithMockUser(username = TEST_PREFIX + "student1", roles = "USER")
    void rateMessageHelpfulFalse() throws Exception {
        var irisSession = irisSessionService.createChatSessionForProgrammingExercise(exercise, userUtilService.getUserByLogin(TEST_PREFIX + "student1"));
        var message = new IrisMessage();
        message.setSession(irisSession);
        message.addContent(createMockTextContent(message));
        var irisMessage = irisMessageService.saveMessage(message, irisSession, IrisMessageSender.LLM);
        request.putWithResponseBody("/api/iris/sessions/" + irisSession.getId() + "/messages/" + irisMessage.getId() + "/helpful/false", null, IrisMessage.class, HttpStatus.OK);
        irisMessage = irisMessageRepository.findById(irisMessage.getId()).orElseThrow();
        assertThat(irisMessage.getHelpful()).isFalse();
    }

    @Test
    @WithMockUser(username = TEST_PREFIX + "student1", roles = "USER")
    void rateMessageHelpfulNull() throws Exception {
        var irisSession = irisSessionService.createChatSessionForProgrammingExercise(exercise, userUtilService.getUserByLogin(TEST_PREFIX + "student1"));
        var message = new IrisMessage();
        message.setSession(irisSession);
        message.addContent(createMockTextContent(message));
        var irisMessage = irisMessageService.saveMessage(message, irisSession, IrisMessageSender.LLM);
        request.putWithResponseBody("/api/iris/sessions/" + irisSession.getId() + "/messages/" + irisMessage.getId() + "/helpful/null", null, IrisMessage.class, HttpStatus.OK);
        irisMessage = irisMessageRepository.findById(irisMessage.getId()).orElseThrow();
        assertThat(irisMessage.getHelpful()).isNull();
    }

    @Test
    @WithMockUser(username = TEST_PREFIX + "student1", roles = "USER")
    void rateMessageWrongSender() throws Exception {
        var irisSession = irisSessionService.createChatSessionForProgrammingExercise(exercise, userUtilService.getUserByLogin(TEST_PREFIX + "student1"));
        var message = new IrisMessage();
        message.setSession(irisSession);
        message.addContent(createMockTextContent(message));
        var irisMessage = irisMessageService.saveMessage(message, irisSession, IrisMessageSender.USER);
        request.putWithResponseBody("/api/iris/sessions/" + irisSession.getId() + "/messages/" + irisMessage.getId() + "/helpful/true", null, IrisMessage.class,
                HttpStatus.BAD_REQUEST);
    }

    @Test
    @WithMockUser(username = TEST_PREFIX + "student1", roles = "USER")
    void rateMessageWrongSession() throws Exception {
        var irisSession1 = irisSessionService.createChatSessionForProgrammingExercise(exercise, userUtilService.getUserByLogin(TEST_PREFIX + "student1"));
        var irisSession2 = irisSessionService.createChatSessionForProgrammingExercise(exercise, userUtilService.getUserByLogin(TEST_PREFIX + "student2"));
        var message = new IrisMessage();
        message.setSession(irisSession1);
        message.addContent(createMockTextContent(message));
        var irisMessage = irisMessageService.saveMessage(message, irisSession1, IrisMessageSender.USER);
        request.putWithResponseBody("/api/iris/sessions/" + irisSession2.getId() + "/messages/" + irisMessage.getId() + "/helpful/true", null, IrisMessage.class,
                HttpStatus.CONFLICT);
    }

    @Test
    @WithMockUser(username = TEST_PREFIX + "student1", roles = "USER")
    void sendOneMessageBadRequest() throws Exception {
        var irisSession = irisSessionService.createChatSessionForProgrammingExercise(exercise, userUtilService.getUserByLogin(TEST_PREFIX + "student1"));
        IrisMessage messageToSend = createDefaultMockMessage(irisSession);

        irisRequestMockProvider.mockMessageError();
        var savedExercise = irisUtilTestService.setupTemplate(exercise, repository);
        var exerciseParticipation = participationUtilService.addStudentParticipationForProgrammingExercise(savedExercise, TEST_PREFIX + "student1");
        irisUtilTestService.setupStudentParticipation(exerciseParticipation, repository);
        activateIrisFor(savedExercise);

        request.postWithResponseBody("/api/iris/sessions/" + irisSession.getId() + "/messages", messageToSend, IrisMessage.class, HttpStatus.CREATED);

        verifyMessageWasSentOverWebsocket(TEST_PREFIX + "student1", irisSession.getId(), messageToSend);
        verifyErrorWasSentOverWebsocket(TEST_PREFIX + "student1", irisSession.getId());
        verifyNothingElseWasSentOverWebsocket(TEST_PREFIX + "student1", irisSession.getId());
    }

    @Test
    @WithMockUser(username = TEST_PREFIX + "student1", roles = "USER")
    void sendOneMessageEmptyBody() throws Exception {
        var irisSession = irisSessionService.createChatSessionForProgrammingExercise(exercise, userUtilService.getUserByLogin(TEST_PREFIX + "student1"));
        IrisMessage messageToSend = createDefaultMockMessage(irisSession);

        irisRequestMockProvider.mockMessageResponse(null);
        var savedExercise = irisUtilTestService.setupTemplate(exercise, repository);
        var exerciseParticipation = participationUtilService.addStudentParticipationForProgrammingExercise(savedExercise, TEST_PREFIX + "student1");
        irisUtilTestService.setupStudentParticipation(exerciseParticipation, repository);
        activateIrisFor(savedExercise);

        request.postWithResponseBody("/api/iris/sessions/" + irisSession.getId() + "/messages", messageToSend, IrisMessage.class, HttpStatus.CREATED);

        verifyMessageWasSentOverWebsocket(TEST_PREFIX + "student1", irisSession.getId(), messageToSend);
        verifyErrorWasSentOverWebsocket(TEST_PREFIX + "student1", irisSession.getId());
        verifyNothingElseWasSentOverWebsocket(TEST_PREFIX + "student1", irisSession.getId());
    }

    private IrisMessage createDefaultMockMessage(IrisSession irisSession) {
        var messageToSend = new IrisMessage();
        messageToSend.setSession(irisSession);
        messageToSend.addContent(createMockTextContent(messageToSend));
        messageToSend.addContent(createMockExercisePlanContent(messageToSend));
        messageToSend.addContent(createMockTextContent(messageToSend));
        return messageToSend;
    }
<<<<<<< HEAD

    private IrisMessageContent createMockContent(IrisMessage message) {
=======
    
    private IrisMessageContent createMockTextContent(IrisMessage message) {
>>>>>>> a5f35a64
        String[] adjectives = { "happy", "sad", "angry", "funny", "silly", "crazy", "beautiful", "smart" };
        String[] nouns = { "dog", "cat", "house", "car", "book", "computer", "phone", "shoe" };

        var rdm = ThreadLocalRandom.current();
        String randomAdjective = adjectives[rdm.nextInt(adjectives.length)];
        String randomNoun = nouns[rdm.nextInt(nouns.length)];

        var text = "The " + randomAdjective + " " + randomNoun + " jumped over the lazy dog.";
        var content = new IrisTextMessageContent(message, text);
        content.setId(rdm.nextLong());
        return content;
    }
    
    private IrisMessageContent createMockExercisePlanContent(IrisMessage message) {
        var content = new IrisExercisePlanMessageContent();
        content.setProblemStatementPlan("I will add more tasks to the problem statement");
        content.setSolutionRepositoryPlan("I will adapt the solution repository");
        content.setTemplateRepositoryPlan("I will document the template repository");
        content.setTestRepositoryPlan("I will add more tests to the test repository");
        content.setId(ThreadLocalRandom.current().nextLong());
        content.setMessage(message);
        return content;
    }
}<|MERGE_RESOLUTION|>--- conflicted
+++ resolved
@@ -6,10 +6,6 @@
 import java.util.List;
 import java.util.concurrent.ThreadLocalRandom;
 
-<<<<<<< HEAD
-=======
-import de.tum.in.www1.artemis.domain.iris.message.*;
->>>>>>> a5f35a64
 import org.junit.jupiter.api.BeforeEach;
 import org.junit.jupiter.api.Test;
 import org.springframework.beans.factory.annotation.Autowired;
@@ -18,13 +14,7 @@
 
 import de.tum.in.www1.artemis.domain.Course;
 import de.tum.in.www1.artemis.domain.ProgrammingExercise;
-<<<<<<< HEAD
-import de.tum.in.www1.artemis.domain.iris.message.IrisMessage;
-import de.tum.in.www1.artemis.domain.iris.message.IrisMessageContent;
-import de.tum.in.www1.artemis.domain.iris.message.IrisMessageSender;
-import de.tum.in.www1.artemis.domain.iris.message.IrisTextMessageContent;
-=======
->>>>>>> a5f35a64
+import de.tum.in.www1.artemis.domain.iris.message.*;
 import de.tum.in.www1.artemis.domain.iris.session.IrisSession;
 import de.tum.in.www1.artemis.participation.ParticipationUtilService;
 import de.tum.in.www1.artemis.repository.iris.IrisMessageRepository;
@@ -163,16 +153,8 @@
 
         var messages = request.getList("/api/iris/sessions/" + irisSession.getId() + "/messages", HttpStatus.OK, IrisMessage.class);
         assertThat(messages).hasSize(3).usingElementComparator((o1, o2) -> {
-<<<<<<< HEAD
             return o1.getContent().size() == o2.getContent().size() && o1.getContent().stream().map(IrisMessageContent::getContentAsString).toList()
                     .equals(o2.getContent().stream().map(IrisMessageContent::getContentAsString).toList()) ? 0 : -1;
-=======
-            return o1.getContent().size() == o2.getContent().size()
-                    && o1.getContent().stream().map(IrisMessageContent::getContentAsString).toList().equals(
-                            o2.getContent().stream().map(IrisMessageContent::getContentAsString).toList())
-                            ? 0
-                            : -1;
->>>>>>> a5f35a64
         }).isEqualTo(List.of(message2, message3, message4));
     }
 
@@ -286,13 +268,8 @@
         messageToSend.addContent(createMockTextContent(messageToSend));
         return messageToSend;
     }
-<<<<<<< HEAD
-
-    private IrisMessageContent createMockContent(IrisMessage message) {
-=======
-    
+
     private IrisMessageContent createMockTextContent(IrisMessage message) {
->>>>>>> a5f35a64
         String[] adjectives = { "happy", "sad", "angry", "funny", "silly", "crazy", "beautiful", "smart" };
         String[] nouns = { "dog", "cat", "house", "car", "book", "computer", "phone", "shoe" };
 
@@ -305,7 +282,7 @@
         content.setId(rdm.nextLong());
         return content;
     }
-    
+
     private IrisMessageContent createMockExercisePlanContent(IrisMessage message) {
         var content = new IrisExercisePlanMessageContent();
         content.setProblemStatementPlan("I will add more tasks to the problem statement");
