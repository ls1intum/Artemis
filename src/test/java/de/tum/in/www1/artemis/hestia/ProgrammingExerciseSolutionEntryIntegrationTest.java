package de.tum.in.www1.artemis.hestia;

import static org.assertj.core.api.Assertions.assertThat;

import java.util.HashSet;
import java.util.Optional;
import java.util.Set;

import org.junit.jupiter.api.AfterEach;
import org.junit.jupiter.api.BeforeEach;
import org.junit.jupiter.api.Test;
import org.springframework.beans.factory.annotation.Autowired;
import org.springframework.http.HttpStatus;
import org.springframework.security.test.context.support.WithMockUser;

import de.tum.in.www1.artemis.AbstractSpringIntegrationBambooBitbucketJiraTest;
import de.tum.in.www1.artemis.domain.ProgrammingExercise;
import de.tum.in.www1.artemis.domain.ProgrammingExerciseTestCase;
import de.tum.in.www1.artemis.domain.hestia.CodeHint;
import de.tum.in.www1.artemis.domain.hestia.ProgrammingExerciseSolutionEntry;
import de.tum.in.www1.artemis.domain.hestia.ProgrammingExerciseTask;
import de.tum.in.www1.artemis.repository.ProgrammingExerciseRepository;
import de.tum.in.www1.artemis.repository.ProgrammingExerciseTestCaseRepository;
import de.tum.in.www1.artemis.repository.hestia.CodeHintRepository;
import de.tum.in.www1.artemis.repository.hestia.ProgrammingExerciseSolutionEntryRepository;
import de.tum.in.www1.artemis.repository.hestia.ProgrammingExerciseTaskRepository;

class ProgrammingExerciseSolutionEntryIntegrationTest extends AbstractSpringIntegrationBambooBitbucketJiraTest {

    @Autowired
    private ProgrammingExerciseSolutionEntryRepository programmingExerciseSolutionEntryRepository;

    @Autowired
    private ProgrammingExerciseRepository exerciseRepository;

    @Autowired
    private ProgrammingExerciseTestCaseRepository programmingExerciseTestCaseRepository;

    @Autowired
    private ProgrammingExerciseTaskRepository programmingExerciseTaskRepository;

    @Autowired
    private CodeHintRepository codeHintRepository;

    private ProgrammingExercise programmingExercise;

    private CodeHint codeHint;

    @BeforeEach
    void initTestCase() {
        database.addCourseWithOneProgrammingExerciseAndTestCases();
        database.addUsers(2, 2, 1, 2);

        programmingExercise = exerciseRepository.findAll().get(0);
        Set<ProgrammingExerciseTestCase> testCases = programmingExerciseTestCaseRepository.findByExerciseIdWithSolutionEntries(programmingExercise.getId());

        codeHint = new CodeHint();
        codeHint.setExercise(programmingExercise);
        codeHint.setTitle("Code Hint Title");
        codeHint.setContent("Code Hint Content");
        codeHintRepository.save(codeHint);

        for (ProgrammingExerciseTestCase testCase : testCases) {
            var solutionEntry = new ProgrammingExerciseSolutionEntry();
            solutionEntry.setTestCase(testCase);
            solutionEntry.setPreviousCode("No code");
            solutionEntry.setCode("Some code");
            solutionEntry.setPreviousLine(1);
            solutionEntry.setCodeHint(codeHint);
            solutionEntry.setLine(1);
            solutionEntry.setFilePath("code.java");
            programmingExerciseSolutionEntryRepository.save(solutionEntry);
        }
        ProgrammingExerciseTask task = new ProgrammingExerciseTask();
        task.setExercise(programmingExercise);
        task.setTaskName("Task");
        task.setTestCases(new HashSet<>(testCases));
        task = programmingExerciseTaskRepository.save(task);
        codeHint.setProgrammingExerciseTask(task);
        codeHintRepository.save(codeHint);
    }

    @AfterEach
    void tearDown() {
        database.resetDatabase();
    }

    @Test
    @WithMockUser(username = "tutor1", roles = "TA")
    void testGetSolutionEntryById() throws Exception {
        Long entryId = programmingExerciseSolutionEntryRepository.findAll().get(0).getId();
        ProgrammingExerciseSolutionEntry expectedSolutionEntry = programmingExerciseSolutionEntryRepository.findByIdWithTestCaseAndProgrammingExerciseElseThrow(entryId);
        final var actualSolutionEntry = request.get("/api/programming-exercises/" + programmingExercise.getId() + "/solution-entries/" + expectedSolutionEntry.getId(),
                HttpStatus.OK, ProgrammingExerciseSolutionEntry.class);
        assertThat(actualSolutionEntry).isEqualTo(expectedSolutionEntry);
    }

    @Test
    @WithMockUser(username = "student1", roles = "USER")
    void testGetSolutionEntryByIdAsStudent() throws Exception {
        Long entryId = programmingExerciseSolutionEntryRepository.findAll().get(0).getId();
        ProgrammingExerciseSolutionEntry expectedSolutionEntry = programmingExerciseSolutionEntryRepository.findByIdWithTestCaseAndProgrammingExerciseElseThrow(entryId);
        request.get("/api/programming-exercises/" + programmingExercise.getId() + "/solution-entries/" + expectedSolutionEntry.getId(), HttpStatus.FORBIDDEN,
                ProgrammingExerciseSolutionEntry.class);
    }

    @Test
    @WithMockUser(username = "student1", roles = "USER")
    void testGetSolutionEntryByIdWithInvalidExerciseIdAsStudent() throws Exception {
        Long entryId = programmingExerciseSolutionEntryRepository.findAll().get(0).getId();
        request.get("/api/programming-exercises/" + Long.MAX_VALUE + "/solution-entries/" + entryId, HttpStatus.FORBIDDEN, ProgrammingExerciseSolutionEntry.class);
    }

    @Test
    @WithMockUser(username = "student1", roles = "USER")
    void testGetSolutionEntriesByCodeHintId() throws Exception {
        final Set<ProgrammingExerciseSolutionEntry> solutionEntries = new HashSet<>(
                request.getList("/api/programming-exercises/" + programmingExercise.getId() + "/code-hints/" + codeHint.getId() + "/solution-entries", HttpStatus.OK,
                        ProgrammingExerciseSolutionEntry.class));
        assertThat(solutionEntries).isEqualTo(programmingExerciseSolutionEntryRepository.findByCodeHintId(codeHint.getId()));
    }

    @Test
    @WithMockUser(username = "student1", roles = "USER")
    void testGetSolutionEntriesByTestCaseId() throws Exception {
        ProgrammingExerciseTestCase testCase = programmingExerciseTestCaseRepository.findByExerciseIdWithSolutionEntries(programmingExercise.getId()).stream().findFirst()
                .orElseThrow();
        final var solutionEntries = new HashSet<>(
                request.getList("/api/programming-exercises/" + programmingExercise.getId() + "/test-cases/" + testCase.getId() + "/solution-entries", HttpStatus.OK,
                        ProgrammingExerciseSolutionEntry.class));
        assertThat(solutionEntries).isEqualTo(testCase.getSolutionEntries());
    }

    @Test
    @WithMockUser(username = "editor1", roles = "EDITOR")
<<<<<<< HEAD
    public void testGetAllSolutionEntries() throws Exception {
        var existingEntries = programmingExerciseSolutionEntryRepository.findAll();
        final var receivedEntries = request.getList("/api/programming-exercises/" + programmingExercise.getId() + "/solution-entries", HttpStatus.OK,
                ProgrammingExerciseSolutionEntry.class);
        assertThat(receivedEntries).isEqualTo(existingEntries);
    }

    @Test
    @WithMockUser(username = "editor1", roles = "EDITOR")
    public void testDeleteSolutionEntry() throws Exception {
=======
    void testDeleteSolutionEntry() throws Exception {
>>>>>>> 4c201059
        ProgrammingExerciseTestCase testCase = programmingExerciseTestCaseRepository.findByExerciseIdWithSolutionEntries(programmingExercise.getId()).stream().findFirst()
                .orElseThrow();
        Long entryId = testCase.getSolutionEntries().stream().findFirst().orElseThrow().getId();
        request.delete("/api/programming-exercises/" + programmingExercise.getId() + "/test-cases/" + testCase.getId() + "/solution-entries/" + entryId, HttpStatus.NO_CONTENT);
        assertThat(programmingExerciseSolutionEntryRepository.findById(entryId)).isEmpty();
    }

    @Test
    @WithMockUser(username = "student1", roles = "STUDENT")
    void testDeleteSolutionEntryAsStudent() throws Exception {
        ProgrammingExerciseTestCase testCase = programmingExerciseTestCaseRepository.findByExerciseIdWithSolutionEntries(programmingExercise.getId()).stream().findFirst()
                .orElseThrow();
        Long entryId = testCase.getSolutionEntries().stream().findFirst().orElseThrow().getId();
        request.delete("/api/programming-exercises/" + programmingExercise.getId() + "/test-cases/" + testCase.getId() + "/solution-entries/" + entryId, HttpStatus.FORBIDDEN);
    }

    @Test
    @WithMockUser(username = "tutor1", roles = "TA")
    void testDeleteSolutionEntryAsTutor() throws Exception {
        ProgrammingExerciseTestCase testCase = programmingExerciseTestCaseRepository.findByExerciseIdWithSolutionEntries(programmingExercise.getId()).stream().findFirst()
                .orElseThrow();
        Long entryId = testCase.getSolutionEntries().stream().findFirst().orElseThrow().getId();
        request.delete("/api/programming-exercises/" + programmingExercise.getId() + "/test-cases/" + testCase.getId() + "/solution-entries/" + entryId, HttpStatus.FORBIDDEN);
    }

    @Test
    @WithMockUser(username = "editor1", roles = "EDITOR")
<<<<<<< HEAD
    public void testDeleteAllSolutionEntriesForExercise() throws Exception {
        request.delete("/api/programming-exercises/" + programmingExercise.getId() + "/solution-entries", HttpStatus.NO_CONTENT);
        assertThat(programmingExerciseSolutionEntryRepository.findAll()).hasSize(0);
    }

    @Test
    @WithMockUser(username = "editor1", roles = "EDITOR")
    public void testUpdateSolutionEntry() throws Exception {
=======
    void testUpdateSolutionEntry() throws Exception {
>>>>>>> 4c201059
        ProgrammingExerciseTestCase testCase = programmingExerciseTestCaseRepository.findByExerciseIdWithSolutionEntries(programmingExercise.getId()).stream().findFirst()
                .orElseThrow();
        ProgrammingExerciseSolutionEntry entry = testCase.getSolutionEntries().stream().findFirst().orElseThrow();
        Long entryId = entry.getId();
        String updatedFilePath = "NewPath.java";
        entry.setFilePath(updatedFilePath);

        request.put("/api/programming-exercises/" + programmingExercise.getId() + "/test-cases/" + testCase.getId() + "/solution-entries/" + entryId, entry, HttpStatus.OK);
        Optional<ProgrammingExerciseSolutionEntry> entryAfterUpdate = programmingExerciseSolutionEntryRepository.findById(entryId);
        assertThat(entryAfterUpdate).isPresent();
        assertThat(entryAfterUpdate.get().getFilePath()).isEqualTo(updatedFilePath);
    }

    @Test
    @WithMockUser(username = "editor1", roles = "EDITOR")
    void testUpdateSolutionEntryWithInvalidId() throws Exception {
        ProgrammingExerciseTestCase testCase = programmingExerciseTestCaseRepository.findByExerciseIdWithSolutionEntries(programmingExercise.getId()).stream().findFirst()
                .orElseThrow();
        ProgrammingExerciseSolutionEntry entry = testCase.getSolutionEntries().stream().findFirst().orElseThrow();
        Long entryId = entry.getId();
        String updatedFilePath = "NewPath.java";
        entry.setFilePath(updatedFilePath);

        request.put("/api/programming-exercises/" + programmingExercise.getId() + "/test-cases/" + testCase.getId() + "/solution-entries/" + entryId, entry, HttpStatus.OK);
        Optional<ProgrammingExerciseSolutionEntry> entryAfterUpdate = programmingExerciseSolutionEntryRepository.findById(entryId);
        assertThat(entryAfterUpdate).isPresent();
        assertThat(entryAfterUpdate.get().getFilePath()).isEqualTo(updatedFilePath);
    }

    @Test
    @WithMockUser(username = "student1", roles = "STUDENT")
    void testUpdateSolutionEntryAsStudent() throws Exception {
        ProgrammingExerciseTestCase testCase = programmingExerciseTestCaseRepository.findByExerciseIdWithSolutionEntries(programmingExercise.getId()).stream().findFirst()
                .orElseThrow();
        ProgrammingExerciseSolutionEntry entry = testCase.getSolutionEntries().stream().findFirst().orElseThrow();
        Long entryId = entry.getId();

        request.put("/api/programming-exercises/" + programmingExercise.getId() + "/test-cases/" + testCase.getId() + "/solution-entries/" + entryId, entry, HttpStatus.FORBIDDEN);
    }

    @Test
    @WithMockUser(username = "tutor1", roles = "TA")
    void testUpdateSolutionEntryAsTutor() throws Exception {
        ProgrammingExerciseTestCase testCase = programmingExerciseTestCaseRepository.findByExerciseIdWithSolutionEntries(programmingExercise.getId()).stream().findFirst()
                .orElseThrow();
        ProgrammingExerciseSolutionEntry entry = testCase.getSolutionEntries().stream().findFirst().orElseThrow();
        Long entryId = entry.getId();

        request.put("/api/programming-exercises/" + programmingExercise.getId() + "/test-cases/" + testCase.getId() + "/solution-entries/" + entryId, entry, HttpStatus.FORBIDDEN);
    }

    @Test
    @WithMockUser(username = "student1", roles = "STUDENT")
    void testCreateStructuralSolutionEntriesAsStudent() throws Exception {
        request.post("/api/programming-exercises/" + programmingExercise.getId() + "/structural-solution-entries", null, HttpStatus.FORBIDDEN);
    }

    @Test
    @WithMockUser(username = "tutor1", roles = "TA")
    void testCreateStructuralSolutionEntriesAsTutor() throws Exception {
        request.post("/api/programming-exercises/" + programmingExercise.getId() + "/structural-solution-entries", null, HttpStatus.FORBIDDEN);
    }

    @Test
    @WithMockUser(username = "editor1", roles = "EDITOR")
    void testCreateStructuralSolutionEntriesAsEditor() throws Exception {
        request.postWithoutLocation("/api/programming-exercises/" + programmingExercise.getId() + "/structural-solution-entries", null, HttpStatus.OK, null);
    }

    @Test
    @WithMockUser(username = "instructor1", roles = "INSTRUCTOR")
    void testCreateStructuralSolutionEntriesAsInstructor() throws Exception {
        request.postWithoutLocation("/api/programming-exercises/" + programmingExercise.getId() + "/structural-solution-entries", null, HttpStatus.OK, null);
    }

    @Test
    @WithMockUser(username = "instructor1", roles = "INSTRUCTOR")
    public void testCreateManualSolutionEntry() throws Exception {
        programmingExerciseSolutionEntryRepository.deleteAll();

        var manualEntry = new ProgrammingExerciseSolutionEntry();
        manualEntry.setCode("abc");
        manualEntry.setLine(1);
        manualEntry.setFilePath("src/de/tum/in/ase/BubbleSort.java");

        var testCase = programmingExerciseTestCaseRepository.findAll().stream().findFirst().get();
        manualEntry.setTestCase(testCase);

        request.postWithoutLocation("/api/programming-exercises/" + programmingExercise.getId() + "/test-cases/" + testCase.getId() + "/solution-entries", manualEntry,
                HttpStatus.CREATED, null);

        var savedEntries = programmingExerciseSolutionEntryRepository.findAll();
        assertThat(savedEntries).hasSize(1);
        var createdEntry = savedEntries.get(0);
        assertThat(createdEntry).usingRecursiveComparison().ignoringActualNullFields().isEqualTo(createdEntry);
        assertThat(createdEntry.getTestCase().getId()).isEqualTo(testCase.getId());
    }
}<|MERGE_RESOLUTION|>--- conflicted
+++ resolved
@@ -133,8 +133,7 @@
 
     @Test
     @WithMockUser(username = "editor1", roles = "EDITOR")
-<<<<<<< HEAD
-    public void testGetAllSolutionEntries() throws Exception {
+    void testGetAllSolutionEntries() throws Exception {
         var existingEntries = programmingExerciseSolutionEntryRepository.findAll();
         final var receivedEntries = request.getList("/api/programming-exercises/" + programmingExercise.getId() + "/solution-entries", HttpStatus.OK,
                 ProgrammingExerciseSolutionEntry.class);
@@ -143,10 +142,7 @@
 
     @Test
     @WithMockUser(username = "editor1", roles = "EDITOR")
-    public void testDeleteSolutionEntry() throws Exception {
-=======
     void testDeleteSolutionEntry() throws Exception {
->>>>>>> 4c201059
         ProgrammingExerciseTestCase testCase = programmingExerciseTestCaseRepository.findByExerciseIdWithSolutionEntries(programmingExercise.getId()).stream().findFirst()
                 .orElseThrow();
         Long entryId = testCase.getSolutionEntries().stream().findFirst().orElseThrow().getId();
@@ -174,7 +170,6 @@
 
     @Test
     @WithMockUser(username = "editor1", roles = "EDITOR")
-<<<<<<< HEAD
     public void testDeleteAllSolutionEntriesForExercise() throws Exception {
         request.delete("/api/programming-exercises/" + programmingExercise.getId() + "/solution-entries", HttpStatus.NO_CONTENT);
         assertThat(programmingExerciseSolutionEntryRepository.findAll()).hasSize(0);
@@ -182,10 +177,7 @@
 
     @Test
     @WithMockUser(username = "editor1", roles = "EDITOR")
-    public void testUpdateSolutionEntry() throws Exception {
-=======
     void testUpdateSolutionEntry() throws Exception {
->>>>>>> 4c201059
         ProgrammingExerciseTestCase testCase = programmingExerciseTestCaseRepository.findByExerciseIdWithSolutionEntries(programmingExercise.getId()).stream().findFirst()
                 .orElseThrow();
         ProgrammingExerciseSolutionEntry entry = testCase.getSolutionEntries().stream().findFirst().orElseThrow();
