package de.tum.in.www1.artemis.competency;

import static org.assertj.core.api.Assertions.assertThat;

import java.util.ArrayList;
import java.util.Set;
import java.util.stream.Stream;

import org.junit.jupiter.api.BeforeEach;
import org.junit.jupiter.api.Nested;
import org.junit.jupiter.api.Test;
import org.junit.jupiter.api.extension.ExtensionContext;
import org.junit.jupiter.params.ParameterizedTest;
import org.junit.jupiter.params.provider.Arguments;
import org.junit.jupiter.params.provider.ArgumentsProvider;
import org.junit.jupiter.params.provider.ArgumentsSource;
import org.springframework.beans.factory.annotation.Autowired;
import org.springframework.http.HttpStatus;
import org.springframework.security.test.context.support.WithMockUser;

import de.tum.in.www1.artemis.AbstractSpringIntegrationIndependentTest;
import de.tum.in.www1.artemis.domain.competency.CompetencyTaxonomy;
import de.tum.in.www1.artemis.domain.competency.KnowledgeArea;
import de.tum.in.www1.artemis.domain.competency.Source;
import de.tum.in.www1.artemis.domain.competency.StandardizedCompetency;
import de.tum.in.www1.artemis.repository.SourceRepository;
import de.tum.in.www1.artemis.repository.competency.KnowledgeAreaRepository;
import de.tum.in.www1.artemis.repository.competency.StandardizedCompetencyRepository;
import de.tum.in.www1.artemis.user.UserUtilService;
import de.tum.in.www1.artemis.web.rest.dto.competency.KnowledgeAreaDTO;

class StandardizedCompetencyIntegrationTest extends AbstractSpringIntegrationIndependentTest {

    private static final String TEST_PREFIX = "stdcompetencyintegrationtest";

    private static final long ID_NOT_EXISTS = -1000L;

    private KnowledgeArea knowledgeArea;

    private StandardizedCompetency standardizedCompetency;

    private Source source;

    @Autowired
    private KnowledgeAreaRepository knowledgeAreaRepository;

    @Autowired
    private StandardizedCompetencyRepository standardizedCompetencyRepository;

    @Autowired
    private SourceRepository sourceRepository;

    @Autowired
    private UserUtilService userUtilService;

    static class CheckStandardizedCompetencyValidationProvider implements ArgumentsProvider {

        @Override
        public Stream<Arguments> provideArguments(ExtensionContext extensionContext) {
            var competencies = new ArrayList<StandardizedCompetency>();
            // invalid title
            competencies.add(new StandardizedCompetency("  ", "valid description", null, null));
            competencies.add(new StandardizedCompetency(null, "valid description", null, null));
            competencies.add(new StandardizedCompetency("0".repeat(StandardizedCompetency.MAX_TITLE_LENGTH + 1), "valid description", null, null));
            // invalid description
            competencies.add(new StandardizedCompetency("valid title", "0".repeat(StandardizedCompetency.MAX_DESCRIPTION_LENGTH + 1), null, null));
            return competencies.stream().map(Arguments::of);
        }
    }

    static class CheckKnowledgeAreaValidationProvider implements ArgumentsProvider {

        @Override
        public Stream<Arguments> provideArguments(ExtensionContext extensionContext) {
            var knowledgeAreas = new ArrayList<KnowledgeArea>();
            // invalid title
            knowledgeAreas.add(new KnowledgeArea(" ", "shortTitle", ""));
            knowledgeAreas.add(new KnowledgeArea(null, "shortTitle", ""));
            knowledgeAreas.add(new KnowledgeArea("0".repeat(KnowledgeArea.MAX_TITLE_LENGTH + 1), "shortTitle", ""));
            // invalid short title
            knowledgeAreas.add(new KnowledgeArea("title", "  ", ""));
            knowledgeAreas.add(new KnowledgeArea("title", "0".repeat(KnowledgeArea.MAX_SHORT_TITLE_LENGTH + 1), ""));
            // invalid description
            knowledgeAreas.add(new KnowledgeArea("title", "shortTitle", "0".repeat(KnowledgeArea.MAX_DESCRIPTION_LENGTH + 1)));
            return knowledgeAreas.stream().map(Arguments::of);
        }
    }

    // TODO: methods to create objects that dont exist ^^
    // TODO: remove id const -> notExists.getId() in url

    @BeforeEach
    void setupTestScenario() {
        userUtilService.addUsers(TEST_PREFIX, 1, 1, 1, 1);

        knowledgeArea = new KnowledgeArea("Knowledge Area 0", "KA0", "KA description");
        knowledgeArea = knowledgeAreaRepository.save(knowledgeArea);

        standardizedCompetency = new StandardizedCompetency("Competency 0", "SC description", CompetencyTaxonomy.ANALYZE, "1.0.0");
        standardizedCompetency.setKnowledgeArea(knowledgeArea);
        standardizedCompetency = standardizedCompetencyRepository.save(standardizedCompetency);

        source = new Source("Source 0", "Author 0", "localhost:8000");
        source = sourceRepository.save(source);
    }

    @Nested
    class PreAuthorize {

        private void testAllPreAuthorizeInstructor() throws Exception {
            request.get("/api/standardized-competencies/1", HttpStatus.FORBIDDEN, StandardizedCompetency.class);
            request.get("/api/standardized-competencies/for-tree-view", HttpStatus.FORBIDDEN, StandardizedCompetency.class);
            request.get("/api/standardized-competencies/knowledge-areas/1", HttpStatus.FORBIDDEN, KnowledgeArea.class);
        }

        private void testAllPreAuthorizeAdmin() throws Exception {
            request.post("/api/admin/standardized-competencies", new StandardizedCompetency(), HttpStatus.FORBIDDEN);
            request.put("/api/admin/standardized-competencies/1", new StandardizedCompetency(), HttpStatus.FORBIDDEN);
            request.delete("/api/admin/standardized-competencies/1", HttpStatus.FORBIDDEN);
            request.post("/api/admin/standardized-competencies/knowledge-areas", new KnowledgeArea(), HttpStatus.FORBIDDEN);
            request.put("/api/admin/standardized-competencies/knowledge-areas/1", new KnowledgeArea(), HttpStatus.FORBIDDEN);
            request.delete("/api/admin/standardized-competencies/knowledge-areas/1", HttpStatus.FORBIDDEN);
        }

        @Test
        @WithMockUser(username = TEST_PREFIX + "tutor1", roles = "TA")
        void shouldFailAsTutor() throws Exception {
            this.testAllPreAuthorizeAdmin();
            this.testAllPreAuthorizeInstructor();
        }

        @Test
        @WithMockUser(username = TEST_PREFIX + "student1", roles = "USER")
        void shouldFailAsStudent() throws Exception {
            this.testAllPreAuthorizeAdmin();
            this.testAllPreAuthorizeInstructor();
        }

        @Test
        @WithMockUser(username = TEST_PREFIX + "editor1", roles = "EDITOR")
        void shouldFailAsEditor() throws Exception {
            this.testAllPreAuthorizeAdmin();
            this.testAllPreAuthorizeInstructor();
        }

        @Test
        @WithMockUser(username = TEST_PREFIX + "instructor1", roles = "INSTRUCTOR")
        void shouldFailAsInstructor() throws Exception {
            this.testAllPreAuthorizeAdmin();
            // do not call testAllPreAuthorizeInstructor, as these methods should succeed
        }
    }

    @Nested
    class AdminStandardizedCompetencyResource {

        @Nested
        class CreateStandardizedCompetency {

            @Test
            @WithMockUser(username = "admin", roles = "ADMIN")
            void shouldCreateCompetency() throws Exception {
                var expectedCompetency = new StandardizedCompetency("Competency", "description", CompetencyTaxonomy.ANALYZE, null);
                expectedCompetency.setKnowledgeArea(knowledgeArea);
                expectedCompetency.setSource(source);

                var actualCompetency = request.postWithResponseBody("/api/admin/standardized-competencies", expectedCompetency, StandardizedCompetency.class, HttpStatus.CREATED);

                assertThat(actualCompetency).usingRecursiveComparison().ignoringFields("id", "version").isEqualTo(expectedCompetency);
            }

            @Test
            @WithMockUser(username = "admin", roles = "ADMIN")
            void shouldReturn404() throws Exception {
                // knowledge area/source that does not exist in the database is not allowed
<<<<<<< HEAD
                var expectedCompetency = new StandardizedCompetency("Competency", "description", CompetencyTaxonomy.ANALYZE, null);
                var knowlegeAreaNotExisting = new KnowledgeArea();
                knowlegeAreaNotExisting.setId(ID_NOT_EXISTS);
                expectedCompetency.setKnowledgeArea(knowlegeAreaNotExisting);
=======
                var expectedCompetency = new StandardizedCompetency("Competency", "description", CompetencyTaxonomy.ANALYZE, "");
                var knowledgeAreaNotExisting = new KnowledgeArea();
                knowledgeAreaNotExisting.setId(-1000L);
                expectedCompetency.setKnowledgeArea(knowledgeAreaNotExisting);
>>>>>>> 65107b5a

                request.post("/api/admin/standardized-competencies", expectedCompetency, HttpStatus.NOT_FOUND);

                expectedCompetency = new StandardizedCompetency("Competency", "description", CompetencyTaxonomy.ANALYZE, null);
                expectedCompetency.setKnowledgeArea(knowledgeArea);
                var sourceNotExisting = new Source();
                sourceNotExisting.setId(ID_NOT_EXISTS);
                expectedCompetency.setSource(sourceNotExisting);

                request.post("/api/admin/standardized-competencies", expectedCompetency, HttpStatus.NOT_FOUND);
            }

            @ParameterizedTest
            @ArgumentsSource(CheckStandardizedCompetencyValidationProvider.class)
            @WithMockUser(username = "admin", roles = "ADMIN")
            void shouldReturnBadRequest(StandardizedCompetency competency) throws Exception {
                request.post("/api/admin/standardized-competencies", competency, HttpStatus.BAD_REQUEST);
            }
        }

        @Nested
        class UpdateStandardizedCompetency {

            @Test
            @WithMockUser(username = "admin", roles = "ADMIN")
            void shouldUpdateCompetency() throws Exception {
                var newKnowledgeArea = new KnowledgeArea("Knowledge Area", "KA", "KA description");
                newKnowledgeArea = knowledgeAreaRepository.save(newKnowledgeArea);

                standardizedCompetency.setTitle("New Title");
                standardizedCompetency.setDescription("New Description");
                standardizedCompetency.setKnowledgeArea(newKnowledgeArea);

                var actualCompetency = request.putWithResponseBody("/api/admin/standardized-competencies/" + standardizedCompetency.getId(), standardizedCompetency,
                        StandardizedCompetency.class, HttpStatus.OK);

                assertThat(actualCompetency).isEqualTo(standardizedCompetency);
            }

            @Test
            @WithMockUser(username = "admin", roles = "ADMIN")
            void shouldReturn404() throws Exception {
                // competency with this id does not exist
                var competencyNotExisting = new StandardizedCompetency("Competency", "description", CompetencyTaxonomy.ANALYZE, "");
                competencyNotExisting.setKnowledgeArea(knowledgeArea);
                competencyNotExisting.setId(ID_NOT_EXISTS);

                request.put("/api/admin/standardized-competencies/" + ID_NOT_EXISTS, competencyNotExisting, HttpStatus.NOT_FOUND);

                // knowledge area/source that does not exist in the database is not allowed
                long validId = standardizedCompetency.getId();

                var invalidCompetency = new StandardizedCompetency("Competency", "description", CompetencyTaxonomy.ANALYZE, null);
                invalidCompetency.setId(validId);
                var knowlegeAreaNotExisting = new KnowledgeArea();
                knowlegeAreaNotExisting.setId(ID_NOT_EXISTS);
                invalidCompetency.setKnowledgeArea(knowlegeAreaNotExisting);

                request.put("/api/admin/standardized-competencies/" + validId, invalidCompetency, HttpStatus.NOT_FOUND);

                invalidCompetency = new StandardizedCompetency("Competency", "description", CompetencyTaxonomy.ANALYZE, null);
                invalidCompetency.setKnowledgeArea(knowledgeArea);
                invalidCompetency.setId(validId);
                var sourceNotExisting = new Source();
                sourceNotExisting.setId(ID_NOT_EXISTS);
                invalidCompetency.setSource(sourceNotExisting);

                request.put("/api/admin/standardized-competencies/" + validId, invalidCompetency, HttpStatus.NOT_FOUND);
            }

            @Test
            @WithMockUser(username = "admin", roles = "ADMIN")
            void shouldReturnBadRequestWhenIdsDontMatch() throws Exception {
                var competency = new StandardizedCompetency("Competency", "description", CompetencyTaxonomy.ANALYZE, "");
                competency.setId(1L);
                request.put("/api/admin/standardized-competencies/" + 2, competency, HttpStatus.BAD_REQUEST);
            }

            @ParameterizedTest
            @ArgumentsSource(CheckStandardizedCompetencyValidationProvider.class)
            @WithMockUser(username = "admin", roles = "ADMIN")
            void shouldReturnBadRequestForInvalidCompetency(StandardizedCompetency competency) throws Exception {
                // get a valid id so the request does not fail because of this
                long validId = standardizedCompetency.getId();
                competency.setId(validId);
                request.put("/api/admin/standardized-competencies/" + validId, competency, HttpStatus.BAD_REQUEST);
            }
        }

        @Nested
        class DeleteStandardizedCompetency {

            @Test
            @WithMockUser(username = "admin", roles = "ADMIN")
            void shouldDeleteCompetency() throws Exception {
                long deletedId = standardizedCompetency.getId();

                request.delete("/api/admin/standardized-competencies/" + deletedId, HttpStatus.OK);

                boolean exists = standardizedCompetencyRepository.existsById(deletedId);
                assertThat(exists).isFalse();
            }

            @Test
            @WithMockUser(username = "admin", roles = "ADMIN")
            void shouldReturn404() throws Exception {
                request.delete("/api/admin/standardized-competencies/" + ID_NOT_EXISTS, HttpStatus.NOT_FOUND);
            }
        }

        @Nested
        class CreateKnowledgeArea {

            @Test
            @WithMockUser(username = "admin", roles = "ADMIN")
            void shouldCreateKnowledgeArea() throws Exception {
                var expectedKnowledgeArea = new KnowledgeArea("Knowledge Area 2", "KA2", "description");
                expectedKnowledgeArea.setParent(knowledgeArea);

                var actualKnowledgeArea = request.postWithResponseBody("/api/admin/standardized-competencies/knowledge-areas", expectedKnowledgeArea, KnowledgeArea.class,
                        HttpStatus.CREATED);

                assertThat(actualKnowledgeArea).usingRecursiveComparison().ignoringFields("id").isEqualTo(expectedKnowledgeArea);
            }

            @Test
            @WithMockUser(username = "admin", roles = "ADMIN")
            void shouldReturn404() throws Exception {
                var expectedKnowledgeArea = new KnowledgeArea("Knowledge Area 2", "KA2", "description");
                // parent that does not exist in the database is not allowed
                var knowlegeAreaNotExisting = new KnowledgeArea();
                knowlegeAreaNotExisting.setId(ID_NOT_EXISTS);
                expectedKnowledgeArea.setParent(knowlegeAreaNotExisting);

                request.post("/api/admin/standardized-competencies/knowledge-areas", expectedKnowledgeArea, HttpStatus.NOT_FOUND);
            }

            @Test
            @WithMockUser(username = "admin", roles = "ADMIN")
            void shouldReturnBadRequest() throws Exception {
                // empty title is not allowed
                var expectedKnowledgeArea = new KnowledgeArea("  ", "  ", "description");

                request.post("/api/admin/standardized-competencies/knowledge-areas", expectedKnowledgeArea, HttpStatus.BAD_REQUEST);
            }
        }

        @Nested
        class UpdateKnowledgeArea {

            @Test
            @WithMockUser(username = "admin", roles = "ADMIN")
            void shouldUpdateKnowledgeArea() throws Exception {

            }

            @Test
            @WithMockUser(username = "admin", roles = "ADMIN")
            void shouldMoveKnowledgeAreaToNewParent() throws Exception {

            }

            @Test
            @WithMockUser(username = "admin", roles = "ADMIN")
            void shouldReturn404() throws Exception {
                // TODO: 404 if new parent does not exist.
            }

            @Test
            @WithMockUser(username = "admin", roles = "ADMIN")
            void shouldReturnBadRequestForCircularDependency() throws Exception {

            }
        }

        @Nested
        class DeleteKnowledgeArea {

            @Test
            @WithMockUser(username = "admin", roles = "ADMIN")
            void shouldReturn404() throws Exception {

            }

            @Test
            @WithMockUser(username = "admin", roles = "ADMIN")
            void shouldDeleteKnowledgeArea() throws Exception {

            }

            @Test
            @WithMockUser(username = "admin", roles = "ADMIN")
            void shouldDeleteSelfAndContents() throws Exception {
                // TODO: add code when cascade changes are merged.
            }
        }
    }

    @Nested
    class StandardizedCompetencyResource {

        @Nested
        class GetStandardizedCompetency {

            @Test
            @WithMockUser(username = TEST_PREFIX + "instructor1", roles = "INSTRUCTOR")
            void shouldReturnStandardizedCompetency() throws Exception {
                var expectedCompetency = new StandardizedCompetency("Competency", "description", CompetencyTaxonomy.ANALYZE, "1.0.0");
                expectedCompetency.setKnowledgeArea(knowledgeArea);
                expectedCompetency.setSource(source);
                expectedCompetency = standardizedCompetencyRepository.save(expectedCompetency);

                var actualCompetency = request.get("/api/standardized-competencies/" + expectedCompetency.getId(), HttpStatus.OK, StandardizedCompetency.class);
                assertThat(actualCompetency).usingRecursiveComparison().isEqualTo(expectedCompetency);
            }

            @Test
            @WithMockUser(username = TEST_PREFIX + "instructor1", roles = "INSTRUCTOR")
            void shouldReturn404() throws Exception {
                request.get("/api/standardized-competencies/" + ID_NOT_EXISTS, HttpStatus.NOT_FOUND, StandardizedCompetency.class);
            }
        }

        @Nested
        class GetAllForTreeView {

            @Test
            @WithMockUser(username = TEST_PREFIX + "instructor1", roles = "INSTRUCTOR")
            void shouldGetAllKnowledgeAreasAndCompetencies() throws Exception {
                var knowledgeAreaA = new KnowledgeArea("!!!A_Title", "A", "Description");
                knowledgeAreaA = knowledgeAreaRepository.save(knowledgeAreaA);
                var knowledgeAreaB = new KnowledgeArea("B_Title", "B", "Description");
                knowledgeAreaB.setParent(knowledgeAreaA);
                knowledgeAreaB = knowledgeAreaRepository.save(knowledgeAreaB);
                var competency1 = new StandardizedCompetency("Title", "Description", CompetencyTaxonomy.ANALYZE, "1.0.0");
                competency1.setKnowledgeArea(knowledgeAreaB);
                competency1 = standardizedCompetencyRepository.save(competency1);

                var knowledgeAreaTree = request.getList("/api/standardized-competencies/for-tree-view", HttpStatus.OK, KnowledgeAreaDTO.class);

                var actualKnowledgeAreaA = knowledgeAreaTree.get(0);
                var actualKnowledgeAreaB = actualKnowledgeAreaA.children().get(0);
                assertThat(actualKnowledgeAreaA).usingRecursiveComparison().comparingOnlyFields("id", "title", "shortTitle").isEqualTo(knowledgeAreaA);
                assertThat(actualKnowledgeAreaB).usingRecursiveComparison().comparingOnlyFields("id", "title", "shortTitle").isEqualTo(knowledgeAreaB);
                assertThat(actualKnowledgeAreaB.competencies().get(0)).usingRecursiveComparison().comparingOnlyFields("id", "title").isEqualTo(competency1);
            }
        }

        @Nested
        class GetKnowledgeArea {

            @Test
            @WithMockUser(username = TEST_PREFIX + "instructor1", roles = "INSTRUCTOR")
            void shouldReturnKnowledgeArea() throws Exception {
                var expectedKnowledgeArea = new KnowledgeArea("Knowledge Area 2", "KA2", "description");
                expectedKnowledgeArea.setParent(knowledgeArea);
                expectedKnowledgeArea = knowledgeAreaRepository.save(expectedKnowledgeArea);

                var child1 = new KnowledgeArea("Child 1", "C1", "description");
                child1.setParent(expectedKnowledgeArea);
                child1 = knowledgeAreaRepository.save(child1);
                var child2 = new KnowledgeArea("Child 2", "C2", "description");
                child2.setParent(expectedKnowledgeArea);
                child2 = knowledgeAreaRepository.save(child2);
                expectedKnowledgeArea.setChildren(Set.of(child1, child2));

                var competency = new StandardizedCompetency("Competency", "description", CompetencyTaxonomy.ANALYZE, "");
                competency.setKnowledgeArea(expectedKnowledgeArea);
                competency = standardizedCompetencyRepository.save(competency);
                expectedKnowledgeArea.setCompetencies(Set.of(competency));

                var actualKnowledgeArea = request.get("/api/standardized-competencies/knowledge-areas/" + expectedKnowledgeArea.getId(), HttpStatus.OK, KnowledgeArea.class);
                assertThat(actualKnowledgeArea).usingRecursiveComparison().ignoringFields("competencies", "children").isEqualTo(expectedKnowledgeArea);
                assertThat(actualKnowledgeArea.getChildren()).containsAll(expectedKnowledgeArea.getChildren());
                assertThat(actualKnowledgeArea.getCompetencies()).containsAll(expectedKnowledgeArea.getCompetencies());
            }
        }

        @Test
        @WithMockUser(username = TEST_PREFIX + "instructor1", roles = "INSTRUCTOR")
        void shouldReturn404() throws Exception {
            request.get("/api/standardized-competencies/knowledge-areas/" + ID_NOT_EXISTS, HttpStatus.NOT_FOUND, KnowledgeArea.class);
        }
    }
}<|MERGE_RESOLUTION|>--- conflicted
+++ resolved
@@ -173,17 +173,10 @@
             @WithMockUser(username = "admin", roles = "ADMIN")
             void shouldReturn404() throws Exception {
                 // knowledge area/source that does not exist in the database is not allowed
-<<<<<<< HEAD
                 var expectedCompetency = new StandardizedCompetency("Competency", "description", CompetencyTaxonomy.ANALYZE, null);
-                var knowlegeAreaNotExisting = new KnowledgeArea();
-                knowlegeAreaNotExisting.setId(ID_NOT_EXISTS);
-                expectedCompetency.setKnowledgeArea(knowlegeAreaNotExisting);
-=======
-                var expectedCompetency = new StandardizedCompetency("Competency", "description", CompetencyTaxonomy.ANALYZE, "");
                 var knowledgeAreaNotExisting = new KnowledgeArea();
-                knowledgeAreaNotExisting.setId(-1000L);
+                knowledgeAreaNotExisting.setId(ID_NOT_EXISTS);
                 expectedCompetency.setKnowledgeArea(knowledgeAreaNotExisting);
->>>>>>> 65107b5a
 
                 request.post("/api/admin/standardized-competencies", expectedCompetency, HttpStatus.NOT_FOUND);
 
