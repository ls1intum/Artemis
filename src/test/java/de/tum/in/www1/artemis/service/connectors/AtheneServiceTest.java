--- conflicted
+++ resolved
@@ -134,11 +134,8 @@
     @Test
     public void parseTextBlocks() {
         // Let textSubmissionService return 10 generated submissions
-<<<<<<< HEAD
-        when(textSubmissionService.getTextSubmissionsByExerciseId(exercise1.getId(), true, false)).thenReturn(generateSubmissions(10));
-=======
         when(textSubmissionService.getTextSubmissionsWithTextBlocksByExerciseId(exercise1.getId())).thenReturn(generateSubmissions(10));
->>>>>>> f50434aa
+
         List<AtheneDTO.TextBlockDTO> blocks = generateTextBlocks(10);
         List<TextBlock> textBlocks = atheneService.parseTextBlocks(blocks, exercise1.getId());
         for (TextBlock t : textBlocks) {
@@ -156,7 +153,12 @@
     @Test
     public void processResult() {
         // Inject running task into atheneService
-        List<Long> runningAtheneTasks = new ArrayList<>() {{ add(exercise1.getId()); }};
+        List<Long> runningAtheneTasks = new ArrayList<>() {
+
+            {
+                add(exercise1.getId());
+            }
+        };
         ReflectionTestUtils.setField(atheneService, "runningAtheneTasks", runningAtheneTasks);
         // Verify injection
         assertThat(atheneService.isTaskRunning(exercise1.getId()));
@@ -203,17 +205,10 @@
         List<AtheneDTO.TextBlockDTO> blocks = new ArrayList<>();
         for (int i = 0; i < count; i++) {
             AtheneDTO.TextBlockDTO newBlock = new AtheneDTO.TextBlockDTO();
-<<<<<<< HEAD
             newBlock.setSubmissionId(i);
             newBlock.setStartIndex(0);
             newBlock.setEndIndex(30);
             newBlock.setText("This is an example text");
-=======
-            newBlock.submissionId = i;
-            newBlock.startIndex = 0;
-            newBlock.endIndex = 30;
-            newBlock.text = "This is an example text";
->>>>>>> f50434aa
             // Calculate realistic hash (also see TextBlock.computeId())
             final String idString = newBlock.getSubmissionId() + ";" + newBlock.getStartIndex() + "-" + newBlock.getEndIndex() + ";" + newBlock.getText();
             newBlock.setId(sha1Hex(idString));
