package de.tum.in.www1.artemis.connector;

import static org.gitlab4j.api.models.AccessLevel.*;
import static org.mockito.Mockito.*;
import static org.springframework.test.web.client.match.MockRestRequestMatchers.method;
import static org.springframework.test.web.client.match.MockRestRequestMatchers.requestTo;
import static org.springframework.test.web.client.response.MockRestResponseCreators.withStatus;

import java.net.URISyntaxException;
import java.net.URL;
import java.util.*;
import java.util.stream.Collectors;

import org.gitlab4j.api.*;
import org.gitlab4j.api.models.*;
import org.mockito.InjectMocks;
import org.mockito.Mock;
import org.mockito.MockitoAnnotations;
import org.springframework.beans.factory.annotation.Autowired;
import org.springframework.beans.factory.annotation.Qualifier;
import org.springframework.beans.factory.annotation.Value;
import org.springframework.boot.test.mock.mockito.SpyBean;
import org.springframework.context.annotation.Profile;
import org.springframework.http.HttpMethod;
import org.springframework.http.HttpStatus;
import org.springframework.http.MediaType;
import org.springframework.stereotype.Component;
import org.springframework.test.web.client.MockRestServiceServer;
import org.springframework.web.client.RestTemplate;
import org.springframework.web.util.UriComponentsBuilder;

import com.fasterxml.jackson.core.JsonProcessingException;
import com.fasterxml.jackson.databind.ObjectMapper;

import de.tum.in.www1.artemis.domain.Course;
import de.tum.in.www1.artemis.domain.ProgrammingExercise;
import de.tum.in.www1.artemis.domain.VcsRepositoryUrl;
import de.tum.in.www1.artemis.repository.ProgrammingExerciseRepository;
import de.tum.in.www1.artemis.repository.UserRepository;
import de.tum.in.www1.artemis.service.UrlService;
import de.tum.in.www1.artemis.service.connectors.gitlab.GitLabException;
import de.tum.in.www1.artemis.service.connectors.gitlab.GitLabUserDoesNotExistException;
import de.tum.in.www1.artemis.service.connectors.gitlab.GitLabUserManagementService;
import de.tum.in.www1.artemis.service.connectors.gitlab.dto.GitLabPersonalAccessTokenResponseDTO;
import de.tum.in.www1.artemis.service.user.PasswordService;

@Component
@Profile("gitlab")
public class GitlabRequestMockProvider {

    @Value("${artemis.version-control.default-branch:main}")
    protected String defaultBranch;

    @Value("${artemis.version-control.url}")
    private URL gitlabServerUrl;

    private final RestTemplate restTemplate;

    private MockRestServiceServer mockServer;

    private final RestTemplate shortTimeoutRestTemplate;

    private MockRestServiceServer mockServerShortTimeout;

    @SpyBean
    @InjectMocks
    private GitLabApi gitLabApi;

    @Mock
    private ProjectApi projectApi;

    @Mock
    private GroupApi groupApi;

    @Mock
    private UserApi userApi;

    @Mock
    private RepositoryApi repositoryApi;

    @Mock
    private ProtectedBranchesApi protectedBranchesApi;

    @SpyBean
    private PasswordService passwordService;

    @SpyBean
    private GitLabUserManagementService gitLabUserManagementService;

    @Autowired
    private ProgrammingExerciseRepository programmingExerciseRepository;

    @Autowired
    private UserRepository userRepository;

    @Autowired
    private UrlService urlService;

    public GitlabRequestMockProvider(@Qualifier("gitlabRestTemplate") RestTemplate restTemplate,
            @Qualifier("shortTimeoutGitlabRestTemplate") RestTemplate shortTimeoutRestTemplate) {
        this.restTemplate = restTemplate;
        this.shortTimeoutRestTemplate = shortTimeoutRestTemplate;
    }

    public void enableMockingOfRequests() {
        mockServer = MockRestServiceServer.createServer(restTemplate);
        mockServerShortTimeout = MockRestServiceServer.createServer(shortTimeoutRestTemplate);
        MockitoAnnotations.openMocks(this);
    }

    public void reset() {
        mockServer.reset();
    }

    public void mockCreateProjectForExercise(ProgrammingExercise exercise) throws GitLabApiException {
        final var exercisePath = exercise.getProjectKey();
        final var exerciseName = exercisePath + " " + exercise.getTitle();
        final Group group = new Group().withPath(exercisePath).withName(exerciseName).withVisibility(Visibility.PRIVATE);
        doReturn(group).when(groupApi).addGroup(group);
        mockGetUserID();
        mockAddUserToGroup(exercise.getProjectKey(), MAINTAINER, "instructor1", 2L);
        mockAddUserToGroup(exercise.getProjectKey(), GUEST, "tutor1", 3L);
    }

    /**
     * Method to mock the getUser method to return mocked users with their id's
     *
     * @throws GitLabApiException in case of git lab api errors
     */
    public void mockGetUserID() throws GitLabApiException {
        User instructor = new User();
        User tutor = new User();
        User user = new User();
        instructor.setId(2L);
        tutor.setId(3L);
        user.setId(4L);

        doReturn(instructor).when(userApi).getUser("instructor1");
        doReturn(tutor).when(userApi).getUser("tutor1");
        doReturn(user).when(userApi).getUser("user1");
    }

    public void mockUpdateUser() throws GitLabApiException {
        doReturn(new org.gitlab4j.api.models.User()).when(userApi).updateUser(any(), any());
    }

    public void mockAddUserToGroup(String group, AccessLevel accessLevel, String userName, Long userId) throws GitLabApiException {
        final Member member = new Member();
        member.setAccessLevel(accessLevel);
        member.setId(userId);
        member.setName(userName);
        doReturn(member).when(groupApi).addMember(group, userId, accessLevel);
    }

    public void mockCreateRepository(ProgrammingExercise exercise, String repositoryName) throws GitLabApiException {
        Namespace exerciseNamespace = new Namespace().withName(exercise.getProjectKey());
        final var project = new Project().withName(repositoryName.toLowerCase()).withNamespace(exerciseNamespace).withVisibility(Visibility.PRIVATE).withJobsEnabled(false)
                .withSharedRunnersEnabled(false).withContainerRegistryEnabled(false);
        final var group = new Group();
        group.setId(1L);
        doReturn(group).when(groupApi).getGroup(exercise.getProjectKey());
        doReturn(project).when(projectApi).createProject(project);
    }

    public void mockCheckIfProjectExists(final ProgrammingExercise exercise, final boolean exists) throws GitLabApiException {
        Project foundProject = new Project();
        foundProject.setName(exercise.getProjectName() + (exists ? "" : "abc"));
        List<Project> result = new ArrayList<>();
        if (exists) {
            result.add(foundProject);
        }
        doReturn(result).when(projectApi).getProjects(exercise.getProjectKey());
    }

    public void mockAddAuthenticatedWebHook() throws GitLabApiException {
        final var hook = new ProjectHook().withPushEvents(true).withIssuesEvents(false).withMergeRequestsEvents(false).withWikiPageEvents(false);
        doReturn(hook).when(projectApi).addHook(any(), anyString(), any(ProjectHook.class), anyBoolean(), anyString());
    }

    public void mockFailOnGetUserById(String login) throws GitLabApiException {
        UserApi userApi = mock(UserApi.class);
        doReturn(userApi).when(gitLabApi).getUserApi();
        doReturn(null).when(userApi).getUser(eq(login));
    }

    /**
     * Mocks that given user is not found in GitLab and is hence created.
     *
     * @param login Login of the user who's creation is mocked
     * @throws GitLabApiException Never
     */
    public void mockCreationOfUser(String login) throws GitLabApiException, JsonProcessingException {
        var userId = 1234;
        UserApi userApi = mock(UserApi.class);
        doReturn(userApi).when(gitLabApi).getUserApi();
        doReturn(null).when(userApi).getUser(eq(login));
        doAnswer(invocation -> {
            User user = (User) invocation.getArguments()[0];
<<<<<<< HEAD
            user.setId(userId);
=======
            user.setId(1234L);
>>>>>>> 638e0ccf
            return user;
        }).when(userApi).createUser(any(), any(), anyBoolean());

        var accessTokenResponseDTO = new GitLabPersonalAccessTokenResponseDTO();
        accessTokenResponseDTO.setName("acccess-token-name");
        accessTokenResponseDTO.setToken("acccess-token-value");
        accessTokenResponseDTO.setUserId(userId);
        final var response = new ObjectMapper().writeValueAsString(accessTokenResponseDTO);

        mockServer.expect(requestTo(gitLabApi.getGitLabServerUrl() + "/api/v4/users/" + userId + "/personal_access_tokens")).andExpect(method(HttpMethod.POST))
                .andRespond(withStatus(HttpStatus.OK).contentType(MediaType.APPLICATION_JSON).body(response));
    }

    public void mockCopyRepositoryForParticipation(ProgrammingExercise exercise, String username) throws GitLabApiException {
        final var projectKey = exercise.getProjectKey();
        final var clonedRepoName = projectKey.toLowerCase() + "-" + username.toLowerCase();

        mockCreateRepository(exercise, clonedRepoName);
    }

    public void mockConfigureRepository(ProgrammingExercise exercise, Set<de.tum.in.www1.artemis.domain.User> users, boolean userExists) throws GitLabApiException {
        var repositoryUrl = exercise.getVcsTemplateRepositoryUrl();
        for (var user : users) {
            String loginName = user.getLogin();
            mockUserExists(loginName, userExists);
            if (userExists) {
                mockAddMemberToRepository(repositoryUrl, user.getLogin());
            }
        }
        mockGetDefaultBranch(defaultBranch);
        mockProtectBranch(defaultBranch, repositoryUrl);
    }

    private void mockUserExists(String username, boolean exists) throws GitLabApiException {
        doReturn(exists ? new User().withUsername(username) : null).when(userApi).getUser(username);
    }

    private void mockImportUser(de.tum.in.www1.artemis.domain.User user, boolean shouldFail) throws GitLabApiException {
        final var gitlabUser = new org.gitlab4j.api.models.User().withEmail(user.getEmail()).withUsername(user.getLogin()).withName(user.getName()).withCanCreateGroup(false)
                .withCanCreateProject(false).withSkipConfirmation(true);
        doReturn(user.getPassword()).when(passwordService).decryptPassword(user);

        if (!shouldFail) {
            var createdUser = gitlabUser.withId(1L);
            doReturn(createdUser).when(userApi).createUser(isA(User.class), anyString(), eq(false));
        }
        else {
            doThrow(GitLabApiException.class).when(userApi).createUser(isA(User.class), anyString(), eq(false));
        }
    }

    private void mockAddMemberToRepository(VcsRepositoryUrl repositoryUrl, String login) throws GitLabApiException {
        final var repositoryPath = urlService.getRepositoryPathFromRepositoryUrl(repositoryUrl);
        mockAddMemberToRepository(repositoryPath, login, false);
    }

    public void mockAddMemberToRepository(String repositoryPath, String login, boolean throwError) throws GitLabApiException {
        final var mockedUserId = 1L;
        doReturn(mockedUserId).when(gitLabUserManagementService).getUserId(login);
        if (throwError) {
            System.out.println("repositoryPath: " + repositoryPath + ", mockedUserId: " + mockedUserId);
            doThrow(new GitLabApiException("Bad Request", 400)).when(projectApi).addMember(repositoryPath, mockedUserId, DEVELOPER);
        }
        else {
            doReturn(new Member()).when(projectApi).addMember(repositoryPath, mockedUserId, DEVELOPER);
        }
    }

    public void mockGetDefaultBranch(String defaultBranch) throws GitLabApiException {
        var mockProject = new Project();
        mockProject.setDefaultBranch(defaultBranch);
        doReturn(mockProject).when(projectApi).getProject(notNull());
    }

    private void mockProtectBranch(String branch, VcsRepositoryUrl repositoryUrl) throws GitLabApiException {
        final var repositoryPath = urlService.getRepositoryPathFromRepositoryUrl(repositoryUrl);
        doReturn(new Branch()).when(repositoryApi).unprotectBranch(repositoryPath, branch);
        doReturn(new ProtectedBranch()).when(protectedBranchesApi).protectBranch(repositoryPath, branch);
    }

    public void mockFailToCheckIfProjectExists(String projectKey) throws GitLabApiException {
        doThrow(GitLabApiException.class).when(projectApi).getProjects(projectKey);
    }

    public void mockHealth(String healthStatus, HttpStatus httpStatus) throws URISyntaxException, JsonProcessingException {
        final var uri = UriComponentsBuilder.fromUri(gitlabServerUrl.toURI()).path("/-/liveness").build().toUri();
        final var response = new ObjectMapper().writeValueAsString(Map.of("status", healthStatus));
        mockServerShortTimeout.expect(requestTo(uri)).andExpect(method(HttpMethod.GET)).andRespond(withStatus(httpStatus).contentType(MediaType.APPLICATION_JSON).body(response));
    }

    public void mockRemoveMemberFromRepository(String repositoryPath, String login) throws GitLabApiException {
        final var mockedUserId = 1L;
        doReturn(mockedUserId).when(gitLabUserManagementService).getUserId(login);
        doNothing().when(projectApi).removeMember(repositoryPath, mockedUserId);
    }

    public void mockUpdateVcsUser(String login, de.tum.in.www1.artemis.domain.User user, Set<String> removedGroups, Set<String> addedGroups, boolean shouldSynchronizePassword)
            throws GitLabApiException {
        mockUpdateBasicUserInformation(login, user, shouldSynchronizePassword);
        mockUpdateUserActivationState(user, false);

        // Add as member to new groups
        if (addedGroups != null && !addedGroups.isEmpty()) {
            final var exercisesWithAddedGroups = programmingExerciseRepository.findAllByInstructorOrEditorOrTAGroupNameIn(addedGroups);
            for (final var exercise : exercisesWithAddedGroups) {
                final var accessLevel = addedGroups.contains(exercise.getCourseViaExerciseGroupOrCourseMember().getInstructorGroupName()) ? MAINTAINER : GUEST;
                doReturn(new Member()).when(groupApi).addMember(eq(exercise.getProjectKey()), anyLong(), eq(accessLevel));
            }
        }

        // Update/remove old groups
        if (removedGroups != null && !removedGroups.isEmpty()) {
            final var exercisesWithOutdatedGroups = programmingExerciseRepository.findAllByInstructorOrEditorOrTAGroupNameIn(removedGroups);
            for (final var exercise : exercisesWithOutdatedGroups) {
                // If the the user is still in another group for the exercise (TA -> INSTRUCTOR or INSTRUCTOR -> TA),
                // then we have to add him as a member with the new access level
                final var course = exercise.getCourseViaExerciseGroupOrCourseMember();
                if (user.getGroups().contains(course.getInstructorGroupName())) {
                    doReturn(new Member()).when(groupApi).updateMember(eq(exercise.getProjectKey()), anyLong(), eq(MAINTAINER));
                }
                else if (user.getGroups().contains(course.getTeachingAssistantGroupName())) {
                    doReturn(new Member()).when(groupApi).updateMember(eq(exercise.getProjectKey()), anyLong(), eq(GUEST));
                }
                else {
                    // If the user is not a member of any relevant group any more, we can remove him from the exercise
                    doNothing().when(groupApi).removeMember(eq(exercise.getProjectKey()), anyLong());
                }
            }
        }
    }

    public void mockUpdateVcsUserFailToActivate(String login, de.tum.in.www1.artemis.domain.User user) throws GitLabApiException {
        mockUpdateBasicUserInformation(login, user, true);
        mockUpdateUserActivationState(user, true);
    }

    public void mockUpdateBasicUserInformation(String login, de.tum.in.www1.artemis.domain.User user, boolean shouldUpdatePassword) throws GitLabApiException {
        var gitlabUser = new User().withUsername(login).withId(1L);
        doReturn(gitlabUser).when(userApi).getUser(login);
        if (shouldUpdatePassword) {
            doReturn(gitlabUser).when(userApi).updateUser(gitlabUser, user.getPassword());
        }
        else {
            doReturn(gitlabUser).when(userApi).updateUser(gitlabUser, null);
        }
    }

    public void mockRemoveUserFromGroup(Long gitlabUserId, String group, Optional<GitLabApiException> exceptionToThrow) throws GitLabApiException {
        var exercises = programmingExerciseRepository.findAllByInstructorOrEditorOrTAGroupNameIn(Set.of(group));
        for (var exercise : exercises) {
            if (exceptionToThrow.isEmpty()) {
                doNothing().when(groupApi).removeMember(exercise.getProjectKey(), gitlabUserId);
            }
            else {
                doThrow(exceptionToThrow.get()).when(groupApi).removeMember(exercise.getProjectKey(), gitlabUserId);
            }
        }
    }

    public void mockDeleteVcsUser(String login, boolean userExists, boolean shouldFailToDelete) throws GitLabApiException {
        mockGetUserId(login, true, false);
        if (!userExists) {
            doThrow(GitLabUserDoesNotExistException.class).when(userApi).deleteUser(anyLong(), eq(true));
        }
        else if (shouldFailToDelete) {
            doThrow(GitLabApiException.class).when(userApi).deleteUser(anyLong(), eq(true));
        }
        else {
            doNothing().when(userApi).deleteUser(anyLong(), eq(true));
        }
    }

    public void mockDeleteVcsUserFailToGetUserId(String login) throws GitLabApiException {
        mockGetUserId(login, true, true);
    }

    public void mockGetUserId(String username, boolean userExists, boolean shouldFail) throws GitLabApiException {
        if (shouldFail) {
            doThrow(GitLabApiException.class).when(userApi).getUser(username);
        }
        else if (userExists) {
            doReturn(new User().withId(1L)).when(userApi).getUser(username);
        }
        else {
            throw new GitLabUserDoesNotExistException(username);
        }
    }

    public void mockCreateVcsUser(de.tum.in.www1.artemis.domain.User user, boolean shouldFail) throws GitLabApiException {
        var userId = mockGetUserIdCreateIfNotExist(user, false, shouldFail);

        // Add user to existing exercises
        if (user.getGroups() != null && user.getGroups().size() > 0) {
            final var instructorExercises = programmingExerciseRepository.findAllByCourse_InstructorGroupNameIn(user.getGroups());
            final var editorExercises = programmingExerciseRepository.findAllByCourse_EditorGroupNameIn(user.getGroups()).stream()
                    .filter(programmingExercise -> !instructorExercises.contains(programmingExercise)).collect(Collectors.toList());
            final var teachingAssistantExercises = programmingExerciseRepository.findAllByCourse_TeachingAssistantGroupNameIn(user.getGroups()).stream()
                    .filter(programmingExercise -> !instructorExercises.contains(programmingExercise)).collect(Collectors.toList());
            mockAddUserToGroups(userId, instructorExercises, MAINTAINER);
            mockAddUserToGroups(userId, editorExercises, DEVELOPER);
            mockAddUserToGroups(userId, teachingAssistantExercises, GUEST);
        }
    }

    public void mockAddUserToGroupsUserExists(de.tum.in.www1.artemis.domain.User user, String projectKey) throws GitLabApiException {
        Long userId = mockGetUserIdCreateIfNotExist(user, false, false);
        doThrow(new GitLabApiException("Member already exists")).when(groupApi).addMember(eq(projectKey), eq(userId), any(AccessLevel.class));
    }

    public void mockAddUserToGroupsFails(de.tum.in.www1.artemis.domain.User user, String projectKey) throws GitLabApiException {
        Long userId = mockGetUserIdCreateIfNotExist(user, false, false);
        doThrow(new GitLabApiException("Oh no")).when(groupApi).addMember(eq(projectKey), eq(userId), any(AccessLevel.class));
    }

    private Long mockGetUserIdCreateIfNotExist(de.tum.in.www1.artemis.domain.User user, boolean userExists, boolean shouldFail) throws GitLabApiException {
        var userToReturn = new User().withId(1L).withUsername(user.getLogin());
        doReturn(userExists ? userToReturn : null).when(userApi).getUser(user.getLogin());
        if (!userExists) {
            mockImportUser(user, shouldFail);
        }
        return userToReturn.getId();
    }

    private void mockAddUserToGroups(Long userId, List<ProgrammingExercise> exercises, AccessLevel accessLevel) throws GitLabApiException {
        for (final var exercise : exercises) {
            doReturn(new Member()).when(groupApi).addMember(exercise.getProjectKey(), userId, accessLevel);
        }
    }

    public void mockUpdateCoursePermissions(Course updatedCourse, String oldInstructorGroup, String oldEditorGroup, String oldTeachingAssistantGroup) throws GitLabApiException {
        if (oldInstructorGroup.equals(updatedCourse.getInstructorGroupName()) && oldEditorGroup.equals(updatedCourse.getEditorGroupName())
                && oldTeachingAssistantGroup.equals(updatedCourse.getTeachingAssistantGroupName())) {
            // Do nothing if the group names didn't change
            return;
        }

        final List<ProgrammingExercise> programmingExercises = programmingExerciseRepository.findAllProgrammingExercisesInCourseOrInExamsOfCourse(updatedCourse);

        final var allUsers = userRepository.findAllInGroupWithAuthorities(oldInstructorGroup);
        allUsers.addAll(userRepository.findAllInGroupWithAuthorities(oldEditorGroup));
        allUsers.addAll(userRepository.findAllInGroupWithAuthorities(oldTeachingAssistantGroup));
        allUsers.addAll(userRepository.findAllUserInGroupAndNotIn(updatedCourse.getInstructorGroupName(), allUsers));
        allUsers.addAll(userRepository.findAllUserInGroupAndNotIn(updatedCourse.getEditorGroupName(), allUsers));
        allUsers.addAll(userRepository.findAllUserInGroupAndNotIn(updatedCourse.getTeachingAssistantGroupName(), allUsers));

        final Set<de.tum.in.www1.artemis.domain.User> oldUsers = new HashSet<>();
        final Set<de.tum.in.www1.artemis.domain.User> newUsers = new HashSet<>();

        for (var user : allUsers) {
            Set<String> userGroups = user.getGroups();
            if (userGroups.contains(oldTeachingAssistantGroup) || userGroups.contains(oldEditorGroup) || userGroups.contains(oldInstructorGroup)) {
                oldUsers.add(user);
            }
            else {
                newUsers.add(user);
            }
        }

        mockUpdateOldGroupMembers(programmingExercises, oldUsers, updatedCourse);
        mockSetPermissionsForNewGroupMembers(programmingExercises, newUsers, updatedCourse);
    }

    private void mockUpdateOldGroupMembers(List<ProgrammingExercise> programmingExercises, Set<de.tum.in.www1.artemis.domain.User> oldUsers, Course updatedCourse)
            throws GitLabApiException {
        for (var user : oldUsers) {
            mockGetUserId(user.getLogin(), true, false);

            Set<String> groups = user.getGroups();
            if (groups == null) {
                mockRemoveMemberFromExercises(programmingExercises);
                continue;
            }

            Optional<AccessLevel> accessLevel = getAccessLevelFromUserGroups(groups, updatedCourse);
            if (accessLevel.isPresent()) {
                mockUpdateMemberExercisePermissions(programmingExercises, accessLevel.get());
            }
            else {
                mockRemoveMemberFromExercises(programmingExercises);
            }
        }
    }

    private void mockSetPermissionsForNewGroupMembers(List<ProgrammingExercise> programmingExercises, Set<de.tum.in.www1.artemis.domain.User> newUsers, Course updatedCourse) {
        for (de.tum.in.www1.artemis.domain.User user : newUsers) {
            try {
                mockGetUserId(user.getLogin(), true, false);

                Optional<AccessLevel> accessLevel = getAccessLevelFromUserGroups(user.getGroups(), updatedCourse);
                if (accessLevel.isPresent()) {
                    mockAddUserToGroups(1L, programmingExercises, accessLevel.get());
                }
                else {
                    mockRemoveMemberFromExercises(programmingExercises);
                }
            }
            catch (GitLabApiException e) {
                throw new GitLabException("Error while trying to set permission for user in GitLab: " + user, e);
            }
        }
    }

    private Optional<AccessLevel> getAccessLevelFromUserGroups(Set<String> userGroups, Course course) {
        String instructorGroup = course.getInstructorGroupName();
        String editorGroup = course.getEditorGroupName();
        String teachingAssistantGroup = course.getTeachingAssistantGroupName();

        if (userGroups.contains(instructorGroup)) {
            return Optional.of(MAINTAINER);
        }
        else if (userGroups.contains(editorGroup)) {
            return Optional.of(DEVELOPER);
        }
        else if (userGroups.contains(teachingAssistantGroup)) {
            return Optional.of(REPORTER);
        }
        else {
            return Optional.empty();
        }
    }

    private void mockUpdateMemberExercisePermissions(List<ProgrammingExercise> programmingExercises, AccessLevel accessLevel) throws GitLabApiException {
        for (var exercise : programmingExercises) {
            doReturn(new Member()).when(groupApi).updateMember(eq(exercise.getProjectKey()), anyLong(), eq(accessLevel));
        }
    }

    private void mockRemoveMemberFromExercises(List<ProgrammingExercise> programmingExercises) throws GitLabApiException {
        for (var exercise : programmingExercises) {
            doNothing().when(groupApi).removeMember(eq(exercise.getProjectKey()), anyLong());
        }
    }

    public void mockFailToGetUserWhenUpdatingOldMembers(de.tum.in.www1.artemis.domain.User user) throws GitLabApiException {
        mockGetUserId(user.getLogin(), false, true);
    }

    public void mockFailToUpdateOldGroupMembers(ProgrammingExercise exercise, de.tum.in.www1.artemis.domain.User user) throws GitLabApiException {
        mockGetUserId(user.getLogin(), true, false);
        doThrow(GitLabApiException.class).when(groupApi).updateMember(eq(exercise.getProjectKey()), eq(1L), any(AccessLevel.class));
    }

    public void mockFailToRemoveOldMember(ProgrammingExercise programmingExercise, de.tum.in.www1.artemis.domain.User user) throws GitLabApiException {
        mockGetUserId(user.getLogin(), true, false);
        doThrow(GitLabApiException.class).when(groupApi).removeMember(programmingExercise.getProjectKey(), 1L);
    }

    public void mockDeleteRepository(String repositoryPath, boolean shouldFail) throws GitLabApiException {
        if (shouldFail) {
            doThrow(new GitLabApiException("Bad Request", 400)).when(projectApi).deleteProject(repositoryPath);
        }
        else {
            doNothing().when(projectApi).deleteProject(repositoryPath);
        }
    }

    public void mockDeleteProject(String projectKey, boolean shouldFail) throws GitLabApiException {
        if (shouldFail) {
            doThrow(new GitLabApiException("Bad request", 400)).when(groupApi).deleteGroup(projectKey);
        }
        else {
            doNothing().when(groupApi).deleteGroup(projectKey);
        }
    }

    public void mockRepositoryUrlIsValid(VcsRepositoryUrl repositoryUrl, boolean isUrlValid) throws GitLabApiException {
        if (repositoryUrl == null || repositoryUrl.getURL() == null) {
            return;
        }

        final var repositoryPath = urlService.getRepositoryPathFromRepositoryUrl(repositoryUrl);
        if (isUrlValid) {
            doReturn(new Project()).when(projectApi).getProject(repositoryPath);
        }
        else {
            when(projectApi.getProject(repositoryPath)).thenAnswer(invocation -> {
                throw new Exception("exception");
            });
        }
    }

    public void setRepositoryPermissionsToReadOnly(VcsRepositoryUrl repositoryUrl, Set<de.tum.in.www1.artemis.domain.User> users) throws GitLabApiException {
        for (var user : users) {
            mockGetUserId(user.getLogin(), true, false);
            final var repositoryPath = urlService.getRepositoryPathFromRepositoryUrl(repositoryUrl);
            doReturn(new Member()).when(projectApi).updateMember(repositoryPath, 1L, GUEST);
        }
    }

    public void mockDeactivateUser(String userLogin, boolean shouldFail) throws GitLabApiException {
        mockGetUserId(userLogin, true, false);
        mockBlockUser(shouldFail);
    }

    public void mockActivateUser(String userLogin, boolean shouldFail) throws GitLabApiException {
        mockGetUserId(userLogin, true, false);
        mockUnblockUser(shouldFail);
    }

    public void mockUpdateUserActivationState(de.tum.in.www1.artemis.domain.User user, boolean shouldFail) throws GitLabApiException {
        if (user.getActivated()) {
            mockUnblockUser(shouldFail);
        }
        else {
            mockBlockUser(shouldFail);
        }
    }

    public void mockBlockUser(boolean shouldFail) throws GitLabApiException {
        if (shouldFail) {
            doThrow(new GitLabApiException("Internal Error", 500)).when(userApi).blockUser(anyLong());
        }
        else {
            doNothing().when(userApi).blockUser(anyLong());
        }
    }

    public void mockUnblockUser(boolean shouldFail) throws GitLabApiException {
        if (shouldFail) {
            doThrow(new GitLabApiException("Internal Error", 500)).when(userApi).unblockUser(anyLong());
        }
        else {
            doNothing().when(userApi).blockUser(anyLong());
        }
    }

    public UserApi getMockedUserApi() {
        return userApi;
    }
}<|MERGE_RESOLUTION|>--- conflicted
+++ resolved
@@ -190,17 +190,13 @@
      * @throws GitLabApiException Never
      */
     public void mockCreationOfUser(String login) throws GitLabApiException, JsonProcessingException {
-        var userId = 1234;
+        var userId = 1234L;
         UserApi userApi = mock(UserApi.class);
         doReturn(userApi).when(gitLabApi).getUserApi();
         doReturn(null).when(userApi).getUser(eq(login));
         doAnswer(invocation -> {
             User user = (User) invocation.getArguments()[0];
-<<<<<<< HEAD
             user.setId(userId);
-=======
-            user.setId(1234L);
->>>>>>> 638e0ccf
             return user;
         }).when(userApi).createUser(any(), any(), anyBoolean());
 
