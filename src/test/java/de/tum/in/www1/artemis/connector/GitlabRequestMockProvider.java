--- conflicted
+++ resolved
@@ -355,10 +355,6 @@
         }
     }
 
-<<<<<<< HEAD
-    public void mockGetUserId(String username, boolean userExists) throws GitLabApiException {
-        if (userExists) {
-=======
     public void mockDeleteVcsUserFailToGetUserId(String login) throws GitLabApiException {
         mockGetUserId(login, true, true);
     }
@@ -368,7 +364,6 @@
             doThrow(GitLabApiException.class).when(userApi).getUser(username);
         }
         else if (userExists) {
->>>>>>> 2215288c
             doReturn(new User().withId(1)).when(userApi).getUser(username);
         }
         else {
