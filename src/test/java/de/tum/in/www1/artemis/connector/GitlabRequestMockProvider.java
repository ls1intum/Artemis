--- conflicted
+++ resolved
@@ -220,14 +220,10 @@
      * @param login Login of the user who's creation is mocked
      * @throws GitLabApiException Never
      */
-<<<<<<< HEAD
-    public void mockCreationOfUser(String login) throws GitLabApiException, JsonProcessingException {
+    public void mockCreationOfUser(String login) throws GitLabApiException {
         var userId = 1234L;
         UserApi userApi = mock(UserApi.class);
         doReturn(userApi).when(gitLabApi).getUserApi();
-=======
-    public void mockCreationOfUser(String login) throws GitLabApiException {
->>>>>>> a8501432
         doReturn(null).when(userApi).getUser(eq(login));
         doAnswer(invocation -> {
             User user = (User) invocation.getArguments()[0];
