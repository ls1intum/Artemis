--- conflicted
+++ resolved
@@ -430,20 +430,15 @@
         // Find all NEW editors that did not belong to the old editors or instructors
         final var remainingEditors = userRepository.findAllUserInGroupAndNotIn(updatedCourse.getEditorGroupName(), processedUsers);
         for (var user : remainingEditors) {
-            mockGetUserId(user.getLogin(), true);
+            mockGetUserId(user.getLogin(), true, false);
             mockAddUserToGroups(1, exercises, DEVELOPER);
         }
 
         // Find all NEW TAs that did not belong to the old TAs or instructors
         final var remainingTeachingAssistants = userRepository.findAllUserInGroupAndNotIn(updatedCourse.getTeachingAssistantGroupName(), processedUsers);
         for (var user : remainingTeachingAssistants) {
-<<<<<<< HEAD
             mockGetUserId(user.getLogin(), true, false);
-            mockAddUserToGroups(1, exercises, GUEST);
-=======
-            mockGetUserId(user.getLogin(), true);
             mockAddUserToGroups(1, exercises, REPORTER);
->>>>>>> d68a810a
         }
     }
 
@@ -524,15 +519,9 @@
 
     public void setRepositoryPermissionsToReadOnly(VcsRepositoryUrl repositoryUrl, String projectKey, Set<de.tum.in.www1.artemis.domain.User> users) throws GitLabApiException {
         for (var user : users) {
-<<<<<<< HEAD
             mockGetUserId(user.getLogin(), true, false);
-            final var repositoryId = getPathIDFromRepositoryURL(repositoryUrl);
-            doReturn(new Member()).when(projectApi).updateMember(repositoryId, 1, GUEST);
-=======
-            mockGetUserId(user.getLogin(), true);
             final var repositoryPath = urlService.getPathFromRepositoryUrl(repositoryUrl);
             doReturn(new Member()).when(projectApi).updateMember(repositoryPath, 1, GUEST);
->>>>>>> d68a810a
         }
     }
 }