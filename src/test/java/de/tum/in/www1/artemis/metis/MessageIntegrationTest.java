--- conflicted
+++ resolved
@@ -2,12 +2,9 @@
 
 import static org.assertj.core.api.Assertions.assertThat;
 import static org.mockito.Mockito.*;
-<<<<<<< HEAD
 import static org.mockito.Mockito.times;
 import static org.springframework.security.test.web.servlet.request.SecurityMockMvcRequestPostProcessors.user;
 import static org.springframework.test.web.servlet.result.MockMvcResultMatchers.status;
-=======
->>>>>>> 7af3f3db
 
 import java.util.List;
 import java.util.Objects;
@@ -75,11 +72,7 @@
 
     private Validator validator;
 
-<<<<<<< HEAD
-    private static final int MAX_POSTS_PER_PAGE = 20;
-=======
     private ValidatorFactory validatorFactory;
->>>>>>> 7af3f3db
 
     @BeforeEach
     @WithMockUser(username = TEST_PREFIX + "student1", roles = "USER")
@@ -138,10 +131,9 @@
     }
 
     @Test
-<<<<<<< HEAD
-    @WithMockUser(username = "tutor1", roles = "USER")
+    @WithMockUser(username = TEST_PREFIX + "tutor1", roles = "USER")
     void testIncreaseUnreadMessageCountAfterMessageSend() throws Exception {
-        Post postToSave = createPostWithConversation();
+        Post postToSave = createPostWithConversation(TEST_PREFIX);
         Post createdPost = request.postWithResponseBody("/api/courses/" + courseId + "/messages", postToSave, Post.class, HttpStatus.CREATED);
 
         long unreadMessages = conversationRepository.findConversationByIdWithConversationParticipants(createdPost.getConversation().getId()).getConversationParticipants().stream()
@@ -152,13 +144,13 @@
     }
 
     @Test
-    @WithMockUser(username = "student1", roles = "USER")
+    @WithMockUser(username = TEST_PREFIX + "student1", roles = "USER")
     void testDecreaseUnreadMessageCountAfterMessageRead() throws Exception {
-        Post postToSave1 = createPostWithConversation();
+        Post postToSave1 = createPostWithConversation(TEST_PREFIX);
 
         ResultActions resultActions = request.getMvc()
                 .perform(MockMvcRequestBuilders.post("/api/courses/" + courseId + "/messages").contentType(MediaType.APPLICATION_JSON)
-                        .content(objectMapper.writeValueAsString(postToSave1)).with(user("student1").roles("USER")).accept(MediaType.APPLICATION_JSON))
+                        .content(objectMapper.writeValueAsString(postToSave1)).with(user(TEST_PREFIX + "student1").roles("USER")).accept(MediaType.APPLICATION_JSON))
                 .andExpect(status().isCreated());
 
         MvcResult result = resultActions.andReturn();
@@ -167,7 +159,8 @@
 
         request.getMvc()
                 .perform(MockMvcRequestBuilders.get("/api/courses/" + courseId + "/messages").param("conversationId", createdPost1.getConversation().getId().toString())
-                        .param("pagingEnabled", "true").param("size", String.valueOf(MAX_POSTS_PER_PAGE)).with(user("student2").roles("USER")).accept(MediaType.APPLICATION_JSON))
+                        .param("pagingEnabled", "true").param("size", String.valueOf(MAX_POSTS_PER_PAGE)).with(user(TEST_PREFIX + "student2").roles("USER"))
+                        .accept(MediaType.APPLICATION_JSON))
                 .andExpect(status().isOk());
 
         SecurityContextHolder.setContext(TestSecurityContextHolder.getContext());
@@ -182,14 +175,14 @@
     }
 
     @Test
-    @WithMockUser(username = "student1", roles = "USER")
+    @WithMockUser(username = TEST_PREFIX + "student1", roles = "USER")
     void testDecreaseUnreadMessageCountWhenDeletingMessage() throws Exception {
-        Post postToSave1 = createPostWithConversation();
-        Post postToSave2 = createPostWithConversation();
+        Post postToSave1 = createPostWithConversation(TEST_PREFIX);
+        Post postToSave2 = createPostWithConversation(TEST_PREFIX);
 
         ResultActions resultActions = request.getMvc()
                 .perform(MockMvcRequestBuilders.post("/api/courses/" + courseId + "/messages").contentType(MediaType.APPLICATION_JSON)
-                        .content(objectMapper.writeValueAsString(postToSave1)).with(user("student1").roles("USER")).accept(MediaType.APPLICATION_JSON))
+                        .content(objectMapper.writeValueAsString(postToSave1)).with(user(TEST_PREFIX + "student1").roles("USER")).accept(MediaType.APPLICATION_JSON))
                 .andExpect(status().isCreated());
 
         MvcResult result = resultActions.andReturn();
@@ -198,14 +191,14 @@
 
         ResultActions resultActions2 = request.getMvc()
                 .perform(MockMvcRequestBuilders.post("/api/courses/" + courseId + "/messages").contentType(MediaType.APPLICATION_JSON)
-                        .content(objectMapper.writeValueAsString(postToSave2)).with(user("student1").roles("USER")).accept(MediaType.APPLICATION_JSON))
+                        .content(objectMapper.writeValueAsString(postToSave2)).with(user(TEST_PREFIX + "student1").roles("USER")).accept(MediaType.APPLICATION_JSON))
                 .andExpect(status().isCreated());
 
         MvcResult result2 = resultActions2.andReturn();
         String contentAsString2 = result2.getResponse().getContentAsString();
         Post createdPost2 = objectMapper.readValue(contentAsString2, Post.class);
 
-        request.getMvc().perform(MockMvcRequestBuilders.delete("/api/courses/" + courseId + "/messages/" + createdPost2.getId()).with(user("student1").roles("USER"))
+        request.getMvc().perform(MockMvcRequestBuilders.delete("/api/courses/" + courseId + "/messages/" + createdPost2.getId()).with(user(TEST_PREFIX + "student1").roles("USER"))
                 .accept(MediaType.APPLICATION_JSON)).andExpect(status().isOk());
 
         SecurityContextHolder.setContext(TestSecurityContextHolder.getContext());
@@ -220,10 +213,7 @@
     }
 
     @Test
-    @WithMockUser(username = "student3", roles = "USER")
-=======
     @WithMockUser(username = TEST_PREFIX + "student3", roles = "USER")
->>>>>>> 7af3f3db
     void testCreateConversationPost_forbidden() throws Exception {
         // only participants of a conversation can create posts for it
 
