package de.tum.in.www1.artemis.metis;

import static de.tum.in.www1.artemis.metis.AnswerPostIntegrationTest.MAX_POSTS_PER_PAGE;
import static org.assertj.core.api.Assertions.assertThat;
import static org.awaitility.Awaitility.await;
import static org.mockito.Mockito.*;
import static org.springframework.security.test.web.servlet.request.SecurityMockMvcRequestPostProcessors.user;
import static org.springframework.test.web.servlet.result.MockMvcResultMatchers.status;

import java.time.ZonedDateTime;
import java.util.List;
import java.util.Objects;
import java.util.Set;
import java.util.stream.Collectors;

import javax.validation.*;

import org.junit.jupiter.api.BeforeEach;
import org.junit.jupiter.api.Test;
import org.junit.jupiter.params.ParameterizedTest;
import org.junit.jupiter.params.provider.Arguments;
import org.junit.jupiter.params.provider.MethodSource;
import org.junit.jupiter.params.provider.ValueSource;
import org.springframework.beans.factory.annotation.Autowired;
import org.springframework.data.domain.Pageable;
import org.springframework.http.HttpStatus;
import org.springframework.http.MediaType;
import org.springframework.security.core.context.SecurityContextHolder;
import org.springframework.security.test.context.TestSecurityContextHolder;
import org.springframework.security.test.context.support.WithMockUser;
import org.springframework.test.web.servlet.MvcResult;
import org.springframework.test.web.servlet.ResultActions;
import org.springframework.test.web.servlet.request.MockMvcRequestBuilders;
import org.springframework.util.LinkedMultiValueMap;
import org.springframework.util.MultiValueMap;

import com.fasterxml.jackson.databind.ObjectMapper;

import de.tum.in.www1.artemis.AbstractSpringIntegrationIndependentTest;
import de.tum.in.www1.artemis.course.CourseUtilService;
import de.tum.in.www1.artemis.domain.Course;
import de.tum.in.www1.artemis.domain.Exercise;
import de.tum.in.www1.artemis.domain.User;
import de.tum.in.www1.artemis.domain.enumeration.CourseInformationSharingConfiguration;
import de.tum.in.www1.artemis.domain.enumeration.DisplayPriority;
import de.tum.in.www1.artemis.domain.enumeration.SortingOrder;
import de.tum.in.www1.artemis.domain.metis.ConversationParticipant;
import de.tum.in.www1.artemis.domain.metis.Post;
import de.tum.in.www1.artemis.domain.metis.PostSortCriterion;
import de.tum.in.www1.artemis.domain.metis.conversation.Channel;
import de.tum.in.www1.artemis.domain.metis.conversation.OneToOneChat;
import de.tum.in.www1.artemis.domain.notification.ConversationNotification;
import de.tum.in.www1.artemis.domain.notification.Notification;
import de.tum.in.www1.artemis.domain.plagiarism.PlagiarismCase;
import de.tum.in.www1.artemis.post.ConversationUtilService;
import de.tum.in.www1.artemis.repository.CourseRepository;
import de.tum.in.www1.artemis.repository.UserRepository;
import de.tum.in.www1.artemis.repository.metis.ConversationMessageRepository;
import de.tum.in.www1.artemis.repository.metis.ConversationParticipantRepository;
import de.tum.in.www1.artemis.repository.metis.conversation.ConversationNotificationRepository;
import de.tum.in.www1.artemis.repository.metis.conversation.OneToOneChatRepository;
import de.tum.in.www1.artemis.security.SecurityUtils;
import de.tum.in.www1.artemis.user.UserUtilService;
import de.tum.in.www1.artemis.web.rest.dto.PostContextFilter;
import de.tum.in.www1.artemis.web.websocket.dto.metis.PostDTO;

class MessageIntegrationTest extends AbstractSpringIntegrationIndependentTest {

    private static final String TEST_PREFIX = "messageintegration";

    @Autowired
    private ConversationMessageRepository conversationMessageRepository;

    @Autowired
    private UserRepository userRepository;

    @Autowired
    private OneToOneChatRepository oneToOneChatRepository;

    @Autowired
    private ConversationParticipantRepository conversationParticipantRepository;

    @Autowired
    private ObjectMapper objectMapper;

    @Autowired
    private CourseRepository courseRepository;

    @Autowired
    private UserUtilService userUtilService;

    @Autowired
    private ConversationUtilService conversationUtilService;

    @Autowired
    private CourseUtilService courseUtilService;

    @Autowired
    private ConversationNotificationRepository conversationNotificationRepository;

    private List<Post> existingCourseWideMessages;

    private List<Post> existingConversationMessages;

    private Course course;

    private Long courseId;

    private static final int NUMBER_OF_POSTS = 5;

    private static final int HIGHER_PAGE_SIZE = NUMBER_OF_POSTS + 10;

    private static final int LOWER_PAGE_SIZE = NUMBER_OF_POSTS - 2;

    private static final int EQUAL_PAGE_SIZE = NUMBER_OF_POSTS;

    @BeforeEach
    @WithMockUser(username = TEST_PREFIX + "student1", roles = "USER")
    void initTestCase() {
        userUtilService.addUsers(TEST_PREFIX, 4, 4, 4, 1);

        // initialize test setup and get all existing posts
        // (there are 4 posts with lecture context, 4 with exercise context, 3 with course-wide context and 3 with conversation initialized): 14 posts in total
        List<Post> existingPostsAndConversationPosts = conversationUtilService.createPostsWithinCourse(TEST_PREFIX);

        existingCourseWideMessages = existingPostsAndConversationPosts.stream().filter(post -> post.getConversation() instanceof Channel channel && channel.getIsCourseWide())
                .toList();

        // filters existing posts with conversation
        existingConversationMessages = existingPostsAndConversationPosts.stream().filter(
                post -> post.getConversation() != null && !(post.getConversation() instanceof Channel channel && (channel.getExercise() != null || channel.getLecture() != null)))
                .toList();

        // filter existing posts with exercise context
        List<Post> existingExercisePosts = existingPostsAndConversationPosts.stream()
                .filter(coursePost -> (coursePost.getConversation() instanceof Channel channel && channel.getExercise() != null)).toList();

        // filter existing posts with first exercise context
        Channel exerciseChannel = ((Channel) existingExercisePosts.get(0).getConversation());
        Exercise exercise = exerciseChannel.getExercise();

        course = exercise.getCourseViaExerciseGroupOrCourseMember();
        courseUtilService.enableMessagingForCourse(course);

        courseId = course.getId();
    }

    @ParameterizedTest
    @MethodSource("courseInformationSharingConfigurationProvider")
    @WithMockUser(username = TEST_PREFIX + "student1", roles = "USER")
    void testCreateConversationPost(CourseInformationSharingConfiguration courseInformationSharingConfiguration) throws Exception {
        var persistedCourse = courseRepository.findByIdElseThrow(courseId);
        persistedCourse.setCourseInformationSharingConfiguration(courseInformationSharingConfiguration);
        persistedCourse = courseRepository.saveAndFlush(persistedCourse);
        assertThat(persistedCourse.getCourseInformationSharingConfiguration()).isEqualTo(courseInformationSharingConfiguration);

        Post postToSave = createPostWithOneToOneChat(TEST_PREFIX);

        Post createdPost = createPostAndAwaitAsyncCode(postToSave);
        checkCreatedMessagePost(postToSave, createdPost);
        assertThat(createdPost.getConversation().getId()).isNotNull();
        var requestingUser = userRepository.getUser();

        PostContextFilter postContextFilter = new PostContextFilter(courseId);
        postContextFilter.setConversationId(createdPost.getConversation().getId());
        assertThat(conversationMessageRepository.findMessages(postContextFilter, Pageable.unpaged(), requestingUser.getId())).hasSize(1);

        // both conversation participants should be notified
        verify(websocketMessagingService, timeout(2000).times(2)).sendMessage(anyString(),
                (Object) argThat(argument -> argument instanceof PostDTO postDTO && postDTO.post().equals(createdPost)));
    }

    @ParameterizedTest
    @ValueSource(booleans = { false, true })
    @WithMockUser(username = TEST_PREFIX + "instructor1", roles = "INSTRUCTOR")
    void testCreateConversationPostInCourseWideChannel(boolean isAnnouncement) throws Exception {
        Channel channel = conversationUtilService.createCourseWideChannel(course, "test", isAnnouncement);
        ConversationParticipant otherParticipant = conversationUtilService.addParticipantToConversation(channel, TEST_PREFIX + "student2");
        ConversationParticipant author = conversationUtilService.addParticipantToConversation(channel, TEST_PREFIX + "student1");

        Post postToSave = new Post();
        postToSave.setAuthor(author.getUser());
        postToSave.setConversation(channel);
        postToSave.setContent("message");

        Post createdPost = createPostAndAwaitAsyncCode(postToSave);
        checkCreatedMessagePost(postToSave, createdPost);

        // conversation participants should be notified via one broadcast
        verify(websocketMessagingService, never()).sendMessageToUser(anyString(), anyString(), any(PostDTO.class));
        verify(websocketMessagingService, timeout(2000).times(1)).sendMessage(eq("/topic/metis/courses/" + courseId), any(PostDTO.class));

        if (isAnnouncement) {
            verify(mailService, timeout(2000).times(1)).sendNotification(any(ConversationNotification.class), eq(otherParticipant.getUser()), any(Post.class));
            verify(mailService, timeout(2000).times(1)).sendNotification(any(ConversationNotification.class), eq(author.getUser()), any(Post.class));
        }
        else {
            verify(mailService, never()).sendNotification(any(Notification.class), any(User.class), any(Post.class));
        }
    }

    @Test
    @WithMockUser(username = TEST_PREFIX + "instructor1", roles = "INSTRUCTOR")
    void testCreateAnnouncementInPrivateChannel() throws Exception {
        Channel channel = conversationUtilService.createAnnouncementChannel(course, "test");
        ConversationParticipant otherParticipant = conversationUtilService.addParticipantToConversation(channel, TEST_PREFIX + "student1");
        ConversationParticipant author = conversationUtilService.addParticipantToConversation(channel, TEST_PREFIX + "instructor1");

        Post postToSave = new Post();
        postToSave.setAuthor(author.getUser());
        postToSave.setConversation(channel);
        postToSave.setContent("message");

        Post createdPost = createPostAndAwaitAsyncCode(postToSave);
        checkCreatedMessagePost(postToSave, createdPost);

        // conversation participants should be notified individually
        verify(websocketMessagingService, timeout(2000).times(2)).sendMessage(anyString(),
                (Object) argThat(argument -> argument instanceof PostDTO postDTO && postDTO.post().equals(createdPost)));
        verify(websocketMessagingService, never()).sendMessage(eq("/topic/metis/courses/" + courseId), any(PostDTO.class));

        verify(mailService, timeout(2000).times(1)).sendNotification(any(ConversationNotification.class), eq(otherParticipant.getUser()), any(Post.class));
        verify(mailService, timeout(2000).times(1)).sendNotification(any(ConversationNotification.class), eq(author.getUser()), any(Post.class));
    }

    @Test
    @WithMockUser(username = TEST_PREFIX + "student1", roles = "USER")
    void testCreateConversationPostInCourseWideChannel_onlyFewDatabaseCalls() throws Exception {
        Course course = courseUtilService.createCourseWithMessagingEnabled();
        userUtilService.addStudents(TEST_PREFIX + "createMessageDbTest", 1, 5);

        // given
        Channel channel = conversationUtilService.createCourseWideChannel(course, "test");
        ConversationParticipant author = conversationUtilService.addParticipantToConversation(channel, TEST_PREFIX + "student1");
        Post postToSave = new Post();
        postToSave.setAuthor(author.getUser());
        postToSave.setConversation(channel);

        // then
        // expected are 7 database calls independent of the number of students in the course.
        // 4 calls are for user authentication checks, 3 calls to update database
        // further database calls are made in async code
        assertThatDb(() -> request.postWithResponseBody("/api/courses/" + courseId + "/messages", postToSave, Post.class, HttpStatus.CREATED)).hasBeenCalledTimes(7);
    }

    @ParameterizedTest
    @MethodSource("userMentionProvider")
    @WithMockUser(username = TEST_PREFIX + "student1", roles = "USER")
    void testCreateConversationPostWithUserMention(String userMention, boolean isUserMentionValid) throws Exception {
        Channel channel = conversationUtilService.createCourseWideChannel(course, "test");
        ConversationParticipant author = conversationUtilService.addParticipantToConversation(channel, TEST_PREFIX + "student1");

        Post postToSave = new Post();
        postToSave.setAuthor(author.getUser());
        postToSave.setConversation(channel);
        postToSave.setContent(userMention);

        if (!isUserMentionValid) {
            request.postWithResponseBody("/api/courses/" + courseId + "/messages", postToSave, Post.class, HttpStatus.BAD_REQUEST);
            verify(websocketMessagingService, never()).sendMessageToUser(anyString(), anyString(), any(PostDTO.class));
            verify(websocketMessagingService, never()).sendMessage(anyString(), any(PostDTO.class));
            return;
        }

        Post createdPost = createPostAndAwaitAsyncCode(postToSave);
        checkCreatedMessagePost(postToSave, createdPost);

        // conversation participants should be notified via one broadcast
        verify(websocketMessagingService, never()).sendMessageToUser(anyString(), anyString(), any(PostDTO.class));
        verify(websocketMessagingService, timeout(2000).times(1)).sendMessage(eq("/topic/metis/courses/" + courseId), any(PostDTO.class));
    }

    @ParameterizedTest
    @ValueSource(booleans = { true, false })
    @WithMockUser(username = TEST_PREFIX + "student1", roles = "USER")
    void testCreateConversationPostWithUserMention_MentionedUserHasChannelHidden(boolean isConversationHidden) throws Exception {
        Channel channel = conversationUtilService.createPublicChannel(course, "test");
        ConversationParticipant author = conversationUtilService.addParticipantToConversation(channel, TEST_PREFIX + "student1");
        ConversationParticipant mentionedUserParticipant = conversationUtilService.addParticipantToConversation(channel, TEST_PREFIX + "student2", isConversationHidden);

        Post postToSave = new Post();
        postToSave.setAuthor(author.getUser());
        postToSave.setConversation(channel);
        String userMention = "[user]" + mentionedUserParticipant.getUser().getName() + "(" + mentionedUserParticipant.getUser().getLogin() + ")[/user]";
        String authorMention = "[user]" + author.getUser().getName() + "(" + author.getUser().getLogin() + ")[/user]";
        postToSave.setContent(userMention + authorMention);

        Post createdPost = createPostAndAwaitAsyncCode(postToSave);
        checkCreatedMessagePost(postToSave, createdPost);

        // both users are updated
        verify(websocketMessagingService, timeout(2000)).sendMessage(eq("/topic/user/" + author.getUser().getId() + "/notifications/conversations"),
                (Object) argThat(argument -> argument instanceof PostDTO postDTO && postDTO.post().equals(createdPost)));
        verify(websocketMessagingService, timeout(2000)).sendMessage(eq("/topic/user/" + mentionedUserParticipant.getUser().getId() + "/notifications/conversations"),
                (Object) argThat(argument -> argument instanceof PostDTO postDTO && postDTO.post().equals(createdPost)));
    }

    @Test
    @WithMockUser(username = TEST_PREFIX + "student1", roles = "USER")
<<<<<<< HEAD
    void testNoNotificationIfConversationMuted() throws Exception {
        Channel channel = conversationUtilService.createCourseWideChannel(course, "test");
        ConversationParticipant recipientWithMutedTrue = conversationUtilService.addParticipantToConversation(channel, TEST_PREFIX + "student2");
        recipientWithMutedTrue.setIsMuted(true);
        conversationParticipantRepository.save(recipientWithMutedTrue);
        ConversationParticipant recipientWithHiddenFalse = conversationUtilService.addParticipantToConversation(channel, TEST_PREFIX + "tutor1");
        ConversationParticipant author = conversationUtilService.addParticipantToConversation(channel, TEST_PREFIX + "student1");

        Post postToSave = new Post();
        postToSave.setAuthor(author.getUser());
        postToSave.setConversation(channel);

        Post createdPost = request.postWithResponseBody("/api/courses/" + courseId + "/messages", postToSave, Post.class, HttpStatus.CREATED);
        checkCreatedMessagePost(postToSave, createdPost);

        // participants who muted the conversation should not be notified
        verify(websocketMessagingService, never()).sendMessage(eq("/topic/user/" + recipientWithMutedTrue.getUser().getId() + "/notifications/conversations"),
                any(Notification.class));
        // participants who have not muted the conversation should be notified
        verify(websocketMessagingService, timeout(2000).times(1)).sendMessage(eq("/topic/user/" + recipientWithHiddenFalse.getUser().getId() + "/notifications/conversations"),
                any(Notification.class));
    }

    @Test
    @WithMockUser(username = TEST_PREFIX + "student1", roles = "USER")
    void testNoNotificationIfConversationHidden() throws Exception {
=======
    void testBroadCastWithNotification() throws Exception {
>>>>>>> 25e6735a
        Channel channel = conversationUtilService.createCourseWideChannel(course, "test");
        ConversationParticipant recipientWithHiddenTrue = conversationUtilService.addParticipantToConversation(channel, TEST_PREFIX + "student2");
        recipientWithHiddenTrue.setIsHidden(true);
        conversationParticipantRepository.save(recipientWithHiddenTrue);
        ConversationParticipant author = conversationUtilService.addParticipantToConversation(channel, TEST_PREFIX + "student1");

        Post postToSave = new Post();
        postToSave.setAuthor(author.getUser());
        postToSave.setConversation(channel);

        Post createdPost = createPostAndAwaitAsyncCode(postToSave);
        checkCreatedMessagePost(postToSave, createdPost);

        ConversationNotification notificationForPost = conversationNotificationRepository.findAll().stream().filter(notification -> createdPost.equals(notification.getMessage()))
                .findFirst().orElseThrow();

        verify(websocketMessagingService, timeout(2000).times(1)).sendMessage(eq("/topic/metis/courses/" + course.getId()),
                (Object) argThat(argument -> argument instanceof PostDTO postDTO && postDTO.post().equals(createdPost) && postDTO.notification().equals(notificationForPost)));
    }

    @ParameterizedTest
    @ValueSource(ints = { HIGHER_PAGE_SIZE, LOWER_PAGE_SIZE, EQUAL_PAGE_SIZE })
    @WithMockUser(username = TEST_PREFIX + "student1", roles = "USER")
    void testFindMessagesWithPageSizes(int pageSize) {

        var student1 = userRepository.findOneWithGroupsAndAuthoritiesByLogin(TEST_PREFIX + "student1").orElseThrow();
        var student2 = userRepository.findOneWithGroupsAndAuthoritiesByLogin(TEST_PREFIX + "student2").orElseThrow();
        List<Post> posts = conversationUtilService.createPostsWithAnswersAndReactionsAndConversation(course, student1, student2, NUMBER_OF_POSTS, TEST_PREFIX);
        long conversationId = posts.get(0).getConversation().getId();
        for (Post post : posts) {
            assertThat(post.getConversation().getId()).isNotNull();
            assertThat(post.getConversation().getId()).isEqualTo(conversationId);
        }
        var requestingUser = userRepository.getUser();

        PostContextFilter postContextFilter = new PostContextFilter(course.getId());
        postContextFilter.setConversationId(posts.get(0).getConversation().getId());
        if (pageSize == LOWER_PAGE_SIZE) {
            assertThat(conversationMessageRepository.findMessages(postContextFilter, Pageable.ofSize(pageSize), requestingUser.getId())).hasSize(LOWER_PAGE_SIZE);
        }
        else {
            assertThat(conversationMessageRepository.findMessages(postContextFilter, Pageable.ofSize(pageSize), requestingUser.getId())).hasSize(NUMBER_OF_POSTS);
        }
    }

    @Test
    @WithMockUser(username = TEST_PREFIX + "student1", roles = "USER")
    void testMessagingNotAllowedIfDisabledSetting() throws Exception {
        var persistedCourse = courseRepository.findByIdElseThrow(courseId);
        persistedCourse.setCourseInformationSharingConfiguration(CourseInformationSharingConfiguration.DISABLED);
        persistedCourse = courseRepository.saveAndFlush(persistedCourse);
        assertThat(persistedCourse.getCourseInformationSharingConfiguration()).isEqualTo(CourseInformationSharingConfiguration.DISABLED);

        Post postToSave = createPostWithOneToOneChat(TEST_PREFIX);
        var requestingUser = userRepository.getUser();

        PostContextFilter postContextFilter = new PostContextFilter(courseId);
        postContextFilter.setConversationId(postToSave.getConversation().getId());
        var numberOfPostsBefore = conversationMessageRepository.findMessages(postContextFilter, Pageable.unpaged(), requestingUser.getId()).getSize();

        Post notCreatedPost = request.postWithResponseBody("/api/courses/" + courseId + "/messages", postToSave, Post.class, HttpStatus.BAD_REQUEST);

        assertThat(notCreatedPost).isNull();
        assertThat(conversationMessageRepository.findMessages(postContextFilter, Pageable.unpaged(), requestingUser.getId())).hasSize(numberOfPostsBefore);

        // conversation participants should not be notified
        verify(websocketMessagingService, never()).sendMessageToUser(anyString(), anyString(), any(PostDTO.class));

        // active messaging again
        persistedCourse.setCourseInformationSharingConfiguration(CourseInformationSharingConfiguration.COMMUNICATION_AND_MESSAGING);
        courseRepository.saveAndFlush(persistedCourse);
    }

    @Test
    @WithMockUser(username = TEST_PREFIX + "student3", roles = "USER")
    void testCreateConversationPost_forbidden() throws Exception {
        // only participants of a conversation can create posts for it

        Post postToSave = createPostWithOneToOneChat(TEST_PREFIX);
        // attempt to save new post under someone else's conversation
        postToSave.setConversation(existingConversationMessages.get(0).getConversation());
        var requestingUser = userRepository.getUser();

        PostContextFilter postContextFilter = new PostContextFilter(courseId);
        postContextFilter.setConversationId(postToSave.getConversation().getId());
        var numberOfPostsBefore = conversationMessageRepository.findMessages(postContextFilter, Pageable.unpaged(), requestingUser.getId()).getSize();

        Post notCreatedPost = request.postWithResponseBody("/api/courses/" + courseId + "/messages", postToSave, Post.class, HttpStatus.FORBIDDEN);
        assertThat(notCreatedPost).isNull();
        assertThat(conversationMessageRepository.findMessages(postContextFilter, Pageable.unpaged(), requestingUser.getId())).hasSize(numberOfPostsBefore);

        // conversation participants should not be notified
        verify(websocketMessagingService, never()).sendMessageToUser(anyString(), anyString(), any(PostDTO.class));
    }

    @Test
    @WithMockUser(username = TEST_PREFIX + "student1", roles = "USER")
    void testValidatePostContextConstraintViolation() throws Exception {
        ValidatorFactory validatorFactory = Validation.buildDefaultValidatorFactory();
        Validator validator = validatorFactory.getValidator();
        validatorFactory.close();
        Post invalidPost = createPostWithOneToOneChat(TEST_PREFIX);
        invalidPost.setPlagiarismCase(new PlagiarismCase());
        request.postWithResponseBody("/api/courses/" + courseId + "/messages", invalidPost, Post.class, HttpStatus.BAD_REQUEST);
        Set<ConstraintViolation<Post>> constraintViolations = validator.validate(invalidPost);
        assertThat(constraintViolations).hasSize(1);
    }

    @Test
    @WithMockUser(username = TEST_PREFIX + "student1", roles = "USER")
    void testGetConversationPosts_IfNoParticipant() throws Exception {
        // conversation set will fetch all posts of conversation if the user is involved
        Channel channel = conversationUtilService.createCourseWideChannel(course, "course-wide");
        conversationUtilService.addMessageToConversation(TEST_PREFIX + "student1", channel);
        var params = new LinkedMultiValueMap<String, String>();
        params.add("conversationId", channel.getId().toString());

        List<Post> returnedPosts = request.getList("/api/courses/" + courseId + "/messages", HttpStatus.OK, Post.class, params);
        // get amount of posts with that certain
        assertThat(returnedPosts).hasSize(1);
    }

    @Test
    @WithMockUser(username = TEST_PREFIX + "tutor1", roles = "USER")
    void testGetConversationPost() throws Exception {
        // conversation set will fetch all posts of conversation if the user is involved
        var params = new LinkedMultiValueMap<String, String>();
        Long conversationId = existingConversationMessages.get(0).getConversation().getId();
        params.add("conversationId", conversationId.toString());

        List<Post> returnedPosts = request.getList("/api/courses/" + courseId + "/messages", HttpStatus.OK, Post.class, params);
        // get amount of posts with that certain
        assertThat(returnedPosts).hasSize(existingConversationMessages.stream().filter(post -> post.getConversation().getId() == conversationId).toList().size());
    }

    @Test
    @WithMockUser(username = TEST_PREFIX + "tutor1", roles = "USER")
    void testGetCourseWideMessages() throws Exception {
        // conversation set will fetch all posts of conversation if the user is involved
        var params = new LinkedMultiValueMap<String, String>();
        params.add("courseWideChannelIds", "");
        params.add("size", "50");

        List<Post> returnedPosts = request.getList("/api/courses/" + courseId + "/messages", HttpStatus.OK, Post.class, params);

        assertThat(returnedPosts).isNotEmpty();
        assertThat(returnedPosts).hasSize(existingCourseWideMessages.size());
    }

    @Test
    @WithMockUser(username = TEST_PREFIX + "student1", roles = "USER")
    void testGetCourseWideMessages_WithOwnWithCourseWideContent() throws Exception {
        // conversation set will fetch all posts of conversation if the user is involved
        var params = new LinkedMultiValueMap<String, String>();
        var courseWidePosts = existingConversationMessages.stream().filter(post -> post.getConversation() instanceof Channel channel && channel.getIsCourseWide()).toList();
        var courseWideChannelId = courseWidePosts.get(0).getConversation().getId();
        params.add("courseWideChannelIds", courseWideChannelId.toString());
        params.add("filterToOwn", "true");
        params.add("size", "50");

        List<Post> returnedPosts = request.getList("/api/courses/" + courseId + "/messages", HttpStatus.OK, Post.class, params);
        // get amount of posts with that certain
        assertThat(returnedPosts).hasSize(existingCourseWideMessages.stream()
                .filter(post -> post.getConversation().getId().equals(courseWideChannelId) && post.getAuthor().getLogin().equals(TEST_PREFIX + "student1")).toList().size());
        assertThat(returnedPosts.size()).isLessThan(courseWidePosts.size());
    }

    @Test
    @WithMockUser(username = TEST_PREFIX + "student1", roles = "USER")
    void testGetCourseWideMessages_OrderByAnswerCountDESC() throws Exception {
        var params = new LinkedMultiValueMap<String, String>();

        // ordering only available in course discussions page, where paging is enabled
        params.add("pagingEnabled", "true");
        params.add("page", "0");
        params.add("size", String.valueOf(MAX_POSTS_PER_PAGE));

        params.add("postSortCriterion", PostSortCriterion.ANSWER_COUNT.toString());
        params.add("sortingOrder", SortingOrder.DESCENDING.toString());
        params.add("courseWideChannelIds", "");

        List<Post> returnedPosts = request.getList("/api/courses/" + courseId + "/messages", HttpStatus.OK, Post.class, params);
        conversationUtilService.assertSensitiveInformationHidden(returnedPosts);

        int numberOfMaxAnswersSeenOnAnyPost = Integer.MAX_VALUE;
        for (Post post : returnedPosts) {
            assertThat(post.getAnswers().size()).isLessThanOrEqualTo(numberOfMaxAnswersSeenOnAnyPost);
            numberOfMaxAnswersSeenOnAnyPost = post.getAnswers().size();
        }
    }

    @Test
    @WithMockUser(username = TEST_PREFIX + "student1", roles = "USER")
    void testGetCourseWideMessages_OrderByAnswerCountASC() throws Exception {
        var params = new LinkedMultiValueMap<String, String>();

        // ordering only available in course discussions page, where paging is enabled
        params.add("pagingEnabled", "true");
        params.add("page", "0");
        params.add("size", String.valueOf(MAX_POSTS_PER_PAGE));

        params.add("postSortCriterion", PostSortCriterion.ANSWER_COUNT.toString());
        params.add("sortingOrder", SortingOrder.ASCENDING.toString());
        params.add("courseWideChannelIds", "");

        List<Post> returnedPosts = request.getList("/api/courses/" + courseId + "/messages", HttpStatus.OK, Post.class, params);
        conversationUtilService.assertSensitiveInformationHidden(returnedPosts);

        int numberOfMaxAnswersSeenOnAnyPost = 0;
        for (Post post : returnedPosts) {
            assertThat(post.getAnswers().size()).isGreaterThanOrEqualTo(numberOfMaxAnswersSeenOnAnyPost);
            numberOfMaxAnswersSeenOnAnyPost = post.getAnswers().size();
        }
    }

    @Test
    @WithMockUser(username = TEST_PREFIX + "tutor1", roles = "USER")
    void testGetCourseWideMessagesFromOneChannel() throws Exception {
        // conversation set will fetch all posts of conversation if the user is involved
        var params = new LinkedMultiValueMap<String, String>();
        var courseWidePosts = existingConversationMessages.stream().filter(post -> post.getConversation() instanceof Channel channel && channel.getIsCourseWide()).toList();
        var courseWideChannelId = courseWidePosts.get(0).getConversation().getId();
        params.add("courseWideChannelIds", courseWideChannelId.toString());

        List<Post> returnedPosts = request.getList("/api/courses/" + courseId + "/messages", HttpStatus.OK, Post.class, params);
        // get amount of posts with that certain
        assertThat(returnedPosts)
                .hasSize(existingConversationMessages.stream().filter(post -> Objects.equals(post.getConversation().getId(), courseWideChannelId)).toList().size());
        assertThat(returnedPosts.size()).isLessThan(courseWidePosts.size());
    }

    @Test
    @WithMockUser(username = TEST_PREFIX + "tutor1")
    void testEditConversationPost() throws Exception {
        // conversation post of tutor1 must be only editable by them
        Post conversationPostToUpdate = existingConversationMessages.get(0);
        conversationPostToUpdate.setContent("User changes one of their conversation posts");

        Post updatedPost = request.putWithResponseBody("/api/courses/" + courseId + "/messages/" + conversationPostToUpdate.getId(), conversationPostToUpdate, Post.class,
                HttpStatus.OK);

        assertThat(conversationPostToUpdate).isEqualTo(updatedPost);

        // both conversation participants should be notified about the update
        verify(websocketMessagingService, timeout(2000).times(2)).sendMessage(anyString(),
                (Object) argThat(argument -> argument instanceof PostDTO postDTO && postDTO.post().equals(updatedPost)));
    }

    @Test
    @WithMockUser(username = TEST_PREFIX + "tutor1", roles = "TA")
    void testPinPost_asTutor() throws Exception {
        Post postToPin = existingConversationMessages.get(0);
        MultiValueMap<String, String> params = new LinkedMultiValueMap<>();
        params.add("displayPriority", DisplayPriority.PINNED.toString());

        // change display priority to PINNED
        Post updatedPost = request.putWithResponseBodyAndParams("/api/courses/" + courseId + "/messages/" + postToPin.getId() + "/display-priority", null, Post.class,
                HttpStatus.OK, params);
        conversationUtilService.assertSensitiveInformationHidden(updatedPost);
        assertThat(updatedPost).isEqualTo(postToPin);
    }

    @ParameterizedTest
    @MethodSource("userMentionProvider")
    @WithMockUser(username = TEST_PREFIX + "tutor1")
    void testEditConversationPostWithUserMention(String userMention, boolean isUserMentionValid) throws Exception {
        // conversation post of tutor1 must be only editable by them
        Post conversationPostToUpdate = existingConversationMessages.get(0);
        conversationPostToUpdate.setContent("User changes one of their conversation posts" + userMention);

        if (!isUserMentionValid) {
            request.putWithResponseBody("/api/courses/" + courseId + "/messages/" + conversationPostToUpdate.getId(), conversationPostToUpdate, Post.class, HttpStatus.BAD_REQUEST);
            verify(websocketMessagingService, never()).sendMessageToUser(anyString(), anyString(), any(PostDTO.class));
            return;
        }

        Post updatedPost = request.putWithResponseBody("/api/courses/" + courseId + "/messages/" + conversationPostToUpdate.getId(), conversationPostToUpdate, Post.class,
                HttpStatus.OK);

        assertThat(conversationPostToUpdate).isEqualTo(updatedPost);

        // both conversation participants should be notified about the update
        verify(websocketMessagingService, timeout(2000).times(2)).sendMessage(anyString(),
                (Object) argThat(argument -> argument instanceof PostDTO postDTO && postDTO.post().equals(updatedPost)));
    }

    @Test
    @WithMockUser(username = TEST_PREFIX + "tutor2", roles = "TA")
    void testEditConversationPost_forbidden() throws Exception {
        // conversation post of tutor1 must not be editable by tutor2
        Post conversationPostToUpdate = existingConversationMessages.get(0);
        conversationPostToUpdate.setContent("Tutor attempts to change some other user's conversation post");

        Post notUpdatedPost = request.putWithResponseBody("/api/courses/" + courseId + "/messages/" + conversationPostToUpdate.getId(), conversationPostToUpdate, Post.class,
                HttpStatus.FORBIDDEN);

        assertThat(notUpdatedPost).isNull();

        // conversation participants should not be notified
        verify(websocketMessagingService, never()).sendMessageToUser(anyString(), anyString(), any(PostDTO.class));
    }

    @Test
    @WithMockUser(username = TEST_PREFIX + "tutor1")
    void testDeleteConversationPost() throws Exception {
        // conversation post of tutor1 must be deletable by them
        Post conversationPostToDelete = existingConversationMessages.get(0);
        request.delete("/api/courses/" + courseId + "/messages/" + conversationPostToDelete.getId(), HttpStatus.OK);

        assertThat(conversationMessageRepository.findById(conversationPostToDelete.getId())).isEmpty();
        // both conversation participants should be notified
        verify(websocketMessagingService, timeout(2000).times(2)).sendMessage(anyString(),
                (Object) argThat(argument -> argument instanceof PostDTO postDTO && postDTO.post().equals(conversationPostToDelete)));
    }

    @Test
    @WithMockUser(username = TEST_PREFIX + "tutor2", roles = "TA")
    void testDeleteConversationPost_forbidden() throws Exception {
        // conversation post of user must not be deletable by tutors
        Post conversationPostToDelete = existingConversationMessages.get(0);
        request.delete("/api/courses/" + courseId + "/messages/" + conversationPostToDelete.getId(), HttpStatus.FORBIDDEN);

        assertThat(conversationMessageRepository.findById(conversationPostToDelete.getId())).isPresent();
        // conversation participants should not be notified
        verify(websocketMessagingService, never()).sendMessageToUser(anyString(), anyString(), any(PostDTO.class));
    }

    @Test
    @WithMockUser(username = TEST_PREFIX + "student1", roles = "USER")
    void testIncreaseUnreadMessageCountAfterMessageSend() throws Exception {
        Post postToSave = createPostWithOneToOneChat(TEST_PREFIX);
        Post createdPost = createPostAndAwaitAsyncCode(postToSave);

        await().untilAsserted(() -> {
            SecurityUtils.setAuthorizationObject();
            long unreadMessages = oneToOneChatRepository.findByIdWithConversationParticipantsAndUserGroups(createdPost.getConversation().getId()).orElseThrow()
                    .getConversationParticipants().stream()
                    .filter(conversationParticipant -> !Objects.equals(conversationParticipant.getUser().getId(), postToSave.getAuthor().getId())).findAny().orElseThrow()
                    .getUnreadMessagesCount();
            assertThat(unreadMessages).isEqualTo(1L);
        });
    }

    @Test
    @WithMockUser(username = TEST_PREFIX + "student1", roles = "USER")
    void testDecreaseUnreadMessageCountAfterMessageRead() throws Exception {
        Post postToSave1 = createPostWithOneToOneChat(TEST_PREFIX);

        ResultActions resultActions = request.getMvc()
                .perform(MockMvcRequestBuilders.post("/api/courses/" + courseId + "/messages").contentType(MediaType.APPLICATION_JSON)
                        .content(objectMapper.writeValueAsString(postToSave1)).with(user(TEST_PREFIX + "student1").roles("USER")).accept(MediaType.APPLICATION_JSON))
                .andExpect(status().isCreated());

        MvcResult result = resultActions.andReturn();
        String contentAsString = result.getResponse().getContentAsString();
        Post createdPost1 = objectMapper.readValue(contentAsString, Post.class);

        request.getMvc()
                .perform(MockMvcRequestBuilders.get("/api/courses/" + courseId + "/messages").param("conversationId", createdPost1.getConversation().getId().toString())
                        .param("pagingEnabled", "true").param("size", String.valueOf(MAX_POSTS_PER_PAGE)).with(user(TEST_PREFIX + "student2").roles("USER"))
                        .accept(MediaType.APPLICATION_JSON))
                .andExpect(status().isOk());

        await().untilAsserted(() -> {
            SecurityUtils.setAuthorizationObject();
            assertThat(oneToOneChatRepository.findByIdWithConversationParticipantsAndUserGroups(createdPost1.getConversation().getId()).orElseThrow().getConversationParticipants()
                    .stream().filter(conversationParticipant -> !Objects.equals(conversationParticipant.getUser().getId(), postToSave1.getAuthor().getId())).findAny().orElseThrow()
                    .getUnreadMessagesCount()).isZero();
        });
    }

    @Test
    @WithMockUser(username = TEST_PREFIX + "student1", roles = "USER")
    void testDecreaseUnreadMessageCountWhenDeletingMessage() throws Exception {
        Post postToSave1 = createPostWithOneToOneChat(TEST_PREFIX);
        Post postToSave2 = createPostWithOneToOneChat(TEST_PREFIX);

        ResultActions resultActions = request.getMvc()
                .perform(MockMvcRequestBuilders.post("/api/courses/" + courseId + "/messages").contentType(MediaType.APPLICATION_JSON)
                        .content(objectMapper.writeValueAsString(postToSave1)).with(user(TEST_PREFIX + "student1").roles("USER")).accept(MediaType.APPLICATION_JSON))
                .andExpect(status().isCreated());

        MvcResult result = resultActions.andReturn();
        String contentAsString = result.getResponse().getContentAsString();
        Post createdPost1 = objectMapper.readValue(contentAsString, Post.class);

        ResultActions resultActions2 = request.getMvc()
                .perform(MockMvcRequestBuilders.post("/api/courses/" + courseId + "/messages").contentType(MediaType.APPLICATION_JSON)
                        .content(objectMapper.writeValueAsString(postToSave2)).with(user(TEST_PREFIX + "student1").roles("USER")).accept(MediaType.APPLICATION_JSON))
                .andExpect(status().isCreated());

        MvcResult result2 = resultActions2.andReturn();
        String contentAsString2 = result2.getResponse().getContentAsString();
        Post createdPost2 = objectMapper.readValue(contentAsString2, Post.class);

        request.getMvc().perform(MockMvcRequestBuilders.delete("/api/courses/" + courseId + "/messages/" + createdPost2.getId()).with(user(TEST_PREFIX + "student1").roles("USER"))
                .accept(MediaType.APPLICATION_JSON)).andExpect(status().isOk());

        SecurityContextHolder.setContext(TestSecurityContextHolder.getContext());
        long unreadMessages = oneToOneChatRepository.findByIdWithConversationParticipantsAndUserGroups(createdPost1.getConversation().getId()).orElseThrow()
                .getConversationParticipants().stream()
                .filter(conversationParticipant -> !Objects.equals(conversationParticipant.getUser().getId(), postToSave1.getAuthor().getId())).findAny().orElseThrow()
                .getUnreadMessagesCount();

        assertThat(unreadMessages).isEqualTo(1);
    }

    private Post createPostWithOneToOneChat(String userPrefix) {
        var student1 = userRepository.findOneWithGroupsAndAuthoritiesByLogin(userPrefix + "student1").orElseThrow();
        var student2 = userRepository.findOneWithGroupsAndAuthoritiesByLogin(userPrefix + "student2").orElseThrow();
        var chat = new OneToOneChat();
        chat.setCourse(course);
        chat.setCreator(student1);
        chat.setCreationDate(ZonedDateTime.now());
        chat.setLastMessageDate(ZonedDateTime.now());
        chat = oneToOneChatRepository.save(chat);
        var participant1 = new ConversationParticipant();
        participant1.setConversation(chat);
        participant1.setUser(student1);
        participant1.setUnreadMessagesCount(0L);
        participant1.setLastRead(ZonedDateTime.now().minusYears(2));
        conversationParticipantRepository.save(participant1);
        var participant2 = new ConversationParticipant();
        participant2.setConversation(chat);
        participant2.setUser(student2);
        participant2.setUnreadMessagesCount(0L);
        participant2.setLastRead(ZonedDateTime.now().minusYears(2));
        conversationParticipantRepository.save(participant2);
        chat = oneToOneChatRepository.findByIdWithConversationParticipantsAndUserGroups(chat.getId()).orElseThrow();
        Post post = new Post();
        post.setAuthor(student1);
        post.setDisplayPriority(DisplayPriority.NONE);
        post.setConversation(chat);
        return post;
    }

    private void checkCreatedMessagePost(Post expectedMessagePost, Post createdMessagePost) {
        // check if message post was created with id
        assertThat(createdMessagePost).isNotNull();
        assertThat(createdMessagePost.getId()).isNotNull();

        // check if content and creation date are set correctly on creation
        assertThat(createdMessagePost.getContent()).isEqualTo(expectedMessagePost.getContent());
        assertThat(createdMessagePost.getCreationDate()).isNotNull();

        // check if default values are set correctly on creation
        assertThat(createdMessagePost.getAnswers()).isEmpty();
        assertThat(createdMessagePost.getReactions()).isEmpty();
        assertThat(createdMessagePost.getDisplayPriority()).isEqualTo(expectedMessagePost.getDisplayPriority());

        // check if conversation is set correctly on creation
        assertThat(createdMessagePost.getConversation()).isNotNull();
        assertThat(createdMessagePost.getConversation().getId()).isNotNull();
    }

    protected static List<Arguments> userMentionProvider() {
        return userMentionProvider(TEST_PREFIX + "student1", TEST_PREFIX + "student2");
    }

    /**
     * Calls the POST /messages endpoint to create a new message and awaits the asynchronously executed code
     * <p>
     * This method awaits the asynchronous calls, by checking that the notification for the new message has been stored in the database,
     * which is a call close to the end of the asynchronously executed code.
     *
     * @param postToSave post to save in the database
     * @return saved post
     */
    private Post createPostAndAwaitAsyncCode(Post postToSave) throws Exception {
        Post savedPost = request.postWithResponseBody("/api/courses/" + courseId + "/messages", postToSave, Post.class, HttpStatus.CREATED);
        await().until(() -> conversationNotificationRepository.findAll().stream().map(ConversationNotification::getMessage).collect(Collectors.toSet()).contains(savedPost));
        return savedPost;
    }

    private static List<CourseInformationSharingConfiguration> courseInformationSharingConfigurationProvider() {
        return List.of(CourseInformationSharingConfiguration.MESSAGING_ONLY, CourseInformationSharingConfiguration.COMMUNICATION_ONLY,
                CourseInformationSharingConfiguration.COMMUNICATION_AND_MESSAGING);
    }

    @Test
    @WithMockUser(username = TEST_PREFIX + "student1", roles = "USER")
    void testSimilarityCheck() throws Exception {
        Post postToCheck = new Post();
        postToCheck.setTitle("Title Post");

        List<Post> similarPosts = request.postListWithResponseBody("/api/courses/" + courseId + "/messages/similarity-check", postToCheck, Post.class, HttpStatus.OK);
        assertThat(similarPosts).hasSize(5);
    }

    @Test
    @WithMockUser(username = TEST_PREFIX + "student1", roles = "USER")
    void testGetPostTagsForCourse() throws Exception {
        List<String> returnedTags = request.getList("/api/courses/" + courseId + "/messages/tags", HttpStatus.OK, String.class);
        // 4 different tags were used for the posts
        assertThat(returnedTags).hasSameSizeAs(conversationMessageRepository.findPostTagsForCourse(courseId));
    }

    @Test
    @WithMockUser(username = TEST_PREFIX + "student1", roles = "USER")
    void testGetPostTagsForCourseWithNonExistentCourseId_notFound() throws Exception {
        List<String> returnedTags = request.getList("/api/courses/" + 9999L + "/messages/tags", HttpStatus.NOT_FOUND, String.class);
        assertThat(returnedTags).isNull();
    }
}<|MERGE_RESOLUTION|>--- conflicted
+++ resolved
@@ -297,7 +297,6 @@
 
     @Test
     @WithMockUser(username = TEST_PREFIX + "student1", roles = "USER")
-<<<<<<< HEAD
     void testNoNotificationIfConversationMuted() throws Exception {
         Channel channel = conversationUtilService.createCourseWideChannel(course, "test");
         ConversationParticipant recipientWithMutedTrue = conversationUtilService.addParticipantToConversation(channel, TEST_PREFIX + "student2");
@@ -323,10 +322,7 @@
 
     @Test
     @WithMockUser(username = TEST_PREFIX + "student1", roles = "USER")
-    void testNoNotificationIfConversationHidden() throws Exception {
-=======
     void testBroadCastWithNotification() throws Exception {
->>>>>>> 25e6735a
         Channel channel = conversationUtilService.createCourseWideChannel(course, "test");
         ConversationParticipant recipientWithHiddenTrue = conversationUtilService.addParticipantToConversation(channel, TEST_PREFIX + "student2");
         recipientWithHiddenTrue.setIsHidden(true);
