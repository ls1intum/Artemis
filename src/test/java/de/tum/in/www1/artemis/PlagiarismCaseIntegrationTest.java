package de.tum.in.www1.artemis;

import static org.assertj.core.api.Assertions.assertThat;

import java.util.ArrayList;

import org.junit.jupiter.api.AfterEach;
import org.junit.jupiter.api.BeforeEach;
import org.junit.jupiter.api.Test;
import org.springframework.beans.factory.annotation.Autowired;
import org.springframework.http.HttpStatus;
import org.springframework.security.test.context.support.WithMockUser;

import de.tum.in.www1.artemis.domain.Course;
import de.tum.in.www1.artemis.domain.TextExercise;
import de.tum.in.www1.artemis.domain.User;
import de.tum.in.www1.artemis.domain.metis.Post;
import de.tum.in.www1.artemis.domain.plagiarism.*;
import de.tum.in.www1.artemis.domain.plagiarism.text.TextSubmissionElement;
import de.tum.in.www1.artemis.repository.TextExerciseRepository;
import de.tum.in.www1.artemis.repository.UserRepository;
import de.tum.in.www1.artemis.repository.metis.PostRepository;
import de.tum.in.www1.artemis.repository.plagiarism.PlagiarismCaseRepository;
import de.tum.in.www1.artemis.repository.plagiarism.PlagiarismComparisonRepository;
import de.tum.in.www1.artemis.web.rest.dto.PlagiarismVerdictDTO;

class PlagiarismCaseIntegrationTest extends AbstractSpringIntegrationBambooBitbucketJiraTest {

    @Autowired
    private TextExerciseRepository textExerciseRepository;

    @Autowired
    private PlagiarismCaseRepository plagiarismCaseRepository;

    @Autowired
    private PostRepository postRepository;

    @Autowired
    private UserRepository userRepository;

    @Autowired
    private PlagiarismComparisonRepository plagiarismComparisonRepository;

    private static Course course;

    private static TextExercise textExercise;

    private static PlagiarismCase plagiarismCase1;

    private static PlagiarismCase plagiarismCase2;

    private static PlagiarismCase plagiarismCase3;

    private static ArrayList<PlagiarismCase> plagiarismCases;

    @BeforeEach
<<<<<<< HEAD
    public void initTestCase() {
        // We need at least 3 cases
        plagiarismCases = this.createPlagiarismCases(100);
        plagiarismCase1 = plagiarismCases.get(0);
        plagiarismCase2 = plagiarismCases.get(1);
        plagiarismCase3 = plagiarismCases.get(2);
    }

    /***
     * Create a given amount of plagiarism cases
     * @param numberOfPlagiarismCases The required number of cases
     * @return The list of generated plagiarism cases
     */
    private ArrayList<PlagiarismCase> createPlagiarismCases(int numberOfPlagiarismCases) {
        var plagiarismCasesList = new ArrayList<PlagiarismCase>();
        PlagiarismCase plagiarismCase = null;
        User student = null;
        PlagiarismResult<TextSubmissionElement> textPlagiarismResult = null;
        PlagiarismComparison<TextSubmissionElement> plagiarismComparison = null;
        PlagiarismSubmission<TextSubmissionElement> plagiarismSubmission1 = null;
        PlagiarismSubmission<TextSubmissionElement> plagiarismSubmission2 = null;

        // Per case, we have always 2 students
        database.addUsers(numberOfPlagiarismCases * 2, 1, 1, 1);
=======
    void initTestCase() {
        database.addUsers(3, 1, 1, 1);
>>>>>>> b73a037d
        course = database.addCourseWithOneFinishedTextExercise();
        textExercise = textExerciseRepository.findByCourseIdWithCategories(course.getId()).get(0);

        for (int i = 0; i < numberOfPlagiarismCases; i++) {
            plagiarismCase = new PlagiarismCase();
            student = database.getUserByLogin("student" + (i + 1));
            textPlagiarismResult = database.createTextPlagiarismResultForExercise(textExercise);
            plagiarismComparison = new PlagiarismComparison<>();

            plagiarismSubmission1 = new PlagiarismSubmission<>();
            plagiarismSubmission2 = new PlagiarismSubmission<>();

            plagiarismCase.setExercise(textExercise);
            plagiarismCase.setStudent(student);
            plagiarismCase = plagiarismCaseRepository.save(plagiarismCase);

            plagiarismComparison.setPlagiarismResult(textPlagiarismResult);
            plagiarismComparison = plagiarismComparisonRepository.save(plagiarismComparison);

            plagiarismSubmission1.setStudentLogin("student" + (i + 1));
            plagiarismSubmission1.setPlagiarismCase(plagiarismCase);
            plagiarismSubmission1.setPlagiarismComparison(plagiarismComparison);
            plagiarismSubmission2.setStudentLogin("student" + (i + 2));
            plagiarismSubmission2.setPlagiarismCase(plagiarismCase);
            plagiarismSubmission2.setPlagiarismComparison(plagiarismComparison);
            plagiarismComparison.setSubmissionA(plagiarismSubmission1);
            plagiarismComparison.setSubmissionB(plagiarismSubmission2);
            plagiarismComparisonRepository.save(plagiarismComparison);
            plagiarismCasesList.add(plagiarismCase);
        }

        return plagiarismCasesList;
    }

    @AfterEach
    void tearDown() {
        database.resetDatabase();
    }

    @Test
    @WithMockUser(username = "student1", roles = "USER")
    void testGetPlagiarismCasesForCourseForInstructor_forbidden_student() throws Exception {
        request.getList("/api/courses/1/plagiarism-cases/for-instructor", HttpStatus.FORBIDDEN, PlagiarismCase.class);
    }

    @Test
    @WithMockUser(username = "tutor1", roles = "TA")
    void testGetPlagiarismCasesForCourseForInstructor_forbidden_tutor() throws Exception {
        request.getList("/api/courses/1/plagiarism-cases/for-instructor", HttpStatus.FORBIDDEN, PlagiarismCase.class);

    }

    @Test
    @WithMockUser(username = "editor1", roles = "EDITOR")
    void testGetPlagiarismCasesForCourseForInstructor_forbidden_editor() throws Exception {
        request.getList("/api/courses/1/plagiarism-cases/for-instructor", HttpStatus.FORBIDDEN, PlagiarismCase.class);
    }

    @Test
    @WithMockUser(username = "instructor1", roles = "INSTRUCTOR")
<<<<<<< HEAD
    public void testGetPlagiarismCasesForCourseForInstructor() throws Exception {
        var plagiarismCasesResponse = request.getList("/api/courses/" + course.getId() + "/plagiarism-cases/for-instructor", HttpStatus.OK, PlagiarismCase.class);
        var plagiarismCasesList = plagiarismCases;
        assertThat(plagiarismCasesResponse).as("should get plagiarism cases for instructor").isEqualTo(plagiarismCasesList);
        for (var submission : plagiarismCasesResponse.get(0).getPlagiarismSubmissions()) {
=======
    void testGetPlagiarismCasesForCourseForInstructor() throws Exception {
        var plagiarismCases = request.getList("/api/courses/" + course.getId() + "/plagiarism-cases/for-instructor", HttpStatus.OK, PlagiarismCase.class);
        var plagiarismCasesList = new ArrayList<PlagiarismCase>();
        plagiarismCasesList.add(plagiarismCase1);
        plagiarismCasesList.add(plagiarismCase2);
        plagiarismCasesList.add(plagiarismCase3);
        assertThat(plagiarismCases).as("should get plagiarism cases for instructor").isEqualTo(plagiarismCasesList);
        for (var submission : plagiarismCases.get(0).getPlagiarismSubmissions()) {
>>>>>>> b73a037d
            assertThat(submission.getPlagiarismComparison().getPlagiarismResult().getExercise()).as("should prepare plagiarism case response entity").isEqualTo(null);
            assertThat(submission.getPlagiarismComparison().getSubmissionA()).as("should prepare plagiarism case response entity").isEqualTo(null);
            assertThat(submission.getPlagiarismComparison().getSubmissionB()).as("should prepare plagiarism case response entity").isEqualTo(null);
        }
    }

    @Test
    @WithMockUser(username = "student1", roles = "USER")
    void testGetPlagiarismCaseForInstructor_forbidden_student() throws Exception {
        request.get("/api/courses/1/plagiarism-cases/1/for-instructor", HttpStatus.FORBIDDEN, PlagiarismCase.class);
    }

    @Test
    @WithMockUser(username = "tutor1", roles = "TA")
    void testGetPlagiarismCaseForInstructor_forbidden_tutor() throws Exception {
        request.get("/api/courses/1/plagiarism-cases/1/for-instructor", HttpStatus.FORBIDDEN, PlagiarismCase.class);
    }

    @Test
    @WithMockUser(username = "editor1", roles = "EDITOR ")
    void testGetPlagiarismCaseForInstructor_forbidden_editor() throws Exception {
        request.get("/api/courses/1/plagiarism-cases/1/for-instructor", HttpStatus.FORBIDDEN, PlagiarismCase.class);
    }

    @Test
    @WithMockUser(username = "instructor1", roles = "INSTRUCTOR")
    void testGetPlagiarismCaseForInstructor() throws Exception {
        var plagiarismCase = request.get("/api/courses/" + course.getId() + "/plagiarism-cases/" + plagiarismCase1.getId() + "/for-instructor", HttpStatus.OK,
                PlagiarismCase.class);
        assertThat(plagiarismCase).as("should get plagiarism case for instructor").isEqualTo(plagiarismCase1);
    }

    @Test
    @WithMockUser(username = "student1", roles = "USER")
    void testSavePlagiarismCaseVerdict_forbidden_student() throws Exception {
        request.put("/api/courses/1/plagiarism-cases/1/verdict", new PlagiarismVerdictDTO(), HttpStatus.FORBIDDEN);
    }

    @Test
    @WithMockUser(username = "tutor1", roles = "TA")
    void testSavePlagiarismCaseVerdict_forbidden_tutor() throws Exception {
        request.put("/api/courses/1/plagiarism-cases/1/verdict", new PlagiarismVerdictDTO(), HttpStatus.FORBIDDEN);
    }

    @Test
    @WithMockUser(username = "editor1", roles = "EDITOR")
    void testSavePlagiarismCaseVerdict_forbidden_editor() throws Exception {
        request.put("/api/courses/1/plagiarism-cases/1/verdict", new PlagiarismVerdictDTO(), HttpStatus.FORBIDDEN);
    }

    @Test
    @WithMockUser(username = "instructor1", roles = "INSTRUCTOR")
    void testSavePlagiarismCaseVerdict_warning() throws Exception {
        var plagiarismVerdictDTO = new PlagiarismVerdictDTO();
        plagiarismVerdictDTO.setVerdict(PlagiarismVerdict.WARNING);
        plagiarismVerdictDTO.setVerdictMessage("This is a warning!");

        request.put("/api/courses/" + course.getId() + "/plagiarism-cases/" + plagiarismCase1.getId() + "/verdict", plagiarismVerdictDTO, HttpStatus.OK);
        var updatedPlagiarismCase = plagiarismCaseRepository.findByIdWithPlagiarismSubmissionsElseThrow(plagiarismCase1.getId());
        assertThat(updatedPlagiarismCase.getVerdict()).as("should update plagiarism case verdict warning").isEqualTo(PlagiarismVerdict.WARNING);
        assertThat(updatedPlagiarismCase.getVerdictMessage()).as("should update plagiarism case verdict message").isEqualTo("This is a warning!");
    }

    @Test
    @WithMockUser(username = "instructor1", roles = "INSTRUCTOR")
    void testSavePlagiarismCaseVerdict_pointDeduction() throws Exception {
        var plagiarismVerdictDTO = new PlagiarismVerdictDTO();
        plagiarismVerdictDTO.setVerdict(PlagiarismVerdict.POINT_DEDUCTION);
        plagiarismVerdictDTO.setVerdictPointDeduction(90);

        request.put("/api/courses/" + course.getId() + "/plagiarism-cases/" + plagiarismCase1.getId() + "/verdict", plagiarismVerdictDTO, HttpStatus.OK);
        var updatedPlagiarismCase = plagiarismCaseRepository.findByIdWithPlagiarismSubmissionsElseThrow(plagiarismCase1.getId());
        assertThat(updatedPlagiarismCase.getVerdict()).as("should update plagiarism case verdict point deduction").isEqualTo(PlagiarismVerdict.POINT_DEDUCTION);
        assertThat(updatedPlagiarismCase.getVerdictPointDeduction()).as("should update plagiarism case verdict point deduction").isEqualTo(90);
    }

    @Test
    @WithMockUser(username = "student1", roles = "USER")
    void testGetPlagiarismCaseForExerciseForStudent() throws Exception {
        Post post = new Post();
        post.setAuthor(userRepository.getUserByLoginElseThrow("instructor1"));
        post.setTitle("Title Plagiarism Case Post");
        post.setContent("Content Plagiarism Case Post");
        post.setVisibleForStudents(true);
        post.setPlagiarismCase(plagiarismCase1);
        post = postRepository.save(post);
        plagiarismCase1.setPost(post);
        plagiarismCaseRepository.save(plagiarismCase1);

        var plagiarismCase = request.get("/api/courses/" + course.getId() + "/exercises/" + textExercise.getId() + "/plagiarism-case", HttpStatus.OK, PlagiarismCase.class);
        assertThat(plagiarismCase.getId()).as("should get plagiarism case for exercise for student").isEqualTo(plagiarismCase1.getId());
    }

    @Test
    @WithMockUser(username = "student2", roles = "USER")
    void testGetPlagiarismCaseForStudent_forbidden() throws Exception {
        request.get("/api/courses/" + course.getId() + "/plagiarism-cases/" + plagiarismCase1.getId() + "/for-student", HttpStatus.FORBIDDEN, PlagiarismCase.class);
    }

    @Test
    @WithMockUser(username = "student1", roles = "USER")
    void testGetPlagiarismCaseForStudent() throws Exception {
        var plagiarismCase = request.get("/api/courses/" + course.getId() + "/plagiarism-cases/" + plagiarismCase1.getId() + "/for-student", HttpStatus.OK, PlagiarismCase.class);
        assertThat(plagiarismCase).as("should get plagiarism case for student").isEqualTo(plagiarismCase1);
        for (var submission : plagiarismCase.getPlagiarismSubmissions()) {
            assertThat(submission.getPlagiarismComparison().getPlagiarismResult().getExercise()).as("should prepare plagiarism case response entity").isEqualTo(null);
            assertThat(submission.getPlagiarismComparison().getSubmissionA()).as("should prepare plagiarism case response entity").isEqualTo(null);
            assertThat(submission.getPlagiarismComparison().getSubmissionB()).as("should prepare plagiarism case response entity").isEqualTo(null);
        }
    }
}<|MERGE_RESOLUTION|>--- conflicted
+++ resolved
@@ -24,7 +24,7 @@
 import de.tum.in.www1.artemis.repository.plagiarism.PlagiarismComparisonRepository;
 import de.tum.in.www1.artemis.web.rest.dto.PlagiarismVerdictDTO;
 
-class PlagiarismCaseIntegrationTest extends AbstractSpringIntegrationBambooBitbucketJiraTest {
+public class PlagiarismCaseIntegrationTest extends AbstractSpringIntegrationBambooBitbucketJiraTest {
 
     @Autowired
     private TextExerciseRepository textExerciseRepository;
@@ -54,8 +54,7 @@
     private static ArrayList<PlagiarismCase> plagiarismCases;
 
     @BeforeEach
-<<<<<<< HEAD
-    public void initTestCase() {
+    void initTestCase() {
         // We need at least 3 cases
         plagiarismCases = this.createPlagiarismCases(100);
         plagiarismCase1 = plagiarismCases.get(0);
@@ -79,10 +78,6 @@
 
         // Per case, we have always 2 students
         database.addUsers(numberOfPlagiarismCases * 2, 1, 1, 1);
-=======
-    void initTestCase() {
-        database.addUsers(3, 1, 1, 1);
->>>>>>> b73a037d
         course = database.addCourseWithOneFinishedTextExercise();
         textExercise = textExerciseRepository.findByCourseIdWithCategories(course.getId()).get(0);
 
@@ -143,22 +138,11 @@
 
     @Test
     @WithMockUser(username = "instructor1", roles = "INSTRUCTOR")
-<<<<<<< HEAD
-    public void testGetPlagiarismCasesForCourseForInstructor() throws Exception {
+    void testGetPlagiarismCasesForCourseForInstructor() throws Exception {
         var plagiarismCasesResponse = request.getList("/api/courses/" + course.getId() + "/plagiarism-cases/for-instructor", HttpStatus.OK, PlagiarismCase.class);
         var plagiarismCasesList = plagiarismCases;
         assertThat(plagiarismCasesResponse).as("should get plagiarism cases for instructor").isEqualTo(plagiarismCasesList);
         for (var submission : plagiarismCasesResponse.get(0).getPlagiarismSubmissions()) {
-=======
-    void testGetPlagiarismCasesForCourseForInstructor() throws Exception {
-        var plagiarismCases = request.getList("/api/courses/" + course.getId() + "/plagiarism-cases/for-instructor", HttpStatus.OK, PlagiarismCase.class);
-        var plagiarismCasesList = new ArrayList<PlagiarismCase>();
-        plagiarismCasesList.add(plagiarismCase1);
-        plagiarismCasesList.add(plagiarismCase2);
-        plagiarismCasesList.add(plagiarismCase3);
-        assertThat(plagiarismCases).as("should get plagiarism cases for instructor").isEqualTo(plagiarismCasesList);
-        for (var submission : plagiarismCases.get(0).getPlagiarismSubmissions()) {
->>>>>>> b73a037d
             assertThat(submission.getPlagiarismComparison().getPlagiarismResult().getExercise()).as("should prepare plagiarism case response entity").isEqualTo(null);
             assertThat(submission.getPlagiarismComparison().getSubmissionA()).as("should prepare plagiarism case response entity").isEqualTo(null);
             assertThat(submission.getPlagiarismComparison().getSubmissionB()).as("should prepare plagiarism case response entity").isEqualTo(null);
