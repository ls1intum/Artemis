package de.tum.in.www1.artemis;

import static de.tum.in.www1.artemis.domain.plagiarism.PlagiarismVerdict.*;
import static org.assertj.core.api.Assertions.assertThat;

import java.util.ArrayList;
import java.util.List;

import org.junit.jupiter.api.AfterEach;
import org.junit.jupiter.api.BeforeEach;
import org.junit.jupiter.api.Test;
import org.springframework.beans.factory.annotation.Autowired;
import org.springframework.http.HttpStatus;
import org.springframework.security.test.context.support.WithMockUser;

import de.tum.in.www1.artemis.domain.Course;
import de.tum.in.www1.artemis.domain.Exercise;
import de.tum.in.www1.artemis.domain.TextExercise;
import de.tum.in.www1.artemis.domain.User;
import de.tum.in.www1.artemis.domain.exam.Exam;
import de.tum.in.www1.artemis.domain.metis.Post;
import de.tum.in.www1.artemis.domain.plagiarism.*;
import de.tum.in.www1.artemis.domain.plagiarism.text.TextSubmissionElement;
import de.tum.in.www1.artemis.repository.TextExerciseRepository;
import de.tum.in.www1.artemis.repository.UserRepository;
import de.tum.in.www1.artemis.repository.metis.PostRepository;
import de.tum.in.www1.artemis.repository.plagiarism.PlagiarismCaseRepository;
import de.tum.in.www1.artemis.repository.plagiarism.PlagiarismComparisonRepository;
import de.tum.in.www1.artemis.web.rest.dto.PlagiarismCaseInfoDTO;
import de.tum.in.www1.artemis.web.rest.dto.PlagiarismVerdictDTO;

class PlagiarismCaseIntegrationTest extends AbstractSpringIntegrationBambooBitbucketJiraTest {

    @Autowired
    private TextExerciseRepository textExerciseRepository;

    @Autowired
    private PlagiarismCaseRepository plagiarismCaseRepository;

    @Autowired
    private PostRepository postRepository;

    @Autowired
    private UserRepository userRepository;

    @Autowired
    private PlagiarismComparisonRepository plagiarismComparisonRepository;

    private static Course course;

    private static TextExercise courseTextExercise;

    private static TextExercise examTextExercise;

    private static PlagiarismCase plagiarismCase1;

    private static PlagiarismCase plagiarismCase2;

    private static PlagiarismCase plagiarismCase3;

    private static List<PlagiarismCase> coursePlagiarismCases;

    private static List<PlagiarismCase> examPlagiarismCases;

    @BeforeEach
    void initTestCase() {
        // Per case, we have always 2 students
        int numberOfPlagiarismCases = 100;
        database.addUsers(numberOfPlagiarismCases * 2, 1, 1, 1);
        course = database.addCourseWithOneFinishedTextExercise();

        // We need at least 3 cases
        courseTextExercise = textExerciseRepository.findByCourseIdWithCategories(course.getId()).get(0);
        coursePlagiarismCases = this.createPlagiarismCases(numberOfPlagiarismCases, courseTextExercise);
        plagiarismCase1 = coursePlagiarismCases.get(0);
        plagiarismCase2 = coursePlagiarismCases.get(1);
        plagiarismCase3 = coursePlagiarismCases.get(2);

        examTextExercise = database.addCourseExamExerciseGroupWithOneTextExercise();
        examPlagiarismCases = this.createPlagiarismCases(2, examTextExercise);
    }

    /***
     * Create a given amount of plagiarism cases
     * @param numberOfPlagiarismCases The required number of cases
     * @return The list of generated plagiarism cases
     */
    private List<PlagiarismCase> createPlagiarismCases(int numberOfPlagiarismCases, Exercise exercise) {
        var plagiarismCasesList = new ArrayList<PlagiarismCase>();

        for (int i = 0; i < numberOfPlagiarismCases; i++) {
            PlagiarismCase plagiarismCase = new PlagiarismCase();
            User student = database.getUserByLogin("student" + (i + 1));
            PlagiarismResult<TextSubmissionElement> textPlagiarismResult = database.createTextPlagiarismResultForExercise(exercise);
            PlagiarismComparison<TextSubmissionElement> plagiarismComparison = new PlagiarismComparison<>();

            PlagiarismSubmission<TextSubmissionElement> plagiarismSubmission1 = new PlagiarismSubmission<>();
            PlagiarismSubmission<TextSubmissionElement> plagiarismSubmission2 = new PlagiarismSubmission<>();

            plagiarismCase.setExercise(exercise);
            plagiarismCase.setStudent(student);
            plagiarismCase = plagiarismCaseRepository.save(plagiarismCase);

            plagiarismComparison.setPlagiarismResult(textPlagiarismResult);
            plagiarismComparison = plagiarismComparisonRepository.save(plagiarismComparison);

            plagiarismSubmission1.setStudentLogin("student" + (i + 1));
            plagiarismSubmission1.setPlagiarismCase(plagiarismCase);
            plagiarismSubmission1.setPlagiarismComparison(plagiarismComparison);
            plagiarismSubmission2.setStudentLogin("student" + (i + 2));
            plagiarismSubmission2.setPlagiarismCase(plagiarismCase);
            plagiarismSubmission2.setPlagiarismComparison(plagiarismComparison);
            plagiarismComparison.setSubmissionA(plagiarismSubmission1);
            plagiarismComparison.setSubmissionB(plagiarismSubmission2);
            plagiarismComparisonRepository.save(plagiarismComparison);
            plagiarismCasesList.add(plagiarismCase);
        }

        return plagiarismCasesList;
    }

    @AfterEach
    void tearDown() {
        database.resetDatabase();
    }

    @Test
    @WithMockUser(username = "student1", roles = "USER")
    void testGetPlagiarismCasesForCourseForInstructor_forbidden_student() throws Exception {
        request.getList("/api/courses/1/plagiarism-cases/for-instructor", HttpStatus.FORBIDDEN, PlagiarismCase.class);
    }

    @Test
    @WithMockUser(username = "tutor1", roles = "TA")
    void testGetPlagiarismCasesForCourseForInstructor_forbidden_tutor() throws Exception {
        request.getList("/api/courses/1/plagiarism-cases/for-instructor", HttpStatus.FORBIDDEN, PlagiarismCase.class);

    }

    @Test
    @WithMockUser(username = "editor1", roles = "EDITOR")
    void testGetPlagiarismCasesForCourseForInstructor_forbidden_editor() throws Exception {
        request.getList("/api/courses/1/plagiarism-cases/for-instructor", HttpStatus.FORBIDDEN, PlagiarismCase.class);
    }

    @Test
    @WithMockUser(username = "instructor1", roles = "INSTRUCTOR")
    void testGetPlagiarismCasesForCourseForInstructor() throws Exception {
        var plagiarismCasesResponse = request.getList("/api/courses/" + course.getId() + "/plagiarism-cases/for-instructor", HttpStatus.OK, PlagiarismCase.class);
        assertThat(plagiarismCasesResponse).as("should get course plagiarism cases for instructor").isEqualTo(coursePlagiarismCases);
        for (var submission : plagiarismCasesResponse.get(0).getPlagiarismSubmissions()) {
            assertThat(submission.getPlagiarismComparison().getPlagiarismResult().getExercise()).as("should prepare plagiarism case response entity").isEqualTo(null);
            assertThat(submission.getPlagiarismComparison().getSubmissionA()).as("should prepare plagiarism case response entity").isEqualTo(null);
            assertThat(submission.getPlagiarismComparison().getSubmissionB()).as("should prepare plagiarism case response entity").isEqualTo(null);
        }
    }

    @Test
    @WithMockUser(username = "student1", roles = "USER")
    void testGetPlagiarismCaseForInstructor_forbidden_student() throws Exception {
        request.get("/api/courses/1/plagiarism-cases/1/for-instructor", HttpStatus.FORBIDDEN, PlagiarismCase.class);
    }

    @Test
    @WithMockUser(username = "tutor1", roles = "TA")
    void testGetPlagiarismCaseForInstructor_forbidden_tutor() throws Exception {
        request.get("/api/courses/1/plagiarism-cases/1/for-instructor", HttpStatus.FORBIDDEN, PlagiarismCase.class);
    }

    @Test
    @WithMockUser(username = "editor1", roles = "EDITOR ")
    void testGetPlagiarismCaseForInstructor_forbidden_editor() throws Exception {
        request.get("/api/courses/1/plagiarism-cases/1/for-instructor", HttpStatus.FORBIDDEN, PlagiarismCase.class);
    }

    @Test
    @WithMockUser(username = "instructor1", roles = "INSTRUCTOR")
    void testGetPlagiarismCaseForInstructor() throws Exception {
        var plagiarismCase = request.get("/api/courses/" + course.getId() + "/plagiarism-cases/" + plagiarismCase1.getId() + "/for-instructor", HttpStatus.OK,
                PlagiarismCase.class);
        assertThat(plagiarismCase).as("should get plagiarism case for instructor").isEqualTo(plagiarismCase1);
    }

    @Test
    @WithMockUser(username = "student1", roles = "USER")
    void testGetPlagiarismCasesForExamForInstructor_forbidden_student() throws Exception {
        request.getList("/api/courses/1/exams/1/plagiarism-cases/for-instructor", HttpStatus.FORBIDDEN, PlagiarismCase.class);
    }

    @Test
    @WithMockUser(username = "tutor1", roles = "TA")
    void testGetPlagiarismCasesForExamForInstructor_forbidden_tutor() throws Exception {
        request.getList("/api/courses/1/exams/1/plagiarism-cases/for-instructor", HttpStatus.FORBIDDEN, PlagiarismCase.class);

    }

    @Test
    @WithMockUser(username = "editor1", roles = "EDITOR")
    void testGetPlagiarismCasesForExamForInstructor_forbidden_editor() throws Exception {
        request.getList("/api/courses/1/exams/1/plagiarism-cases/for-instructor", HttpStatus.FORBIDDEN, PlagiarismCase.class);
    }

    @Test
    @WithMockUser(username = "instructor1", roles = "INSTRUCTOR")
    void testGetPlagiarismCasesForExamForInstructor() throws Exception {
        Course examCourse = examTextExercise.getCourseViaExerciseGroupOrCourseMember();
        Exam exam = examTextExercise.getExerciseGroup().getExam();
        var plagiarismCasesResponse = request.getList("/api/courses/" + examCourse.getId() + "/exams/" + exam.getId() + "/plagiarism-cases/for-instructor", HttpStatus.OK,
                PlagiarismCase.class);
        assertThat(plagiarismCasesResponse).as("should get exam plagiarism cases for instructor").isEqualTo(examPlagiarismCases);
        for (var submission : plagiarismCasesResponse.get(0).getPlagiarismSubmissions()) {
            assertThat(submission.getPlagiarismComparison().getPlagiarismResult().getExercise()).as("should remove unneeded elements from the response").isNull();
            assertThat(submission.getPlagiarismComparison().getSubmissionA()).as("should filter out submission A").isNull();
            assertThat(submission.getPlagiarismComparison().getSubmissionB()).as("should filter out submission B").isNull();
        }
    }

    @Test
    @WithMockUser(username = "instructor1", roles = "INSTRUCTOR")
    void testGetPlagiarismCasesForExamForInstructor_wrongCourse() throws Exception {
        Course examCourse = examTextExercise.getCourseViaExerciseGroupOrCourseMember();
        Exam exam = examTextExercise.getExerciseGroup().getExam();

        assertThat(examCourse.getId()).isNotEqualTo(course.getId());

        request.getList("/api/courses/" + course.getId() + "/exams/" + exam.getId() + "/plagiarism-cases/for-instructor", HttpStatus.CONFLICT, PlagiarismCase.class);
    }

    @Test
    @WithMockUser(username = "student1", roles = "USER")
    void testSavePlagiarismCaseVerdict_forbidden_student() throws Exception {
        request.put("/api/courses/1/plagiarism-cases/1/verdict", new PlagiarismVerdictDTO(NO_PLAGIARISM, "", 0), HttpStatus.FORBIDDEN);
    }

    @Test
    @WithMockUser(username = "tutor1", roles = "TA")
    void testSavePlagiarismCaseVerdict_forbidden_tutor() throws Exception {
        request.put("/api/courses/1/plagiarism-cases/1/verdict", new PlagiarismVerdictDTO(NO_PLAGIARISM, "", 0), HttpStatus.FORBIDDEN);
    }

    @Test
    @WithMockUser(username = "editor1", roles = "EDITOR")
    void testSavePlagiarismCaseVerdict_forbidden_editor() throws Exception {
        request.put("/api/courses/1/plagiarism-cases/1/verdict", new PlagiarismVerdictDTO(NO_PLAGIARISM, "", 0), HttpStatus.FORBIDDEN);
    }

    @Test
    @WithMockUser(username = "instructor1", roles = "INSTRUCTOR")
    void testSavePlagiarismCaseVerdict_warning() throws Exception {
        var plagiarismVerdictDTO = new PlagiarismVerdictDTO(WARNING, "This is a warning!", 0);
        request.put("/api/courses/" + course.getId() + "/plagiarism-cases/" + plagiarismCase1.getId() + "/verdict", plagiarismVerdictDTO, HttpStatus.OK);
        var updatedPlagiarismCase = plagiarismCaseRepository.findByIdWithPlagiarismSubmissionsElseThrow(plagiarismCase1.getId());
        assertThat(updatedPlagiarismCase.getVerdict()).as("should update plagiarism case verdict warning").isEqualTo(PlagiarismVerdict.WARNING);
        assertThat(updatedPlagiarismCase.getVerdictMessage()).as("should update plagiarism case verdict message").isEqualTo("This is a warning!");
    }

    @Test
    @WithMockUser(username = "instructor1", roles = "INSTRUCTOR")
    void testSavePlagiarismCaseVerdict_pointDeduction() throws Exception {
        var plagiarismVerdictDTO = new PlagiarismVerdictDTO(POINT_DEDUCTION, "", 90);
        request.put("/api/courses/" + course.getId() + "/plagiarism-cases/" + plagiarismCase1.getId() + "/verdict", plagiarismVerdictDTO, HttpStatus.OK);
        var updatedPlagiarismCase = plagiarismCaseRepository.findByIdWithPlagiarismSubmissionsElseThrow(plagiarismCase1.getId());
        assertThat(updatedPlagiarismCase.getVerdict()).as("should update plagiarism case verdict point deduction").isEqualTo(PlagiarismVerdict.POINT_DEDUCTION);
        assertThat(updatedPlagiarismCase.getVerdictPointDeduction()).as("should update plagiarism case verdict point deduction").isEqualTo(90);
    }

    @Test
    @WithMockUser(username = "student1", roles = "USER")
    void testGetPlagiarismCaseInfoReturnsEmptyWithoutPostForStudent() throws Exception {
        var plagiarismCaseInfo = request.get("/api/courses/" + course.getId() + "/exercises/" + courseTextExercise.getId() + "/plagiarism-case", HttpStatus.OK, String.class);
        assertThat(plagiarismCaseInfo).as("should not get plagiarism case for exercise for student if there is no notification post yet").isNullOrEmpty();
    }

    @Test
    @WithMockUser(username = "student1", roles = "USER")
    void testGetPlagiarismCaseInfoWithoutVerdictForExerciseForStudent() throws Exception {
        addPost();

        var plagiarismCaseInfo = request.get("/api/courses/" + course.getId() + "/exercises/" + courseTextExercise.getId() + "/plagiarism-case", HttpStatus.OK,
                PlagiarismCaseInfoDTO.class);
        assertThat(plagiarismCaseInfo.id()).as("should get plagiarism case for exercise for student").isEqualTo(plagiarismCase1.getId());
        assertThat(plagiarismCaseInfo.verdict()).as("should get null verdict before it is set").isNull();
    }

    private void addPost() {
        Post post = new Post();
        post.setAuthor(userRepository.getUserByLoginElseThrow("instructor1"));
        post.setTitle("Title Plagiarism Case Post");
        post.setContent("Content Plagiarism Case Post");
        post.setVisibleForStudents(true);
        post.setPlagiarismCase(plagiarismCase1);
        post = postRepository.save(post);
        plagiarismCase1.setPost(post);
<<<<<<< HEAD
        plagiarismCaseRepository.save(plagiarismCase1);
    }

    @Test
    @WithMockUser(username = "student1", roles = "USER")
    void testGetPlagiarismCaseInfoWithVerdictForExerciseForStudent() throws Exception {
        var verdict = PlagiarismVerdict.NO_PLAGIARISM;
=======
        var verdict = NO_PLAGIARISM;
>>>>>>> 14a6c456
        plagiarismCase1.setVerdict(verdict);

        addPost();

        var plagiarismCaseInfo = request.get("/api/courses/" + course.getId() + "/exercises/" + courseTextExercise.getId() + "/plagiarism-case", HttpStatus.OK,
                PlagiarismCaseInfoDTO.class);
        assertThat(plagiarismCaseInfo.id()).as("should get plagiarism case for exercise for student").isEqualTo(plagiarismCase1.getId());
        assertThat(plagiarismCaseInfo.verdict()).as("should get the verdict after it is set").isEqualTo(verdict);
    }

    @Test
    @WithMockUser(username = "student1", roles = "USER")
    void testGetMultiplePlagiarismCaseInfosForStudent() throws Exception {
        var emptyPlagiarismCaseInfosResponse = request.get(
                "/api/courses/" + course.getId() + "/plagiarism-case?exerciseId=" + courseTextExercise.getId() + "&exerciseId=" + examTextExercise.getId(), HttpStatus.OK,
                String.class);

        assertThat(emptyPlagiarismCaseInfosResponse).as("should return empty list when no post is sent").isNullOrEmpty();

        addPost();

        // It should give error when no exercise id is specified
        request.get("/api/courses/" + course.getId() + "/plagiarism-cases", HttpStatus.BAD_REQUEST, String.class);

        var plagiarismCaseInfosResponse = request.getMap(
                "/api/courses/" + course.getId() + "/plagiarism-cases?exerciseId=" + courseTextExercise.getId() + "&exerciseId=" + examTextExercise.getId(), HttpStatus.OK,
                Long.class, PlagiarismCaseInfoDTO.class);

        assertThat(plagiarismCaseInfosResponse).hasSize(1);
        assertThat(plagiarismCaseInfosResponse.get(courseTextExercise.getId()).getId()).as("should only return plagiarism cases with post").isEqualTo(plagiarismCase1.getId());

    }

    @Test
    @WithMockUser(username = "student2", roles = "USER")
    void testGetPlagiarismCaseForStudent_forbidden() throws Exception {
        request.get("/api/courses/" + course.getId() + "/plagiarism-cases/" + plagiarismCase1.getId() + "/for-student", HttpStatus.FORBIDDEN, PlagiarismCase.class);
    }

    @Test
    @WithMockUser(username = "student1", roles = "USER")
    void testGetPlagiarismCaseForStudent() throws Exception {
        var plagiarismCase = request.get("/api/courses/" + course.getId() + "/plagiarism-cases/" + plagiarismCase1.getId() + "/for-student", HttpStatus.OK, PlagiarismCase.class);
        assertThat(plagiarismCase).as("should get plagiarism case for student").isEqualTo(plagiarismCase1);
        for (var submission : plagiarismCase.getPlagiarismSubmissions()) {
            assertThat(submission.getPlagiarismComparison().getPlagiarismResult().getExercise()).as("should prepare plagiarism case response entity").isEqualTo(null);
            assertThat(submission.getPlagiarismComparison().getSubmissionA()).as("should prepare plagiarism case response entity").isEqualTo(null);
            assertThat(submission.getPlagiarismComparison().getSubmissionB()).as("should prepare plagiarism case response entity").isEqualTo(null);
        }
    }
}<|MERGE_RESOLUTION|>--- conflicted
+++ resolved
@@ -291,7 +291,6 @@
         post.setPlagiarismCase(plagiarismCase1);
         post = postRepository.save(post);
         plagiarismCase1.setPost(post);
-<<<<<<< HEAD
         plagiarismCaseRepository.save(plagiarismCase1);
     }
 
@@ -299,9 +298,6 @@
     @WithMockUser(username = "student1", roles = "USER")
     void testGetPlagiarismCaseInfoWithVerdictForExerciseForStudent() throws Exception {
         var verdict = PlagiarismVerdict.NO_PLAGIARISM;
-=======
-        var verdict = NO_PLAGIARISM;
->>>>>>> 14a6c456
         plagiarismCase1.setVerdict(verdict);
 
         addPost();
