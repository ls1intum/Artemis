--- conflicted
+++ resolved
@@ -76,11 +76,6 @@
             + "sed diam voluptua. At vero eos et accusam et justo duo dolores et e";
 
     private Attachment attachment;
-<<<<<<< HEAD
-=======
-
-    private List<String> archiveErrors;
->>>>>>> 8c56cd7d
 
     private List<String> archiveErrors;
 
@@ -218,19 +213,11 @@
     /// CheckNotificationForExerciseRelease
 
     /**
-<<<<<<< HEAD
      * Test for checkNotificationForExerciseRelease method with an undefined release date
      */
     @Test
     public void testCheckNotificationForExerciseRelease_undefinedReleaseDate() {
         groupNotificationService.checkNotificationsForNewExercise(exercise, instanceMessageSendService);
-=======
-    * Test for checkNotificationForExerciseRelease method with an undefined release date
-    */
-    @Test
-    public void testCheckNotificationForExerciseRelease_undefinedReleaseDate() {
-        groupNotificationService.checkNotificationForExerciseRelease(exercise, instanceMessageSendService);
->>>>>>> 8c56cd7d
         verify(groupNotificationService, times(1)).notifyAllGroupsAboutReleasedExercise(any());
     }
 
@@ -259,7 +246,6 @@
     /**
      * Auxiliary method to set the needed mocks and testing utilities for checkAndCreateAppropriateNotificationsWhenUpdatingExercise method
      */
-<<<<<<< HEAD
     private void testCheckNotificationForExerciseReleaseHelper(ZonedDateTime dateOfInitialExercise, ZonedDateTime dateOfUpdatedExercise,
             boolean expectNotifyAboutExerciseReleaseNow, boolean expectSchedulingAtRelease, boolean expectNotifyUsersAboutAssessedExerciseSubmissionNow,
             boolean expectSchedulingAtAssessmentDueDate) {
@@ -267,18 +253,11 @@
         exercise.setAssessmentDueDate(dateOfInitialExercise);
         updatedExercise.setReleaseDate(dateOfUpdatedExercise);
         updatedExercise.setAssessmentDueDate(dateOfUpdatedExercise);
-=======
-    private void testCheckNotificationForExerciseReleaseHelper(ZonedDateTime dueDateOfInitialExercise, ZonedDateTime dueDateOfUpdatedExercise,
-            boolean expectNotifyAboutExerciseRelease) {
-        exercise.setReleaseDate(dueDateOfInitialExercise);
-        updatedExercise.setReleaseDate(dueDateOfUpdatedExercise);
->>>>>>> 8c56cd7d
 
         groupNotificationService.checkAndCreateAppropriateNotificationsWhenUpdatingExercise(exercise, updatedExercise, NOTIFICATION_TEXT, instanceMessageSendService);
 
         verify(groupNotificationService, times(1)).notifyAboutExerciseUpdate(any(), any());
 
-<<<<<<< HEAD
         // Exercise Released Notifications
         verify(groupNotificationService, times(expectNotifyAboutExerciseReleaseNow ? 1 : 0)).notifyAllGroupsAboutReleasedExercise(any());
         verify(instanceMessageSendService, times(expectSchedulingAtRelease ? 1 : 0)).sendExerciseReleaseNotificationSchedule(any());
@@ -291,10 +270,6 @@
         reset(groupNotificationService);
         reset(singleUserNotificationService);
         reset(instanceMessageSendService);
-=======
-        // needed to reset the verify() call counter
-        reset(groupNotificationService);
->>>>>>> 8c56cd7d
     }
 
     /**
@@ -302,7 +277,6 @@
      */
     @Test
     public void testCheckAndCreateAppropriateNotificationsWhenUpdatingExercise() {
-<<<<<<< HEAD
         testCheckNotificationForExerciseReleaseHelper(null, null, false, false, false, false);
         testCheckNotificationForExerciseReleaseHelper(null, PAST_TIME, false, false, false, false);
         testCheckNotificationForExerciseReleaseHelper(null, CURRENT_TIME, false, false, false, false);
@@ -324,29 +298,6 @@
         testCheckNotificationForExerciseReleaseHelper(FUTURE_TIME, CURRENT_TIME, true, false, true, false);
         testCheckNotificationForExerciseReleaseHelper(FUTURE_TIME, FUTURE_TIME, false, false, false, false); // same time -> no change
         testCheckNotificationForExerciseReleaseHelper(FUTURE_TIME, FUTURISTIC_TIME, false, true, false, true);
-=======
-        testCheckNotificationForExerciseReleaseHelper(null, null, false);
-        testCheckNotificationForExerciseReleaseHelper(null, PAST_TIME, false);
-        testCheckNotificationForExerciseReleaseHelper(null, CURRENT_TIME, false);
-        testCheckNotificationForExerciseReleaseHelper(null, FUTURE_TIME, true);
-
-        testCheckNotificationForExerciseReleaseHelper(PAST_TIME, null, false);
-        testCheckNotificationForExerciseReleaseHelper(PAST_TIME, ANCIENT_TIME, false);
-        testCheckNotificationForExerciseReleaseHelper(PAST_TIME, PAST_TIME, false); // same time -> no change
-        testCheckNotificationForExerciseReleaseHelper(PAST_TIME, CURRENT_TIME, false);
-        testCheckNotificationForExerciseReleaseHelper(PAST_TIME, FUTURE_TIME, true);
-
-        testCheckNotificationForExerciseReleaseHelper(CURRENT_TIME, null, false);
-        testCheckNotificationForExerciseReleaseHelper(CURRENT_TIME, PAST_TIME, false);
-        testCheckNotificationForExerciseReleaseHelper(CURRENT_TIME, CURRENT_TIME, false); // same time -> no change
-        testCheckNotificationForExerciseReleaseHelper(CURRENT_TIME, FUTURE_TIME, true);
-
-        testCheckNotificationForExerciseReleaseHelper(FUTURE_TIME, null, true);
-        testCheckNotificationForExerciseReleaseHelper(FUTURE_TIME, PAST_TIME, true);
-        testCheckNotificationForExerciseReleaseHelper(FUTURE_TIME, CURRENT_TIME, true);
-        testCheckNotificationForExerciseReleaseHelper(FUTURE_TIME, FUTURE_TIME, false); // same time -> no change
-        testCheckNotificationForExerciseReleaseHelper(FUTURE_TIME, FUTURISTIC_TIME, true);
->>>>>>> 8c56cd7d
     }
 
     /// General notifyGroupX Tests
@@ -588,8 +539,6 @@
         groupNotificationService.notifyInstructorGroupAboutExamArchiveState(exam, EXAM_ARCHIVE_FAILED, archiveErrors);
         verifyRepositoryCallWithCorrectNotification(1, EXAM_ARCHIVE_FAILED_TITLE);
     }
-<<<<<<< HEAD
-=======
 
     /**
      * Test for notifyInstructorGroupAboutCourseArchiveState method for the notification type ExamArchiveFinished
@@ -599,5 +548,4 @@
         groupNotificationService.notifyInstructorGroupAboutExamArchiveState(exam, EXAM_ARCHIVE_FINISHED, archiveErrors);
         verifyRepositoryCallWithCorrectNotification(1, EXAM_ARCHIVE_FINISHED_TITLE);
     }
->>>>>>> 8c56cd7d
 }