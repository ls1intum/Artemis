package de.tum.in.www1.artemis.authentication;

import static de.tum.in.www1.artemis.authentication.AuthenticationIntegrationTestHelper.LTI_USER_EMAIL;
import static de.tum.in.www1.artemis.authentication.AuthenticationIntegrationTestHelper.LTI_USER_EMAIL_UPPER_CASE;
import static de.tum.in.www1.artemis.util.ModelFactory.USER_PASSWORD;
import static org.assertj.core.api.Assertions.*;
import static org.mockito.ArgumentMatchers.any;
import static org.mockito.Mockito.doReturn;

import java.util.HashMap;
import java.util.List;
import java.util.Set;

import org.junit.jupiter.api.BeforeEach;
import org.junit.jupiter.api.Test;
import org.junit.jupiter.params.ParameterizedTest;
import org.junit.jupiter.params.provider.ValueSource;
import org.springframework.beans.factory.NoSuchBeanDefinitionException;
import org.springframework.beans.factory.annotation.Autowired;
import org.springframework.beans.factory.annotation.Value;
import org.springframework.context.ApplicationContext;
import org.springframework.http.HttpHeaders;
import org.springframework.http.HttpStatus;
import org.springframework.mock.web.MockHttpServletResponse;
import org.springframework.security.authentication.TestingAuthenticationToken;
import org.springframework.security.test.context.support.WithAnonymousUser;

import de.tum.in.www1.artemis.AbstractSpringIntegrationBambooBitbucketJiraTest;
import de.tum.in.www1.artemis.connector.JiraRequestMockProvider;
import de.tum.in.www1.artemis.domain.Authority;
import de.tum.in.www1.artemis.domain.Course;
import de.tum.in.www1.artemis.domain.ProgrammingExercise;
import de.tum.in.www1.artemis.repository.*;
import de.tum.in.www1.artemis.security.ArtemisInternalAuthenticationProvider;
import de.tum.in.www1.artemis.security.Role;
import de.tum.in.www1.artemis.service.connectors.jira.JiraAuthenticationProvider;
import de.tum.in.www1.artemis.web.rest.dto.LtiLaunchRequestDTO;
import de.tum.in.www1.artemis.web.rest.vm.LoginVM;

class JiraAuthenticationIntegrationTest extends AbstractSpringIntegrationBambooBitbucketJiraTest {

    private static final String TEST_PREFIX = "jiraauthintegration";

    @Value("${artemis.user-management.external.admin-group-name}")
    private String ADMIN_GROUP_NAME;

    @Value("${artemis.user-management.external.user}")
    private String JIRA_USER;

    @Value("${artemis.user-management.external.password}")
    private String JIRA_PASSWORD;

    @Autowired
    private JiraRequestMockProvider jiraRequestMockProvider;

    @Autowired
    private ApplicationContext applicationContext;

    @Autowired
    private JiraAuthenticationProvider jiraAuthenticationProvider;

    @Autowired
    protected ProgrammingExerciseRepository programmingExerciseRepository;

    @Autowired
    protected UserRepository userRepository;

    @Autowired
    protected LtiOutcomeUrlRepository ltiOutcomeUrlRepository;

    @Autowired
    protected AuthorityRepository authorityRepository;

    private static final String USERNAME = TEST_PREFIX + "student1";

    protected ProgrammingExercise programmingExercise;

    protected Course course;

    protected LtiLaunchRequestDTO ltiLaunchRequest;

    @BeforeEach
    void setUp() {
        course = database.addCourseWithOneProgrammingExercise();
        database.addOnlineCourseConfigurationToCourse(course);
        programmingExercise = database.getFirstExerciseWithType(course, ProgrammingExercise.class);
        programmingExercise = programmingExerciseRepository.findWithEagerStudentParticipationsById(programmingExercise.getId()).get();

        ltiLaunchRequest = AuthenticationIntegrationTestHelper.setupDefaultLtiLaunchRequest();
        doReturn(null).when(lti10Service).verifyRequest(any(), any());

        final var userAuthority = new Authority(Role.STUDENT.getAuthority());
        final var instructorAuthority = new Authority(Role.INSTRUCTOR.getAuthority());
        final var adminAuthority = new Authority(Role.ADMIN.getAuthority());
        final var taAuthority = new Authority(Role.TEACHING_ASSISTANT.getAuthority());
        authorityRepository.saveAll(List.of(userAuthority, instructorAuthority, adminAuthority, taAuthority));

        userRepository.findOneByLogin(USERNAME).ifPresent(userRepository::delete);

        jiraRequestMockProvider.enableMockingOfRequests();
    }

    @Test
    void analyzeApplicationContext_withExternalUserManagement_NoInternalAuthenticationBeanPresent() {
        assertThatExceptionOfType(NoSuchBeanDefinitionException.class).as("No bean of type ArtemisInternalAuthenticationProvider initialized")
                .isThrownBy(() -> applicationContext.getBean(ArtemisInternalAuthenticationProvider.class));
    }

    @ParameterizedTest
    @ValueSource(strings = { LTI_USER_EMAIL, LTI_USER_EMAIL_UPPER_CASE })
    @WithAnonymousUser
    void launchLtiRequest_authViaEmail_success(String launchEmail) throws Exception {
        ltiUserIdRepository.deleteAll();
        ltiOutcomeUrlRepository.deleteAll();

        final var username = "mrrobot";
        userRepository.findOneByLogin(username).ifPresent(userRepository::delete);
        final var firstName = "Elliot";
        final var groups = Set.of("allsec", "security", ADMIN_GROUP_NAME, course.getInstructorGroupName(), course.getTeachingAssistantGroupName(), course.getEditorGroupName());
        final var email = LTI_USER_EMAIL;
        ltiLaunchRequest.setLis_person_contact_email_primary(launchEmail);
        jiraRequestMockProvider.mockGetUsernameForEmail(launchEmail, email, username);
        jiraRequestMockProvider.mockGetOrCreateUserLti(JIRA_USER, JIRA_PASSWORD, username, email, firstName, groups);
        jiraRequestMockProvider.mockAddUserToGroupForMultipleGroups(Set.of(course.getStudentGroupName()));
        jiraRequestMockProvider.mockGetOrCreateUserLti(username, "", username, email, firstName, groups);

        request.postForm("/api/lti/launch/" + programmingExercise.getId(), ltiLaunchRequest, HttpStatus.FOUND);
        final var user = userRepository.findOneByLogin(username).orElseThrow();
<<<<<<< HEAD
        final var ltiOutcome = ltiOutcomeUrlRepository.findAll().get(0);
=======
        final var ltiUser = ltiUserIdRepository.findByUser(user).get();
        final var ltiOutcome = ltiOutcomeUrlRepository.findByUserAndExercise(user, programmingExercise).get();
        assertThat(ltiUser.getUser()).isEqualTo(user);
        assertThat(ltiUser.getLtiUserId()).isEqualTo(ltiLaunchRequest.getUser_id());
>>>>>>> 44bdaa3e
        assertThat(ltiOutcome.getUser()).isEqualTo(user);
        assertThat(ltiOutcome.getExercise()).isEqualTo(programmingExercise);
        assertThat(ltiOutcome.getUrl()).isEqualTo(ltiLaunchRequest.getLis_outcome_service_url());
        assertThat(ltiOutcome.getSourcedId()).isEqualTo(ltiLaunchRequest.getLis_result_sourcedid());

        final var mrrobotUser = userRepository.findOneWithGroupsAndAuthoritiesByLogin(username).get();
        assertThat(mrrobotUser.getEmail()).isEqualTo(email);
        assertThat(mrrobotUser.getFirstName()).isEqualTo(firstName);
        assertThat(mrrobotUser.getGroups()).containsAll(groups);
        assertThat(mrrobotUser.getGroups()).contains(course.getStudentGroupName());
        assertThat(mrrobotUser.getAuthorities()).containsAll(authorityRepository.findAll());

        final var auth = new TestingAuthenticationToken(username, "");
        final var responseAuth = jiraAuthenticationProvider.authenticate(auth);

        assertThat(responseAuth.getPrincipal()).isEqualTo(username);
        assertThat(responseAuth.getCredentials()).isEqualTo(mrrobotUser.getPassword());
    }

    @Test
    @WithAnonymousUser
    void testJWTAuthentication() throws Exception {
        LoginVM loginVM = new LoginVM();
        loginVM.setUsername(USERNAME);
        loginVM.setPassword(USER_PASSWORD);
        loginVM.setRememberMe(true);

        jiraRequestMockProvider.mockGetOrCreateUserJira(USERNAME, "test@test.de", "Test", Set.of("test"));

        HttpHeaders httpHeaders = new HttpHeaders();
        httpHeaders.add("User-Agent", "Mozilla/5.0 (X11; Linux x86_64) AppleWebKit/537.36 (KHTML, like Gecko) Chrome/73.0.3683.103 Safari/537.36");

        MockHttpServletResponse response = request.postWithoutResponseBody("/api/authenticate", loginVM, HttpStatus.OK, httpHeaders);
        AuthenticationIntegrationTestHelper.authenticationCookieAssertions(response.getCookie("jwt"), false);
    }

    @Test
    @WithAnonymousUser
    void testJWTAuthenticationCaptcha() throws Exception {
        LoginVM loginVM = new LoginVM();
        loginVM.setUsername(USERNAME);
        loginVM.setPassword(USER_PASSWORD);
        loginVM.setRememberMe(true);

        jiraRequestMockProvider.mockGetOrCreateUserJiraCaptchaException(USERNAME, "test@test.de", "Test", Set.of("test"));

        HttpHeaders httpHeaders = new HttpHeaders();
        httpHeaders.add("User-Agent", "Mozilla/5.0 (X11; Linux x86_64) AppleWebKit/537.36 (KHTML, like Gecko) Chrome/73.0.3683.103 Safari/537.36");

        var expectedResponseHeaders = new HashMap<String, String>();
        expectedResponseHeaders.put("x-artemisapp-error", "CAPTCHA required");
        MockHttpServletResponse response = request.postWithoutResponseBody("/api/authenticate", loginVM, HttpStatus.FORBIDDEN, httpHeaders, expectedResponseHeaders);
        assertThat(response.getCookie("jwt")).isNull();
    }

    @Test
    @WithAnonymousUser
    void testEmptyPasswordAttempt() throws Exception {
        LoginVM loginVM = new LoginVM();
        loginVM.setUsername(USERNAME);
        loginVM.setPassword("");
        loginVM.setRememberMe(true);

        jiraRequestMockProvider.verifyNoGetOrCreateUserJira(USERNAME);

        HttpHeaders httpHeaders = new HttpHeaders();
        httpHeaders.add("User-Agent", "Mozilla/5.0 (X11; Linux x86_64) AppleWebKit/537.36 (KHTML, like Gecko) Chrome/73.0.3683.103 Safari/537.36");

        // validation fails due to empty password is validated against min size
        MockHttpServletResponse response = request.postWithoutResponseBody("/api/authenticate", loginVM, HttpStatus.BAD_REQUEST, httpHeaders);
        assertThat(response.getCookie("jwt")).isNull();
    }
}<|MERGE_RESOLUTION|>--- conflicted
+++ resolved
@@ -110,7 +110,6 @@
     @ValueSource(strings = { LTI_USER_EMAIL, LTI_USER_EMAIL_UPPER_CASE })
     @WithAnonymousUser
     void launchLtiRequest_authViaEmail_success(String launchEmail) throws Exception {
-        ltiUserIdRepository.deleteAll();
         ltiOutcomeUrlRepository.deleteAll();
 
         final var username = "mrrobot";
@@ -126,14 +125,8 @@
 
         request.postForm("/api/lti/launch/" + programmingExercise.getId(), ltiLaunchRequest, HttpStatus.FOUND);
         final var user = userRepository.findOneByLogin(username).orElseThrow();
-<<<<<<< HEAD
-        final var ltiOutcome = ltiOutcomeUrlRepository.findAll().get(0);
-=======
-        final var ltiUser = ltiUserIdRepository.findByUser(user).get();
         final var ltiOutcome = ltiOutcomeUrlRepository.findByUserAndExercise(user, programmingExercise).get();
-        assertThat(ltiUser.getUser()).isEqualTo(user);
-        assertThat(ltiUser.getLtiUserId()).isEqualTo(ltiLaunchRequest.getUser_id());
->>>>>>> 44bdaa3e
+
         assertThat(ltiOutcome.getUser()).isEqualTo(user);
         assertThat(ltiOutcome.getExercise()).isEqualTo(programmingExercise);
         assertThat(ltiOutcome.getUrl()).isEqualTo(ltiLaunchRequest.getLis_outcome_service_url());
