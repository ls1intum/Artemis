--- conflicted
+++ resolved
@@ -138,7 +138,7 @@
 
     @Test
     @WithMockUser(username = "editor1", roles = "EDITOR")
-    public void testCheckCourseAccess_asEditor() {
+    void testCheckCourseAccess_asEditor() {
         // checkCourseAccess
         examAccessService.checkCourseAccessForEditorElseThrow(course1.getId());
         // checkCourseAndExamAccessElseThrow
@@ -301,28 +301,15 @@
 
     @Test
     @WithMockUser(username = "student1", roles = "USER")
-<<<<<<< HEAD
     void testCheckAndGetCourseAndExamAccessForConduction_registeredUser() {
-        studentExam1.setUser(database.getUserByLogin("student1"));
-        studentExamRepository.save(studentExam1);
-=======
-    public void testCheckAndGetCourseAndExamAccessForConduction_registeredUser() {
         testExam1.setRegisteredUsers(Set.of());
         examRepository.save(exam1);
->>>>>>> 7e4fee48
         assertThatThrownBy(() -> examAccessService.getExamInCourseElseThrow(course1.getId(), exam1.getId())).isInstanceOf(AccessForbiddenException.class);
     }
 
     @Test
     @WithMockUser(username = "student1", roles = "USER")
-<<<<<<< HEAD
     void testCheckAndGetCourseAndExamAccessForConduction_examIsVisible() {
-        Exam exam = database.addActiveExamWithRegisteredUser(course1, database.getUserByLogin("student1"));
-        exam.setVisibleDate(ZonedDateTime.now().plusMinutes(5));
-        examRepository.save(exam);
-        assertThatThrownBy(() -> examAccessService.getExamInCourseElseThrow(course1.getId(), exam.getId())).isInstanceOf(AccessForbiddenException.class);
-=======
-    public void testCheckAndGetCourseAndExamAccessForConduction_examIsVisible() {
         testExam1.setVisibleDate(ZonedDateTime.now().plusMinutes(5));
         examRepository.save(testExam1);
         assertThatThrownBy(() -> examAccessService.getExamInCourseElseThrow(course1.getId(), testExam1.getId())).isInstanceOf(AccessForbiddenException.class);
@@ -330,27 +317,27 @@
 
     @Test
     @WithMockUser(username = "student1", roles = "USER")
-    public void testGetStudentExamForTestExam_studentExamExists() {
+    void testGetStudentExamForTestExam_studentExamExists() {
         assertThatThrownBy(() -> examAccessService.getStudentExamForTestExamElseThrow(course1.getId(), testExam1.getId(), 555L)).isInstanceOf(EntityNotFoundException.class);
     }
 
     @Test
     @WithMockUser(username = "student1", roles = "USER")
-    public void testGetStudentExamForTestExam_wrongExamId() {
+    void testGetStudentExamForTestExam_wrongExamId() {
         assertThatThrownBy(() -> examAccessService.getStudentExamForTestExamElseThrow(course1.getId(), 7777L, studentExamForTestExam1.getId()))
                 .isInstanceOf(BadRequestAlertException.class);
     }
 
     @Test
     @WithMockUser(username = "student1", roles = "USER")
-    public void testGetStudentExamForTestExam_realExam() {
+    void testGetStudentExamForTestExam_realExam() {
         assertThatThrownBy(() -> examAccessService.getStudentExamForTestExamElseThrow(course1.getId(), testExam1.getId(), studentExam1.getId()))
                 .isInstanceOf(BadRequestAlertException.class);
     }
 
     @Test
     @WithMockUser(username = "student1", roles = "USER")
-    public void testGetStudentExamForTestExam_wrongExamId_examIsVisible() {
+    void testGetStudentExamForTestExam_wrongExamId_examIsVisible() {
         testExam1.setVisibleDate(ZonedDateTime.now().plusMinutes(5));
         examRepository.save(testExam1);
         assertThatThrownBy(() -> examAccessService.getStudentExamForTestExamElseThrow(course1.getId(), testExam1.getId(), studentExamForTestExam1.getId()))
@@ -359,7 +346,7 @@
 
     @Test
     @WithMockUser(username = "student1", roles = "USER")
-    public void testGetExamInCourseElseThrow_noCourseAccess() {
+    void testGetExamInCourseElseThrow_noCourseAccess() {
         User student1 = database.getUserByLogin("student1");
         student1.setGroups(Set.of());
         userRepository.save(student1);
@@ -368,22 +355,21 @@
 
     @Test
     @WithMockUser(username = "student1", roles = "USER")
-    public void testGetExamInCourseElseThrow_realExam() {
+    void testGetExamInCourseElseThrow_realExam() {
         assertThatThrownBy(() -> examAccessService.getExamInCourseElseThrow(course1.getId(), exam1.getId())).isInstanceOf(AccessForbiddenException.class);
     }
 
     @Test
     @WithMockUser(username = "student1", roles = "USER")
-    public void testGetExamInCourseElseThrow_notVisible() {
+    void testGetExamInCourseElseThrow_notVisible() {
         testExam1.setVisibleDate(ZonedDateTime.now().plusHours(5));
         examRepository.save(testExam1);
         assertThatThrownBy(() -> examAccessService.getExamInCourseElseThrow(course1.getId(), testExam1.getId())).isInstanceOf(AccessForbiddenException.class);
->>>>>>> 7e4fee48
-    }
-
-    @Test
-    @WithMockUser(username = "student1", roles = "USER")
-    public void testGetExamInCourseElseThrow_success_studentExamPresent() {
+    }
+
+    @Test
+    @WithMockUser(username = "student1", roles = "USER")
+    void testGetExamInCourseElseThrow_success_studentExamPresent() {
         StudentExam studentExam = examAccessService.getExamInCourseElseThrow(course1.getId(), testExam1.getId());
         assertThat(studentExam.equals(studentExamForTestExam1)).isEqualTo(true);
 
