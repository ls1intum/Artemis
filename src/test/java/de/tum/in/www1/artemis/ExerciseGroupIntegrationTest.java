package de.tum.in.www1.artemis;

import static org.assertj.core.api.Assertions.assertThat;
import static org.mockito.Mockito.times;
import static org.mockito.Mockito.verify;

import java.time.ZonedDateTime;
import java.util.List;

import org.junit.jupiter.api.AfterEach;
import org.junit.jupiter.api.BeforeEach;
import org.junit.jupiter.api.Test;
import org.springframework.beans.factory.annotation.Autowired;
import org.springframework.boot.test.mock.mockito.SpyBean;
import org.springframework.http.HttpStatus;
import org.springframework.security.test.context.support.WithMockUser;

import de.tum.in.www1.artemis.domain.Course;
import de.tum.in.www1.artemis.domain.TextExercise;
import de.tum.in.www1.artemis.domain.exam.Exam;
import de.tum.in.www1.artemis.domain.exam.ExerciseGroup;
import de.tum.in.www1.artemis.repository.TextExerciseRepository;
import de.tum.in.www1.artemis.service.ExamAccessService;
import de.tum.in.www1.artemis.util.DatabaseUtilService;
import de.tum.in.www1.artemis.util.ModelFactory;
import de.tum.in.www1.artemis.util.RequestUtilService;

public class ExerciseGroupIntegrationTest extends AbstractSpringIntegrationBambooBitbucketJiraTest {

    @Autowired
    DatabaseUtilService database;

    @Autowired
    RequestUtilService request;

    @SpyBean
    ExamAccessService examAccessService;

    @Autowired
    TextExerciseRepository textExerciseRepository;

    private Course course1;

    private Exam exam1;

    private Exam exam2;

    private ExerciseGroup exerciseGroup1;

    private TextExercise textExercise1;

    @BeforeEach
    public void initTestCase() {
        database.addUsers(1, 1, 1);
        course1 = database.addEmptyCourse();
        exam1 = database.addExam(course1);
        exam2 = database.addExam(course1);
<<<<<<< HEAD
        exerciseGroup1 = database.addExerciseGroup(exam1);
        textExercise1 = ModelFactory.generateTextExerciseForExam(ZonedDateTime.now(), ZonedDateTime.now(), ZonedDateTime.now(), exerciseGroup1);
        textExercise1 = textExerciseRepository.save(textExercise1);
        database.addExerciseGroup(exam2);
=======
        exerciseGroup1 = database.addExerciseGroup(exam1, true);
        database.addExerciseGroup(exam2, true);
>>>>>>> 5a793776
    }

    @AfterEach
    public void resetDatabase() {
        database.resetDatabase();
    }

    @Test
    @WithMockUser(username = "student1", roles = "USER")
    public void testAll_asStudent() throws Exception {
        this.testAllPreAuthorize();
    }

    @Test
    @WithMockUser(username = "tutor1", roles = "TA")
    public void testAll_asTutor() throws Exception {
        this.testAllPreAuthorize();
    }

    private void testAllPreAuthorize() throws Exception {
        ExerciseGroup exerciseGroup = ModelFactory.generateExerciseGroup(true, exam1);
        request.post("/api/courses/" + course1.getId() + "/exams/" + exam1.getId() + "/exerciseGroups", exerciseGroup, HttpStatus.FORBIDDEN);
        request.put("/api/courses/" + course1.getId() + "/exams/" + exam1.getId() + "/exerciseGroups", exerciseGroup, HttpStatus.FORBIDDEN);
        request.get("/api/courses/" + course1.getId() + "/exams/" + exam1.getId() + "/exerciseGroups/" + exerciseGroup1.getId(), HttpStatus.FORBIDDEN, ExerciseGroup.class);
        request.getList("/api/courses/" + course1.getId() + "/exams/" + exam1.getId() + "/exerciseGroups", HttpStatus.FORBIDDEN, ExerciseGroup.class);
        request.delete("/api/courses/" + course1.getId() + "/exams/" + exam1.getId() + "/exerciseGroups/" + exerciseGroup1.getId(), HttpStatus.FORBIDDEN);
    }

    @Test
    @WithMockUser(username = "instructor1", roles = "INSTRUCTOR")
    public void testCreateExerciseGroup_asInstructor() throws Exception {
        ExerciseGroup exerciseGroup = ModelFactory.generateExerciseGroup(true, exam1);
        exerciseGroup.setId(55L);
        request.post("/api/courses/" + course1.getId() + "/exams/" + exam1.getId() + "/exerciseGroups", exerciseGroup, HttpStatus.BAD_REQUEST);
        exerciseGroup = ModelFactory.generateExerciseGroup(true, exam1);
        exerciseGroup.setExam(null);
        request.post("/api/courses/" + course1.getId() + "/exams/" + exam1.getId() + "/exerciseGroups", exerciseGroup, HttpStatus.CONFLICT);
        exerciseGroup = ModelFactory.generateExerciseGroup(true, exam2);
        request.post("/api/courses/" + course1.getId() + "/exams/" + exam2.getId() + "/exerciseGroups", exerciseGroup, HttpStatus.CREATED);
        verify(examAccessService, times(1)).checkCourseAndExamAccess(course1.getId(), exam2.getId());
    }

    @Test
    @WithMockUser(username = "instructor1", roles = "INSTRUCTOR")
    public void testUpdateExerciseGroup_asInstructor() throws Exception {
        ExerciseGroup exerciseGroup = ModelFactory.generateExerciseGroup(true, exam1);
        exerciseGroup.setExam(null);
        request.put("/api/courses/" + course1.getId() + "/exams/" + exam1.getId() + "/exerciseGroups", exerciseGroup, HttpStatus.CONFLICT);
        request.put("/api/courses/" + course1.getId() + "/exams/" + exam1.getId() + "/exerciseGroups", exerciseGroup1, HttpStatus.OK);
        verify(examAccessService, times(1)).checkCourseAndExamAndExerciseGroupAccess(course1.getId(), exam1.getId(), exerciseGroup1.getId());
    }

    @Test
    @WithMockUser(username = "instructor1", roles = "INSTRUCTOR")
    public void testGetExerciseGroup_asInstructor() throws Exception {
        ExerciseGroup result = request.get("/api/courses/" + course1.getId() + "/exams/" + exam1.getId() + "/exerciseGroups/" + exerciseGroup1.getId(), HttpStatus.OK,
                ExerciseGroup.class);
        verify(examAccessService, times(1)).checkCourseAndExamAndExerciseGroupAccess(course1.getId(), exam1.getId(), exerciseGroup1.getId());
        assertThat(result.getExam()).isEqualTo(exam1);
    }

    @Test
    @WithMockUser(username = "instructor1", roles = "INSTRUCTOR")
    public void testGetExerciseGroupsForExam_asInstructor() throws Exception {
        List<ExerciseGroup> result = request.getList("/api/courses/" + course1.getId() + "/exams/" + exam1.getId() + "/exerciseGroups", HttpStatus.OK, ExerciseGroup.class);
        verify(examAccessService, times(1)).checkCourseAndExamAccess(course1.getId(), exam1.getId());
        assertThat(result.size()).isEqualTo(1);
        assertThat(result.get(0).getExercises().size()).isEqualTo(1);
        assertThat(result.get(0).getExercises()).contains(textExercise1);
        assertThat(result.get(0).getExam()).isEqualTo(exam1);
    }

    @Test
    @WithMockUser(username = "instructor1", roles = "INSTRUCTOR")
    public void testDeleteExerciseGroup_asInstructor() throws Exception {
        request.delete("/api/courses/" + course1.getId() + "/exams/" + exam1.getId() + "/exerciseGroups/" + exerciseGroup1.getId(), HttpStatus.OK);
        verify(examAccessService, times(1)).checkCourseAndExamAndExerciseGroupAccess(course1.getId(), exam1.getId(), exerciseGroup1.getId());
        assertThat(textExerciseRepository.findById(textExercise1.getId()).isEmpty()).isTrue();
    }
}<|MERGE_RESOLUTION|>--- conflicted
+++ resolved
@@ -55,15 +55,10 @@
         course1 = database.addEmptyCourse();
         exam1 = database.addExam(course1);
         exam2 = database.addExam(course1);
-<<<<<<< HEAD
         exerciseGroup1 = database.addExerciseGroup(exam1);
         textExercise1 = ModelFactory.generateTextExerciseForExam(ZonedDateTime.now(), ZonedDateTime.now(), ZonedDateTime.now(), exerciseGroup1);
         textExercise1 = textExerciseRepository.save(textExercise1);
         database.addExerciseGroup(exam2);
-=======
-        exerciseGroup1 = database.addExerciseGroup(exam1, true);
-        database.addExerciseGroup(exam2, true);
->>>>>>> 5a793776
     }
 
     @AfterEach
