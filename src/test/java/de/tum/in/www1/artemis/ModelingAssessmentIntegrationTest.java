package de.tum.in.www1.artemis;

import static org.assertj.core.api.Assertions.assertThat;
import static org.mockito.Mockito.*;

import java.time.ZonedDateTime;
import java.util.*;
import java.util.stream.Collectors;

import org.assertj.core.data.Offset;
import org.junit.jupiter.api.AfterEach;
import org.junit.jupiter.api.BeforeEach;
import org.junit.jupiter.api.Test;
import org.springframework.beans.factory.annotation.Autowired;
import org.springframework.http.HttpStatus;
import org.springframework.security.test.context.support.WithMockUser;
import org.springframework.util.LinkedMultiValueMap;

import de.tum.in.www1.artemis.config.Constants;
import de.tum.in.www1.artemis.domain.*;
import de.tum.in.www1.artemis.domain.enumeration.*;
import de.tum.in.www1.artemis.domain.exam.Exam;
import de.tum.in.www1.artemis.domain.exam.ExerciseGroup;
import de.tum.in.www1.artemis.domain.modeling.ModelingExercise;
import de.tum.in.www1.artemis.domain.modeling.ModelingSubmission;
import de.tum.in.www1.artemis.domain.participation.StudentParticipation;
import de.tum.in.www1.artemis.domain.plagiarism.PlagiarismComparison;
import de.tum.in.www1.artemis.domain.plagiarism.PlagiarismStatus;
import de.tum.in.www1.artemis.domain.plagiarism.modeling.ModelingPlagiarismResult;
import de.tum.in.www1.artemis.domain.plagiarism.modeling.ModelingSubmissionElement;
import de.tum.in.www1.artemis.repository.*;
import de.tum.in.www1.artemis.service.AssessmentService;
import de.tum.in.www1.artemis.service.ParticipationService;
import de.tum.in.www1.artemis.service.compass.CompassService;
import de.tum.in.www1.artemis.util.FileUtils;
import de.tum.in.www1.artemis.util.ModelFactory;

class ModelingAssessmentIntegrationTest extends AbstractSpringIntegrationBambooBitbucketJiraTest {

    public static final String API_MODELING_SUBMISSIONS = "/api/modeling-submissions/";

    @Autowired
    private ExerciseRepository exerciseRepo;

    @Autowired
    private UserRepository userRepo;

    @Autowired
    private ModelingSubmissionRepository modelingSubmissionRepo;

    @Autowired
    private ResultRepository resultRepo;

    @Autowired
    private ParticipationService participationService;

    @Autowired
    private ExampleSubmissionRepository exampleSubmissionRepository;

    @Autowired
    private CompassService compassService;

    @Autowired
    private AssessmentService assessmentService;

    @Autowired
    private ExerciseRepository exerciseRepository;

    @Autowired
    private ExamRepository examRepository;

    @Autowired
    private StudentParticipationRepository studentParticipationRepository;

    @Autowired
    private SubmissionRepository submissionRepository;

    @Autowired
    private ComplaintResponseRepository complaintResponseRepository;

    @Autowired
    private ComplaintRepository complaintRepository;

    private ModelingExercise classExercise;

    private ModelingExercise activityExercise;

    private ModelingExercise objectExercise;

    private ModelingExercise useCaseExercise;

    private ModelingExercise communicationExercise;

    private ModelingExercise componentExercise;

    private ModelingExercise deploymentExercise;

    private ModelingExercise petriNetExercise;

    private ModelingExercise syntaxTreeExercise;

    private ModelingExercise flowchartExercise;

    private ModelingSubmission modelingSubmission;

    private Result modelingAssessment;

    private String validModel;

    private Course course;

    private final double offsetByTenThousandth = 0.0001;

    @BeforeEach
    void initTestCase() throws Exception {
        database.addUsers(6, 2, 0, 1);
        this.course = database.addCourseWithDifferentModelingExercises();
        classExercise = database.findModelingExerciseWithTitle(course.getExercises(), "ClassDiagram");
        activityExercise = database.findModelingExerciseWithTitle(course.getExercises(), "ActivityDiagram");
        objectExercise = database.findModelingExerciseWithTitle(course.getExercises(), "ObjectDiagram");
        useCaseExercise = database.findModelingExerciseWithTitle(course.getExercises(), "UseCaseDiagram");
        communicationExercise = database.findModelingExerciseWithTitle(course.getExercises(), "CommunicationDiagram");
        componentExercise = database.findModelingExerciseWithTitle(course.getExercises(), "ComponentDiagram");
        deploymentExercise = database.findModelingExerciseWithTitle(course.getExercises(), "DeploymentDiagram");
        petriNetExercise = database.findModelingExerciseWithTitle(course.getExercises(), "PetriNet");
        syntaxTreeExercise = database.findModelingExerciseWithTitle(course.getExercises(), "SyntaxTree");
        flowchartExercise = database.findModelingExerciseWithTitle(course.getExercises(), "Flowchart");

        validModel = FileUtils.loadFileFromResources("test-data/model-submission/model.54727.json");
    }

    @AfterEach
    void tearDown() {
        database.resetDatabase();
    }

    @Test
    @WithMockUser(username = "student1")
    void testGetAssessmentBySubmissionId() throws Exception {
        saveModelingSubmissionAndAssessment(true);
        List<Feedback> feedback = database.loadAssessmentFomResources("test-data/model-assessment/assessment.54727.v2.json");
        database.updateAssessmentDueDate(classExercise.getId(), ZonedDateTime.now().minusHours(1));

        Result result = request.get(API_MODELING_SUBMISSIONS + modelingSubmission.getId() + "/result", HttpStatus.OK, Result.class);

        checkAssessmentFinished(result, null);
        database.checkFeedbackCorrectlyStored(feedback, result.getFeedbacks(), FeedbackType.MANUAL);
    }

    @Test
    @WithMockUser(username = "student1")
    void testGetAssessmentBySubmissionId_notFound() throws Exception {
        saveModelingSubmission();
        request.get(API_MODELING_SUBMISSIONS + modelingSubmission.getId() + "/result", HttpStatus.NOT_FOUND, Result.class);
    }

    @Test
    @WithMockUser(username = "student1")
    void testGetAssessmentBySubmissionId_assessmentNotFinished_forbidden() throws Exception {
        saveModelingSubmissionAndAssessment(false);
        database.updateAssessmentDueDate(classExercise.getId(), ZonedDateTime.now().minusHours(1));

        request.get(API_MODELING_SUBMISSIONS + modelingSubmission.getId() + "/result", HttpStatus.FORBIDDEN, Result.class);
    }

    @Test
    @WithMockUser(username = "student1")
    void testGetAssessmentBySubmissionId_assessmentDueDateNotOver_forbidden() throws Exception {
        saveModelingSubmissionAndAssessment(true);

        request.get(API_MODELING_SUBMISSIONS + modelingSubmission.getId() + "/result", HttpStatus.FORBIDDEN, Result.class);
    }

    @Test
    @WithMockUser(username = "student2")
    void testGetAssessmentBySubmissionId_studentNotOwnerOfSubmission_forbidden() throws Exception {
        saveModelingSubmissionAndAssessment(true);
        database.updateAssessmentDueDate(classExercise.getId(), ZonedDateTime.now().minusHours(1));

        request.get(API_MODELING_SUBMISSIONS + modelingSubmission.getId() + "/result", HttpStatus.FORBIDDEN, Result.class);
    }

    @Test()
    @WithMockUser(username = "tutor1", roles = "TA")
    void testGetExampleAssessmentAsTutor() throws Exception {
        ExampleSubmission storedExampleSubmission = database.addExampleSubmission(database.generateExampleSubmission(validModel, classExercise, true, true));
        List<Feedback> feedbackList = database.loadAssessmentFomResources("test-data/model-assessment/assessment.54727.json");
        Result storedResult = request.putWithResponseBody("/api/modeling-submissions/" + storedExampleSubmission.getId() + "/example-assessment", feedbackList, Result.class,
                HttpStatus.OK);
        assertThat(storedResult.isExampleResult()).as("stored result is flagged as example result").isTrue();
        assertThat(exampleSubmissionRepository.findById(storedExampleSubmission.getId())).isPresent();
        request.get("/api/exercise/" + classExercise.getId() + "/modeling-submissions/" + storedExampleSubmission.getSubmission().getId() + "/example-assessment",
                HttpStatus.FORBIDDEN, Result.class);
    }

    @Test()
    @WithMockUser(username = "tutor1", roles = "TA")
    void testGetExampleAssessmentAsTutorNoTutorial() throws Exception {
        ExampleSubmission storedExampleSubmission = database.addExampleSubmission(database.generateExampleSubmission(validModel, classExercise, true, false));
        List<Feedback> feedbackList = database.loadAssessmentFomResources("test-data/model-assessment/assessment.54727.json");
        Result storedResult = request.putWithResponseBody("/api/modeling-submissions/" + storedExampleSubmission.getId() + "/example-assessment", feedbackList, Result.class,
                HttpStatus.OK);
        assertThat(storedResult.isExampleResult()).as("stored result is flagged as example result").isTrue();
        assertThat(exampleSubmissionRepository.findById(storedExampleSubmission.getId())).isPresent();
        request.get("/api/exercise/" + classExercise.getId() + "/modeling-submissions/" + storedExampleSubmission.getSubmission().getId() + "/example-assessment", HttpStatus.OK,
                Result.class);
    }

    @Test()
    @WithMockUser(username = "instructor1", roles = "INSTRUCTOR")
    void testGetExampleAssessmentAsInstructor() throws Exception {
        ExampleSubmission storedExampleSubmission = database.addExampleSubmission(database.generateExampleSubmission(validModel, classExercise, true, true));
        List<Feedback> feedbackList = database.loadAssessmentFomResources("test-data/model-assessment/assessment.54727.json");
        Result storedResult = request.putWithResponseBody("/api/modeling-submissions/" + storedExampleSubmission.getId() + "/example-assessment", feedbackList, Result.class,
                HttpStatus.OK);
        assertThat(storedResult.isExampleResult()).as("stored result is flagged as example result").isTrue();
        assertThat(exampleSubmissionRepository.findById(storedExampleSubmission.getId())).isPresent();
        request.get("/api/exercise/" + classExercise.getId() + "/modeling-submissions/" + storedExampleSubmission.getSubmission().getId() + "/example-assessment", HttpStatus.OK,
                Result.class);
    }

    @Test
    @WithMockUser(username = "student1")
    void testManualAssessmentSubmitAsStudent() throws Exception {
        ModelingSubmission submission = database.addModelingSubmissionFromResources(classExercise, "test-data/model-submission/model.54727.json", "student1");
        List<Feedback> feedbacks = database.loadAssessmentFomResources("test-data/model-assessment/assessment.54727.json");
        createAssessment(submission, feedbacks, "/assessment?submit=true", HttpStatus.FORBIDDEN);
        Optional<Result> storedResult = resultRepo.findDistinctBySubmissionId(submission.getId());
        assertThat(storedResult).as("result is not saved").isNotPresent();
    }

    @Test
    @WithMockUser(username = "tutor1", roles = "TA")
    void testManualAssessmentSave() throws Exception {
        User assessor = database.getUserByLogin("tutor1");
        ModelingSubmission submission = database.addModelingSubmissionFromResources(classExercise, "test-data/model-submission/model.54727.json", "student1");

        List<Feedback> feedbacks = database.loadAssessmentFomResources("test-data/model-assessment/assessment.54727.json");

        createAssessment(submission, feedbacks, "/assessment", HttpStatus.OK);

        ModelingSubmission storedSubmission = modelingSubmissionRepo.findWithEagerResultById(submission.getId()).get();
        Result storedResult = resultRepo.findByIdWithEagerFeedbacksAndAssessor(storedSubmission.getLatestResult().getId()).get();
        database.checkFeedbackCorrectlyStored(feedbacks, storedResult.getFeedbacks(), FeedbackType.MANUAL);
        checkAssessmentNotFinished(storedResult, assessor);
        assertThat(storedResult.getParticipation()).isNotNull();
    }

    @Test
    @WithMockUser(username = "tutor1", roles = "TA")
    void testManualAssessmentSave_noCourse() throws Exception {
        classExercise.setCourse(null);
        exerciseRepo.save(classExercise);
        ModelingSubmission submission = database.addModelingSubmissionFromResources(classExercise, "test-data/model-submission/model.54727.json", "student1");

        List<Feedback> feedbacks = database.loadAssessmentFomResources("test-data/model-assessment/assessment.54727.json");
        createAssessment(submission, feedbacks, "/assessment", HttpStatus.BAD_REQUEST);
    }

    @Test
    @WithMockUser(username = "tutor1", roles = "TA")
    void testManualAssessmentSubmit_classDiagram() throws Exception {
        User assessor = database.getUserByLogin("tutor1");
        ModelingSubmission submission = database.addModelingSubmissionFromResources(classExercise, "test-data/model-submission/model.54727.json", "student1");
        List<Feedback> feedbacks = database.loadAssessmentFomResources("test-data/model-assessment/assessment.54727.json");

        createAssessment(submission, feedbacks, "/assessment?submit=true", HttpStatus.OK);

        ModelingSubmission storedSubmission = modelingSubmissionRepo.findWithEagerResultById(submission.getId()).get();
        Result storedResult = resultRepo.findByIdWithEagerFeedbacksAndAssessor(storedSubmission.getLatestResult().getId()).get();
        database.checkFeedbackCorrectlyStored(feedbacks, storedResult.getFeedbacks(), FeedbackType.MANUAL);
        checkAssessmentFinished(storedResult, assessor);
        assertThat(storedResult.getParticipation()).isNotNull();

        Course course = request.get("/api/courses/" + this.course.getId() + "/for-assessment-dashboard", HttpStatus.OK, Course.class);
        Exercise exercise = database.findModelingExerciseWithTitle(course.getExercises(), "ClassDiagram");
        assertThat(exercise.getNumberOfAssessmentsOfCorrectionRounds()).hasSize(1);
        assertThat(exercise.getNumberOfAssessmentsOfCorrectionRounds()[0].inTime()).isEqualTo(1L);
    }

    @Test
    @WithMockUser(username = "tutor1", roles = "TA")
    void testManualAssessmentSubmit_activityDiagram() throws Exception {
        User assessor = database.getUserByLogin("tutor1");
        ModelingSubmission submission = database.addModelingSubmissionFromResources(activityExercise, "test-data/model-submission/example-activity-diagram.json", "student1");

        List<Feedback> feedbacks = database.loadAssessmentFomResources("test-data/model-assessment/example-activity-assessment.json");
        createAssessment(submission, feedbacks, "/assessment?submit=true", HttpStatus.OK);

        ModelingSubmission storedSubmission = modelingSubmissionRepo.findWithEagerResultById(submission.getId()).get();
        Result storedResult = resultRepo.findByIdWithEagerFeedbacksAndAssessor(storedSubmission.getLatestResult().getId()).get();
        database.checkFeedbackCorrectlyStored(feedbacks, storedResult.getFeedbacks(), FeedbackType.MANUAL);
        checkAssessmentFinished(storedResult, assessor);
        assertThat(storedResult.getParticipation()).isNotNull();
    }

    @Test
    @WithMockUser(username = "tutor1", roles = "TA")
    void testManualAssessmentSubmit_objectDiagram() throws Exception {
        User assessor = database.getUserByLogin("tutor1");
        ModelingSubmission submission = database.addModelingSubmissionFromResources(objectExercise, "test-data/model-submission/object-model.json", "student1");

        List<Feedback> feedbacks = database.loadAssessmentFomResources("test-data/model-assessment/object-assessment.json");
        createAssessment(submission, feedbacks, "/assessment?submit=true", HttpStatus.OK);

        ModelingSubmission storedSubmission = modelingSubmissionRepo.findWithEagerResultById(submission.getId()).get();
        Result storedResult = resultRepo.findByIdWithEagerFeedbacksAndAssessor(storedSubmission.getLatestResult().getId()).get();
        database.checkFeedbackCorrectlyStored(feedbacks, storedResult.getFeedbacks(), FeedbackType.MANUAL);
        checkAssessmentFinished(storedResult, assessor);
    }

    @Test
    @WithMockUser(username = "tutor1", roles = "TA")
    void testManualAssessmentSubmit_useCaseDiagram() throws Exception {
        User assessor = database.getUserByLogin("tutor1");
        ModelingSubmission submission = database.addModelingSubmissionFromResources(useCaseExercise, "test-data/model-submission/use-case-model.json", "student1");

        List<Feedback> feedbacks = database.loadAssessmentFomResources("test-data/model-assessment/use-case-assessment.json");
        createAssessment(submission, feedbacks, "/assessment?submit=true", HttpStatus.OK);

        ModelingSubmission storedSubmission = modelingSubmissionRepo.findWithEagerResultById(submission.getId()).get();
        Result storedResult = resultRepo.findByIdWithEagerFeedbacksAndAssessor(storedSubmission.getLatestResult().getId()).get();
        database.checkFeedbackCorrectlyStored(feedbacks, storedResult.getFeedbacks(), FeedbackType.MANUAL);
        checkAssessmentFinished(storedResult, assessor);
        assertThat(storedResult.getParticipation()).isNotNull();
    }

    @Test
    @WithMockUser(username = "tutor1", roles = "TA")
    void testManualAssessmentSaveAndSubmit() throws Exception {
        User assessor = database.getUserByLogin("tutor1");
        ModelingSubmission submission = database.addModelingSubmissionFromResources(classExercise, "test-data/model-submission/model.54727.json", "student1");

        List<Feedback> feedbacks = database.loadAssessmentFomResources("test-data/model-assessment/assessment.54727.json");
        createAssessment(submission, feedbacks, "/assessment", HttpStatus.OK);

        ModelingSubmission storedSubmission = modelingSubmissionRepo.findWithEagerResultById(submission.getId()).get();
        Result storedResult = resultRepo.findByIdWithEagerFeedbacksAndAssessor(storedSubmission.getLatestResult().getId()).get();
        database.checkFeedbackCorrectlyStored(feedbacks, storedResult.getFeedbacks(), FeedbackType.MANUAL);
        checkAssessmentNotFinished(storedResult, assessor);

        feedbacks = database.loadAssessmentFomResources("test-data/model-assessment/assessment.54727.v2.json");
        createAssessment(submission, feedbacks, "/assessment?submit=true", HttpStatus.OK);

        storedSubmission = modelingSubmissionRepo.findWithEagerResultById(submission.getId()).get();
        storedResult = resultRepo.findByIdWithEagerFeedbacksAndAssessor(storedSubmission.getLatestResult().getId()).get();
        database.checkFeedbackCorrectlyStored(feedbacks, storedResult.getFeedbacks(), FeedbackType.MANUAL);
        checkAssessmentFinished(storedResult, assessor);
        assertThat(storedResult.getParticipation()).isNotNull();
    }

    @Test
    @WithMockUser(username = "tutor1", roles = "TA")
    void testManualAssessmentSubmit_IncludedCompletelyWithBonusPointsExercise() throws Exception {
        // setting up exercise
        useCaseExercise.setIncludedInOverallScore(IncludedInOverallScore.INCLUDED_COMPLETELY);
        useCaseExercise.setMaxPoints(10.0);
        useCaseExercise.setBonusPoints(10.0);
        exerciseRepo.save(useCaseExercise);

        // setting up student submission
        ModelingSubmission submission = database.addModelingSubmissionFromResources(useCaseExercise, "test-data/model-submission/use-case-model.json", "student1");
        List<Feedback> feedbacks = new ArrayList<>();

        addAssessmentFeedbackAndCheckScore(submission, feedbacks, 0.0, 0D);
        addAssessmentFeedbackAndCheckScore(submission, feedbacks, -1.0, 0D);
        addAssessmentFeedbackAndCheckScore(submission, feedbacks, 1.0, 0D);
        addAssessmentFeedbackAndCheckScore(submission, feedbacks, 5.0, 50D);
        addAssessmentFeedbackAndCheckScore(submission, feedbacks, 5.0, 100D);
        addAssessmentFeedbackAndCheckScore(submission, feedbacks, 5.0, 150D);
        addAssessmentFeedbackAndCheckScore(submission, feedbacks, 5.0, 200D);
        addAssessmentFeedbackAndCheckScore(submission, feedbacks, 5.0, 200D);
    }

    @Test
    @WithMockUser(username = "tutor1", roles = "TA")
    void testManualAssessmentSubmit_IncludedCompletelyWithoutBonusPointsExercise() throws Exception {
        // setting up exercise
        useCaseExercise.setIncludedInOverallScore(IncludedInOverallScore.INCLUDED_COMPLETELY);
        useCaseExercise.setMaxPoints(10.0);
        useCaseExercise.setBonusPoints(0.0);
        exerciseRepo.save(useCaseExercise);

        // setting up student submission
        ModelingSubmission submission = database.addModelingSubmissionFromResources(useCaseExercise, "test-data/model-submission/use-case-model.json", "student1");
        List<Feedback> feedbacks = new ArrayList<>();

        setupStudentSubmissions(submission, feedbacks);
    }

    @Test
    @WithMockUser(username = "tutor1", roles = "TA")
    void testManualAssessmentSubmit_IncludedAsBonusExercise() throws Exception {
        // setting up exercise
        useCaseExercise.setIncludedInOverallScore(IncludedInOverallScore.INCLUDED_AS_BONUS);
        useCaseExercise.setMaxPoints(10.0);
        useCaseExercise.setBonusPoints(0.0);
        exerciseRepo.save(useCaseExercise);

        // setting up student submission
        ModelingSubmission submission = database.addModelingSubmissionFromResources(useCaseExercise, "test-data/model-submission/use-case-model.json", "student1");
        List<Feedback> feedbacks = new ArrayList<>();

        setupStudentSubmissions(submission, feedbacks);
    }

    @Test
    @WithMockUser(username = "tutor1", roles = "TA")
    void testManualAssessmentSubmit_NotIncludedExercise() throws Exception {
        // setting up exercise
        useCaseExercise.setIncludedInOverallScore(IncludedInOverallScore.NOT_INCLUDED);
        useCaseExercise.setMaxPoints(10.0);
        useCaseExercise.setBonusPoints(0.0);
        exerciseRepo.save(useCaseExercise);

        // setting up student submission
        ModelingSubmission submission = database.addModelingSubmissionFromResources(useCaseExercise, "test-data/model-submission/use-case-model.json", "student1");
        List<Feedback> feedbacks = new ArrayList<>();

        setupStudentSubmissions(submission, feedbacks);
    }

    private void setupStudentSubmissions(ModelingSubmission submission, List<Feedback> feedbacks) throws Exception {
        addAssessmentFeedbackAndCheckScore(submission, feedbacks, 0.0, 0D);
        addAssessmentFeedbackAndCheckScore(submission, feedbacks, -1.0, 0D);
        addAssessmentFeedbackAndCheckScore(submission, feedbacks, 1.0, 0D);
        addAssessmentFeedbackAndCheckScore(submission, feedbacks, 5.0, 50D);
        addAssessmentFeedbackAndCheckScore(submission, feedbacks, 5.0, 100D);
        addAssessmentFeedbackAndCheckScore(submission, feedbacks, 5.0, 100D);
    }

    private void addAssessmentFeedbackAndCheckScore(ModelingSubmission submission, List<Feedback> feedbacks, double pointsAwarded, Double expectedScore) throws Exception {
        feedbacks.add(new Feedback().credits(pointsAwarded).type(FeedbackType.MANUAL_UNREFERENCED).detailText("gj"));
        createAssessment(submission, feedbacks, "/assessment?submit=true", HttpStatus.OK);
        ModelingSubmission storedSubmission = modelingSubmissionRepo.findWithEagerResultById(submission.getId()).get();
        Result storedResult = resultRepo.findByIdWithEagerFeedbacksAndAssessor(storedSubmission.getLatestResult().getId()).get();
        assertThat(storedResult.getScore()).isEqualTo(expectedScore, Offset.offset(offsetByTenThousandth));
    }

    @Test
    @WithMockUser(username = "tutor1", roles = "TA")
    void testManualAssessmentSubmit_withResultOver100Percent() throws Exception {
        useCaseExercise = (ModelingExercise) database.addMaxScoreAndBonusPointsToExercise(useCaseExercise);
        ModelingSubmission submission = database.addModelingSubmissionFromResources(useCaseExercise, "test-data/model-submission/use-case-model.json", "student1");

        List<Feedback> feedbacks = new ArrayList<>();
        // Check that result is over 100% -> 105
        feedbacks.add(new Feedback().credits(80.00).type(FeedbackType.MANUAL_UNREFERENCED).detailText("nice submission 1"));
        feedbacks.add(new Feedback().credits(25.00).type(FeedbackType.MANUAL_UNREFERENCED).detailText("nice submission 2"));

        createAssessment(submission, feedbacks, "/assessment?submit=true", HttpStatus.OK);

        ModelingSubmission storedSubmission = modelingSubmissionRepo.findWithEagerResultById(submission.getId()).get();
        Result storedResult = resultRepo.findByIdWithEagerFeedbacksAndAssessor(storedSubmission.getLatestResult().getId()).get();

        assertThat(storedResult.getScore()).isEqualTo(105);

        // Check that result is capped to maximum of maxScore + bonus points -> 110
        feedbacks.add(new Feedback().credits(20.00).type(FeedbackType.MANUAL_UNREFERENCED).detailText("nice submission 3"));

        createAssessment(submission, feedbacks, "/assessment?submit=true", HttpStatus.OK);

        storedSubmission = modelingSubmissionRepo.findWithEagerResultById(submission.getId()).get();
        storedResult = resultRepo.findByIdWithEagerFeedbacksAndAssessor(storedSubmission.getLatestResult().getId()).get();

        assertThat(storedResult.getScore()).isEqualTo(110, Offset.offset(offsetByTenThousandth));
    }

    // region Automatic Assessment Tests
    @Test
    @WithMockUser(username = "student2")
    void testAutomaticAssessmentUponModelSubmission_identicalModel() throws Exception {
        saveModelingSubmissionAndAssessment(true);
        database.createAndSaveParticipationForExercise(classExercise, "student2");

        ModelingSubmission submission = ModelFactory.generateModelingSubmission(FileUtils.loadFileFromResources("test-data/model-submission/model.54727.cpy.json"), true);
        ModelingSubmission storedSubmission = request.postWithResponseBody("/api/exercises/" + classExercise.getId() + "/modeling-submissions", submission,
                ModelingSubmission.class, HttpStatus.OK);

        Result automaticResult = compassService.getSuggestionResult(storedSubmission, classExercise);
        assertThat(automaticResult).as("automatic result is not created").isNull();
    }

    /**
     * Tests that a submission without model (can happen for exam submissions) does not throw an exception and does
     * not create an automatic result.
     * @throws Exception any exception in the test
     */
    @Test
    @WithMockUser(username = "student2")
    public void testAutomaticAssessmentUponModelSubmission_emptyModel() throws Exception {
        database.createAndSaveParticipationForExercise(classExercise, "student2");

        ModelingSubmission submission = ModelFactory.generateModelingSubmission(null, true);
        ModelingSubmission storedSubmission = request.postWithResponseBody("/api/exercises/" + classExercise.getId() + "/modeling-submissions", submission,
                ModelingSubmission.class, HttpStatus.OK);

        Result automaticResult = compassService.getSuggestionResult(storedSubmission, classExercise);
        assertThat(automaticResult).as("automatic result is not created").isNull();
    }

    @Test
    @WithMockUser(username = "student2")
    void testAutomaticAssessmentUponModelSubmission_activityDiagram_identicalModel() throws Exception {
        saveModelingSubmissionAndAssessment_activityDiagram(true);
        database.createAndSaveParticipationForExercise(activityExercise, "student2");

        ModelingSubmission submission = ModelFactory.generateModelingSubmission(FileUtils.loadFileFromResources("test-data/model-submission/example-activity-diagram.json"), true);
        ModelingSubmission storedSubmission = request.postWithResponseBody("/api/exercises/" + activityExercise.getId() + "/modeling-submissions", submission,
                ModelingSubmission.class, HttpStatus.OK);

        Result automaticResult = compassService.getSuggestionResult(storedSubmission, activityExercise);
        assertThat(automaticResult).as("automatic result is not created").isNull();
    }

    @Test
    @WithMockUser(username = "student2")
    void testAutomaticAssessmentUponModelSubmission_objectDiagram_identicalModel() throws Exception {
        saveModelingSubmissionAndAssessment_activityDiagram(true);
        database.createAndSaveParticipationForExercise(activityExercise, "student2");

        ModelingSubmission submission = ModelFactory.generateModelingSubmission(FileUtils.loadFileFromResources("test-data/model-submission/example-activity-diagram.json"), true);
        ModelingSubmission storedSubmission = request.postWithResponseBody("/api/exercises/" + activityExercise.getId() + "/modeling-submissions", submission,
                ModelingSubmission.class, HttpStatus.OK);

        Result automaticResult = compassService.getSuggestionResult(storedSubmission, activityExercise);
        assertThat(automaticResult).as("automatic result is not created").isNull();
    }

    @Test
    @WithMockUser(username = "student2")
    void testAutomaticAssessmentUponModelSubmission_partialModel() throws Exception {
        saveModelingSubmissionAndAssessment(true);
        database.createAndSaveParticipationForExercise(classExercise, "student2");

        ModelingSubmission submission = ModelFactory.generateModelingSubmission(FileUtils.loadFileFromResources("test-data/model-submission/model.54727.partial.json"), true);
        ModelingSubmission storedSubmission = request.postWithResponseBody("/api/exercises/" + classExercise.getId() + "/modeling-submissions", submission,
                ModelingSubmission.class, HttpStatus.OK);

        Result automaticResult = compassService.getSuggestionResult(storedSubmission, classExercise);
        assertThat(automaticResult).as("automatic result is not created").isNull();
    }

    @Test
    @WithMockUser(username = "student2")
    void testAutomaticAssessmentUponModelSubmission_partialModelExists() throws Exception {
        modelingSubmission = database.addModelingSubmissionFromResources(classExercise, "test-data/model-submission/model.54727.partial.json", "student1");
        modelingAssessment = database.addModelingAssessmentForSubmission(classExercise, modelingSubmission, "test-data/model-assessment/assessment.54727.partial.json", "tutor1",
                true);
        database.createAndSaveParticipationForExercise(classExercise, "student2");

        ModelingSubmission submission = ModelFactory.generateModelingSubmission(FileUtils.loadFileFromResources("test-data/model-submission/model.54727.json"), true);
        ModelingSubmission storedSubmission = request.postWithResponseBody("/api/exercises/" + classExercise.getId() + "/modeling-submissions", submission,
                ModelingSubmission.class, HttpStatus.OK);

        Result automaticResult = compassService.getSuggestionResult(storedSubmission, classExercise);
        assertThat(automaticResult).as("automatic result is not created").isNull();
    }

    @Test
    @WithMockUser(username = "student2")
    void testAutomaticAssessmentUponModelSubmission_noSimilarity() throws Exception {
        modelingSubmission = database.addModelingSubmissionFromResources(classExercise, "test-data/model-submission/model.54745.json", "student1");
        database.addModelingAssessmentForSubmission(classExercise, modelingSubmission, "test-data/model-assessment/assessment.54745.json", "tutor1", true);
        database.createAndSaveParticipationForExercise(classExercise, "student2");

        ModelingSubmission submission = ModelFactory.generateModelingSubmission(FileUtils.loadFileFromResources("test-data/model-submission/model.54727.json"), true);
        ModelingSubmission storedSubmission = request.postWithResponseBody("/api/exercises/" + classExercise.getId() + "/modeling-submissions", submission,
                ModelingSubmission.class, HttpStatus.OK);

        Result automaticResult = compassService.getSuggestionResult(storedSubmission, classExercise);
        assertThat(automaticResult).as("automatic result is not created").isNull();
    }

    @Test
    @WithMockUser(username = "student2")
    void testAutomaticAssessmentUponModelSubmission_similarElementsWithinModel() throws Exception {
        modelingSubmission = ModelFactory.generateModelingSubmission(FileUtils.loadFileFromResources("test-data/model-submission/model.inheritance.json"), true);
        modelingSubmission = database.addModelingSubmission(classExercise, modelingSubmission, "student1");
        modelingAssessment = database.addModelingAssessmentForSubmission(classExercise, modelingSubmission, "test-data/model-assessment/assessment.inheritance.json", "tutor1",
                true);
        database.createAndSaveParticipationForExercise(classExercise, "student2");

        ModelingSubmission submission = ModelFactory.generateModelingSubmission(FileUtils.loadFileFromResources("test-data/model-submission/model.inheritance.cpy.json"), true);
        ModelingSubmission storedSubmission = request.postWithResponseBody("/api/exercises/" + classExercise.getId() + "/modeling-submissions", submission,
                ModelingSubmission.class, HttpStatus.OK);

        Result automaticResult = compassService.getSuggestionResult(storedSubmission, classExercise);
        assertThat(automaticResult).as("automatic result is not created").isNull();
    }

    @Test
    @WithMockUser(username = "student2")
    void testAutomaticAssessmentUponModelSubmission_noResultInDatabase() throws Exception {
        saveModelingSubmissionAndAssessment(true);
        database.createAndSaveParticipationForExercise(classExercise, "student2");

        ModelingSubmission submission = ModelFactory.generateModelingSubmission(FileUtils.loadFileFromResources("test-data/model-submission/model.54727.cpy.json"), true);
        ModelingSubmission storedSubmission = request.postWithResponseBody("/api/exercises/" + classExercise.getId() + "/modeling-submissions", submission,
                ModelingSubmission.class, HttpStatus.OK);

        Optional<Result> automaticResult = resultRepo.findDistinctWithFeedbackBySubmissionId(storedSubmission.getId());
        assertThat(automaticResult).as("automatic result not stored in database").isNotPresent();
    }

    @Test
    @WithMockUser(username = "tutor1", roles = "TA")
    void testConfidenceThreshold() throws Exception {
        Feedback feedbackOnePoint = new Feedback().credits(1.0).reference("Class:6aba5764-d102-4740-9675-b2bd0a4f2123");
        Feedback feedbackTwentyPoints = new Feedback().credits(20.0).reference("Class:6aba5764-d102-4740-9675-b2bd0a4f2123");
        ModelingSubmission submission1 = database.addModelingSubmissionFromResources(classExercise, "test-data/model-submission/model.one-element.json", "student1");
        ModelingSubmission submission2 = database.addModelingSubmissionFromResources(classExercise, "test-data/model-submission/model.one-element.json", "student2");
        ModelingSubmission submission3 = database.addModelingSubmissionFromResources(classExercise, "test-data/model-submission/model.one-element.json", "student3");
        ModelingSubmission submission4 = database.addModelingSubmissionFromResources(classExercise, "test-data/model-submission/model.one-element.json", "student4");
        ModelingSubmission submission5 = database.addModelingSubmissionFromResources(classExercise, "test-data/model-submission/model.one-element.json", "student5");
        ModelingSubmission submissionToCheck = database.addModelingSubmissionFromResources(classExercise, "test-data/model-submission/model.one-element.json", "student6");

        compassService.build(classExercise);

        createAssessment(submission1, Collections.singletonList(feedbackTwentyPoints.text("wrong text")), "/assessment?submit=true", HttpStatus.OK);

        Result automaticResult = compassService.getSuggestionResult(submissionToCheck, classExercise);
        assertThat(automaticResult).as("automatic result was created").isNotNull();
        assertThat(automaticResult.getFeedbacks()).as("element is assessed automatically").hasSize(1);
        assertThat(automaticResult.getFeedbacks().get(0).getCredits()).as("credits of element are correct").isEqualTo(20);
        assertThat(automaticResult.getFeedbacks().get(0).getText()).as("feedback text of element is correct").isEqualTo("wrong text");

        createAssessment(submission2, Collections.singletonList(feedbackOnePoint.text("long feedback text")), "/assessment?submit=true", HttpStatus.OK);

        automaticResult = compassService.getSuggestionResult(submissionToCheck, classExercise);
        assertThat(automaticResult).as("automatic result was not created").isNull();

        createAssessment(submission3, Collections.singletonList(feedbackOnePoint.text("short text")), "/assessment?submit=true", HttpStatus.OK);

        automaticResult = compassService.getSuggestionResult(submissionToCheck, classExercise);
        assertThat(automaticResult).as("automatic result was not created").isNull();

        createAssessment(submission4, Collections.singletonList(feedbackOnePoint.text("very long feedback text")), "/assessment?submit=true", HttpStatus.OK);

        automaticResult = compassService.getSuggestionResult(submissionToCheck, classExercise);
        assertThat(automaticResult).as("automatic result was not created").isNull();

        createAssessment(submission5, Collections.singletonList(feedbackOnePoint.text("medium text")), "/assessment?submit=true", HttpStatus.OK);

        automaticResult = compassService.getSuggestionResult(submissionToCheck, classExercise);
        assertThat(automaticResult).as("automatic result was created").isNotNull();
        assertThat(automaticResult.getFeedbacks()).as("element is assessed automatically").hasSize(1);
        assertThat(automaticResult.getFeedbacks().get(0).getCredits()).as("credits of element are correct").isEqualTo(1);
        assertThat(automaticResult.getFeedbacks().get(0).getText()).as("feedback text of element is correct").isEqualTo("very long feedback text");
    }

    @Test
    @WithMockUser(username = "tutor1", roles = "TA")
    void testLongestFeedbackTextSelection() throws Exception {
        Feedback feedbackOnePoint = new Feedback().credits(1.0).reference("Class:6aba5764-d102-4740-9675-b2bd0a4f2123");
        ModelingSubmission submission1 = database.addModelingSubmissionFromResources(classExercise, "test-data/model-submission/model.one-element.json", "student1");
        ModelingSubmission submission2 = database.addModelingSubmissionFromResources(classExercise, "test-data/model-submission/model.one-element.json", "student2");
        ModelingSubmission submission3 = database.addModelingSubmissionFromResources(classExercise, "test-data/model-submission/model.one-element.json", "student3");
        ModelingSubmission submissionToCheck = database.addModelingSubmissionFromResources(classExercise, "test-data/model-submission/model.one-element.json", "student4");

        compassService.build(classExercise);

        createAssessment(submission1, Collections.singletonList(feedbackOnePoint.text("feedback text")), "/assessment?submit=true", HttpStatus.OK);

        Result automaticResult = compassService.getSuggestionResult(submissionToCheck, classExercise);
        assertThat(automaticResult).as("automatic result was created").isNotNull();
        assertThat(automaticResult.getFeedbacks()).as("element is assessed automatically").hasSize(1);
        assertThat(automaticResult.getFeedbacks().get(0).getText()).as("feedback text of element is correct").isEqualTo("feedback text");

        createAssessment(submission2, Collections.singletonList(feedbackOnePoint.text("short")), "/assessment?submit=true", HttpStatus.OK);

        automaticResult = compassService.getSuggestionResult(submissionToCheck, classExercise);
        assertThat(automaticResult).as("automatic result was created").isNotNull();
        assertThat(automaticResult.getFeedbacks()).as("element is assessed automatically").hasSize(1);
        assertThat(automaticResult.getFeedbacks().get(0).getText()).as("feedback text of element is correct").isEqualTo("feedback text");

        createAssessment(submission3, Collections.singletonList(feedbackOnePoint.text("very long feedback text")), "/assessment?submit=true", HttpStatus.OK);

        automaticResult = compassService.getSuggestionResult(submissionToCheck, classExercise);
        assertThat(automaticResult).as("automatic result was created").isNotNull();
        assertThat(automaticResult.getFeedbacks()).as("element is assessed automatically").hasSize(1);
        assertThat(automaticResult.getFeedbacks().get(0).getText()).as("feedback text of element is correct").isEqualTo("very long feedback text");
    }

    @Test
    @WithMockUser(username = "tutor1", roles = "TA")
    void testAutomaticAssessmentUponAssessmentSubmission() throws Exception {
        ModelingSubmission submission1 = database.addModelingSubmissionFromResources(classExercise, "test-data/model-submission/model.54727.json", "student1");
        ModelingSubmission submission2 = database.addModelingSubmissionFromResources(classExercise, "test-data/model-submission/model.54727.cpy.json", "student2");
        List<Feedback> feedbacks = database.loadAssessmentFomResources("test-data/model-assessment/assessment.54727.json");

        compassService.build(classExercise);

        createAssessment(submission1, feedbacks, "/assessment?submit=true", HttpStatus.OK);

        Result storedResultOfSubmission2 = compassService.getSuggestionResult(submission2, classExercise);
        assertThat(storedResultOfSubmission2).as("automatic result is created").isNotNull();
        checkAutomaticAssessment(storedResultOfSubmission2);
        database.checkFeedbackCorrectlyStored(feedbacks, storedResultOfSubmission2.getFeedbacks(), FeedbackType.AUTOMATIC);
    }

    @Test
    @WithMockUser(username = "tutor1", roles = "TA")
    void testAutomaticAssessmentActivityDiagramUponAssessmentSubmission() throws Exception {
        ModelingSubmission submission1 = database.addModelingSubmissionFromResources(activityExercise, "test-data/model-submission/example-activity-diagram.json", "student1");
        ModelingSubmission submission2 = database.addModelingSubmissionFromResources(activityExercise, "test-data/model-submission/example-activity-diagram-cpy.json", "student2");
        List<Feedback> feedbacks = database.loadAssessmentFomResources("test-data/model-assessment/example-activity-assessment.json");

        compassService.build(activityExercise);

        createAssessment(submission1, feedbacks, "/assessment?submit=true", HttpStatus.OK);

        Result storedResultOfSubmission2 = compassService.getSuggestionResult(submission2, activityExercise);
        assertThat(storedResultOfSubmission2).as("automatic result is created").isNotNull();
        checkAutomaticAssessment(storedResultOfSubmission2);
        database.checkFeedbackCorrectlyStored(feedbacks, storedResultOfSubmission2.getFeedbacks(), FeedbackType.AUTOMATIC);
    }

    @Test
    @WithMockUser(username = "tutor1", roles = "TA")
    void testAutomaticAssessmentObjectDiagramUponAssessmentSubmission() throws Exception {
        ModelingSubmission submission1 = database.addModelingSubmissionFromResources(objectExercise, "test-data/model-submission/example-object-diagram.json", "student1");
        ModelingSubmission submission2 = database.addModelingSubmissionFromResources(objectExercise, "test-data/model-submission/example-object-diagram.json", "student2");
        List<Feedback> feedbacks = database.loadAssessmentFomResources("test-data/model-assessment/example-object-assessment.json");

        compassService.build(objectExercise);

        createAssessment(submission1, feedbacks, "/assessment?submit=true", HttpStatus.OK);

        Result storedResultOfSubmission2 = compassService.getSuggestionResult(submission2, objectExercise);
        assertThat(storedResultOfSubmission2).as("automatic result is created").isNotNull();
        checkAutomaticAssessment(storedResultOfSubmission2);
        database.checkFeedbackCorrectlyStored(feedbacks, storedResultOfSubmission2.getFeedbacks(), FeedbackType.AUTOMATIC);
    }

    @Test
    @WithMockUser(username = "tutor1", roles = "TA")
    void testAutomaticAssessmentUseCaseDiagramUponAssessmentSubmission() throws Exception {
        ModelingSubmission submission1 = database.addModelingSubmissionFromResources(useCaseExercise, "test-data/model-submission/use-case-model.json", "student1");
        ModelingSubmission submission2 = database.addModelingSubmissionFromResources(useCaseExercise, "test-data/model-submission/use-case-model.json", "student2");
        List<Feedback> feedbacks = database.loadAssessmentFomResources("test-data/model-assessment/use-case-assessment.json");

        compassService.build(useCaseExercise);

        createAssessment(submission1, feedbacks, "/assessment?submit=true", HttpStatus.OK);

        Result storedResultOfSubmission2 = compassService.getSuggestionResult(submission2, useCaseExercise);
        assertThat(storedResultOfSubmission2).as("automatic result is created").isNotNull();
        checkAutomaticAssessment(storedResultOfSubmission2);
        database.checkFeedbackCorrectlyStored(feedbacks, storedResultOfSubmission2.getFeedbacks(), FeedbackType.AUTOMATIC);
    }

    @Test
    @WithMockUser(username = "tutor1", roles = "TA")
    void testAutomaticAssessmentCommunicationDiagramUponAssessmentSubmission() throws Exception {
        ModelingSubmission submission1 = database.addModelingSubmissionFromResources(communicationExercise, "test-data/model-submission/example-communication-diagram.json",
                "student1");
        ModelingSubmission submission2 = database.addModelingSubmissionFromResources(communicationExercise, "test-data/model-submission/example-communication-diagram-cpy.json",
                "student2");
        List<Feedback> feedbacks = database.loadAssessmentFomResources("test-data/model-assessment/example-communication-assessment.json");

        compassService.build(communicationExercise);

        createAssessment(submission1, feedbacks, "/assessment?submit=true", HttpStatus.OK);

        Result storedResultOfSubmission2 = compassService.getSuggestionResult(submission2, communicationExercise);
        assertThat(storedResultOfSubmission2).as("automatic result is created").isNotNull();
        checkAutomaticAssessment(storedResultOfSubmission2);
        database.checkFeedbackCorrectlyStored(feedbacks, storedResultOfSubmission2.getFeedbacks(), FeedbackType.AUTOMATIC);
    }

    @Test
    @WithMockUser(username = "tutor1", roles = "TA")
    void testAutomaticAssessmentComponentDiagramUponAssessmentSubmission() throws Exception {
        ModelingSubmission submission1 = database.addModelingSubmissionFromResources(componentExercise, "test-data/model-submission/example-component-diagram.json", "student1");
        ModelingSubmission submission2 = database.addModelingSubmissionFromResources(componentExercise, "test-data/model-submission/example-component-diagram-cpy.json",
                "student2");
        List<Feedback> feedbacks = database.loadAssessmentFomResources("test-data/model-assessment/example-component-assessment.json");

        compassService.build(componentExercise);

        createAssessment(submission1, feedbacks, "/assessment?submit=true", HttpStatus.OK);

        Result storedResultOfSubmission2 = compassService.getSuggestionResult(submission2, componentExercise);
        assertThat(storedResultOfSubmission2).as("automatic result is created").isNotNull();
        checkAutomaticAssessment(storedResultOfSubmission2);
        database.checkFeedbackCorrectlyStored(feedbacks, storedResultOfSubmission2.getFeedbacks(), FeedbackType.AUTOMATIC);
    }

    @Test
    @WithMockUser(username = "tutor1", roles = "TA")
    void testAutomaticAssessmentDeploymentDiagramUponAssessmentSubmission() throws Exception {
        ModelingSubmission submission1 = database.addModelingSubmissionFromResources(deploymentExercise, "test-data/model-submission/example-deployment-diagram.json", "student1");
        ModelingSubmission submission2 = database.addModelingSubmissionFromResources(deploymentExercise, "test-data/model-submission/example-deployment-diagram-cpy.json",
                "student2");
        List<Feedback> feedbacks = database.loadAssessmentFomResources("test-data/model-assessment/example-deployment-assessment.json");

        compassService.build(deploymentExercise);

        createAssessment(submission1, feedbacks, "/assessment?submit=true", HttpStatus.OK);

        Result storedResultOfSubmission2 = compassService.getSuggestionResult(submission2, deploymentExercise);
        assertThat(storedResultOfSubmission2).as("automatic result is created").isNotNull();
        checkAutomaticAssessment(storedResultOfSubmission2);
        database.checkFeedbackCorrectlyStored(feedbacks, storedResultOfSubmission2.getFeedbacks(), FeedbackType.AUTOMATIC);
    }

    @Test
    @WithMockUser(username = "tutor1", roles = "TA")
    void testAutomaticAssessmentPetriNetDiagramUponAssessmentSubmission() throws Exception {
        ModelingSubmission submission1 = database.addModelingSubmissionFromResources(petriNetExercise, "test-data/model-submission/example-petri-net-diagram.json", "student1");
        ModelingSubmission submission2 = database.addModelingSubmissionFromResources(petriNetExercise, "test-data/model-submission/example-petri-net-diagram-cpy.json", "student2");
        List<Feedback> feedbacks = database.loadAssessmentFomResources("test-data/model-assessment/example-petri-net-assessment.json");

        compassService.build(petriNetExercise);

        createAssessment(submission1, feedbacks, "/assessment?submit=true", HttpStatus.OK);

        Result storedResultOfSubmission2 = compassService.getSuggestionResult(submission2, petriNetExercise);
        assertThat(storedResultOfSubmission2).as("automatic result is created").isNotNull();
        checkAutomaticAssessment(storedResultOfSubmission2);
        database.checkFeedbackCorrectlyStored(feedbacks, storedResultOfSubmission2.getFeedbacks(), FeedbackType.AUTOMATIC);
    }

    @Test
    @WithMockUser(username = "tutor1", roles = "TA")
    void testAutomaticAssessmentSyntaxTreeDiagramUponAssessmentSubmission() throws Exception {
        ModelingSubmission submission1 = database.addModelingSubmissionFromResources(syntaxTreeExercise, "test-data/model-submission/example-syntax-tree-diagram.json", "student1");
        ModelingSubmission submission2 = database.addModelingSubmissionFromResources(syntaxTreeExercise, "test-data/model-submission/example-syntax-tree-diagram-cpy.json",
                "student2");
        List<Feedback> feedbacks = database.loadAssessmentFomResources("test-data/model-assessment/example-syntax-tree-assessment.json");

        compassService.build(syntaxTreeExercise);

        createAssessment(submission1, feedbacks, "/assessment?submit=true", HttpStatus.OK);

        Result storedResultOfSubmission2 = compassService.getSuggestionResult(submission2, syntaxTreeExercise);
        assertThat(storedResultOfSubmission2).as("automatic result is created").isNotNull();
        checkAutomaticAssessment(storedResultOfSubmission2);
        database.checkFeedbackCorrectlyStored(feedbacks, storedResultOfSubmission2.getFeedbacks(), FeedbackType.AUTOMATIC);
    }

    @Test
    @WithMockUser(username = "tutor1", roles = "TA")
    void testAutomaticAssessmentFlowchartDiagramUponAssessmentSubmission() throws Exception {
        ModelingSubmission submission1 = database.addModelingSubmissionFromResources(flowchartExercise, "test-data/model-submission/example-flowchart-diagram.json", "student1");
        ModelingSubmission submission2 = database.addModelingSubmissionFromResources(flowchartExercise, "test-data/model-submission/example-flowchart-diagram-cpy.json",
                "student2");
        List<Feedback> feedbacks = database.loadAssessmentFomResources("test-data/model-assessment/example-flowchart-assessment.json");

        compassService.build(flowchartExercise);

        createAssessment(submission1, feedbacks, "/assessment?submit=true", HttpStatus.OK);

        Result storedResultOfSubmission2 = compassService.getSuggestionResult(submission2, flowchartExercise);
        assertThat(storedResultOfSubmission2).as("automatic result is created").isNotNull();
        checkAutomaticAssessment(storedResultOfSubmission2);
        database.checkFeedbackCorrectlyStored(feedbacks, storedResultOfSubmission2.getFeedbacks(), FeedbackType.AUTOMATIC);
    }

    @Test
    @WithMockUser(username = "tutor1", roles = "TA")
    void testAutomaticAssessmentUponAssessmentSubmission_noResultInDatabase() throws Exception {
        ModelingSubmission submission1 = database.addModelingSubmissionFromResources(classExercise, "test-data/model-submission/model.54727.json", "student1");
        ModelingSubmission submission2 = database.addModelingSubmissionFromResources(classExercise, "test-data/model-submission/model.54727.cpy.json", "student2");
        List<Feedback> feedbacks = database.loadAssessmentFomResources("test-data/model-assessment/assessment.54727.json");

        compassService.build(classExercise);

        createAssessment(submission1, feedbacks, "/assessment?submit=true", HttpStatus.OK);

        Optional<Result> automaticResult = resultRepo.findDistinctWithFeedbackBySubmissionId(submission2.getId());
        assertThat(automaticResult).as("automatic result not stored in database").isNotPresent();
    }

    @Test
    @WithMockUser(username = "tutor1", roles = "TA")
    void testNoAutomaticAssessmentWhenNotBuild() throws Exception {
        ModelingSubmission submission1 = database.addModelingSubmissionFromResources(classExercise, "test-data/model-submission/model.54727.json", "student1");
        ModelingSubmission submission2 = database.addModelingSubmissionFromResources(classExercise, "test-data/model-submission/model.54727.cpy.json", "student2");
        List<Feedback> feedbacks = database.loadAssessmentFomResources("test-data/model-assessment/assessment.54727.json");

        createAssessment(submission1, feedbacks, "/assessment", HttpStatus.OK);

        Result storedResultOfSubmission2 = compassService.getSuggestionResult(submission2, classExercise);
        assertThat(storedResultOfSubmission2).as("no automatic result has been created").isNull();
    }

    @Test
    @WithMockUser(username = "tutor1", roles = "TA")
    void testAutomaticAssessment_elementsWithDifferentContextInSameSimilaritySet() throws Exception {
        List<Feedback> assessment1 = database.loadAssessmentFomResources("test-data/model-assessment/assessment.different-context.json");
        List<Feedback> assessment2 = database.loadAssessmentFomResources("test-data/model-assessment/assessment.different-context.automatic.json");
        ModelingSubmission submission1 = database.addModelingSubmissionFromResources(classExercise, "test-data/model-submission/model.different-context.json", "student1");
        ModelingSubmission submission2 = database.addModelingSubmissionFromResources(classExercise, "test-data/model-submission/model.different-context.json", "student2");
        ModelingSubmission submissionToCheck = database.addModelingSubmissionFromResources(classExercise, "test-data/model-submission/model.different-context.json", "student3");

        compassService.build(classExercise);

        createAssessment(submission1, assessment1, "/assessment?submit=true", HttpStatus.OK);

        Result automaticResult = compassService.getSuggestionResult(submissionToCheck, classExercise);
        assertThat(automaticResult).as("automatic result was created").isNotNull();
        assertThat(automaticResult.getFeedbacks()).as("all elements got assessed automatically").hasSize(4);

        createAssessment(submission2, assessment2, "/assessment?submit=true", HttpStatus.OK);

        automaticResult = compassService.getSuggestionResult(submissionToCheck, classExercise);
        assertThat(automaticResult).as("automatic result was created").isNotNull();
        assertThat(automaticResult.getFeedbacks()).as("not all elements got assessed automatically").hasSize(2);
    }

    @Test
    @WithMockUser(username = "tutor1", roles = "TA")
    void testOverrideAutomaticAssessment() throws Exception {
        classExercise.setDueDate(ZonedDateTime.now().minusHours(1));
        exerciseRepo.save(classExercise);
        modelingSubmission = database.addModelingSubmissionFromResources(classExercise, "test-data/model-submission/model.54727.partial.json", "student1");
        modelingAssessment = database.addModelingAssessmentForSubmission(classExercise, modelingSubmission, "test-data/model-assessment/assessment.54727.partial.json", "tutor1",
                true);
        database.createAndSaveParticipationForExercise(classExercise, "tutor1");

        ModelingSubmission submission = ModelFactory.generateModelingSubmission(FileUtils.loadFileFromResources("test-data/model-submission/model.54727.json"), true);
        ModelingSubmission storedSubmission = request.postWithResponseBody("/api/exercises/" + classExercise.getId() + "/modeling-submissions", submission,
                ModelingSubmission.class, HttpStatus.OK);

        compassService.build(classExercise);

        LinkedMultiValueMap<String, String> params = new LinkedMultiValueMap<>();
        params.add("lock", "true");
        params.add("correction-round", "0");
        ModelingSubmission submissionWithAutomaticAssessment = request.get("/api/exercises/" + classExercise.getId() + "/modeling-submission-without-assessment", HttpStatus.OK,
                ModelingSubmission.class, params);

        assertThat(submissionWithAutomaticAssessment.getId()).isEqualTo(storedSubmission.getId());

        Result resultWithFeedback = submissionWithAutomaticAssessment.getLatestResult();
        List<Feedback> existingFeedback = resultWithFeedback.getFeedbacks();
        Feedback feedback = existingFeedback.get(0);
        existingFeedback.set(0, feedback.credits(feedback.getCredits() + 0.5));
        feedback = existingFeedback.get(2);
        existingFeedback.set(2, feedback.text(feedback.getText() + " foo"));
        List<Feedback> newFeedback = database.loadAssessmentFomResources("test-data/model-assessment/assessment.54727.partial2.json");
        List<Feedback> overrideFeedback = new ArrayList<>(existingFeedback);
        overrideFeedback.addAll(newFeedback);

        Result storedResult = request.putWithResponseBody(API_MODELING_SUBMISSIONS + modelingSubmission.getId() + "/result/" + modelingAssessment.getId() + "/assessment",
                overrideFeedback, Result.class, HttpStatus.OK);

        List<Feedback> manualFeedback = new ArrayList<>();
        List<Feedback> automaticFeedback = new ArrayList<>();
        List<Feedback> adaptedFeedback = new ArrayList<>();
        List<Feedback> manualUnreferencedFeedback = new ArrayList<>();

        storedResult.getFeedbacks().forEach(storedFeedback -> {
            switch (storedFeedback.getType()) {
                case MANUAL -> manualFeedback.add(storedFeedback);
                case AUTOMATIC -> automaticFeedback.add(storedFeedback);
                case MANUAL_UNREFERENCED -> manualUnreferencedFeedback.add(storedFeedback);
                case AUTOMATIC_ADAPTED -> adaptedFeedback.add(storedFeedback);
            }
        });
        assertThat(storedResult.getAssessmentType()).as("type of result is SEMI_AUTOMATIC").isEqualTo(AssessmentType.SEMI_AUTOMATIC);
        assertThat(manualFeedback).as("number of manual feedback elements is correct").hasSameSizeAs(newFeedback);
        assertThat(automaticFeedback).as("number of automatic feedback elements is correct").hasSize(existingFeedback.size() - 2);
        assertThat(adaptedFeedback).as("number of adapted feedback elements is correct").hasSize(2);
        assertThat(manualUnreferencedFeedback).as("number of manual unreferenced feedback elements is correct").isEmpty();
    }

    @Test
    @WithMockUser(username = "tutor1", roles = "TA")
    void testOverrideAutomaticAssessment_existingManualAssessmentDoesNotChange() throws Exception {
        Feedback originalFeedback = new Feedback().credits(1.0).text("some feedback text").reference("Class:6aba5764-d102-4740-9675-b2bd0a4f2123");
        Feedback changedFeedback = new Feedback().credits(2.0).text("another text").reference("Class:6aba5764-d102-4740-9675-b2bd0a4f2123");
        modelingSubmission = database.addModelingSubmissionFromResources(classExercise, "test-data/model-submission/model.one-element.json", "student1");
        ModelingSubmission modelingSubmission2 = database.addModelingSubmissionFromResources(classExercise, "test-data/model-submission/model.one-element.json", "student2");
        createAssessment(modelingSubmission, Collections.singletonList(originalFeedback), "/assessment?submit=true", HttpStatus.OK);

        createAssessment(modelingSubmission2, Collections.singletonList(changedFeedback), "/assessment?submit=true", HttpStatus.OK);

        modelingAssessment = resultRepo.findDistinctWithFeedbackBySubmissionId(modelingSubmission2.getId()).get();
        assertThat(modelingAssessment.getFeedbacks()).as("assessment is correctly stored").hasSize(1);
        assertThat(modelingAssessment.getFeedbacks().get(0)).as("feedback credits and text are correct").isEqualToComparingOnlyGivenFields(changedFeedback, "credits", "text");
        modelingAssessment = resultRepo.findDistinctWithFeedbackBySubmissionId(modelingSubmission.getId()).get();
        assertThat(modelingAssessment.getFeedbacks()).as("existing manual assessment has correct amount of feedback").hasSize(1);
        assertThat(modelingAssessment.getFeedbacks().get(0)).as("existing manual assessment did not change").isEqualToComparingOnlyGivenFields(originalFeedback, "credits", "text");
    }

    @Test
    @WithMockUser(username = "tutor1", roles = "TA")
    void testOverrideSubmittedManualAssessment_noConflict() throws Exception {
        Feedback originalFeedback = new Feedback().credits(1.0).text("some feedback text").reference("Class:6aba5764-d102-4740-9675-b2bd0a4f2123");
        modelingSubmission = database.addModelingSubmissionFromResources(classExercise, "test-data/model-submission/model.one-element.json", "student1");
        ModelingSubmission modelingSubmission2 = database.addModelingSubmissionFromResources(classExercise, "test-data/model-submission/model.one-element.json", "student2");

        compassService.build(classExercise);

        createAssessment(modelingSubmission, Collections.singletonList(originalFeedback), "/assessment?submit=true", HttpStatus.OK);

        Result originalResult = resultRepo.findDistinctWithFeedbackBySubmissionId(modelingSubmission.getId()).get();
        Feedback changedFeedback = originalResult.getFeedbacks().get(0).credits(2.0).text("another text");
        request.put(API_MODELING_SUBMISSIONS + modelingSubmission.getId() + "/result/" + originalResult.getId() + "/assessment?submit=true",
                Collections.singletonList(changedFeedback), HttpStatus.OK);

        modelingAssessment = resultRepo.findDistinctWithFeedbackBySubmissionId(modelingSubmission.getId()).get();
        assertThat(modelingAssessment.getFeedbacks()).as("overridden assessment has correct amount of feedback").hasSize(1);
        assertThat(modelingAssessment.getFeedbacks().get(0)).as("feedback is properly overridden").isEqualToComparingOnlyGivenFields(changedFeedback, "credits", "text");
        modelingAssessment = compassService.getSuggestionResult(modelingSubmission2, classExercise);
        assertThat(modelingAssessment.getFeedbacks()).as("automatic assessment still exists").hasSize(1);
        assertThat(modelingAssessment.getFeedbacks().get(0)).as("automatic assessment is overridden properly").isEqualToComparingOnlyGivenFields(changedFeedback, "credits",
                "text");
    }

    @Test
    @WithMockUser(username = "tutor1", roles = "TA")
    void testOverrideSubmittedManualAssessment_conflict() throws Exception {
        Feedback originalFeedback = new Feedback().credits(1.0).text("some feedback text").reference("Class:6aba5764-d102-4740-9675-b2bd0a4f2123");
        Feedback originalFeedbackWithoutReference = new Feedback().credits(1.5).text("some feedback text again").reference(null).type(FeedbackType.MANUAL_UNREFERENCED);
        modelingSubmission = database.addModelingSubmissionFromResources(classExercise, "test-data/model-submission/model.one-element.json", "student1");
        ModelingSubmission modelingSubmission2 = database.addModelingSubmissionFromResources(classExercise, "test-data/model-submission/model.one-element.json", "student2");
        ModelingSubmission modelingSubmission3 = database.addModelingSubmissionFromResources(classExercise, "test-data/model-submission/model.one-element.json", "student3");

        compassService.build(classExercise);

        createAssessment(modelingSubmission, Arrays.asList(originalFeedback, originalFeedbackWithoutReference), "/assessment?submit=true", HttpStatus.OK);
        createAssessment(modelingSubmission2, Arrays.asList(originalFeedback, originalFeedbackWithoutReference), "/assessment?submit=true", HttpStatus.OK);

        Result originalResult = resultRepo.findDistinctWithFeedbackBySubmissionId(modelingSubmission.getId()).get();
        Feedback changedFeedback = originalResult.getFeedbacks().get(0).credits(2.0).text("another text");
        Feedback feedbackWithoutReference = new Feedback().credits(1.0).text("another feedback text again").reference(null).type(FeedbackType.MANUAL_UNREFERENCED);
        request.put(API_MODELING_SUBMISSIONS + modelingSubmission.getId() + "/result/" + originalResult.getId() + "/assessment?submit=true",
                Arrays.asList(changedFeedback, feedbackWithoutReference), HttpStatus.OK);

        modelingAssessment = resultRepo.findDistinctWithFeedbackBySubmissionId(modelingSubmission.getId()).get();
        assertThat(modelingAssessment.getFeedbacks()).as("overridden assessment has correct amount of feedback").hasSize(2);
        assertThat(modelingAssessment.getFeedbacks().get(0)).as("feedback is properly overridden").isEqualToComparingOnlyGivenFields(changedFeedback, "credits", "text");
        modelingAssessment = resultRepo.findDistinctWithFeedbackBySubmissionId(modelingSubmission2.getId()).get();
        assertThat(modelingAssessment.getFeedbacks()).as("existing submitted assessment still exists").hasSize(2);
        assertThat(modelingAssessment.getFeedbacks().get(0)).as("existing feedback is still the same").isEqualToComparingOnlyGivenFields(originalFeedback, "credits", "text");
        modelingAssessment = compassService.getSuggestionResult(modelingSubmission3, classExercise);
        assertThat(modelingAssessment).as("automatic assessment is not possible").isNull();

    }
    // endregion

    private void checkAssessmentNotFinished(Result storedResult, User assessor) {
        assertThat(storedResult.isRated() == null || !storedResult.isRated()).as("rated has not been set").isTrue();
        assertThat(storedResult.getScore()).as("score has not been calculated").isNull();
        assertThat(storedResult.getAssessor()).as("Assessor has been set").isEqualTo(assessor);
        assertThat(storedResult.getCompletionDate()).as("completion date has not been set").isNull();
    }

    private void checkAssessmentFinished(Result storedResult, User assessor) {
        assertThat(storedResult.isRated()).as("rated has been set").isTrue();
        assertThat(storedResult.getScore()).as("score has been calculated").isNotNull();
        assertThat(storedResult.getAssessor()).as("Assessor has been set").isEqualTo(assessor);
        assertThat(storedResult.getCompletionDate()).as("completion date has been set").isNotNull();
    }

    private void checkAutomaticAssessment(Result storedResult) {
        assertThat(storedResult.isRated() == null || !storedResult.isRated()).as("rated has not been set").isTrue();
        assertThat(storedResult.getScore()).as("score has not been calculated").isNull();
        assertThat(storedResult.getAssessor()).as("assessor has not been set").isNull();
        assertThat(storedResult.getCompletionDate()).as("completion date has not been set").isNull();
        assertThat(storedResult.getAssessmentType()).as("result type is SEMI AUTOMATIC").isEqualTo(AssessmentType.SEMI_AUTOMATIC);
    }

    private void saveModelingSubmission() throws Exception {
        modelingSubmission = ModelFactory.generateModelingSubmission(FileUtils.loadFileFromResources("test-data/model-submission/model.54727.json"), true);
        modelingSubmission = database.addModelingSubmission(classExercise, modelingSubmission, "student1");
    }

    private void saveModelingSubmissionAndAssessment(boolean submitAssessment) throws Exception {
        modelingSubmission = ModelFactory.generateModelingSubmission(FileUtils.loadFileFromResources("test-data/model-submission/model.54727.json"), true);
        modelingSubmission = database.addModelingSubmission(classExercise, modelingSubmission, "student1");
        modelingAssessment = database.addModelingAssessmentForSubmission(classExercise, modelingSubmission, "test-data/model-assessment/assessment.54727.v2.json", "tutor1",
                submitAssessment);
    }

    private void saveModelingSubmissionAndAssessment_activityDiagram(boolean submitAssessment) throws Exception {
        modelingSubmission = ModelFactory.generateModelingSubmission(FileUtils.loadFileFromResources("test-data/model-submission/example-activity-diagram.json"), true);
        modelingSubmission = database.addModelingSubmission(activityExercise, modelingSubmission, "student1");
        modelingAssessment = database.addModelingAssessmentForSubmission(activityExercise, modelingSubmission, "test-data/model-assessment/example-activity-assessment.json",
                "tutor1", submitAssessment);
    }

    private void cancelAssessment(HttpStatus expectedStatus) throws Exception {
        modelingSubmission = ModelFactory.generateModelingSubmission(FileUtils.loadFileFromResources("test-data/model-submission/example-activity-diagram.json"), true);
        modelingSubmission = database.addModelingSubmission(activityExercise, modelingSubmission, "student1");
        modelingAssessment = database.addModelingAssessmentForSubmission(activityExercise, modelingSubmission, "tutor1", false);
        request.put(API_MODELING_SUBMISSIONS + modelingSubmission.getId() + "/cancel-assessment", null, expectedStatus);
    }

    @Test
    @WithMockUser(username = "student1", roles = "USER")
    void cancelOwnAssessmentAsStudent() throws Exception {
        cancelAssessment(HttpStatus.FORBIDDEN);
    }

    @Test
    @WithMockUser(username = "tutor1", roles = "TA")
    void cancelOwnAssessmentAsTutor() throws Exception {
        cancelAssessment(HttpStatus.OK);
    }

    @Test
    @WithMockUser(username = "tutor2", roles = "TA")
    void cancelAssessmentOfOtherTutorAsTutor() throws Exception {
        cancelAssessment(HttpStatus.FORBIDDEN);
    }

    @Test
    @WithMockUser(username = "instructor1", roles = "INSTRUCTOR")
    void cancelAssessmentOfOtherTutorAsInstructor() throws Exception {
        cancelAssessment(HttpStatus.OK);
    }

    @Test
    @WithMockUser(username = "tutor2", roles = "TA")
    void testOverrideAssessment_saveOtherTutorForbidden() throws Exception {
        overrideAssessment("student1", "tutor1", HttpStatus.FORBIDDEN, "false", true);
    }

    @Test
    @WithMockUser(username = "instructor1", roles = "INSTRUCTOR")
    void testOverrideAssessment_saveInstructorPossible() throws Exception {
        overrideAssessment("student1", "tutor1", HttpStatus.OK, "false", true);
    }

    @Test
    @WithMockUser(username = "tutor1", roles = "TA")
    void testOverrideAssessment_saveSameTutorPossible() throws Exception {
        overrideAssessment("student1", "tutor1", HttpStatus.OK, "false", true);
    }

    @Test
    @WithMockUser(username = "tutor2", roles = "TA")
    void testOverrideAssessment_submitOtherTutorForbidden() throws Exception {
        overrideAssessment("student1", "tutor1", HttpStatus.FORBIDDEN, "true", true);
    }

    @Test
    @WithMockUser(username = "instructor1", roles = "INSTRUCTOR")
    void testOverrideAssessment_submitInstructorPossible() throws Exception {
        overrideAssessment("student1", "tutor1", HttpStatus.OK, "true", true);
    }

    @Test
    @WithMockUser(username = "tutor1", roles = "TA")
    void testOverrideAssessment_submitSameTutorPossible() throws Exception {
        overrideAssessment("student1", "tutor1", HttpStatus.OK, "true", true);
    }

    @Test
    @WithMockUser(username = "tutor2", roles = "TA")
    void testOverrideAssessment_saveOtherTutorAfterAssessmentDueDateForbidden() throws Exception {
        assessmentDueDatePassed();
        overrideAssessment("student1", "tutor1", HttpStatus.FORBIDDEN, "false", true);
    }

    @Test
    @WithMockUser(username = "instructor1", roles = "INSTRUCTOR")
    void testOverrideAssessment_saveInstructorAfterAssessmentDueDatePossible() throws Exception {
        assessmentDueDatePassed();
        overrideAssessment("student1", "tutor1", HttpStatus.OK, "false", true);
    }

    @Test
    @WithMockUser(username = "tutor1", roles = "TA")
    void testOverrideAssessment_saveSameTutorAfterAssessmentDueDateForbidden() throws Exception {
        assessmentDueDatePassed();
        overrideAssessment("student1", "tutor1", HttpStatus.FORBIDDEN, "false", true);
    }

    @Test
    @WithMockUser(username = "tutor1", roles = "TA")
    void testOverrideAssessment_saveSameTutorAfterAssessmentDueDatePossible() throws Exception {
        assessmentDueDatePassed();
        // should be possible because the original result was not yet submitted
        overrideAssessment("student1", "tutor1", HttpStatus.OK, "false", false);
    }

    @Test
    @WithMockUser(username = "tutor2", roles = "TA")
    void testOverrideAssessment_submitOtherTutorAfterAssessmentDueDateForbidden() throws Exception {
        assessmentDueDatePassed();
        overrideAssessment("student1", "tutor1", HttpStatus.FORBIDDEN, "true", true);
    }

    @Test
    @WithMockUser(username = "instructor1", roles = "INSTRUCTOR")
    void testOverrideAssessment_submitInstructorAfterAssessmentDueDatePossible() throws Exception {
        assessmentDueDatePassed();
        overrideAssessment("student1", "tutor1", HttpStatus.OK, "true", true);
    }

    @Test
    @WithMockUser(username = "tutor1", roles = "TA")
    void testOverrideAssessment_submitSameTutorAfterAssessmentDueDateForbidden() throws Exception {
        assessmentDueDatePassed();
        overrideAssessment("student1", "tutor1", HttpStatus.FORBIDDEN, "true", true);
    }

    @Test
    @WithMockUser(username = "tutor1", roles = "TA")
    void testOverrideAssessment_submitSameTutorAfterAssessmentDueDatePossible() throws Exception {
        assessmentDueDatePassed();
        // should be possible because the original result was not yet submitted
        overrideAssessment("student1", "tutor1", HttpStatus.OK, "true", false);
    }

    @Test
    @WithMockUser(username = "tutor1", roles = "TA")
    void multipleCorrectionRoundsForExam() throws Exception {
        // Setup exam with 2 correction rounds and a programming exercise
        ExerciseGroup exerciseGroup1 = new ExerciseGroup();
        Exam exam = database.addExam(classExercise.getCourseViaExerciseGroupOrCourseMember());
        exam.setNumberOfCorrectionRoundsInExam(2);
        exam.addExerciseGroup(exerciseGroup1);
        exam.setVisibleDate(ZonedDateTime.now().minusHours(3));
        exam.setStartDate(ZonedDateTime.now().minusHours(2));
        exam.setEndDate(ZonedDateTime.now().minusHours(1));
        exam = examRepository.save(exam);

        Exam examWithExerciseGroups = examRepository.findWithExerciseGroupsAndExercisesById(exam.getId()).get();
        exerciseGroup1 = examWithExerciseGroups.getExerciseGroups().get(0);
        ModelingExercise exercise = ModelFactory.generateModelingExerciseForExam(DiagramType.ClassDiagram, exerciseGroup1);
        exercise = exerciseRepo.save(exercise);
        exerciseGroup1.addExercise(exercise);

        // add student submission
        final var submission = database.addModelingSubmissionFromResources(exercise, "test-data/model-submission/model.54727.partial.json", "student1");

        // verify setup
        assertThat(exam.getNumberOfCorrectionRoundsInExam()).isEqualTo(2);
        assertThat(exam.getEndDate()).isBefore(ZonedDateTime.now());
        var optionalFetchedExercise = exerciseRepo.findWithEagerStudentParticipationsStudentAndSubmissionsById(exercise.getId());
        assertThat(optionalFetchedExercise).isPresent();
        final var exerciseWithParticipation = optionalFetchedExercise.get();
        final var studentParticipation = exerciseWithParticipation.getStudentParticipations().stream().iterator().next();

        // request to manually assess latest submission (correction round: 0)
        LinkedMultiValueMap<String, String> params = new LinkedMultiValueMap<>();
        params.add("lock", "true");
        params.add("correction-round", "0");
        ModelingSubmission submissionWithoutFirstAssessment = request.get("/api/exercises/" + exerciseWithParticipation.getId() + "/modeling-submission-without-assessment",
                HttpStatus.OK, ModelingSubmission.class, params);
        // verify that no new submission was created
        assertThat(submissionWithoutFirstAssessment).isEqualTo(submission);
        // verify that the lock has been set
        assertThat(submissionWithoutFirstAssessment.getLatestResult()).isNotNull();
        assertThat(submissionWithoutFirstAssessment.getLatestResult().getAssessor().getLogin()).isEqualTo("tutor1");
        assertThat(submissionWithoutFirstAssessment.getLatestResult().getAssessmentType()).isEqualTo(AssessmentType.MANUAL);

        // make sure that new result correctly appears inside the continue box
        LinkedMultiValueMap<String, String> paramsGetAssessedCR1Tutor1 = new LinkedMultiValueMap<>();
        paramsGetAssessedCR1Tutor1.add("assessedByTutor", "true");
        paramsGetAssessedCR1Tutor1.add("correction-round", "0");
        var assessedSubmissionList = request.getList("/api/exercises/" + exerciseWithParticipation.getId() + "/modeling-submissions", HttpStatus.OK, ModelingSubmission.class,
                paramsGetAssessedCR1Tutor1);

        assertThat(assessedSubmissionList).hasSize(1);
        assertThat(assessedSubmissionList.get(0).getId()).isEqualTo(submissionWithoutFirstAssessment.getId());
        assertThat(assessedSubmissionList.get(0).getResultForCorrectionRound(0)).isEqualTo(submissionWithoutFirstAssessment.getLatestResult());

        // assess submission and submit
        List<Feedback> feedbacks = ModelFactory.generateFeedback().stream().peek(feedback -> feedback.setDetailText("Good work here")).collect(Collectors.toList());
        params = new LinkedMultiValueMap<>();
        params.add("submit", "true");
        final var firstSubmittedManualResult = request.putWithResponseBodyAndParams(
                API_MODELING_SUBMISSIONS + submissionWithoutFirstAssessment.getId() + "/result/" + submissionWithoutFirstAssessment.getFirstResult().getId() + "/assessment",
                feedbacks, Result.class, HttpStatus.OK, params);

        // make sure that new result correctly appears after the assessment for first correction round
        assessedSubmissionList = request.getList("/api/exercises/" + exerciseWithParticipation.getId() + "/modeling-submissions", HttpStatus.OK, ModelingSubmission.class,
                paramsGetAssessedCR1Tutor1);

        assertThat(assessedSubmissionList).hasSize(1);
        assertThat(assessedSubmissionList.get(0).getId()).isEqualTo(submissionWithoutFirstAssessment.getId());
        assertThat(assessedSubmissionList.get(0).getResultForCorrectionRound(0)).isNotNull();
        assertThat(firstSubmittedManualResult.getAssessor().getLogin()).isEqualTo("tutor1");

        // verify that the result contains the relationship
        assertThat(firstSubmittedManualResult).isNotNull();
        assertThat(firstSubmittedManualResult.getParticipation()).isEqualTo(studentParticipation);

        // verify that the relationship between student participation,
        var databaseRelationshipStateOfResultsOverParticipation = studentParticipationRepository.findWithEagerLegalSubmissionsAndResultsAssessorsById(studentParticipation.getId());
        assertThat(databaseRelationshipStateOfResultsOverParticipation).isPresent();
        var fetchedParticipation = databaseRelationshipStateOfResultsOverParticipation.get();

        assertThat(fetchedParticipation.getSubmissions()).hasSize(1);
        assertThat(fetchedParticipation.findLatestSubmission()).contains(submissionWithoutFirstAssessment);
        assertThat(fetchedParticipation.findLatestLegalResult()).isEqualTo(firstSubmittedManualResult);

        var databaseRelationshipStateOfResultsOverSubmission = studentParticipationRepository
                .findAllWithEagerSubmissionsAndEagerResultsAndEagerAssessorByExerciseId(exercise.getId());
        assertThat(databaseRelationshipStateOfResultsOverSubmission).hasSize(1);
        fetchedParticipation = databaseRelationshipStateOfResultsOverSubmission.get(0);
        assertThat(fetchedParticipation.getSubmissions()).hasSize(1);
        assertThat(fetchedParticipation.findLatestSubmission()).isPresent();
        // it should contain the lock for the manual result
        assertThat(fetchedParticipation.findLatestSubmission().get().getResults()).hasSize(1);
        assertThat(fetchedParticipation.findLatestSubmission().get().getLatestResult()).isEqualTo(firstSubmittedManualResult);

        // SECOND ROUND OF CORRECTION

        database.changeUser("tutor2");
        LinkedMultiValueMap<String, String> paramsSecondCorrection = new LinkedMultiValueMap<>();
        paramsSecondCorrection.add("lock", "true");
        paramsSecondCorrection.add("correction-round", "1");

        final var submissionWithoutSecondAssessment = request.get("/api/exercises/" + exerciseWithParticipation.getId() + "/modeling-submission-without-assessment", HttpStatus.OK,
                ModelingSubmission.class, paramsSecondCorrection);

        // verify that the submission is not new
        assertThat(submissionWithoutSecondAssessment).isEqualTo(submission);
        // verify that the lock has been set
        assertThat(submissionWithoutSecondAssessment.getLatestResult()).isNotNull();
        assertThat(submissionWithoutSecondAssessment.getLatestResult().getAssessor().getLogin()).isEqualTo("tutor2");
        assertThat(submissionWithoutSecondAssessment.getLatestResult().getAssessmentType()).isEqualTo(AssessmentType.MANUAL);

        // verify that the relationship between student participation,
        databaseRelationshipStateOfResultsOverParticipation = studentParticipationRepository.findWithEagerLegalSubmissionsAndResultsAssessorsById(studentParticipation.getId());
        assertThat(databaseRelationshipStateOfResultsOverParticipation).isPresent();
        fetchedParticipation = databaseRelationshipStateOfResultsOverParticipation.get();

        assertThat(fetchedParticipation.getSubmissions()).hasSize(1);
        assertThat(fetchedParticipation.findLatestSubmission()).contains(submissionWithoutSecondAssessment);
        assertThat(fetchedParticipation.getResults().stream().filter(x -> x.getCompletionDate() == null).findFirst()).contains(submissionWithoutSecondAssessment.getLatestResult());

        databaseRelationshipStateOfResultsOverSubmission = studentParticipationRepository.findAllWithEagerSubmissionsAndEagerResultsAndEagerAssessorByExerciseId(exercise.getId());
        assertThat(databaseRelationshipStateOfResultsOverSubmission).hasSize(1);
        fetchedParticipation = databaseRelationshipStateOfResultsOverSubmission.get(0);
        assertThat(fetchedParticipation.getSubmissions()).hasSize(1);
        assertThat(fetchedParticipation.findLatestSubmission()).isPresent();
        assertThat(fetchedParticipation.findLatestSubmission().get().getResults()).hasSize(2);
        assertThat(fetchedParticipation.findLatestSubmission().get().getLatestResult()).isEqualTo(submissionWithoutSecondAssessment.getLatestResult());

        // assess submission and submit
        feedbacks = ModelFactory.generateFeedback().stream().peek(feedback -> feedback.setDetailText("Good work here")).collect(Collectors.toList());
        params = new LinkedMultiValueMap<>();
        params.add("submit", "true");
        final var secondSubmittedManualResult = request.putWithResponseBodyAndParams(
                API_MODELING_SUBMISSIONS + submissionWithoutFirstAssessment.getId() + "/result/" + submissionWithoutSecondAssessment.getResults().get(1).getId() + "/assessment",
                feedbacks, Result.class, HttpStatus.OK, params);
        assertThat(secondSubmittedManualResult).isNotNull();

        // make sure that new result correctly appears after the assessment for second correction round
        LinkedMultiValueMap<String, String> paramsGetAssessedCR2 = new LinkedMultiValueMap<>();
        paramsGetAssessedCR2.add("assessedByTutor", "true");
        paramsGetAssessedCR2.add("correction-round", "1");
        assessedSubmissionList = request.getList("/api/exercises/" + exerciseWithParticipation.getId() + "/modeling-submissions", HttpStatus.OK, ModelingSubmission.class,
                paramsGetAssessedCR2);

        assertThat(assessedSubmissionList).hasSize(1);
        assertThat(assessedSubmissionList.get(0).getId()).isEqualTo(submissionWithoutSecondAssessment.getId());
        assertThat(assessedSubmissionList.get(0).getResultForCorrectionRound(1)).isEqualTo(secondSubmittedManualResult);

        // make sure that they do not appear for the first correction round as the tutor only assessed the second correction round
        LinkedMultiValueMap<String, String> paramsGetAssessedCR1 = new LinkedMultiValueMap<>();
        paramsGetAssessedCR1.add("assessedByTutor", "true");
        paramsGetAssessedCR1.add("correction-round", "0");
        assessedSubmissionList = request.getList("/api/exercises/" + exerciseWithParticipation.getId() + "/modeling-submissions", HttpStatus.OK, ModelingSubmission.class,
                paramsGetAssessedCR1);

        assertThat(assessedSubmissionList).isEmpty();

        // Student should not have received a result over WebSocket as manual correction is ongoing
        verify(messagingTemplate, never()).convertAndSendToUser(notNull(), eq(Constants.NEW_RESULT_TOPIC), isA(Result.class));
    }

    private void assessmentDueDatePassed() {
        database.updateAssessmentDueDate(classExercise.getId(), ZonedDateTime.now().minusSeconds(10));
    }

    private void overrideAssessment(String student, String originalAssessor, HttpStatus httpStatus, String submit, boolean originalAssessmentSubmitted) throws Exception {
        ModelingSubmission submission = ModelFactory.generateModelingSubmission(FileUtils.loadFileFromResources("test-data/model-submission/model.54727.json"), true);
        submission = database.addModelingSubmissionWithResultAndAssessor(classExercise, submission, student, originalAssessor);
        submission.getLatestResult().setCompletionDate(originalAssessmentSubmitted ? ZonedDateTime.now() : null);
        resultRepo.save(submission.getLatestResult());
        var params = new LinkedMultiValueMap<String, String>();
        params.add("submit", submit);
        List<Feedback> feedbacks = database.loadAssessmentFomResources("test-data/model-assessment/assessment.54727.json");
        request.putWithResponseBodyAndParams(API_MODELING_SUBMISSIONS + submission.getId() + "/result/" + submission.getLatestResult().getId() + "/assessment", feedbacks,
                Result.class, httpStatus, params);
    }

    @Test
    @WithMockUser(username = "instructor1", roles = "ADMIN")
    void overrideAssessment_inFirstCorrectionRoundByInstructor() throws Exception {
        String student = "student1";
        String originalAssessor = "tutor1";
        HttpStatus httpStatus = HttpStatus.OK;
        String submit = "true";

        ModelingSubmission submission = ModelFactory.generateModelingSubmission(FileUtils.loadFileFromResources("test-data/model-submission/model.54727.json"), true);
        submission = database.addModelingSubmissionWithResultAndAssessor(classExercise, submission, student, originalAssessor);

        Result newResult = database.addResultToSubmission(submission, AssessmentType.MANUAL, database.getUserByLogin("tutor2"), null, true, null).getLatestResult();

        resultRepo.save(submission.getLatestResult());
        var params = new LinkedMultiValueMap<String, String>();
        params.add("submit", submit);
        List<Feedback> feedbacks = database.loadAssessmentFomResources("test-data/model-assessment/assessment.54727.json");
        request.putWithResponseBodyAndParams(API_MODELING_SUBMISSIONS + submission.getId() + "/result/" + newResult.getId() + "/assessment", feedbacks, Result.class, httpStatus,
                params);
    }

    private void createAssessment(ModelingSubmission submission, List<Feedback> feedbacks, String urlEnding, HttpStatus expectedStatus) throws Exception {
        // id 0 so no result exists and a new one will be created
        request.put(API_MODELING_SUBMISSIONS + submission.getId() + "/result/" + 0 + urlEnding, feedbacks, expectedStatus);
    }

    @Test
    @WithMockUser(username = "instructor1", roles = "INSTRUCTOR")
    void overrideAssessmentAfterComplaint() throws Exception {
        ModelingExercise modelingExercise = ModelFactory.generateModelingExercise(ZonedDateTime.now().minusDays(5), ZonedDateTime.now().plusDays(5),
                ZonedDateTime.now().plusDays(8), DiagramType.ClassDiagram, course);
        modelingExercise.setMaxPoints(10.0);
        modelingExercise.setBonusPoints(0.0);
        modelingExercise = exerciseRepo.saveAndFlush(modelingExercise);

        // creating participation of student1 by starting the exercise
        User student1 = userRepo.findOneByLogin("student1").orElse(null);
        StudentParticipation studentParticipation = participationService.startExercise(modelingExercise, student1, false);

        // creating submission of student1
        ModelingSubmission submission = new ModelingSubmission();
        submission.setType(SubmissionType.MANUAL);
        submission.setParticipation(studentParticipation);
        submission.setSubmitted(Boolean.TRUE);
        submission.setSubmissionDate(ZonedDateTime.now());
        submission = submissionRepository.saveAndFlush(submission);

        // creating assessment by tutor1
        User tutor1 = userRepo.findOneByLogin("tutor1").orElse(null);
        Result firstResult = ModelFactory.generateResult(true, 50);
        firstResult.setAssessor(tutor1);
        firstResult.setHasComplaint(true);
        firstResult.setHasFeedback(false);
        firstResult.setParticipation(studentParticipation);
        firstResult = resultRepo.saveAndFlush(firstResult);

        submission.addResult(firstResult);
        firstResult.setSubmission(submission);
        submission = submissionRepository.saveAndFlush(submission);

        // creating complaint by student 1
        Complaint complaint = new Complaint();
        complaint.setComplaintType(ComplaintType.COMPLAINT);
        complaint.setComplaintText("Unfair");
        complaint.setResult(firstResult);
        complaint.setAccepted(null);
        complaint.setSubmittedTime(null);
        complaint.setParticipant(student1);
        complaint = complaintRepository.saveAndFlush(complaint);

        // creating complaintResponse
        ComplaintResponse complaintResponse = new ComplaintResponse();
        complaintResponse.setComplaint(complaint);
        complaintResponse.getComplaint().setAccepted(true);
        complaintResponseRepository.saveAndFlush(complaintResponse);

        // could throw exception
        List<Feedback> feedback = database.loadAssessmentFomResources("test-data/model-assessment/assessment.54727.json");  // 1,5/10 points
        AssessmentUpdate assessmentUpdate = new AssessmentUpdate().feedbacks(feedback).complaintResponse(complaintResponse);
        Result resultAfterComplaint = assessmentService.updateAssessmentAfterComplaint(submission.getLatestResult(), modelingExercise, assessmentUpdate);

        List<Feedback> overrideFeedback = database.loadAssessmentFomResources("test-data/model-assessment/assessment.54745.json"); // 4/10 points
        LinkedMultiValueMap<String, String> params = new LinkedMultiValueMap<>();
        params.add("submit", "true");
        Result overwrittenResult = request.putWithResponseBodyAndParams(
                API_MODELING_SUBMISSIONS + submission.getId() + "/result/" + submission.getLatestResult().getId() + "/assessment", overrideFeedback, Result.class, HttpStatus.OK,
                params);

        assertThat(firstResult.getScore()).isEqualTo(50L); // first result was instantiated with a score of 50%
        assertThat(resultAfterComplaint.getScore()).isEqualTo(15L); // score after complaint evaluation got changed to 15%
        assertThat(overwrittenResult.getScore()).isEqualTo(40L); // the instructor overwrote the score to 40%
        assertThat(overwrittenResult.hasComplaint()).isFalse();

        // Also check that it's correctly saved in the database
        ModelingSubmission savedSubmission = modelingSubmissionRepo.findWithEagerResultById(submission.getId()).orElse(null);
        assertThat(savedSubmission).isNotNull();
        assertThat(savedSubmission.getLatestResult().getScore()).isEqualTo(40L);
        assertThat(savedSubmission.getFirstResult().hasComplaint()).isTrue();
        assertThat(savedSubmission.getLatestResult().hasComplaint()).isFalse();

    }

    @Test
    @WithMockUser(username = "instructor1", roles = "INSTRUCTOR")
<<<<<<< HEAD
    void testCheckPlagiarismIdenticalLongTexts() throws Exception {
=======
    public void testCheckPlagiarismIdenticalLongModels() throws Exception {
>>>>>>> 7e4fee48
        database.addModelingSubmissionFromResources(classExercise, "test-data/model-submission/model.54727.json", "student1");
        database.addModelingSubmissionFromResources(classExercise, "test-data/model-submission/model.54727.json", "student2");
        var path = "/api/modeling-exercises/" + classExercise.getId() + "/check-plagiarism";
        var result = request.get(path, HttpStatus.OK, ModelingPlagiarismResult.class, database.getDefaultPlagiarismOptions());
        assertThat(result.getComparisons()).hasSize(1);
        assertThat(result.getExercise().getId()).isEqualTo(classExercise.getId());

        PlagiarismComparison<ModelingSubmissionElement> comparison = result.getComparisons().iterator().next();

        assertThat(comparison.getSimilarity()).isEqualTo(100.0, Offset.offset(0.1));
        assertThat(comparison.getStatus()).isEqualTo(PlagiarismStatus.NONE);
    }

    @Test
    @WithMockUser(username = "admin", roles = "ADMIN")
    void testdeleteResult() throws Exception {
        Course course = database.addCourseWithOneExerciseAndSubmissions("modeling", 1, Optional.of(FileUtils.loadFileFromResources("test-data/model-submission/model.54727.json")));
        Exercise exercise = exerciseRepository.findAllExercisesByCourseId(course.getId()).iterator().next();
        database.addAssessmentToExercise(exercise, database.getUserByLogin("tutor1"));
        database.addAssessmentToExercise(exercise, database.getUserByLogin("tutor2"));

        var submissions = database.getAllSubmissionsOfExercise(exercise);
        Submission submission = submissions.get(0);
        assertThat(submission.getResults()).hasSize(2);
        Result firstResult = submission.getResults().get(0);
        Result lastResult = submission.getLatestResult();
        request.delete("/api/participations/" + submission.getParticipation().getId() + "/modeling-submissions/" + submission.getId() + "/results/" + firstResult.getId(),
                HttpStatus.OK);
        submission = submissionRepository.findOneWithEagerResultAndFeedback(submission.getId());
        assertThat(submission.getResults()).hasSize(1);
        assertThat(submission.getResults().get(0)).isEqualTo(lastResult);
    }
}<|MERGE_RESOLUTION|>--- conflicted
+++ resolved
@@ -488,7 +488,7 @@
      */
     @Test
     @WithMockUser(username = "student2")
-    public void testAutomaticAssessmentUponModelSubmission_emptyModel() throws Exception {
+    void testAutomaticAssessmentUponModelSubmission_emptyModel() throws Exception {
         database.createAndSaveParticipationForExercise(classExercise, "student2");
 
         ModelingSubmission submission = ModelFactory.generateModelingSubmission(null, true);
@@ -1490,11 +1490,7 @@
 
     @Test
     @WithMockUser(username = "instructor1", roles = "INSTRUCTOR")
-<<<<<<< HEAD
-    void testCheckPlagiarismIdenticalLongTexts() throws Exception {
-=======
-    public void testCheckPlagiarismIdenticalLongModels() throws Exception {
->>>>>>> 7e4fee48
+    void testCheckPlagiarismIdenticalLongModels() throws Exception {
         database.addModelingSubmissionFromResources(classExercise, "test-data/model-submission/model.54727.json", "student1");
         database.addModelingSubmissionFromResources(classExercise, "test-data/model-submission/model.54727.json", "student2");
         var path = "/api/modeling-exercises/" + classExercise.getId() + "/check-plagiarism";
