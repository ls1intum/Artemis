package de.tum.in.www1.artemis.exercise.programming;

import static org.assertj.core.api.Assertions.assertThat;
import static org.mockito.Mockito.any;
import static org.mockito.Mockito.argThat;
import static org.mockito.Mockito.doReturn;
import static org.mockito.Mockito.eq;
import static org.mockito.Mockito.mock;
import static org.mockito.Mockito.reset;

import java.io.IOException;
import java.nio.charset.Charset;
import java.nio.file.Files;
import java.nio.file.Path;
import java.time.ZonedDateTime;
import java.util.ArrayList;
import java.util.List;
import java.util.Map;
import java.util.Optional;

import org.apache.commons.io.FileUtils;
import org.eclipse.jgit.api.ListBranchCommand;
import org.eclipse.jgit.api.MergeResult;
import org.eclipse.jgit.lib.Ref;
import org.eclipse.jgit.merge.MergeStrategy;
import org.junit.jupiter.api.AfterEach;
import org.junit.jupiter.api.BeforeEach;
import org.junit.jupiter.api.Test;
import org.springframework.beans.factory.annotation.Autowired;
import org.springframework.http.HttpStatus;
import org.springframework.security.test.context.support.WithMockUser;
import org.springframework.util.LinkedMultiValueMap;

import de.tum.in.www1.artemis.AbstractSpringIntegrationJenkinsGitlabTest;
import de.tum.in.www1.artemis.domain.Course;
import de.tum.in.www1.artemis.domain.File;
import de.tum.in.www1.artemis.domain.FileType;
import de.tum.in.www1.artemis.domain.ProgrammingExercise;
import de.tum.in.www1.artemis.domain.Repository;
import de.tum.in.www1.artemis.repository.ProgrammingExerciseBuildConfigRepository;
import de.tum.in.www1.artemis.repository.ProgrammingExerciseRepository;
import de.tum.in.www1.artemis.service.connectors.GitService;
import de.tum.in.www1.artemis.util.GitUtilService;
import de.tum.in.www1.artemis.util.LocalRepository;
import de.tum.in.www1.artemis.web.rest.dto.FileMove;
import de.tum.in.www1.artemis.web.rest.dto.RepositoryStatusDTO;
import de.tum.in.www1.artemis.web.rest.repository.FileSubmission;

class TestRepositoryResourceIntegrationTest extends AbstractSpringIntegrationJenkinsGitlabTest {

    private static final String TEST_PREFIX = "testrepositoryresourceint";

    @Autowired
    private ProgrammingExerciseRepository programmingExerciseRepository;

<<<<<<< HEAD
    @Autowired
    private ProgrammingExerciseBuildConfigRepository programmingExerciseBuildConfigRepository;

    @Autowired
    private UserUtilService userUtilService;

    @Autowired
    private CourseUtilService courseUtilService;

=======
>>>>>>> 9221bfaa
    private final String testRepoBaseUrl = "/api/test-repository/";

    private ProgrammingExercise programmingExercise;

    private final String currentLocalFileName = "currentFileName";

    private final String currentLocalFileContent = "testContent";

    private final String currentLocalFolderName = "currentFolderName";

    private final LocalRepository testRepo = new LocalRepository(defaultBranch);

    @BeforeEach
    void setup() throws Exception {
        userUtilService.addUsers(TEST_PREFIX, 1, 1, 0, 1);
        Course course = courseUtilService.addEmptyCourse();
        programmingExercise = ProgrammingExerciseFactory.generateProgrammingExercise(ZonedDateTime.now().minusDays(1), ZonedDateTime.now().plusDays(7), course);
        programmingExercise.setBuildConfig(programmingExerciseBuildConfigRepository.save(programmingExercise.getBuildConfig()));

        // Instantiate the remote repository as non-bare so its files can be manipulated
        testRepo.configureRepos("testLocalRepo", "testOriginRepo", false);

        // add file to the repository folder
        Path filePath = Path.of(testRepo.localRepoFile + "/" + currentLocalFileName);
        var file = Files.createFile(filePath).toFile();
        // write content to the created file
        FileUtils.write(file, currentLocalFileContent, Charset.defaultCharset());

        // add folder to the repository folder
        filePath = Path.of(testRepo.localRepoFile + "/" + currentLocalFolderName);
        Files.createDirectory(filePath);

        var testRepoUri = new GitUtilService.MockFileRepositoryUri(testRepo.localRepoFile);
        programmingExercise.setTestRepositoryUri(testRepoUri.toString());
        doReturn(gitService.getExistingCheckedOutRepositoryByLocalPath(testRepo.localRepoFile.toPath(), null)).when(gitService).getOrCheckoutRepository(testRepoUri, true);
        doReturn(gitService.getExistingCheckedOutRepositoryByLocalPath(testRepo.localRepoFile.toPath(), null)).when(gitService).getOrCheckoutRepository(testRepoUri, false);

        doReturn(gitService.getExistingCheckedOutRepositoryByLocalPath(testRepo.localRepoFile.toPath(), null)).when(gitService).getOrCheckoutRepository(eq(testRepoUri), eq(true),
                any());
        doReturn(gitService.getExistingCheckedOutRepositoryByLocalPath(testRepo.localRepoFile.toPath(), null)).when(gitService).getOrCheckoutRepository(eq(testRepoUri), eq(false),
                any());

        doReturn(defaultBranch).when(versionControlService).getOrRetrieveBranchOfExercise(programmingExercise);
    }

    @AfterEach
    void tearDown() throws IOException {
        reset(gitService);
        testRepo.resetLocalRepo();
    }

    @Test
    @WithMockUser(username = TEST_PREFIX + "instructor1", roles = "INSTRUCTOR")
    void testGetFiles() throws Exception {
        programmingExerciseRepository.save(programmingExercise);
        var files = request.getMap(testRepoBaseUrl + programmingExercise.getId() + "/files", HttpStatus.OK, String.class, FileType.class);
        assertThat(files).isNotEmpty();

        // Check if all files exist
        for (String key : files.keySet()) {
            assertThat(Path.of(testRepo.localRepoFile + "/" + key)).exists();
        }
    }

    @Test
    @WithMockUser(username = TEST_PREFIX + "student1", roles = "STUDENT")
    void testGetFilesAsStudent_accessForbidden() throws Exception {
        programmingExerciseRepository.save(programmingExercise);
        request.getMap(testRepoBaseUrl + programmingExercise.getId() + "/files", HttpStatus.FORBIDDEN, String.class, FileType.class);
    }

    @Test
    @WithMockUser(username = TEST_PREFIX + "instructor1", roles = "INSTRUCTOR")
    void testGetFile() throws Exception {
        programmingExerciseRepository.save(programmingExercise);
        LinkedMultiValueMap<String, String> params = new LinkedMultiValueMap<>();
        params.add("file", currentLocalFileName);
        var file = request.get(testRepoBaseUrl + programmingExercise.getId() + "/file", HttpStatus.OK, byte[].class, params);
        assertThat(file).isNotEmpty();
        assertThat(Path.of(testRepo.localRepoFile + "/" + currentLocalFileName)).exists();
        assertThat(new String(file)).isEqualTo(currentLocalFileContent);
    }

    @Test
    @WithMockUser(username = TEST_PREFIX + "instructor1", roles = "INSTRUCTOR")
    void testCreateFile() throws Exception {
        programmingExerciseRepository.save(programmingExercise);
        LinkedMultiValueMap<String, String> params = new LinkedMultiValueMap<>();
        assertThat(Path.of(testRepo.localRepoFile + "/newFile")).doesNotExist();
        params.add("file", "newFile");
        request.postWithoutResponseBody(testRepoBaseUrl + programmingExercise.getId() + "/file", HttpStatus.OK, params);
        assertThat(Path.of(testRepo.localRepoFile + "/newFile")).isRegularFile();
    }

    @Test
    @WithMockUser(username = TEST_PREFIX + "instructor1", roles = "INSTRUCTOR")
    void testCreateFile_alreadyExists() throws Exception {
        programmingExerciseRepository.save(programmingExercise);
        LinkedMultiValueMap<String, String> params = new LinkedMultiValueMap<>();
        assertThat((Path.of(testRepo.localRepoFile + "/newFile"))).doesNotExist();
        params.add("file", "newFile");

        doReturn(Optional.of(true)).when(gitService).getFileByName(any(), any());
        request.postWithoutResponseBody(testRepoBaseUrl + programmingExercise.getId() + "/file", HttpStatus.BAD_REQUEST, params);
    }

    @Test
    @WithMockUser(username = TEST_PREFIX + "instructor1", roles = "INSTRUCTOR")
    void testCreateFile_invalidRepository() throws Exception {
        programmingExerciseRepository.save(programmingExercise);
        LinkedMultiValueMap<String, String> params = new LinkedMultiValueMap<>();
        assertThat((Path.of(testRepo.localRepoFile + "/newFile"))).doesNotExist();
        params.add("file", "newFile");

        Repository mockRepository = mock(Repository.class);
        doReturn(mockRepository).when(gitService).getOrCheckoutRepository(any(), eq(true));
        doReturn(testRepo.localRepoFile.toPath()).when(mockRepository).getLocalPath();
        doReturn(false).when(mockRepository).isValidFile(any());
        request.postWithoutResponseBody(testRepoBaseUrl + programmingExercise.getId() + "/file", HttpStatus.BAD_REQUEST, params);
    }

    @Test
    @WithMockUser(username = TEST_PREFIX + "instructor1", roles = "INSTRUCTOR")
    void testCreateFolder() throws Exception {
        programmingExerciseRepository.save(programmingExercise);
        LinkedMultiValueMap<String, String> params = new LinkedMultiValueMap<>();
        assertThat(Path.of(testRepo.localRepoFile + "/newFolder")).doesNotExist();
        params.add("folder", "newFolder");
        request.postWithoutResponseBody(testRepoBaseUrl + programmingExercise.getId() + "/folder", HttpStatus.OK, params);
        assertThat(Path.of(testRepo.localRepoFile + "/newFolder")).isDirectory();
    }

    @Test
    @WithMockUser(username = TEST_PREFIX + "instructor1", roles = "INSTRUCTOR")
    void testRenameFile() throws Exception {
        programmingExerciseRepository.save(programmingExercise);
        assertThat((Path.of(testRepo.localRepoFile + "/" + currentLocalFileName))).exists();
        String newLocalFileName = "newFileName";
        assertThat(Path.of(testRepo.localRepoFile + "/" + newLocalFileName)).doesNotExist();
        FileMove fileMove = new FileMove(currentLocalFileName, newLocalFileName);
        request.postWithoutLocation(testRepoBaseUrl + programmingExercise.getId() + "/rename-file", fileMove, HttpStatus.OK, null);
        assertThat(Path.of(testRepo.localRepoFile + "/" + currentLocalFileName)).doesNotExist();
        assertThat(Path.of(testRepo.localRepoFile + "/" + newLocalFileName)).exists();
    }

    @Test
    @WithMockUser(username = TEST_PREFIX + "instructor1", roles = "INSTRUCTOR")
    void testRenameFile_alreadyExists() throws Exception {
        programmingExerciseRepository.save(programmingExercise);
        FileMove fileMove = createRenameFileMove();

        doReturn(Optional.empty()).when(gitService).getFileByName(any(), any());
        request.postWithoutLocation(testRepoBaseUrl + programmingExercise.getId() + "/rename-file", fileMove, HttpStatus.NOT_FOUND, null);
    }

    @Test
    @WithMockUser(username = TEST_PREFIX + "instructor1", roles = "INSTRUCTOR")
    void testRenameFile_invalidExistingFile() throws Exception {
        programmingExerciseRepository.save(programmingExercise);
        FileMove fileMove = createRenameFileMove();

        doReturn(Optional.of(testRepo.localRepoFile)).when(gitService).getFileByName(any(), eq(fileMove.currentFilePath()));

        Repository mockRepository = mock(Repository.class);
        doReturn(mockRepository).when(gitService).getOrCheckoutRepository(any(), eq(true));
        doReturn(testRepo.localRepoFile.toPath()).when(mockRepository).getLocalPath();
        doReturn(false).when(mockRepository).isValidFile(argThat(file -> file.getName().contains(currentLocalFileName)));
        request.postWithoutLocation(testRepoBaseUrl + programmingExercise.getId() + "/rename-file", fileMove, HttpStatus.BAD_REQUEST, null);
    }

    private FileMove createRenameFileMove() {
        String newLocalFileName = "newFileName";

        assertThat(Path.of(testRepo.localRepoFile + "/" + currentLocalFileName)).exists();
        assertThat(Path.of(testRepo.localRepoFile + "/" + newLocalFileName)).doesNotExist();

        return new FileMove(currentLocalFileName, newLocalFileName);
    }

    @Test
    @WithMockUser(username = TEST_PREFIX + "instructor1", roles = "INSTRUCTOR")
    void testRenameFolder() throws Exception {
        programmingExerciseRepository.save(programmingExercise);
        assertThat(Path.of(testRepo.localRepoFile + "/" + currentLocalFolderName)).exists();
        String newLocalFolderName = "newFolderName";
        assertThat(Path.of(testRepo.localRepoFile + "/" + newLocalFolderName)).doesNotExist();
        FileMove fileMove = new FileMove(currentLocalFolderName, newLocalFolderName);
        request.postWithoutLocation(testRepoBaseUrl + programmingExercise.getId() + "/rename-file", fileMove, HttpStatus.OK, null);
        assertThat(Path.of(testRepo.localRepoFile + "/" + currentLocalFolderName)).doesNotExist();
        assertThat(Path.of(testRepo.localRepoFile + "/" + newLocalFolderName)).exists();
    }

    @Test
    @WithMockUser(username = TEST_PREFIX + "instructor1", roles = "INSTRUCTOR")
    void testDeleteFile() throws Exception {
        programmingExerciseRepository.save(programmingExercise);
        LinkedMultiValueMap<String, String> params = new LinkedMultiValueMap<>();
        assertThat(Path.of(testRepo.localRepoFile + "/" + currentLocalFileName)).exists();
        params.add("file", currentLocalFileName);
        request.delete(testRepoBaseUrl + programmingExercise.getId() + "/file", HttpStatus.OK, params);
        assertThat(Path.of(testRepo.localRepoFile + "/" + currentLocalFileName)).doesNotExist();
    }

    @Test
    @WithMockUser(username = TEST_PREFIX + "instructor1", roles = "INSTRUCTOR")
    void testDeleteFile_notFound() throws Exception {
        programmingExerciseRepository.save(programmingExercise);
        LinkedMultiValueMap<String, String> params = new LinkedMultiValueMap<>();
        assertThat(Path.of(testRepo.localRepoFile + "/" + currentLocalFileName)).exists();
        params.add("file", currentLocalFileName);

        doReturn(Optional.empty()).when(gitService).getFileByName(any(), any());

        request.delete(testRepoBaseUrl + programmingExercise.getId() + "/file", HttpStatus.NOT_FOUND, params);
    }

    @Test
    @WithMockUser(username = TEST_PREFIX + "instructor1", roles = "INSTRUCTOR")
    void testDeleteFile_invalidFile() throws Exception {
        programmingExerciseRepository.save(programmingExercise);
        LinkedMultiValueMap<String, String> params = new LinkedMultiValueMap<>();
        assertThat(Path.of(testRepo.localRepoFile + "/" + currentLocalFileName)).exists();
        params.add("file", currentLocalFileName);

        doReturn(Optional.of(testRepo.localRepoFile)).when(gitService).getFileByName(any(), eq(currentLocalFileName));

        Repository mockRepository = mock(Repository.class);
        doReturn(mockRepository).when(gitService).getOrCheckoutRepository(any(), eq(true));
        doReturn(testRepo.localRepoFile.toPath()).when(mockRepository).getLocalPath();
        doReturn(false).when(mockRepository).isValidFile(argThat(file -> file.getName().contains(currentLocalFileName)));

        request.delete(testRepoBaseUrl + programmingExercise.getId() + "/file", HttpStatus.BAD_REQUEST, params);
    }

    @Test
    @WithMockUser(username = TEST_PREFIX + "instructor1", roles = "INSTRUCTOR")
    void testDeleteFile_validFile() throws Exception {
        programmingExerciseRepository.save(programmingExercise);
        LinkedMultiValueMap<String, String> params = new LinkedMultiValueMap<>();
        assertThat(Path.of(testRepo.localRepoFile + "/" + currentLocalFileName)).exists();
        params.add("file", currentLocalFileName);

        File mockFile = mock(File.class);
        doReturn(Optional.of(mockFile)).when(gitService).getFileByName(any(), eq(currentLocalFileName));
        doReturn(currentLocalFileName).when(mockFile).getName();
        doReturn(false).when(mockFile).isFile();

        Repository mockRepository = mock(Repository.class);
        doReturn(mockRepository).when(gitService).getOrCheckoutRepository(any(), eq(true));
        doReturn(testRepo.localRepoFile.toPath()).when(mockRepository).getLocalPath();
        doReturn(true).when(mockRepository).isValidFile(argThat(file -> file.getName().contains(currentLocalFileName)));

        request.delete(testRepoBaseUrl + programmingExercise.getId() + "/file", HttpStatus.OK, params);
    }

    @Test
    @WithMockUser(username = TEST_PREFIX + "instructor1", roles = "INSTRUCTOR")
    void testCommitChanges() throws Exception {
        programmingExerciseRepository.save(programmingExercise);
        var receivedStatusBeforeCommit = request.get(testRepoBaseUrl + programmingExercise.getId(), HttpStatus.OK, RepositoryStatusDTO.class);
        assertThat(receivedStatusBeforeCommit.repositoryStatus()).hasToString("UNCOMMITTED_CHANGES");
        request.postWithoutLocation(testRepoBaseUrl + programmingExercise.getId() + "/commit", null, HttpStatus.OK, null);
        var receivedStatusAfterCommit = request.get(testRepoBaseUrl + programmingExercise.getId(), HttpStatus.OK, RepositoryStatusDTO.class);
        assertThat(receivedStatusAfterCommit.repositoryStatus()).hasToString("CLEAN");
        var testRepoCommits = testRepo.getAllLocalCommits();
        assertThat(testRepoCommits).hasSize(1);
        assertThat(userUtilService.getUserByLogin(TEST_PREFIX + "instructor1").getName()).isEqualTo(testRepoCommits.getFirst().getAuthorIdent().getName());
    }

    private List<FileSubmission> getFileSubmissions() {
        List<FileSubmission> fileSubmissions = new ArrayList<>();
        FileSubmission fileSubmission = new FileSubmission();
        fileSubmission.setFileName(currentLocalFileName);
        fileSubmission.setFileContent("updatedFileContent");
        fileSubmissions.add(fileSubmission);
        return fileSubmissions;
    }

    @Test
    @WithMockUser(username = TEST_PREFIX + "instructor1", roles = "INSTRUCTOR")
    void testSaveFiles() throws Exception {
        programmingExerciseRepository.save(programmingExercise);
        assertThat(Path.of(testRepo.localRepoFile + "/" + currentLocalFileName)).exists();
        request.put(testRepoBaseUrl + programmingExercise.getId() + "/files?commit=false", getFileSubmissions(), HttpStatus.OK);

        Path filePath = Path.of(testRepo.localRepoFile + "/" + currentLocalFileName);
        assertThat(filePath).hasContent("updatedFileContent");
    }

    @Test
    @WithMockUser(username = TEST_PREFIX + "instructor1", roles = "INSTRUCTOR")
    void testSaveFilesAndCommit() throws Exception {
        programmingExerciseRepository.save(programmingExercise);
        assertThat(Path.of(testRepo.localRepoFile + "/" + currentLocalFileName)).exists();

        var receivedStatusBeforeCommit = request.get(testRepoBaseUrl + programmingExercise.getId(), HttpStatus.OK, RepositoryStatusDTO.class);
        assertThat(receivedStatusBeforeCommit.repositoryStatus()).hasToString("UNCOMMITTED_CHANGES");

        request.put(testRepoBaseUrl + programmingExercise.getId() + "/files?commit=true", getFileSubmissions(), HttpStatus.OK);

        var receivedStatusAfterCommit = request.get(testRepoBaseUrl + programmingExercise.getId(), HttpStatus.OK, RepositoryStatusDTO.class);
        assertThat(receivedStatusAfterCommit.repositoryStatus()).hasToString("CLEAN");

        Path filePath = Path.of(testRepo.localRepoFile + "/" + currentLocalFileName);
        assertThat(filePath).hasContent("updatedFileContent");

        var testRepoCommits = testRepo.getAllLocalCommits();
        assertThat(testRepoCommits).hasSize(1);
        assertThat(userUtilService.getUserByLogin(TEST_PREFIX + "instructor1").getName()).isEqualTo(testRepoCommits.getFirst().getAuthorIdent().getName());
    }

    @Test
    @WithMockUser(username = TEST_PREFIX + "student1", roles = "INSTRUCTOR")
    void testSaveFiles_accessForbidden() throws Exception {
        programmingExerciseRepository.save(programmingExercise);
        // student1 should not have access to instructor1's tests repository even if they assume an INSTRUCTOR role.
        request.put(testRepoBaseUrl + programmingExercise.getId() + "/files?commit=true", List.of(), HttpStatus.FORBIDDEN);
    }

    @Test
    @WithMockUser(username = TEST_PREFIX + "instructor1", roles = "INSTRUCTOR")
    void testPullChanges() throws Exception {
        programmingExerciseRepository.save(programmingExercise);
        String fileName = "remoteFile";

        // Create a commit for the local and the remote repository
        request.postWithoutLocation(testRepoBaseUrl + programmingExercise.getId() + "/commit", null, HttpStatus.OK, null);
        try (var remoteRepository = gitService.getExistingCheckedOutRepositoryByLocalPath(testRepo.originRepoFile.toPath(), null)) {

            // Create file in the remote repository
            Path filePath = Path.of(testRepo.originRepoFile + "/" + fileName);
            Files.createFile(filePath);

            // Check if the file exists in the remote repository and that it doesn't yet exist in the local repository
            assertThat(Path.of(testRepo.originRepoFile + "/" + fileName)).exists();
            assertThat(Path.of(testRepo.localRepoFile + "/" + fileName)).doesNotExist();

            // Stage all changes and make a second commit in the remote repository
            gitService.stageAllChanges(remoteRepository);
            GitService.commit(testRepo.originGit).setMessage("TestCommit").setAllowEmpty(true).setCommitter("testname", "test@email").call();

            // Checks if the current commit is not equal on the local and the remote repository
            assertThat(testRepo.getAllLocalCommits().getFirst()).isNotEqualTo(testRepo.getAllOriginCommits().getFirst());

            // Execute the Rest call
            request.get(testRepoBaseUrl + programmingExercise.getId() + "/pull", HttpStatus.OK, Void.class);

            // Check if the current commit is the same on the local and the remote repository and if the file exists on the local repository
            assertThat(testRepo.getAllLocalCommits().getFirst()).isEqualTo(testRepo.getAllOriginCommits().getFirst());
            assertThat(Path.of(testRepo.localRepoFile + "/" + fileName)).exists();
        }
    }

    @Test
    @WithMockUser(username = TEST_PREFIX + "instructor1", roles = "INSTRUCTOR")
    void testResetToLastCommit() throws Exception {
        programmingExerciseRepository.save(programmingExercise);
        String fileName = "testFile";
        try (var localRepo = gitService.getExistingCheckedOutRepositoryByLocalPath(testRepo.localRepoFile.toPath(), null);
                var remoteRepo = gitService.getExistingCheckedOutRepositoryByLocalPath(testRepo.originRepoFile.toPath(), null)) {

            // Check status of git before the commit
            var receivedStatusBeforeCommit = request.get(testRepoBaseUrl + programmingExercise.getId(), HttpStatus.OK, RepositoryStatusDTO.class);
            assertThat(receivedStatusBeforeCommit.repositoryStatus()).hasToString("UNCOMMITTED_CHANGES");

            // Create a commit for the local and the remote repository
            request.postWithoutLocation(testRepoBaseUrl + programmingExercise.getId() + "/commit", null, HttpStatus.OK, null);

            // Check status of git after the commit
            var receivedStatusAfterCommit = request.get(testRepoBaseUrl + programmingExercise.getId(), HttpStatus.OK, RepositoryStatusDTO.class);
            assertThat(receivedStatusAfterCommit.repositoryStatus()).hasToString("CLEAN");

            // Create file in the local repository and commit it
            Path localFilePath = Path.of(testRepo.localRepoFile + "/" + fileName);
            var localFile = Files.createFile(localFilePath).toFile();
            // write content to the created file
            FileUtils.write(localFile, "local", Charset.defaultCharset());
            gitService.stageAllChanges(localRepo);
            GitService.commit(testRepo.localGit).setMessage("local").call();

            // Create file in the remote repository and commit it
            Path remoteFilePath = Path.of(testRepo.originRepoFile + "/" + fileName);
            var remoteFile = Files.createFile(remoteFilePath).toFile();
            // write content to the created file
            FileUtils.write(remoteFile, "remote", Charset.defaultCharset());
            gitService.stageAllChanges(remoteRepo);
            GitService.commit(testRepo.originGit).setMessage("remote").call();

            // Merge the two and a conflict will occur
            testRepo.localGit.fetch().setRemote("origin").call();
            List<Ref> refs = testRepo.localGit.branchList().setListMode(ListBranchCommand.ListMode.REMOTE).call();
            var result = testRepo.localGit.merge().include(refs.getFirst().getObjectId()).setStrategy(MergeStrategy.RESOLVE).call();
            var status = testRepo.localGit.status().call();
            assertThat(status.getConflicting()).isNotEmpty();
            assertThat(result.getMergeStatus()).isEqualTo(MergeResult.MergeStatus.CONFLICTING);

            // Execute the reset Rest call
            request.postWithoutLocation(testRepoBaseUrl + programmingExercise.getId() + "/reset", null, HttpStatus.OK, null);

            // Check the git status after the reset
            status = testRepo.localGit.status().call();
            assertThat(status.getConflicting()).isEmpty();
            assertThat(testRepo.getAllLocalCommits().getFirst()).isEqualTo(testRepo.getAllOriginCommits().getFirst());
            var receivedStatusAfterReset = request.get(testRepoBaseUrl + programmingExercise.getId(), HttpStatus.OK, RepositoryStatusDTO.class);
            assertThat(receivedStatusAfterReset.repositoryStatus()).hasToString("CLEAN");
        }
    }

    @Test
    @WithMockUser(username = TEST_PREFIX + "instructor1", roles = "INSTRUCTOR")
    void testGetStatus() throws Exception {
        programmingExerciseRepository.save(programmingExercise);
        var receivedStatusBeforeCommit = request.get(testRepoBaseUrl + programmingExercise.getId(), HttpStatus.OK, RepositoryStatusDTO.class);

        // The current status is "uncommited changes", since we added files and folders, but we didn't commit yet
        assertThat(receivedStatusBeforeCommit.repositoryStatus()).hasToString("UNCOMMITTED_CHANGES");

        // Perform a commit to check if the status changes
        request.postWithoutLocation(testRepoBaseUrl + programmingExercise.getId() + "/commit", null, HttpStatus.OK, null);

        // Check if the status of git is "clean" after the commit
        var receivedStatusAfterCommit = request.get(testRepoBaseUrl + programmingExercise.getId(), HttpStatus.OK, RepositoryStatusDTO.class);
        assertThat(receivedStatusAfterCommit.repositoryStatus()).hasToString("CLEAN");
    }

    @Test
    @WithMockUser(username = TEST_PREFIX + "student1", roles = "INSTRUCTOR")
    void testGetStatus_cannotAccessRepository() throws Exception {
        programmingExerciseRepository.save(programmingExercise);
        // student1 should not have access to instructor1's tests repository even if they assume the role of an INSTRUCTOR.
        request.get(testRepoBaseUrl + programmingExercise.getId(), HttpStatus.FORBIDDEN, RepositoryStatusDTO.class);
    }

    @Test
    @WithMockUser(username = TEST_PREFIX + "instructor1", roles = "INSTRUCTOR")
    void testIsClean() throws Exception {
        programmingExerciseRepository.save(programmingExercise);
        doReturn(true).when(gitService).isRepositoryCached(any());
        var status = request.get(testRepoBaseUrl + programmingExercise.getId(), HttpStatus.OK, Map.class);
        assertThat(status).isNotEmpty();
    }
}<|MERGE_RESOLUTION|>--- conflicted
+++ resolved
@@ -53,18 +53,9 @@
     @Autowired
     private ProgrammingExerciseRepository programmingExerciseRepository;
 
-<<<<<<< HEAD
     @Autowired
     private ProgrammingExerciseBuildConfigRepository programmingExerciseBuildConfigRepository;
 
-    @Autowired
-    private UserUtilService userUtilService;
-
-    @Autowired
-    private CourseUtilService courseUtilService;
-
-=======
->>>>>>> 9221bfaa
     private final String testRepoBaseUrl = "/api/test-repository/";
 
     private ProgrammingExercise programmingExercise;
