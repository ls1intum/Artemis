--- conflicted
+++ resolved
@@ -58,10 +58,6 @@
         String filePattern = "Example file pattern";
         FileUploadExercise fileUploadExercise = database.createFileUploadExercisesWithCourse().get(0);
         fileUploadExercise.setFilePattern(filePattern);
-<<<<<<< HEAD
-        gradingCriteria = database.addGradingInstructionsToExercise(fileUploadExercise);
-
-=======
         request.postWithResponseBody("/api/file-upload-exercises", fileUploadExercise, FileUploadExercise.class, HttpStatus.BAD_REQUEST);
     }
 
@@ -71,23 +67,19 @@
         String filePattern = "png, pdf, jPg      , r, DOCX";
         FileUploadExercise fileUploadExercise = database.createFileUploadExercisesWithCourse().get(0);
         fileUploadExercise.setFilePattern(filePattern);
->>>>>>> d2af7633
+        gradingCriteria = database.addGradingInstructionsToExercise(fileUploadExercise);
         FileUploadExercise receivedFileUploadExercise = request.postWithResponseBody("/api/file-upload-exercises", fileUploadExercise, FileUploadExercise.class);
 
         assertThat(receivedFileUploadExercise).isNotNull();
         assertThat(receivedFileUploadExercise.getId()).isNotNull();
-<<<<<<< HEAD
-        assertThat(receivedFileUploadExercise.getFilePattern()).isEqualTo(filePattern);
+        assertThat(receivedFileUploadExercise.getFilePattern()).isEqualTo(filePattern.toLowerCase().replaceAll("\\s+", ""));
+
         assertThat(receivedFileUploadExercise.getGradingCriteria().get(0).getTitle()).isEqualTo(null);
         assertThat(receivedFileUploadExercise.getGradingCriteria().get(1).getTitle()).isEqualTo("test title");
 
         assertThat(gradingCriteria.get(0).getStructuredGradingInstructions().size()).isEqualTo(1);
         assertThat(gradingCriteria.get(0).getStructuredGradingInstructions().get(0).getInstructionDescription())
-                .isEqualTo("created first instruction with empty criteria for testing");
-
-=======
-        assertThat(receivedFileUploadExercise.getFilePattern()).isEqualTo(filePattern.toLowerCase().replaceAll("\\s+", ""));
->>>>>>> d2af7633
+            .isEqualTo("created first instruction with empty criteria for testing");
     }
 
     @Test
