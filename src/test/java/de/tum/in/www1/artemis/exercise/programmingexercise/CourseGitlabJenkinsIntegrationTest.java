package de.tum.in.www1.artemis.exercise.programmingexercise;

import static org.assertj.core.api.Assertions.assertThat;
import static org.mockito.Mockito.verifyNoInteractions;
import static org.springframework.test.web.servlet.result.MockMvcResultMatchers.status;

import java.util.HashSet;
import java.util.Optional;
import java.util.Set;

import org.gitlab4j.api.GitLabApiException;
import org.junit.jupiter.api.BeforeEach;
import org.junit.jupiter.api.Test;
import org.junit.jupiter.params.ParameterizedTest;
import org.junit.jupiter.params.provider.ValueSource;
import org.springframework.beans.factory.annotation.Autowired;
import org.springframework.http.HttpStatus;
import org.springframework.security.test.context.support.WithMockUser;
import org.springframework.test.web.servlet.MvcResult;
import org.springframework.util.LinkedMultiValueMap;

import com.fasterxml.jackson.databind.ObjectMapper;

import de.tum.in.www1.artemis.AbstractSpringIntegrationJenkinsGitlabTest;
import de.tum.in.www1.artemis.course.CourseFactory;
import de.tum.in.www1.artemis.course.CourseTestService;
import de.tum.in.www1.artemis.domain.Course;
import de.tum.in.www1.artemis.domain.User;
import de.tum.in.www1.artemis.repository.CourseRepository;
import de.tum.in.www1.artemis.repository.ProgrammingExerciseRepository;
import de.tum.in.www1.artemis.repository.UserRepository;
import de.tum.in.www1.artemis.user.UserUtilService;

class CourseGitlabJenkinsIntegrationTest extends AbstractSpringIntegrationJenkinsGitlabTest {

    private static final String TEST_PREFIX = "courseegitlabjenkins";

    @Autowired
    private CourseTestService courseTestService;

    @Autowired
    private ProgrammingExerciseRepository programmingExerciseRepository;

    @Autowired
    private CourseRepository courseRepo;

    @Autowired
    private UserRepository userRepo;

    @Autowired
    private ObjectMapper objectMapper;

    @Autowired
    private ProgrammingExerciseUtilService programmingExerciseUtilService;

    @Autowired
    private UserUtilService userUtilService;

    @BeforeEach
    void setup() {
        participantScoreScheduleService.activate();
        courseTestService.setup(TEST_PREFIX, this);
        gitlabRequestMockProvider.enableMockingOfRequests();
        jenkinsRequestMockProvider.enableMockingOfRequests(jenkinsServer);
    }

    @Test
    @WithMockUser(username = "admin", roles = "ADMIN")
    void testCreateCourseWithPermission() throws Exception {
        courseTestService.testCreateCourseWithPermission();
    }

    @Test
    @WithMockUser(username = "admin", roles = "ADMIN")
    void testCreateCourseWithSameShortName() throws Exception {
        courseTestService.testCreateCourseWithSameShortName();
    }

    @Test
    @WithMockUser(username = "admin", roles = "ADMIN")
    void testCreateCourseWithNegativeMaxComplainNumber() throws Exception {
        courseTestService.testCreateCourseWithNegativeMaxComplainNumber();
    }

    @Test
    @WithMockUser(username = "admin", roles = "ADMIN")
    void testCreateCourseWithNegativeMaxComplainTimeDays() throws Exception {
        courseTestService.testCreateCourseWithNegativeMaxComplainTimeDays();
    }

    @Test
    @WithMockUser(username = "admin", roles = "ADMIN")
    void testCreateCourseWithNegativeMaxTeamComplainNumber() throws Exception {
        courseTestService.testCreateCourseWithNegativeMaxTeamComplainNumber();
    }

    @Test
    @WithMockUser(username = "admin", roles = "ADMIN")
    void testCreateCourseWithNegativeMaxComplaintTextLimit() throws Exception {
        courseTestService.testCreateCourseWithNegativeMaxComplaintTextLimit();
    }

    @Test
    @WithMockUser(username = "admin", roles = "ADMIN")
    void testCreateCourseWithNegativeMaxComplaintResponseTextLimit() throws Exception {
        courseTestService.testCreateCourseWithNegativeMaxComplaintResponseTextLimit();
    }

    @Test
    @WithMockUser(username = "admin", roles = "ADMIN")
    void testCreateCourseWithModifiedMaxComplainTimeDaysAndMaxComplains() throws Exception {
        courseTestService.testCreateCourseWithModifiedMaxComplainTimeDaysAndMaxComplains();
    }

    @Test
    @WithMockUser(username = "admin", roles = "ADMIN")
    void testCreateCourseWithCustomNonExistingGroupNames() throws Exception {
        courseTestService.testCreateCourseWithCustomNonExistingGroupNames();
    }

    @Test
    @WithMockUser(username = "admin", roles = "ADMIN")
    void testCreateCourseWithOptions() throws Exception {
        courseTestService.testCreateCourseWithOptions();
    }

    @Test
    @WithMockUser(username = "admin", roles = "ADMIN")
    void testDeleteCourseWithPermission() throws Exception {
        courseTestService.testDeleteCourseWithPermission();
    }

    @Test
    @WithMockUser(username = "admin", roles = "ADMIN")
    void testDeleteNotExistingCourse() throws Exception {
        courseTestService.testDeleteNotExistingCourse();
    }

    @Test
    @WithMockUser(username = TEST_PREFIX + "student1", roles = "USER")
    void testCreateCourseWithoutPermission() throws Exception {
        courseTestService.testCreateCourseWithoutPermission();
    }

    @Test
    @WithMockUser(username = "admin", roles = "ADMIN")
    void testCreateCourseWithWrongShortName() throws Exception {
        courseTestService.testCreateCourseWithWrongShortName();
    }

    @Test
    @WithMockUser(username = "admin", roles = "ADMIN")
    void testCreateDefaultCourseChannelsOnCourseCreation() throws Exception {
        courseTestService.testCreateCourseWithDefaultChannels();
    }

    @Test
    @WithMockUser(username = "admin", roles = "ADMIN")
    void testUpdateCourseIsEmpty() throws Exception {
        courseTestService.testUpdateCourseIsEmpty();
    }

    @Test
    @WithMockUser(username = TEST_PREFIX + "instructor1", roles = "INSTRUCTOR")
    void testEditCourseWithPermission() throws Exception {
        courseTestService.testEditCourseWithPermission();
    }

    @Test
    @WithMockUser(username = TEST_PREFIX + "instructor1", roles = "INSTRUCTOR")
    void testEditCourseShouldPreserveAssociations() throws Exception {
        courseTestService.testEditCourseShouldPreserveAssociations();
    }

    @Test
    @WithMockUser(username = "admin", roles = "ADMIN")
    void testUpdateCourseGroups() throws Exception {
        courseTestService.testUpdateCourseGroups();
    }

    @Test
    @WithMockUser(username = "admin", roles = "ADMIN")
    void testCreateAndUpdateCourseWithCourseImage() throws Exception {
        courseTestService.testCreateAndUpdateCourseWithCourseImage();
    }

    @Test
    @WithMockUser(username = "admin", roles = "ADMIN")
    void testCreateAndUpdateCourseWithPersistentCourseImageOnUpdate() throws Exception {
        courseTestService.testCreateAndUpdateCourseWithPersistentCourseImageOnUpdate();
    }

    @Test
    @WithMockUser(username = "admin", roles = "ADMIN")
    void testCreateAndUpdateCourseWithRemoveCourseImageOnUpdate() throws Exception {
        courseTestService.testCreateAndUpdateCourseWithRemoveCourseImageOnUpdate();
    }

    @Test
    @WithMockUser(username = "admin", roles = "ADMIN")
    void testCreateAndUpdateCourseWithSetNewImageDespiteRemoval() throws Exception {
        courseTestService.testCreateAndUpdateCourseWithSetNewImageDespiteRemoval();
    }

    @Test
    @WithMockUser(username = "admin", roles = "ADMIN")
    void testUpdateOldMembersInCourse() throws Exception {
        Course course = programmingExerciseUtilService.addCourseWithOneProgrammingExercise();
        var oldInstructorGroup = course.getInstructorGroupName();
        course.setInstructorGroupName("new-editor-group");

        changeUserGroup(TEST_PREFIX + "instructor1", Set.of(course.getTeachingAssistantGroupName()));
        changeUserGroup(TEST_PREFIX + "tutor1", Set.of(course.getTeachingAssistantGroupName(), "new-editor-group"));
        changeUserGroup(TEST_PREFIX + "tutor2", Set.of(course.getEditorGroupName()));

        gitlabRequestMockProvider.mockUpdateCoursePermissions(course, oldInstructorGroup, course.getEditorGroupName(), course.getTeachingAssistantGroupName());
        jenkinsRequestMockProvider.mockUpdateCoursePermissions(course, oldInstructorGroup, course.getEditorGroupName(), course.getTeachingAssistantGroupName(), false, false);

        MvcResult result = request.getMvc().perform(courseTestService.buildUpdateCourse(course.getId(), course)).andExpect(status().isOk()).andReturn();
        course = objectMapper.readValue(result.getResponse().getContentAsString(), Course.class);

        assertThat(course.getInstructorGroupName()).isEqualTo("new-editor-group");
    }

    @Test
    @WithMockUser(username = "admin", roles = "ADMIN")
    void testSetPermissionsForNewGroupMembersInCourse() throws Exception {
        Course course = programmingExerciseUtilService.addCourseWithOneProgrammingExercise();
        String oldInstructorGroup = course.getInstructorGroupName();
        String oldEditorGroup = course.getEditorGroupName();
        String oldTaGroup = course.getTeachingAssistantGroupName();

        course.setInstructorGroupName("new-instructor-group");
        course.setEditorGroupName("new-editor-group");
        course.setTeachingAssistantGroupName("new-ta-group");

        // Create editor in the course
        User user = userUtilService.createAndSaveUser("new-editor");
        user.setGroups(Set.of("new-editor-group"));
        userRepo.save(user);

        user = userUtilService.createAndSaveUser("new-ta");
        user.setGroups(Set.of("new-ta-group"));
        userRepo.save(user);

        user = userUtilService.createAndSaveUser("new-instructor");
        user.setGroups(Set.of("new-instructor-group"));
        userRepo.save(user);

        gitlabRequestMockProvider.mockUpdateCoursePermissions(course, oldInstructorGroup, oldEditorGroup, oldTaGroup);
        jenkinsRequestMockProvider.mockUpdateCoursePermissions(course, oldInstructorGroup, course.getEditorGroupName(), course.getTeachingAssistantGroupName(), false, false);
        MvcResult result = request.getMvc().perform(courseTestService.buildUpdateCourse(course.getId(), course)).andExpect(status().isOk()).andReturn();
        course = objectMapper.readValue(result.getResponse().getContentAsString(), Course.class);

        assertThat(course.getInstructorGroupName()).isEqualTo("new-instructor-group");
        assertThat(course.getEditorGroupName()).isEqualTo("new-editor-group");
        assertThat(course.getTeachingAssistantGroupName()).isEqualTo("new-ta-group");
    }

    @Test
    @WithMockUser(username = "admin", roles = "ADMIN")
    void testSetPermissionsForNewGroupMembersInCourseFails() throws Exception {
        Course course = programmingExerciseUtilService.addCourseWithOneProgrammingExercise();
        course.setInstructorGroupName("new-instructor-group");

        // Create editor in the course
        User user = userUtilService.createAndSaveUser("new-editor");
        user.setGroups(Set.of("new-instructor-group"));
        user = userRepo.save(user);

        gitlabRequestMockProvider.mockGetUserId(user.getLogin(), true, true);
        request.getMvc().perform(courseTestService.buildUpdateCourse(course.getId(), course)).andExpect(status().isInternalServerError()).andReturn();
    }

    @Test
    @WithMockUser(username = "admin", roles = "ADMIN")
    void testSetPermissionsForNewGroupMembersInCourseMemberDoesntExist() throws Exception {
        Course course = programmingExerciseUtilService.addCourseWithOneProgrammingExercise();
        course.setInstructorGroupName("new-instructor-group");

        // Create editor in the course
        User user = userUtilService.createAndSaveUser("new-editor");
        user.setGroups(Set.of("new-instructor-group"));
        user = userRepo.save(user);

        gitlabRequestMockProvider.mockFailOnGetUserById(user.getLogin());
        request.getMvc().perform(courseTestService.buildUpdateCourse(course.getId(), course)).andExpect(status().isInternalServerError()).andReturn();
    }

    @Test
    @WithMockUser(username = "admin", roles = "ADMIN")
    void testFailToUpdateOldMembersInCourse() throws Exception {
        Course course = programmingExerciseUtilService.addCourseWithOneProgrammingExercise();
        course.setInstructorGroupName("new-editor-group");

        changeUserGroup(TEST_PREFIX + "tutor1", Set.of(course.getTeachingAssistantGroupName()));

        var courseExercise = programmingExerciseRepository.findAllProgrammingExercisesInCourseOrInExamsOfCourse(course);
        var exercise = courseExercise.stream().findFirst();
        assertThat(exercise).isPresent();

        var user = userRepo.findAllWithGroupsAndAuthoritiesByIsDeletedIsFalseAndGroupsContains(course.getTeachingAssistantGroupName()).stream().findFirst();
        assertThat(user).isPresent();

        gitlabRequestMockProvider.mockFailToUpdateOldGroupMembers(exercise.get(), user.get());
        request.getMvc().perform(courseTestService.buildUpdateCourse(course.getId(), course)).andExpect(status().isInternalServerError());
    }

    /**
     * Changes the group of the user.
     *
     * @param userLogin the login of the user
     * @param groups    the groups to change
     */
    private void changeUserGroup(String userLogin, Set<String> groups) {
        Optional<User> user = userRepo.findOneWithGroupsByLogin(userLogin);
        assertThat(user).isPresent();

        User updatedUser = user.get();
        updatedUser.setGroups(groups);

        userRepo.save(updatedUser);
    }

    @Test
    @WithMockUser(username = "admin", roles = "ADMIN")
    void testUpdateCourseGroupsFailsToGetUser() throws Exception {
        Course course = programmingExerciseUtilService.addCourseWithOneProgrammingExercise();
        course.setInstructorGroupName("new-instructor-group");

        Optional<User> user = userRepo.findOneWithGroupsByLogin(TEST_PREFIX + "instructor1");
        assertThat(user).isPresent();

        gitlabRequestMockProvider.mockFailToGetUserWhenUpdatingOldMembers(user.get());
        request.getMvc().perform(courseTestService.buildUpdateCourse(course.getId(), course)).andExpect(status().isInternalServerError()).andReturn();
    }

    @Test
    @WithMockUser(username = "admin", roles = "ADMIN")
    void testUpdateCourseGroupsFailsToRemoveOldMember() throws Exception {
        Course course = programmingExerciseUtilService.addCourseWithOneProgrammingExercise();
        course.setInstructorGroupName("new-instructor-group");

        Optional<User> user = userRepo.findOneWithGroupsByLogin(TEST_PREFIX + "instructor1");
        assertThat(user).isPresent();

        var exercise = programmingExerciseRepository.findAllProgrammingExercisesInCourseOrInExamsOfCourse(course).stream().findFirst();
        assertThat(exercise).isPresent();

        gitlabRequestMockProvider.mockFailToRemoveOldMember(exercise.get(), user.get());
        request.getMvc().perform(courseTestService.buildUpdateCourse(course.getId(), course)).andExpect(status().isInternalServerError()).andReturn();
    }

    @Test
    @WithMockUser(username = "admin", roles = "ADMIN")
    void testUpdateCourseGroups_InExternalCiUserManagement_failToRemoveUser() throws Exception {
        courseTestService.testUpdateCourseGroups_InExternalCiUserManagement_failToRemoveUser();
    }

    @Test
    @WithMockUser(username = "admin", roles = "ADMIN")
    void testUpdateCourseGroups_InExternalCiUserManagement_failToAddUser() throws Exception {
        courseTestService.testUpdateCourseGroups_InExternalCiUserManagement_failToAddUser();
    }

    @Test
    @WithMockUser(username = TEST_PREFIX + "student1", roles = "USER")
    void testGetCourseWithoutPermission() throws Exception {
        courseTestService.testGetCourseWithoutPermission();
    }

    @Test
    @WithMockUser(username = TEST_PREFIX + "tutor6", roles = "TA")
    void testGetCourse_tutorNotInCourse() throws Exception {
        courseTestService.testGetCourse_tutorNotInCourse();
    }

    @Test
    @WithMockUser(username = TEST_PREFIX + "instructor1", roles = "INSTRUCTOR")
    void testGetCoursesWithPermission() throws Exception {
        courseTestService.testGetCoursesWithPermission();
    }

    @Test
    @WithMockUser(username = TEST_PREFIX + "instructor1", roles = "INSTRUCTOR")
    void testGetCoursesWithQuizExercises() throws Exception {
        courseTestService.testGetCoursesWithQuizExercises();
    }

    @ParameterizedTest(name = "{displayName} [{index}] {argumentsWithNames}")
    @WithMockUser(username = TEST_PREFIX + "student1", roles = "USER")
    @ValueSource(booleans = { true, false })
    void testGetCourseForDashboard(boolean userRefresh) throws Exception {
        courseTestService.testGetCourseForDashboard(userRefresh);
    }

    @ParameterizedTest(name = "{displayName} [{index}] {argumentsWithNames}")
    @WithMockUser(username = TEST_PREFIX + "student1", roles = "USER")
    @ValueSource(booleans = { true, false })
    void testGetCourseForDashboardAccessDenied(boolean userRefresh) throws Exception {
        courseTestService.testGetCourseForDashboardAccessDenied(userRefresh);
    }

    @Test
    @WithMockUser(username = TEST_PREFIX + "student1", roles = "USER")
    void testGetCourseForDashboardForbiddenWithRegistrationPossible() throws Exception {
        courseTestService.testGetCourseForDashboardForbiddenWithEnrollmentPossible();
    }

    @Test
    @WithMockUser(username = TEST_PREFIX + "student1", roles = "USER")
    void testGetCourseForRegistration() throws Exception {
        courseTestService.testGetCourseForEnrollment();
    }

    @Test
    @WithMockUser(username = TEST_PREFIX + "student1", roles = "USER")
    void testGetCourseForRegistrationAccessDenied() throws Exception {
        courseTestService.testGetCourseForEnrollmentAccessDenied();
    }

    @ParameterizedTest(name = "{displayName} [{index}] {argumentsWithNames}")
    @WithMockUser(username = TEST_PREFIX + "custom1", roles = { "USER", "TA", "EDITOR", "INSTRUCTOR" })
    @ValueSource(booleans = { true, false })
    void testGetAllCoursesForDashboardExams(boolean userRefresh) throws Exception {
        courseTestService.testGetAllCoursesForDashboardExams(userRefresh);
    }

    @Test
    @WithMockUser(username = TEST_PREFIX + "student1", roles = "USER")
    void testGetCoursesForDashboardPracticeRepositories() throws Exception {
        courseTestService.testGetCoursesForDashboardPracticeRepositories();
    }

    @Test
    @WithMockUser(username = TEST_PREFIX + "student1", roles = "USER")
    void testGetAllCoursesForDashboard() throws Exception {
        courseTestService.testGetAllCoursesForDashboard();
    }

    @Test
    @WithMockUser(username = TEST_PREFIX + "tutor1", roles = "TA")
    void testGetCoursesWithoutActiveExercises() throws Exception {
        courseTestService.testGetCoursesWithoutActiveExercises();
    }

    @Test
    @WithMockUser(username = TEST_PREFIX + "tutor1", roles = "TA")
    void testGetCoursesAccurateTimezoneEvaluation() throws Exception {
        courseTestService.testGetCoursesAccurateTimezoneEvaluation();
    }

    @Test
    @WithMockUser(username = TEST_PREFIX + "instructor1", roles = "INSTRUCTOR")
    void testGetAllCoursesWithUserStats() throws Exception {
        courseTestService.testGetAllCoursesWithUserStats();
    }

    @Test
    @WithMockUser(username = TEST_PREFIX + "instructor1", roles = "INSTRUCTOR")
    void testGetCourseWithOrganizations() throws Exception {
        courseTestService.testGetCourseWithOrganizations();
    }

    @Test
    @WithMockUser(username = TEST_PREFIX + "student1")
    void testGetCoursesForEnrollmentAndAccurateTimeZoneEvaluation() throws Exception {
        courseTestService.testGetCoursesForEnrollmentAndAccurateTimeZoneEvaluation();
    }

    @Test
    @WithMockUser(username = TEST_PREFIX + "tutor1", roles = "TA")
    void testGetCourseForAssessmentDashboardWithStats() throws Exception {
        courseTestService.testGetCourseForAssessmentDashboardWithStats();
    }

    @Test
    @WithMockUser(username = TEST_PREFIX + "instructor1", roles = "INSTRUCTOR")
    void testGetCourseForAssessmentDashboard_averageRatingComputedCorrectly() throws Exception {
        courseTestService.testGetCourseForAssessmentDashboard_averageRatingComputedCorrectly();
    }

    @Test
    @WithMockUser(username = TEST_PREFIX + "instructor2", roles = "INSTRUCTOR")
    void testGetCourseForInstructorDashboardWithStats_instructorNotInCourse() throws Exception {
        courseTestService.testGetCourseForInstructorDashboardWithStats_instructorNotInCourse();
    }

    @Test
    @WithMockUser(username = TEST_PREFIX + "tutor6", roles = "TA")
    void testGetCourseForAssessmentDashboardWithStats_tutorNotInCourse() throws Exception {
        courseTestService.testGetCourseForAssessmentDashboardWithStats_tutorNotInCourse();
    }

    @Test
    @WithMockUser(username = TEST_PREFIX + "tutor1", roles = "TA")
    void testGetAssessmentDashboardStats_withoutAssessments() throws Exception {
        courseTestService.testGetAssessmentDashboardStats_withoutAssessments();
    }

    @Test
    @WithMockUser(username = TEST_PREFIX + "tutor1", roles = "TA")
    void testGetAssessmentDashboardStats_withAssessments() throws Exception {
        courseTestService.testGetAssessmentDashboardStats_withAssessments();
    }

    @Test
    @WithMockUser(username = TEST_PREFIX + "tutor1", roles = "TA")
    void testGetAssessmentDashboardStats_withAssessmentsAndComplaints() throws Exception {
        courseTestService.testGetAssessmentDashboardStats_withAssessmentsAndComplaints();
    }

    @Test
    @WithMockUser(username = TEST_PREFIX + "tutor1", roles = "TA")
    void testGetAssessmentDashboardStats_withAssessmentsAndFeedbackRequests() throws Exception {
        courseTestService.testGetAssessmentDashboardStats_withAssessmentsAndFeedbackRequests();
    }

    @Test
    @WithMockUser(username = TEST_PREFIX + "tutor1", roles = "TA")
    void testGetAssessmentDashboardStats_withAssessmentsAndComplaintsAndResponses() throws Exception {
        courseTestService.testGetAssessmentDashboardStats_withAssessmentsAndComplaintsAndResponses();
    }

    @Test
    @WithMockUser(username = TEST_PREFIX + "tutor1", roles = "TA")
    void testGetAssessmentDashboardStats_withAssessmentsAndFeedBackRequestsAndResponses() throws Exception {
        courseTestService.testGetAssessmentDashboardStats_withAssessmentsAndFeedBackRequestsAndResponses();
    }

    @Test
    @WithMockUser(username = TEST_PREFIX + "tutor1", roles = "TA")
    void testGetAssessmentDashboardStats_withAssessmentsAndComplaintsAndResponses_Large() throws Exception {
        courseTestService.testGetAssessmentDashboardStats_withAssessmentsAndComplaintsAndResponses_Large();
    }

    @Test
    @WithMockUser(username = TEST_PREFIX + "instructor1", roles = "INSTRUCTOR")
    void testGetCourse() throws Exception {
        courseTestService.testGetCourse();
    }

    @Test
    @WithMockUser(username = TEST_PREFIX + "instructor1", roles = "INSTRUCTOR")
    void testGetCategoriesInCourse() throws Exception {
        courseTestService.testGetCategoriesInCourse();
    }

    @Test
    @WithMockUser(username = TEST_PREFIX + "instructor2", roles = "INSTRUCTOR")
    void testGetCategoriesInCourse_instructorNotInCourse() throws Exception {
        courseTestService.testGetCategoriesInCourse_instructorNotInCourse();
    }

    @Test
    @WithMockUser(username = "ab12cde")
    void testEnrollInCourse() throws Exception {
        courseTestService.testEnrollInCourse();
    }

    @Test
    @WithMockUser(username = TEST_PREFIX + "student1", roles = "USER")
    void testUnenrollFromCourse() throws Exception {
        courseTestService.testUnenrollFromCourse();
    }

    @Test
    @WithMockUser(username = TEST_PREFIX + "instructor1", roles = "INSTRUCTOR")
    void testAddTutorAndInstructorToCourse_failsToAddUserToGroup() throws Exception {
        courseTestService.testAddTutorAndEditorAndInstructorToCourse_failsToAddUserToGroup(HttpStatus.INTERNAL_SERVER_ERROR);
    }

    @Test
    @WithMockUser(username = TEST_PREFIX + "instructor1", roles = "INSTRUCTOR")
    void testRemoveTutorFromCourse_failsToRemoveUserFromGroup() throws Exception {
        courseTestService.testRemoveTutorFromCourse_failsToRemoveUserFromGroup();
    }

    @Test
    @WithMockUser(username = TEST_PREFIX + "instructor1", roles = "INSTRUCTOR")
    void testRemoveTutorFromCourse_removeUserFromGitlabGroupFails() throws Exception {
        Course course = CourseFactory.generateCourse(null, null, null, new HashSet<>(), "tumuser", "tutor", "editor", "instructor");
        course = courseRepo.save(course);
        programmingExerciseUtilService.addProgrammingExerciseToCourse(course);

        Optional<User> optionalTutor = userRepo.findOneWithGroupsByLogin(TEST_PREFIX + "tutor1");
        assertThat(optionalTutor).isPresent();

        String tutorGroup = course.getTeachingAssistantGroupName();
        User tutor = optionalTutor.get();

        gitlabRequestMockProvider.mockUpdateBasicUserInformation(tutor.getLogin(), false);
        gitlabRequestMockProvider.mockRemoveUserFromGroup(1L, tutorGroup, Optional.of(new GitLabApiException("Forbidden", 403)));
        request.delete("/api/courses/" + course.getId() + "/tutors/" + tutor.getLogin(), HttpStatus.INTERNAL_SERVER_ERROR);
    }

    @Test
    @WithMockUser(username = "ab12cde")
    void testEnrollInCourse_notMeetsDate() throws Exception {
        courseTestService.testEnrollInCourse_notMeetsDate();
    }

    @Test
    @WithMockUser(username = "admin", roles = "ADMIN")
    void testUpdateCourse_withExternalUserManagement_vcsUserManagementHasNotBeenCalled() throws Exception {
        var course = CourseFactory.generateCourse(1L, null, null, new HashSet<>(), "tumuser", "tutor", "editor", "instructor");
        course = courseRepo.save(course);

<<<<<<< HEAD
        request.putWithMultipartFile("/api/courses/" + course.getId(), course, "course", null, Course.class, HttpStatus.OK, new LinkedMultiValueMap<>());
=======
        request.getMvc().perform(courseTestService.buildUpdateCourse(1, course)).andExpect(status().isOk()).andReturn();
>>>>>>> 2ee441a0

        verifyNoInteractions(versionControlService);
    }

    @Test
    @WithMockUser(username = TEST_PREFIX + "instructor2", roles = "INSTRUCTOR")
    void testUpdateCourse_instructorNotInCourse() throws Exception {
        courseTestService.testUpdateCourse_instructorNotInCourse();
    }

    @Test
    @WithMockUser(username = TEST_PREFIX + "instructor1", roles = "INSTRUCTOR")
    void testGetAllStudentsOrTutorsOrInstructorsInCourse() throws Exception {
        courseTestService.testGetAllStudentsOrTutorsOrInstructorsInCourse();
    }

    @Test
    @WithMockUser(username = TEST_PREFIX + "instructor1", roles = "INSTRUCTOR")
    void searchForStudentsInCourse() throws Exception {
        courseTestService.searchStudentsInCourse();
    }

    @Test
    @WithMockUser(username = TEST_PREFIX + "instructor1", roles = "INSTRUCTOR")
    void testGetAllEditorsInCourse() throws Exception {
        courseTestService.testGetAllEditorsInCourse();
    }

    @Test
    @WithMockUser(username = TEST_PREFIX + "student1", roles = "USER")
    void searchUsersInCourse_searchForAllTutors_shouldReturnAllTutorsAndEditors() throws Exception {
        courseTestService.searchUsersInCourse_searchForAllTutors_shouldReturnAllTutorsAndEditors();
    }

    @Test
    @WithMockUser(username = TEST_PREFIX + "student1", roles = "USER")
    void searchUsersInCourse_searchForAllInstructor_shouldReturnAllInstructors() throws Exception {
        courseTestService.searchUsersInCourse_searchForAllInstructor_shouldReturnAllInstructors();
    }

    @Test
    @WithMockUser(username = TEST_PREFIX + "student1", roles = "USER")
    void searchUsersInCourse_searchForAllStudents_shouldReturnBadRequest() throws Exception {
        courseTestService.searchUsersInCourse_searchForAllStudents_shouldReturnBadRequest();
    }

    @Test
    @WithMockUser(username = TEST_PREFIX + "student1", roles = "USER")
    void searchUsersInCourse_searchForStudentsAndTooShortSearchTerm_shouldReturnBadRequest() throws Exception {
        courseTestService.searchUsersInCourse_searchForStudentsAndTooShortSearchTerm_shouldReturnBadRequest();
    }

    @Test
    @WithMockUser(username = TEST_PREFIX + "student1", roles = "USER")
    void searchUsersInCourse_searchForStudents_shouldReturnUsersMatchingSearchTerm() throws Exception {
        courseTestService.searchUsersInCourse_searchForStudents_shouldReturnUsersMatchingSearchTerm();
    }

    @Test
    @WithMockUser(username = TEST_PREFIX + "student1", roles = "USER")
    void searchUsersInCourse_searchForAllTutorsAndInstructors_shouldReturnAllTutorsEditorsAndInstructors() throws Exception {
        courseTestService.searchUsersInCourse_searchForAllTutorsAndInstructors_shouldReturnAllTutorsEditorsAndInstructors();
    }

    @Test
    @WithMockUser(username = TEST_PREFIX + "student1", roles = "USER")
    void searchUsersInCourse_searchForTutorsAndInstructors_shouldReturnUsersMatchingSearchTerm() throws Exception {
        courseTestService.searchUsersInCourse_searchForTutorsAndInstructors_shouldReturnUsersMatchingSearchTerm();
    }

    @Test
    @WithMockUser(username = TEST_PREFIX + "student1", roles = "USER")
    void searchUsersInCourse_searchForStudentsTutorsAndInstructorsAndTooShortSearchTerm_shouldReturnBadRequest() throws Exception {
        courseTestService.searchUsersInCourse_searchForStudentsTutorsAndInstructorsAndTooShortSearchTerm_shouldReturnBadRequest();
    }

    @Test
    @WithMockUser(username = TEST_PREFIX + "student1", roles = "USER")
    void searchUsersInCourse_searchForStudentsTutorsEditorsAndInstructors_shouldReturnUsersMatchingSearchTerm() throws Exception {
        courseTestService.searchUsersInCourse_searchForStudentsTutorsEditorsAndInstructors_shouldReturnUsersMatchingSearchTerm();
    }

    @Test
    @WithMockUser(username = TEST_PREFIX + "student1", roles = "USER")
    void searchMembersForUserMentionsSearchTermFilteringCorrect() throws Exception {
        courseTestService.testSearchMembersForUserMentionsSearchTermFilteringCorrect();
    }

    @Test
    @WithMockUser(username = TEST_PREFIX + "student1", roles = "USER")
    void searchMembersForUserMentionsSearchResultLimit() throws Exception {
        courseTestService.testSearchMembersForUserMentionsSearchResultLimit();
    }

    @Test
    @WithMockUser(username = TEST_PREFIX + "student1", roles = "USER")
    void tearchMembersForUserMentionsNoSearchTerm() throws Exception {
        courseTestService.testSearchMembersForUserMentionsNoSearchTerm();
    }

    @Test
    @WithMockUser(username = TEST_PREFIX + "instructor1", roles = "INSTRUCTOR")
    void testGetAllStudentsOrTutorsOrInstructorsInCourse_AsInstructorOfOtherCourse_forbidden() throws Exception {
        courseTestService.testGetAllStudentsOrTutorsOrInstructorsInCourse_AsInstructorOfOtherCourse_forbidden();
    }

    @Test
    @WithMockUser(username = TEST_PREFIX + "tutor1", roles = "TA")
    void testGetAllStudentsOrTutorsOrInstructorsInCourse_AsTutor_forbidden() throws Exception {
        courseTestService.testGetAllStudentsOrTutorsOrInstructorsInCourse_AsTutor_forbidden();
    }

    @Test
    @WithMockUser(username = TEST_PREFIX + "student1", roles = "USER")
    void testSearchStudentsAndTutorsAndInstructorsInCourse() throws Exception {
        courseTestService.testSearchStudentsAndTutorsAndInstructorsInCourse();
    }

    @Test
    @WithMockUser(username = TEST_PREFIX + "student1", roles = "USER")
    void testSearchStudentsAndTutorsAndInstructorsInOtherCourse_forbidden() throws Exception {
        courseTestService.testSearchStudentsAndTutorsAndInstructorsInOtherCourseForbidden();
    }

    @Test
    @WithMockUser(username = TEST_PREFIX + "instructor1", roles = "INSTRUCTOR")
    void testAddStudentOrTutorOrInstructorToCourse() throws Exception {
        courseTestService.testAddStudentOrTutorOrEditorOrInstructorToCourse();
    }

    @Test
    @WithMockUser(username = TEST_PREFIX + "instructor1", roles = "INSTRUCTOR")
    void testAddStudentOrTutorOrInstructorToCourse_AsInstructorOfOtherCourse_forbidden() throws Exception {
        courseTestService.testAddStudentOrTutorOrInstructorToCourse_AsInstructorOfOtherCourse_forbidden();
    }

    @Test
    @WithMockUser(username = TEST_PREFIX + "tutor1", roles = "TA")
    void testAddStudentOrTutorOrInstructorToCourse_AsTutor_forbidden() throws Exception {
        courseTestService.testAddStudentOrTutorOrInstructorToCourse_AsTutor_forbidden();
    }

    @Test
    @WithMockUser(username = TEST_PREFIX + "instructor1", roles = "INSTRUCTOR")
    void testAddStudentOrTutorOrInstructorToCourse_WithNonExistingUser() throws Exception {
        courseTestService.testAddStudentOrTutorOrInstructorToCourse_WithNonExistingUser();
    }

    @Test
    @WithMockUser(username = TEST_PREFIX + "instructor1", roles = "INSTRUCTOR")
    void testRemoveStudentOrTutorOrInstructorFromCourse() throws Exception {
        courseTestService.testRemoveStudentOrTutorOrInstructorFromCourse();
    }

    @Test
    @WithMockUser(username = TEST_PREFIX + "instructor1", roles = "INSTRUCTOR")
    void testRemoveStudentOrTutorOrInstructorFromCourse_WithNonExistingUser() throws Exception {
        courseTestService.testRemoveStudentOrTutorOrEditorOrInstructorFromCourse_WithNonExistingUser();
    }

    @Test
    @WithMockUser(username = TEST_PREFIX + "instructor1", roles = "INSTRUCTOR")
    void testRemoveStudentOrTutorOrInstructorFromCourse_AsInstructorOfOtherCourse_forbidden() throws Exception {
        courseTestService.testRemoveStudentOrTutorOrInstructorFromCourse_AsInstructorOfOtherCourse_forbidden();
    }

    @Test
    @WithMockUser(username = TEST_PREFIX + "tutor1", roles = "TA")
    void testRemoveStudentOrTutorOrInstructorFromCourse_AsTutor_forbidden() throws Exception {
        courseTestService.testRemoveStudentOrTutorOrInstructorFromCourse_AsTutor_forbidden();
    }

    @Test
    @WithMockUser(username = TEST_PREFIX + "tutor1", roles = "TA")
    void testGetLockedSubmissionsForCourseAsTutor() throws Exception {
        courseTestService.testGetLockedSubmissionsForCourseAsTutor();
    }

    @Test
    @WithMockUser(username = TEST_PREFIX + "student1", roles = "USER")
    void testGetLockedSubmissionsForCourseAsStudent() throws Exception {
        courseTestService.testGetLockedSubmissionsForCourseAsStudent();
    }

    @Test
    @WithMockUser(username = TEST_PREFIX + "student1", roles = "USER")
    void testArchiveCourseAsStudent_forbidden() throws Exception {
        courseTestService.testArchiveCourseAsStudent_forbidden();
    }

    @Test
    @WithMockUser(username = TEST_PREFIX + "tutor1", roles = "TA")
    void testArchiveCourseAsTutor_forbidden() throws Exception {
        courseTestService.testArchiveCourseAsTutor_forbidden();
    }

    @Test
    @WithMockUser(username = TEST_PREFIX + "instructor1", roles = "INSTRUCTOR")
    void testArchiveCourseWithTestModelingAndFileUploadExercises() throws Exception {
        courseTestService.testArchiveCourseWithTestModelingAndFileUploadExercises();
    }

    @Test
    @WithMockUser(username = TEST_PREFIX + "instructor1", roles = "INSTRUCTOR")
    void testExportCourse_cannotCreateTmpDir() throws Exception {
        courseTestService.testExportCourse_cannotCreateTmpDir();
    }

    @Test
    @WithMockUser(username = TEST_PREFIX + "instructor1", roles = "INSTRUCTOR")
    void testExportCourse_cannotCreateCourseExercisesDir() throws Exception {
        courseTestService.testExportCourse_cannotCreateCourseExercisesDir();
    }

    @Test
    @WithMockUser(username = TEST_PREFIX + "instructor1", roles = "INSTRUCTOR")
    void testExportCourseExam_cannotCreateTmpDir() throws Exception {
        courseTestService.testExportCourseExam_cannotCreateTmpDir();
    }

    @Test
    @WithMockUser(username = TEST_PREFIX + "instructor1", roles = "INSTRUCTOR")
    void testExportCourseExam_cannotCreateExamExercisesDir() throws Exception {
        courseTestService.testExportCourseExam_cannotCreateExamsDir();
    }

    @Test
    @WithMockUser(username = TEST_PREFIX + "student1", roles = "USER")
    void testDownloadCourseArchiveAsStudent_forbidden() throws Exception {
        courseTestService.testDownloadCourseArchiveAsStudent_forbidden();
    }

    @Test
    @WithMockUser(username = TEST_PREFIX + "tutor1", roles = "TA")
    void testDownloadCourseArchiveAsTutor_forbidden() throws Exception {
        courseTestService.testDownloadCourseArchiveAsTutor_forbidden();
    }

    @Test
    @WithMockUser(username = TEST_PREFIX + "instructor1", roles = "INSTRUCTOR")
    void testDownloadCourseArchiveAsInstructor_not_found() throws Exception {
        courseTestService.testDownloadCourseArchiveAsInstructor_not_found();
    }

    @Test
    @WithMockUser(username = TEST_PREFIX + "instructor1", roles = "INSTRUCTOR")
    void testDownloadCourseArchiveAsInstructor() throws Exception {
        courseTestService.testDownloadCourseArchiveAsInstructor();
    }

    @Test
    @WithMockUser(username = TEST_PREFIX + "student1", roles = "USER")
    void testCleanupCourseAsStudent_forbidden() throws Exception {
        courseTestService.testCleanupCourseAsStudent_forbidden();
    }

    @Test
    @WithMockUser(username = TEST_PREFIX + "tutor1", roles = "TA")
    void testCleanupCourseAsTutor_forbidden() throws Exception {
        courseTestService.testCleanupCourseAsTutor_forbidden();
    }

    @Test
    @WithMockUser(username = TEST_PREFIX + "instructor1", roles = "INSTRUCTOR")
    void testCleanupCourseAsInstructor_no_Archive() throws Exception {
        courseTestService.testCleanupCourseAsInstructor_no_Archive();
    }

    @Test
    @WithMockUser(username = TEST_PREFIX + "instructor1", roles = "INSTRUCTOR")
    void testCleanupCourseAsInstructor() throws Exception {
        courseTestService.testCleanupCourseAsInstructor();
    }

    @Test
    @WithMockUser(username = TEST_PREFIX + "instructor1", roles = "INSTRUCTOR")
    void testGetCourseTitle() throws Exception {
        // Only user and role matter, so we can re-use the logic
        courseTestService.testGetCourseTitle();
    }

    @Test
    @WithMockUser(username = TEST_PREFIX + "tutor1", roles = "TA")
    void testGetCourseTitleAsTeachingAssistant() throws Exception {
        // Only user and role matter, so we can re-use the logic
        courseTestService.testGetCourseTitle();
    }

    @Test
    @WithMockUser(username = "user1", roles = "USER")
    void testGetCourseTitleAsUser() throws Exception {
        // Only user and role matter, so we can re-use the logic
        courseTestService.testGetCourseTitle();
    }

    @Test
    @WithMockUser(username = "user1", roles = "USER")
    void testGetCourseTitleForNonExistingCourse() throws Exception {
        courseTestService.testGetCourseTitleForNonExistingCourse();
    }

    @Test
    @WithMockUser(username = TEST_PREFIX + "instructor1", roles = "INSTRUCTOR")
    void testGetAllCoursesForManagementOverview() throws Exception {
        courseTestService.testGetAllCoursesForManagementOverview();
    }

    @Test
    @WithMockUser(username = TEST_PREFIX + "instructor1", roles = "INSTRUCTOR")
    void testGetExercisesForCourseOverview() throws Exception {
        courseTestService.testGetExercisesForCourseOverview();
    }

    @Test
    @WithMockUser(username = TEST_PREFIX + "instructor1", roles = "INSTRUCTOR")
    void testGetExerciseStatsForCourseOverview() throws Exception {
        courseTestService.testGetExerciseStatsForCourseOverview();
    }

    @Test
    @WithMockUser(username = TEST_PREFIX + "instructor1", roles = "INSTRUCTOR")
    void testGetExerciseStatsForCourseOverviewWithPastExercises() throws Exception {
        courseTestService.testGetExerciseStatsForCourseOverviewWithPastExercises();
    }

    @Test
    @WithMockUser(username = TEST_PREFIX + "instructor1", roles = "INSTRUCTOR")
    void testGetCourseManagementDetailData() throws Exception {
        courseTestService.testGetCourseManagementDetailData();
    }

    @Test
    @WithMockUser(username = TEST_PREFIX + "instructor1", roles = "INSTRUCTOR")
    void testGetCourseManagementDetailDataForFutureCourse() throws Exception {
        courseTestService.testGetCourseManagementDetailDataForFutureCourse();
    }

    @Test
    @WithMockUser(username = "admin", roles = "ADMIN")
    void testGetAllGroupsForAllCourses() throws Exception {
        courseTestService.testGetAllGroupsForAllCourses();
    }

    @Test
    @WithMockUser(username = TEST_PREFIX + "instructor1", roles = "INSTRUCTOR")
    void testAddUsersToCourseGroup() throws Exception {
        String group = "students";
        String registrationNumber1 = "1234567";
        String registrationNumber2 = "2345678";
        String email = "test@mail";
        courseTestService.testAddUsersToCourseGroup(group, registrationNumber1, registrationNumber2, email);
    }

    @Test
    @WithMockUser(username = "admin", roles = "ADMIN")
    void testCreateCourseWithValidStartAndEndDate() throws Exception {
        courseTestService.testCreateCourseWithValidStartAndEndDate();
    }

    @Test
    @WithMockUser(username = "admin", roles = "ADMIN")
    void testCreateCourseWithInvalidStartAndEndDate() throws Exception {
        courseTestService.testCreateCourseWithInvalidStartAndEndDate();
    }

    @Test
    @WithMockUser(username = "admin", roles = "ADMIN")
    void testCreateInvalidOnlineCourse() throws Exception {
        courseTestService.testCreateInvalidOnlineCourse();
    }

    @Test
    @WithMockUser(username = "admin", roles = "ADMIN")
    void testCreateValidOnlineCourse() throws Exception {
        courseTestService.testCreateValidOnlineCourse();
    }

    @Test
    @WithMockUser(username = "admin", roles = "ADMIN")
    void testUpdateToOnlineCourse() throws Exception {
        courseTestService.testUpdateToOnlineCourse();
    }

    @Test
    @WithMockUser(username = "admin", roles = "ADMIN")
    void testOnlineCourseConfigurationIsLazyLoaded() throws Exception {
        courseTestService.testOnlineCourseConfigurationIsLazyLoaded();
    }

    @Test
    @WithMockUser(username = "admin", roles = "ADMIN")
    void testUpdateOnlineCourseConfiguration() throws Exception {
        courseTestService.testUpdateOnlineCourseConfiguration();
    }

    @Test
    @WithMockUser(username = "admin", roles = "ADMIN")
    void testUpdateCourseRemoveOnlineCourseConfiguration() throws Exception {
        courseTestService.testUpdateCourseRemoveOnlineCourseConfiguration();
    }

    @Test
    @WithMockUser(username = "admin", roles = "ADMIN")
    void testDeleteCourseDeletesOnlineConfiguration() throws Exception {
        courseTestService.testDeleteCourseDeletesOnlineConfiguration();
    }

    @Test
    @WithMockUser(username = "admin", roles = "ADMIN")
    void testUpdateInvalidOnlineCourseConfiguration() throws Exception {
        courseTestService.testUpdateInvalidOnlineCourseConfiguration();
    }

    @Test
    @WithMockUser(username = TEST_PREFIX + "student1", roles = "USER")
    void testUpdateValidOnlineCourseConfigurationAsStudent_forbidden() throws Exception {
        courseTestService.testUpdateValidOnlineCourseConfigurationAsStudent_forbidden();
    }

    @Test
    @WithMockUser(username = "admin", roles = "ADMIN")
    void testUpdateValidOnlineCourseConfigurationNotOnlineCourse() throws Exception {
        courseTestService.testUpdateValidOnlineCourseConfigurationNotOnlineCourse();
    }

    @Test
    @WithMockUser(username = "admin", roles = "ADMIN")
    void testUpdateValidOnlineCourseConfiguration_IdMismatch() throws Exception {
        courseTestService.testUpdateValidOnlineCourseConfiguration_IdMismatch();
    }

    @Test
    @WithMockUser(username = "admin", roles = "ADMIN")
    void testUpdateValidOnlineCourseConfiguration() throws Exception {
        courseTestService.testUpdateValidOnlineCourseConfiguration();
    }

    @Test
    @WithMockUser(username = TEST_PREFIX + "instructor1", roles = "INSTRUCTOR")
    void testEditCourseRemoveExistingIcon() throws Exception {
        courseTestService.testEditCourseRemoveExistingIcon();
    }

    @Test
    @WithMockUser(username = TEST_PREFIX + "editor1", roles = "EDITOR")
    void testGetCoursesForImportWithoutPermission() throws Exception {
        courseTestService.testGetCoursesForImportWithoutPermission();
    }

    @Test
    @WithMockUser(username = TEST_PREFIX + "instructor1", roles = "INSTRUCTOR")
    void testGetCoursesForImport_asInstuctor() throws Exception {
        courseTestService.testGetCoursesForImport();
    }

    @Test
    @WithMockUser(username = "admin", roles = "ADMIN")
    void testGetCoursesForImport_asAdmin() throws Exception {
        courseTestService.testGetCoursesForImport();
    }

    @Test
    @WithMockUser(username = TEST_PREFIX + "instructor1", roles = "INSTRUCTOR")
    void testFindAllOnlineCoursesForLtiDashboard() throws Exception {
        courseTestService.testFindAllOnlineCoursesForLtiDashboard();
    }
}<|MERGE_RESOLUTION|>--- conflicted
+++ resolved
@@ -17,7 +17,6 @@
 import org.springframework.http.HttpStatus;
 import org.springframework.security.test.context.support.WithMockUser;
 import org.springframework.test.web.servlet.MvcResult;
-import org.springframework.util.LinkedMultiValueMap;
 
 import com.fasterxml.jackson.databind.ObjectMapper;
 
@@ -606,11 +605,7 @@
         var course = CourseFactory.generateCourse(1L, null, null, new HashSet<>(), "tumuser", "tutor", "editor", "instructor");
         course = courseRepo.save(course);
 
-<<<<<<< HEAD
-        request.putWithMultipartFile("/api/courses/" + course.getId(), course, "course", null, Course.class, HttpStatus.OK, new LinkedMultiValueMap<>());
-=======
         request.getMvc().perform(courseTestService.buildUpdateCourse(1, course)).andExpect(status().isOk()).andReturn();
->>>>>>> 2ee441a0
 
         verifyNoInteractions(versionControlService);
     }
