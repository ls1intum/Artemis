--- conflicted
+++ resolved
@@ -40,11 +40,8 @@
 import de.tum.in.www1.artemis.domain.participation.ProgrammingExerciseStudentParticipation;
 import de.tum.in.www1.artemis.domain.quiz.*;
 import de.tum.in.www1.artemis.repository.*;
-<<<<<<< HEAD
-=======
 import de.tum.in.www1.artemis.security.SecurityUtils;
 import de.tum.in.www1.artemis.service.exam.ExamQuizService;
->>>>>>> 7f1cf80c
 import de.tum.in.www1.artemis.service.exam.StudentExamService;
 import de.tum.in.www1.artemis.util.LocalRepository;
 import de.tum.in.www1.artemis.util.ProgrammingExerciseTestService;
@@ -1512,15 +1509,6 @@
                 StudentExam.class, HttpStatus.OK, null);
         checkQuizSubmission(quizExercise.getId(), quizSubmission.getId());
 
-<<<<<<< HEAD
-        request.postWithResponseBody("/api/courses/" + course1.getId() + "/exams/" + exam.getId() + "/test-run", testRunConfiguration, StudentExam.class, HttpStatus.OK);
-        var testRuns = studentExamRepository.findAllTestRunsWithExercisesParticipationsSubmissionsResultsByExamId(exam.getId());
-        assertThat(testRuns.size()).isEqualTo(1);
-        var testRun = testRuns.get(0);
-        assertThat(testRun.isTestRun()).isEqualTo(true);
-        assertThat(testRun.getWorkingTime()).isEqualTo(6000);
-        assertThat(testRun.getUser()).isEqualTo(instructor);
-=======
         // reconnect references so that the following method works
         testRunResponse.getExercises().forEach(exercise -> exercise.getStudentParticipations().forEach(studentParticipation -> studentParticipation.setExercise(exercise)));
         // invoke a second time to test the else case in this method
@@ -1597,6 +1585,5 @@
         studentExam = studentExamRepository.findById(studentExam.getId()).orElseThrow();
         assertThat(studentExam.isSubmitted()).isFalse();
         assertThat(studentExam.getSubmissionDate()).isNull();
->>>>>>> 7f1cf80c
     }
 }