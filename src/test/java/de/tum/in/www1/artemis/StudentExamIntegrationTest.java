package de.tum.in.www1.artemis;

import static de.tum.in.www1.artemis.domain.enumeration.BuildPlanType.*;
import static de.tum.in.www1.artemis.util.SensitiveInformationUtil.*;
import static de.tum.in.www1.artemis.util.TestConstants.*;
import static org.assertj.core.api.Assertions.*;
import static org.junit.jupiter.api.Assertions.assertEquals;
import static org.junit.jupiter.api.Assertions.assertThrows;
import static org.mockito.Mockito.*;

import java.time.Duration;
import java.time.ZoneId;
import java.time.ZonedDateTime;
import java.time.temporal.ChronoUnit;
import java.util.*;
import java.util.stream.Collectors;

import org.eclipse.jgit.lib.ObjectId;
import org.jetbrains.annotations.NotNull;
import org.junit.jupiter.api.AfterEach;
import org.junit.jupiter.api.BeforeEach;
import org.junit.jupiter.api.Test;
import org.springframework.beans.factory.annotation.Autowired;
import org.springframework.http.HttpHeaders;
import org.springframework.http.HttpStatus;
import org.springframework.security.core.context.SecurityContextHolder;
import org.springframework.security.test.context.TestSecurityContextHolder;
import org.springframework.security.test.context.support.WithMockUser;

import com.fasterxml.jackson.databind.ObjectMapper;

import de.tum.in.www1.artemis.config.Constants;
import de.tum.in.www1.artemis.domain.*;
import de.tum.in.www1.artemis.domain.enumeration.AssessmentType;
import de.tum.in.www1.artemis.domain.enumeration.RepositoryType;
import de.tum.in.www1.artemis.domain.exam.Exam;
import de.tum.in.www1.artemis.domain.exam.StudentExam;
import de.tum.in.www1.artemis.domain.modeling.ModelingExercise;
import de.tum.in.www1.artemis.domain.modeling.ModelingSubmission;
import de.tum.in.www1.artemis.domain.participation.Participation;
import de.tum.in.www1.artemis.domain.participation.ProgrammingExerciseParticipation;
import de.tum.in.www1.artemis.domain.participation.ProgrammingExerciseStudentParticipation;
import de.tum.in.www1.artemis.domain.participation.StudentParticipation;
import de.tum.in.www1.artemis.domain.quiz.*;
import de.tum.in.www1.artemis.programmingexercise.ProgrammingExerciseTestService;
import de.tum.in.www1.artemis.repository.*;
import de.tum.in.www1.artemis.security.SecurityUtils;
import de.tum.in.www1.artemis.service.ParticipationService;
import de.tum.in.www1.artemis.service.exam.ExamQuizService;
import de.tum.in.www1.artemis.service.exam.StudentExamService;
import de.tum.in.www1.artemis.util.LocalRepository;
import de.tum.in.www1.artemis.util.ModelFactory;
import de.tum.in.www1.artemis.web.rest.dto.StudentExamWithGradeDTO;
import de.tum.in.www1.artemis.web.rest.errors.EntityNotFoundException;

class StudentExamIntegrationTest extends AbstractSpringIntegrationBambooBitbucketJiraTest {

    @Autowired
    private ProgrammingExerciseTestService programmingExerciseTestService;

    @Autowired
    private ExamRepository examRepository;

    @Autowired
    private ResultRepository resultRepository;

    @Autowired
    private SubmissionRepository submissionRepository;

    @Autowired
    private StudentExamRepository studentExamRepository;

    @Autowired
    private ExamSessionRepository examSessionRepository;

    @Autowired
    private ProgrammingSubmissionRepository programmingSubmissionRepository;

    @Autowired
    private StudentParticipationRepository studentParticipationRepository;

    @Autowired
    private SubmissionVersionRepository submissionVersionRepository;

    @Autowired
    private ExamQuizService examQuizService;

    @Autowired
    private QuizSubmissionRepository quizSubmissionRepository;

    @Autowired
    private ParticipationService participationService;

    @Autowired
    private StudentExamService studentExamService;

    @Autowired
    private GradingScaleRepository gradingScaleRepository;

    @Autowired
    private ObjectMapper objectMapper;

    @Autowired
    private UserRepository userRepository;

    private List<User> users;

    private Course course1;

    private Course course2;

    private Exam exam1;

    private Exam exam2;

    private Exam testExam1;

    private Exam testExam2;

    private Exam testRunExam;

    private StudentExam studentExam1;

    private StudentExam studentExamForTestExam1;

    private StudentExam studentExamForTestExam2;

    private final List<LocalRepository> studentRepos = new ArrayList<>();

    @BeforeEach
    void initTestCase() throws Exception {
        users = programmingExerciseTestService.setupTestUsers(10, 1, 0, 2);
        users.remove(database.getUserByLogin("admin")); // the admin is not registered for the course and therefore cannot access the student exam so we need to remove it
        course1 = database.addEmptyCourse();
        exam1 = database.addActiveExamWithRegisteredUser(course1, users.get(1));
        exam1.addRegisteredUser(users.get(0));
        exam1 = examRepository.save(exam1);

        exam2 = database.addExam(course1);

        studentExam1 = database.addStudentExam(exam1);
        studentExam1.setWorkingTime(7200);
        studentExam1.setUser(users.get(0));
        studentExamRepository.save(studentExam1);
        database.addStudentExam(exam2);

        testExam1 = database.addActiveTestExamWithRegisteredUserWithoutStudentExam(course1, users.get(0));
        studentExamForTestExam1 = database.addStudentExamForTestExam(testExam1, users.get(0));

        testExam2 = database.addTestExamWithRegisteredUser(course1, users.get(0));
        testExam2.setVisibleDate(ZonedDateTime.now().minusHours(3));
        testExam2.setStartDate(ZonedDateTime.now().minusHours(2));
        testExam2.setEndDate(ZonedDateTime.now().minusHours(1));
        examRepository.save(testExam2);
        testExam2 = database.addTextModelingProgrammingExercisesToExam(testExam2, false, true);
        studentExamForTestExam2 = database.addStudentExamForTestExam(testExam2, users.get(0));
        studentExamForTestExam2.setSubmitted(true);
        studentExamForTestExam2.setSubmissionDate(ZonedDateTime.now().minusMinutes(65));
        studentExamRepository.save(studentExamForTestExam2);

        userRepository.save(ModelFactory.generateActivatedUser("student42"));

        // TODO: all parts using programmingExerciseTestService should also be provided for Gitlab+Jenkins
        programmingExerciseTestService.setup(this, versionControlService, continuousIntegrationService);
        bitbucketRequestMockProvider.enableMockingOfRequests(true);
        bambooRequestMockProvider.enableMockingOfRequests(true);
    }

    @AfterEach
    void resetDatabase() throws Exception {
        programmingExerciseTestService.tearDown();
        bitbucketRequestMockProvider.reset();
        bambooRequestMockProvider.reset();

        for (var repo : studentRepos) {
            repo.resetLocalRepo();
        }
    }

    @Test
    @WithMockUser(username = "instructor1", roles = "INSTRUCTOR")
    void testFindOne() {
        assertThrows(EntityNotFoundException.class, () -> studentExamRepository.findByIdElseThrow(Long.MAX_VALUE));
        assertThat(studentExamRepository.findByIdElseThrow(studentExam1.getId())).isEqualTo(studentExam1);
    }

    @Test
    @WithMockUser(username = "instructor1", roles = "INSTRUCTOR")
    void testFindOneWithExercisesByUserIdAndExamId() {
        var studentExam = studentExamRepository.findWithExercisesByUserIdAndExamId(Long.MAX_VALUE, exam1.getId());
        assertThat(studentExam).isEmpty();
        studentExam = studentExamRepository.findWithExercisesByUserIdAndExamId(users.get(0).getId(), exam1.getId());
        assertThat(studentExam).contains(studentExam1);
    }

    @Test
    @WithMockUser(username = "instructor1", roles = "INSTRUCTOR")
    void testFindAllDistinctWorkingTimesByExamId() {
        assertThat(studentExamRepository.findAllDistinctWorkingTimesByExamId(Long.MAX_VALUE)).isEqualTo(Set.of());
        assertThat(studentExamRepository.findAllDistinctWorkingTimesByExamId(exam1.getId())).isEqualTo(Set.of(studentExam1.getWorkingTime()));
    }

    @Test
    @WithMockUser(username = "instructor1", roles = "INSTRUCTOR")
    void testFindMaxWorkingTimeById() {
        assertThrows(EntityNotFoundException.class, () -> studentExamRepository.findMaxWorkingTimeByExamIdElseThrow(Long.MAX_VALUE));
        assertThat(studentExamRepository.findMaxWorkingTimeByExamIdElseThrow(exam1.getId())).isEqualTo(studentExam1.getWorkingTime());
    }

    private void deleteExam1WithInstructor() throws Exception {
        // change back to instructor user
        database.changeUser("instructor1");
        // Clean up to prevent exceptions during reset database
        request.delete("/api/courses/" + course1.getId() + "/exams/" + exam1.getId(), HttpStatus.OK);
    }

    @Test
    @WithMockUser(username = "student1", roles = "USER")
    void testAll_asStudent() throws Exception {
        this.testAllPreAuthorize();
    }

    @Test
    @WithMockUser(username = "tutor1", roles = "TA")
    void testAll_asTutor() throws Exception {
        this.testAllPreAuthorize();
    }

    private void testAllPreAuthorize() throws Exception {
        request.get("/api/courses/" + course1.getId() + "/exams/" + exam1.getId() + "/student-exams/" + studentExam1.getId(), HttpStatus.FORBIDDEN, StudentExam.class);
        request.getList("/api/courses/" + course1.getId() + "/exams/" + exam1.getId() + "/student-exams", HttpStatus.FORBIDDEN, StudentExam.class);
    }

    @Test
    @WithMockUser(username = "instructor1", roles = "INSTRUCTOR")
    void testGetStudentExam_asInstructor() throws Exception {
        request.get("/api/courses/" + course1.getId() + "/exams/" + exam1.getId() + "/student-exams/" + studentExam1.getId(), HttpStatus.OK, StudentExam.class);
    }

    @Test
    @WithMockUser(username = "instructor1", roles = "INSTRUCTOR")
    void testGetStudentExamsForExam_asInstructor() throws Exception {
        List<StudentExam> studentExams = request.getList("/api/courses/" + course1.getId() + "/exams/" + exam1.getId() + "/student-exams", HttpStatus.OK, StudentExam.class);
        assertThat(studentExams).hasSize(2);
    }

    private List<StudentExam> prepareStudentExamsForConduction(boolean early) throws Exception {
        for (int i = 1; i <= 22; i++) {
            bitbucketRequestMockProvider.mockUserExists("student" + i);
        }

        ZonedDateTime examVisibleDate;
        ZonedDateTime examStartDate;
        ZonedDateTime examEndDate;
        if (early) {
            examStartDate = ZonedDateTime.now().plusHours(1);
            examEndDate = ZonedDateTime.now().plusHours(3);
        }
        else {
            // If the exam is prepared only 5 minutes before the release date, the repositories of the students are unlocked as well.
            examStartDate = ZonedDateTime.now().plusMinutes(1 + Constants.SECONDS_AFTER_RELEASE_DATE_FOR_UNLOCKING_STUDENT_EXAM_REPOS);
            examEndDate = ZonedDateTime.now().plusMinutes(3 + Constants.SECONDS_AFTER_RELEASE_DATE_FOR_UNLOCKING_STUDENT_EXAM_REPOS);
        }

        examVisibleDate = ZonedDateTime.now().minusMinutes(10 + Constants.SECONDS_AFTER_RELEASE_DATE_FOR_UNLOCKING_STUDENT_EXAM_REPOS);
        // --> 2 min = 120s working time

        course2 = database.addEmptyCourse();
        exam2 = database.addExam(course2, examVisibleDate, examStartDate, examEndDate);
        exam2 = database.addExerciseGroupsAndExercisesToExam(exam2, true);

        // register users
        Set<User> registeredStudents = users.stream().filter(user -> user.getLogin().contains("student")).collect(Collectors.toSet());
        exam2.setRegisteredUsers(registeredStudents);
        exam2.setRandomizeExerciseOrder(false);
        exam2 = examRepository.save(exam2);

        // generate individual student exams
        List<StudentExam> studentExams = request.postListWithResponseBody("/api/courses/" + course2.getId() + "/exams/" + exam2.getId() + "/generate-student-exams",
                Optional.empty(), StudentExam.class, HttpStatus.OK);
        assertThat(studentExams).hasSize(exam2.getRegisteredUsers().size());
        assertThat(studentExamRepository.findAll()).hasSize(registeredStudents.size() + 5); // we generate five additional student exams in the @Before method

        // start exercises

        List<ProgrammingExercise> programmingExercises = new ArrayList<>();
        for (var exercise : exam2.getExerciseGroups().get(6).getExercises()) {
            var programmingExercise = (ProgrammingExercise) exercise;
            programmingExercises.add(programmingExercise);

            programmingExerciseTestService.setupRepositoryMocks(programmingExercise);
            for (var user : exam2.getRegisteredUsers()) {
                var repo = new LocalRepository(defaultBranch);
                repo.configureRepos("studentRepo", "studentOriginRepo");
                programmingExerciseTestService.setupRepositoryMocksParticipant(programmingExercise, user.getLogin(), repo);
                studentRepos.add(repo);
            }
        }

        for (var programmingExercise : programmingExercises) {
            for (var user : users) {
                mockConnectorRequestsForStartParticipation(programmingExercise, user.getParticipantIdentifier(), Set.of(user), true, HttpStatus.CREATED);
            }
        }

        Integer noGeneratedParticipations = request.postWithResponseBody("/api/courses/" + course2.getId() + "/exams/" + exam2.getId() + "/student-exams/start-exercises",
                Optional.empty(), Integer.class, HttpStatus.OK);

        assertThat(noGeneratedParticipations).isEqualTo(registeredStudents.size() * exam2.getExerciseGroups().size());

        if (!early) {
            // simulate "wait" for exam to start
            exam2.setStartDate(ZonedDateTime.now());
            exam2.setEndDate(ZonedDateTime.now().plusMinutes(2));
            examRepository.save(exam2);
        }

        bitbucketRequestMockProvider.reset();
        return studentExams;
    }

    @Test
    @WithMockUser(username = "instructor1", roles = "INSTRUCTOR")
<<<<<<< HEAD
    void testGetStudentExamForConduction() throws Exception {
=======
    public void testStartExercises_testExam() throws Exception {

        request.postWithResponseBody("/api/courses/" + course1.getId() + "/exams/" + testExam1.getId() + "/student-exams/start-exercises", Optional.empty(), Integer.class,
                HttpStatus.FORBIDDEN);
    }

    @Test
    @WithMockUser(username = "instructor1", roles = "INSTRUCTOR")
    public void testGetStudentExamForConduction() throws Exception {
>>>>>>> 7e4fee48
        List<StudentExam> studentExams = prepareStudentExamsForConduction(false);

        for (var studentExam : studentExams) {
            var user = studentExam.getUser();
            database.changeUser(user.getLogin());
            final HttpHeaders headers = new HttpHeaders();
            headers.set("User-Agent", "foo");
            headers.set("X-Artemis-Client-Fingerprint", "bar");
            headers.set("X-Forwarded-For", "10.0.28.1");
            var response = request.get("/api/courses/" + course2.getId() + "/exams/" + exam2.getId() + "/student-exams/" + studentExam.getId() + "/conduction", HttpStatus.OK,
                    StudentExam.class, headers);
            assertThat(response).isEqualTo(studentExam);
            assertThat(response.isStarted()).isTrue();
            assertThat(response.getExercises()).hasSize(exam2.getNumberOfExercisesInExam());
            var textExercise = (TextExercise) response.getExercises().get(0);
            var quizExercise = (QuizExercise) response.getExercises().get(1);
            assertThat(textExercise.getStudentParticipations()).hasSize(1);
            var participation1 = textExercise.getStudentParticipations().iterator().next();
            assertThat(participation1.getParticipant()).isEqualTo(user);
            assertThat(participation1.getSubmissions()).hasSize(1);
            assertThat(quizExercise.getStudentParticipations()).hasSize(1);
            var participation2 = quizExercise.getStudentParticipations().iterator().next();
            assertThat(participation2.getParticipant()).isEqualTo(user);
            assertThat(participation2.getSubmissions()).hasSize(1);

            // Ensure that student exam was marked as started
            assertThat(studentExamRepository.findById(studentExam.getId()).get().isStarted()).isTrue();

            // Check that sensitive information has been removed
            assertThat(textExercise.getGradingCriteria()).isEmpty();
            assertThat(textExercise.getGradingInstructions()).isNull();
            assertThat(textExercise.getExampleSolution()).isNull();

            // Check that sensitive information has been removed
            assertThat(quizExercise.getGradingCriteria()).isEmpty();
            assertThat(quizExercise.getGradingInstructions()).isNull();
            assertThat(quizExercise.getQuizQuestions()).hasSize(3);

            for (QuizQuestion question : quizExercise.getQuizQuestions()) {
                if (question instanceof MultipleChoiceQuestion) {
                    assertThat(((MultipleChoiceQuestion) question).getAnswerOptions()).hasSize(2);
                    for (AnswerOption answerOption : ((MultipleChoiceQuestion) question).getAnswerOptions()) {
                        assertThat(answerOption.getExplanation()).isNull();
                        assertThat(answerOption.isIsCorrect()).isNull();
                    }
                }
                else if (question instanceof DragAndDropQuestion) {
                    assertThat(((DragAndDropQuestion) question).getCorrectMappings()).isEmpty();
                }
                else if (question instanceof ShortAnswerQuestion) {
                    assertThat(((ShortAnswerQuestion) question).getCorrectMappings()).isEmpty();
                }
            }

            assertThat(response.getExamSessions()).hasSize(1);
            var examSession = response.getExamSessions().iterator().next();
            final var optionalExamSession = examSessionRepository.findById(examSession.getId());
            assertThat(optionalExamSession).isPresent();

            assertThat(examSession.getSessionToken()).isNotNull();
            assertThat(examSession.getUserAgent()).isNull();
            assertThat(examSession.getBrowserFingerprintHash()).isNull();
            assertThat(examSession.getIpAddress()).isNull();
            assertThat(optionalExamSession.get().getUserAgent()).isEqualTo("foo");
            assertThat(optionalExamSession.get().getBrowserFingerprintHash()).isEqualTo("bar");
            assertThat(optionalExamSession.get().getIpAddress().toNormalizedString()).isEqualTo("10.0.28.1");
        }

        deleteExam1WithInstructor();
    }

    @Test
    @WithMockUser(username = "student1", roles = "USER")
    public void testGetStudentExamForConduction_testExam() throws Exception {
        request.get("/api/courses/" + course1.getId() + "/exams/" + testExam1.getId() + "/student-exams/" + studentExam1.getId() + "/conduction", HttpStatus.OK, StudentExam.class);
    }

    @Test
    @WithMockUser(username = "instructor1", roles = "INSTRUCTOR")
    void testGetTestRunForConduction() throws Exception {
        var instructor = database.getUserByLogin("instructor1");
        var examVisibleDate = ZonedDateTime.now().minusMinutes(5);
        var examStartDate = ZonedDateTime.now().plusMinutes(4);
        var examEndDate = ZonedDateTime.now().plusMinutes(3);
        // --> 2 min = 120s working time

        course2 = database.addEmptyCourse();
        exam2 = database.addExam(course2, examVisibleDate, examStartDate, examEndDate);
        var exam = database.addTextModelingProgrammingExercisesToExam(exam2, true, false);
        final var testRun = database.setupTestRunForExamWithExerciseGroupsForInstructor(exam, instructor, exam.getExerciseGroups());
        assertThat(testRun.isTestRun()).isTrue();

        var response = request.get("/api/courses/" + exam.getCourse().getId() + "/exams/" + exam.getId() + "/test-run/" + testRun.getId() + "/conduction", HttpStatus.OK,
                StudentExam.class);
        assertThat(response).isEqualTo(testRun);
        assertThat(response.isStarted()).isTrue();
        assertThat(response.isTestRun()).isTrue();
        assertThat(response.getExercises()).hasSize(exam.getNumberOfExercisesInExam());
        // Ensure that student exam was marked as started
        assertThat(studentExamRepository.findById(testRun.getId()).get().isStarted()).isTrue();
    }

    @Test
    @WithMockUser(username = "instructor1", roles = "INSTRUCTOR")
    void testFindAllTestRunsForExam() throws Exception {
        var instructor = database.getUserByLogin("instructor1");
        var instructor2 = database.getUserByLogin("instructor2");
        var examVisibleDate = ZonedDateTime.now().minusMinutes(5);
        var examStartDate = ZonedDateTime.now().plusMinutes(4);
        var examEndDate = ZonedDateTime.now().plusMinutes(3);
        // --> 2 min = 120s working time

        course2 = database.addEmptyCourse();
        exam2 = database.addExam(course2, examVisibleDate, examStartDate, examEndDate);
        var exam = database.addTextModelingProgrammingExercisesToExam(exam2, true, false);
        database.setupTestRunForExamWithExerciseGroupsForInstructor(exam, instructor, exam.getExerciseGroups());
        database.setupTestRunForExamWithExerciseGroupsForInstructor(exam, instructor2, exam.getExerciseGroups());

        List<StudentExam> response = request.getList("/api/courses/" + exam.getCourse().getId() + "/exams/" + exam.getId() + "/test-runs/", HttpStatus.OK, StudentExam.class);
        assertThat(response).hasSize(2);
    }

    @Test
    @WithMockUser(username = "instructor1", roles = "INSTRUCTOR")
    void testGetAllTestRunSubmissionsForExercise() throws Exception {
        var instructor = database.getUserByLogin("instructor1");
        course2 = database.addEmptyCourse();
        var examVisibleDate = ZonedDateTime.now().minusMinutes(5);
        var examStartDate = ZonedDateTime.now().plusMinutes(4);
        var examEndDate = ZonedDateTime.now().plusMinutes(3);
        exam2 = database.addExam(course2, examVisibleDate, examStartDate, examEndDate);
        var exam = database.addTextModelingProgrammingExercisesToExam(exam2, false, false);
        var testRun = database.setupTestRunForExamWithExerciseGroupsForInstructor(exam, instructor, exam.getExerciseGroups());
        List<Submission> response = request.getList("/api/exercises/" + testRun.getExercises().get(0).getId() + "/test-run-submissions", HttpStatus.OK, Submission.class);
        assertThat(response).isNotEmpty();
        assertThat((response.get(0).getParticipation()).isTestRun()).isTrue();
    }

    @Test
    @WithMockUser(username = "instructor1", roles = "INSTRUCTOR")
    void testGetAllTestRunSubmissionsForExercise_notExamExercise() throws Exception {
        course2 = database.addEmptyCourse();
        var exercise = database.addProgrammingExerciseToCourse(course2, false);
        request.getList("/api/exercises/" + exercise.getId() + "/test-run-submissions", HttpStatus.FORBIDDEN, Submission.class);
    }

    @Test
    @WithMockUser(username = "instructor1", roles = "INSTRUCTOR")
    void testGetAllTestRunSubmissionsForExercise_notInstructor() throws Exception {
        var instructor = database.getUserByLogin("instructor1");
        course2 = database.addEmptyCourse();
        var examVisibleDate = ZonedDateTime.now().minusMinutes(5);
        var examStartDate = ZonedDateTime.now().plusMinutes(4);
        var examEndDate = ZonedDateTime.now().plusMinutes(3);
        exam2 = database.addExam(course2, examVisibleDate, examStartDate, examEndDate);
        var exam = database.addTextModelingProgrammingExercisesToExam(exam2, false, false);
        var testRun = database.setupTestRunForExamWithExerciseGroupsForInstructor(exam, instructor, exam.getExerciseGroups());
        database.changeUser("student2");
        request.getList("/api/exercises/" + testRun.getExercises().get(0).getId() + "/test-run-submissions", HttpStatus.FORBIDDEN, Submission.class);
    }

    @Test
    @WithMockUser(username = "instructor1", roles = "INSTRUCTOR")
    void testGetAllTestRunSubmissionsForExercise_noTestRunSubmissions() throws Exception {
        course2 = database.addEmptyCourse();
        var examVisibleDate = ZonedDateTime.now().minusMinutes(5);
        var examStartDate = ZonedDateTime.now().plusMinutes(4);
        var examEndDate = ZonedDateTime.now().plusMinutes(3);
        exam2 = database.addExam(course2, examVisibleDate, examStartDate, examEndDate);
        var exam = database.addTextModelingProgrammingExercisesToExam(exam2, false, false);
        final var latestSubmissions = request.getList("/api/exercises/" + exam.getExerciseGroups().get(0).getExercises().iterator().next().getId() + "/test-run-submissions",
                HttpStatus.OK, Submission.class);
        assertThat(latestSubmissions).isEmpty();
    }

    @Test
    @WithMockUser(username = "instructor1", roles = "INSTRUCTOR")
    void testGetWorkingTimesNoStudentExams() {
        var examVisibleDate = ZonedDateTime.now().minusMinutes(5);
        var examStartDate = ZonedDateTime.now().plusMinutes(5);
        var examEndDate = ZonedDateTime.now().plusMinutes(20);

        Course course = database.addEmptyCourse();
        Exam exam = database.addExam(course, examVisibleDate, examStartDate, examEndDate);
        exam = database.addExerciseGroupsAndExercisesToExam(exam, true);

        // register user
        exam.setRegisteredUsers(new HashSet<>(users));
        exam.setNumberOfExercisesInExam(2);
        exam.setRandomizeExerciseOrder(false);
        exam = examRepository.save(exam);

        /*
         * don't generate individual student exams
         */

        assertThat(studentExamRepository.findMaxWorkingTimeByExamId(exam.getId())).isEmpty();
        assertThat(studentExamRepository.findAllDistinctWorkingTimesByExamId(exam.getId())).isEmpty();
    }

    @Test
    @WithMockUser(username = "instructor1", roles = "INSTRUCTOR")
    void testGetWorkingTimesDifferentStudentExams() throws Exception {
        var examVisibleDate = ZonedDateTime.now().minusMinutes(5);
        var examStartDate = ZonedDateTime.now().plusMinutes(5);
        var examEndDate = ZonedDateTime.now().plusMinutes(20);

        Course course = database.addEmptyCourse();
        Exam exam = database.addExam(course, examVisibleDate, examStartDate, examEndDate);
        exam = database.addExerciseGroupsAndExercisesToExam(exam, true);

        // register user
        exam.setRegisteredUsers(new HashSet<>(users));
        exam.setRandomizeExerciseOrder(false);
        exam = examRepository.save(exam);

        // generate individual student exams
        List<StudentExam> studentExams = request.postListWithResponseBody("/api/courses/" + course.getId() + "/exams/" + exam.getId() + "/generate-student-exams", Optional.empty(),
                StudentExam.class, HttpStatus.OK);

        // Modify working times

        var expectedWorkingTimes = new HashSet<Integer>();
        int maxWorkingTime = (int) Duration.between(examStartDate, examEndDate).getSeconds();

        for (int i = 0; i < studentExams.size(); i++) {
            if (i % 2 == 0)
                maxWorkingTime += 35;
            expectedWorkingTimes.add(maxWorkingTime);

            var studentExam = studentExams.get(i);
            studentExam.setWorkingTime(maxWorkingTime);
            studentExamRepository.save(studentExam);
        }

        assertThat(studentExamRepository.findMaxWorkingTimeByExamId(exam.getId())).contains(maxWorkingTime);
        assertThat(studentExamRepository.findAllDistinctWorkingTimesByExamId(exam.getId())).containsExactlyInAnyOrderElementsOf(expectedWorkingTimes);
    }

    @Test
    @WithMockUser(username = "instructor1", roles = "INSTRUCTOR")
    void testUpdateWorkingTime() throws Exception {
        int newWorkingTime = 180 * 60;
        exam1.setVisibleDate(ZonedDateTime.now().plusMinutes(5));
        exam1 = examRepository.save(exam1);
        StudentExam result = request.patchWithResponseBody(
                "/api/courses/" + course1.getId() + "/exams/" + exam1.getId() + "/student-exams/" + studentExam1.getId() + "/working-time", newWorkingTime, StudentExam.class,
                HttpStatus.OK);
        assertThat(result.getWorkingTime()).isEqualTo(newWorkingTime);
        assertThat(studentExamRepository.findById(studentExam1.getId()).get().getWorkingTime()).isEqualTo(newWorkingTime);
    }

    @Test
    @WithMockUser(username = "instructor1", roles = "INSTRUCTOR")
    void testUpdateWorkingTimeInvalid() throws Exception {
        int newWorkingTime = 0;
        exam1.setVisibleDate(ZonedDateTime.now().plusMinutes(5));
        exam1 = examRepository.save(exam1);
        request.patchWithResponseBody("/api/courses/" + course1.getId() + "/exams/" + exam1.getId() + "/student-exams/" + studentExam1.getId() + "/working-time", newWorkingTime,
                StudentExam.class, HttpStatus.BAD_REQUEST);
        // working time did not change
        var studentExamDB = studentExamRepository.findById(studentExam1.getId()).get();
        assertThat(studentExamDB.getWorkingTime()).isEqualTo(studentExam1.getWorkingTime());

        newWorkingTime = -10;
        request.patchWithResponseBody("/api/courses/" + course1.getId() + "/exams/" + exam1.getId() + "/student-exams/" + studentExam1.getId() + "/working-time", newWorkingTime,
                StudentExam.class, HttpStatus.BAD_REQUEST);
        // working time did not change
        studentExamDB = studentExamRepository.findById(studentExam1.getId()).get();
        assertThat(studentExamDB.getWorkingTime()).isEqualTo(studentExam1.getWorkingTime());
    }

    @Test
    @WithMockUser(username = "instructor1", roles = "INSTRUCTOR")
    void testUpdateWorkingTimeLate() throws Exception {
        int newWorkingTime = 180 * 60;
        exam1.setVisibleDate(ZonedDateTime.now());
        exam1 = examRepository.save(exam1);
        request.patchWithResponseBody("/api/courses/" + course1.getId() + "/exams/" + exam1.getId() + "/student-exams/" + studentExam1.getId() + "/working-time", newWorkingTime,
                StudentExam.class, HttpStatus.BAD_REQUEST);
        // working time did not change
        var studentExamDB = studentExamRepository.findById(studentExam1.getId()).get();
        assertThat(studentExamDB.getWorkingTime()).isEqualTo(studentExam1.getWorkingTime());
    }

    @Test
    @WithMockUser(username = "student1", roles = "USER")
    void testSubmitStudentExam_alreadySubmitted() throws Exception {
        studentExam1.setSubmitted(true);
        request.post("/api/courses/" + course1.getId() + "/exams/" + exam1.getId() + "/student-exams/submit", studentExam1, HttpStatus.CONFLICT);
        studentExamRepository.save(studentExam1);
        studentExam1.setSubmitted(false);
        request.post("/api/courses/" + course1.getId() + "/exams/" + exam1.getId() + "/student-exams/submit", studentExam1, HttpStatus.CONFLICT);
    }

    @Test
    @WithMockUser(username = "student1", roles = "USER")
    void testSubmitStudentExam_notInTime() throws Exception {
        studentExam1.setSubmitted(false);
        studentExamRepository.save(studentExam1);
        // Forbidden because user tried to submit before start
        exam1.setStartDate(ZonedDateTime.now().plusHours(1));
        examRepository.save(exam1);
        request.post("/api/courses/" + course1.getId() + "/exams/" + exam1.getId() + "/student-exams/submit", studentExam1, HttpStatus.FORBIDDEN);
        // Forbidden because user tried to submit after end
        exam1.setStartDate(ZonedDateTime.now().minusHours(5));
        examRepository.save(exam1);
        request.post("/api/courses/" + course1.getId() + "/exams/" + exam1.getId() + "/student-exams/submit", studentExam1, HttpStatus.FORBIDDEN);
    }

    @Test
    @WithMockUser(username = "student1", roles = "USER")
    void testSubmitStudentExam_differentUser() throws Exception {
        studentExam1.setSubmitted(false);
        studentExamRepository.save(studentExam1);
        // Forbidden because user object is wrong
        User student2 = database.getUserByLogin("student2");
        studentExam1.setUser(student2);
        request.post("/api/courses/" + course1.getId() + "/exams/" + exam1.getId() + "/student-exams/submit", studentExam1, HttpStatus.FORBIDDEN);

        User student1 = database.getUserByLogin("student1");
        studentExam1 = studentExamRepository.findByIdElseThrow(studentExam1.getId());
        assertThat(studentExam1.getUser()).isEqualTo(student1);
    }

    @Test
    @WithMockUser(username = "student1", roles = "USER")
    void testSubmitStudentExam() throws Exception {
        request.postWithoutLocation("/api/courses/" + course1.getId() + "/exams/" + exam1.getId() + "/student-exams/submit", studentExam1, HttpStatus.OK, null);
        StudentExam submittedStudentExam = studentExamRepository.findById(studentExam1.getId()).get();
        // Ensure that student exam has been marked as submitted
        assertThat(submittedStudentExam.isSubmitted()).isTrue();
        // Ensure that student exam has been set
        assertThat(submittedStudentExam.getSubmissionDate()).isNotNull();
    }

    @Test
    @WithMockUser(username = "instructor1", roles = "INSTRUCTOR")
<<<<<<< HEAD
    void testSubmitExamOtherUser_forbidden() throws Exception {
        prepareStudentExamsForConduction(false);
=======
    public void testSubmitExamOtherUser_forbidden() throws Exception {
        List<StudentExam> studentExamList = prepareStudentExamsForConduction(false);
>>>>>>> 7e4fee48
        database.changeUser("student1");
        var studentExamResponse = request.get("/api/courses/" + course2.getId() + "/exams/" + exam2.getId() + "/student-exams/" + studentExamList.get(0).getId() + "/conduction",
                HttpStatus.OK, StudentExam.class);
        studentExamResponse.setExercises(null);
        // use a different user
        database.changeUser("student2");
        request.post("/api/courses/" + course2.getId() + "/exams/" + exam2.getId() + "/student-exams/submit", studentExamResponse, HttpStatus.FORBIDDEN);
        deleteExam1WithInstructor();
    }

    @Test
    @WithMockUser(username = "instructor1", roles = "INSTRUCTOR")
<<<<<<< HEAD
    void testgetExamTooEarly_forbidden() throws Exception {
        prepareStudentExamsForConduction(true);
=======
    public void testgetExamTooEarly_forbidden() throws Exception {
        List<StudentExam> studentExamList = prepareStudentExamsForConduction(true);
>>>>>>> 7e4fee48

        database.changeUser("student1");

        request.get("/api/courses/" + course2.getId() + "/exams/" + exam2.getId() + "/student-exams/" + studentExamList.get(0).getId() + "/conduction", HttpStatus.FORBIDDEN,
                StudentExam.class);
    }

    @Test
    @WithMockUser(username = "instructor1", roles = "INSTRUCTOR")
    void testAssessUnsubmittedStudentExams() throws Exception {
        prepareStudentExamsForConduction(false);
        exam2.setStartDate(ZonedDateTime.now().minusMinutes(10));
        exam2.setEndDate(ZonedDateTime.now().minusMinutes(8));
        exam2 = examRepository.save(exam2);

        request.postWithoutLocation("/api/courses/" + course2.getId() + "/exams/" + exam2.getId() + "/student-exams/assess-unsubmitted-and-empty-student-exams", Optional.empty(),
                HttpStatus.OK, null);
        database.changeUser("instructor1");
        Set<StudentExam> unsubmittedStudentExams = studentExamRepository.findAllUnsubmittedWithExercisesByExamId(exam2.getId());
        Map<User, List<Exercise>> exercisesOfUser = studentExamService.getExercisesOfUserMap(unsubmittedStudentExams);
        for (final var user : exercisesOfUser.keySet()) {
            final var studentParticipations = studentParticipationRepository.findByStudentIdAndIndividualExercisesWithEagerSubmissionsResultIgnoreTestRuns(user.getId(),
                    exercisesOfUser.get(user));
            for (final var studentParticipation : studentParticipations) {
                if (studentParticipation.findLatestSubmission().isPresent()) {
                    var result = studentParticipation.findLatestSubmission().get().getLatestResult();
                    assertThat(result).isNotNull();
                    assertThat(result.getScore()).isZero();
                    assertThat(result.getAssessmentType()).isEqualTo(AssessmentType.SEMI_AUTOMATIC);
                    result = resultRepository.findByIdWithEagerFeedbacks(result.getId()).get();
                    assertThat(result.getFeedbacks()).isNotEmpty();
                    assertThat(result.getFeedbacks().get(0).getDetailText()).isEqualTo("You did not submit your exam");
                }
                else {
                    fail("StudentParticipation which is part of an unsubmitted StudentExam contains no submission or result after automatic assessment of unsubmitted student exams call.");
                }
            }
        }
    }

    @Test
    @WithMockUser(username = "instructor1", roles = "INSTRUCTOR")
    void testAssessUnsubmittedStudentExamsForMultipleCorrectionRounds() throws Exception {
        prepareStudentExamsForConduction(false);
        exam2.setNumberOfCorrectionRoundsInExam(2);
        exam2.setStartDate(ZonedDateTime.now().minusMinutes(10));
        exam2.setEndDate(ZonedDateTime.now().minusMinutes(8));
        exam2.setWorkingTime(2 * 60);
        exam2 = examRepository.save(exam2);

        request.postWithoutLocation("/api/courses/" + course2.getId() + "/exams/" + exam2.getId() + "/student-exams/assess-unsubmitted-and-empty-student-exams", Optional.empty(),
                HttpStatus.OK, null);
        database.changeUser("instructor1");
        Set<StudentExam> unsubmittedStudentExams = studentExamRepository.findAllUnsubmittedWithExercisesByExamId(exam2.getId());
        Map<User, List<Exercise>> exercisesOfUser = studentExamService.getExercisesOfUserMap(unsubmittedStudentExams);
        for (final var user : exercisesOfUser.keySet()) {
            final var studentParticipations = studentParticipationRepository.findByStudentIdAndIndividualExercisesWithEagerSubmissionsResultIgnoreTestRuns(user.getId(),
                    exercisesOfUser.get(user));
            for (final var studentParticipation : studentParticipations) {
                if (studentParticipation.findLatestSubmission().isPresent()) {
                    assertThat(studentParticipation.findLatestSubmission().get().getResults()).isNotNull().hasSize(exam2.getNumberOfCorrectionRoundsInExam());
                    for (var result : Objects.requireNonNull(studentParticipation.findLatestSubmission().get().getResults())) {
                        assertThat(result).isNotNull();
                        assertThat(result.getScore()).isZero();
                        assertThat(result.getAssessmentType()).isEqualTo(AssessmentType.SEMI_AUTOMATIC);
                        result = resultRepository.findByIdWithEagerFeedbacks(result.getId()).get();
                        assertThat(result.getFeedbacks()).isNotEmpty();
                        assertThat(result.getFeedbacks().get(0).getDetailText()).isEqualTo("You did not submit your exam");
                    }
                }
                else {
                    fail("StudentParticipation which is part of an unsubmitted StudentExam contains no submission or result after automatic assessment of unsubmitted student exams call.");
                }
            }
        }
    }

    @Test
    @WithMockUser(username = "instructor1", roles = "INSTRUCTOR")
    void testAssessEmptyExamSubmissions() throws Exception {
        final var studentExams = prepareStudentExamsForConduction(false);
        // submit student exam with empty submissions
        for (final var studentExam : studentExams) {
            studentExam.setSubmitted(true);
            studentExam.setSubmissionDate(ZonedDateTime.now());
            studentExamRepository.save(studentExam);
        }
        // this test should be after the end date of the exam
        exam2.setStartDate(ZonedDateTime.now().minusMinutes(10));
        exam2.setEndDate(ZonedDateTime.now().minusMinutes(7));
        exam2.setWorkingTime(3 * 60);
        examRepository.save(exam2);

        request.postWithoutLocation("/api/courses/" + course2.getId() + "/exams/" + exam2.getId() + "/student-exams/assess-unsubmitted-and-empty-student-exams", Optional.empty(),
                HttpStatus.OK, null);
        database.changeUser("instructor1");
        Map<User, List<Exercise>> exercisesOfUser = studentExamService.getExercisesOfUserMap(new HashSet<>(studentExams));
        for (final var user : exercisesOfUser.keySet()) {
            final var studentParticipations = studentParticipationRepository.findByStudentIdAndIndividualExercisesWithEagerSubmissionsResultIgnoreTestRuns(user.getId(),
                    exercisesOfUser.get(user));
            for (final var studentParticipation : studentParticipations) {
                if (studentParticipation.findLatestSubmission().isPresent()) {
                    var result = studentParticipation.findLatestSubmission().get().getLatestResult();
                    assertThat(result).isNotNull();
                    assertThat(result.getScore()).isZero();
                    assertThat(result.getAssessmentType()).isEqualTo(AssessmentType.SEMI_AUTOMATIC);
                    result = resultRepository.findByIdWithEagerFeedbacks(result.getId()).get();
                    assertThat(result.getFeedbacks()).isNotEmpty();
                    assertThat(result.getFeedbacks().get(0).getDetailText()).isEqualTo("Empty submission");
                }
                else {
                    fail("StudentParticipation which is part of an unsubmitted StudentExam contains no submission or result after automatic assessment of unsubmitted student exams call.");
                }
            }
        }
    }

    @Test
    @WithMockUser(username = "instructor1", roles = "INSTRUCTOR")
    void testAssessEmptyExamSubmissionsForMultipleCorrectionRounds() throws Exception {
        final var studentExams = prepareStudentExamsForConduction(false);
        // submit student exam with empty submissions
        for (final var studentExam : studentExams) {
            studentExam.setSubmitted(true);
            studentExam.setSubmissionDate(ZonedDateTime.now());
            studentExamRepository.save(studentExam);
        }
        // this test should be after the end date of the exam
        exam2.setStartDate(ZonedDateTime.now().minusMinutes(10));
        exam2.setEndDate(ZonedDateTime.now().minusMinutes(7));
        exam2.setNumberOfCorrectionRoundsInExam(2);
        examRepository.save(exam2);

        request.postWithoutLocation("/api/courses/" + course2.getId() + "/exams/" + exam2.getId() + "/student-exams/assess-unsubmitted-and-empty-student-exams", Optional.empty(),
                HttpStatus.OK, null);
        database.changeUser("instructor1");
        Map<User, List<Exercise>> exercisesOfUser = studentExamService.getExercisesOfUserMap(new HashSet<>(studentExams));
        for (final var user : exercisesOfUser.keySet()) {
            final var studentParticipations = studentParticipationRepository.findByStudentIdAndIndividualExercisesWithEagerSubmissionsResultIgnoreTestRuns(user.getId(),
                    exercisesOfUser.get(user));
            for (final var studentParticipation : studentParticipations) {
                if (studentParticipation.findLatestSubmission().isPresent()) {
                    assertThat(studentParticipation.findLatestSubmission().get().getResults()).isNotNull().hasSize(exam2.getNumberOfCorrectionRoundsInExam());
                    for (var result : Objects.requireNonNull(studentParticipation.findLatestSubmission().get().getResults())) {
                        assertThat(result).isNotNull();
                        assertThat(result.getScore()).isZero();
                        assertThat(result.getAssessmentType()).isEqualTo(AssessmentType.SEMI_AUTOMATIC);
                        result = resultRepository.findByIdWithEagerFeedbacks(result.getId()).get();
                        assertThat(result.getFeedbacks()).isNotEmpty();
                        assertThat(result.getFeedbacks().get(0).getDetailText()).isEqualTo("Empty submission");
                    }
                }
                else {
                    fail("StudentParticipation which is part of an unsubmitted StudentExam contains no submission or result after automatic assessment of unsubmitted student exams call.");
                }
            }
        }
    }

    @Test
    @WithMockUser(username = "instructor1", roles = "INSTRUCTOR")
    void testAssessUnsubmittedStudentExams_forbidden() throws Exception {
        prepareStudentExamsForConduction(false);
        exam2.setStartDate(ZonedDateTime.now().minusMinutes(3));
        exam2.setEndDate(ZonedDateTime.now().minusMinutes(1));
        exam2 = examRepository.save(exam2);

        database.changeUser("tutor1");
        request.postWithoutLocation("/api/courses/" + course2.getId() + "/exams/" + exam2.getId() + "/student-exams/assess-unsubmitted-and-empty-student-exams", null,
                HttpStatus.FORBIDDEN, null);
    }

    @Test
    @WithMockUser(username = "instructor1", roles = "INSTRUCTOR")
    void testAssessUnsubmittedStudentExams_badRequest() throws Exception {
        prepareStudentExamsForConduction(false);
        exam2 = examRepository.save(exam2);

        request.postWithoutLocation("/api/courses/" + course2.getId() + "/exams/" + exam2.getId() + "/student-exams/assess-unsubmitted-and-empty-student-exams", null,
                HttpStatus.BAD_REQUEST, null);
    }

    @Test
    @WithMockUser(username = "instructor1", roles = "INSTRUCTOR")
    void testAssessExamWithSubmissionResult() throws Exception {

        List<StudentExam> studentExams = prepareStudentExamsForConduction(false);

        // this test should be after the end date of the exam
        exam2.setStartDate(ZonedDateTime.now().minusMinutes(3));
        exam2.setEndDate(ZonedDateTime.now().minusMinutes(1));
        examRepository.save(exam2);

        database.changeUser(studentExams.get(0).getUser().getLogin());
        var studentExamResponse = request.get("/api/courses/" + course2.getId() + "/exams/" + exam2.getId() + "/student-exams/" + studentExams.get(0).getId() + "/conduction",
                HttpStatus.OK, StudentExam.class);
        for (var exercise : studentExamResponse.getExercises()) {
            var participation = exercise.getStudentParticipations().iterator().next();
            Submission submission = null;
            if (exercise instanceof ProgrammingExercise) {
                submission = new ProgrammingSubmission();
            }
            else if (exercise instanceof TextExercise) {
                submission = new TextSubmission();
            }
            else if (exercise instanceof ModelingExercise) {
                submission = new ModelingSubmission();
            }
            else if (exercise instanceof QuizExercise) {
                submission = new QuizSubmission();
            }
            if (submission != null) {
                submission.addResult(new Result());
                Set<Submission> submissions = new HashSet<>();
                submissions.add(submission);
                participation.setSubmissions(submissions);
            }
        }

        studentExamResponse = request.postWithResponseBody("/api/courses/" + course2.getId() + "/exams/" + exam2.getId() + "/student-exams/submit", studentExamResponse,
                StudentExam.class, HttpStatus.OK);
        assertThat(studentExamResponse.isSubmitted()).isTrue();
        assertThat(studentExamResponse.getSubmissionDate()).isNotNull();

        // check that the result was not injected and that the student exam was still submitted correctly

        var studentExamDatabase = request.get("/api/courses/" + course2.getId() + "/exams/" + exam2.getId() + "/student-exams/" + studentExams.get(0).getId() + "/conduction",
                HttpStatus.OK, StudentExam.class);
        for (var exercise : studentExamDatabase.getExercises()) {
            var participation = exercise.getStudentParticipations().iterator().next();
            var iterator = participation.getSubmissions().iterator();
            if (iterator.hasNext()) {
                var submission = iterator.next();
                assertThat(submission.getLatestResult()).isNull();
            }
        }
        deleteExam1WithInstructor();
    }

    @Test
    @WithMockUser(username = "instructor1", roles = "INSTRUCTOR")
    void testSubmitStudentExam_early() throws Exception {
        List<StudentExam> studentExams = prepareStudentExamsForConduction(false);

        database.changeUser(studentExams.get(0).getUser().getLogin());
        var studentExamResponse = request.get("/api/courses/" + course2.getId() + "/exams/" + exam2.getId() + "/student-exams/" + studentExams.get(0).getId() + "/conduction",
                HttpStatus.OK, StudentExam.class);
        final List<ProgrammingExercise> exercisesToBeLocked = new ArrayList<>();
        final List<ProgrammingExerciseStudentParticipation> studentProgrammingParticipations = new ArrayList<>();

        for (var exercise : studentExamResponse.getExercises()) {
            var participation = exercise.getStudentParticipations().iterator().next();
            if (exercise instanceof ProgrammingExercise programmingExercise) {
                studentProgrammingParticipations.add((ProgrammingExerciseStudentParticipation) participation);
                exercisesToBeLocked.add(programmingExercise);
                final var repositorySlug = (programmingExercise.getProjectKey() + "-" + participation.getParticipantIdentifier()).toLowerCase();
                bitbucketRequestMockProvider.mockSetRepositoryPermissionsToReadOnly(repositorySlug, programmingExercise.getProjectKey(), participation.getStudents());
            }
        }

        // submit early
        var submittedStudentExam = request.postWithResponseBody("/api/courses/" + course2.getId() + "/exams/" + exam2.getId() + "/student-exams/submit", studentExamResponse,
                StudentExam.class, HttpStatus.OK);
        assertThat(submittedStudentExam.isSubmitted()).isTrue();
        assertThat(submittedStudentExam.getSubmissionDate()).isNotNull();

        // assert that the user cannot submit again
        request.post("/api/courses/" + course2.getId() + "/exams/" + exam2.getId() + "/student-exams/submit", studentExamResponse, HttpStatus.CONFLICT);

        // assert that all repositories of programming exercises have been locked
        assert exercisesToBeLocked.size() == studentProgrammingParticipations.size();
        for (int i = 0; i < exercisesToBeLocked.size(); i++) {
            verify(programmingExerciseParticipationService, atLeastOnce()).lockStudentRepository(exercisesToBeLocked.get(i), studentProgrammingParticipations.get(i));
        }
        deleteExam1WithInstructor();
    }

    @Test
    @WithMockUser(username = "instructor1", roles = "INSTRUCTOR")
    void testSubmitStudentExam_realistic() throws Exception {
        List<StudentExam> studentExams = prepareStudentExamsForConduction(false);

        List<StudentExam> studentExamsAfterStart = new ArrayList<>();
        for (var studentExam : studentExams) {
            database.changeUser(studentExam.getUser().getLogin());
            var studentExamResponse = request.get("/api/courses/" + course2.getId() + "/exams/" + exam2.getId() + "/student-exams/" + studentExam.getId() + "/conduction",
                    HttpStatus.OK, StudentExam.class);

            for (var exercise : studentExamResponse.getExercises()) {
                var participation = exercise.getStudentParticipations().iterator().next();
                if (exercise instanceof ProgrammingExercise programmingExercise) {
                    doReturn(COMMIT_HASH_OBJECT_ID).when(gitService).getLastCommitHash(any());
                    bambooRequestMockProvider.reset();
                    bambooRequestMockProvider.mockTriggerBuild((ProgrammingExerciseParticipation) participation);
                    request.postWithoutLocation("/api/programming-submissions/" + participation.getId() + "/trigger-build", null, HttpStatus.OK, new HttpHeaders());
                    Optional<ProgrammingSubmission> programmingSubmission = programmingSubmissionRepository
                            .findFirstByParticipationIdOrderByLegalSubmissionDateDesc(participation.getId());
                    assertThat(programmingSubmission).isPresent();
                    assertSensitiveInformationWasFilteredProgrammingExercise(programmingExercise);
                    participation.getSubmissions().add(programmingSubmission.get());
                    continue;
                }
                var submission = participation.getSubmissions().iterator().next();
                if (exercise instanceof ModelingExercise modelingExercise) {
                    // check that the submission was saved and that a submitted version was created
                    String newModel = "This is a new model";
                    String newExplanation = "This is an explanation";
                    var modelingSubmission = (ModelingSubmission) submission;
                    modelingSubmission.setModel(newModel);
                    modelingSubmission.setExplanationText(newExplanation);
                    request.put("/api/exercises/" + exercise.getId() + "/modeling-submissions", modelingSubmission, HttpStatus.OK);
                    var savedModelingSubmission = request.get(
                            "/api/participations/" + exercise.getStudentParticipations().iterator().next().getId() + "/latest-modeling-submission", HttpStatus.OK,
                            ModelingSubmission.class);
                    // check that the submission was saved
                    assertThat(newModel).isEqualTo(savedModelingSubmission.getModel());
                    assertSensitiveInformationWasFilteredModelingExercise(modelingExercise);
                    // check that a submitted version was created
                    assertVersionedSubmission(modelingSubmission);
                }
                else if (exercise instanceof TextExercise textExercise) {
                    var textSubmission = (TextSubmission) submission;
                    final var newText = "New Text";
                    textSubmission.setText(newText);
                    request.put("/api/exercises/" + exercise.getId() + "/text-submissions", textSubmission, HttpStatus.OK);
                    var savedTextSubmission = (TextSubmission) submissionRepository.findById(textSubmission.getId()).get();
                    // check that the submission was saved
                    assertThat(newText).isEqualTo(savedTextSubmission.getText());
                    // check that a submitted version was created
                    assertVersionedSubmission(textSubmission);
                    assertSensitiveInformationWasFilteredTextExercise(textExercise);
                }
                else if (exercise instanceof QuizExercise quizExercise) {
                    // TODO: move into its own function
                    quizExercise.getQuizQuestions().forEach(quizQuestion -> {
                        assertThat(quizQuestion.getQuizQuestionStatistic()).isNull();
                        assertThat(quizQuestion.getExplanation()).isNull();
                        if (quizQuestion instanceof MultipleChoiceQuestion mcQuestion) {
                            mcQuestion.getAnswerOptions().forEach(answerOption -> {
                                assertThat(answerOption.getExplanation()).isNull();
                                assertThat(answerOption.isIsCorrect()).isNull();
                            });
                        }
                        else if (quizQuestion instanceof DragAndDropQuestion dndQuestion) {
                            assertThat(dndQuestion.getCorrectMappings()).isNullOrEmpty();
                        }
                        else if (quizQuestion instanceof ShortAnswerQuestion saQuestion) {
                            assertThat(saQuestion.getCorrectMappings()).isNullOrEmpty();
                        }
                    });

                    submitQuizInExam(quizExercise, (QuizSubmission) submission);
                }
                else if (exercise instanceof FileUploadExercise fileUploadExercise) {
                    assertSensitiveInformationWasFilteredFileUploadExercise(fileUploadExercise);
                }
            }

            studentExamsAfterStart.add(studentExamResponse);
        }

        // now we change to the point of time when the student exam needs to be submitted
        // IMPORTANT NOTE: this needs to be configured in a way that the individual student exam ended, but we are still in the grace period time
        exam2.setStartDate(ZonedDateTime.now().minusMinutes(3));
        exam2.setEndDate(ZonedDateTime.now().minusMinutes(1));
        exam2 = examRepository.save(exam2);

        bambooRequestMockProvider.reset();

        final String newCommitHash = "2ec6050142b9c187909abede819c083c8745c19b";
        final ObjectId newCommitHashObjectId = ObjectId.fromString(newCommitHash);

        for (var studentExam : studentExamsAfterStart) {
            for (var exercise : studentExam.getExercises()) {
                var participation = exercise.getStudentParticipations().iterator().next();
                if (exercise instanceof ProgrammingExercise) {
                    // do another programming submission to check if the StudentExam after submit contains the new commit hash
                    doReturn(newCommitHashObjectId).when(gitService).getLastCommitHash(any());
                    bambooRequestMockProvider.reset();
                    bambooRequestMockProvider.mockTriggerBuild((ProgrammingExerciseParticipation) participation);
                    database.changeUser(studentExam.getUser().getLogin());
                    request.postWithoutLocation("/api/programming-submissions/" + participation.getId() + "/trigger-build", null, HttpStatus.OK, new HttpHeaders());
                    // do not add programming submission to participation, because we want to simulate, that the latest submission is not present
                }
            }
        }

        List<StudentExam> studentExamsAfterFinish = new ArrayList<>();
        for (var studentExamAfterStart : studentExamsAfterStart) {
            database.changeUser(studentExamAfterStart.getUser().getLogin());
            var studentExamFinished = request.postWithResponseBody("/api/courses/" + course2.getId() + "/exams/" + exam2.getId() + "/student-exams/submit", studentExamAfterStart,
                    StudentExam.class, HttpStatus.OK);
            // Check that all text/quiz/modeling submissions were saved and that submitted versions were created
            for (var exercise : studentExamFinished.getExercises()) {
                var participationAfterFinish = exercise.getStudentParticipations().iterator().next();
                var submissionAfterFinish = participationAfterFinish.getSubmissions().iterator().next();

                var exerciseAfterStart = studentExamAfterStart.getExercises().stream().filter(exAfterStart -> exAfterStart.getId().equals(exercise.getId())).findFirst().get();
                var participationAfterStart = exerciseAfterStart.getStudentParticipations().iterator().next();
                var submissionAfterStart = participationAfterStart.getSubmissions().iterator().next();

                if (exercise instanceof ModelingExercise) {
                    var modelingSubmissionAfterFinish = (ModelingSubmission) submissionAfterFinish;
                    var modelingSubmissionAfterStart = (ModelingSubmission) submissionAfterStart;
                    assertThat(modelingSubmissionAfterFinish).isEqualTo(modelingSubmissionAfterStart);
                    assertVersionedSubmission(modelingSubmissionAfterStart);
                    assertVersionedSubmission(modelingSubmissionAfterFinish);
                }
                else if (exercise instanceof TextExercise) {
                    var textSubmissionAfterFinish = (TextSubmission) submissionAfterFinish;
                    var textSubmissionAfterStart = (TextSubmission) submissionAfterStart;
                    assertThat(textSubmissionAfterFinish).isEqualTo(textSubmissionAfterStart);
                    assertVersionedSubmission(textSubmissionAfterStart);
                    assertVersionedSubmission(textSubmissionAfterFinish);
                }
                else if (exercise instanceof QuizExercise) {
                    var quizSubmissionAfterFinish = (QuizSubmission) submissionAfterFinish;
                    var quizSubmissionAfterStart = (QuizSubmission) submissionAfterStart;
                    assertThat(quizSubmissionAfterFinish).isEqualTo(quizSubmissionAfterStart);
                    assertVersionedSubmission(quizSubmissionAfterStart);
                    assertVersionedSubmission(quizSubmissionAfterFinish);
                }
                else if (exercise instanceof ProgrammingExercise) {
                    var programmingSubmissionAfterStart = (ProgrammingSubmission) submissionAfterStart;
                    var programmingSubmissionAfterFinish = (ProgrammingSubmission) submissionAfterFinish;
                    // assert that we did not update the submission prematurely
                    assertThat(programmingSubmissionAfterStart.getCommitHash()).isEqualTo(COMMIT_HASH_STRING);
                    // assert that we get the correct commit hash after submit
                    assertThat(programmingSubmissionAfterFinish.getCommitHash()).isEqualTo(newCommitHash);
                }

            }

            studentExamsAfterFinish.add(studentExamFinished);

            assertThat(studentExamFinished.isSubmitted()).isTrue();
            assertThat(studentExamFinished.getSubmissionDate()).isNotNull();
        }
        // The method lockStudentRepository will only be called if the student hands in early (see separate test)
        verify(programmingExerciseParticipationService, never()).lockStudentRepository(any(), any());
        assertThat(studentExamsAfterFinish).hasSize(studentExamsAfterStart.size());

        deleteExam1WithInstructor();
    }

    private void submitQuizInExam(QuizExercise quizExercise, QuizSubmission quizSubmission) throws Exception {
        // check that the submission was saved and that a submitted version was created
        int dndDragItemIndex = 1;
        int dndLocationIndex = 2;
        String shortAnswerText = "New Short Answer Text";
        int saSpotIndex = 1;
        int mcSelectedOptionIndex = 0;
        quizExercise.getQuizQuestions().forEach(quizQuestion -> {
            if (quizQuestion instanceof DragAndDropQuestion) {
                var submittedAnswer = new DragAndDropSubmittedAnswer();
                DragAndDropMapping dndMapping = new DragAndDropMapping();
                dndMapping.setDragItemIndex(dndDragItemIndex);
                dndMapping.setDragItem(((DragAndDropQuestion) quizQuestion).getDragItems().get(dndDragItemIndex));
                dndMapping.setDropLocationIndex(dndLocationIndex);
                dndMapping.setDropLocation(((DragAndDropQuestion) quizQuestion).getDropLocations().get(dndLocationIndex));
                submittedAnswer.getMappings().add(dndMapping);
                submittedAnswer.setQuizQuestion(quizQuestion);
                quizSubmission.getSubmittedAnswers().add(submittedAnswer);
            }
            else if (quizQuestion instanceof ShortAnswerQuestion) {
                var submittedAnswer = new ShortAnswerSubmittedAnswer();
                ShortAnswerSubmittedText shortAnswerSubmittedText = new ShortAnswerSubmittedText();
                shortAnswerSubmittedText.setText(shortAnswerText);
                shortAnswerSubmittedText.setSpot(((ShortAnswerQuestion) quizQuestion).getSpots().get(saSpotIndex));
                submittedAnswer.getSubmittedTexts().add(shortAnswerSubmittedText);
                submittedAnswer.setQuizQuestion(quizQuestion);
                quizSubmission.getSubmittedAnswers().add(submittedAnswer);
            }
            else if (quizQuestion instanceof MultipleChoiceQuestion) {
                var answerOptions = ((MultipleChoiceQuestion) quizQuestion).getAnswerOptions();
                var submittedAnswer = new MultipleChoiceSubmittedAnswer();
                submittedAnswer.addSelectedOptions(answerOptions.get(mcSelectedOptionIndex));
                submittedAnswer.setQuizQuestion(quizQuestion);
                quizSubmission.getSubmittedAnswers().add(submittedAnswer);
            }
        });
        QuizSubmission savedQuizSubmission = request.putWithResponseBody("/api/exercises/" + quizExercise.getId() + "/submissions/exam", quizSubmission, QuizSubmission.class,
                HttpStatus.OK);
        // check the submission
        assertThat(savedQuizSubmission.getSubmittedAnswers()).isNotNull().isNotEmpty();
        quizExercise.getQuizQuestions().forEach(quizQuestion -> {
            SubmittedAnswer submittedAnswer = savedQuizSubmission.getSubmittedAnswerForQuestion(quizQuestion);
            if (submittedAnswer instanceof MultipleChoiceSubmittedAnswer answer) {
                assertThat(answer.getSelectedOptions()).isNotNull().isNotEmpty();
                assertThat(answer.getSelectedOptions().iterator().next()).isNotNull();
                assertThat(answer.getSelectedOptions().iterator().next()).isEqualTo(((MultipleChoiceQuestion) quizQuestion).getAnswerOptions().get(mcSelectedOptionIndex));
            }
            else if (submittedAnswer instanceof ShortAnswerSubmittedAnswer answer) {
                assertThat(answer.getSubmittedTexts()).isNotNull().isNotEmpty();
                assertThat(answer.getSubmittedTexts().iterator().next()).isNotNull();
                assertThat(answer.getSubmittedTexts().iterator().next().getText()).isEqualTo(shortAnswerText);
                assertThat(answer.getSubmittedTexts().iterator().next().getSpot()).isEqualTo(((ShortAnswerQuestion) quizQuestion).getSpots().get(saSpotIndex));
            }
            else if (submittedAnswer instanceof DragAndDropSubmittedAnswer answer) {
                assertThat(answer.getMappings()).isNotNull().isNotEmpty();
                assertThat(answer.getMappings().iterator().next()).isNotNull();
                assertThat(answer.getMappings().iterator().next().getDragItem()).isEqualTo(((DragAndDropQuestion) quizQuestion).getDragItems().get(dndDragItemIndex));
                assertThat(answer.getMappings().iterator().next().getDropLocation()).isEqualTo(((DragAndDropQuestion) quizQuestion).getDropLocations().get(dndLocationIndex));
            }
        });
        assertVersionedSubmission(quizSubmission);
    }

    private void assertVersionedSubmission(Submission submission) {
        SecurityContextHolder.setContext(TestSecurityContextHolder.getContext());
        var versionedSubmission = submissionVersionRepository.findLatestVersion(submission.getId());
        assert versionedSubmission.isPresent();
        if (submission instanceof TextSubmission) {
            assertThat(((TextSubmission) submission).getText()).isEqualTo(versionedSubmission.get().getContent());
        }
        else if (submission instanceof ModelingSubmission modelingSubmission) {
            assertThat("Model: " + modelingSubmission.getModel() + "; Explanation: " + modelingSubmission.getExplanationText()).isEqualTo(versionedSubmission.get().getContent());
        }
        else if (submission instanceof FileUploadSubmission) {
            assertThat(((FileUploadSubmission) submission).getFilePath()).isEqualTo(versionedSubmission.get().getContent());
        }
        else {
            assert submission instanceof QuizSubmission;
            String submittedAnswersAsString;
            try {
                submittedAnswersAsString = objectMapper.writeValueAsString(((QuizSubmission) submission).getSubmittedAnswers());
            }
            catch (Exception e) {
                submittedAnswersAsString = submission.toString();
            }
            assertThat(submittedAnswersAsString).isEqualTo(versionedSubmission.get().getContent());
            assertThat(submission).isEqualTo(versionedSubmission.get().getSubmission());
        }
    }

    @Test
    @WithMockUser(username = "instructor1", roles = "INSTRUCTOR")
    void testStudentExamSummaryAsStudentBeforePublishResults_doFilter() throws Exception {
        StudentExam studentExam = prepareStudentExamsForConduction(false).get(0);
        StudentExam studentExamWithSubmissions = addExamExerciseSubmissionsForUser(exam2, studentExam.getUser().getLogin(), studentExam);

        // now we change to the point of time when the student exam needs to be submitted
        // IMPORTANT NOTE: this needs to be configured in a way that the individual student exam ended, but we are still in the grace period time
        exam2.setStartDate(ZonedDateTime.now().minusMinutes(3));
        exam2.setEndDate(ZonedDateTime.now().minusMinutes(1));
        exam2 = examRepository.save(exam2);

        // submitExam
        var studentExamFinished = request.postWithResponseBody("/api/courses/" + course2.getId() + "/exams/" + exam2.getId() + "/student-exams/submit", studentExamWithSubmissions,
                StudentExam.class, HttpStatus.OK);

        // Add results to all exercise submissions
        database.changeUser("instructor1");
        for (var exercise : studentExamFinished.getExercises()) {
            if (exercise instanceof QuizExercise) {
                continue;
            }

            Participation participation = exercise.getStudentParticipations().iterator().next();
            Optional<Submission> latestSubmission = participation.findLatestSubmission();

            database.addResultToParticipation(participation, latestSubmission.get());
        }
        // evaluate quizzes
        request.postWithoutLocation("/api/courses/" + exam2.getCourse().getId() + "/exams/" + exam2.getId() + "/student-exams/evaluate-quiz-exercises", null, HttpStatus.OK,
                new HttpHeaders());

        // user tries to access exam summary
        database.changeUser(studentExam.getUser().getLogin());
        var studentExamSummary = request.get("/api/courses/" + course2.getId() + "/exams/" + exam2.getId() + "/student-exams/" + studentExam.getId() + "/conduction", HttpStatus.OK,
                StudentExam.class);

        // check that all relevant information is visible to the student
        for (final var exercise : studentExamSummary.getExercises()) {
            assertThat(exercise.getStudentParticipations().iterator().next().getResults()).isEmpty();
            assertThat(exercise.getGradingInstructions()).isNull();
            assertThat(exercise.getGradingCriteria()).isEmpty();

            if (exercise instanceof QuizExercise) {
                QuizSubmission submission = (QuizSubmission) exercise.getStudentParticipations().iterator().next().getSubmissions().iterator().next();
                assertThat(submission.getScoreInPoints()).isNull();
                submission.getSubmittedAnswers().forEach(submittedAnswer -> {
                    assertThat(submittedAnswer.getScoreInPoints()).isNull();
                    QuizQuestion question = submittedAnswer.getQuizQuestion();
                    if (submittedAnswer instanceof ShortAnswerSubmittedAnswer) {
                        ((ShortAnswerSubmittedAnswer) submittedAnswer).getSubmittedTexts().forEach(submittedText -> assertThat(submittedText.isIsCorrect()).isNull());
                    }
                    if (question != null) {
                        assertThat(question.getExplanation()).isNull();
                        assertThat(question.getQuizQuestionStatistic()).isNull();
                        if (submittedAnswer instanceof ShortAnswerSubmittedAnswer) {
                            ((ShortAnswerSubmittedAnswer) submittedAnswer).getSubmittedTexts().forEach(submittedText -> assertThat(submittedText.isIsCorrect()).isNull());
                            assertThat(((ShortAnswerQuestion) question).getCorrectMappings()).isEmpty();
                            assertThat(((ShortAnswerQuestion) question).getSolutions()).isEmpty();
                        }
                        if (question instanceof DragAndDropQuestion) {
                            assertThat(((DragAndDropQuestion) question).getCorrectMappings()).isEmpty();
                        }
                        if (question instanceof ShortAnswerQuestion) {
                            assertThat(((ShortAnswerQuestion) question).getCorrectMappings()).isEmpty();
                            assertThat(((ShortAnswerQuestion) question).getSolutions()).isEmpty();
                        }
                        if (question instanceof MultipleChoiceQuestion) {
                            ((MultipleChoiceQuestion) question).getAnswerOptions().forEach(answerOption -> {
                                assertThat(answerOption.isIsCorrect()).isNull();
                                assertThat(answerOption.getExplanation()).isNull();
                            });
                        }
                    }
                });
            }
        }
        deleteExam1WithInstructor();
    }

    @Test
    @WithMockUser(username = "instructor1", roles = "INSTRUCTOR")
    void testStudentExamSummaryAsStudentAfterPublishResults_dontFilter() throws Exception {
        StudentExam studentExam = createStudentExamWithResultsAndAssessments();

        // users tries to access exam summary after results are published
        database.changeUser(studentExam.getUser().getLogin());
        var studentExamSummary = request.get("/api/courses/" + course2.getId() + "/exams/" + exam2.getId() + "/student-exams/" + studentExam.getId() + "/conduction", HttpStatus.OK,
                StudentExam.class);

        // check that all relevant information is visible to the student
        for (final var exercise : studentExamSummary.getExercises()) {
            assertThat(exercise.getStudentParticipations().iterator().next().getResults()).isNotEmpty();
            assertThat(exercise.getGradingInstructions()).isNull();
            assertThat(exercise.getGradingCriteria()).isEmpty();

            if (exercise instanceof QuizExercise) {
                QuizSubmission submission = (QuizSubmission) exercise.getStudentParticipations().iterator().next().getSubmissions().iterator().next();
                assertThat(submission.getScoreInPoints()).isNotNull();
                submission.getSubmittedAnswers().forEach(submittedAnswer -> {
                    assertThat(submittedAnswer.getScoreInPoints()).isNotNull();
                    if (submittedAnswer instanceof ShortAnswerSubmittedAnswer) {
                        ((ShortAnswerSubmittedAnswer) submittedAnswer).getSubmittedTexts().forEach(submittedText -> assertThat(submittedText.isIsCorrect()).isNotNull());
                    }
                    QuizQuestion question = submittedAnswer.getQuizQuestion();
                    if (question != null) {
                        assertThat(question.getExplanation()).isNotNull();
                        assertThat(question.getQuizQuestionStatistic()).isNull();
                        if (submittedAnswer instanceof ShortAnswerSubmittedAnswer) {
                            ((ShortAnswerSubmittedAnswer) submittedAnswer).getSubmittedTexts().forEach(submittedText -> assertThat(submittedText.isIsCorrect()).isNotNull());
                            assertThat(((ShortAnswerQuestion) question).getCorrectMappings()).isNotEmpty();
                            assertThat(((ShortAnswerQuestion) question).getSolutions()).isNotEmpty();
                        }
                        if (question instanceof DragAndDropQuestion) {
                            assertThat(((DragAndDropQuestion) question).getCorrectMappings()).isNotEmpty();
                        }
                        if (question instanceof ShortAnswerQuestion) {
                            assertThat(((ShortAnswerQuestion) question).getCorrectMappings()).isNotEmpty();
                            assertThat(((ShortAnswerQuestion) question).getSolutions()).isNotEmpty();
                        }
                        if (question instanceof MultipleChoiceQuestion) {
                            ((MultipleChoiceQuestion) question).getAnswerOptions().forEach(answerOption -> {
                                assertThat(answerOption.isIsCorrect()).isNotNull();
                                assertThat(answerOption.getExplanation()).isNotNull();
                            });
                        }
                    }
                });
            }
        }
        deleteExam1WithInstructor();
    }

    @Test
    @WithMockUser(username = "instructor1", roles = "INSTRUCTOR")
    void testGradedStudentExamSummaryWithoutGradingScaleAsStudentAfterPublishResults() throws Exception {
        StudentExam studentExam = createStudentExamWithResultsAndAssessments();

        // users tries to access exam summary after results are published
        database.changeUser(studentExam.getUser().getLogin());

        var studentExamGradeInfoFromServer = request.get("/api/courses/" + course2.getId() + "/exams/" + exam2.getId() + "/student-exams/grade-summary", HttpStatus.OK,
                StudentExamWithGradeDTO.class);

        assertThat(studentExamGradeInfoFromServer.maxPoints).isEqualTo(29.0);
        assertThat(studentExamGradeInfoFromServer.maxBonusPoints).isEqualTo(5.0);
        assertThat(studentExamGradeInfoFromServer.gradeType).isNull();
        assertThat(studentExamGradeInfoFromServer.studentResult.overallPointsAchieved).isEqualTo(29.0);
        assertThat(studentExamGradeInfoFromServer.studentResult.overallScoreAchieved).isEqualTo(100.0);
        assertThat(studentExamGradeInfoFromServer.studentResult.overallGrade).isNull();
        assertThat(studentExamGradeInfoFromServer.studentResult.hasPassed).isNull();
        assertThat(studentExamGradeInfoFromServer.studentResult.overallPointsAchievedInFirstCorrection).isEqualTo(0.0);
        assertThat(studentExamGradeInfoFromServer.studentResult.overallGradeInFirstCorrection).isNull();

        assertThat(studentExamGradeInfoFromServer.studentExam).isNull();

        var studentExamFromServer = request.get("/api/courses/" + course2.getId() + "/exams/" + exam2.getId() + "/student-exams/" + studentExam.getId() + "/conduction",
                HttpStatus.OK, StudentExam.class);

        for (final var exercise : studentExamFromServer.getExercises()) {
            if (exercise instanceof QuizExercise) {
                assertThat(studentExamGradeInfoFromServer.achievedPointsPerExercise.get(exercise.getId())).isEqualTo(4.0);
            }
            else {
                assertThat(studentExamGradeInfoFromServer.achievedPointsPerExercise.get(exercise.getId())).isEqualTo(5.0);
            }
        }
        deleteExam1WithInstructor();
    }

    @NotNull
    private StudentExam createStudentExamWithResultsAndAssessments() throws Exception {
        StudentExam studentExam = prepareStudentExamsForConduction(false).get(0);
        StudentExam studentExamWithSubmissions = addExamExerciseSubmissionsForUser(exam2, studentExam.getUser().getLogin(), studentExam);

        // now we change to the point of time when the student exam needs to be submitted
        // IMPORTANT NOTE: this needs to be configured in a way that the individual student exam ended, but we are still in the grace period time
        exam2.setStartDate(ZonedDateTime.now().minusMinutes(3));
        exam2 = examRepository.save(exam2);

        // submitExam
        var studentExamFinished = request.postWithResponseBody("/api/courses/" + course2.getId() + "/exams/" + exam2.getId() + "/student-exams/submit", studentExamWithSubmissions,
                StudentExam.class, HttpStatus.OK);

        exam2.setEndDate(ZonedDateTime.now());
        exam2 = examRepository.save(exam2);

        // Add results to all exercise submissions
        database.changeUser("instructor1");
        for (var exercise : studentExamFinished.getExercises()) {
            if (exercise instanceof QuizExercise) {
                continue;
            }

            Participation participation = exercise.getStudentParticipations().iterator().next();
            Optional<Submission> latestSubmission = participation.findLatestSubmission();

            database.addResultToParticipation(participation, latestSubmission.get());
        }
        exam2.setPublishResultsDate(ZonedDateTime.now());
        exam2 = examRepository.save(exam2);

        // evaluate quizzes
        request.postWithoutLocation("/api/courses/" + exam2.getCourse().getId() + "/exams/" + exam2.getId() + "/student-exams/evaluate-quiz-exercises", null, HttpStatus.OK,
                new HttpHeaders());
        return studentExam;
    }

    private GradingScale createGradeScale() {
        GradingScale gradingScale = new GradingScale();
        GradeStep gradeStep1 = new GradeStep();
        GradeStep gradeStep2 = new GradeStep();
        gradeStep1.setGradeName("5.0");
        gradeStep2.setGradeName("1.0");
        gradeStep1.setLowerBoundPercentage(0);
        gradeStep1.setUpperBoundPercentage(60);
        gradeStep1.setIsPassingGrade(false);
        gradeStep2.setLowerBoundPercentage(60);
        gradeStep2.setUpperBoundPercentage(100);
        gradeStep2.setIsPassingGrade(true);
        gradeStep2.setUpperBoundInclusive(true);
        gradeStep1.setGradingScale(gradingScale);
        gradeStep2.setGradingScale(gradingScale);
        gradingScale.setGradeType(GradeType.GRADE);
        gradingScale.setGradeSteps(Set.of(gradeStep1, gradeStep2));
        gradingScaleRepository.save(gradingScale);
        return gradingScale;
    }

    @Test
    @WithMockUser(username = "instructor1", roles = "INSTRUCTOR")
    void testGradedStudentExamSummaryWithGradingScaleAsStudentAfterPublishResults() throws Exception {
        StudentExam studentExam = createStudentExamWithResultsAndAssessments();

        GradingScale gradingScale = createGradeScale();
        gradingScale.setExam(exam2);
        gradingScaleRepository.save(gradingScale);

        // users tries to access exam summary after results are published
        database.changeUser(studentExam.getUser().getLogin());

        var studentExamGradeInfoFromServer = request.get("/api/courses/" + course2.getId() + "/exams/" + exam2.getId() + "/student-exams/grade-summary", HttpStatus.OK,
                StudentExamWithGradeDTO.class);

        assertThat(studentExamGradeInfoFromServer.maxPoints).isEqualTo(29.0);
        assertThat(studentExamGradeInfoFromServer.maxBonusPoints).isEqualTo(5.0);
        assertThat(studentExamGradeInfoFromServer.gradeType).isEqualTo(GradeType.GRADE);
        assertThat(studentExamGradeInfoFromServer.studentResult.overallPointsAchieved).isEqualTo(29.0);
        assertThat(studentExamGradeInfoFromServer.studentResult.overallScoreAchieved).isEqualTo(100.0);
        assertThat(studentExamGradeInfoFromServer.studentResult.overallGrade).isEqualTo("1.0");
        assertThat(studentExamGradeInfoFromServer.studentResult.hasPassed).isTrue();
        assertThat(studentExamGradeInfoFromServer.studentResult.overallPointsAchievedInFirstCorrection).isEqualTo(0.0);
        assertThat(studentExamGradeInfoFromServer.studentResult.overallGradeInFirstCorrection).isEqualTo("5.0");

        assertThat(studentExamGradeInfoFromServer.studentExam).isNull();

        var studentExamFromServer = request.get("/api/courses/" + course2.getId() + "/exams/" + exam2.getId() + "/student-exams/" + studentExam.getId() + "/conduction",
                HttpStatus.OK, StudentExam.class);

        for (final var exercise : studentExamFromServer.getExercises()) {
            if (exercise instanceof QuizExercise) {
                assertThat(studentExamGradeInfoFromServer.achievedPointsPerExercise.get(exercise.getId())).isEqualTo(4.0);
            }
            else {
                assertThat(studentExamGradeInfoFromServer.achievedPointsPerExercise.get(exercise.getId())).isEqualTo(5.0);
            }
        }
        deleteExam1WithInstructor();
    }

    private StudentExam addExamExerciseSubmissionsForUser(Exam exam, String userLogin, StudentExam studentExam) throws Exception {
        if (userLogin != null) {
            database.changeUser(userLogin);
        }
        // start exam conduction for a user
        var studentExamFromServer = request.get("/api/courses/" + exam.getCourse().getId() + "/exams/" + exam2.getId() + "/student-exams/" + studentExam.getId() + "/conduction",
                HttpStatus.OK, StudentExam.class);

        for (var exercise : studentExamFromServer.getExercises()) {
            var participation = exercise.getStudentParticipations().iterator().next();
            if (exercise instanceof ProgrammingExercise) {
                doReturn(COMMIT_HASH_OBJECT_ID).when(gitService).getLastCommitHash(any());
                bambooRequestMockProvider.reset();
                bambooRequestMockProvider.mockTriggerBuild((ProgrammingExerciseParticipation) participation);
                request.postWithoutLocation("/api/programming-submissions/" + participation.getId() + "/trigger-build", null, HttpStatus.OK, new HttpHeaders());
                Optional<ProgrammingSubmission> programmingSubmission = programmingSubmissionRepository
                        .findFirstByParticipationIdOrderByLegalSubmissionDateDesc(participation.getId());
                programmingSubmission.ifPresent(submission -> participation.getSubmissions().add(submission));
                continue;
            }
            var submission = participation.getSubmissions().iterator().next();
            if (exercise instanceof ModelingExercise) {
                // check that the submission was saved and that a submitted version was created
                String newModel = "This is a new model";
                var modelingSubmission = (ModelingSubmission) submission;
                modelingSubmission.setModel(newModel);
                request.put("/api/exercises/" + exercise.getId() + "/modeling-submissions", modelingSubmission, HttpStatus.OK);
            }
            else if (exercise instanceof TextExercise) {
                var textSubmission = (TextSubmission) submission;
                final var newText = "New Text";
                textSubmission.setText(newText);
                request.put("/api/exercises/" + exercise.getId() + "/text-submissions", textSubmission, HttpStatus.OK);
            }
            else if (exercise instanceof QuizExercise) {
                submitQuizInExam((QuizExercise) exercise, (QuizSubmission) submission);
            }
        }
        return studentExamFromServer;
    }

    @Test
    @WithMockUser(username = "instructor1", roles = "INSTRUCTOR")
    void testGradedStudentExamSummaryWithGradingScaleAsStudentBeforePublishResults() throws Exception {
        StudentExam studentExam = createStudentExamWithResultsAndAssessments();

        exam2.setPublishResultsDate(ZonedDateTime.now().plusDays(1));
        exam2 = examRepository.save(exam2);

        GradingScale gradingScale = createGradeScale();
        gradingScale.setExam(exam2);
        gradingScaleRepository.save(gradingScale);

        // users tries to access exam summary after results are published
        database.changeUser(studentExam.getUser().getLogin());

        request.get("/api/courses/" + course2.getId() + "/exams/" + exam2.getId() + "/student-exams/grade-summary", HttpStatus.FORBIDDEN, StudentExamWithGradeDTO.class);
    }

    @Test
    @WithMockUser(username = "instructor1", roles = "INSTRUCTOR")
    void testGradedStudentExamSummaryWithGradingScaleAsStudentAfterPublishResultsWithOwnUserId() throws Exception {
        StudentExam studentExam = createStudentExamWithResultsAndAssessments();

        GradingScale gradingScale = createGradeScale();
        gradingScale.setExam(exam2);
        gradingScaleRepository.save(gradingScale);

        // users tries to access exam summary after results are published
        database.changeUser(studentExam.getUser().getLogin());

        var studentExamGradeInfoFromServerForUserId = request.get(
                "/api/courses/" + course2.getId() + "/exams/" + exam2.getId() + "/student-exams/grade-summary?userId=" + studentExam.getUser().getId(), HttpStatus.OK,
                StudentExamWithGradeDTO.class);

        var studentExamGradeInfoFromServer = request.get("/api/courses/" + course2.getId() + "/exams/" + exam2.getId() + "/student-exams/grade-summary", HttpStatus.OK,
                StudentExamWithGradeDTO.class);

        assertThat(studentExamGradeInfoFromServerForUserId.gradeType).isEqualTo(studentExamGradeInfoFromServer.gradeType);
        assertThat(studentExamGradeInfoFromServerForUserId.studentResult.overallGrade).isEqualTo(studentExamGradeInfoFromServer.studentResult.overallGrade);
        assertThat(studentExamGradeInfoFromServerForUserId.studentResult.overallPointsAchieved).isEqualTo(studentExamGradeInfoFromServer.studentResult.overallPointsAchieved);
        assertThat(studentExamGradeInfoFromServerForUserId.studentResult.hasPassed).isEqualTo(studentExamGradeInfoFromServer.studentResult.hasPassed);
    }

    @Test
    @WithMockUser(username = "instructor1", roles = "INSTRUCTOR")
    void testGradedStudentExamSummaryWithGradingScaleAsStudentAfterPublishResultsWithOtherUserId() throws Exception {
        StudentExam studentExam = createStudentExamWithResultsAndAssessments();

        GradingScale gradingScale = createGradeScale();
        gradingScale.setExam(exam2);
        gradingScaleRepository.save(gradingScale);

        // users tries to access exam summary after results are published
        database.changeUser(studentExam.getUser().getLogin());

        User student3 = database.getUserByLogin("student2");

        request.get("/api/courses/" + course2.getId() + "/exams/" + exam2.getId() + "/student-exams/grade-summary?userId=" + student3.getId(), HttpStatus.FORBIDDEN,
                StudentExamWithGradeDTO.class);

    }

    @Test
    @WithMockUser(username = "instructor1", roles = "INSTRUCTOR")
    void testGradedStudentExamSummaryWithGradingScaleAsInstructorAfterPublishResultsWithOtherUserId() throws Exception {
        StudentExam studentExam = createStudentExamWithResultsAndAssessments();

        GradingScale gradingScale = createGradeScale();
        gradingScale.setExam(exam2);
        gradingScaleRepository.save(gradingScale);

        var studentExamGradeInfoFromServer = request.get(
                "/api/courses/" + course2.getId() + "/exams/" + exam2.getId() + "/student-exams/grade-summary?userId=" + studentExam.getUser().getId(), HttpStatus.OK,
                StudentExamWithGradeDTO.class);

        assertThat(studentExamGradeInfoFromServer.maxPoints).isEqualTo(29.0);
        assertThat(studentExamGradeInfoFromServer.maxBonusPoints).isEqualTo(5.0);
        assertThat(studentExamGradeInfoFromServer.gradeType).isEqualTo(GradeType.GRADE);
        assertThat(studentExamGradeInfoFromServer.studentResult.overallPointsAchieved).isEqualTo(29.0);
        assertThat(studentExamGradeInfoFromServer.studentResult.overallScoreAchieved).isEqualTo(100.0);
        assertThat(studentExamGradeInfoFromServer.studentResult.overallGrade).isEqualTo("1.0");
        assertThat(studentExamGradeInfoFromServer.studentResult.hasPassed).isTrue();
    }

    @Test
    @WithMockUser(username = "instructor1", roles = "INSTRUCTOR")
    void testDeleteExamWithStudentExamsAfterConductionAndEvaluation() throws Exception {
        StudentExam studentExam = prepareStudentExamsForConduction(false).get(0);

        final StudentExam studentExamWithSubmissions = addExamExerciseSubmissionsForUser(exam2, studentExam.getUser().getLogin(), studentExam);

        // now we change to the point of time when the student exam needs to be submitted
        // IMPORTANT NOTE: this needs to be configured in a way that the individual student exam ended, but we are still in the grace period time
        exam2.setStartDate(ZonedDateTime.now().minusMinutes(3));
        exam2 = examRepository.save(exam2);

        // submitExam
        var studentExamFinished = request.postWithResponseBody("/api/courses/" + course2.getId() + "/exams/" + exam2.getId() + "/student-exams/submit", studentExamWithSubmissions,
                StudentExam.class, HttpStatus.OK);

        exam2.setEndDate(ZonedDateTime.now());
        exam2 = examRepository.save(exam2);

        // Add results to all exercise submissions (evaluation)
        database.changeUser("instructor1");
        for (var exercise : studentExamFinished.getExercises()) {
            if (exercise instanceof QuizExercise) {
                continue;
            }

            Participation participation = exercise.getStudentParticipations().iterator().next();
            Optional<Submission> latestSubmission = participation.findLatestSubmission();

            database.addResultToParticipation(participation, latestSubmission.get());
        }
        exam2.setPublishResultsDate(ZonedDateTime.now());
        exam2 = examRepository.save(exam2);

        // evaluate quizzes
        request.postWithoutLocation("/api/courses/" + exam2.getCourse().getId() + "/exams/" + exam2.getId() + "/student-exams/evaluate-quiz-exercises", null, HttpStatus.OK,
                new HttpHeaders());

        bitbucketRequestMockProvider.reset();
        bambooRequestMockProvider.reset();
        final ProgrammingExercise programmingExercise = (ProgrammingExercise) exam2.getExerciseGroups().get(6).getExercises().iterator().next();
        final String projectKey = programmingExercise.getProjectKey();
        programmingExerciseTestService.setupRepositoryMocks(programmingExercise);

        SecurityContextHolder.setContext(TestSecurityContextHolder.getContext());

        List<String> studentLogins = new ArrayList<>();
        for (final User user : exam2.getRegisteredUsers()) {
            studentLogins.add(user.getLogin());
        }
        bambooRequestMockProvider.mockDeleteBambooBuildProject(projectKey);
        List<String> planNames = new ArrayList<>(studentLogins);
        planNames.add(TEMPLATE.getName());
        planNames.add(SOLUTION.getName());
        for (final String planName : planNames) {
            bambooRequestMockProvider.mockDeleteBambooBuildPlan(projectKey + "-" + planName.toUpperCase(), false);
        }
        List<String> repoNames = new ArrayList<>(studentLogins);

        for (final var repoType : RepositoryType.values()) {
            bitbucketRequestMockProvider.mockDeleteRepository(projectKey, programmingExercise.generateRepositoryName(repoType), false);
        }

        for (final var repoName : repoNames) {
            bitbucketRequestMockProvider.mockDeleteRepository(projectKey, (projectKey + "-" + repoName).toLowerCase(), false);
        }
        bitbucketRequestMockProvider.mockDeleteProject(projectKey, false);
        request.delete("/api/courses/" + exam2.getCourse().getId() + "/exams/" + exam2.getId(), HttpStatus.OK);
        assertThat(examRepository.findById(exam2.getId())).as("Exam was deleted").isEmpty();

        deleteExam1WithInstructor();
    }

    @Test
    @WithMockUser(username = "instructor1", roles = "INSTRUCTOR")
    void testDeleteTestRun() throws Exception {
        var instructor = database.getUserByLogin("instructor1");
        var exam = database.addExam(course1);
        exam = database.addTextModelingProgrammingExercisesToExam(exam, false, false);
        var testRun = database.setupTestRunForExamWithExerciseGroupsForInstructor(exam, instructor, exam.getExerciseGroups());
        request.delete("/api/courses/" + exam.getCourse().getId() + "/exams/" + exam.getId() + "/test-run/" + testRun.getId(), HttpStatus.OK);
    }

    @Test
    @WithMockUser(username = "instructor1", roles = "INSTRUCTOR")
    void testDeleteTestRunWithReferencedParticipationsDeleteOneParticipation() throws Exception {
        var instructor = database.getUserByLogin("instructor1");
        var exam = database.addExam(course1);
        exam = database.addTextModelingProgrammingExercisesToExam(exam, false, false);
        var testRun1 = database.setupTestRunForExamWithExerciseGroupsForInstructor(exam, instructor, exam.getExerciseGroups());
        var testRun2 = new StudentExam();
        testRun2.setTestRun(true);
        testRun2.setExam(testRun1.getExam());
        testRun2.setUser(instructor);
        testRun2.setExercises(List.of(testRun1.getExercises().get(0)));
        testRun2.setWorkingTime(testRun1.getWorkingTime());
        studentExamRepository.save(testRun2);
        request.delete("/api/courses/" + exam.getCourse().getId() + "/exams/" + exam.getId() + "/test-run/" + testRun1.getId(), HttpStatus.OK);
        var testRunList = studentExamRepository.findAllTestRunsWithExercisesParticipationsSubmissionsResultsByExamId(exam.getId());
        assertThat(testRunList).hasSize(1);
        testRunList.get(0).getExercises().forEach(exercise -> assertThat(exercise.getStudentParticipations()).isNotEmpty());
    }

    @Test
    @WithMockUser(username = "instructor1", roles = "INSTRUCTOR")
    void testDeleteTestRunWithReferencedParticipationsDeleteNoParticipation() throws Exception {
        var instructor = database.getUserByLogin("instructor1");
        var exam = database.addExam(course1);
        exam = database.addTextModelingProgrammingExercisesToExam(exam, false, false);
        var testRun1 = database.setupTestRunForExamWithExerciseGroupsForInstructor(exam, instructor, exam.getExerciseGroups());
        var testRun2 = new StudentExam();
        testRun2.setTestRun(true);
        testRun2.setExam(testRun1.getExam());
        testRun2.setUser(instructor);
        testRun2.setExercises(List.of(testRun1.getExercises().get(0)));
        testRun2.setWorkingTime(testRun1.getWorkingTime());
        studentExamRepository.save(testRun2);
        request.delete("/api/courses/" + exam.getCourse().getId() + "/exams/" + exam.getId() + "/test-run/" + testRun2.getId(), HttpStatus.OK);
        var testRunList = studentExamRepository.findAllTestRunsWithExercisesParticipationsSubmissionsResultsByExamId(exam.getId());
        assertThat(testRunList).hasSize(1);
        testRunList.get(0).getExercises().forEach(exercise -> assertThat(exercise.getStudentParticipations()).isNotEmpty());
    }

    @Test
    @WithMockUser(username = "instructor1", roles = "INSTRUCTOR")
    void testDeleteTestRunWithMissingParticipation() throws Exception {
        var instructor = database.getUserByLogin("instructor1");
        var exam = database.addExam(course1);
        exam = database.addTextModelingProgrammingExercisesToExam(exam, false, false);
        var testRun = database.setupTestRunForExamWithExerciseGroupsForInstructor(exam, instructor, exam.getExerciseGroups());
        var participations = studentParticipationRepository.findByExerciseIdAndStudentIdWithEagerLegalSubmissions(testRun.getExercises().get(0).getId(), instructor.getId());
        assertThat(participations).isNotEmpty();
        participationService.delete(participations.get(0).getId(), false, false);
        request.delete("/api/courses/" + exam.getCourse().getId() + "/exams/" + exam.getId() + "/test-run/" + testRun.getId(), HttpStatus.OK);
    }

    @Test
    @WithMockUser(username = "tutor1", roles = "TA")
    void testDeleteTestRunAsTutor() throws Exception {
        var instructor = database.getUserByLogin("instructor1");
        var testRun = database.setupTestRunForExamWithExerciseGroupsForInstructor(exam1, instructor, exam1.getExerciseGroups());
        request.delete("/api/courses/" + course1.getId() + "/exams/" + exam1.getId() + "/test-run/" + testRun.getId(), HttpStatus.FORBIDDEN);
    }

    @Test
    @WithMockUser(username = "instructor1", roles = "INSTRUCTOR")
    void testCreateTestRun() throws Exception {
        createTestRun();
    }

    /**
     * the server invokes SecurityUtils.setAuthorizationObject() so after invoking this method you need to "login" the user again
     *
     * @return the created test run
     * @throws Exception if errors occur
     */
    private StudentExam createTestRun() throws Exception {
        var instructor = database.getUserByLogin("instructor1");
        StudentExam testRun = new StudentExam();
        testRun.setExercises(new ArrayList<>());
        testRunExam = database.addExam(course1);
        testRunExam = database.addTextModelingProgrammingExercisesToExam(testRunExam, false, true);
        testRunExam.getExerciseGroups().forEach(exerciseGroup -> testRun.getExercises().add(exerciseGroup.getExercises().iterator().next()));
        testRun.setExam(testRunExam);
        testRun.setWorkingTime(6000);
        testRun.setUser(instructor);

        request.postWithResponseBody("/api/courses/" + course1.getId() + "/exams/" + testRunExam.getId() + "/test-run", testRun, StudentExam.class, HttpStatus.OK);
        var testRunsInDb = studentExamRepository.findAllByExamId_AndTestRunIsTrue(testRunExam.getId());
        assertThat(testRunsInDb).hasSize(1);
        var testRunInDb = testRunsInDb.get(0);
        assertThat(testRunInDb.isTestRun()).isTrue();
        assertThat(testRunInDb.getWorkingTime()).isEqualTo(6000);
        assertThat(testRunInDb.getUser()).isEqualTo(instructor);
        return testRunInDb;
    }

    @Test
    @WithMockUser(username = "instructor1", roles = "INSTRUCTOR")
    void testSubmitTestRun() throws Exception {
        var testRun = createTestRun();
        database.changeUser("instructor1");
        var testRunResponse = request.get("/api/courses/" + course1.getId() + "/exams/" + testRunExam.getId() + "/test-run/" + testRun.getId() + "/conduction", HttpStatus.OK,
                StudentExam.class);

        QuizExercise quizExercise = null;
        QuizSubmission quizSubmission = null;

        for (var exercise : testRunResponse.getExercises()) {
            var participation = exercise.getStudentParticipations().iterator().next();
            var submission = participation.getSubmissions().iterator().next();
            if (exercise instanceof QuizExercise) {
                quizExercise = (QuizExercise) exercise;
                quizSubmission = (QuizSubmission) submission;
                submitQuizInExam(quizExercise, quizSubmission);
            }
        }

        assertThat(quizExercise).isNotNull();
        testRunResponse = request.postWithResponseBody("/api/courses/" + course1.getId() + "/exams/" + testRunExam.getId() + "/student-exams/submit", testRunResponse,
                StudentExam.class, HttpStatus.OK, null);
        checkQuizSubmission(quizExercise.getId(), quizSubmission.getId());

        // reconnect references so that the following method works
        testRunResponse.getExercises().forEach(exercise -> exercise.getStudentParticipations().forEach(studentParticipation -> studentParticipation.setExercise(exercise)));
        // invoke a second time to test the else case in this method
        SecurityUtils.setAuthorizationObject();
        examQuizService.evaluateQuizParticipationsForTestRunAndTestExam(testRunResponse);
        // make sure that no second result is created
        checkQuizSubmission(quizExercise.getId(), quizSubmission.getId());
    }

    private void checkQuizSubmission(long quizExerciseId, long quizSubmissionId) {

        assertThat(quizSubmissionRepository.count()).isEqualTo(1);

        List<Result> results = resultRepository.findByParticipationExerciseIdOrderByCompletionDateAsc(quizExerciseId);
        assertThat(results).hasSize(1);
        var result = results.get(0);
        assertThat(result.getSubmission().getId()).isEqualTo(quizSubmissionId);

        assertThat(result.getScore()).isEqualTo(44.4);
        var resultQuizSubmission = (QuizSubmission) result.getSubmission();
        assertThat(resultQuizSubmission.getScoreInPoints()).isEqualTo(4D);
        var submittedAnswers = resultQuizSubmission.getSubmittedAnswers();
        for (SubmittedAnswer submittedAnswer : submittedAnswers) {
            // MC submitted answers 0 points as one correct and one false -> ALL_OR_NOTHING
            if (submittedAnswer instanceof MultipleChoiceSubmittedAnswer) {
                assertThat(submittedAnswer.getScoreInPoints()).isEqualTo(4D);
            } // DND submitted answers 0 points as one correct and two false -> PROPORTIONAL_WITH_PENALTY
            else if (submittedAnswer instanceof DragAndDropSubmittedAnswer) {
                assertThat(submittedAnswer.getScoreInPoints()).isEqualTo(0D);
            } // SA submitted answers 0 points as one correct and one false -> PROPORTIONAL_WITHOUT_PENALTY
            else if (submittedAnswer instanceof ShortAnswerSubmittedAnswer) {
                assertThat(submittedAnswer.getScoreInPoints()).isEqualTo(0D);
            }
        }
    }

    @Test
    @WithMockUser(username = "instructor1", roles = "INSTRUCTOR")
    void testSubmitAndUnSubmitStudentExamAfterExamIsOver() throws Exception {
        final var studentExams = prepareStudentExamsForConduction(false);
        var studentExam = studentExams.get(0);

        // now we change to the point of time when the student exam needs to be submitted
        // IMPORTANT NOTE: this needs to be configured in a way that the individual student exam ended, but we are still in the grace period time
        exam2.setStartDate(ZonedDateTime.now().minusMinutes(10));
        studentExam.setStarted(true);
        studentExam.setStartedDate(ZonedDateTime.now().minusMinutes(8));
        exam2.setEndDate(ZonedDateTime.now().minusMinutes(5));
        exam2 = examRepository.save(exam2);
        studentExam = studentExamRepository.save(studentExam);
        assertThat(studentExam.isSubmitted()).isFalse();
        assertThat(studentExam.getSubmissionDate()).isNull();

        // submitting the exam, although the endDate is over
        database.changeUser("student1");
        request.put("/api/courses/" + course2.getId() + "/exams/" + exam2.getId() + "/student-exams/" + studentExam.getId() + "/toggle-to-submitted", null, HttpStatus.FORBIDDEN);
        database.changeUser("tutor1");
        request.put("/api/courses/" + course2.getId() + "/exams/" + exam2.getId() + "/student-exams/" + studentExam.getId() + "/toggle-to-submitted", null, HttpStatus.FORBIDDEN);
        database.changeUser("instructor1");
        request.put("/api/courses/" + course1.getId() + "/exams/" + exam2.getId() + "/student-exams/" + studentExam.getId() + "/toggle-to-submitted", null, HttpStatus.CONFLICT);
        request.put("/api/courses/" + course2.getId() + "/exams/" + exam2.getId() + "/student-exams/" + studentExam.getId() + "/toggle-to-submitted", null, HttpStatus.OK);
        studentExam = studentExamRepository.findById(studentExam.getId()).orElseThrow();
        assertThat(studentExam.isSubmitted()).isTrue();
        assertThat(studentExam.getSubmissionDate()).isNotNull();

        // setting the exam to unsubmitted again
        database.changeUser("student1");
        request.put("/api/courses/" + course2.getId() + "/exams/" + exam2.getId() + "/student-exams/" + studentExam.getId() + "/toggle-to-unsubmitted", null, HttpStatus.FORBIDDEN);
        database.changeUser("tutor1");
        request.put("/api/courses/" + course2.getId() + "/exams/" + exam2.getId() + "/student-exams/" + studentExam.getId() + "/toggle-to-unsubmitted", null, HttpStatus.FORBIDDEN);
        database.changeUser("instructor1");
        request.put("/api/courses/" + course1.getId() + "/exams/" + exam2.getId() + "/student-exams/" + studentExam.getId() + "/toggle-to-unsubmitted", null, HttpStatus.CONFLICT);
        request.put("/api/courses/" + course2.getId() + "/exams/" + exam2.getId() + "/student-exams/" + studentExam.getId() + "/toggle-to-unsubmitted", null, HttpStatus.OK);
        studentExam = studentExamRepository.findById(studentExam.getId()).orElseThrow();
        assertThat(studentExam.isSubmitted()).isFalse();
        assertThat(studentExam.getSubmissionDate()).isNull();
    }

    // StudentExamResoure - getStudentExamForTestExamForConduction
    @Test
    @WithMockUser(username = "student1", roles = "USER")
    public void testGetStudentExamForTestExamForConduction_NoStudentExamFound() throws Exception {
        request.get("/api/courses/" + course1.getId() + "/exams/" + testExam1.getId() + "/student-exams/" + 5555L + "/conduction", HttpStatus.NOT_FOUND, StudentExam.class);
    }

    @Test
    @WithMockUser(username = "student42", roles = "USER")
    public void testGetStudentExamForTestExamForConduction_NoCourseAccess() throws Exception {
        StudentExam studentExam = database.addStudentExamForTestExam(testExam1, database.getUserByLogin("student42"));
        request.get("/api/courses/" + course1.getId() + "/exams/" + testExam1.getId() + "/student-exams/" + studentExam.getId() + "/conduction", HttpStatus.FORBIDDEN,
                StudentExam.class);
    }

    @Test
    @WithMockUser(username = "student1", roles = "USER")
    public void testGetStudentExamForTestExamForConduction_NoExamAccess() throws Exception {
        StudentExam studentExam = database.addStudentExamForTestExam(testExam2, database.getUserByLogin("student2"));
        request.get("/api/courses/" + course1.getId() + "/exams/" + testExam1.getId() + "/student-exams/" + studentExam.getId() + "/conduction", HttpStatus.FORBIDDEN,
                StudentExam.class);
    }

    @Test
    @WithMockUser(username = "student1", roles = "USER")
    public void testGetStudentExamForTestExamForConduction_NotVisible() throws Exception {
        Exam exam = database.addTestExam(course1);
        exam.setVisibleDate(ZonedDateTime.now().plusMinutes(60));
        examRepository.save(exam);
        StudentExam studentExam = database.addStudentExamForTestExam(exam, database.getUserByLogin("student1"));
        request.get("/api/courses/" + course1.getId() + "/exams/" + exam.getId() + "/student-exams/" + studentExam.getId() + "/conduction", HttpStatus.FORBIDDEN,
                StudentExam.class);
    }

    @Test
    @WithMockUser(username = "student2", roles = "USER")
    public void testGetStudentExamForTestExamForConduction_UserIdMismatch() throws Exception {
        request.get("/api/courses/" + course1.getId() + "/exams/" + testExam1.getId() + "/student-exams/" + studentExamForTestExam1.getId() + "/conduction", HttpStatus.FORBIDDEN,
                StudentExam.class);
    }

    @Test
    @WithMockUser(username = "student2", roles = "USER")
    public void testGetStudentExamForTestExamForConduction_realExam() throws Exception {
        request.get("/api/courses/" + course1.getId() + "/exams/" + exam1.getId() + "/student-exams/" + studentExam1.getId() + "/conduction", HttpStatus.FORBIDDEN,
                StudentExam.class);
    }

    @Test
    @WithMockUser(username = "student1", roles = "USER")
    public void testGetStudentExamForTestExamForConduction_success() throws Exception {
        StudentExam studentExamReceived = request.get(
                "/api/courses/" + course1.getId() + "/exams/" + testExam1.getId() + "/student-exams/" + studentExamForTestExam1.getId() + "/conduction", HttpStatus.OK,
                StudentExam.class);
        assertEquals(studentExamForTestExam1, studentExamReceived);
    }

    // StudentExamResource - getStudentExamsForCoursePerUser

    @Test
    @WithMockUser(username = "student42", roles = "USER")
    public void testGetStudentExamsForCoursePerUser_NoCourseAccess() throws Exception {
        database.addStudentExamForTestExam(testExam1, database.getUserByLogin("student42"));
        request.getList("/api/courses/" + course1.getId() + "/test-exams-per-user", HttpStatus.FORBIDDEN, StudentExam.class);
    }

    @Test
    @WithMockUser(username = "student1", roles = "USER")
    public void testGetStudentExamsForCoursePerUser_success() throws Exception {
        database.addStudentExamForTestExam(exam2, database.getUserByLogin("student2"));
        List<StudentExam> studentExamListExpected = new ArrayList<>();
        studentExamListExpected.add(studentExamForTestExam1);
        studentExamListExpected.add(studentExamForTestExam2);
        List<StudentExam> studentExamListReceived = request.getList("/api/courses/" + course1.getId() + "/test-exams-per-user", HttpStatus.OK, StudentExam.class);
        assertEquals(studentExamListExpected.size(), studentExamListReceived.size());
        assertEquals(studentExamListExpected, studentExamListReceived);
    }

    @Test
    @WithMockUser(username = "student1", roles = "USER")
    public void testGetStudentExamsForCoursePerUser_success_noStudentExams() throws Exception {
        course2 = database.addEmptyCourse();
        List<StudentExam> studentExamListReceived = request.getList("/api/courses/" + course2.getId() + "/test-exams-per-user", HttpStatus.OK, StudentExam.class);
        assertEquals(0, studentExamListReceived.size());
    }

    // StudentExamResource - getStudentExamForTestExamForSummary

    @Test
    @WithMockUser(username = "student1", roles = "USER")
    public void testGetStudentExamForTestExamForSummary_NoStudentExamFound() throws Exception {
        request.get("/api/courses/" + course1.getId() + "/exams/" + testExam1.getId() + "/student-exams/" + 5555L + "/summary", HttpStatus.NOT_FOUND, StudentExam.class);
    }

    @Test
    @WithMockUser(username = "student42", roles = "USER")
    public void testGetStudentExamForTestExamForSummary_NoCourseAccess() throws Exception {
        StudentExam studentExam = database.addStudentExamForTestExam(testExam1, database.getUserByLogin("student42"));
        request.get("/api/courses/" + course1.getId() + "/exams/" + testExam1.getId() + "/student-exams/" + studentExam.getId() + "/summary", HttpStatus.FORBIDDEN,
                StudentExam.class);
    }

    @Test
    @WithMockUser(username = "student42", roles = "USER")
    public void testGetStudentExamForTestExamForSummary_NoExamAccess() throws Exception {
        Exam exam99 = database.addTestExam(course1);
        StudentExam studentExam99 = database.addStudentExamForTestExam(exam99, database.getUserByLogin("student42"));
        request.get("/api/courses/" + course1.getId() + "/exams/" + testExam1.getId() + "/student-exams/" + studentExam99.getId() + "/summary", HttpStatus.FORBIDDEN,
                StudentExam.class);
    }

    @Test
    @WithMockUser(username = "student1", roles = "USER")
    public void testGetStudentExamForTestExamForSummary_NotVisible() throws Exception {
        Exam exam = database.addTestExam(course1);
        exam.setVisibleDate(ZonedDateTime.now().plusMinutes(60));
        examRepository.save(exam);
        request.get("/api/courses/" + course1.getId() + "/exams/" + exam.getId() + "/student-exams/" + studentExamForTestExam2.getId() + "/summary", HttpStatus.FORBIDDEN,
                StudentExam.class);
    }

    @Test
    @WithMockUser(username = "student2", roles = "USER")
    public void testGetStudentExamForTestExamForSummary_UserIdMismatch() throws Exception {
        request.get("/api/courses/" + course1.getId() + "/exams/" + testExam1.getId() + "/student-exams/" + studentExamForTestExam2.getId() + "/summary", HttpStatus.FORBIDDEN,
                StudentExam.class);
    }

    @Test
    @WithMockUser(username = "student2", roles = "USER")
    public void testGetStudentExamForTestExamForSummary_realExam() throws Exception {
        studentExam1.setSubmitted(true);
        studentExamRepository.save(studentExam1);
        request.get("/api/courses/" + course1.getId() + "/exams/" + exam1.getId() + "/student-exams/" + studentExam1.getId() + "/summary", HttpStatus.OK, StudentExam.class);
    }

    @Test
    @WithMockUser(username = "student1", roles = "USER")
    public void testGetStudentExamForTestExamForSummary_success() throws Exception {
        StudentExam studentExamReceived = request.get(
                "/api/courses/" + course1.getId() + "/exams/" + testExam2.getId() + "/student-exams/" + studentExamForTestExam2.getId() + "/summary", HttpStatus.OK,
                StudentExam.class);
        assertEquals(studentExamForTestExam2, studentExamReceived);
    }

    // StudentExamRessource - GetStudentExamForConduction
    @Test
    @WithMockUser(username = "student42", roles = "USER")
    public void testGetStudentExamForConduction_notRegisteredInCourse() throws Exception {
        request.get("/api/courses/" + course1.getId() + "/exams/" + testExam1.getId() + "/student-exams/" + studentExam1.getId() + "/conduction", HttpStatus.FORBIDDEN,
                StudentExam.class);
    }

    @Test
    @WithMockUser(username = "student1", roles = "USER")
    public void testGetStudentExamForConduction_studentExamNotExistent() throws Exception {
        request.get("/api/courses/" + course1.getId() + "/exams/" + testExam1.getId() + "/student-exams/" + 5555L + "/conduction", HttpStatus.NOT_FOUND, StudentExam.class);
    }

    @Test
    @WithMockUser(username = "student1", roles = "USER")
    public void testGetStudentExamForConduction_examIdNotMatching() throws Exception {
        request.get("/api/courses/" + course1.getId() + "/exams/" + testExam1.getId() + 2 + "/student-exams/" + studentExam1.getId() + "/conduction", HttpStatus.NOT_FOUND,
                StudentExam.class);
    }

    @Test
    @WithMockUser(username = "student1", roles = "USER")
    public void testGetStudentExamForConduction_realExam() throws Exception {
        request.get("/api/courses/" + course1.getId() + "/exams/" + exam1.getId() + "/student-exams/" + studentExam1.getId() + "/conduction", HttpStatus.OK, StudentExam.class);
    }

    @Test
    @WithMockUser(username = "student1", roles = "USER")
    public void testGetStudentExamForConduction_successful() throws Exception {
        StudentExam studentExamRetrieved = request.get("/api/courses/" + course1.getId() + "/exams/" + testExam1.getId() + "/student-exams/" + studentExam1.getId() + "/conduction",
                HttpStatus.OK, StudentExam.class);
        assertEquals(studentExam1, studentExamRetrieved);
    }

    @Test
    @WithMockUser(username = "student1", roles = "USER")
    public void testGetStudentExamForConduction_notVisible() throws Exception {
        Exam testExam = database.addTestExam(course1);
        testExam.setVisibleDate(ZonedDateTime.now().plusMinutes(60));
        testExam = examRepository.save(testExam);
        StudentExam studentExam = database.addStudentExamWithUser(testExam, database.getUserByLogin("student1"));

        request.get("/api/courses/" + course1.getId() + "/exams/" + testExam1.getId() + "/student-exams/" + studentExam.getId() + "/conduction", HttpStatus.FORBIDDEN,
                StudentExam.class);
    }

    @Test
    @WithMockUser(username = "student1", roles = "USER")
    public void testConductionOfTestExam_successful() throws Exception {
        User student1 = users.get(0);
        Exam testExamWithExercises = database.addTestExam(course1);
        testExamWithExercises = database.addTextModelingProgrammingExercisesToExam(testExamWithExercises, false, true);
        testExamWithExercises.setMaxPoints(19);
        testExamWithExercises.setVisibleDate(ZonedDateTime.now().minusHours(1));
        testExamWithExercises.setStartDate(ZonedDateTime.now().minusMinutes(30));
        testExamWithExercises.setWorkingTime(6000);
        testExamWithExercises = examRepository.save(testExamWithExercises);

        // Step 1: Call /start
        StudentExam studentExamForStart = request.get("/api/courses/" + course1.getId() + "/exams/" + testExamWithExercises.getId() + "/start", HttpStatus.OK, StudentExam.class);

        assertEquals(studentExamForStart.getUser(), student1);
        assertEquals(studentExamForStart.getExam().getId(), testExamWithExercises.getId());
        assertThat(studentExamForStart.isStarted()).isNull();
        assertThat(studentExamForStart.isSubmitted()).isFalse();
        assertThat(studentExamForStart.getStartedDate()).isNull();
        assertThat(studentExamForStart.getSubmissionDate()).isNull();
        assertThat(studentExamForStart.getExercises()).hasSize(0);

        // Step 2: Call /conduction to get the exam with exercises and started date set
        StudentExam studentExamForConduction = request.get(
                "/api/courses/" + course1.getId() + "/exams/" + testExamWithExercises.getId() + "/student-exams/" + studentExamForStart.getId() + "/conduction", HttpStatus.OK,
                StudentExam.class);

        assertEquals(studentExamForStart.getId(), studentExamForConduction.getId());
        assertEquals(studentExamForConduction.getUser(), student1);
        assertEquals(studentExamForConduction.getExam().getId(), testExamWithExercises.getId());
        assertThat(studentExamForConduction.isStarted()).isTrue();
        assertThat(studentExamForConduction.isSubmitted()).isFalse();
        // Acceptance range, startedDate is to be set to now()
        assertThat(ZonedDateTime.now().minusSeconds(10).isBefore(studentExamForConduction.getStartedDate())).isTrue();
        assertThat(ZonedDateTime.now().plusSeconds(10).isAfter(studentExamForConduction.getStartedDate())).isTrue();
        assertThat(studentExamForConduction.getSubmissionDate()).isNull();
        assertThat(studentExamForConduction.getExercises()).hasSize(3);

        Map<User, List<Exercise>> exercisesOfUser = studentExamService.getExercisesOfUserMap(Set.of(studentExamForConduction));
        final var studentParticipations = studentParticipationRepository.findByStudentIdAndIndividualExercisesWithEagerSubmissionsResultIgnoreTestRuns(student1.getId(),
                exercisesOfUser.get(student1));
        for (StudentParticipation studentParticipation : studentParticipations) {
            // Acceptance range, initialization Date is to be set to now()
            assertThat(ZonedDateTime.now().minusSeconds(10).isBefore(studentParticipation.getInitializationDate())).isTrue();
            assertThat(ZonedDateTime.now().plusSeconds(10).isAfter(studentParticipation.getInitializationDate())).isTrue();
            // Compare started date and initialization Date
            studentExamForConduction
                    .setStartedDate(ZonedDateTime.ofInstant(studentExamForConduction.getStartedDate().truncatedTo(ChronoUnit.MILLIS).toInstant(), ZoneId.of("UTC")));
            studentParticipation
                    .setInitializationDate(ZonedDateTime.ofInstant(studentParticipation.getInitializationDate().truncatedTo(ChronoUnit.MILLIS).toInstant(), ZoneId.of("UTC")));
            assertThat(studentParticipation.getInitializationDate()).isEqualTo(studentExamForConduction.getStartedDate());
        }
    }
}<|MERGE_RESOLUTION|>--- conflicted
+++ resolved
@@ -321,19 +321,14 @@
 
     @Test
     @WithMockUser(username = "instructor1", roles = "INSTRUCTOR")
-<<<<<<< HEAD
-    void testGetStudentExamForConduction() throws Exception {
-=======
-    public void testStartExercises_testExam() throws Exception {
-
+    void testStartExercises_testExam() throws Exception {
         request.postWithResponseBody("/api/courses/" + course1.getId() + "/exams/" + testExam1.getId() + "/student-exams/start-exercises", Optional.empty(), Integer.class,
                 HttpStatus.FORBIDDEN);
     }
 
     @Test
     @WithMockUser(username = "instructor1", roles = "INSTRUCTOR")
-    public void testGetStudentExamForConduction() throws Exception {
->>>>>>> 7e4fee48
+    void testGetStudentExamForConduction() throws Exception {
         List<StudentExam> studentExams = prepareStudentExamsForConduction(false);
 
         for (var studentExam : studentExams) {
@@ -407,7 +402,7 @@
 
     @Test
     @WithMockUser(username = "student1", roles = "USER")
-    public void testGetStudentExamForConduction_testExam() throws Exception {
+    void testGetStudentExamForConduction_testExam() throws Exception {
         request.get("/api/courses/" + course1.getId() + "/exams/" + testExam1.getId() + "/student-exams/" + studentExam1.getId() + "/conduction", HttpStatus.OK, StudentExam.class);
     }
 
@@ -672,13 +667,8 @@
 
     @Test
     @WithMockUser(username = "instructor1", roles = "INSTRUCTOR")
-<<<<<<< HEAD
     void testSubmitExamOtherUser_forbidden() throws Exception {
-        prepareStudentExamsForConduction(false);
-=======
-    public void testSubmitExamOtherUser_forbidden() throws Exception {
         List<StudentExam> studentExamList = prepareStudentExamsForConduction(false);
->>>>>>> 7e4fee48
         database.changeUser("student1");
         var studentExamResponse = request.get("/api/courses/" + course2.getId() + "/exams/" + exam2.getId() + "/student-exams/" + studentExamList.get(0).getId() + "/conduction",
                 HttpStatus.OK, StudentExam.class);
@@ -691,13 +681,8 @@
 
     @Test
     @WithMockUser(username = "instructor1", roles = "INSTRUCTOR")
-<<<<<<< HEAD
     void testgetExamTooEarly_forbidden() throws Exception {
-        prepareStudentExamsForConduction(true);
-=======
-    public void testgetExamTooEarly_forbidden() throws Exception {
         List<StudentExam> studentExamList = prepareStudentExamsForConduction(true);
->>>>>>> 7e4fee48
 
         database.changeUser("student1");
 
@@ -1912,13 +1897,13 @@
     // StudentExamResoure - getStudentExamForTestExamForConduction
     @Test
     @WithMockUser(username = "student1", roles = "USER")
-    public void testGetStudentExamForTestExamForConduction_NoStudentExamFound() throws Exception {
+    void testGetStudentExamForTestExamForConduction_NoStudentExamFound() throws Exception {
         request.get("/api/courses/" + course1.getId() + "/exams/" + testExam1.getId() + "/student-exams/" + 5555L + "/conduction", HttpStatus.NOT_FOUND, StudentExam.class);
     }
 
     @Test
     @WithMockUser(username = "student42", roles = "USER")
-    public void testGetStudentExamForTestExamForConduction_NoCourseAccess() throws Exception {
+    void testGetStudentExamForTestExamForConduction_NoCourseAccess() throws Exception {
         StudentExam studentExam = database.addStudentExamForTestExam(testExam1, database.getUserByLogin("student42"));
         request.get("/api/courses/" + course1.getId() + "/exams/" + testExam1.getId() + "/student-exams/" + studentExam.getId() + "/conduction", HttpStatus.FORBIDDEN,
                 StudentExam.class);
@@ -1926,7 +1911,7 @@
 
     @Test
     @WithMockUser(username = "student1", roles = "USER")
-    public void testGetStudentExamForTestExamForConduction_NoExamAccess() throws Exception {
+    void testGetStudentExamForTestExamForConduction_NoExamAccess() throws Exception {
         StudentExam studentExam = database.addStudentExamForTestExam(testExam2, database.getUserByLogin("student2"));
         request.get("/api/courses/" + course1.getId() + "/exams/" + testExam1.getId() + "/student-exams/" + studentExam.getId() + "/conduction", HttpStatus.FORBIDDEN,
                 StudentExam.class);
@@ -1934,7 +1919,7 @@
 
     @Test
     @WithMockUser(username = "student1", roles = "USER")
-    public void testGetStudentExamForTestExamForConduction_NotVisible() throws Exception {
+    void testGetStudentExamForTestExamForConduction_NotVisible() throws Exception {
         Exam exam = database.addTestExam(course1);
         exam.setVisibleDate(ZonedDateTime.now().plusMinutes(60));
         examRepository.save(exam);
@@ -1945,21 +1930,21 @@
 
     @Test
     @WithMockUser(username = "student2", roles = "USER")
-    public void testGetStudentExamForTestExamForConduction_UserIdMismatch() throws Exception {
+    void testGetStudentExamForTestExamForConduction_UserIdMismatch() throws Exception {
         request.get("/api/courses/" + course1.getId() + "/exams/" + testExam1.getId() + "/student-exams/" + studentExamForTestExam1.getId() + "/conduction", HttpStatus.FORBIDDEN,
                 StudentExam.class);
     }
 
     @Test
     @WithMockUser(username = "student2", roles = "USER")
-    public void testGetStudentExamForTestExamForConduction_realExam() throws Exception {
+    void testGetStudentExamForTestExamForConduction_realExam() throws Exception {
         request.get("/api/courses/" + course1.getId() + "/exams/" + exam1.getId() + "/student-exams/" + studentExam1.getId() + "/conduction", HttpStatus.FORBIDDEN,
                 StudentExam.class);
     }
 
     @Test
     @WithMockUser(username = "student1", roles = "USER")
-    public void testGetStudentExamForTestExamForConduction_success() throws Exception {
+    void testGetStudentExamForTestExamForConduction_success() throws Exception {
         StudentExam studentExamReceived = request.get(
                 "/api/courses/" + course1.getId() + "/exams/" + testExam1.getId() + "/student-exams/" + studentExamForTestExam1.getId() + "/conduction", HttpStatus.OK,
                 StudentExam.class);
@@ -1970,14 +1955,14 @@
 
     @Test
     @WithMockUser(username = "student42", roles = "USER")
-    public void testGetStudentExamsForCoursePerUser_NoCourseAccess() throws Exception {
+    void testGetStudentExamsForCoursePerUser_NoCourseAccess() throws Exception {
         database.addStudentExamForTestExam(testExam1, database.getUserByLogin("student42"));
         request.getList("/api/courses/" + course1.getId() + "/test-exams-per-user", HttpStatus.FORBIDDEN, StudentExam.class);
     }
 
     @Test
     @WithMockUser(username = "student1", roles = "USER")
-    public void testGetStudentExamsForCoursePerUser_success() throws Exception {
+    void testGetStudentExamsForCoursePerUser_success() throws Exception {
         database.addStudentExamForTestExam(exam2, database.getUserByLogin("student2"));
         List<StudentExam> studentExamListExpected = new ArrayList<>();
         studentExamListExpected.add(studentExamForTestExam1);
@@ -1989,7 +1974,7 @@
 
     @Test
     @WithMockUser(username = "student1", roles = "USER")
-    public void testGetStudentExamsForCoursePerUser_success_noStudentExams() throws Exception {
+    void testGetStudentExamsForCoursePerUser_success_noStudentExams() throws Exception {
         course2 = database.addEmptyCourse();
         List<StudentExam> studentExamListReceived = request.getList("/api/courses/" + course2.getId() + "/test-exams-per-user", HttpStatus.OK, StudentExam.class);
         assertEquals(0, studentExamListReceived.size());
@@ -1999,13 +1984,13 @@
 
     @Test
     @WithMockUser(username = "student1", roles = "USER")
-    public void testGetStudentExamForTestExamForSummary_NoStudentExamFound() throws Exception {
+    void testGetStudentExamForTestExamForSummary_NoStudentExamFound() throws Exception {
         request.get("/api/courses/" + course1.getId() + "/exams/" + testExam1.getId() + "/student-exams/" + 5555L + "/summary", HttpStatus.NOT_FOUND, StudentExam.class);
     }
 
     @Test
     @WithMockUser(username = "student42", roles = "USER")
-    public void testGetStudentExamForTestExamForSummary_NoCourseAccess() throws Exception {
+    void testGetStudentExamForTestExamForSummary_NoCourseAccess() throws Exception {
         StudentExam studentExam = database.addStudentExamForTestExam(testExam1, database.getUserByLogin("student42"));
         request.get("/api/courses/" + course1.getId() + "/exams/" + testExam1.getId() + "/student-exams/" + studentExam.getId() + "/summary", HttpStatus.FORBIDDEN,
                 StudentExam.class);
@@ -2013,7 +1998,7 @@
 
     @Test
     @WithMockUser(username = "student42", roles = "USER")
-    public void testGetStudentExamForTestExamForSummary_NoExamAccess() throws Exception {
+    void testGetStudentExamForTestExamForSummary_NoExamAccess() throws Exception {
         Exam exam99 = database.addTestExam(course1);
         StudentExam studentExam99 = database.addStudentExamForTestExam(exam99, database.getUserByLogin("student42"));
         request.get("/api/courses/" + course1.getId() + "/exams/" + testExam1.getId() + "/student-exams/" + studentExam99.getId() + "/summary", HttpStatus.FORBIDDEN,
@@ -2022,7 +2007,7 @@
 
     @Test
     @WithMockUser(username = "student1", roles = "USER")
-    public void testGetStudentExamForTestExamForSummary_NotVisible() throws Exception {
+    void testGetStudentExamForTestExamForSummary_NotVisible() throws Exception {
         Exam exam = database.addTestExam(course1);
         exam.setVisibleDate(ZonedDateTime.now().plusMinutes(60));
         examRepository.save(exam);
@@ -2032,14 +2017,14 @@
 
     @Test
     @WithMockUser(username = "student2", roles = "USER")
-    public void testGetStudentExamForTestExamForSummary_UserIdMismatch() throws Exception {
+    void testGetStudentExamForTestExamForSummary_UserIdMismatch() throws Exception {
         request.get("/api/courses/" + course1.getId() + "/exams/" + testExam1.getId() + "/student-exams/" + studentExamForTestExam2.getId() + "/summary", HttpStatus.FORBIDDEN,
                 StudentExam.class);
     }
 
     @Test
     @WithMockUser(username = "student2", roles = "USER")
-    public void testGetStudentExamForTestExamForSummary_realExam() throws Exception {
+    void testGetStudentExamForTestExamForSummary_realExam() throws Exception {
         studentExam1.setSubmitted(true);
         studentExamRepository.save(studentExam1);
         request.get("/api/courses/" + course1.getId() + "/exams/" + exam1.getId() + "/student-exams/" + studentExam1.getId() + "/summary", HttpStatus.OK, StudentExam.class);
@@ -2047,7 +2032,7 @@
 
     @Test
     @WithMockUser(username = "student1", roles = "USER")
-    public void testGetStudentExamForTestExamForSummary_success() throws Exception {
+    void testGetStudentExamForTestExamForSummary_success() throws Exception {
         StudentExam studentExamReceived = request.get(
                 "/api/courses/" + course1.getId() + "/exams/" + testExam2.getId() + "/student-exams/" + studentExamForTestExam2.getId() + "/summary", HttpStatus.OK,
                 StudentExam.class);
@@ -2057,33 +2042,33 @@
     // StudentExamRessource - GetStudentExamForConduction
     @Test
     @WithMockUser(username = "student42", roles = "USER")
-    public void testGetStudentExamForConduction_notRegisteredInCourse() throws Exception {
+    void testGetStudentExamForConduction_notRegisteredInCourse() throws Exception {
         request.get("/api/courses/" + course1.getId() + "/exams/" + testExam1.getId() + "/student-exams/" + studentExam1.getId() + "/conduction", HttpStatus.FORBIDDEN,
                 StudentExam.class);
     }
 
     @Test
     @WithMockUser(username = "student1", roles = "USER")
-    public void testGetStudentExamForConduction_studentExamNotExistent() throws Exception {
+    void testGetStudentExamForConduction_studentExamNotExistent() throws Exception {
         request.get("/api/courses/" + course1.getId() + "/exams/" + testExam1.getId() + "/student-exams/" + 5555L + "/conduction", HttpStatus.NOT_FOUND, StudentExam.class);
     }
 
     @Test
     @WithMockUser(username = "student1", roles = "USER")
-    public void testGetStudentExamForConduction_examIdNotMatching() throws Exception {
+    void testGetStudentExamForConduction_examIdNotMatching() throws Exception {
         request.get("/api/courses/" + course1.getId() + "/exams/" + testExam1.getId() + 2 + "/student-exams/" + studentExam1.getId() + "/conduction", HttpStatus.NOT_FOUND,
                 StudentExam.class);
     }
 
     @Test
     @WithMockUser(username = "student1", roles = "USER")
-    public void testGetStudentExamForConduction_realExam() throws Exception {
+    void testGetStudentExamForConduction_realExam() throws Exception {
         request.get("/api/courses/" + course1.getId() + "/exams/" + exam1.getId() + "/student-exams/" + studentExam1.getId() + "/conduction", HttpStatus.OK, StudentExam.class);
     }
 
     @Test
     @WithMockUser(username = "student1", roles = "USER")
-    public void testGetStudentExamForConduction_successful() throws Exception {
+    void testGetStudentExamForConduction_successful() throws Exception {
         StudentExam studentExamRetrieved = request.get("/api/courses/" + course1.getId() + "/exams/" + testExam1.getId() + "/student-exams/" + studentExam1.getId() + "/conduction",
                 HttpStatus.OK, StudentExam.class);
         assertEquals(studentExam1, studentExamRetrieved);
@@ -2091,7 +2076,7 @@
 
     @Test
     @WithMockUser(username = "student1", roles = "USER")
-    public void testGetStudentExamForConduction_notVisible() throws Exception {
+    void testGetStudentExamForConduction_notVisible() throws Exception {
         Exam testExam = database.addTestExam(course1);
         testExam.setVisibleDate(ZonedDateTime.now().plusMinutes(60));
         testExam = examRepository.save(testExam);
@@ -2103,7 +2088,7 @@
 
     @Test
     @WithMockUser(username = "student1", roles = "USER")
-    public void testConductionOfTestExam_successful() throws Exception {
+    void testConductionOfTestExam_successful() throws Exception {
         User student1 = users.get(0);
         Exam testExamWithExercises = database.addTestExam(course1);
         testExamWithExercises = database.addTextModelingProgrammingExercisesToExam(testExamWithExercises, false, true);
