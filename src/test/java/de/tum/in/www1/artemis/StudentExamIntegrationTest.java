--- conflicted
+++ resolved
@@ -469,11 +469,6 @@
                     assertThat(newModel).isEqualTo(versionedSubmission.get().getContent());
                 }
                 else if (exercise instanceof TextExercise) {
-<<<<<<< HEAD
-                    // check that the submission was saved and that a submitted version was created
-                    String newText = "New Text";
-=======
->>>>>>> df1139a5
                     var textSubmission = (TextSubmission) submission;
                     final var newText = "New Text";
                     textSubmission.setText(newText);
