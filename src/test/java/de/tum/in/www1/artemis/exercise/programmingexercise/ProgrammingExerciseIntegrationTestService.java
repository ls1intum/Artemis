package de.tum.in.www1.artemis.exercise.programmingexercise;

import static de.tum.in.www1.artemis.domain.enumeration.BuildPlanType.SOLUTION;
import static de.tum.in.www1.artemis.domain.enumeration.BuildPlanType.TEMPLATE;
import static de.tum.in.www1.artemis.web.rest.ProgrammingExerciseResourceEndpoints.*;
import static de.tum.in.www1.artemis.web.rest.ProgrammingExerciseResourceErrorKeys.*;
import static org.assertj.core.api.Assertions.assertThat;
import static org.awaitility.Awaitility.await;
import static org.mockito.Mockito.*;
import static org.springframework.test.web.servlet.result.MockMvcResultMatchers.jsonPath;
import static org.springframework.test.web.servlet.result.MockMvcResultMatchers.status;

import java.io.File;
import java.io.IOException;
import java.net.URI;
import java.nio.charset.StandardCharsets;
import java.nio.file.Files;
import java.nio.file.Path;
import java.time.ZonedDateTime;
import java.util.*;
import java.util.function.BiFunction;
import java.util.stream.IntStream;
import java.util.zip.ZipFile;

import javax.validation.constraints.NotNull;

import org.apache.commons.io.FileUtils;
import org.assertj.core.data.Offset;
import org.eclipse.jgit.api.Git;
import org.eclipse.jgit.api.errors.EmptyCommitException;
import org.eclipse.jgit.api.errors.GitAPIException;
import org.eclipse.jgit.lib.ObjectId;
import org.eclipse.jgit.lib.StoredConfig;
import org.eclipse.jgit.revwalk.RevCommit;
import org.springframework.beans.factory.annotation.Autowired;
import org.springframework.beans.factory.annotation.Value;
import org.springframework.data.domain.PageRequest;
import org.springframework.data.domain.Sort;
import org.springframework.http.HttpHeaders;
import org.springframework.http.HttpStatus;
import org.springframework.http.MediaType;
import org.springframework.stereotype.Service;
import org.springframework.test.web.servlet.request.MockMvcRequestBuilders;
import org.springframework.util.LinkedMultiValueMap;
import org.springframework.util.MultiValueMap;

import com.fasterxml.jackson.core.type.TypeReference;

import de.tum.in.www1.artemis.config.Constants;
import de.tum.in.www1.artemis.course.CourseUtilService;
import de.tum.in.www1.artemis.domain.*;
import de.tum.in.www1.artemis.domain.enumeration.*;
import de.tum.in.www1.artemis.domain.notification.Notification;
import de.tum.in.www1.artemis.domain.participation.ProgrammingExerciseStudentParticipation;
import de.tum.in.www1.artemis.domain.participation.StudentParticipation;
import de.tum.in.www1.artemis.domain.plagiarism.PlagiarismComparison;
import de.tum.in.www1.artemis.domain.plagiarism.PlagiarismStatus;
import de.tum.in.www1.artemis.domain.plagiarism.text.TextPlagiarismResult;
import de.tum.in.www1.artemis.domain.plagiarism.text.TextSubmissionElement;
import de.tum.in.www1.artemis.exercise.ExerciseUtilService;
import de.tum.in.www1.artemis.exercise.GradingCriterionUtil;
import de.tum.in.www1.artemis.exercise.textexercise.TextExerciseUtilService;
import de.tum.in.www1.artemis.participation.ParticipationUtilService;
import de.tum.in.www1.artemis.plagiarism.PlagiarismUtilService;
import de.tum.in.www1.artemis.repository.*;
import de.tum.in.www1.artemis.service.FileService;
import de.tum.in.www1.artemis.service.UriService;
import de.tum.in.www1.artemis.service.connectors.GitService;
import de.tum.in.www1.artemis.service.connectors.ci.ContinuousIntegrationService;
import de.tum.in.www1.artemis.service.connectors.vcs.VersionControlRepositoryPermission;
import de.tum.in.www1.artemis.service.connectors.vcs.VersionControlService;
import de.tum.in.www1.artemis.user.UserUtilService;
import de.tum.in.www1.artemis.util.*;
import de.tum.in.www1.artemis.web.rest.ProgrammingExerciseResourceEndpoints;
import de.tum.in.www1.artemis.web.rest.ProgrammingExerciseTestCaseResource;
import de.tum.in.www1.artemis.web.rest.dto.ProgrammingExerciseResetOptionsDTO;
import de.tum.in.www1.artemis.web.rest.dto.ProgrammingExerciseTestCaseDTO;
import de.tum.in.www1.artemis.web.rest.dto.RepositoryExportOptionsDTO;
import de.tum.in.www1.artemis.web.rest.dto.plagiarism.PlagiarismResultDTO;
import de.tum.in.www1.artemis.web.websocket.dto.ProgrammingExerciseTestCaseStateDTO;

/**
 * Note: this class should be independent of the actual VCS and CIS and contains common test logic for both scenarios:
 * 1) Bamboo + Bitbucket
 * 2) Jenkins + Gitlab
 */
@Service
class ProgrammingExerciseIntegrationTestService {

    private static final String NON_EXISTING_ID = Integer.toString(Integer.MAX_VALUE);

    private String userPrefix;

    @Value("${artemis.version-control.default-branch:main}")
    private String defaultBranch;

    @Autowired
    // this will be a SpyBean because it was configured as SpyBean in the super class of the actual test class (see AbstractArtemisIntegrationTest)
    private FileService fileService;

    @Autowired
    // this will be a SpyBean because it was configured as SpyBean in the super class of the actual test class (see AbstractArtemisIntegrationTest)
    private UriService uriService;

    @Autowired
    private GitUtilService gitUtilService;

    @Autowired
    private CourseRepository courseRepository;

    @Autowired
    private ProgrammingExerciseRepository programmingExerciseRepository;

    @Autowired
    private ProgrammingExerciseStudentParticipationRepository programmingExerciseStudentParticipationRepository;

    @Autowired
    private ProgrammingExerciseTestCaseRepository programmingExerciseTestCaseRepository;

    @Autowired
    private AuxiliaryRepositoryRepository auxiliaryRepositoryRepository;

    @Autowired
    private RequestUtilService request;

    @Autowired
    // this will be a SpyBean because it was configured as SpyBean in the super class of the actual test class (see AbstractArtemisIntegrationTest)
    private GitService gitService;

    @Autowired
    private UserRepository userRepository;

    @Autowired
    private UserUtilService userUtilService;

    @Autowired
    private ProgrammingExerciseUtilService programmingExerciseUtilService;

    @Autowired
    private ExerciseUtilService exerciseUtilService;

    @Autowired
    private ParticipationUtilService participationUtilService;

    @Autowired
    private CourseUtilService courseUtilService;

    @Autowired
    private PlagiarismUtilService plagiarismUtilService;

    @Autowired
    private TextExerciseUtilService textExerciseUtilService;

    @Autowired
    private ProgrammingExerciseTestRepository programmingExerciseTestRepository;

    @Autowired
    private ZipFileTestUtilService zipFileTestUtilService;

    @Autowired
    private TeamRepository teamRepository;

    private Course course;

    public ProgrammingExercise programmingExercise;

    private ProgrammingExercise programmingExerciseInExam;

    private ProgrammingExerciseStudentParticipation participation1;

    private ProgrammingExerciseStudentParticipation participation2;

    private File downloadedFile;

    private File localRepoFile;

    private Git localGit;

    private File remoteRepoFile;

    private Git remoteGit;

    private File localRepoFile2;

    private Git localGit2;

    private File remoteRepo2File;

    private Git remoteGit2;

    private MockDelegate mockDelegate;

    // this will be a SpyBean because it was configured as SpyBean in the super class of the actual test class (see AbstractArtemisIntegrationTest)
    private VersionControlService versionControlService;

    // this will be a SpyBean because it was configured as SpyBean in the super class of the actual test class (see AbstractArtemisIntegrationTest)
    private ContinuousIntegrationService continuousIntegrationService;

<<<<<<< HEAD
    @Autowired
    private GradingCriterionRepository gradingCriterionRepository;
=======
    private File plagiarismChecksTestReposDir;
>>>>>>> 9531594c

    void setup(String userPrefix, MockDelegate mockDelegate, VersionControlService versionControlService, ContinuousIntegrationService continuousIntegrationService)
            throws Exception {
        this.userPrefix = userPrefix;
        this.mockDelegate = mockDelegate;
        this.versionControlService = versionControlService; // this can be used like a SpyBean
        this.continuousIntegrationService = continuousIntegrationService; // this can be used like a SpyBean

        userUtilService.addUsers(userPrefix, 3, 2, 2, 2);
        course = programmingExerciseUtilService.addCourseWithOneProgrammingExerciseAndTestCases();
        programmingExercise = exerciseUtilService.getFirstExerciseWithType(course, ProgrammingExercise.class);
        programmingExercise = programmingExerciseRepository.findWithTemplateAndSolutionParticipationById(programmingExercise.getId()).orElseThrow();
        programmingExerciseInExam = programmingExerciseUtilService.addCourseExamExerciseGroupWithOneProgrammingExerciseAndTestCases();
        programmingExerciseInExam = programmingExerciseRepository.findWithTemplateAndSolutionParticipationTeamAssignmentConfigCategoriesById(programmingExerciseInExam.getId())
                .orElseThrow();

        participation1 = participationUtilService.addStudentParticipationForProgrammingExercise(programmingExercise, userPrefix + "student1");
        participation2 = participationUtilService.addStudentParticipationForProgrammingExercise(programmingExercise, userPrefix + "student2");

        participationUtilService.addStudentParticipationForProgrammingExercise(programmingExerciseInExam, userPrefix + "student1");
        participationUtilService.addStudentParticipationForProgrammingExercise(programmingExerciseInExam, userPrefix + "student2");

        localRepoFile = Files.createTempDirectory("repo").toFile();
        localGit = LocalRepository.initialize(localRepoFile, defaultBranch);
        remoteRepoFile = Files.createTempDirectory("repoOrigin").toFile();
        remoteGit = LocalRepository.initialize(remoteRepoFile, defaultBranch);
        StoredConfig config = localGit.getRepository().getConfig();
        config.setString("remote", "origin", "url", remoteRepoFile.getAbsolutePath());
        config.save();

        localRepoFile2 = Files.createTempDirectory("repo2").toFile();
        localGit2 = LocalRepository.initialize(localRepoFile2, defaultBranch);
        remoteRepo2File = Files.createTempDirectory("repoOrigin").toFile();
        remoteGit2 = LocalRepository.initialize(remoteRepo2File, defaultBranch);
        StoredConfig config2 = localGit2.getRepository().getConfig();
        config2.setString("remote", "origin", "url", remoteRepo2File.getAbsolutePath());
        config2.save();

        // TODO use createProgrammingExercise or setupTemplateAndPush to create actual content (based on the template repos) in this repository
        // so that e.g. addStudentIdToProjectName in ProgrammingExerciseExportService is tested properly as well

        // the following 2 lines prepare the generation of the structural test oracle
        var testjsonFilePath = Path.of(localRepoFile.getPath(), "test", programmingExercise.getPackageFolderName(), "test.json");
        gitUtilService.writeEmptyJsonFileToPath(testjsonFilePath);
        // create two empty commits
        GitService.commit(localGit).setMessage("empty").setAllowEmpty(true).setSign(false).setAuthor("test", "test@test.com").call();
        localGit.push().call();

        // we use the temp repository as remote origin for all repositories that are created during the
        // TODO: distinguish between template, test and solution
        doReturn(new GitUtilService.MockFileRepositoryUri(remoteRepoFile)).when(versionControlService).getCloneRepositoryUri(anyString(), anyString());

        this.plagiarismChecksTestReposDir = Files.createTempDirectory("jplag-repos").toFile();
    }

    void tearDown() throws IOException {
        if (downloadedFile != null && downloadedFile.exists()) {
            FileUtils.forceDelete(downloadedFile);
        }
        if (localGit != null) {
            localGit.close();
        }
        if (localRepoFile != null && localRepoFile.exists()) {
            FileUtils.deleteDirectory(localRepoFile);
        }
        if (localGit2 != null) {
            localGit2.close();
        }
        if (localRepoFile2 != null && localRepoFile2.exists()) {
            FileUtils.deleteDirectory(localRepoFile2);
        }
        if (remoteGit != null) {
            remoteGit.close();
        }
        if (remoteRepoFile != null && remoteRepoFile.exists()) {
            FileUtils.deleteDirectory(remoteRepoFile);
        }
        if (remoteGit2 != null) {
            remoteGit2.close();
        }
        if (remoteRepo2File != null && remoteRepo2File.exists()) {
            FileUtils.deleteDirectory(remoteRepo2File);
        }
        if (plagiarismChecksTestReposDir != null && plagiarismChecksTestReposDir.exists()) {
            FileUtils.deleteDirectory(plagiarismChecksTestReposDir);
        }
    }

    void testProgrammingExerciseIsReleased_IsReleasedAndHasResults() throws Exception {
        programmingExercise.setReleaseDate(ZonedDateTime.now().minusHours(5L));
        programmingExerciseRepository.save(programmingExercise);
        StudentParticipation participation = participationUtilService.createAndSaveParticipationForExercise(programmingExercise, userPrefix + "student1");
        participationUtilService.addResultToParticipation(null, null, participation);

        ProgrammingExerciseTestCaseStateDTO releaseStateDTO = request.get("/api/programming-exercises/" + programmingExercise.getId() + "/test-case-state", HttpStatus.OK,
                ProgrammingExerciseTestCaseStateDTO.class);
        assertThat(releaseStateDTO.released()).isTrue();
        assertThat(releaseStateDTO.hasStudentResult()).isTrue();
        assertThat(releaseStateDTO.testCasesChanged()).isFalse();
    }

    void testProgrammingExerciseIsReleased_IsNotReleasedAndHasResults() throws Exception {
        programmingExercise.setReleaseDate(ZonedDateTime.now().plusHours(5L));
        programmingExerciseRepository.save(programmingExercise);
        StudentParticipation participation = participationUtilService.createAndSaveParticipationForExercise(programmingExercise, userPrefix + "student1");
        participationUtilService.addResultToParticipation(null, null, participation);

        ProgrammingExerciseTestCaseStateDTO releaseStateDTO = request.get("/api/programming-exercises/" + programmingExercise.getId() + "/test-case-state", HttpStatus.OK,
                ProgrammingExerciseTestCaseStateDTO.class);
        assertThat(releaseStateDTO.released()).isFalse();
        assertThat(releaseStateDTO.hasStudentResult()).isTrue();
        assertThat(releaseStateDTO.testCasesChanged()).isFalse();
    }

    void checkIfProgrammingExerciseIsReleased_IsReleasedAndHasNoResults() throws Exception {
        programmingExercise.setReleaseDate(ZonedDateTime.now().minusHours(5L));
        programmingExercise.setTestCasesChanged(true);
        programmingExerciseRepository.save(programmingExercise);

        ProgrammingExerciseTestCaseStateDTO releaseStateDTO = request.get("/api/programming-exercises/" + programmingExercise.getId() + "/test-case-state", HttpStatus.OK,
                ProgrammingExerciseTestCaseStateDTO.class);
        assertThat(releaseStateDTO.released()).isTrue();
        assertThat(releaseStateDTO.hasStudentResult()).isFalse();
        assertThat(releaseStateDTO.testCasesChanged()).isTrue();
    }

    void testProgrammingExerciseIsReleased_forbidden() throws Exception {
        request.get("/api/programming-exercises/" + programmingExercise.getId() + "/test-case-state", HttpStatus.FORBIDDEN, Boolean.class);
    }

    List<Path> exportSubmissionsWithPracticeSubmissionByParticipationIds(boolean excludePracticeSubmissions) throws Exception {
        var repository1 = gitService.getExistingCheckedOutRepositoryByLocalPath(localRepoFile.toPath(), null);
        var repository2 = gitService.getExistingCheckedOutRepositoryByLocalPath(localRepoFile2.toPath(), null);
        doReturn(repository1).when(gitService).getOrCheckoutRepository(eq(participation1.getVcsRepositoryUri()), anyString(), anyBoolean());
        doReturn(repository2).when(gitService).getOrCheckoutRepository(eq(participation2.getVcsRepositoryUri()), anyString(), anyBoolean());

        // Set one of the participations to practice mode
        participation1.setPracticeMode(false);
        participation2.setPracticeMode(true);
        final var participations = List.of(participation1, participation2);
        programmingExerciseStudentParticipationRepository.saveAll(participations);

        // Export with excludePracticeSubmissions
        var participationIds = programmingExerciseStudentParticipationRepository.findAll().stream().map(participation -> participation.getId().toString()).toList();
        final var path = ROOT + EXPORT_SUBMISSIONS_BY_PARTICIPATIONS.replace("{exerciseId}", String.valueOf(programmingExercise.getId())).replace("{participationIds}",
                String.join(",", participationIds));
        var exportOptions = new RepositoryExportOptionsDTO();
        exportOptions.setExcludePracticeSubmissions(excludePracticeSubmissions);

        downloadedFile = request.postWithResponseBodyFile(path, exportOptions, HttpStatus.OK);
        assertThat(downloadedFile).exists();

        return unzipExportedFile();
    }

    void testExportSubmissionsByParticipationIds_excludePracticeSubmissions() throws Exception {
        List<Path> entries = exportSubmissionsWithPracticeSubmissionByParticipationIds(true);

        // Make sure that the practice submission is not included
        assertThat(entries).anyMatch(entry -> entry.toString().endsWith(Path.of("student1", ".git").toString()))
                .noneMatch(entry -> entry.toString().matches(".*practice-[^\\/]*student2.*.git$"));
    }

    void testExportSubmissionsByParticipationIds_includePracticeSubmissions() throws Exception {
        List<Path> entries = exportSubmissionsWithPracticeSubmissionByParticipationIds(false);

        // Make sure that the practice submission is included
        assertThat(entries).anyMatch(entry -> entry.toString().endsWith(Path.of("student1", ".git").toString()))
                .anyMatch(entry -> entry.toString().matches(".*practice-[^\\/]*student2.*.git$"));
    }

    void testExportSubmissionsByParticipationIds_addParticipantIdentifierToProjectName() throws Exception {
        var repository1 = gitService.getExistingCheckedOutRepositoryByLocalPath(localRepoFile.toPath(), null);
        var repository2 = gitService.getExistingCheckedOutRepositoryByLocalPath(localRepoFile2.toPath(), null);

        doReturn(repository1).when(gitService).getOrCheckoutRepository(eq(participation1.getVcsRepositoryUri()), anyString(), anyBoolean());
        doReturn(repository2).when(gitService).getOrCheckoutRepository(eq(participation2.getVcsRepositoryUri()), anyString(), anyBoolean());
        doThrow(EmptyCommitException.class).when(gitService).stageAllChanges(any());

        // Create the eclipse .project file which will be modified.
        Path projectFilePath = Path.of(repository1.getLocalPath().toString(), ".project");
        File projectFile = new File(projectFilePath.toString());
        String projectFileContents = de.tum.in.www1.artemis.util.FileUtils.loadFileFromResources("test-data/repository-export/sample.project");
        FileUtils.writeStringToFile(projectFile, projectFileContents, StandardCharsets.UTF_8);

        // Create the maven .pom file
        Path pomPath = Path.of(repository1.getLocalPath().toString(), "pom.xml");
        File pomFile = new File(pomPath.toString());
        String pomContents = de.tum.in.www1.artemis.util.FileUtils.loadFileFromResources("test-data/repository-export/pom.xml");
        FileUtils.writeStringToFile(pomFile, pomContents, StandardCharsets.UTF_8);

        var participation = programmingExerciseStudentParticipationRepository.findByExerciseIdAndStudentLogin(programmingExercise.getId(), userPrefix + "student1");
        assertThat(participation).isPresent();

        final var path = ROOT + EXPORT_SUBMISSIONS_BY_PARTICIPATIONS.replace("{exerciseId}", String.valueOf(programmingExercise.getId())).replace("{participationIds}",
                String.join(",", List.of(participation.get().getId().toString())));
        // all options false by default, only test if export works at all
        var exportOptions = new RepositoryExportOptionsDTO();
        exportOptions.setAddParticipantName(true);

        downloadedFile = request.postWithResponseBodyFile(path, exportOptions, HttpStatus.OK);
        assertThat(downloadedFile).exists();

        // Make sure both repositories are present
        String modifiedEclipseProjectFile = FileUtils.readFileToString(projectFile, StandardCharsets.UTF_8);
        assertThat(modifiedEclipseProjectFile).contains("student1");

        String modifiedPom = FileUtils.readFileToString(pomFile, StandardCharsets.UTF_8);
        assertThat(modifiedPom).contains("student1");

        Files.deleteIfExists(projectFilePath);
        Files.deleteIfExists(pomPath);
    }

    void testExportSubmissionsByParticipationIds_addParticipantIdentifierToProjectNameError() throws Exception {
        var repository1 = gitService.getExistingCheckedOutRepositoryByLocalPath(localRepoFile.toPath(), null);
        var repository2 = gitService.getExistingCheckedOutRepositoryByLocalPath(localRepoFile2.toPath(), null);

        doReturn(repository1).when(gitService).getOrCheckoutRepository(eq(participation1.getVcsRepositoryUri()), anyString(), anyBoolean());
        doReturn(repository2).when(gitService).getOrCheckoutRepository(eq(participation2.getVcsRepositoryUri()), anyString(), anyBoolean());

        // Create the eclipse .project file which will be modified.
        Path projectFilePath = Path.of(repository1.getLocalPath().toString(), ".project");
        File projectFile = new File(projectFilePath.toString());
        if (!projectFile.exists()) {
            Files.createFile(projectFilePath);
        }

        // Create the maven .pom file
        Path pomPath = Path.of(repository1.getLocalPath().toString(), "pom.xml");
        File pomFile = new File(pomPath.toString());
        if (!pomFile.exists()) {
            Files.createFile(pomPath);
        }

        var participation = programmingExerciseStudentParticipationRepository.findByExerciseIdAndStudentLogin(programmingExercise.getId(), userPrefix + "student1");
        assertThat(participation).isPresent();

        final var path = ROOT + EXPORT_SUBMISSIONS_BY_PARTICIPATIONS.replace("{exerciseId}", String.valueOf(programmingExercise.getId())).replace("{participationIds}",
                String.join(",", List.of(participation.get().getId().toString())));
        // all options false by default, only test if export works at all
        var exportOptions = new RepositoryExportOptionsDTO();
        exportOptions.setAddParticipantName(true);

        downloadedFile = request.postWithResponseBodyFile(path, exportOptions, HttpStatus.OK);
        assertThat(downloadedFile).exists();

        // Make sure both repositories are present
        String modifiedEclipseProjectFile = FileUtils.readFileToString(projectFile, StandardCharsets.UTF_8);
        assertThat(modifiedEclipseProjectFile).contains("");

        String modifiedPom = FileUtils.readFileToString(pomFile, StandardCharsets.UTF_8);
        assertThat(modifiedPom).contains("");

        Files.deleteIfExists(projectFilePath);
        Files.deleteIfExists(pomPath);
    }

    void testExportSubmissionsByParticipationIds() throws Exception {
        var repository1 = gitService.getExistingCheckedOutRepositoryByLocalPath(localRepoFile.toPath(), null);
        var repository2 = gitService.getExistingCheckedOutRepositoryByLocalPath(localRepoFile2.toPath(), null);
        doReturn(repository1).when(gitService).getOrCheckoutRepository(eq(participation1.getVcsRepositoryUri()), anyString(), anyBoolean());
        doReturn(repository2).when(gitService).getOrCheckoutRepository(eq(participation2.getVcsRepositoryUri()), anyString(), anyBoolean());

        var participationIds = programmingExerciseStudentParticipationRepository.findAll().stream().map(participation -> participation.getId().toString()).toList();
        final var path = ROOT + EXPORT_SUBMISSIONS_BY_PARTICIPATIONS.replace("{exerciseId}", String.valueOf(programmingExercise.getId())).replace("{participationIds}",
                String.join(",", participationIds));
        // all options false by default, only test if export works at all
        var exportOptions = new RepositoryExportOptionsDTO();

        downloadedFile = request.postWithResponseBodyFile(path, exportOptions, HttpStatus.OK);
        assertThat(downloadedFile).exists();

        List<Path> entries = unzipExportedFile();

        // Make sure both repositories are present
        assertThat(entries).anyMatch(entry -> entry.toString().endsWith(Path.of("student1", ".git").toString()))
                .anyMatch(entry -> entry.toString().endsWith(Path.of("student2", ".git").toString()));
    }

    void testExportSubmissionAnonymizationCombining() throws Exception {
        // provide repositories
        var repository = gitService.getExistingCheckedOutRepositoryByLocalPath(localRepoFile.toPath(), null);
        doReturn(repository).when(gitService).getOrCheckoutRepository(eq(participation1.getVcsRepositoryUri()), anyString(), anyBoolean());

        // Mock and pretend first commit is template commit
        ObjectId head = localGit.getRepository().findRef("HEAD").getObjectId();
        when(gitService.getLastCommitHash(any())).thenReturn(head);
        doNothing().when(gitService).resetToOriginHead(any());

        // Add commit to anonymize
        assertThat(localRepoFile.toPath().resolve("Test.java").toFile().createNewFile()).isTrue();
        localGit.add().addFilepattern(".").call();
        GitService.commit(localGit).setMessage("commit").setAuthor("user1", "email1").call();

        // Rest call
        final var path = ROOT + EXPORT_SUBMISSIONS_BY_PARTICIPATIONS.replace("{exerciseId}", String.valueOf(programmingExercise.getId())).replace("{participationIds}",
                String.valueOf(participation1.getId()));
        var exportOptions = getOptions();
        exportOptions.setAddParticipantName(false);
        downloadedFile = request.postWithResponseBodyFile(path, getOptions(), HttpStatus.OK);
        assertThat(downloadedFile).exists();

        List<Path> entries = unzipExportedFile();

        // Checks
        assertThat(entries).anyMatch(entry -> entry.endsWith("Test.java"));
        Optional<Path> extractedRepo1 = entries.stream()
                .filter(entry -> entry.toString().endsWith(Path.of("-" + participation1.getId() + "-student-submission.git", ".git").toString())).findFirst();
        assertThat(extractedRepo1).isPresent();
        try (Git downloadedGit = Git.open(extractedRepo1.get().toFile())) {
            RevCommit commit = downloadedGit.log().setMaxCount(1).call().iterator().next();
            assertThat(commit.getAuthorIdent().getName()).isEqualTo("student");
            assertThat(commit.getFullMessage()).isEqualTo("All student changes in one commit");
        }
    }

    /**
     * Recursively unzips the exported file.
     *
     * @return the list of files that the {@code downloadedFile} contained.
     */
    private List<Path> unzipExportedFile() throws Exception {
        Path extractedZipDir = zipFileTestUtilService.extractZipFileRecursively(downloadedFile.getAbsolutePath());
        try (var files = Files.walk(extractedZipDir)) {
            return files.toList();
        }
    }

    void testExportSubmissionsByParticipationIds_invalidParticipationId_badRequest() throws Exception {
        final var path = ROOT + EXPORT_SUBMISSIONS_BY_PARTICIPATIONS.replace("{exerciseId}", String.valueOf(programmingExercise.getId())).replace("{participationIds}", "10");
        request.postWithResponseBodyFile(path, getOptions(), HttpStatus.BAD_REQUEST);
    }

    void testExportSubmissionsByParticipationIds_instructorNotInCourse_forbidden() throws Exception {
        userUtilService.addInstructor("other-instructors", userPrefix + "instructoralt");
        var participationIds = programmingExerciseStudentParticipationRepository.findAll().stream().map(participation -> participation.getId().toString()).toList();
        final var path = ROOT + EXPORT_SUBMISSIONS_BY_PARTICIPATIONS.replace("{exerciseId}", String.valueOf(programmingExercise.getId())).replace("{participationIds}",
                String.join(",", participationIds));
        request.postWithResponseBodyFile(path, getOptions(), HttpStatus.FORBIDDEN);
    }

    void testExportSubmissionsByStudentLogins() throws Exception {
        File downloadedFile = exportSubmissionsByStudentLogins(HttpStatus.OK);
        assertThat(downloadedFile).exists();
        // TODO: unzip the files and add some checks
    }

    void testExportSubmissionsByStudentLogins_failToCreateZip() throws Exception {
        exportSubmissionsByStudentLogins(HttpStatus.BAD_REQUEST);
    }

    private File exportSubmissionsByStudentLogins(HttpStatus expectedStatus) throws Exception {
        var repository1 = gitService.getExistingCheckedOutRepositoryByLocalPath(localRepoFile.toPath(), null);
        var repository2 = gitService.getExistingCheckedOutRepositoryByLocalPath(localRepoFile2.toPath(), null);
        doReturn(repository1).when(gitService).getOrCheckoutRepository(eq(participation1.getVcsRepositoryUri()), anyString(), anyBoolean());
        doReturn(repository2).when(gitService).getOrCheckoutRepository(eq(participation2.getVcsRepositoryUri()), anyString(), anyBoolean());
        final var path = ROOT + EXPORT_SUBMISSIONS_BY_PARTICIPANTS.replace("{exerciseId}", String.valueOf(programmingExercise.getId())).replace("{participantIdentifiers}",
                userPrefix + "student1," + userPrefix + "student2");
        return request.postWithResponseBodyFile(path, getOptions(), expectedStatus);
    }

    private RepositoryExportOptionsDTO getOptions() {
        final var repositoryExportOptions = new RepositoryExportOptionsDTO();
        repositoryExportOptions.setFilterLateSubmissions(true);
        repositoryExportOptions.setExcludePracticeSubmissions(false);
        repositoryExportOptions.setCombineStudentCommits(true);
        repositoryExportOptions.setAnonymizeRepository(true);
        repositoryExportOptions.setAddParticipantName(true);
        repositoryExportOptions.setNormalizeCodeStyle(true);
        return repositoryExportOptions;
    }

    void testProgrammingExerciseDelete() throws Exception {
        final var projectKey = programmingExercise.getProjectKey();
        final var path = ROOT + PROGRAMMING_EXERCISE.replace("{exerciseId}", String.valueOf(programmingExercise.getId()));
        var params = new LinkedMultiValueMap<String, String>();
        params.add("deleteStudentReposBuildPlans", "true");
        params.add("deleteBaseReposBuildPlans", "true");

        for (final var planName : List.of(userPrefix + "student1", userPrefix + "student2", TEMPLATE.getName(), SOLUTION.getName())) {
            mockDelegate.mockDeleteBuildPlan(projectKey, projectKey + "-" + planName.toUpperCase(), false);
        }
        mockDelegate.mockDeleteBuildPlanProject(projectKey, false);

        for (final var repoName : List.of(userPrefix + "student1", userPrefix + "student2", RepositoryType.TEMPLATE.getName(), RepositoryType.SOLUTION.getName(),
                RepositoryType.TESTS.getName())) {
            mockDelegate.mockDeleteRepository(projectKey, (projectKey + "-" + repoName).toLowerCase(), false);
        }
        mockDelegate.mockDeleteProjectInVcs(projectKey, false);

        request.delete(path, HttpStatus.OK, params);
    }

    void testProgrammingExerciseDelete_failToDeleteBuildPlan() throws Exception {
        final var projectKey = programmingExercise.getProjectKey();
        final var path = ROOT + PROGRAMMING_EXERCISE.replace("{exerciseId}", String.valueOf(programmingExercise.getId()));
        var params = new LinkedMultiValueMap<String, String>();
        params.add("deleteStudentReposBuildPlans", "true");
        params.add("deleteBaseReposBuildPlans", "true");

        for (final var planName : List.of("student1", "student2", TEMPLATE.getName(), SOLUTION.getName())) {
            mockDelegate.mockDeleteBuildPlan(projectKey, projectKey + "-" + planName.toUpperCase(), true);
        }
        mockDelegate.mockDeleteBuildPlanProject(projectKey, false);

        request.delete(path, HttpStatus.INTERNAL_SERVER_ERROR, params);
    }

    void testProgrammingExerciseDelete_buildPlanDoesntExist() throws Exception {
        final var projectKey = programmingExercise.getProjectKey();
        final var path = ROOT + PROGRAMMING_EXERCISE.replace("{exerciseId}", String.valueOf(programmingExercise.getId()));
        var params = new LinkedMultiValueMap<String, String>();
        params.add("deleteStudentReposBuildPlans", "true");
        params.add("deleteBaseReposBuildPlans", "true");

        for (final var planName : List.of(userPrefix + "student1", userPrefix + "student2", TEMPLATE.getName(), SOLUTION.getName())) {
            mockDelegate.mockDeleteBuildPlan(projectKey, projectKey + "-" + planName.toUpperCase(), false);
        }
        mockDelegate.mockDeleteBuildPlanProject(projectKey, false);

        request.delete(path, HttpStatus.OK, params);
    }

    void testProgrammingExerciseDelete_failToDeleteCiProject() throws Exception {
        final var projectKey = programmingExercise.getProjectKey();
        final var path = ROOT + PROGRAMMING_EXERCISE.replace("{exerciseId}", String.valueOf(programmingExercise.getId()));
        var params = new LinkedMultiValueMap<String, String>();
        params.add("deleteStudentReposBuildPlans", "true");
        params.add("deleteBaseReposBuildPlans", "true");

        for (final var planName : List.of(userPrefix + "student1", userPrefix + "student2", TEMPLATE.getName(), SOLUTION.getName())) {
            mockDelegate.mockDeleteBuildPlan(projectKey, projectKey + "-" + planName.toUpperCase(), false);
        }
        mockDelegate.mockDeleteBuildPlanProject(projectKey, true);

        request.delete(path, HttpStatus.INTERNAL_SERVER_ERROR, params);
    }

    void testProgrammingExerciseDelete_failToDeleteVcsProject() throws Exception {
        final var projectKey = programmingExercise.getProjectKey();
        final var path = ROOT + PROGRAMMING_EXERCISE.replace("{exerciseId}", String.valueOf(programmingExercise.getId()));
        var params = new LinkedMultiValueMap<String, String>();
        params.add("deleteStudentReposBuildPlans", "true");
        params.add("deleteBaseReposBuildPlans", "true");

        for (final var planName : List.of("student1", "student2", TEMPLATE.getName(), SOLUTION.getName())) {
            mockDelegate.mockDeleteBuildPlan(projectKey, projectKey + "-" + planName.toUpperCase(), false);
        }
        mockDelegate.mockDeleteBuildPlanProject(projectKey, false);

        for (final var repoName : List.of("student1", "student2", RepositoryType.TEMPLATE.getName(), RepositoryType.SOLUTION.getName(), RepositoryType.TESTS.getName())) {
            mockDelegate.mockDeleteRepository(projectKey, (projectKey + "-" + repoName).toLowerCase(), false);
        }
        mockDelegate.mockDeleteProjectInVcs(projectKey, true);

        request.delete(path, HttpStatus.INTERNAL_SERVER_ERROR, params);
    }

    void testProgrammingExerciseDelete_failToDeleteVcsRepositories() throws Exception {
        final var projectKey = programmingExercise.getProjectKey();
        final var path = ROOT + PROGRAMMING_EXERCISE.replace("{exerciseId}", String.valueOf(programmingExercise.getId()));
        var params = new LinkedMultiValueMap<String, String>();
        params.add("deleteStudentReposBuildPlans", "true");
        params.add("deleteBaseReposBuildPlans", "true");

        for (final var planName : List.of("student1", "student2", TEMPLATE.getName(), SOLUTION.getName())) {
            mockDelegate.mockDeleteBuildPlan(projectKey, projectKey + "-" + planName.toUpperCase(), false);
        }
        mockDelegate.mockDeleteBuildPlanProject(projectKey, false);

        for (final var repoName : List.of("student1", "student2", RepositoryType.TEMPLATE.getName(), RepositoryType.SOLUTION.getName(), RepositoryType.TESTS.getName())) {
            mockDelegate.mockDeleteRepository(projectKey, (projectKey + "-" + repoName).toLowerCase(), true);
        }
        mockDelegate.mockDeleteProjectInVcs(projectKey, false);

        request.delete(path, HttpStatus.INTERNAL_SERVER_ERROR, params);
    }

    void testProgrammingExerciseDelete_invalidId_notFound() throws Exception {
        programmingExercise.setId(getMaxProgrammingExerciseId() + 1);
        final var path = ROOT + PROGRAMMING_EXERCISE.replace("{exerciseId}", String.valueOf(programmingExercise.getId()));
        request.delete(path, HttpStatus.NOT_FOUND);
    }

    void testProgrammingExerciseDelete_instructorNotInCourse_forbidden() throws Exception {
        userUtilService.addInstructor("other-instructors", userPrefix + "instructoralt");
        final var path = ROOT + PROGRAMMING_EXERCISE.replace("{exerciseId}", String.valueOf(programmingExercise.getId()));
        request.delete(path, HttpStatus.FORBIDDEN);
    }

    void testGetProgrammingExercise() throws Exception {
        final var path = ROOT + PROGRAMMING_EXERCISE.replace("{exerciseId}", String.valueOf(programmingExercise.getId()));
        var programmingExerciseServer = request.get(path, HttpStatus.OK, ProgrammingExercise.class);
        assertThat(programmingExerciseServer.getTitle()).isEqualTo(programmingExercise.getTitle());
        // TODO add more assertions
    }

    void testGetProgrammingExerciseWithStructuredGradingInstruction() throws Exception {
        final var path = ROOT + PROGRAMMING_EXERCISE.replace("{exerciseId}", String.valueOf(programmingExercise.getId()));
        var programmingExerciseServer = request.get(path, HttpStatus.OK, ProgrammingExercise.class);
        assertThat(programmingExerciseServer.getTitle()).isEqualTo(programmingExercise.getTitle());

        exerciseUtilService.addGradingInstructionsToExercise(programmingExerciseServer);

        GradingCriterion criterionWithoutTitle = GradingCriterionUtil.findGradingCriterionByTitle(programmingExerciseServer, null);
        GradingCriterion criterionWithTitle = GradingCriterionUtil.findGradingCriterionByTitle(programmingExerciseServer, "test title");

        assertThat(criterionWithTitle.getStructuredGradingInstructions()).hasSize(3);
        assertThat(criterionWithoutTitle.getStructuredGradingInstructions()).hasSize(1);
        final String expectedDescription = "created first instruction with empty criteria for testing";
        assertThat(criterionWithoutTitle.getStructuredGradingInstructions().stream().filter(instruction -> expectedDescription.equals(instruction.getInstructionDescription()))
                .findAny()).isPresent();
    }

    void testGetProgrammingExercise_instructorNotInCourse_forbidden() throws Exception {
        userUtilService.addInstructor("other-instructors", userPrefix + "instructoralt");
        final var path = ROOT + PROGRAMMING_EXERCISE.replace("{exerciseId}", String.valueOf(programmingExercise.getId()));
        request.get(path, HttpStatus.FORBIDDEN, ProgrammingExercise.class);
    }

    void testGetProgrammingExerciseWithSetupParticipations() throws Exception {
        participationUtilService.addStudentParticipationForProgrammingExercise(programmingExercise, userPrefix + "instructor1");
        final var path = ROOT + PROGRAMMING_EXERCISE_WITH_PARTICIPATIONS.replace("{exerciseId}", String.valueOf(programmingExercise.getId()));
        var programmingExerciseServer = request.get(path, HttpStatus.OK, ProgrammingExercise.class);
        checkTemplateAndSolutionParticipationsFromServer(programmingExerciseServer);
        assertThat(programmingExerciseServer.getStudentParticipations()).isNotEmpty();
        // TODO add more assertions
    }

    void testGetProgrammingExerciseWithJustTemplateAndSolutionParticipation(boolean withSubmissionResults) throws Exception {
        participationUtilService.addStudentParticipationForProgrammingExercise(programmingExercise, userPrefix + "tutor1");
        final var path = ROOT + PROGRAMMING_EXERCISE_WITH_TEMPLATE_AND_SOLUTION_PARTICIPATION.replace("{exerciseId}", String.valueOf(programmingExercise.getId()))
                + "?withSubmissionResults=" + withSubmissionResults;
        var programmingExerciseServer = request.get(path, HttpStatus.OK, ProgrammingExercise.class);
        checkTemplateAndSolutionParticipationsFromServer(programmingExerciseServer);
        assertThat(programmingExerciseServer.getStudentParticipations()).isEmpty();
    }

    void testGetProgrammingExerciseWithTemplateAndSolutionParticipationAndAuxiliaryRepositories(boolean withSubmissionResults, boolean withGradingCriteria) throws Exception {
        AuxiliaryRepository auxiliaryRepository = programmingExerciseUtilService.addAuxiliaryRepositoryToExercise(programmingExercise);
        Set<GradingCriterion> gradingCriteria = exerciseUtilService.addGradingInstructionsToExercise(programmingExercise);
        gradingCriteria = Set.copyOf(gradingCriterionRepository.saveAll(gradingCriteria));
        programmingExercise = programmingExerciseRepository.save(programmingExercise);

        var path = ROOT + PROGRAMMING_EXERCISE_WITH_TEMPLATE_AND_SOLUTION_PARTICIPATION.replace("{exerciseId}", String.valueOf(programmingExercise.getId()))
                + "?withSubmissionResults=" + withSubmissionResults + "&withGradingCriteria=" + withGradingCriteria;
        var programmingExerciseServer = request.get(path, HttpStatus.OK, ProgrammingExercise.class);

        checkTemplateAndSolutionParticipationsFromServer(programmingExerciseServer);
        assertThat(programmingExerciseServer.getAuxiliaryRepositories()).hasSize(1).containsExactly(auxiliaryRepository);
        if (withGradingCriteria) {
            assertThat(programmingExerciseServer.getGradingCriteria()).containsAll(gradingCriteria);
        }
        else {
            assertThat(programmingExerciseServer.getGradingCriteria()).isEmpty();
        }
    }

    private void checkTemplateAndSolutionParticipationsFromServer(ProgrammingExercise programmingExerciseServer) {
        assertThat(programmingExerciseServer.getTitle()).isEqualTo(programmingExercise.getTitle());
        assertThat(programmingExerciseServer.getTemplateParticipation()).isNotNull().extracting(DomainObject::getId).isNotNull();
        assertThat(programmingExerciseServer.getSolutionParticipation()).isNotNull().extracting(DomainObject::getId).isNotNull();
    }

    void testGetProgrammingExerciseWithSetupParticipations_instructorNotInCourse_forbidden() throws Exception {
        userUtilService.addInstructor("other-instructors", userPrefix + "instructoralt");
        final var path = ROOT + PROGRAMMING_EXERCISE_WITH_PARTICIPATIONS.replace("{exerciseId}", String.valueOf(programmingExercise.getId()));
        request.get(path, HttpStatus.FORBIDDEN, ProgrammingExercise.class);
    }

    void testGetProgrammingExerciseWithSetupParticipations_invalidId_notFound() throws Exception {
        programmingExercise.setId(getMaxProgrammingExerciseId() + 1);
        final var path = ROOT + PROGRAMMING_EXERCISE_WITH_PARTICIPATIONS.replace("{exerciseId}", String.valueOf(programmingExercise.getId()));
        request.get(path, HttpStatus.NOT_FOUND, ProgrammingExercise.class);
    }

    void testGetProgrammingExercisesForCourse() throws Exception {
        final var path = ROOT + GET_FOR_COURSE.replace("{courseId}", String.valueOf(programmingExercise.getCourseViaExerciseGroupOrCourseMember().getId()));
        var programmingExercisesServer = request.getList(path, HttpStatus.OK, ProgrammingExercise.class);
        assertThat(programmingExercisesServer).isNotEmpty();
        // TODO add more assertions
    }

    void testGetProgrammingExercisesForCourse_instructorNotInCourse_forbidden() throws Exception {
        userUtilService.addInstructor("other-instructors", userPrefix + "instructoralt");
        final var path = ROOT + GET_FOR_COURSE.replace("{courseId}", String.valueOf(programmingExercise.getCourseViaExerciseGroupOrCourseMember().getId()));
        request.getList(path, HttpStatus.FORBIDDEN, ProgrammingExercise.class);
    }

    void testGenerateStructureOracle() throws Exception {
        var repository = gitService.getExistingCheckedOutRepositoryByLocalPath(localRepoFile.toPath(), null);
        doReturn(repository).when(gitService).getOrCheckoutRepository(any(VcsRepositoryUri.class), anyString(), anyBoolean());
        final var path = ROOT + GENERATE_TESTS.replace("{exerciseId}", String.valueOf(programmingExercise.getId()));
        var result = request.putWithResponseBody(path, programmingExercise, String.class, HttpStatus.OK);
        assertThat(result).startsWith("Successfully generated the structure oracle");
        request.putWithResponseBody(path, programmingExercise, String.class, HttpStatus.BAD_REQUEST);
    }

    void updateProgrammingExercise_invalidTemplateBuildPlan_badRequest() throws Exception {
        programmingExerciseUtilService.addTemplateParticipationForProgrammingExercise(programmingExercise);
        mockDelegate.mockCheckIfBuildPlanExists(programmingExercise.getProjectKey(), programmingExercise.getTemplateBuildPlanId(), false, false);
        request.putAndExpectError(ROOT + PROGRAMMING_EXERCISES, programmingExercise, HttpStatus.BAD_REQUEST, INVALID_TEMPLATE_BUILD_PLAN_ID);
    }

    void updateProgrammingExercise_idIsNull_badRequest() throws Exception {
        programmingExerciseUtilService.addTemplateParticipationForProgrammingExercise(programmingExercise);
        programmingExercise.setId(null);
        request.put(ROOT + PROGRAMMING_EXERCISES, programmingExercise, HttpStatus.BAD_REQUEST);
    }

    void updateProgrammingExercise_eitherCourseOrExerciseGroupSet_badRequest() throws Exception {
        // both values are not set --> bad request
        programmingExercise.setCourse(null);
        request.put(ROOT + PROGRAMMING_EXERCISES, programmingExercise, HttpStatus.BAD_REQUEST);
        // both values are set --> bad request
        programmingExerciseInExam.setCourse(course);
        request.put(ROOT + PROGRAMMING_EXERCISES, programmingExerciseInExam, HttpStatus.BAD_REQUEST);
    }

    void updateProgrammingExercise_correctlySavesTestIds() throws Exception {
        var tests = programmingExerciseUtilService.addTestCasesToProgrammingExercise(programmingExercise);
        var test1 = tests.get(0);

        String problemStatement = "[task][taskname](test1)";
        String problemStatementWithId = "[task][taskname](<testid>%s</testid>)".formatted(test1.getId());
        programmingExercise.setProblemStatement(problemStatement);

        mockBuildPlanAndRepositoryCheck(programmingExercise);

        var response = request.putWithResponseBody(ROOT + PROGRAMMING_EXERCISES, programmingExercise, ProgrammingExercise.class, HttpStatus.OK);
        assertThat(response.getProblemStatement()).as("the REST endpoint should return a problem statement with test names").isEqualTo(problemStatement);

        programmingExercise = programmingExerciseRepository.findByIdElseThrow(programmingExercise.getId());
        assertThat(programmingExercise.getProblemStatement()).as("test saved exercise contains test ids").isEqualTo(problemStatementWithId);
    }

    private void mockBuildPlanAndRepositoryCheck(ProgrammingExercise programmingExercise) throws Exception {
        mockDelegate.mockCheckIfBuildPlanExists(programmingExercise.getProjectKey(), programmingExercise.getTemplateBuildPlanId(), true, false);
        mockDelegate.mockCheckIfBuildPlanExists(programmingExercise.getProjectKey(), programmingExercise.getSolutionBuildPlanId(), true, false);
        mockDelegate.mockRepositoryUriIsValid(programmingExercise.getVcsTemplateRepositoryUri(), programmingExercise.getProjectKey(), true);
        mockDelegate.mockRepositoryUriIsValid(programmingExercise.getVcsSolutionRepositoryUri(), programmingExercise.getProjectKey(), true);
        mockDelegate.mockRepositoryUriIsValid(programmingExercise.getVcsTestRepositoryUri(), programmingExercise.getProjectKey(), true);
    }

    private void mockConfigureRepository(ProgrammingExercise programmingExercise) throws Exception {
        mockDelegate.mockConfigureRepository(programmingExercise, participation1.getParticipantIdentifier(), participation1.getStudents(), true);
        mockDelegate.mockConfigureRepository(programmingExercise, participation2.getParticipantIdentifier(), participation2.getStudents(), true);
    }

    void updateProgrammingExercise_staticCodeAnalysisMustNotChange_falseToTrue_badRequest() throws Exception {
        mockBuildPlanAndRepositoryCheck(programmingExercise);
        programmingExercise.setStaticCodeAnalysisEnabled(true);
        request.put(ROOT + PROGRAMMING_EXERCISES, programmingExercise, HttpStatus.BAD_REQUEST);
    }

    void updateProgrammingExercise_staticCodeAnalysisMustNotChange_trueToFalse_badRequest() throws Exception {
        mockBuildPlanAndRepositoryCheck(programmingExercise);
        programmingExercise.setStaticCodeAnalysisEnabled(true);
        programmingExerciseRepository.save(programmingExercise);
        programmingExercise.setStaticCodeAnalysisEnabled(false);
        request.put(ROOT + PROGRAMMING_EXERCISES, programmingExercise, HttpStatus.BAD_REQUEST);
    }

    void updateProgrammingExercise_instructorNotInCourse_forbidden() throws Exception {
        userUtilService.addInstructor("other-instructors", userPrefix + "instructoralt");
        request.put(ROOT + PROGRAMMING_EXERCISES, programmingExercise, HttpStatus.FORBIDDEN);
    }

    void updateProgrammingExercise_invalidTemplateVcs_badRequest() throws Exception {
        programmingExerciseUtilService.addTemplateParticipationForProgrammingExercise(programmingExercise);
        mockDelegate.mockCheckIfBuildPlanExists(programmingExercise.getProjectKey(), programmingExercise.getTemplateBuildPlanId(), true, false);
        mockDelegate.mockRepositoryUriIsValid(programmingExercise.getVcsTemplateRepositoryUri(), programmingExercise.getProjectKey(), false);

        request.putAndExpectError(ROOT + PROGRAMMING_EXERCISES, programmingExercise, HttpStatus.BAD_REQUEST, INVALID_TEMPLATE_REPOSITORY_URL);
    }

    void updateProgrammingExercise_invalidSolutionBuildPlan_badRequest() throws Exception {
        programmingExerciseUtilService.addTemplateParticipationForProgrammingExercise(programmingExercise);
        programmingExerciseUtilService.addSolutionParticipationForProgrammingExercise(programmingExercise);
        mockDelegate.mockCheckIfBuildPlanExists(programmingExercise.getProjectKey(), programmingExercise.getTemplateBuildPlanId(), true, false);
        mockDelegate.mockRepositoryUriIsValid(programmingExercise.getVcsTemplateRepositoryUri(), programmingExercise.getProjectKey(), true);
        mockDelegate.mockCheckIfBuildPlanExists(programmingExercise.getProjectKey(), programmingExercise.getSolutionBuildPlanId(), false, false);

        request.putAndExpectError(ROOT + PROGRAMMING_EXERCISES, programmingExercise, HttpStatus.BAD_REQUEST, INVALID_SOLUTION_BUILD_PLAN_ID);
    }

    void updateProgrammingExercise_invalidSolutionRepository_badRequest() throws Exception {
        programmingExerciseUtilService.addTemplateParticipationForProgrammingExercise(programmingExercise);
        programmingExerciseUtilService.addSolutionParticipationForProgrammingExercise(programmingExercise);
        mockDelegate.mockCheckIfBuildPlanExists(programmingExercise.getProjectKey(), programmingExercise.getTemplateBuildPlanId(), true, false);
        mockDelegate.mockCheckIfBuildPlanExists(programmingExercise.getProjectKey(), programmingExercise.getSolutionBuildPlanId(), true, false);
        mockDelegate.mockRepositoryUriIsValid(programmingExercise.getVcsTemplateRepositoryUri(), programmingExercise.getProjectKey(), true);
        mockDelegate.mockRepositoryUriIsValid(programmingExercise.getVcsSolutionRepositoryUri(), programmingExercise.getProjectKey(), false);

        request.putAndExpectError(ROOT + PROGRAMMING_EXERCISES, programmingExercise, HttpStatus.BAD_REQUEST, INVALID_SOLUTION_REPOSITORY_URL);
    }

    void updateProgrammingExercise_checkIfBuildPlanExistsFails_badRequest() throws Exception {
        programmingExerciseUtilService.addTemplateParticipationForProgrammingExercise(programmingExercise);
        mockDelegate.mockCheckIfBuildPlanExists(programmingExercise.getProjectKey(), programmingExercise.getTemplateBuildPlanId(), true, true);
        mockDelegate.mockRepositoryUriIsValid(programmingExercise.getVcsTemplateRepositoryUri(), programmingExercise.getProjectKey(), true);
        request.putAndExpectError(ROOT + PROGRAMMING_EXERCISES, programmingExercise, HttpStatus.BAD_REQUEST, INVALID_TEMPLATE_BUILD_PLAN_ID);
    }

    /**
     * This test checks that it is not allowed to change the courseId of an exercise
     * in an update request. The request should fail with 'HttpStatus.CONFLICT'.
     */
    void updateProgrammingExerciseShouldFailWithConflictWhenUpdatingCourseId() throws Exception {
        // Create a programming exercise.
        mockBuildPlanAndRepositoryCheck(programmingExercise);

        // Create a new course with different id.
        Long oldCourseId = programmingExercise.getCourseViaExerciseGroupOrCourseMember().getId();
        Long newCourseId = oldCourseId + 1;
        Course newCourse = courseUtilService.createCourse(newCourseId);

        // Assign new course to the programming exercise.
        ProgrammingExercise newProgrammingExercise = programmingExercise;
        newProgrammingExercise.setCourse(newCourse);

        // Programming exercise update with the new course should fail.
        request.put(ROOT + PROGRAMMING_EXERCISES, newProgrammingExercise, HttpStatus.CONFLICT);
    }

    /**
     * This test checks that it is not allowed to change SCA enabled option
     */
    void updateProgrammingExerciseShouldFailWithBadRequestWhenUpdatingSCAOption() throws Exception {
        mockBuildPlanAndRepositoryCheck(programmingExercise);

        ProgrammingExercise updatedExercise = programmingExercise;
        updatedExercise.setStaticCodeAnalysisEnabled(true);

        request.put(ROOT + PROGRAMMING_EXERCISES, updatedExercise, HttpStatus.BAD_REQUEST);
    }

    /**
     * This test checks that it is not allowed to change coverage enabled option
     */
    void updateProgrammingExerciseShouldFailWithBadRequestWhenUpdatingCoverageOption() throws Exception {
        mockBuildPlanAndRepositoryCheck(programmingExercise);

        ProgrammingExercise updatedExercise = programmingExercise;
        updatedExercise.setTestwiseCoverageEnabled(true);

        request.put(ROOT + PROGRAMMING_EXERCISES, updatedExercise, HttpStatus.BAD_REQUEST);
    }

    void updateExerciseDueDateWithIndividualDueDateUpdate() throws Exception {
        mockBuildPlanAndRepositoryCheck(programmingExercise);
        mockConfigureRepository(programmingExercise);

        final ZonedDateTime individualDueDate = ZonedDateTime.now().plusHours(20);

        {
            final var participations = programmingExerciseStudentParticipationRepository.findByExerciseId(programmingExercise.getId());
            participations.get(0).setIndividualDueDate(ZonedDateTime.now().plusHours(2));
            participations.get(1).setIndividualDueDate(individualDueDate);
            programmingExerciseStudentParticipationRepository.saveAll(participations);
        }

        programmingExercise.setDueDate(ZonedDateTime.now().plusHours(12));
        programmingExercise.setReleaseDate(programmingExercise.getDueDate().minusDays(1));
        request.put(ROOT + PROGRAMMING_EXERCISES, programmingExercise, HttpStatus.OK);

        {
            final var participations = programmingExerciseStudentParticipationRepository.findByExerciseId(programmingExercise.getId());
            final var withNoIndividualDueDate = participations.stream().filter(participation -> participation.getIndividualDueDate() == null).toList();
            assertThat(withNoIndividualDueDate).hasSize(1);

            final var withIndividualDueDate = participations.stream().filter(participation -> participation.getIndividualDueDate() != null).toList();
            assertThat(withIndividualDueDate).hasSize(1);
            assertThat(withIndividualDueDate.get(0).getIndividualDueDate()).isEqualToIgnoringNanos(individualDueDate);
        }
    }

    void updateExerciseRemoveDueDate() throws Exception {
        mockBuildPlanAndRepositoryCheck(programmingExercise);

        {
            final var participations = programmingExerciseStudentParticipationRepository.findByExerciseId(programmingExercise.getId());
            assertThat(participations).hasSize(2);
            participations.get(0).setIndividualDueDate(ZonedDateTime.now().plusHours(2));
            participations.get(1).setIndividualDueDate(ZonedDateTime.now().plusHours(20));
            programmingExerciseStudentParticipationRepository.saveAll(participations);
        }

        programmingExercise.setDueDate(null);
        programmingExercise.setAssessmentDueDate(null);
        request.put(ROOT + PROGRAMMING_EXERCISES, programmingExercise, HttpStatus.OK);

        {
            final var participations = programmingExerciseStudentParticipationRepository.findByExerciseId(programmingExercise.getId());
            final var withNoIndividualDueDate = participations.stream().filter(participation -> participation.getIndividualDueDate() == null).toList();
            assertThat(withNoIndividualDueDate).hasSize(2);
        }
    }

    void updateTimeline_intructorNotInCourse_forbidden() throws Exception {
        userUtilService.addInstructor("other-instructors", userPrefix + "instructoralt");
        final var endpoint = "/api" + TIMELINE;
        MultiValueMap<String, String> params = new HttpHeaders();
        params.add("notificationText", "The notification text");
        request.putWithResponseBodyAndParams(endpoint, programmingExercise, ProgrammingExercise.class, HttpStatus.FORBIDDEN, params);
    }

    void updateTimeline_invalidId_notFound() throws Exception {
        programmingExercise.setId(getMaxProgrammingExerciseId() + 1);
        final var endpoint = "/api" + TIMELINE;
        MultiValueMap<String, String> params = new HttpHeaders();
        params.add("notificationText", "The notification text");
        request.putWithResponseBodyAndParams(endpoint, programmingExercise, ProgrammingExercise.class, HttpStatus.NOT_FOUND, params);
    }

    void updateTimeline_ok() throws Exception {
        final var endpoint = "/api" + TIMELINE;
        MultiValueMap<String, String> params = new HttpHeaders();
        params.add("notificationText", "The notification text");
        request.putWithResponseBodyAndParams(endpoint, programmingExercise, ProgrammingExercise.class, HttpStatus.OK, params);
    }

    void updateProblemStatement_instructorNotInCourse_forbidden() throws Exception {
        userUtilService.addInstructor("other-instructors", userPrefix + "instructoralt");
        final var endpoint = "/api" + ProgrammingExerciseResourceEndpoints.PROBLEM.replace("{exerciseId}", String.valueOf(programmingExercise.getId()));
        request.patchWithResponseBody(endpoint, "a new problem statement", ProgrammingExercise.class, HttpStatus.FORBIDDEN, MediaType.TEXT_PLAIN);
    }

    void updateProblemStatement_invalidId_notFound() throws Exception {
        programmingExercise.setId(getMaxProgrammingExerciseId() + 1);
        final var endpoint = "/api" + ProgrammingExerciseResourceEndpoints.PROBLEM.replace("{exerciseId}", String.valueOf(programmingExercise.getId()));
        request.patchWithResponseBody(endpoint, "a new problem statement", ProgrammingExercise.class, HttpStatus.NOT_FOUND, MediaType.TEXT_PLAIN);
    }

    void createProgrammingExercise_exerciseIsNull_badRequest() throws Exception {
        request.post(ROOT + SETUP, null, HttpStatus.BAD_REQUEST);
    }

    void createProgrammingExercise_idIsNotNull_badRequest() throws Exception {
        request.post(ROOT + SETUP, programmingExercise, HttpStatus.BAD_REQUEST);
    }

    void createProgrammingExercise_eitherCourseOrExerciseGroupSet_badRequest() throws Exception {
        programmingExercise.setCourse(null);
        request.post(ROOT + SETUP, programmingExercise, HttpStatus.BAD_REQUEST);
        programmingExerciseInExam.setCourse(programmingExercise.getCourseViaExerciseGroupOrCourseMember());
        request.post(ROOT + SETUP, programmingExerciseInExam, HttpStatus.BAD_REQUEST);
    }

    void createProgrammingExercise_instructorNotInCourse_forbidden() throws Exception {
        userUtilService.addInstructor("other-instructors", userPrefix + "instructoralt");
        programmingExercise.setId(null);
        request.post(ROOT + SETUP, programmingExercise, HttpStatus.FORBIDDEN);
    }

    void createProgrammingExercise_titleNull_badRequest() throws Exception {
        programmingExercise.setId(null);
        programmingExercise.setTitle(null);
        request.post(ROOT + SETUP, programmingExercise, HttpStatus.BAD_REQUEST);
    }

    void createProgrammingExercise_titleContainsBadCharacter_badRequest() throws Exception {
        programmingExercise.setId(null);
        programmingExercise.setTitle("abc?=§ ``+##");
        request.post(ROOT + SETUP, programmingExercise, HttpStatus.BAD_REQUEST);
    }

    void createProgrammingExercise_invalidShortName_badRequest() throws Exception {
        programmingExercise.setId(null);
        programmingExercise.setTitle("New title");
        programmingExercise.setShortName(null);
        request.post(ROOT + SETUP, programmingExercise, HttpStatus.BAD_REQUEST);
        programmingExercise.setShortName("hi");
        request.post(ROOT + SETUP, programmingExercise, HttpStatus.BAD_REQUEST);
    }

    void createProgrammingExercise_invalidCourseShortName_badRequest() throws Exception {
        programmingExercise.setId(null);
        programmingExercise.setTitle("New title");
        course.setShortName(null);
        courseRepository.save(course);
        request.post(ROOT + SETUP, programmingExercise, HttpStatus.BAD_REQUEST);
        course.setShortName("Hi");
        courseRepository.save(course);
        request.post(ROOT + SETUP, programmingExercise, HttpStatus.BAD_REQUEST);
    }

    void createProgrammingExercise_sameShortNameInCourse_badRequest() throws Exception {
        programmingExerciseInExam.setId(null);
        programmingExercise.setTitle("New title");
        programmingExercise.setId(null);
        request.post(ROOT + SETUP, programmingExerciseInExam, HttpStatus.BAD_REQUEST);
        request.post(ROOT + SETUP, programmingExercise, HttpStatus.BAD_REQUEST);
    }

    void createProgrammingExercise_shortNameContainsBadCharacters_badRequest() throws Exception {
        programmingExercise.setId(null);
        programmingExercise.setTitle("New title");
        programmingExercise.setShortName("asdb ³¼²½¼³`` ");
        request.post(ROOT + SETUP, programmingExercise, HttpStatus.BAD_REQUEST);
    }

    void createProgrammingExercise_noProgrammingLanguageSet_badRequest() throws Exception {
        programmingExercise.setId(null);
        programmingExercise.setShortName("testShortName");
        programmingExercise.setProgrammingLanguage(null);
        request.post(ROOT + SETUP, programmingExercise, HttpStatus.BAD_REQUEST);
    }

    void createProgrammingExercise_packageNameContainsBadCharacters_badRequest() throws Exception {
        programmingExercise.setId(null);
        programmingExercise.setPackageName("..asd. ß?");
        programmingExercise.setShortName("testShortName");
        request.post(ROOT + SETUP, programmingExercise, HttpStatus.BAD_REQUEST);
    }

    void createProgrammingExercise_packageNameContainsKeyword_badRequest() throws Exception {
        programmingExercise.setId(null);
        programmingExercise.setPackageName("abc.final.xyz");
        programmingExercise.setShortName("testShortName");
        request.post(ROOT + SETUP, programmingExercise, HttpStatus.BAD_REQUEST);
    }

    void createProgrammingExercise_packageNameElementBeginsWithDigit_badRequest() throws Exception {
        programmingExercise.setId(null);
        programmingExercise.setPackageName("eist.2020something");
        programmingExercise.setShortName("testShortName");
        request.post(ROOT + SETUP, programmingExercise, HttpStatus.BAD_REQUEST);
    }

    void createProgrammingExercise_packageNameIsNull_badRequest() throws Exception {
        programmingExercise.setId(null);
        programmingExercise.setPackageName(null);
        programmingExercise.setShortName("testShortName");
        request.post(ROOT + SETUP, programmingExercise, HttpStatus.BAD_REQUEST);
    }

    void createProgrammingExercise_maxScoreIsNull_badRequest() throws Exception {
        programmingExercise.setId(null);
        programmingExercise.setMaxPoints(null);
        programmingExercise.setShortName("testShortName");
        request.post(ROOT + SETUP, programmingExercise, HttpStatus.BAD_REQUEST);
    }

    void createProgrammingExercise_noParticipationModeSelected_badRequest() throws Exception {
        programmingExercise.setId(null);
        programmingExercise.setAllowOfflineIde(false);
        programmingExercise.setAllowOnlineEditor(false);
        request.post(ROOT + SETUP, programmingExercise, HttpStatus.BAD_REQUEST);
    }

    void createProgrammingExercise_staticCodeAnalysisMustBeSet_badRequest() throws Exception {
        programmingExercise.setId(null);
        programmingExercise.setTitle("New title");
        programmingExercise.setShortName("NewShortname");
        programmingExercise.setStaticCodeAnalysisEnabled(null);
        request.post(ROOT + SETUP, programmingExercise, HttpStatus.BAD_REQUEST);
    }

    void createProgrammingExercise_staticCodeAnalysisAndSequential_badRequest() throws Exception {
        programmingExercise.setId(null);
        programmingExercise.setTitle("New title");
        programmingExercise.setShortName("NewShortname");
        programmingExercise.setStaticCodeAnalysisEnabled(true);
        programmingExercise.setSequentialTestRuns(true);
        request.post(ROOT + SETUP, programmingExercise, HttpStatus.BAD_REQUEST);
    }

    void createProgrammingExercise_unsupportedProgrammingLanguageForStaticCodeAnalysis_badRequest() throws Exception {
        programmingExercise.setId(null);
        programmingExercise.setTitle("New title");
        programmingExercise.setShortName("NewShortname");
        programmingExercise.setStaticCodeAnalysisEnabled(true);
        programmingExercise.programmingLanguage(ProgrammingLanguage.C);
        programmingExercise.setProjectType(ProjectType.FACT);
        request.post(ROOT + SETUP, programmingExercise, HttpStatus.BAD_REQUEST);
    }

    void createProgrammingExercise_noStaticCodeAnalysisButMaxPenalty_badRequest() throws Exception {
        programmingExercise.setId(null);
        programmingExercise.setTitle("New title");
        programmingExercise.setShortName("NewShortname");
        programmingExercise.setStaticCodeAnalysisEnabled(false);
        programmingExercise.setMaxStaticCodeAnalysisPenalty(20);
        request.post(ROOT + SETUP, programmingExercise, HttpStatus.BAD_REQUEST);
    }

    void createProgrammingExercise_maxStaticCodePenaltyNegative_badRequest() throws Exception {
        programmingExercise.setId(null);
        programmingExercise.setTitle("New title");
        programmingExercise.setShortName("NewShortname");
        programmingExercise.setStaticCodeAnalysisEnabled(true);
        programmingExercise.setMaxStaticCodeAnalysisPenalty(-20);
        request.post(ROOT + SETUP, programmingExercise, HttpStatus.BAD_REQUEST);
    }

    void createProgrammingExercise_vcsProjectWithSameKeyAlreadyExists_badRequest() throws Exception {
        programmingExercise.setId(null);
        programmingExercise.setTitle("testTitle");
        programmingExercise.setShortName("testShortName");
        mockDelegate.mockCheckIfProjectExistsInVcs(programmingExercise, true);
        request.post(ROOT + SETUP, programmingExercise, HttpStatus.BAD_REQUEST);
    }

    void createProgrammingExercise_bambooProjectWithSameKeyAlreadyExists_badRequest() throws Exception {
        programmingExercise.setId(null);
        programmingExercise.setTitle("testTitle");
        programmingExercise.setShortName("testShortName");
        mockDelegate.mockCheckIfProjectExistsInVcs(programmingExercise, false);
        mockDelegate.mockCheckIfProjectExistsInCi(programmingExercise, true, false);
        request.post(ROOT + SETUP, programmingExercise, HttpStatus.BAD_REQUEST);
    }

    void createProgrammingExercise_vcsProjectWithSameTitleAlreadyExists_badRequest() throws Exception {
        programmingExercise.setId(null);
        programmingExercise.setTitle("testTitle");
        programmingExercise.setShortName("testShortName");
        mockDelegate.mockCheckIfProjectExistsInVcs(programmingExercise, true);
        request.post(ROOT + SETUP, programmingExercise, HttpStatus.BAD_REQUEST);
    }

    void createProgrammingExercise_bambooProjectWithSameTitleAlreadyExists_badRequest() throws Exception {
        programmingExercise.setId(null);
        programmingExercise.setTitle("testTitle");
        programmingExercise.setShortName("testShortName");
        mockDelegate.mockCheckIfProjectExistsInVcs(programmingExercise, false);
        mockDelegate.mockCheckIfProjectExistsInCi(programmingExercise, true, false);
        request.post(ROOT + SETUP, programmingExercise, HttpStatus.BAD_REQUEST);
    }

    void createProgrammingExercise_failToCheckIfProjectExistsInCi() throws Exception {
        programmingExercise.setId(null);
        programmingExercise.setTitle("unique-title");
        programmingExercise.setShortName("testuniqueshortname");
        mockDelegate.mockCheckIfProjectExistsInVcs(programmingExercise, false);
        mockDelegate.mockCheckIfProjectExistsInCi(programmingExercise, true, true);
        request.post(ROOT + SETUP, programmingExercise, HttpStatus.BAD_REQUEST);
    }

    void createProgrammingExercise_projectTypeMissing_badRequest() throws Exception {
        programmingExercise.setId(null);
        programmingExercise.setTitle("New title");
        programmingExercise.setShortName("NewShortname");
        programmingExercise.setProgrammingLanguage(ProgrammingLanguage.JAVA);
        programmingExercise.setProjectType(null);
        request.post(ROOT + SETUP, programmingExercise, HttpStatus.BAD_REQUEST);
    }

    void createProgrammingExercise_projectTypeNotExpected_badRequest() throws Exception {
        programmingExercise.setId(null);
        programmingExercise.setTitle("New title");
        programmingExercise.setShortName("NewShortname");
        programmingExercise.setProgrammingLanguage(ProgrammingLanguage.PYTHON);
        programmingExercise.setProjectType(ProjectType.MAVEN_MAVEN);
        request.post(ROOT + SETUP, programmingExercise, HttpStatus.BAD_REQUEST);
    }

    void createProgrammingExercise_onlineCodeEditorNotExpected_badRequest() throws Exception {
        programmingExercise.setId(null);
        programmingExercise.setTitle("New title");
        programmingExercise.setShortName("NewShortname");
        programmingExercise.setProgrammingLanguage(ProgrammingLanguage.SWIFT);
        programmingExercise.setProjectType(ProjectType.XCODE);
        programmingExercise.setAllowOnlineEditor(true);
        request.post(ROOT + SETUP, programmingExercise, HttpStatus.BAD_REQUEST);
    }

    void createProgrammingExercise_checkoutSolutionRepositoryProgrammingLanguageNotSupported_badRequest(ProgrammingLanguage programmingLanguage) throws Exception {
        programmingExercise.setId(null);
        programmingExercise.setTitle("New title");
        programmingExercise.setShortName("NewShortname");
        programmingExercise.setProgrammingLanguage(programmingLanguage);
        programmingExercise.setCheckoutSolutionRepository(true);
        request.post(ROOT + SETUP, programmingExercise, HttpStatus.BAD_REQUEST);
    }

    void createProgrammingExercise_invalidMaxScore_badRequest() throws Exception {
        userUtilService.addInstructor("other-instructors", userPrefix + "instructoralt");
        programmingExercise.setId(null);
        programmingExercise.setMaxPoints(0.0);
        request.post(ROOT + SETUP, programmingExercise, HttpStatus.BAD_REQUEST);
    }

    void createProgrammingExercise_includedAsBonus_invalidBonusPoints_badRequest() throws Exception {
        userUtilService.addInstructor("other-instructors", userPrefix + "instructoralt");
        programmingExercise.setId(null);
        programmingExercise.setMaxPoints(10.0);
        programmingExercise.setBonusPoints(1.0);
        programmingExercise.setIncludedInOverallScore(IncludedInOverallScore.INCLUDED_AS_BONUS);
        request.post(ROOT + SETUP, programmingExercise, HttpStatus.BAD_REQUEST);
    }

    void createProgrammingExercise_notIncluded_invalidBonusPoints_badRequest() throws Exception {
        userUtilService.addInstructor("other-instructors", userPrefix + "instructoralt");
        programmingExercise.setId(null);
        programmingExercise.setMaxPoints(10.0);
        programmingExercise.setBonusPoints(1.0);
        programmingExercise.setIncludedInOverallScore(IncludedInOverallScore.NOT_INCLUDED);
        request.post(ROOT + SETUP, programmingExercise, HttpStatus.BAD_REQUEST);
    }

    void createProgrammingExercise_testwiseCoverageAnalysisNotSupported_badRequest(ProgrammingLanguage programmingLanguage) throws Exception {
        programmingExercise.setId(null);
        programmingExercise.setProjectType(null);
        programmingExercise.setTitle("New title");
        programmingExercise.setShortName("NewShortname");
        programmingExercise.setProgrammingLanguage(programmingLanguage);
        programmingExercise.setTestwiseCoverageEnabled(true);
        request.post(ROOT + SETUP, programmingExercise, HttpStatus.BAD_REQUEST);
    }

    void importProgrammingExercise_sourceExerciseIdNegative_badRequest() throws Exception {
        programmingExercise.setId(-1L);
        request.post(ROOT + IMPORT.replace("{sourceExerciseId}", programmingExercise.getId().toString()), programmingExercise, HttpStatus.BAD_REQUEST);
    }

    void importProgrammingExerciseMaxScoreNullBadRequest() throws Exception {
        programmingExercise.setMaxPoints(null);
        request.post(ROOT + IMPORT.replace("{sourceExerciseId}", programmingExercise.getId().toString()), programmingExercise, HttpStatus.BAD_REQUEST);
    }

    void importProgrammingExercise_noParticipationModeSelected_badRequest() throws Exception {
        programmingExercise.setAllowOfflineIde(false);
        programmingExercise.setAllowOnlineEditor(false);
        request.post(ROOT + IMPORT.replace("{sourceExerciseId}", programmingExercise.getId().toString()), programmingExercise, HttpStatus.BAD_REQUEST);
    }

    void importProgrammingExercise_noProgrammingLanguage_badRequest() throws Exception {
        programmingExercise.setProgrammingLanguage(null);
        request.post(ROOT + IMPORT.replace("{sourceExerciseId}", programmingExercise.getId().toString()), programmingExercise, HttpStatus.BAD_REQUEST);
    }

    void importProgrammingExercise_instructorNotInCourse_forbidden() throws Exception {
        userUtilService.addInstructor("other-instructors", userPrefix + "instructoralt");
        request.post(ROOT + IMPORT.replace("{sourceExerciseId}", programmingExercise.getId().toString()), programmingExercise, HttpStatus.FORBIDDEN);
    }

    void importProgrammingExercise_templateIdDoesNotExist_notFound() throws Exception {
        programmingExercise.setShortName("newShortName");
        programmingExercise.setTitle("newTitle");
        request.post(ROOT + IMPORT.replace("{sourceExerciseId}", NON_EXISTING_ID), programmingExercise, HttpStatus.NOT_FOUND);
    }

    void importProgrammingExercise_sameShortNameInCourse_badRequest() throws Exception {
        String sourceId = programmingExercise.getId().toString();
        programmingExercise.setId(null);
        programmingExercise.setTitle(programmingExercise.getTitle() + "change");
        String sourceIdExam = programmingExerciseInExam.getId().toString();
        programmingExerciseInExam.setId(null);
        programmingExerciseInExam.setTitle(programmingExerciseInExam.getTitle() + "change");
        // short name will still be the same
        request.post(ROOT + IMPORT.replace("{sourceExerciseId}", sourceId), programmingExercise, HttpStatus.BAD_REQUEST);
        request.post(ROOT + IMPORT.replace("{sourceExerciseId}", sourceIdExam), programmingExerciseInExam, HttpStatus.BAD_REQUEST);
    }

    void importProgrammingExercise_sameTitleInCourse_badRequest() throws Exception {
        String sourceId = programmingExercise.getId().toString();
        programmingExercise.setId(null);
        programmingExercise.setShortName(programmingExercise.getShortName() + "change");
        String sourceIdExam = programmingExerciseInExam.getId().toString();
        programmingExerciseInExam.setId(null);
        programmingExerciseInExam.setShortName(programmingExerciseInExam.getShortName() + "change");
        // title will still be the same
        request.post(ROOT + IMPORT.replace("{sourceExerciseId}", sourceId), programmingExercise, HttpStatus.BAD_REQUEST);
        request.post(ROOT + IMPORT.replace("{sourceExerciseId}", sourceIdExam), programmingExerciseInExam, HttpStatus.BAD_REQUEST);
    }

    void importProgrammingExercise_staticCodeAnalysisMustBeSet_badRequest() throws Exception {
        var id = programmingExercise.getId();
        programmingExercise.setId(null);
        programmingExercise.setStaticCodeAnalysisEnabled(null);
        request.post(ROOT + IMPORT.replace("{sourceExerciseId}", String.valueOf(id)), programmingExercise, HttpStatus.BAD_REQUEST);
    }

    void importProgrammingExercise_scaChanged_badRequest(boolean recreateBuildPlan, boolean updateTemplate) throws Exception {
        var params = new LinkedMultiValueMap<String, String>();
        params.add("recreateBuildPlans", String.valueOf(recreateBuildPlan));
        params.add("updateTemplate", String.valueOf(updateTemplate));
        var programmingExerciseSca = programmingExerciseUtilService.addCourseWithOneProgrammingExerciseAndStaticCodeAnalysisCategories();

        setupMocksForConsistencyChecksOnImport(programmingExercise);
        setupMocksForConsistencyChecksOnImport(programmingExerciseSca);

        // false -> true
        var sourceId = programmingExercise.getId();
        programmingExercise.setId(null);
        programmingExercise.setTitle("NewTitle1");
        programmingExercise.setShortName("NewShortname1");
        programmingExercise.setStaticCodeAnalysisEnabled(true);
        request.postWithResponseBody(ROOT + IMPORT.replace("{sourceExerciseId}", String.valueOf(sourceId)), programmingExercise, ProgrammingExercise.class, params,
                HttpStatus.BAD_REQUEST);

        // true -> false
        sourceId = programmingExerciseSca.getId();
        programmingExerciseSca.setId(null);
        programmingExerciseSca.setStaticCodeAnalysisEnabled(false);
        programmingExerciseSca.setMaxStaticCodeAnalysisPenalty(null);
        programmingExerciseSca.setTitle("NewTitle2");
        programmingExerciseSca.setShortName("NewShortname2");
        request.postWithResponseBody(ROOT + IMPORT.replace("{sourceExerciseId}", String.valueOf(sourceId)), programmingExerciseSca, ProgrammingExercise.class, params,
                HttpStatus.BAD_REQUEST);
    }

    void importProgrammingExercise_eitherCourseOrExerciseGroupSet_badRequest() throws Exception {
        programmingExercise.setCourse(null);
        request.post(ROOT + IMPORT.replace("{sourceExerciseId}", NON_EXISTING_ID), programmingExercise, HttpStatus.BAD_REQUEST);
        programmingExerciseInExam.setCourse(programmingExercise.getCourseViaExerciseGroupOrCourseMember());
        request.post(ROOT + IMPORT.replace("{sourceExerciseId}", NON_EXISTING_ID), programmingExerciseInExam, HttpStatus.BAD_REQUEST);
    }

    void importProgrammingExercise_vcsProjectWithSameKeyAlreadyExists_badRequest() throws Exception {
        programmingExercise.setId(null);
        programmingExercise.setShortName("testShortName");
        mockDelegate.mockCheckIfProjectExistsInVcs(programmingExercise, true);
        request.post(ROOT + IMPORT.replace("{sourceExerciseId}", NON_EXISTING_ID), programmingExercise, HttpStatus.BAD_REQUEST);
    }

    void importProgrammingExercise_bambooProjectWithSameKeyAlreadyExists_badRequest() throws Exception {
        programmingExercise.setId(null);
        programmingExercise.setShortName("testShortName");
        mockDelegate.mockCheckIfProjectExistsInVcs(programmingExercise, false);
        mockDelegate.mockCheckIfProjectExistsInCi(programmingExercise, true, false);
        request.post(ROOT + IMPORT.replace("{sourceExerciseId}", NON_EXISTING_ID), programmingExercise, HttpStatus.BAD_REQUEST);
    }

    void importProgrammingExercise_vcsProjectWithSameTitleAlreadyExists_badRequest() throws Exception {
        programmingExercise.setId(null);
        programmingExercise.setShortName("testShortName");
        mockDelegate.mockCheckIfProjectExistsInVcs(programmingExercise, true);
        request.post(ROOT + IMPORT.replace("{sourceExerciseId}", NON_EXISTING_ID), programmingExercise, HttpStatus.BAD_REQUEST);
    }

    void importProgrammingExercise_bambooProjectWithSameTitleAlreadyExists_badRequest() throws Exception {
        programmingExercise.setId(null);
        programmingExercise.setShortName("testShortName");
        mockDelegate.mockCheckIfProjectExistsInVcs(programmingExercise, false);
        mockDelegate.mockCheckIfProjectExistsInCi(programmingExercise, true, false);
        request.post(ROOT + IMPORT.replace("{sourceExerciseId}", NON_EXISTING_ID), programmingExercise, HttpStatus.BAD_REQUEST);
    }

    void importProgrammingExercise_updatesTestCaseIds() throws Exception {
        programmingExercise = programmingExerciseRepository.findByIdWithTemplateAndSolutionParticipationAndAuxiliaryRepositoriesElseThrow(programmingExercise.getId());
        var tests = programmingExerciseUtilService.addTestCasesToProgrammingExercise(programmingExercise);
        var test1 = tests.get(0);

        String problemStatementWithId = "[task][Taskname](<testid>" + test1.getId() + "</testid>)";
        String problemStatement = "[task][Taskname](test1)";
        programmingExercise.setProblemStatement(problemStatementWithId);
        programmingExerciseRepository.save(programmingExercise);

        String sourceId = programmingExercise.getId().toString();

        ProgrammingExercise exerciseToBeImported = ProgrammingExerciseFactory.generateToBeImportedProgrammingExercise("ImportTitle", "imported", programmingExercise, course);
        exerciseToBeImported.setProblemStatement(problemStatement);

        mockDelegate.mockCheckIfProjectExistsInVcs(programmingExercise, true);
        mockDelegate.mockConnectorRequestsForImport(programmingExercise, exerciseToBeImported, false, false);
        mockDelegate.mockConnectorRequestsForSetup(exerciseToBeImported, false, false, false);
        mockBuildPlanAndRepositoryCheck(programmingExercise);
        doNothing().when(versionControlService).addWebHooksForExercise(any());
        doNothing().when(continuousIntegrationService).updatePlanRepository(any(), any(), any(), any(), any(), any(), any());

        var response = request.postWithResponseBody(ROOT + IMPORT.replace("{sourceExerciseId}", sourceId), exerciseToBeImported, ProgrammingExercise.class, HttpStatus.OK);

        assertThat(response.getProblemStatement()).isEqualTo("[task][Taskname](test1)");

        var newTestCase = programmingExerciseTestCaseRepository.findByExerciseIdAndTestName(response.getId(), test1.getTestName()).orElseThrow();
        String newProblemStatement = "[task][Taskname](<testid>" + newTestCase.getId() + "</testid>)";
        var savedProgrammingExercise = programmingExerciseRepository.findByIdElseThrow(response.getId());

        assertThat(savedProgrammingExercise.getProblemStatement()).isEqualTo(newProblemStatement);
    }

    void exportSubmissionsByStudentLogins_notInstructorForExercise_forbidden() throws Exception {
        userUtilService.addInstructor("other-instructors", userPrefix + "instructoralt");
        request.post(getDefaultAPIEndpointForExportRepos(), getOptions(), HttpStatus.FORBIDDEN);
    }

    @NotNull
    private String getDefaultAPIEndpointForExportRepos() {
        return ROOT + EXPORT_SUBMISSIONS_BY_PARTICIPANTS.replace("{exerciseId}", String.valueOf(programmingExercise.getId())).replace("{participantIdentifiers}", "1,2,3");
    }

    void exportSubmissionsByStudentLogins_exportAllAsTutor_forbidden() throws Exception {
        final var options = getOptions();
        options.setExportAllParticipants(true);
        request.post(getDefaultAPIEndpointForExportRepos(), options, HttpStatus.FORBIDDEN);
    }

    void generateStructureOracleForExercise_exerciseDoesNotExist_badRequest() throws Exception {
        request.put(ROOT + GENERATE_TESTS.replace("{exerciseId}", String.valueOf(programmingExercise.getId() + 8337)), programmingExercise, HttpStatus.NOT_FOUND);
    }

    void generateStructureOracleForExercise_userIsNotAdminInCourse_badRequest() throws Exception {
        userUtilService.addInstructor("other-instructors", userPrefix + "instructoralt");
        request.put(ROOT + GENERATE_TESTS.replace("{exerciseId}", String.valueOf(programmingExercise.getId())), programmingExercise, HttpStatus.FORBIDDEN);
    }

    void generateStructureOracleForExercise_invalidPackageName_badRequest() throws Exception {
        programmingExercise.setPackageName(null);
        programmingExerciseRepository.saveAndFlush(programmingExercise);
        request.put(ROOT + GENERATE_TESTS.replace("{exerciseId}", String.valueOf(programmingExercise.getId())), programmingExercise, HttpStatus.BAD_REQUEST);

        programmingExercise.setPackageName("ab");
        programmingExerciseRepository.saveAndFlush(programmingExercise);
        request.put(ROOT + GENERATE_TESTS.replace("{exerciseId}", String.valueOf(programmingExercise.getId())), programmingExercise, HttpStatus.BAD_REQUEST);
    }

    void hasAtLeastOneStudentResult_exerciseDoesNotExist_notFound() throws Exception {
        request.get(ROOT + TEST_CASE_STATE.replace("{exerciseId}", String.valueOf(programmingExercise.getId() + 1337)), HttpStatus.NOT_FOUND, String.class);
    }

    void hasAtLeastOneStudentResult_isNotTeachingAssistant_forbidden() throws Exception {
        userUtilService.addTeachingAssistant("other-tutors", userPrefix + "tutoralt");
        request.get(ROOT + TEST_CASE_STATE.replace("{exerciseId}", String.valueOf(programmingExercise.getId())), HttpStatus.FORBIDDEN, String.class);
    }

    void getTestCases_asTutor() throws Exception {
        final var endpoint = ProgrammingExerciseTestCaseResource.Endpoints.TEST_CASES.replace("{exerciseId}", String.valueOf(programmingExercise.getId()));
        final List<ProgrammingExerciseTestCase> returnedTests = request.getList(ROOT + endpoint, HttpStatus.OK, ProgrammingExerciseTestCase.class);
        final List<ProgrammingExerciseTestCase> testsInDB = new ArrayList<>(programmingExerciseTestCaseRepository.findByExerciseId(programmingExercise.getId()));
        returnedTests.forEach(testCase -> testCase.setExercise(programmingExercise));
        assertThat(returnedTests).containsExactlyInAnyOrderElementsOf(testsInDB);
    }

    void getTestCases_asStudent_forbidden() throws Exception {
        final var endpoint = ProgrammingExerciseTestCaseResource.Endpoints.TEST_CASES.replace("{exerciseId}", String.valueOf(programmingExercise.getId()));
        request.getList(ROOT + endpoint, HttpStatus.FORBIDDEN, ProgrammingExerciseTestCase.class);
    }

    void getTestCases_tutorInOtherCourse_forbidden() throws Exception {
        userUtilService.addTeachingAssistant("other-teaching-assistants", userPrefix + "other-teaching-assistant");
        final var endpoint = ProgrammingExerciseTestCaseResource.Endpoints.TEST_CASES.replace("{exerciseId}", String.valueOf(programmingExercise.getId()));

        request.getList(ROOT + endpoint, HttpStatus.FORBIDDEN, ProgrammingExerciseTestCase.class);
    }

    void updateTestCases_asInstrutor() throws Exception {
        programmingExercise = programmingExerciseRepository.findWithTemplateAndSolutionParticipationTeamAssignmentConfigCategoriesById(programmingExercise.getId()).orElseThrow();
        mockDelegate.mockTriggerBuild(programmingExercise.getSolutionParticipation());
        mockDelegate.mockTriggerBuild(programmingExercise.getTemplateParticipation());
        final var testCases = programmingExerciseTestCaseRepository.findByExerciseId(programmingExercise.getId());
        final var updates = testCases.stream().map(testCase -> {
            final var testCaseUpdate = new ProgrammingExerciseTestCaseDTO();
            testCaseUpdate.setId(testCase.getId());
            testCaseUpdate.setVisibility(Visibility.AFTER_DUE_DATE);
            testCaseUpdate.setWeight(testCase.getId() + 42.0);
            testCaseUpdate.setBonusMultiplier(testCase.getId() + 1.0);
            testCaseUpdate.setBonusPoints(testCase.getId() + 2.0);
            return testCaseUpdate;
        }).toList();
        final var endpoint = ProgrammingExerciseTestCaseResource.Endpoints.UPDATE_TEST_CASES.replace("{exerciseId}", String.valueOf(programmingExercise.getId()));

        final var testCasesResponse = request.patchWithResponseBody(ROOT + endpoint, updates, new TypeReference<List<ProgrammingExerciseTestCase>>() {
        }, HttpStatus.OK);
        testCasesResponse.forEach(testCase -> testCase.setExercise(programmingExercise));
        final var testCasesInDB = programmingExerciseTestCaseRepository.findByExerciseId(programmingExercise.getId());

        assertThat(new HashSet<>(testCasesResponse)).usingRecursiveFieldByFieldElementComparatorIgnoringFields("exercise", "tasks", "solutionEntries", "coverageEntries")
                .containsExactlyInAnyOrderElementsOf(testCasesInDB);
        assertThat(testCasesResponse).allSatisfy(testCase -> {
            assertThat(testCase.isAfterDueDate()).isTrue();
            assertThat(testCase.getWeight()).isEqualTo(testCase.getId() + 42);
            assertThat(testCase.getBonusMultiplier()).isEqualTo(testCase.getId() + 1.0);
            assertThat(testCase.getBonusPoints()).isEqualTo(testCase.getId() + 2.0);
        });
    }

    void updateTestCases_asInstrutor_triggerBuildFails() throws Exception {
        programmingExercise = programmingExerciseRepository.findWithTemplateAndSolutionParticipationTeamAssignmentConfigCategoriesById(programmingExercise.getId()).orElseThrow();
        mockDelegate.mockTriggerBuildFailed(programmingExercise.getSolutionParticipation());
        mockDelegate.mockTriggerBuildFailed(programmingExercise.getTemplateParticipation());

        final var testCases = programmingExerciseTestCaseRepository.findByExerciseId(programmingExercise.getId());
        final var updates = testCases.stream().map(testCase -> {
            final var testCaseUpdate = new ProgrammingExerciseTestCaseDTO();
            testCaseUpdate.setId(testCase.getId());
            testCaseUpdate.setVisibility(Visibility.AFTER_DUE_DATE);
            testCaseUpdate.setWeight(testCase.getId() + 42.0);
            testCaseUpdate.setBonusMultiplier(testCase.getId() + 1.0);
            testCaseUpdate.setBonusPoints(testCase.getId() + 2.0);
            return testCaseUpdate;
        }).toList();
        final var endpoint = ProgrammingExerciseTestCaseResource.Endpoints.UPDATE_TEST_CASES.replace("{exerciseId}", String.valueOf(programmingExercise.getId()));

        final var testCasesResponse = request.patchWithResponseBody(ROOT + endpoint, updates, new TypeReference<List<ProgrammingExerciseTestCase>>() {
        }, HttpStatus.OK);

        assertThat(testCasesResponse).isNotNull();
    }

    void updateTestCases_nonExistingExercise_notFound() throws Exception {
        final var update = new ProgrammingExerciseTestCaseDTO();
        final var endpoint = ProgrammingExerciseTestCaseResource.Endpoints.UPDATE_TEST_CASES.replace("{exerciseId}", String.valueOf(programmingExercise.getId() + 1337));
        request.patchWithResponseBody(ROOT + endpoint, List.of(update), String.class, HttpStatus.NOT_FOUND);
    }

    void updateTestCases_instructorInWrongCourse_forbidden() throws Exception {
        userUtilService.addInstructor("other-instructors", userPrefix + "other-instructor");
        final var update = new ProgrammingExerciseTestCaseDTO();
        final var endpoint = ProgrammingExerciseTestCaseResource.Endpoints.UPDATE_TEST_CASES.replace("{exerciseId}", String.valueOf(programmingExercise.getId()));

        request.patchWithResponseBody(ROOT + endpoint, List.of(update), String.class, HttpStatus.FORBIDDEN);
    }

    void updateTestCases_testCaseWeightSmallerThanZero_badRequest() throws Exception {
        final var testCases = programmingExerciseTestCaseRepository.findByExerciseId(programmingExercise.getId());
        final var updates = testCases.stream().map(testCase -> {
            final var testCaseUpdate = new ProgrammingExerciseTestCaseDTO();
            testCaseUpdate.setId(testCase.getId());
            testCaseUpdate.setVisibility(Visibility.AFTER_DUE_DATE);
            testCaseUpdate.setWeight(-1.);
            testCaseUpdate.setBonusMultiplier(testCase.getId() + 1.0);
            testCaseUpdate.setBonusPoints(testCase.getId() + 2.0);
            return testCaseUpdate;
        }).toList();
        final var endpoint = ProgrammingExerciseTestCaseResource.Endpoints.UPDATE_TEST_CASES.replace("{exerciseId}", String.valueOf(programmingExercise.getId()));

        request.patchWithResponseBody(ROOT + endpoint, updates, String.class, HttpStatus.BAD_REQUEST);
    }

    void updateTestCases_testCaseMultiplierSmallerThanZero_badRequest() throws Exception {
        final var testCases = List.copyOf(programmingExerciseTestCaseRepository.findByExerciseId(programmingExercise.getId()));
        final var updates = transformTestCasesToDto(testCases);
        updates.get(0).setBonusMultiplier(-1.0);
        final var endpoint = ProgrammingExerciseTestCaseResource.Endpoints.UPDATE_TEST_CASES.replace("{exerciseId}", String.valueOf(programmingExercise.getId()));

        request.getMvc()
                .perform(MockMvcRequestBuilders.patch(new URI(ROOT + endpoint)).contentType(MediaType.APPLICATION_JSON)
                        .content(request.getObjectMapper().writeValueAsString(updates)))
                .andExpect(status().isBadRequest()) //
                .andExpect(jsonPath("$.errorKey").value("settingNegative")) //
                .andExpect(jsonPath("$.testCase").value(testCases.get(0).getTestName()));
    }

    /**
     * Setting the bonus points to {@code null} is okay, as {@link ProgrammingExerciseTestCase#getBonusPoints()} will replace that with 0.
     */
    void updateTestCases_testCaseBonusPointsNull() throws Exception {
        {
            final var originalTestCases = programmingExerciseTestCaseRepository.findByExerciseId(programmingExercise.getId());
            originalTestCases.forEach(testCase -> testCase.setBonusPoints(1d));
            programmingExerciseTestCaseRepository.saveAll(originalTestCases);
        }

        final var testCases = List.copyOf(programmingExerciseTestCaseRepository.findByExerciseId(programmingExercise.getId()));
        mockDelegate.mockTriggerBuild(programmingExercise.getSolutionParticipation());
        mockDelegate.mockTriggerBuild(programmingExercise.getTemplateParticipation());

        final var updates = transformTestCasesToDto(testCases);
        updates.get(0).setBonusPoints(null);
        final var endpoint = ProgrammingExerciseTestCaseResource.Endpoints.UPDATE_TEST_CASES.replace("{exerciseId}", String.valueOf(programmingExercise.getId()));

        final var testCasesResponse = request.patchWithResponseBody(ROOT + endpoint, updates, new TypeReference<List<ProgrammingExerciseTestCase>>() {
        }, HttpStatus.OK);
        final var updatedTestCase = testCasesResponse.stream().filter(testCase -> testCase.getId().equals(updates.get(0).getId())).findFirst().orElseThrow();
        assertThat(updatedTestCase.getBonusPoints()).isZero();
        assertThat(testCasesResponse.stream().filter(testCase -> !testCase.getId().equals(updatedTestCase.getId()))).allMatch(testCase -> testCase.getBonusPoints() == 1d);
    }

    private static List<ProgrammingExerciseTestCaseDTO> transformTestCasesToDto(Collection<ProgrammingExerciseTestCase> testCases) {
        return testCases.stream().map(testCase -> {
            final var testCaseUpdate = new ProgrammingExerciseTestCaseDTO();
            testCaseUpdate.setId(testCase.getId());
            testCaseUpdate.setVisibility(testCase.getVisibility());
            testCaseUpdate.setWeight(testCase.getWeight());
            testCaseUpdate.setBonusMultiplier(testCase.getBonusMultiplier());
            testCaseUpdate.setBonusPoints(testCase.getBonusPoints());
            return testCaseUpdate;
        }).toList();
    }

    void resetTestCaseWeights_asInstructor() throws Exception {
        programmingExercise = programmingExerciseRepository.findWithTemplateAndSolutionParticipationTeamAssignmentConfigCategoriesById(programmingExercise.getId()).orElseThrow();
        mockDelegate.mockTriggerBuild(programmingExercise.getSolutionParticipation());
        mockDelegate.mockTriggerBuild(programmingExercise.getTemplateParticipation());
        final var endpoint = ProgrammingExerciseTestCaseResource.Endpoints.RESET.replace("{exerciseId}", String.valueOf(programmingExercise.getId()));
        programmingExerciseTestCaseRepository.findByExerciseId(programmingExercise.getId()).forEach(test -> {
            test.setWeight(42.0);
            programmingExerciseTestCaseRepository.saveAndFlush(test);
        });

        final var testCasesResponse = request.patchWithResponseBody(ROOT + endpoint, "{}", new TypeReference<List<ProgrammingExerciseTestCase>>() {
        }, HttpStatus.OK);
        // Otherwise the HashSet for comparison can't be created because exercise id is used for the hashCode
        testCasesResponse.forEach(testCase -> testCase.setExercise(programmingExercise));
        final var testsInDB = programmingExerciseTestCaseRepository.findByExerciseId(programmingExercise.getId());

        assertThat(testCasesResponse).containsExactlyInAnyOrderElementsOf(testsInDB);
        assertThat(testsInDB).allSatisfy(test -> assertThat(test.getWeight()).isEqualTo(1));
        assertThat(testsInDB).allSatisfy(test -> assertThat(test.getBonusMultiplier()).isEqualTo(1.0));
        assertThat(testsInDB).allSatisfy(test -> assertThat(test.getBonusPoints()).isZero());
    }

    void resetTestCaseWeights_instructorInWrongCourse_forbidden() throws Exception {
        userUtilService.addInstructor("other-instructors", userPrefix + "other-instructor");
        final var endpoint = ProgrammingExerciseTestCaseResource.Endpoints.RESET.replace("{exerciseId}", String.valueOf(programmingExercise.getId()));
        request.patchWithResponseBody(ROOT + endpoint, "{}", String.class, HttpStatus.FORBIDDEN);
    }

    void lockAllRepositories_asStudent_forbidden() throws Exception {
        final var endpoint = ProgrammingExerciseResourceEndpoints.LOCK_ALL_REPOSITORIES.replace("{exerciseId}", String.valueOf(programmingExercise.getId()));
        request.put(ROOT + endpoint, null, HttpStatus.FORBIDDEN);
    }

    void lockAllRepositories_asTutor_forbidden() throws Exception {
        final var endpoint = ProgrammingExerciseResourceEndpoints.LOCK_ALL_REPOSITORIES.replace("{exerciseId}", String.valueOf(programmingExercise.getId()));
        request.put(ROOT + endpoint, null, HttpStatus.FORBIDDEN);
    }

    void lockAllRepositories() throws Exception {
        course.setInstructorGroupName(userPrefix + "lockAll");
        courseRepository.save(course);

        var instructor = userUtilService.getUserByLogin(userPrefix + "instructor1");
        instructor.setGroups(Set.of(userPrefix + "lockAll"));
        userRepository.save(instructor);

        mockDelegate.mockSetRepositoryPermissionsToReadOnly(participation1.getVcsRepositoryUri(), programmingExercise.getProjectKey(), participation1.getStudents());
        mockDelegate.mockSetRepositoryPermissionsToReadOnly(participation2.getVcsRepositoryUri(), programmingExercise.getProjectKey(), participation2.getStudents());

        final var endpoint = ProgrammingExerciseResourceEndpoints.LOCK_ALL_REPOSITORIES.replace("{exerciseId}", String.valueOf(programmingExercise.getId()));
        request.put(ROOT + endpoint, null, HttpStatus.OK);

        verify(versionControlService, timeout(300)).setRepositoryPermissionsToReadOnly(participation1.getVcsRepositoryUri(), programmingExercise.getProjectKey(),
                participation1.getStudents());
        verify(versionControlService, timeout(300)).setRepositoryPermissionsToReadOnly(participation2.getVcsRepositoryUri(), programmingExercise.getProjectKey(),
                participation2.getStudents());

        await().untilAsserted(() -> {
            userUtilService.changeUser(userPrefix + "instructor1");
            var notifications = request.getList("/api/notifications", HttpStatus.OK, Notification.class);
            assertThat(notifications).as("Instructor get notified that lock operations were successful")
                    .anyMatch(n -> n.getText().contains(Constants.PROGRAMMING_EXERCISE_SUCCESSFUL_LOCK_OPERATION_NOTIFICATION))
                    .noneMatch(n -> n.getText().contains(Constants.PROGRAMMING_EXERCISE_FAILED_LOCK_OPERATIONS_NOTIFICATION));
        });
    }

    void unlockAllRepositories_asStudent_forbidden() throws Exception {
        final var endpoint = ProgrammingExerciseResourceEndpoints.UNLOCK_ALL_REPOSITORIES.replace("{exerciseId}", String.valueOf(programmingExercise.getId()));
        request.put(ROOT + endpoint, null, HttpStatus.FORBIDDEN);
    }

    void unlockAllRepositories_asTutor_forbidden() throws Exception {
        final var endpoint = ProgrammingExerciseResourceEndpoints.UNLOCK_ALL_REPOSITORIES.replace("{exerciseId}", String.valueOf(programmingExercise.getId()));
        request.put(ROOT + endpoint, null, HttpStatus.FORBIDDEN);
    }

    void unlockAllRepositories() throws Exception {
        String suffix = "unlockAll";
        courseUtilService.updateCourseGroups(userPrefix, course, suffix);

        var instructor = userUtilService.getUserByLogin(userPrefix + "instructor1");
        instructor.setGroups(Set.of(userPrefix + "instructor" + suffix));
        userRepository.save(instructor);

        mockConfigureRepository(programmingExercise);
        mockDelegate.mockDefaultBranch(programmingExercise);

        final var endpoint = ProgrammingExerciseResourceEndpoints.UNLOCK_ALL_REPOSITORIES.replace("{exerciseId}", String.valueOf(programmingExercise.getId()));
        request.put(ROOT + endpoint, null, HttpStatus.OK);

        verify(versionControlService, timeout(300)).addMemberToRepository(participation1.getVcsRepositoryUri(), participation1.getStudent().orElseThrow(),
                VersionControlRepositoryPermission.REPO_WRITE);
        verify(versionControlService, timeout(300)).addMemberToRepository(participation2.getVcsRepositoryUri(), participation2.getStudent().orElseThrow(),
                VersionControlRepositoryPermission.REPO_WRITE);

        userUtilService.changeUser(userPrefix + "instructor1");

        await().untilAsserted(() -> {
            // login again since this is executed on another thread
            userUtilService.changeUser(userPrefix + "instructor1");
            var notifications = request.getList("/api/notifications", HttpStatus.OK, Notification.class);
            assertThat(notifications).as("Instructor get notified that unlock operations were successful")
                    .anyMatch(n -> n.getText().contains(Constants.PROGRAMMING_EXERCISE_SUCCESSFUL_UNLOCK_OPERATION_NOTIFICATION))
                    .noneMatch(n -> n.getText().contains(Constants.PROGRAMMING_EXERCISE_FAILED_UNLOCK_OPERATIONS_NOTIFICATION));
        });
    }

    void testCheckPlagiarism() throws Exception {
        var course = programmingExerciseUtilService.addCourseWithOneProgrammingExercise();
        var programmingExercise = programmingExerciseRepository
                .findWithTemplateAndSolutionParticipationById(exerciseUtilService.getFirstExerciseWithType(course, ProgrammingExercise.class).getId()).orElseThrow();
        prepareTwoStudentAndOneInstructorRepositoriesForPlagiarismChecks(programmingExercise);

        final var path = ROOT + CHECK_PLAGIARISM.replace("{exerciseId}", String.valueOf(programmingExercise.getId()));
        var result = request.get(path, HttpStatus.OK, PlagiarismResultDTO.class, plagiarismUtilService.getDefaultPlagiarismOptions());
        assertPlagiarismResult(programmingExercise, result, 100.0);
    }

    void testCheckPlagiarismForTeamExercise() throws Exception {
        var course = programmingExerciseUtilService.addCourseWithOneProgrammingExercise();

        var programmingExercise = programmingExerciseRepository
                .findWithTemplateAndSolutionParticipationById(exerciseUtilService.getFirstExerciseWithType(course, ProgrammingExercise.class).getId()).orElseThrow();
        programmingExercise.setMode(ExerciseMode.TEAM);
        programmingExerciseRepository.save(programmingExercise);

        prepareTwoTeamRepositoriesForPlagiarismChecks(programmingExercise);

        final var path = ROOT + CHECK_PLAGIARISM.replace("{exerciseId}", String.valueOf(programmingExercise.getId()));
        var result = request.get(path, HttpStatus.OK, PlagiarismResultDTO.class, plagiarismUtilService.getDefaultPlagiarismOptions());
        assertPlagiarismResult(programmingExercise, result, 100.0);
    }

    void testCheckPlagiarismJplagReport() throws Exception {
        var course = programmingExerciseUtilService.addCourseWithOneProgrammingExercise();
        var programmingExercise = programmingExerciseRepository
                .findWithTemplateAndSolutionParticipationById(exerciseUtilService.getFirstExerciseWithType(course, ProgrammingExercise.class).getId()).orElseThrow();
        prepareTwoStudentAndOneInstructorRepositoriesForPlagiarismChecks(programmingExercise);

        final var path = ROOT + CHECK_PLAGIARISM_JPLAG_REPORT.replace("{exerciseId}", String.valueOf(programmingExercise.getId()));
        var jplagZipArchive = request.getFile(path, HttpStatus.OK, plagiarismUtilService.getDefaultPlagiarismOptions());
        assertThat(jplagZipArchive).isNotNull();
        assertThat(jplagZipArchive).exists();

        try (ZipFile zipFile = new ZipFile(jplagZipArchive)) {
            assertThat(zipFile.getEntry("overview.json")).isNotNull();
            assertThat(zipFile.getEntry(Path.of("files/1-Submission1.java/1-Submission1.java").toString())).isNotNull();
            assertThat(zipFile.getEntry(Path.of("files/2-Submission2.java/2-Submission2.java").toString())).isNotNull();

            // it is random which of the following two exists, but one of them must be part of the zip file
            var json1 = zipFile.getEntry("1-Submission1.java-2-Submission2.java.json");
            var json2 = zipFile.getEntry("2-Submission2.java-1-Submission1.java.json");
            assertThat(json1 != null || json2 != null).isTrue();
        }
    }

    private void assertPlagiarismResult(ProgrammingExercise programmingExercise, PlagiarismResultDTO<TextPlagiarismResult> result, double expectedSimilarity) {
        // verify plagiarism result
        assertThat(result.plagiarismResult().getComparisons()).hasSize(1);
        assertThat(result.plagiarismResult().getExercise().getId()).isEqualTo(programmingExercise.getId());

        PlagiarismComparison<TextSubmissionElement> comparison = result.plagiarismResult().getComparisons().iterator().next();
        assertThat(comparison.getSimilarity()).isEqualTo(expectedSimilarity, Offset.offset(0.0001));
        assertThat(comparison.getStatus()).isEqualTo(PlagiarismStatus.NONE);
        assertThat(comparison.getMatches()).hasSize(1);

        // verify plagiarism result stats
        var stats = result.plagiarismResultStats();
        assertThat(stats.numberOfDetectedSubmissions()).isEqualTo(2);
        assertThat(stats.averageSimilarity()).isEqualTo(expectedSimilarity, Offset.offset(0.0001));
        assertThat(stats.maximalSimilarity()).isEqualTo(expectedSimilarity, Offset.offset(0.0001));
    }

    private void prepareTwoStudentAndOneInstructorRepositoriesForPlagiarismChecks(ProgrammingExercise programmingExercise) throws IOException, GitAPIException {
        var participationStudent1 = participationUtilService.addStudentParticipationForProgrammingExercise(programmingExercise, userPrefix + "student1");
        var participationStudent2 = participationUtilService.addStudentParticipationForProgrammingExercise(programmingExercise, userPrefix + "student2");
        var participationInstructor1 = participationUtilService.addStudentParticipationForProgrammingExercise(programmingExercise, userPrefix + "instructor1");
        var submissionStudent1 = programmingExerciseUtilService.createProgrammingSubmission(participationStudent1, false);
        var submissionStudent2 = programmingExerciseUtilService.createProgrammingSubmission(participationStudent2, false);
        var submissionInstructor1 = programmingExerciseUtilService.createProgrammingSubmission(participationInstructor1, false);
        participationUtilService.addResultToSubmission(submissionStudent1, AssessmentType.AUTOMATIC, null);
        participationUtilService.addResultToSubmission(submissionStudent2, AssessmentType.AUTOMATIC, null);
        participationUtilService.addResultToSubmission(submissionInstructor1, AssessmentType.AUTOMATIC, null);

        prepareTwoSubmissionsForPlagiarismChecks(programmingExercise);
    }

    private Team createTeam(ProgrammingExercise programmingExercise, String suffix) {
        var student = userUtilService.getUserByLogin(userPrefix + "student" + suffix);
        var team = new Team().name("Team " + suffix).shortName(userPrefix + "team" + suffix).exercise(programmingExercise).students(Set.of(student));
        return teamRepository.save(programmingExercise, team);
    }

    private void prepareTwoTeamRepositoriesForPlagiarismChecks(ProgrammingExercise programmingExercise) throws IOException, GitAPIException {
        var participationTeam1 = participationUtilService.addTeamParticipationForProgrammingExercise(programmingExercise, createTeam(programmingExercise, "1"));
        var participationTeam2 = participationUtilService.addTeamParticipationForProgrammingExercise(programmingExercise, createTeam(programmingExercise, "2"));
        var submissionTeam1 = programmingExerciseUtilService.createProgrammingSubmission(participationTeam1, false);
        var submissionTeam2 = programmingExerciseUtilService.createProgrammingSubmission(participationTeam2, false);
        participationUtilService.addResultToSubmission(submissionTeam1, AssessmentType.AUTOMATIC, null);
        participationUtilService.addResultToSubmission(submissionTeam2, AssessmentType.AUTOMATIC, null);

        prepareTwoSubmissionsForPlagiarismChecks(programmingExercise);
    }

    private void prepareTwoSubmissionsForPlagiarismChecks(ProgrammingExercise programmingExercise) throws IOException, GitAPIException {
        var projectKey = programmingExercise.getProjectKey();

        var exampleProgram = """
                public class Main {

                    /**
                     * DO NOT EDIT!
                     */
                    public static void main(String[] args) {
                        Main main = new Main();
                        int magicNumber = main.calculateMagicNumber();

                        System.out.println("Magic number: " + magicNumber);
                    }

                    /**
                     * Calculate the magic number.
                     *
                     * @return the magic number.
                     */
                    private int calculateMagicNumber() {
                        int a = 0;
                        int b = 5;
                        int magicNumber = 0;

                        while (a < b) {
                            magicNumber += b;
                            a++;
                        }

                        return magicNumber;
                    }
                }
                """;

        Files.createDirectories(plagiarismChecksTestReposDir.toPath().resolve(projectKey));
        Path file1 = Files.createFile(plagiarismChecksTestReposDir.toPath().resolve(projectKey).resolve("1-Submission1.java"));
        FileUtils.writeStringToFile(file1.toFile(), exampleProgram, StandardCharsets.UTF_8);
        Path file2 = Files.createFile(plagiarismChecksTestReposDir.toPath().resolve(projectKey).resolve("2-Submission2.java"));
        FileUtils.writeStringToFile(file2.toFile(), exampleProgram, StandardCharsets.UTF_8);

        doReturn(plagiarismChecksTestReposDir.toPath()).when(fileService).getTemporaryUniqueSubfolderPath(any(Path.class), eq(60L));
        doReturn(null).when(uriService).getRepositorySlugFromRepositoryUri(any());

        var repository1 = gitService.getExistingCheckedOutRepositoryByLocalPath(localRepoFile.toPath(), null);
        var repository2 = gitService.getExistingCheckedOutRepositoryByLocalPath(localRepoFile2.toPath(), null);
        doReturn(repository1).when(gitService).getOrCheckoutRepository(eq(participation1.getVcsRepositoryUri()), anyString(), anyBoolean());
        doReturn(repository2).when(gitService).getOrCheckoutRepository(eq(participation2.getVcsRepositoryUri()), anyString(), anyBoolean());
    }

    void testGetPlagiarismResult() throws Exception {
        Course course = programmingExerciseUtilService.addCourseWithOneProgrammingExercise();
        ProgrammingExercise programmingExercise = exerciseUtilService.getFirstExerciseWithType(course, ProgrammingExercise.class);
        programmingExercise = programmingExerciseRepository.findWithEagerStudentParticipationsStudentAndLegalSubmissionsById(programmingExercise.getId()).orElseThrow();

        TextPlagiarismResult expectedResult = textExerciseUtilService.createTextPlagiarismResultForExercise(programmingExercise);

        var result = request.get("/api/programming-exercises/" + programmingExercise.getId() + "/plagiarism-result", HttpStatus.OK, PlagiarismResultDTO.class);
        assertThat(result.plagiarismResult().getId()).isEqualTo(expectedResult.getId());
    }

    void testGetPlagiarismResultWithoutResult() throws Exception {
        Course course = programmingExerciseUtilService.addCourseWithOneProgrammingExercise();
        ProgrammingExercise programmingExercise = exerciseUtilService.getFirstExerciseWithType(course, ProgrammingExercise.class);
        var result = request.get("/api/programming-exercises/" + programmingExercise.getId() + "/plagiarism-result", HttpStatus.OK, String.class);
        assertThat(result).isNullOrEmpty();
    }

    void testGetPlagiarismResultWithoutExercise() throws Exception {
        TextPlagiarismResult result = request.get("/api/programming-exercises/-1/plagiarism-result", HttpStatus.NOT_FOUND, TextPlagiarismResult.class);
        assertThat(result).isNull();
    }

    void testValidateValidAuxiliaryRepository() throws Exception {
        AuxiliaryRepositoryBuilder auxRepoBuilder = AuxiliaryRepositoryBuilder.defaults();
        testAuxRepo(auxRepoBuilder, HttpStatus.CREATED);
    }

    void testValidateAuxiliaryRepositoryIdSetOnRequest() throws Exception {
        testAuxRepo(AuxiliaryRepositoryBuilder.defaults().withId(0L), HttpStatus.BAD_REQUEST);

    }

    void testValidateAuxiliaryRepositoryWithoutName() throws Exception {
        testAuxRepo(AuxiliaryRepositoryBuilder.defaults().withoutName(), HttpStatus.BAD_REQUEST);
        testAuxRepo(AuxiliaryRepositoryBuilder.defaults().withName(""), HttpStatus.BAD_REQUEST);
    }

    void testValidateAuxiliaryRepositoryWithTooLongName() throws Exception {
        testAuxRepo(AuxiliaryRepositoryBuilder.defaults().withName(generateStringWithMoreThanNCharacters(AuxiliaryRepository.MAX_NAME_LENGTH)), HttpStatus.BAD_REQUEST);
    }

    void testValidateAuxiliaryRepositoryWithDuplicatedName() throws Exception {
        testAuxRepo(List.of(AuxiliaryRepositoryBuilder.defaults().get(), AuxiliaryRepositoryBuilder.defaults().withoutCheckoutDirectory().get()), HttpStatus.BAD_REQUEST);
    }

    void testValidateAuxiliaryRepositoryWithRestrictedName() throws Exception {
        for (RepositoryType repositoryType : RepositoryType.values()) {
            testAuxRepo(AuxiliaryRepositoryBuilder.defaults().withName(repositoryType.getName()), HttpStatus.BAD_REQUEST);
        }
    }

    void testValidateAuxiliaryRepositoryWithInvalidCheckoutDirectory() throws Exception {
        testAuxRepo(AuxiliaryRepositoryBuilder.defaults().withCheckoutDirectory("..."), HttpStatus.BAD_REQUEST);
    }

    void testValidateAuxiliaryRepositoryWithoutCheckoutDirectory() throws Exception {
        AuxiliaryRepositoryBuilder auxRepoBuilder = AuxiliaryRepositoryBuilder.defaults().withoutCheckoutDirectory();
        testAuxRepo(auxRepoBuilder, HttpStatus.CREATED);
    }

    void testValidateAuxiliaryRepositoryWithBlankCheckoutDirectory() throws Exception {
        AuxiliaryRepositoryBuilder auxRepoBuilder = AuxiliaryRepositoryBuilder.defaults().withCheckoutDirectory("   ");
        testAuxRepo(auxRepoBuilder, HttpStatus.CREATED);
    }

    void testValidateAuxiliaryRepositoryWithTooLongCheckoutDirectory() throws Exception {
        testAuxRepo(AuxiliaryRepositoryBuilder.defaults().withCheckoutDirectory(generateStringWithMoreThanNCharacters(AuxiliaryRepository.MAX_CHECKOUT_DIRECTORY_LENGTH)),
                HttpStatus.BAD_REQUEST);
    }

    void testValidateAuxiliaryRepositoryWithDuplicatedCheckoutDirectory() throws Exception {
        testAuxRepo(List.of(AuxiliaryRepositoryBuilder.defaults().get(), AuxiliaryRepositoryBuilder.defaults().withDifferentName().get()), HttpStatus.BAD_REQUEST);
    }

    void testValidateAuxiliaryRepositoryWithNullCheckoutDirectory() throws Exception {
        testAuxRepo(List.of(AuxiliaryRepositoryBuilder.defaults().get(), AuxiliaryRepositoryBuilder.defaults().withDifferentName().withoutCheckoutDirectory().get(),
                AuxiliaryRepositoryBuilder.defaults().get()), HttpStatus.BAD_REQUEST);
    }

    void testValidateAuxiliaryRepositoryWithTooLongDescription() throws Exception {
        testAuxRepo(AuxiliaryRepositoryBuilder.defaults().withDescription(generateStringWithMoreThanNCharacters(500)), HttpStatus.BAD_REQUEST);
    }

    void testValidateAuxiliaryRepositoryWithoutDescription() throws Exception {
        AuxiliaryRepositoryBuilder auxRepoBuilder = AuxiliaryRepositoryBuilder.defaults().withoutDescription();
        testAuxRepo(auxRepoBuilder, HttpStatus.CREATED);
    }

    void testGetAuxiliaryRepositoriesMissingExercise() throws Exception {
        request.get(defaultGetAuxReposEndpoint(-1L), HttpStatus.NOT_FOUND, List.class);
    }

    void testGetAuxiliaryRepositoriesOk() throws Exception {
        programmingExercise = programmingExerciseRepository.findWithAuxiliaryRepositoriesById(programmingExercise.getId()).orElseThrow();
        programmingExercise.addAuxiliaryRepository(auxiliaryRepositoryRepository.save(AuxiliaryRepositoryBuilder.defaults().get()));
        programmingExercise
                .addAuxiliaryRepository(auxiliaryRepositoryRepository.save(AuxiliaryRepositoryBuilder.defaults().withDifferentName().withDifferentCheckoutDirectory().get()));
        programmingExerciseRepository.save(programmingExercise);
        var returnedAuxiliaryRepositories = request.get(defaultGetAuxReposEndpoint(), HttpStatus.OK, List.class);
        assertThat(returnedAuxiliaryRepositories).hasSize(2);
    }

    void testGetAuxiliaryRepositoriesEmptyOk() throws Exception {
        programmingExercise = programmingExerciseRepository.findWithAuxiliaryRepositoriesById(programmingExercise.getId()).orElseThrow();
        var returnedAuxiliaryRepositories = request.get(defaultGetAuxReposEndpoint(), HttpStatus.OK, List.class);
        assertThat(returnedAuxiliaryRepositories).isEmpty();
    }

    void testGetAuxiliaryRepositoriesForbidden() throws Exception {
        request.get(defaultGetAuxReposEndpoint(), HttpStatus.FORBIDDEN, List.class);
    }

    void testResetForbidden() throws Exception {
        var resetOptions = new ProgrammingExerciseResetOptionsDTO(false, false, false, false);
        request.put(defaultResetEndpoint(), resetOptions, HttpStatus.FORBIDDEN);
    }

    void testResetOnlyDeleteBuildPlansForbidden() throws Exception {
        var resetOptions = new ProgrammingExerciseResetOptionsDTO(true, false, false, false);
        request.put(defaultResetEndpoint(), resetOptions, HttpStatus.FORBIDDEN);
    }

    void testResetDeleteBuildPlansAndDeleteStudentRepositoriesForbidden() throws Exception {
        var resetOptions = new ProgrammingExerciseResetOptionsDTO(true, true, false, false);
        request.put(defaultResetEndpoint(), resetOptions, HttpStatus.FORBIDDEN);
    }

    void testResetOnlyDeleteStudentParticipationsSubmissionsAndResultsForbidden() throws Exception {
        var resetOptions = new ProgrammingExerciseResetOptionsDTO(false, false, true, false);
        request.put(defaultResetEndpoint(), resetOptions, HttpStatus.FORBIDDEN);
    }

    void testResetExerciseNotFound() throws Exception {
        var resetOptions = new ProgrammingExerciseResetOptionsDTO(false, false, false, false);
        request.put(defaultResetEndpoint(-1L), resetOptions, HttpStatus.NOT_FOUND);
    }

    void testResetOnlyDeleteBuildPlansSuccess() throws Exception {
        final var projectKey = programmingExercise.getProjectKey();
        for (final var planName : List.of(userPrefix + "student1", userPrefix + "student2")) {
            mockDelegate.mockDeleteBuildPlan(projectKey, projectKey + "-" + planName.toUpperCase(), false);
        }

        // Two participations exist with build plans before reset
        var participations = programmingExerciseStudentParticipationRepository.findByExerciseId(programmingExercise.getId());
        assertThat(participations).hasSize(2);
        participations.forEach(participation -> {
            assertThat(participation.getBuildPlanId()).isNotNull();
        });

        var resetOptions = new ProgrammingExerciseResetOptionsDTO(true, false, false, false);
        request.put(defaultResetEndpoint(programmingExercise.getId()), resetOptions, HttpStatus.OK);

        // Two participations exist with build plans removed after reset
        participations = programmingExerciseStudentParticipationRepository.findByExerciseId(programmingExercise.getId());
        assertThat(participations).hasSize(2);
        participations.forEach(participation -> {
            assertThat(participation.getBuildPlanId()).isNull();
        });
    }

    void testResetDeleteBuildPlansAndDeleteStudentRepositoriesSuccess() throws Exception {
        final var projectKey = programmingExercise.getProjectKey();
        for (final var planName : List.of(userPrefix + "student1", userPrefix + "student2")) {
            mockDelegate.mockDeleteBuildPlan(projectKey, projectKey + "-" + planName.toUpperCase(), false);
        }

        for (final var repoName : List.of(userPrefix + "student1", userPrefix + "student2")) {
            mockDelegate.mockDeleteRepository(projectKey, (projectKey + "-" + repoName).toLowerCase(), false);
        }

        // Two participations exist with build plans and repositories before reset
        var participations = programmingExerciseStudentParticipationRepository.findByExerciseId(programmingExercise.getId());
        assertThat(participations).hasSize(2);
        participations.forEach(participation -> {
            assertThat(participation.getRepositoryUri()).isNotNull();
            assertThat(participation.getBuildPlanId()).isNotNull();
        });

        var resetOptions = new ProgrammingExerciseResetOptionsDTO(true, true, false, false);
        request.put(defaultResetEndpoint(programmingExercise.getId()), resetOptions, HttpStatus.OK);

        // Two participations exist with build plans and repositories removed after reset
        participations = programmingExerciseStudentParticipationRepository.findByExerciseId(programmingExercise.getId());
        assertThat(participations).hasSize(2);
        participations.forEach(participation -> {
            assertThat(participation.getRepositoryUri()).isNull();
            assertThat(participation.getBuildPlanId()).isNull();
        });
    }

    void testResetOnlyDeleteStudentParticipationsSubmissionsAndResultsSuccess() throws Exception {
        final var projectKey = programmingExercise.getProjectKey();
        for (final var planName : List.of(userPrefix + "student1", userPrefix + "student2")) {
            mockDelegate.mockDeleteBuildPlan(projectKey, projectKey + "-" + planName.toUpperCase(), false);
        }

        for (final var repoName : List.of(userPrefix + "student1", userPrefix + "student2")) {
            mockDelegate.mockDeleteRepository(projectKey, (projectKey + "-" + repoName).toLowerCase(), false);
        }

        // Two participations exist before reset
        assertThat(programmingExerciseStudentParticipationRepository.findByExerciseId(programmingExercise.getId())).hasSize(2);

        var resetOptions = new ProgrammingExerciseResetOptionsDTO(false, false, true, false);
        request.put(defaultResetEndpoint(programmingExercise.getId()), resetOptions, HttpStatus.OK);

        // No participations exist after reset
        assertThat(programmingExerciseStudentParticipationRepository.findByExerciseId(programmingExercise.getId())).isEmpty();
    }

    void testResetOnlyRecreateBuildPlansSuccess() throws Exception {
        addAuxiliaryRepositoryToExercise();
        mockDelegate.mockGetProjectKeyFromAnyUrl(programmingExercise.getProjectKey());
        String templateBuildPlanName = programmingExercise.getProjectKey() + "-" + TEMPLATE.getName();
        String solutionBuildPlanName = programmingExercise.getProjectKey() + "-" + SOLUTION.getName();
        mockDelegate.mockGetBuildPlan(programmingExercise.getProjectKey(), templateBuildPlanName, true, true, false, false);
        mockDelegate.mockGetBuildPlan(programmingExercise.getProjectKey(), solutionBuildPlanName, true, true, false, false);
        mockDelegate.mockDeleteBuildPlan(programmingExercise.getProjectKey(), templateBuildPlanName, false);
        mockDelegate.mockDeleteBuildPlan(programmingExercise.getProjectKey(), solutionBuildPlanName, false);
        mockDelegate.mockConnectorRequestsForSetup(programmingExercise, false, false, false);

        var resetOptions = new ProgrammingExerciseResetOptionsDTO(false, false, false, true);
        request.put(defaultResetEndpoint(), resetOptions, HttpStatus.OK);
    }

    void testExportAuxiliaryRepositoryForbidden() throws Exception {
        AuxiliaryRepository repository = addAuxiliaryRepositoryToExercise();
        request.get(defaultExportInstructorAuxiliaryRepository(repository), HttpStatus.FORBIDDEN, File.class);
    }

    void testExportAuxiliaryRepositoryBadRequest() throws Exception {
        AuxiliaryRepository repository = addAuxiliaryRepositoryToExercise();
        request.get(defaultExportInstructorAuxiliaryRepository(repository), HttpStatus.BAD_REQUEST, File.class);
    }

    void testExportAuxiliaryRepositoryExerciseNotFound() throws Exception {
        request.get(defaultExportInstructorAuxiliaryRepository(-1L, 1L), HttpStatus.NOT_FOUND, File.class);
    }

    void testExportAuxiliaryRepositoryRepositoryNotFound() throws Exception {
        request.get(defaultExportInstructorAuxiliaryRepository(programmingExercise.getId(), -1L), HttpStatus.NOT_FOUND, File.class);
    }

    private String generateStringWithMoreThanNCharacters(int n) {
        return IntStream.range(0, n + 1).mapToObj(unused -> "a").reduce("", String::concat);
    }

    private AuxiliaryRepository addAuxiliaryRepositoryToExercise() {
        AuxiliaryRepository repository = AuxiliaryRepositoryBuilder.defaults().get();
        auxiliaryRepositoryRepository.save(repository);
        programmingExercise.setAuxiliaryRepositories(new ArrayList<>());
        programmingExercise.addAuxiliaryRepository(repository);
        programmingExerciseRepository.save(programmingExercise);
        return repository;
    }

    private String defaultAuxiliaryRepositoryEndpoint() {
        return ROOT + SETUP;
    }

    private String defaultResetEndpoint() {
        return defaultResetEndpoint(programmingExercise.getId());
    }

    private String defaultGetAuxReposEndpoint() {
        return defaultGetAuxReposEndpoint(programmingExercise.getId());
    }

    private String defaultExportInstructorAuxiliaryRepository(AuxiliaryRepository repository) {
        return defaultExportInstructorAuxiliaryRepository(programmingExercise.getId(), repository.getId());
    }

    private String defaultResetEndpoint(Long exerciseId) {
        return ROOT + RESET.replace("{exerciseId}", exerciseId.toString());
    }

    private String defaultGetAuxReposEndpoint(Long exerciseId) {
        return ROOT + AUXILIARY_REPOSITORY.replace("{exerciseId}", exerciseId.toString());
    }

    private String defaultExportInstructorAuxiliaryRepository(Long exerciseId, Long repositoryId) {
        return ROOT + EXPORT_INSTRUCTOR_AUXILIARY_REPOSITORY.replace("{exerciseId}", exerciseId.toString()).replace("{repositoryId}", repositoryId.toString());
    }

    private void testAuxRepo(AuxiliaryRepositoryBuilder body, HttpStatus expectedStatus) throws Exception {
        testAuxRepo(List.of(body.get()), expectedStatus);
    }

    private void testAuxRepo(List<AuxiliaryRepository> body, HttpStatus expectedStatus) throws Exception {
        programmingExercise.setAuxiliaryRepositories(body);
        programmingExercise.setId(null);
        programmingExercise.setSolutionParticipation(null);
        programmingExercise.setTemplateParticipation(null);
        programmingExercise.setChannelName("pe-test");
        programmingExercise.setShortName("ExerciseTitle");
        programmingExercise.setTitle("Title");
        if (expectedStatus == HttpStatus.CREATED) {
            mockDelegate.mockConnectorRequestsForSetup(programmingExercise, false, false, false);
            mockDelegate.mockGetProjectKeyFromAnyUrl(programmingExercise.getProjectKey());
        }
        request.postWithResponseBody(defaultAuxiliaryRepositoryEndpoint(), programmingExercise, ProgrammingExercise.class, expectedStatus);
    }

    private static class AuxiliaryRepositoryBuilder {

        private final AuxiliaryRepository repository;

        private AuxiliaryRepositoryBuilder() {
            this.repository = new AuxiliaryRepository();
        }

        static AuxiliaryRepositoryBuilder of() {
            return new AuxiliaryRepositoryBuilder();
        }

        static AuxiliaryRepositoryBuilder defaults() {
            return of().withoutId().withName("defaultname").withCheckoutDirectory("directory").withDescription("DefaultDescription");
        }

        AuxiliaryRepositoryBuilder withName(String name) {
            repository.setName(name);
            return this;
        }

        AuxiliaryRepositoryBuilder withoutName() {
            repository.setName(null);
            return this;
        }

        AuxiliaryRepositoryBuilder withDifferentName() {
            repository.setName("differentname");
            return this;
        }

        AuxiliaryRepositoryBuilder withDescription(String description) {
            repository.setDescription(description);
            return this;
        }

        AuxiliaryRepositoryBuilder withoutDescription() {
            repository.setDescription(null);
            return this;
        }

        AuxiliaryRepositoryBuilder withCheckoutDirectory(String checkoutDirectory) {
            repository.setCheckoutDirectory(checkoutDirectory);
            return this;
        }

        AuxiliaryRepositoryBuilder withoutCheckoutDirectory() {
            repository.setCheckoutDirectory(null);
            return this;
        }

        AuxiliaryRepositoryBuilder withDifferentCheckoutDirectory() {
            repository.setCheckoutDirectory("differentcheckoutdirectory");
            return this;
        }

        AuxiliaryRepositoryBuilder withId(Long id) {
            repository.setId(id);
            return this;
        }

        AuxiliaryRepositoryBuilder withoutId() {
            repository.setId(null);
            return this;
        }

        AuxiliaryRepository get() {
            return repository;
        }
    }

    void testReEvaluateAndUpdateProgrammingExercise_instructorNotInCourse_forbidden() throws Exception {
        userUtilService.addInstructor("other-instructors", userPrefix + "instructoralt");
        programmingExerciseUtilService.addCourseWithOneProgrammingExercise();
        ProgrammingExercise programmingExercise = programmingExerciseTestRepository.findAllWithEagerTemplateAndSolutionParticipations().get(0);
        request.put("/api/programming-exercises/" + programmingExercise.getId() + "/re-evaluate", programmingExercise, HttpStatus.FORBIDDEN);
    }

    void testReEvaluateAndUpdateProgrammingExercise_notFound() throws Exception {
        request.put("/api/programming-exercises/" + 123456789 + "/re-evaluate", programmingExercise, HttpStatus.NOT_FOUND);
    }

    void testReEvaluateAndUpdateProgrammingExercise_isNotSameGivenExerciseIdInRequestBody_conflict() throws Exception {
        programmingExerciseUtilService.addCourseWithOneProgrammingExercise();
        programmingExerciseUtilService.addCourseWithOneProgrammingExercise();
        ProgrammingExercise programmingExercise = programmingExerciseTestRepository.findAllWithEagerTemplateAndSolutionParticipations().get(0);
        ProgrammingExercise programmingExerciseToBeConflicted = programmingExerciseTestRepository.findAllWithEagerTemplateAndSolutionParticipations().get(1);

        request.put("/api/programming-exercises/" + programmingExercise.getId() + "/re-evaluate", programmingExerciseToBeConflicted, HttpStatus.CONFLICT);
    }

    void test_redirectGetSolutionRepositoryFilesWithoutContent(BiFunction<ProgrammingExercise, Map<String, String>, LocalRepository> setupRepositoryMock) throws Exception {
        setupRepositoryMock.apply(programmingExercise, Map.ofEntries(Map.entry("A.java", "abc"), Map.entry("B.java", "cde"), Map.entry("C.java", "efg")));

        var savedExercise = programmingExerciseRepository.findByIdWithTemplateAndSolutionParticipationElseThrow(programmingExercise.getId());

        request.getWithForwardedUrl("/api/programming-exercises/" + programmingExercise.getId() + "/file-names", HttpStatus.OK,
                "/api/repository/" + savedExercise.getSolutionParticipation().getId() + "/file-names");
    }

    void test_redirectGetTemplateRepositoryFilesWithContent(BiFunction<ProgrammingExercise, Map<String, String>, LocalRepository> setupRepositoryMock) throws Exception {
        setupRepositoryMock.apply(programmingExercise, Map.ofEntries(Map.entry("A.java", "abc"), Map.entry("B.java", "cde"), Map.entry("C.java", "efg")));

        var savedExercise = programmingExerciseRepository.findByIdWithTemplateAndSolutionParticipationElseThrow(programmingExercise.getId());

        request.getWithForwardedUrl("/api/programming-exercises/" + programmingExercise.getId() + "/template-files-content", HttpStatus.OK,
                "/api/repository/" + savedExercise.getTemplateParticipation().getId() + "/files-content");
    }

    void testRedirectGetParticipationRepositoryFilesWithContentAtCommit(BiFunction<ProgrammingExercise, Map<String, String>, ProgrammingSubmission> setupRepositoryMock)
            throws Exception {
        var submission = setupRepositoryMock.apply(programmingExercise, Map.ofEntries(Map.entry("A.java", "abc"), Map.entry("B.java", "cde"), Map.entry("C.java", "efg")));

        request.getWithForwardedUrl("/api/programming-exercise-participations/" + participation1.getId() + "/files-content/" + submission.getCommitHash(), HttpStatus.OK,
                "/api/repository/" + participation1.getId() + "/files-content/" + submission.getCommitHash());
    }

    void testRedirectGetParticipationRepositoryFilesWithContentAtCommitForbidden(BiFunction<ProgrammingExercise, Map<String, String>, ProgrammingSubmission> setupRepositoryMock)
            throws Exception {
        var submission = setupRepositoryMock.apply(programmingExercise, Map.ofEntries(Map.entry("A.java", "abc"), Map.entry("B.java", "cde"), Map.entry("C.java", "efg")));
        // without forwarding the redirectUrl is null
        request.getWithForwardedUrl("/api/programming-exercise-participations/" + participation1.getId() + "/files-content/" + submission.getCommitHash(), HttpStatus.FORBIDDEN,
                null);
    }

    private long getMaxProgrammingExerciseId() {
        return programmingExerciseRepository.findAll(PageRequest.of(0, 1, Sort.by(Sort.Direction.DESC, "id"))).stream().mapToLong(ProgrammingExercise::getId).max().orElse(1L);
    }

    private void setupMocksForConsistencyChecksOnImport(ProgrammingExercise sourceExercise) throws Exception {
        var programmingExercise = programmingExerciseRepository.findWithTemplateAndSolutionParticipationAndAuxiliaryRepositoriesById(sourceExercise.getId()).orElseThrow();

        mockDelegate.mockCheckIfProjectExistsInVcs(programmingExercise, true);
        mockDelegate.mockRepositoryUriIsValid(programmingExercise.getVcsTemplateRepositoryUri(),
                uriService.getProjectKeyFromRepositoryUri(programmingExercise.getVcsTemplateRepositoryUri()), true);
        mockDelegate.mockRepositoryUriIsValid(programmingExercise.getVcsSolutionRepositoryUri(),
                uriService.getProjectKeyFromRepositoryUri(programmingExercise.getVcsSolutionRepositoryUri()), true);
        mockDelegate.mockRepositoryUriIsValid(programmingExercise.getVcsTestRepositoryUri(),
                uriService.getProjectKeyFromRepositoryUri(programmingExercise.getVcsTestRepositoryUri()), true);
        for (var auxiliaryRepository : programmingExercise.getAuxiliaryRepositories()) {
            mockDelegate.mockGetRepositorySlugFromRepositoryUri(sourceExercise.generateRepositoryName("auxrepo"), auxiliaryRepository.getVcsRepositoryUri());
            mockDelegate.mockRepositoryUriIsValid(auxiliaryRepository.getVcsRepositoryUri(), uriService.getProjectKeyFromRepositoryUri(auxiliaryRepository.getVcsRepositoryUri()),
                    true);
        }
        mockDelegate.mockCheckIfBuildPlanExists(uriService.getProjectKeyFromRepositoryUri(programmingExercise.getVcsTemplateRepositoryUri()),
                programmingExercise.getTemplateBuildPlanId(), true, false);
        mockDelegate.mockCheckIfBuildPlanExists(uriService.getProjectKeyFromRepositoryUri(programmingExercise.getVcsSolutionRepositoryUri()),
                programmingExercise.getSolutionBuildPlanId(), true, false);
    }
}<|MERGE_RESOLUTION|>--- conflicted
+++ resolved
@@ -160,6 +160,9 @@
     @Autowired
     private TeamRepository teamRepository;
 
+    @Autowired
+    private GradingCriterionRepository gradingCriterionRepository;
+
     private Course course;
 
     public ProgrammingExercise programmingExercise;
@@ -196,12 +199,7 @@
     // this will be a SpyBean because it was configured as SpyBean in the super class of the actual test class (see AbstractArtemisIntegrationTest)
     private ContinuousIntegrationService continuousIntegrationService;
 
-<<<<<<< HEAD
-    @Autowired
-    private GradingCriterionRepository gradingCriterionRepository;
-=======
     private File plagiarismChecksTestReposDir;
->>>>>>> 9531594c
 
     void setup(String userPrefix, MockDelegate mockDelegate, VersionControlService versionControlService, ContinuousIntegrationService continuousIntegrationService)
             throws Exception {
