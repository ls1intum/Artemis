--- conflicted
+++ resolved
@@ -1661,15 +1661,10 @@
         final var endpoint = ProgrammingExerciseResourceEndpoints.UNLOCK_ALL_REPOSITORIES.replace("{exerciseId}", String.valueOf(programmingExercise.getId()));
         request.put(ROOT + endpoint, null, HttpStatus.OK);
 
-<<<<<<< HEAD
-        verify(versionControlService, timeout(300)).configureRepository(programmingExercise, participation1, true);
-        verify(versionControlService, timeout(300)).configureRepository(programmingExercise, participation2, true);
-=======
-        verify(versionControlService).addMemberToRepository(participation1.getVcsRepositoryUrl(), participation1.getStudent().orElseThrow(),
+        verify(versionControlService, timeout(300)).addMemberToRepository(participation1.getVcsRepositoryUrl(), participation1.getStudent().orElseThrow(),
                 VersionControlRepositoryPermission.REPO_WRITE);
-        verify(versionControlService).addMemberToRepository(participation2.getVcsRepositoryUrl(), participation2.getStudent().orElseThrow(),
+        verify(versionControlService, timeout(300)).addMemberToRepository(participation2.getVcsRepositoryUrl(), participation2.getStudent().orElseThrow(),
                 VersionControlRepositoryPermission.REPO_WRITE);
->>>>>>> eb394c61
 
         userUtilService.changeUser(userPrefix + "instructor1");
 
