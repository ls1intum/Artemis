--- conflicted
+++ resolved
@@ -347,30 +347,6 @@
 
     @Test
     @WithMockUser(value = "tutor1", roles = "TA")
-<<<<<<< HEAD
-    public void createManualProgrammingExerciseResult_resultExists() throws Exception {
-        Result firstManualResultResponse = request.putWithResponseBody("/api/participations/" + programmingExerciseStudentParticipation.getId() + "/manual-results", manualResult,
-                Result.class, HttpStatus.OK);
-
-        // Create a 2nd result (by setting a new id)
-        manualResult.setId(firstManualResultResponse.getId() + 1);
-        // Create submission for result and save
-        ProgrammingSubmission submission = new ProgrammingSubmission();
-        submission = programmingSubmissionRepository.save(submission);
-        manualResult.setSubmission(submission);
-        submission.addResult(manualResult);
-
-        Result secondManualResultResponse = request.putWithResponseBody("/api/participations/" + programmingExerciseStudentParticipation.getId() + "/manual-results", manualResult,
-                Result.class, HttpStatus.OK);
-
-        // Make sure that the first generated manual result is always used (to prevent that multiple manual results are created)
-        assertThat(firstManualResultResponse.getId()).isEqualTo(secondManualResultResponse.getId());
-    }
-
-    @Test
-    @WithMockUser(value = "tutor1", roles = "TA")
-=======
->>>>>>> 71ea6772
     public void createManualProgrammingExerciseResult_resultPropertyMissing() throws Exception {
         Result result = new Result();
         Feedback feedback = new Feedback();
