--- conflicted
+++ resolved
@@ -191,7 +191,6 @@
     }
 
     @Test
-<<<<<<< HEAD
     @WithMockUser(username = "tutor1", roles = "TA")
     public void testGetFilesWithInfoAboutChange_noChange() throws Exception {
         var files = request.getMap(studentRepoBaseUrl + participation.getId() + "/files-change", HttpStatus.OK, String.class, Boolean.class);
@@ -230,7 +229,16 @@
         FileUtils.write(file2, currentLocalFileContent + "test1", Charset.defaultCharset());
 
         var files = request.getMap(studentRepoBaseUrl + participation.getId() + "/files-change", HttpStatus.OK, String.class, Boolean.class);
-=======
+        assertThat(files).isNotEmpty();
+
+        // Check if all files exist
+        for (String key : files.keySet()) {
+            assertThat(Files.exists(Paths.get(studentRepository.localRepoFile + "/" + key))).isTrue();
+            assertThat(files.get(key)).isTrue();
+        }
+    }
+
+    @Test
     @WithMockUser(username = "instructor1", roles = "INSTRUCTOR")
     public void testGetFiles_solutionParticipation() throws Exception {
         // Create template repo
@@ -255,17 +263,10 @@
                 .getOrCheckoutRepository(programmingExercise.getSolutionParticipation().getRepositoryUrlAsUrl(), true);
 
         var files = request.getMap(studentRepoBaseUrl + programmingExercise.getSolutionParticipation().getId() + "/files", HttpStatus.OK, String.class, FileType.class);
->>>>>>> 1449ede9
-        assertThat(files).isNotEmpty();
 
         // Check if all files exist
         for (String key : files.keySet()) {
-<<<<<<< HEAD
-            assertThat(Files.exists(Paths.get(studentRepository.localRepoFile + "/" + key))).isTrue();
-            assertThat(files.get(key)).isTrue();
-=======
             assertThat(Files.exists(Paths.get(solutionRepository.localRepoFile + "/" + key))).isTrue();
->>>>>>> 1449ede9
         }
     }
 
