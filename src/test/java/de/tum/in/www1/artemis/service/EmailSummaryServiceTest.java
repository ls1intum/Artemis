--- conflicted
+++ resolved
@@ -54,13 +54,8 @@
         database.addUsers(TEST_PREFIX, 2, 0, 0, 0);
 
         // preparation of the test data where a user deactivated weekly summaries
-<<<<<<< HEAD
-        User userWithDeactivatedWeeklySummaries = database.getUserByLogin(USER_WITH_DEACTIVATED_WEEKLY_SUMMARIES_LOGIN);
+        this.userWithDeactivatedWeeklySummaries = database.getUserByLogin(USER_WITH_DEACTIVATED_WEEKLY_SUMMARIES_LOGIN);
         NotificationSetting deactivatedWeeklySummarySetting = new NotificationSetting(userWithDeactivatedWeeklySummaries, false, false, true,
-=======
-        this.userWithDeactivatedWeeklySummaries = database.getUserByLogin(USER_WITH_DEACTIVATED_WEEKLY_SUMMARIES_LOGIN);
-        NotificationSetting deactivatedWeeklySummarySetting = new NotificationSetting(userWithDeactivatedWeeklySummaries, false, false,
->>>>>>> e29d6e78
                 NOTIFICATION__WEEKLY_SUMMARY__BASIC_WEEKLY_SUMMARY);
         notificationSettingRepository.save(deactivatedWeeklySummarySetting);
 
@@ -104,17 +99,6 @@
         exerciseRepository.saveAll(allTestExercises);
         weeklyEmailSummaryService.setScheduleInterval(Duration.ofDays(7));
 
-<<<<<<< HEAD
-        // deactivate weekly email summary for currently available users to make testing easier (needed for verify())
-        List<User> currentUsers = userRepository.findAll();
-        currentUsers.remove(userWithActivatedWeeklySummaries);
-        currentUsers.remove(userWithDeactivatedWeeklySummaries);
-        if (!currentUsers.isEmpty()) {
-            currentUsers.forEach(user -> notificationSettingRepository.save(new NotificationSetting(user, false, false, true, NOTIFICATION__WEEKLY_SUMMARY__BASIC_WEEKLY_SUMMARY)));
-        }
-
-=======
->>>>>>> e29d6e78
         doNothing().when(javaMailSender).send(any(MimeMessage.class));
     }
 
