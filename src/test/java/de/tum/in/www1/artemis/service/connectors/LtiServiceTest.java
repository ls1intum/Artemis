--- conflicted
+++ resolved
@@ -50,15 +50,9 @@
     @Mock
     private LtiUserIdRepository ltiUserIdRepository;
 
-<<<<<<< HEAD
-    @Mock
-    private HttpServletResponse response;
-
     @Mock
     private Lti13Service lti13Service;
 
-=======
->>>>>>> 90777441
     private Exercise exercise;
 
     private LtiService ltiService;
@@ -81,16 +75,10 @@
     void init() {
         MockitoAnnotations.openMocks(this);
         SecurityContextHolder.clearContext();
-<<<<<<< HEAD
-        ltiService = new LtiService(userCreationService, userRepository, ltiOutcomeUrlRepository, resultRepository, artemisAuthenticationProvider, ltiUserIdRepository,
-                lti13Service, response);
-        Course course = new Course();
-=======
         ltiService = new LtiService(userCreationService, userRepository, ltiOutcomeUrlRepository, resultRepository, artemisAuthenticationProvider, courseRepository,
-                ltiUserIdRepository);
+                ltiUserIdRepository, lti13Service);
         course = new Course();
         course.setId(100L);
->>>>>>> 90777441
         course.setStudentGroupName(courseStudentGroupName);
         course.setOnlineCourse(true);
         onlineCourseConfiguration = new OnlineCourseConfiguration();
