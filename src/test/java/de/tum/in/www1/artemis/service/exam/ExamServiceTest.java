--- conflicted
+++ resolved
@@ -208,7 +208,6 @@
         // check if general method works. More sophisticated test are within the ExamIntegrationTests
         ExamChecklistDTO examChecklistDTO = examService.getStatsForChecklist(exam1, true);
         assertThat(examChecklistDTO).isNotNull();
-<<<<<<< HEAD
         assertThat(examChecklistDTO.numberOfTestRuns()).isZero();
         assertThat(examChecklistDTO.numberOfGeneratedStudentExams()).isZero();
         assertThat(examChecklistDTO.numberOfExamsSubmitted()).isZero();
@@ -216,17 +215,8 @@
         assertThat(examChecklistDTO.numberOfAllComplaints()).isZero();
         assertThat(examChecklistDTO.numberOfAllComplaintsDone()).isZero();
         assertThat(examChecklistDTO.allExamExercisesAllStudentsPrepared()).isFalse();
-=======
-        assertThat(examChecklistDTO.getNumberOfTestRuns()).isZero();
-        assertThat(examChecklistDTO.getNumberOfGeneratedStudentExams()).isZero();
-        assertThat(examChecklistDTO.getNumberOfExamsSubmitted()).isZero();
-        assertThat(examChecklistDTO.getNumberOfExamsStarted()).isZero();
-        assertThat(examChecklistDTO.getNumberOfAllComplaints()).isZero();
-        assertThat(examChecklistDTO.getNumberOfAllComplaintsDone()).isZero();
-        assertThat(examChecklistDTO.getAllExamExercisesAllStudentsPrepared()).isFalse();
-        assertThat(examChecklistDTO.getExistsUnassessedQuizzes()).isFalse();
-        assertThat(examChecklistDTO.getExistsUnsubmittedExercises()).isFalse();
->>>>>>> fc307678
+        assertThat(examChecklistDTO.existsUnassessedQuizzes()).isFalse();
+        assertThat(examChecklistDTO.existsUnsubmittedExercises()).isFalse();
     }
 
     @Nested
