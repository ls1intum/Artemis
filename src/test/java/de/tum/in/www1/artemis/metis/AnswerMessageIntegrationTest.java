--- conflicted
+++ resolved
@@ -130,15 +130,20 @@
         verify(websocketMessagingService, timeout(2000).times(2)).sendMessageToUser(anyString(), anyString(), any(PostDTO.class));
     }
 
-<<<<<<< HEAD
-    @Test
-    @WithMockUser(username = TEST_PREFIX + "tutor1", roles = "USER")
-    void testCreateConversationAnswerPostWithUserMentionOfUserNotInConversation() throws Exception {
-        AnswerPost answerPostToSave = createAnswerPost(existingConversationPostsWithAnswers.get(0));
-        User mentionedUser = userUtilService.getUserByLogin(TEST_PREFIX + "student1");
-        answerPostToSave.setContent("[user]" + mentionedUser.getName() + "(" + mentionedUser.getLogin() + ")[/user]");
-
-        var countBefore = answerPostRepository.count();
+    @ParameterizedTest
+    @MethodSource("userMentionProvider")
+    @WithMockUser(username = TEST_PREFIX + "tutor1", roles = "USER")
+    void testCreateConversationAnswerPostWithUserMention(String userMention, boolean isUserMentionValid) throws Exception {
+        AnswerPost answerPostToSave = createAnswerPost(existingConversationPostsWithAnswers.get(0));
+        answerPostToSave.setContent(userMention);
+
+        var countBefore = answerPostRepository.count();
+
+        if (!isUserMentionValid) {
+            request.postWithResponseBody("/api/courses/" + courseId + "/answer-messages", answerPostToSave, AnswerPost.class, HttpStatus.BAD_REQUEST);
+            verify(websocketMessagingService, never()).sendMessageToUser(anyString(), anyString(), any(PostDTO.class));
+            return;
+        }
 
         AnswerPost createdAnswerPost = request.postWithResponseBody("/api/courses/" + courseId + "/answer-messages", answerPostToSave, AnswerPost.class, HttpStatus.CREATED);
         conversationUtilService.assertSensitiveInformationHidden(createdAnswerPost);
@@ -147,12 +152,30 @@
         checkCreatedAnswerPost(answerPostToSave, createdAnswerPost);
         assertThat(answerPostRepository.count()).isEqualTo(countBefore + 1);
 
+        // both conversation participants should be notified
+        verify(websocketMessagingService, timeout(2000).times(2)).sendMessageToUser(anyString(), anyString(), any(PostDTO.class));
+    }
+
+    @Test
+    @WithMockUser(username = TEST_PREFIX + "tutor1", roles = "USER")
+    void testCreateConversationAnswerPostWithUserMentionOfUserNotInConversation() throws Exception {
+        AnswerPost answerPostToSave = createAnswerPost(existingConversationPostsWithAnswers.get(0));
+        User mentionedUser = userUtilService.getUserByLogin(TEST_PREFIX + "student1");
+        answerPostToSave.setContent("[user]" + mentionedUser.getName() + "(" + mentionedUser.getLogin() + ")[/user]");
+
+        var countBefore = answerPostRepository.count();
+
+        AnswerPost createdAnswerPost = request.postWithResponseBody("/api/courses/" + courseId + "/answer-messages", answerPostToSave, AnswerPost.class, HttpStatus.CREATED);
+        conversationUtilService.assertSensitiveInformationHidden(createdAnswerPost);
+        // should not be automatically post resolving
+        assertThat(createdAnswerPost.doesResolvePost()).isFalse();
+        checkCreatedAnswerPost(answerPostToSave, createdAnswerPost);
+        assertThat(answerPostRepository.count()).isEqualTo(countBefore + 1);
+
         // mentioned user is not a member of the conversation and should not be notified
         verify(websocketMessagingService, never()).sendMessage(eq("/topic/user/" + mentionedUser.getId() + "/notifications"), any(SingleUserNotification.class));
     }
 
-=======
->>>>>>> 83d77a49
     @Test
     @WithMockUser(username = TEST_PREFIX + "tutor1", roles = "USER")
     void testMessagingNotAllowedIfCommunicationOnlySetting() throws Exception {
@@ -263,6 +286,30 @@
         verify(websocketMessagingService, timeout(2000).times(2)).sendMessageToUser(anyString(), anyString(), any(PostDTO.class));
     }
 
+    @ParameterizedTest
+    @MethodSource("userMentionProvider")
+    @WithMockUser(username = TEST_PREFIX + "student1")
+    void testEditConversationAnswerPostWithUserMention(String userMention, boolean isUserMentionValid) throws Exception {
+        // conversation answerPost of student1 must be editable by them
+        AnswerPost conversationAnswerPostToUpdate = existingConversationPostsWithAnswers.get(0).getAnswers().iterator().next();
+        conversationAnswerPostToUpdate.setContent("User changes one of their conversation answerPosts" + userMention);
+
+        if (!isUserMentionValid) {
+            request.putWithResponseBody("/api/courses/" + courseId + "/answer-messages/" + conversationAnswerPostToUpdate.getId(), conversationAnswerPostToUpdate, AnswerPost.class,
+                    HttpStatus.BAD_REQUEST);
+            verify(websocketMessagingService, never()).sendMessageToUser(anyString(), anyString(), any(PostDTO.class));
+            return;
+        }
+
+        AnswerPost updatedAnswerPost = request.putWithResponseBody("/api/courses/" + courseId + "/answer-messages/" + conversationAnswerPostToUpdate.getId(),
+                conversationAnswerPostToUpdate, AnswerPost.class, HttpStatus.OK);
+
+        assertThat(conversationAnswerPostToUpdate).isEqualTo(updatedAnswerPost);
+
+        // both conversation participants should be notified
+        verify(websocketMessagingService, timeout(2000).times(2)).sendMessageToUser(anyString(), anyString(), any(PostDTO.class));
+    }
+
     @Test
     @WithMockUser(username = TEST_PREFIX + "student1", roles = "USER")
     void testMarkMessageAsResolved_asAuthor() throws Exception {
