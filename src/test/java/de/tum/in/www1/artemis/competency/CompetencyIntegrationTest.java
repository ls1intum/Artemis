--- conflicted
+++ resolved
@@ -28,162 +28,7 @@
 
     @BeforeEach
     void setupTestScenario() {
-<<<<<<< HEAD
-        participantScoreScheduleService.activate();
-
-        ZonedDateTime pastTimestamp = ZonedDateTime.now().minusDays(5);
-        userUtilService.addUsers(TEST_PREFIX, 2, 1, 1, 1);
-
-        // Add users that are not in the course
-        userUtilService.createAndSaveUser(TEST_PREFIX + "student42");
-        userUtilService.createAndSaveUser(TEST_PREFIX + "instructor42");
-
-        // creating course
-        course = courseUtilService.createCourse();
-
-        course2 = courseUtilService.createCourse();
-
-        competency = createCompetency(course);
-        lecture = createLecture(course);
-
-        textExercise = createTextExercise(pastTimestamp, pastTimestamp, pastTimestamp, Set.of(competency), false);
-        teamTextExercise = createTextExercise(pastTimestamp, pastTimestamp, pastTimestamp, Set.of(competency), true);
-
-        creatingLectureUnitsOfLecture(competency);
-    }
-
-    private Competency createCompetency(Course course) {
-        Competency competency = new Competency();
-        competency.setTitle("Competency" + course.getId());
-        competency.setDescription("This is an example competency");
-        competency.setTaxonomy(CompetencyTaxonomy.UNDERSTAND);
-        competency.setCourse(course);
-        competency = competencyRepository.save(competency);
-
-        return competency;
-    }
-
-    CompetencyRelation createRelation(Competency tail, Competency head, RelationType type) {
-        CompetencyRelation relation = new CompetencyRelation();
-        relation.setHeadCompetency(head);
-        relation.setTailCompetency(tail);
-        relation.setType(type);
-        return competencyRelationRepository.save(relation);
-    }
-
-    private void creatingLectureUnitsOfLecture(Competency competency) {
-        // creating lecture units for lecture one
-
-        TextUnit textUnit = new TextUnit();
-        textUnit.setName("TextUnitOfLectureOne");
-        textUnit.setCompetencies(Set.of(competency));
-        textUnit = textUnitRepository.save(textUnit);
-        idOfTextUnitOfLectureOne = textUnit.getId();
-
-        AttachmentUnit attachmentUnit = new AttachmentUnit();
-        attachmentUnit.setName("AttachmentUnitOfLectureOne");
-        attachmentUnit.setCompetencies(Set.of(competency));
-        attachmentUnit = attachmentUnitRepository.save(attachmentUnit);
-        idOfAttachmentUnitOfLectureOne = attachmentUnit.getId();
-
-        ExerciseUnit textExerciseUnit = new ExerciseUnit();
-        textExerciseUnit.setExercise(textExercise);
-        exerciseUnitRepository.save(textExerciseUnit);
-
-        ExerciseUnit teamTextExerciseUnit = new ExerciseUnit();
-        teamTextExerciseUnit.setExercise(teamTextExercise);
-        exerciseUnitRepository.save(teamTextExerciseUnit);
-
-        for (LectureUnit lectureUnit : List.of(textUnit, attachmentUnit, textExerciseUnit, teamTextExerciseUnit)) {
-            lecture.addLectureUnit(lectureUnit);
-        }
-
-        lectureRepository.save(lecture);
-    }
-
-    private Lecture createLecture(Course course) {
-        Lecture lecture = new Lecture();
-        lecture.setTitle("LectureOne");
-        lecture.setCourse(course);
-        lectureRepository.save(lecture);
-
-        return lecture;
-    }
-
-    private TextExercise createTextExercise(ZonedDateTime releaseDate, ZonedDateTime dueDate, ZonedDateTime assassmentDueDate, Set<CourseCompetency> competencies,
-            boolean isTeamExercise) {
-        // creating text exercise with Result
-        TextExercise textExercise = TextExerciseFactory.generateTextExercise(releaseDate, dueDate, assassmentDueDate, course);
-
-        if (isTeamExercise) {
-            textExercise.setMode(ExerciseMode.TEAM);
-        }
-
-        textExercise.setMaxPoints(10.0);
-        textExercise.setBonusPoints(0.0);
-        textExercise.setCompetencies(competencies);
-
-        return exerciseRepository.save(textExercise);
-    }
-
-    private ProgrammingExercise createProgrammingExercise(int i, Set<CourseCompetency> competencies) {
-        ProgrammingExercise programmingExercise = ProgrammingExerciseFactory.generateProgrammingExercise(null, null, course);
-
-        programmingExercise.setMaxPoints(i * 10.0);
-        programmingExercise.setCompetencies(competencies);
-        programmingExercise.setDifficulty(i == 1 ? DifficultyLevel.EASY : i == 2 ? DifficultyLevel.MEDIUM : DifficultyLevel.HARD);
-
-        programmingExercise.setBuildConfig(programmingExerciseBuildConfigRepository.save(programmingExercise.getBuildConfig()));
-        return programmingExerciseRepository.save(programmingExercise);
-    }
-
-    private Result createTextExerciseParticipationSubmissionAndResult(TextExercise exercise, Participant participant, double pointsOfExercise, double bonusPointsOfExercise,
-            long scoreAwarded, boolean rated) {
-        StudentParticipation studentParticipation = participationService.startExercise(exercise, participant, false);
-        return createExerciseParticipationSubmissionAndResult(exercise, studentParticipation, participant, pointsOfExercise, bonusPointsOfExercise, scoreAwarded, rated,
-                TextSubmission::new, 1);
-    }
-
-    private Result createProgrammingExerciseParticipationSubmissionAndResult(ProgrammingExercise exercise, Participant participant, long scoreAwarded, boolean rated,
-            int numberOfSubmissions) {
-        StudentParticipation studentParticipation = participationUtilService.createAndSaveParticipationForExercise(exercise, participant.getParticipantIdentifier());
-        return createExerciseParticipationSubmissionAndResult(exercise, studentParticipation, participant, exercise.getMaxPoints(), 0, scoreAwarded, rated,
-                ProgrammingSubmission::new, numberOfSubmissions);
-    }
-
-    private Result createExerciseParticipationSubmissionAndResult(Exercise exercise, StudentParticipation studentParticipation, Participant participant, double pointsOfExercise,
-            double bonusPointsOfExercise, long scoreAwarded, boolean rated, Producer<Submission> submissionConstructor, int numberOfSubmissions) {
-        if (!exercise.getMaxPoints().equals(pointsOfExercise)) {
-            exercise.setMaxPoints(pointsOfExercise);
-        }
-        if (!exercise.getBonusPoints().equals(bonusPointsOfExercise)) {
-            exercise.setBonusPoints(bonusPointsOfExercise);
-        }
-        exerciseRepository.save(exercise);
-
-        Submission submission = null;
-
-        for (int i = 0; i < numberOfSubmissions; i++) {
-            submission = submissionConstructor.call();
-            submission.setType(SubmissionType.MANUAL);
-            submission.setParticipation(studentParticipation);
-            submission = submissionRepository.save(submission);
-        }
-
-        // result
-        Result result = ParticipationFactory.generateResult(rated, scoreAwarded);
-        result.setParticipation(studentParticipation);
-        result.setCompletionDate(ZonedDateTime.now());
-        result = resultRepository.save(result);
-
-        submission.addResult(result);
-        result.setSubmission(submission);
-        submissionRepository.save(submission);
-
-        return result;
-=======
         super.setupTestScenario(TEST_PREFIX, competencyUtilService::createCompetency);
->>>>>>> a1fb0072
     }
 
     @Nested
