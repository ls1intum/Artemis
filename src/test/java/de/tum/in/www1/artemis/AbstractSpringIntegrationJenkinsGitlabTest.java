package de.tum.in.www1.artemis;

import java.io.IOException;
import java.net.MalformedURLException;
import java.net.URISyntaxException;
import java.util.List;
import java.util.Set;

import org.junit.jupiter.api.AfterEach;
import org.mockito.Mockito;
import org.springframework.beans.factory.annotation.Autowired;
import org.springframework.boot.test.autoconfigure.jdbc.AutoConfigureTestDatabase;
import org.springframework.boot.test.autoconfigure.web.servlet.AutoConfigureMockMvc;
import org.springframework.boot.test.context.SpringBootTest;
import org.springframework.boot.test.mock.mockito.SpyBean;
import org.springframework.test.context.ActiveProfiles;
import org.springframework.test.context.TestPropertySource;

import com.fasterxml.jackson.core.JsonProcessingException;
import com.offbytwo.jenkins.JenkinsServer;

import de.tum.in.www1.artemis.connector.gitlab.GitlabRequestMockProvider;
import de.tum.in.www1.artemis.connector.jenkins.JenkinsRequestMockProvider;
import de.tum.in.www1.artemis.domain.ProgrammingExercise;
import de.tum.in.www1.artemis.domain.Team;
import de.tum.in.www1.artemis.domain.User;
import de.tum.in.www1.artemis.domain.enumeration.RepositoryType;
import de.tum.in.www1.artemis.domain.participation.ProgrammingExerciseStudentParticipation;
import de.tum.in.www1.artemis.service.connectors.bamboo.dto.BambooBuildResultDTO;
import de.tum.in.www1.artemis.service.connectors.gitlab.GitLabService;
import de.tum.in.www1.artemis.service.connectors.jenkins.JenkinsService;
import de.tum.in.www1.artemis.util.AbstractArtemisIntegrationTest;
import de.tum.in.www1.artemis.util.Verifiable;

@SpringBootTest
@AutoConfigureMockMvc
@AutoConfigureTestDatabase
// NOTE: we use a common set of active profiles to reduce the number of application launches during testing. This significantly saves time and memory!
@ActiveProfiles({ "artemis", "gitlab", "jenkins", "automaticText" })
<<<<<<< HEAD
@TestPropertySource(properties = { "info.tutorial-course-groups.tutors=artemis-artemistutorial-tutors", "info.tutorial-course-groups.students=artemis-artemistutorial-students",
        "info.tutorial-course-groups.instructors=artemis-artemistutorial-instructors", "artemis.user-management.use-external=false" })
public abstract class AbstractSpringIntegrationJenkinsGitlabTest {

    // NOTE: we prefer SpyBean over MockBean, because it is more lightweight, we can mock method, but we can also invoke actual methods during testing
    @SpyBean
    protected LtiService ltiService;
=======
@TestPropertySource(properties = "artemis.user-management.use-external=false")
public abstract class AbstractSpringIntegrationJenkinsGitlabTest extends AbstractArtemisIntegrationTest {
>>>>>>> c1589448

    // please only use this to verify method calls using Mockito. Do not mock methods, instead mock the communication with Jenkins using the corresponding RestTemplate.
    @SpyBean
    protected JenkinsService continuousIntegrationService;

    // please only use this to verify method calls using Mockito. Do not mock methods, instead mock the communication with Gitlab using the corresponding RestTemplate and
    // GitlabApi.
    @SpyBean
    protected GitLabService versionControlService;

    @SpyBean
    protected JenkinsServer jenkinsServer;

    @Autowired
    protected JenkinsRequestMockProvider jenkinsRequestMockProvider;

    @Autowired
    protected GitlabRequestMockProvider gitlabRequestMockProvider;

    @AfterEach
    public void resetSpyBeans() {
        Mockito.reset(continuousIntegrationService, versionControlService, jenkinsServer);
        super.resetSpyBeans();
    }

    @Override
    public void mockConnectorRequestsForSetup(ProgrammingExercise exercise) throws Exception {
        final var projectKey = exercise.getProjectKey();
        String exerciseRepoName = projectKey.toLowerCase() + "-" + RepositoryType.TEMPLATE.getName();
        String testRepoName = projectKey.toLowerCase() + "-" + RepositoryType.TESTS.getName();
        String solutionRepoName = projectKey.toLowerCase() + "-" + RepositoryType.SOLUTION.getName();
        gitlabRequestMockProvider.mockCheckIfProjectExists(exercise, false);
        gitlabRequestMockProvider.mockCreateProjectForExercise(exercise);
        gitlabRequestMockProvider.mockCreateRepository(exercise, exerciseRepoName);
        gitlabRequestMockProvider.mockCreateRepository(exercise, testRepoName);
        gitlabRequestMockProvider.mockCreateRepository(exercise, solutionRepoName);
        gitlabRequestMockProvider.mockAddAuthenticatedWebHook();
        jenkinsRequestMockProvider.mockCreateProjectForExercise(exercise);
        jenkinsRequestMockProvider.mockCreateBuildPlan(projectKey);
        jenkinsRequestMockProvider.mockTriggerBuild();
    }

    @Override
    public List<Verifiable> mockConnectorRequestsForImport(ProgrammingExercise sourceExercise, ProgrammingExercise exerciseToBeImported) throws IOException, URISyntaxException {
        // TODO: implement
        return null;
    }

    @Override
    public List<Verifiable> mockConnectorRequestsForStartParticipation(ProgrammingExercise exercise, String username, Set<User> users) throws IOException, URISyntaxException {
        // TODO: implement
        return null;
    }

    @Override
    public void mockUpdatePlanRepositoryForParticipation(ProgrammingExercise exercise, String username) throws IOException, URISyntaxException {
        // TODO: implement
    }

    @Override
    public void mockUpdatePlanRepository(ProgrammingExercise exercise, String planName, String bambooRepoName, String bitbucketRepoName, List<String> triggeredBy)
            throws IOException, URISyntaxException {
        // TODO: implement
    }

    @Override
    public void mockRemoveRepositoryAccess(ProgrammingExercise exercise, Team team, User firstStudent) throws URISyntaxException {
        // TODO: implement
    }

    @Override
    public void mockRepositoryWritePermissions(Team team, User newStudent, ProgrammingExercise exercise) throws URISyntaxException {
        // TODO: implement
    }

    @Override
    public void mockRetrieveArtifacts(ProgrammingExerciseStudentParticipation participation) throws MalformedURLException, URISyntaxException, JsonProcessingException {
        // TODO: implement
    }

    @Override
    public void mockGetBuildLogs(ProgrammingExerciseStudentParticipation participation, List<BambooBuildResultDTO.BambooBuildLogEntryDTO> logs)
            throws URISyntaxException, JsonProcessingException {
        // TODO: implement
    }

    @Override
    public void resetMockProvider() {
        gitlabRequestMockProvider.reset();
        jenkinsRequestMockProvider.reset();
    }
}<|MERGE_RESOLUTION|>--- conflicted
+++ resolved
@@ -36,19 +36,10 @@
 @AutoConfigureMockMvc
 @AutoConfigureTestDatabase
 // NOTE: we use a common set of active profiles to reduce the number of application launches during testing. This significantly saves time and memory!
-@ActiveProfiles({ "artemis", "gitlab", "jenkins", "automaticText" })
-<<<<<<< HEAD
+@ActiveProfiles({ "artemis", "gitlab", "jenkins", "automaticText" }
 @TestPropertySource(properties = { "info.tutorial-course-groups.tutors=artemis-artemistutorial-tutors", "info.tutorial-course-groups.students=artemis-artemistutorial-students",
         "info.tutorial-course-groups.instructors=artemis-artemistutorial-instructors", "artemis.user-management.use-external=false" })
-public abstract class AbstractSpringIntegrationJenkinsGitlabTest {
-
-    // NOTE: we prefer SpyBean over MockBean, because it is more lightweight, we can mock method, but we can also invoke actual methods during testing
-    @SpyBean
-    protected LtiService ltiService;
-=======
-@TestPropertySource(properties = "artemis.user-management.use-external=false")
 public abstract class AbstractSpringIntegrationJenkinsGitlabTest extends AbstractArtemisIntegrationTest {
->>>>>>> c1589448
 
     // please only use this to verify method calls using Mockito. Do not mock methods, instead mock the communication with Jenkins using the corresponding RestTemplate.
     @SpyBean
