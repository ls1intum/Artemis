package de.tum.in.www1.artemis.util;

import static org.assertj.core.api.Assertions.assertThat;
import static org.springframework.test.web.servlet.result.MockMvcResultMatchers.forwardedUrl;
import static org.springframework.test.web.servlet.result.MockMvcResultMatchers.status;

import java.io.File;
import java.net.URI;
import java.nio.charset.StandardCharsets;
import java.nio.file.Files;
import java.nio.file.Path;
import java.util.HashMap;
import java.util.List;
import java.util.Map;
import java.util.Objects;
import java.util.Set;
import java.util.function.Function;

import jakarta.annotation.Nullable;
import jakarta.servlet.ServletException;

import org.apache.commons.io.FileUtils;
import org.springframework.beans.factory.annotation.Autowired;
import org.springframework.beans.factory.annotation.Value;
import org.springframework.http.HttpHeaders;
import org.springframework.http.HttpMethod;
import org.springframework.http.HttpStatus;
import org.springframework.http.MediaType;
import org.springframework.mock.web.MockHttpServletResponse;
import org.springframework.mock.web.MockMultipartFile;
import org.springframework.security.core.context.SecurityContextHolder;
import org.springframework.security.test.context.TestSecurityContextHolder;
import org.springframework.stereotype.Service;
import org.springframework.test.web.servlet.MockMvc;
import org.springframework.test.web.servlet.MvcResult;
import org.springframework.test.web.servlet.ResultActions;
import org.springframework.test.web.servlet.request.MockHttpServletRequestBuilder;
import org.springframework.test.web.servlet.request.MockMultipartHttpServletRequestBuilder;
import org.springframework.test.web.servlet.request.MockMvcRequestBuilders;
import org.springframework.test.web.servlet.request.RequestPostProcessor;
import org.springframework.util.LinkedMultiValueMap;
import org.springframework.util.MultiValueMap;

import com.fasterxml.jackson.core.type.TypeReference;
import com.fasterxml.jackson.databind.ObjectMapper;

import de.tum.in.www1.artemis.web.rest.dto.SearchResultPageDTO;

@Service
public class RequestUtilService {

    @Value("${jhipster.clientApp.name}")
    private String APPLICATION_NAME;

    private final MockMvc mvc;

    private final ObjectMapper mapper;

    private final RequestPostProcessor requestPostProcessor;

    public RequestUtilService(MockMvc mvc, ObjectMapper mapper, @Autowired(required = false) FixMissingServletPathProcessor fixMissingServletPathProcessor)
            throws ServletException {
        this.mvc = mvc;
        this.mapper = mapper;
        this.requestPostProcessor = fixMissingServletPathProcessor;
    }

    /**
     * Executes a built MVC request on the {@link #mvc} instance. We don't allow direct access because we need to ensure that the post processor gets applied if needed. See
     * {@link FixMissingServletPathProcessor} for more information.
     *
     * @param requestBuilder the request to execute
     * @return the result actions
     */
    public ResultActions performMvcRequest(MockHttpServletRequestBuilder requestBuilder) throws Exception {
        return mvc.perform(addRequestPostProcessorIfAvailable(requestBuilder));
    }

    public ObjectMapper getObjectMapper() {
        return mapper;
    }

    private MockHttpServletRequestBuilder addRequestPostProcessorIfAvailable(MockHttpServletRequestBuilder request) {
        if (requestPostProcessor != null) {
            return request.with(requestPostProcessor);
        }
        return request;
    }

    /**
     * Sends a multipart post request with a mandatory json file and an optional file.
     *
     * @param path           the path to send the request to
     * @param paramValue     the main object to be sent as json
     * @param paramName      the name of the json file
     * @param file           the optional file to be sent
     * @param responseType   the expected response type as class
     * @param expectedStatus the expected status
     * @param <T>            the type of the main object to send
     * @param <R>            the type of the response object
     * @return the response as object of the given type or null if the status is not 2xx
     * @throws Exception if the request fails
     */
    public <T, R> R postWithMultipartFile(String path, T paramValue, String paramName, MockMultipartFile file, Class<R> responseType, HttpStatus expectedStatus) throws Exception {
        return postWithMultipartFiles(path, paramValue, paramName, file != null ? List.of(file) : null, responseType, expectedStatus);
    }

    /**
     * Sends a multipart post request with a mandatory json file and futher optional files.
     *
     * @param path           the path to send the request to
     * @param paramValue     the main object to be sent as json
     * @param paramName      the name of the json file
     * @param files          the optional files to be sent
     * @param responseType   the expected response type as class
     * @param expectedStatus the expected status
     * @param <T>            the type of the main object to send
     * @param <R>            the type of the response object
     * @return the response as object of the given type or null if the status is not 2xx
     * @throws Exception if the request fails
     */
    public <T, R> R postWithMultipartFiles(String path, T paramValue, String paramName, List<MockMultipartFile> files, Class<R> responseType, HttpStatus expectedStatus)
            throws Exception {
        String jsonBody = mapper.writeValueAsString(paramValue);
        MockMultipartFile json = new MockMultipartFile(paramName, "", MediaType.APPLICATION_JSON_VALUE, jsonBody.getBytes());
        var builder = MockMvcRequestBuilders.multipart(new URI(path));
        if (files != null) {
            for (MockMultipartFile file : files) {
                builder = builder.file(file);
            }
        }
        builder = builder.file(json);
        MvcResult res = performMvcRequest(builder).andExpect(status().is(expectedStatus.value())).andReturn();
        restoreSecurityContext();
        if (!expectedStatus.is2xxSuccessful()) {
            assertThat(res.getResponse().containsHeader("location")).as("no location header on failed request").isFalse();
            return null;
        }
        return mapper.readValue(res.getResponse().getContentAsString(), responseType);
    }

    public <T> URI post(String path, T body, HttpStatus expectedStatus) throws Exception {
        return post(path, body, expectedStatus, MediaType.APPLICATION_JSON, true);
    }

    public URI post(String path, Object body, HttpStatus expectedStatus, MediaType contentType, boolean withLocation) throws Exception {
        return post(path, body, expectedStatus, contentType, withLocation, null);
    }

    public URI post(String path, Object body, HttpStatus expectedStatus, MediaType contentType, boolean withLocation, @Nullable HttpHeaders httpHeaders) throws Exception {
        String jsonBody = body != null ? mapper.writeValueAsString(body) : null;
        var requestBuilder = MockMvcRequestBuilders.post(new URI(path)).contentType(contentType);
        if (jsonBody != null) {
            requestBuilder = requestBuilder.content(jsonBody);
        }
        if (httpHeaders != null) {
            requestBuilder = requestBuilder.headers(httpHeaders);
        }
        MvcResult res = performMvcRequest(requestBuilder).andExpect(status().is(expectedStatus.value())).andReturn();
        restoreSecurityContext();
        if (withLocation && !expectedStatus.is2xxSuccessful()) {
            assertThat(res.getResponse().containsHeader("location")).as("no location header on failed request").isFalse();
            return null;
        }
        assertThat(res.getResponse().containsHeader("location")).isTrue();
        return new URI(res.getResponse().getHeader("location"));
    }

    public URI postForm(String path, Object body, HttpStatus expectedStatus) throws Exception {
        final var mapper = new ObjectMapper();
        final var jsonMap = mapper.convertValue(body, new TypeReference<Map<String, String>>() {
        });
        final var content = new LinkedMultiValueMap<String, String>();
        content.setAll(jsonMap);
        MvcResult result = performMvcRequest(MockMvcRequestBuilders.post(new URI(path)).params(content)).andExpect(status().is(expectedStatus.value())).andReturn();
        restoreSecurityContext();
        return new URI(result.getResponse().getHeader("location"));
    }

    public void postFormWithoutLocation(String path, Object body, HttpStatus expectedStatus) throws Exception {
        final var mapper = new ObjectMapper();
        final var jsonMap = mapper.convertValue(body, new TypeReference<Map<String, String>>() {
        });
        final var content = new LinkedMultiValueMap<String, String>();
        content.setAll(jsonMap);
        performMvcRequest(MockMvcRequestBuilders.post(new URI(path)).params(content)).andExpect(status().is(expectedStatus.value())).andReturn();
        restoreSecurityContext();
    }

    public void postStringWithoutLocation(String path, String body, HttpStatus expectedStatus, @Nullable HttpHeaders httpHeaders) throws Exception {
        postWithoutLocation(path, request -> request.content(body), expectedStatus, httpHeaders, MediaType.APPLICATION_JSON_VALUE);
    }

    public <T> void postWithoutLocation(String path, T body, HttpStatus expectedStatus, @Nullable HttpHeaders httpHeaders) throws Exception {
        final String jsonBody = mapper.writeValueAsString(body);
        postWithoutLocation(path, request -> request.content(jsonBody), expectedStatus, httpHeaders, MediaType.APPLICATION_JSON_VALUE);
    }

    public void postWithoutLocation(String path, byte[] body, HttpStatus expectedStatus, @Nullable HttpHeaders httpHeaders, String contentType) throws Exception {
        postWithoutLocation(path, request -> request.content(body), expectedStatus, httpHeaders, contentType);
    }

    private void postWithoutLocation(String path, Function<MockHttpServletRequestBuilder, MockHttpServletRequestBuilder> contentCompletion, HttpStatus expectedStatus,
            @Nullable HttpHeaders httpHeaders, String contentType) throws Exception {
        var request = MockMvcRequestBuilders.post(new URI(path)).contentType(contentType);
        contentCompletion.apply(request);
        if (httpHeaders != null) {
            request = request.headers(httpHeaders);
        }
        performMvcRequest(request).andExpect(status().is(expectedStatus.value())).andReturn();
        restoreSecurityContext();
    }

    public MockHttpServletResponse postWithoutResponseBody(String path, HttpStatus expectedStatus, MultiValueMap<String, String> params) throws Exception {
        MvcResult res = performMvcRequest(MockMvcRequestBuilders.post(new URI(path)).params(params)).andExpect(status().is(expectedStatus.value())).andReturn();
        restoreSecurityContext();
        return res.getResponse();
    }

    public void postWithoutResponseBody(String path, Object body, HttpStatus expectedStatus) throws Exception {
        postWithoutResponseBody(path, body, expectedStatus, null, null);
    }

    public MockHttpServletResponse postWithoutResponseBody(String path, Object body, HttpStatus expectedStatus, @Nullable HttpHeaders httpHeaders) throws Exception {
        return postWithoutResponseBody(path, body, expectedStatus, httpHeaders, null);
    }

    public MockHttpServletResponse postWithoutResponseBody(String path, Object body, HttpStatus expectedStatus, @Nullable HttpHeaders httpHeaders,
            @Nullable Map<String, String> expectedResponseHeaders) throws Exception {
        String jsonBody = mapper.writeValueAsString(body);
        var request = MockMvcRequestBuilders.post(new URI(path)).contentType(MediaType.APPLICATION_JSON).content(jsonBody);
        if (httpHeaders != null) {
            request.headers(httpHeaders);
        }
        MvcResult res = performMvcRequest(request).andExpect(status().is(expectedStatus.value())).andReturn();
        verifyExpectedResponseHeaders(expectedResponseHeaders, res);
        restoreSecurityContext();
        return res.getResponse();
    }

    public <T, R> R postWithResponseBody(String path, T body, Class<R> responseType, HttpStatus expectedStatus, @Nullable HttpHeaders httpHeaders) throws Exception {
        return postWithResponseBody(path, body, responseType, expectedStatus, httpHeaders, null);
    }

    public <T, R> List<R> postListWithResponseBody(String path, T body, Class<R> listElementType, HttpStatus expectedStatus, @Nullable HttpHeaders httpHeaders,
            @Nullable Map<String, String> expectedResponseHeaders) throws Exception {
        String jsonBody = mapper.writeValueAsString(body);
        var request = MockMvcRequestBuilders.post(new URI(path)).contentType(MediaType.APPLICATION_JSON).content(jsonBody);
        if (httpHeaders != null) {
            request = request.headers(httpHeaders);
        }
        MvcResult res = performMvcRequest(request).andExpect(status().is(expectedStatus.value())).andReturn();
        restoreSecurityContext();
        if (!expectedStatus.is2xxSuccessful()) {
            assertThat(res.getResponse().containsHeader("location")).as("no location header on failed request").isFalse();
            return null;
        }
        verifyExpectedResponseHeaders(expectedResponseHeaders, res);
        return mapper.readValue(res.getResponse().getContentAsString(), mapper.getTypeFactory().constructCollectionType(List.class, listElementType));
    }

    public <T, R> R postWithResponseBody(String path, T body, Class<R> responseType, HttpStatus expectedStatus, @Nullable HttpHeaders httpHeaders,
            @Nullable Map<String, String> expectedResponseHeaders, @Nullable LinkedMultiValueMap<String, String> params) throws Exception {
        return postWithResponseBody(path, body, false, responseType, expectedStatus, httpHeaders, expectedResponseHeaders, params);
    }

    public <T, R> R postWithResponseBody(String path, T body, boolean plainString, Class<R> responseType, HttpStatus expectedStatus, @Nullable HttpHeaders httpHeaders,
            @Nullable Map<String, String> expectedResponseHeaders, @Nullable LinkedMultiValueMap<String, String> params) throws Exception {
        if (!plainString) {
            String res = postWithResponseBodyString(path, body, expectedStatus, httpHeaders, expectedResponseHeaders, params);
            if (res == null || res.isEmpty() || res.trim().isEmpty()) {
                return null;
            }
            return mapper.readValue(res, responseType);
        }
        String res = postWithResponseBodyString(path, body, true, expectedStatus, httpHeaders, expectedResponseHeaders, params);
        if (res == null || res.isEmpty() || res.trim().isEmpty()) {
            return null;
        }
        return mapper.readValue(res, responseType);
    }

    /**
     * Mocks sending a request and returns response content as string
     *
     * @param path                    the url to send request to
     * @param body                    the body of the request
     * @param expectedStatus          the status that the request will return
     * @param httpHeaders             headers of request
     * @param expectedResponseHeaders headers of response
     * @param params                  parameters for multi value
     * @param <T>                     Request type
     * @return Request content as string
     * @throws Exception if the request fails
     */
    public <T> String postWithResponseBodyString(String path, T body, HttpStatus expectedStatus, @Nullable HttpHeaders httpHeaders,
            @Nullable Map<String, String> expectedResponseHeaders, @Nullable LinkedMultiValueMap<String, String> params) throws Exception {
        return postWithResponseBodyString(path, body, false, expectedStatus, httpHeaders, expectedResponseHeaders, params);
    }

    /**
     * Mocks sending a request and returns response content as string
     *
     * @param path                    the url to send request to
     * @param body                    the body of the request
     * @param plainStringBody         if true, the body is not converted to json
     * @param expectedStatus          the status that the request will return
     * @param httpHeaders             headers of request
     * @param expectedResponseHeaders headers of response
     * @param params                  parameters for multi value
     * @param <T>                     Request type
     * @return Request content as string
     * @throws Exception if the request fails
     */
    public <T> String postWithResponseBodyString(String path, T body, boolean plainStringBody, HttpStatus expectedStatus, @Nullable HttpHeaders httpHeaders,
            @Nullable Map<String, String> expectedResponseHeaders, @Nullable LinkedMultiValueMap<String, String> params) throws Exception {
        String jsonBody;
        if (!plainStringBody) {
            jsonBody = mapper.writeValueAsString(body);
        }
        else {
            jsonBody = (String) body;
        }
        var request = MockMvcRequestBuilders.post(new URI(path)).contentType(MediaType.APPLICATION_JSON).content(jsonBody);
        if (httpHeaders != null) {
            request = request.headers(httpHeaders);
        }
        if (params != null) {
            request = request.params(params);
        }
        MvcResult res = performMvcRequest(request).andExpect(status().is(expectedStatus.value())).andReturn();
        restoreSecurityContext();
        if (!expectedStatus.is2xxSuccessful()) {
            assertThat(res.getResponse().containsHeader("location")).as("no location header on failed request").isFalse();
            return null;
        }
        verifyExpectedResponseHeaders(expectedResponseHeaders, res);
        return res.getResponse().getContentAsString();
    }

    public <T, R> R postWithResponseBody(String path, T body, Class<R> responseType, HttpStatus expectedStatus, @Nullable HttpHeaders httpHeaders,
            @Nullable Map<String, String> expectedResponseHeaders) throws Exception {
        return postWithResponseBody(path, body, false, responseType, expectedStatus, httpHeaders, expectedResponseHeaders, new LinkedMultiValueMap<>());
    }

    public <T, R> R postWithResponseBody(String path, T body, boolean plainString, Class<R> responseType, HttpStatus expectedStatus, @Nullable HttpHeaders httpHeaders,
            @Nullable Map<String, String> expectedResponseHeaders) throws Exception {
        if (!plainString) {
            return postWithResponseBody(path, body, responseType, expectedStatus, httpHeaders, expectedResponseHeaders, new LinkedMultiValueMap<>());
        }
        return postWithResponseBody(path, body, true, responseType, expectedStatus, httpHeaders, expectedResponseHeaders, new LinkedMultiValueMap<>());
    }

    public <T, R> R postWithResponseBody(String path, T body, Class<R> responseType, HttpStatus expectedStatus) throws Exception {
        return postWithResponseBody(path, body, responseType, expectedStatus, null, null);
    }

    public <T, R> R postWithPlainStringResponseBody(String path, T body, Class<R> responseType, HttpStatus expectedStatus) throws Exception {
        return postWithResponseBody(path, body, true, responseType, expectedStatus, null, null);
    }

<<<<<<< HEAD
    /**
     * Verifies the expected response headers against the actual response headers.
     *
     * @param expectedResponseHeaders a map containing the expected response headers
     * @param res                     the {@link MvcResult} containing the actual response headers
     */
    private static void verifyExpectedResponseHeaders(Map<String, String> expectedResponseHeaders, MvcResult res) {
        if (expectedResponseHeaders != null) {
            for (Map.Entry<String, String> responseHeader : expectedResponseHeaders.entrySet()) {
                assertThat(res.getResponse().getHeaderValues(responseHeader.getKey()).getFirst()).isEqualTo(responseHeader.getValue());
            }
        }
=======
    public <T> String postWithResponseBodyString(String path, T body, HttpStatus expectedStatus) throws Exception {
        return postWithResponseBodyString(path, body, expectedStatus, null, null, new LinkedMultiValueMap<>());
>>>>>>> af369660
    }

    public <T, R> List<R> postListWithResponseBody(String path, T body, Class<R> responseType, HttpStatus expectedStatus) throws Exception {
        return postListWithResponseBody(path, body, responseType, expectedStatus, null, null);
    }

    public <T, R> R postWithResponseBody(String path, T body, Class<R> responseType, @Nullable LinkedMultiValueMap<String, String> params, HttpStatus expectedStatus)
            throws Exception {
        return postWithResponseBody(path, body, responseType, expectedStatus, null, null, params);
    }

    public File postWithResponseBodyFile(String path, Object body, HttpStatus expectedStatus) throws Exception {
        String jsonBody = mapper.writeValueAsString(body);
        MvcResult res = mvc
                .perform(addRequestPostProcessorIfAvailable(
                        MockMvcRequestBuilders.post(new URI(path)).contentType(MediaType.APPLICATION_JSON).content(jsonBody).accept(MediaType.APPLICATION_OCTET_STREAM)))
                .andExpect(status().is(expectedStatus.value())).andReturn();
        restoreSecurityContext();
        if (!expectedStatus.is2xxSuccessful()) {
            assertThat(res.getResponse().containsHeader("location")).as("no location header on failed request").isFalse();
            return null;
        }
        final var tmpFile = File.createTempFile(res.getResponse().getHeader("filename"), null);
        FileUtils.writeByteArrayToFile(tmpFile, res.getResponse().getContentAsByteArray());

        return tmpFile;
    }

    public <T, R> R postWithResponseBody(String path, T body, Class<R> responseType) throws Exception {
        String jsonBody = mapper.writeValueAsString(body);
        MvcResult res = performMvcRequest(MockMvcRequestBuilders.post(new URI(path)).contentType(MediaType.APPLICATION_JSON).content(jsonBody)).andReturn();
        restoreSecurityContext();
        if (res.getResponse().getStatus() >= 299) {
            return null;
        }
        return mapper.readValue(res.getResponse().getContentAsString(), responseType);
    }

    /**
     * Sends a multipart put request with a mandatory json file and an optional file.
     *
     * @param path           the path to send the request to
     * @param paramValue     the main object to be sent as json
     * @param paramName      the name of the json file
     * @param file           the optional file to be sent
     * @param responseType   the expected response type as class
     * @param expectedStatus the expected status
     * @param params         the optional parameters for the request
     * @param <T>            the type of the main object to send
     * @param <R>            the type of the response object
     * @return the response as object of the given type or null if the status is not 2xx
     * @throws Exception if the request fails
     */
    public <T, R> R putWithMultipartFile(String path, T paramValue, String paramName, MockMultipartFile file, Class<R> responseType, HttpStatus expectedStatus,
            LinkedMultiValueMap<String, String> params) throws Exception {
        return putWithMultipartFiles(path, paramValue, paramName, file != null ? List.of(file) : null, responseType, expectedStatus, params);
    }

    /**
     * Sends a multipart put request with a mandatory json file and optional files.
     *
     * @param path           the path to send the request to
     * @param paramValue     the main object to be sent as json
     * @param paramName      the name of the json file
     * @param files          the optional files to be sent
     * @param responseType   the expected response type as class
     * @param expectedStatus the expected status
     * @param params         the optional parameters for the request
     * @param <T>            the type of the main object to send
     * @param <R>            the type of the response object
     * @return the response as object of the given type or null if the status is not 2xx
     * @throws Exception if the request fails
     */
    public <T, R> R putWithMultipartFiles(String path, T paramValue, String paramName, List<MockMultipartFile> files, Class<R> responseType, HttpStatus expectedStatus,
            LinkedMultiValueMap<String, String> params) throws Exception {
        String jsonBody = mapper.writeValueAsString(paramValue);
        MockMultipartFile json = new MockMultipartFile(paramName, "", MediaType.APPLICATION_JSON_VALUE, jsonBody.getBytes());
        MockMultipartHttpServletRequestBuilder builder = MockMvcRequestBuilders.multipart(new URI(path)).file(json);
        builder.with(request -> {
            request.setMethod(HttpMethod.PUT.toString());
            return request;
        });
        if (files != null) {
            for (MockMultipartFile file : files) {
                builder.file(file);
            }
        }
        if (params != null) {
            builder.params(params);
        }
        MvcResult res = performMvcRequest(builder).andExpect(status().is(expectedStatus.value())).andReturn();
        restoreSecurityContext();
        return mapper.readValue(res.getResponse().getContentAsString(), responseType);
    }

    public <T, R> R putWithResponseBody(String path, T body, Class<R> responseType, HttpStatus expectedStatus, Map<String, String> expectedResponseHeaders) throws Exception {
        return putWithResponseBodyAndParams(path, body, responseType, expectedStatus, new LinkedMultiValueMap<>(), expectedResponseHeaders);
    }

    public <T, R> R putWithResponseBody(String path, T body, Class<R> responseType, HttpStatus expectedStatus) throws Exception {
        return putWithResponseBodyAndParams(path, body, responseType, expectedStatus, new LinkedMultiValueMap<>(), new HashMap<>());
    }

    public <T, R> R putWithResponseBodyAndParams(String path, T body, Class<R> responseType, HttpStatus expectedStatus, MultiValueMap<String, String> params) throws Exception {
        return putWithResponseBodyAndParams(path, body, responseType, expectedStatus, params, new HashMap<>());
    }

    public <T, R> R putWithResponseBodyAndParams(String path, T body, Class<R> responseType, HttpStatus expectedStatus, @Nullable MultiValueMap<String, String> params,
            Map<String, String> expectedResponseHeaders) throws Exception {
        String jsonBody = mapper.writeValueAsString(body);
        MvcResult res = mvc
                .perform(addRequestPostProcessorIfAvailable(MockMvcRequestBuilders.put(new URI(path)).contentType(MediaType.APPLICATION_JSON).content(jsonBody).params(params)))
                .andExpect(status().is(expectedStatus.value())).andReturn();
        restoreSecurityContext();

        verifyExpectedResponseHeaders(expectedResponseHeaders, res);

        if (res.getResponse().getStatus() >= 299) {
            return null;
        }

        if (responseType == String.class) {
            return (R) res.getResponse().getContentAsString();
        }
        // default encoding is iso-8859-1 since v5.2.0, but we want utf-8
        return mapper.readValue(res.getResponse().getContentAsString(StandardCharsets.UTF_8), responseType);
    }

    public <R> R patchWithResponseBody(String path, String body, Class<R> responseType, HttpStatus expectedStatus, MediaType mediaType) throws Exception {
        MvcResult res = performMvcRequest(MockMvcRequestBuilders.patch(new URI(path)).contentType(mediaType).content(body)).andExpect(status().is(expectedStatus.value()))
                .andReturn();
        restoreSecurityContext();

        if (res.getResponse().getStatus() >= 299) {
            return null;
        }

        final var resString = res.getResponse().getContentAsString();
        return responseType != String.class ? mapper.readValue(resString, responseType) : (R) resString;
    }

    public <R> R patchWithResponseBody(String path, Object body, Class<R> responseType, HttpStatus expectedStatus) throws Exception {
        return patchWithResponseBody(path, mapper.writeValueAsString(body), responseType, expectedStatus, MediaType.APPLICATION_JSON);
    }

    public <T> T patchWithResponseBody(String path, Object body, TypeReference<T> responseType, HttpStatus expectedStatus) throws Exception {
        final var stringResponse = patchWithResponseBody(path, body, String.class, expectedStatus);

        return mapper.readValue(stringResponse, responseType);
    }

    public <T, R> List<R> patchWithResponseBodyList(String path, T body, Class<R> listElementType, HttpStatus expectedStatus) throws Exception {
        String jsonBody = mapper.writeValueAsString(body);
        MvcResult res = performMvcRequest(MockMvcRequestBuilders.patch(new URI(path)).contentType(MediaType.APPLICATION_JSON).content(jsonBody))
                .andExpect(status().is(expectedStatus.value())).andReturn();
        restoreSecurityContext();
        return mapper.readValue(res.getResponse().getContentAsString(), mapper.getTypeFactory().constructCollectionType(List.class, listElementType));
    }

    public void patch(String path, Object body, HttpStatus expectedStatus) throws Exception {
        String jsonBody = body != null ? mapper.writeValueAsString(body) : null;
        var requestBuilder = MockMvcRequestBuilders.patch(new URI(path)).contentType(MediaType.APPLICATION_JSON);
        if (jsonBody != null) {
            requestBuilder = requestBuilder.content(jsonBody);
        }

        performMvcRequest(requestBuilder).andExpect(status().is(expectedStatus.value()));
        restoreSecurityContext();

    }

    public <T, R> List<R> putWithResponseBodyList(String path, T body, Class<R> listElementType, HttpStatus expectedStatus) throws Exception {
        String jsonBody = mapper.writeValueAsString(body);
        MvcResult res = performMvcRequest(MockMvcRequestBuilders.put(new URI(path)).contentType(MediaType.APPLICATION_JSON).content(jsonBody))
                .andExpect(status().is(expectedStatus.value())).andReturn();
        restoreSecurityContext();
        return mapper.readValue(res.getResponse().getContentAsString(), mapper.getTypeFactory().constructCollectionType(List.class, listElementType));
    }

    public void put(String path, Object body, HttpStatus expectedStatus) throws Exception {
        String jsonBody = body != null ? mapper.writeValueAsString(body) : null;
        var requestBuilder = MockMvcRequestBuilders.put(new URI(path)).contentType(MediaType.APPLICATION_JSON);
        if (jsonBody != null) {
            requestBuilder = requestBuilder.content(jsonBody);
        }

        performMvcRequest(requestBuilder).andExpect(status().is(expectedStatus.value()));
        restoreSecurityContext();
    }

    public void putAndExpectError(String path, Object body, HttpStatus expectedStatus, String expectedErrorKey) throws Exception {
        final var jsonBody = mapper.writeValueAsString(body);
        final var response = performMvcRequest(MockMvcRequestBuilders.put(new URI(path)).contentType(MediaType.APPLICATION_JSON).content(jsonBody))
                .andExpect(status().is(expectedStatus.value())).andReturn().getResponse();
        restoreSecurityContext();

        final var fullErrorKey = "error." + expectedErrorKey;
        final var errorHeader = "X-" + APPLICATION_NAME + "-error";
        assertThat(response.getHeader(errorHeader)).isEqualTo(fullErrorKey);
    }

    public <T> T get(String path, HttpStatus expectedStatus, Class<T> responseType) throws Exception {
        return get(path, expectedStatus, responseType, new LinkedMultiValueMap<>());
    }

    public <T> T get(String path, HttpStatus expectedStatus, Class<T> responseType, HttpHeaders httpHeaders) throws Exception {
        return get(path, expectedStatus, responseType, new LinkedMultiValueMap<>(), httpHeaders);
    }

    public <T> T getNullable(String path, HttpStatus expectedStatus, Class<T> responseType) throws Exception {
        final var res = get(path, expectedStatus, String.class, new LinkedMultiValueMap<>());
        if (res == null || res.isEmpty()) {
            return null;
        }

        return mapper.readValue(res, responseType);
    }

    public <T> T get(String path, HttpStatus expectedStatus, TypeReference<T> responseType) throws Exception {
        var stringResponse = get(path, expectedStatus, String.class, new LinkedMultiValueMap<>(), new HttpHeaders());
        return mapper.readValue(stringResponse, responseType);
    }

    public <T> T get(String path, HttpStatus expectedStatus, Class<T> responseType, MultiValueMap<String, String> params) throws Exception {
        return get(path, expectedStatus, responseType, params, new HttpHeaders());
    }

    public File getFile(String path, HttpStatus expectedStatus) throws Exception {
        return getFile(path, expectedStatus, new LinkedMultiValueMap<>());
    }

    public File getFile(String path, HttpStatus expectedStatus, MultiValueMap<String, String> params) throws Exception {
        return getFile(path, expectedStatus, params, null);
    }

    public File getFile(String path, HttpStatus expectedStatus, MultiValueMap<String, String> params, @Nullable Map<String, String> expectedResponseHeaders) throws Exception {
        return getFile(path, expectedStatus, params, new HttpHeaders(), expectedResponseHeaders);
    }

    public File getFile(String path, HttpStatus expectedStatus, MultiValueMap<String, String> params, HttpHeaders headers, @Nullable Map<String, String> expectedResponseHeaders)
            throws Exception {
        MvcResult res = performMvcRequest(MockMvcRequestBuilders.get(new URI(path)).params(params).headers(headers)).andExpect(status().is(expectedStatus.value())).andReturn();
        restoreSecurityContext();
        if (!expectedStatus.is2xxSuccessful()) {
            assertThat(res.getResponse().containsHeader("location")).as("no location header on failed request").isFalse();
            return null;
        }
        verifyExpectedResponseHeaders(expectedResponseHeaders, res);

        String tmpDirectory = System.getProperty("java.io.tmpdir");
        var filename = res.getResponse().getHeader("filename");
        var tmpFile = Files.createFile(Path.of(tmpDirectory, filename));
        FileUtils.writeByteArrayToFile(tmpFile.toFile(), res.getResponse().getContentAsByteArray());
        return tmpFile.toFile();
    }

    @SuppressWarnings("unchecked")
    public <T> T get(String path, HttpStatus expectedStatus, Class<T> responseType, MultiValueMap<String, String> params, HttpHeaders httpHeaders) throws Exception {
        MvcResult res = performMvcRequest(MockMvcRequestBuilders.get(new URI(path)).params(params).headers(httpHeaders)).andExpect(status().is(expectedStatus.value())).andReturn();
        restoreSecurityContext();

        // default charset is iso-8859-1 since v5.2.0 but we want utf-8
        final var contentAsString = res.getResponse().getContentAsString(StandardCharsets.UTF_8);
        if (!expectedStatus.is2xxSuccessful()) {
            if (res.getResponse().getContentType() != null && !res.getResponse().getContentType().equals("application/problem+json")
                    && !res.getResponse().getContentType().equals("application/octet-stream")) {
                assertThat(contentAsString).isNullOrEmpty();
            }
            return null;
        }
        if (responseType == String.class) {
            return (T) contentAsString;
        }
        if (responseType == Boolean.class) {
            return (T) Boolean.valueOf(contentAsString);
        }
        if (responseType == byte[].class) {
            return (T) res.getResponse().getContentAsByteArray();
        }
        if (responseType == Void.class && contentAsString.isEmpty()) {
            return (T) "";
        }
        if (contentAsString.isEmpty() || res.getResponse().getContentType() == null) {
            return null;
        }
        return mapper.readValue(contentAsString, responseType);
    }

    public byte[] getPng(String path, HttpStatus expectedStatus, MultiValueMap<String, String> params) throws Exception {
        final var res = performMvcRequest(MockMvcRequestBuilders.get(new URI(path)).params(params)).andExpect(status().is(expectedStatus.value())).andReturn();
        restoreSecurityContext();
        return res.getResponse().getContentAsByteArray();
    }

    public <T> List<T> getList(String path, HttpStatus expectedStatus, Class<T> listElementType) throws Exception {
        return getList(path, expectedStatus, listElementType, new LinkedMultiValueMap<>());
    }

    public <T> Set<T> getSet(String path, HttpStatus expectedStatus, Class<T> setElementType) throws Exception {
        return getSet(path, expectedStatus, setElementType, new LinkedMultiValueMap<>());
    }

    public <T> SearchResultPageDTO<T> getSearchResult(String path, HttpStatus expectedStatus, Class<T> searchElementType, MultiValueMap<String, String> params) throws Exception {
        MvcResult res = performMvcRequest(MockMvcRequestBuilders.get(new URI(path)).params(params)).andExpect(status().is(expectedStatus.value())).andReturn();
        restoreSecurityContext();

        if (!expectedStatus.is2xxSuccessful()) {
            if (res.getResponse().getContentType() != null && !res.getResponse().getContentType().equals("application/problem+json")) {
                assertThat(res.getResponse().getContentAsString()).isNullOrEmpty();
            }
            return null;
        }

        return mapper.readValue(res.getResponse().getContentAsString(), mapper.getTypeFactory().constructParametricType(SearchResultPageDTO.class, searchElementType));
    }

    public <T> List<T> getList(String path, HttpStatus expectedStatus, Class<T> listElementType, MultiValueMap<String, String> params) throws Exception {
        MvcResult res = performMvcRequest(MockMvcRequestBuilders.get(new URI(path)).params(params)).andExpect(status().is(expectedStatus.value())).andReturn();
        restoreSecurityContext();

        if (!expectedStatus.is2xxSuccessful()) {
            if (res.getResponse().getContentType() != null && !res.getResponse().getContentType().equals("application/problem+json")) {
                assertThat(res.getResponse().getContentAsString()).isNullOrEmpty();
            }
            return null;
        }

        return mapper.readValue(res.getResponse().getContentAsString(), mapper.getTypeFactory().constructCollectionType(List.class, listElementType));
    }

    public <T> Set<T> getSet(String path, HttpStatus expectedStatus, Class<T> setElementType, MultiValueMap<String, String> params) throws Exception {
        MvcResult res = performMvcRequest(MockMvcRequestBuilders.get(new URI(path)).params(params)).andExpect(status().is(expectedStatus.value())).andReturn();
        restoreSecurityContext();

        if (!expectedStatus.is2xxSuccessful()) {
            if (res.getResponse().getContentType() != null && !res.getResponse().getContentType().equals("application/problem+json")) {
                assertThat(res.getResponse().getContentAsString()).isNullOrEmpty();
            }
            return null;
        }

        return mapper.readValue(res.getResponse().getContentAsString(), mapper.getTypeFactory().constructCollectionType(Set.class, setElementType));
    }

    public <K, V> Map<K, V> getMap(String path, HttpStatus expectedStatus, Class<K> keyType, Class<V> valueType) throws Exception {
        return getMap(path, expectedStatus, keyType, valueType, new LinkedMultiValueMap<>());
    }

    public <K, V> Map<K, V> getMap(String path, HttpStatus expectedStatus, Class<K> keyType, Class<V> valueType, MultiValueMap<String, String> params) throws Exception {
        MvcResult res = performMvcRequest(MockMvcRequestBuilders.get(new URI(path)).params(params)).andExpect(status().is(expectedStatus.value())).andReturn();
        restoreSecurityContext();

        if (!expectedStatus.is2xxSuccessful()) {
            if (res.getResponse().getContentType() != null && !res.getResponse().getContentType().equals("application/problem+json")) {
                assertThat(res.getResponse().getContentAsString()).isNullOrEmpty();
            }
            return null;
        }

        return mapper.readValue(res.getResponse().getContentAsString(), mapper.getTypeFactory().constructMapType(Map.class, keyType, valueType));
    }

    public void getWithForwardedUrl(String path, HttpStatus expectedStatus, String expectedRedirectedUrl) throws Exception {
        performMvcRequest(MockMvcRequestBuilders.get(new URI(path))).andExpect(status().is(expectedStatus.value())).andExpect(forwardedUrl(expectedRedirectedUrl)).andReturn();
        restoreSecurityContext();
    }

    public String getRedirectTarget(String path, HttpStatus expectedStatus) throws Exception {
        MvcResult res = performMvcRequest(MockMvcRequestBuilders.get(new URI(path))).andExpect(status().is(expectedStatus.value())).andReturn();
        return res.getResponse().getRedirectedUrl();
    }

    public void delete(String path, HttpStatus expectedStatus) throws Exception {
        performMvcRequest(MockMvcRequestBuilders.delete(new URI(path))).andExpect(status().is(expectedStatus.value())).andReturn();
        restoreSecurityContext();
    }

    public void delete(String path, HttpStatus expectedStatus, MultiValueMap<String, String> params) throws Exception {
        performMvcRequest(MockMvcRequestBuilders.delete(new URI(path)).params(params)).andExpect(status().is(expectedStatus.value())).andReturn();
        restoreSecurityContext();
    }

    public <T> void delete(String path, HttpStatus expectedStatus, T body) throws Exception {
        String jsonBody = mapper.writeValueAsString(body);
        performMvcRequest(MockMvcRequestBuilders.delete(new URI(path)).contentType(MediaType.APPLICATION_JSON).content(jsonBody)).andExpect(status().is(expectedStatus.value()))
                .andReturn();
        restoreSecurityContext();
    }

<<<<<<< HEAD
    public <T> String postWithResponseBodyString(String path, T body, HttpStatus expectedStatus) throws Exception {
        return postWithResponseBodyString(path, body, expectedStatus, null, null, new LinkedMultiValueMap<>());
=======
    /**
     * The Security Context gets cleared after a REST call.
     * To prevent issues with further queries and rest calls in a test we restore the security context from the test security context holder
     */
    public void restoreSecurityContext() {
        SecurityContextHolder.setContext(TestSecurityContextHolder.getContext());
>>>>>>> af369660
    }

    /**
     * Converts a {@link Map} to a {@link MultiValueMap} that can be used to specify request parameters.
     *
     * @param <V> the type of the values, will be converted to String using {@link Object#toString()}.
     * @param map the normal Java map to convert. Use e.g. one of the {@link Map#of()} methods to get one. Must not contain null.
     * @return a {@link MultiValueMap} that can be passed to requests as parameters
     */
    public static <V> MultiValueMap<String, String> parameters(Map<String, V> map) {
        MultiValueMap<String, String> multiMap = new LinkedMultiValueMap<>();
        map.forEach((key, value) -> {
            Objects.requireNonNull(key, "paremeter key must not be null");
            Objects.requireNonNull(value, "paremeter value must not be null");
            multiMap.add(key, value.toString());
        });
        return multiMap;
    }

    /**
     * The Security Context gets cleared after a REST call.
     * To prevent issues with further queries and rest calls in a test we restore the security context from the test security context holder
     */
<<<<<<< HEAD
    public void restoreSecurityContext() {
        SecurityContextHolder.setContext(TestSecurityContextHolder.getContext());
=======
    private static void verifyExpectedResponseHeaders(Map<String, String> expectedResponseHeaders, MvcResult res) {
        if (expectedResponseHeaders != null) {
            for (Map.Entry<String, String> responseHeader : expectedResponseHeaders.entrySet()) {
                assertThat(res.getResponse().getHeaderValues(responseHeader.getKey()).getFirst()).isEqualTo(responseHeader.getValue());
            }
        }
>>>>>>> af369660
    }
}<|MERGE_RESOLUTION|>--- conflicted
+++ resolved
@@ -359,23 +359,8 @@
         return postWithResponseBody(path, body, true, responseType, expectedStatus, null, null);
     }
 
-<<<<<<< HEAD
-    /**
-     * Verifies the expected response headers against the actual response headers.
-     *
-     * @param expectedResponseHeaders a map containing the expected response headers
-     * @param res                     the {@link MvcResult} containing the actual response headers
-     */
-    private static void verifyExpectedResponseHeaders(Map<String, String> expectedResponseHeaders, MvcResult res) {
-        if (expectedResponseHeaders != null) {
-            for (Map.Entry<String, String> responseHeader : expectedResponseHeaders.entrySet()) {
-                assertThat(res.getResponse().getHeaderValues(responseHeader.getKey()).getFirst()).isEqualTo(responseHeader.getValue());
-            }
-        }
-=======
     public <T> String postWithResponseBodyString(String path, T body, HttpStatus expectedStatus) throws Exception {
         return postWithResponseBodyString(path, body, expectedStatus, null, null, new LinkedMultiValueMap<>());
->>>>>>> af369660
     }
 
     public <T, R> List<R> postListWithResponseBody(String path, T body, Class<R> responseType, HttpStatus expectedStatus) throws Exception {
@@ -765,17 +750,12 @@
         restoreSecurityContext();
     }
 
-<<<<<<< HEAD
-    public <T> String postWithResponseBodyString(String path, T body, HttpStatus expectedStatus) throws Exception {
-        return postWithResponseBodyString(path, body, expectedStatus, null, null, new LinkedMultiValueMap<>());
-=======
     /**
      * The Security Context gets cleared after a REST call.
      * To prevent issues with further queries and rest calls in a test we restore the security context from the test security context holder
      */
     public void restoreSecurityContext() {
         SecurityContextHolder.setContext(TestSecurityContextHolder.getContext());
->>>>>>> af369660
     }
 
     /**
@@ -796,19 +776,16 @@
     }
 
     /**
-     * The Security Context gets cleared after a REST call.
-     * To prevent issues with further queries and rest calls in a test we restore the security context from the test security context holder
-     */
-<<<<<<< HEAD
-    public void restoreSecurityContext() {
-        SecurityContextHolder.setContext(TestSecurityContextHolder.getContext());
-=======
+     * Verifies the expected response headers against the actual response headers.
+     *
+     * @param expectedResponseHeaders a map containing the expected response headers
+     * @param res                     the {@link MvcResult} containing the actual response headers
+     */
     private static void verifyExpectedResponseHeaders(Map<String, String> expectedResponseHeaders, MvcResult res) {
         if (expectedResponseHeaders != null) {
             for (Map.Entry<String, String> responseHeader : expectedResponseHeaders.entrySet()) {
                 assertThat(res.getResponse().getHeaderValues(responseHeader.getKey()).getFirst()).isEqualTo(responseHeader.getValue());
             }
         }
->>>>>>> af369660
     }
 }