package de.tum.in.www1.artemis.programmingexercise;

import static de.tum.in.www1.artemis.config.Constants.PROGRAMMING_SUBMISSION_RESOURCE_API_PATH;
import static de.tum.in.www1.artemis.domain.enumeration.ExerciseMode.TEAM;
import static de.tum.in.www1.artemis.service.programming.ProgrammingExerciseExportService.EXPORTED_EXERCISE_DETAILS_FILE_PREFIX;
import static de.tum.in.www1.artemis.service.programming.ProgrammingExerciseExportService.EXPORTED_EXERCISE_PROBLEM_STATEMENT_FILE_PREFIX;
import static de.tum.in.www1.artemis.web.rest.ProgrammingExerciseResource.Endpoints.*;
import static org.assertj.core.api.Assertions.assertThat;
import static org.awaitility.Awaitility.await;
import static org.junit.jupiter.api.Assertions.*;
import static org.mockito.ArgumentMatchers.*;
import static org.mockito.Mockito.*;

import java.io.IOException;
import java.net.MalformedURLException;
import java.nio.file.Files;
import java.nio.file.Path;
import java.time.ZonedDateTime;
import java.util.*;
import java.util.stream.Collectors;

import org.awaitility.Awaitility;
import org.eclipse.jgit.api.Git;
import org.eclipse.jgit.api.errors.GitAPIException;
import org.eclipse.jgit.api.errors.InvalidRemoteException;
import org.eclipse.jgit.diff.DiffEntry;
import org.eclipse.jgit.lib.ConfigConstants;
import org.eclipse.jgit.lib.ObjectReader;
import org.eclipse.jgit.lib.Repository;
import org.eclipse.jgit.revwalk.RevCommit;
import org.eclipse.jgit.treewalk.CanonicalTreeParser;
import org.jetbrains.annotations.NotNull;
import org.springframework.beans.factory.annotation.Autowired;
import org.springframework.beans.factory.annotation.Qualifier;
import org.springframework.beans.factory.annotation.Value;
import org.springframework.http.HttpHeaders;
import org.springframework.http.HttpStatus;
import org.springframework.stereotype.Service;
import org.springframework.util.LinkedMultiValueMap;

import de.tum.in.www1.artemis.domain.*;
import de.tum.in.www1.artemis.domain.enumeration.*;
import de.tum.in.www1.artemis.domain.exam.ExerciseGroup;
import de.tum.in.www1.artemis.domain.participation.Participant;
import de.tum.in.www1.artemis.domain.participation.ProgrammingExerciseStudentParticipation;
import de.tum.in.www1.artemis.exception.GitException;
import de.tum.in.www1.artemis.exception.VersionControlException;
import de.tum.in.www1.artemis.repository.*;
import de.tum.in.www1.artemis.security.Role;
import de.tum.in.www1.artemis.service.CourseExamExportService;
import de.tum.in.www1.artemis.service.FileService;
import de.tum.in.www1.artemis.service.ParticipationService;
import de.tum.in.www1.artemis.service.connectors.ContinuousIntegrationService;
import de.tum.in.www1.artemis.service.connectors.GitService;
import de.tum.in.www1.artemis.service.connectors.VersionControlService;
import de.tum.in.www1.artemis.service.connectors.bamboo.dto.BambooBuildResultDTO;
import de.tum.in.www1.artemis.service.programming.ProgrammingLanguageFeature;
import de.tum.in.www1.artemis.service.scheduled.AutomaticProgrammingExerciseCleanupService;
import de.tum.in.www1.artemis.service.user.PasswordService;
import de.tum.in.www1.artemis.util.*;
import de.tum.in.www1.artemis.util.GitUtilService.MockFileRepositoryUrl;
import de.tum.in.www1.artemis.web.rest.ParticipationResource;

/**
 * Note: this class should be independent of the actual VCS and CIS and contains common test logic for both scenarios:
 * 1) Bamboo + Bitbucket
 * 2) Jenkins + Gitlab
 */
@Service
public class ProgrammingExerciseTestService {

    @Autowired
    private DatabaseUtilService database;

    @Autowired
    private RequestUtilService request;

    @Autowired
    private GitService gitService;

    @Autowired
    private ProgrammingExerciseRepository programmingExerciseRepository;

    @Autowired
    private TeamRepository teamRepository;

    @Autowired
    private UserRepository userRepo;

    @Autowired
    private CourseRepository courseRepository;

    @Autowired
    private ExamRepository examRepository;

    @Autowired
    private StaticCodeAnalysisCategoryRepository staticCodeAnalysisCategoryRepository;

    @Autowired
    private ParticipationService participationService;

    @Autowired
    private ProgrammingExerciseStudentParticipationRepository programmingExerciseStudentParticipationRepository;

    @Autowired
    private ParticipationRepository participationRepository;

    @Autowired
    private SubmissionRepository submissionRepository;

    @Autowired
    @Qualifier("staticCodeAnalysisConfiguration")
    private Map<ProgrammingLanguage, List<StaticCodeAnalysisDefaultCategory>> staticCodeAnalysisDefaultConfigurations;

    @Autowired
    private PasswordService passwordService;

    @Autowired
    private ZipFileTestUtilService zipFileTestUtilService;

    @Autowired(required = false)
    private AutomaticProgrammingExerciseCleanupService automaticProgrammingExerciseCleanupService;

    @Value("${artemis.lti.user-prefix-edx:#{null}}")
    private Optional<String> userPrefixEdx;

<<<<<<< HEAD
    @Value("${artemis.course-archives-path}")
    private String courseArchivesDirPath;

    @Autowired
    private FileService fileService;

    @Autowired
    private CourseExamExportService courseExamExportService;
=======
    @Autowired
    private AuxiliaryRepositoryRepository auxiliaryRepositoryRepository;
>>>>>>> 4a744812

    public Course course;

    public ProgrammingExercise exercise;

    public ProgrammingExercise examExercise;

    public static final int numberOfStudents = 12;

    public static final String studentLogin = "student1";

    public static final String teamShortName = "team1";

    public static final String REPO_BASE_URL = "/api/repository/";

    public static final String PARTICIPATION_BASE_URL = "/api/participations/";

    public LocalRepository exerciseRepo = new LocalRepository();

    public LocalRepository testRepo = new LocalRepository();

    public LocalRepository solutionRepo = new LocalRepository();

    public LocalRepository auxRepo = new LocalRepository();

    public LocalRepository sourceExerciseRepo = new LocalRepository();

    public LocalRepository sourceTestRepo = new LocalRepository();

    public LocalRepository sourceSolutionRepo = new LocalRepository();

    public LocalRepository sourceAuxRepo = new LocalRepository();

    public LocalRepository studentRepo = new LocalRepository();

    public LocalRepository studentTeamRepo = new LocalRepository();

    private VersionControlService versionControlService;

    private MockDelegate mockDelegate;

    public List<User> setupTestUsers(int numberOfStudents, int numberOfTutors, int numberOfEditors, int numberOfInstructors) {
        return database.addUsers(ProgrammingExerciseTestService.numberOfStudents + numberOfStudents, numberOfTutors + 1, numberOfEditors + 1, numberOfInstructors + 1);
    }

    public void setup(MockDelegate mockDelegate, VersionControlService versionControlService, ContinuousIntegrationService continuousIntegrationService) throws Exception {
        this.mockDelegate = mockDelegate;
        this.versionControlService = versionControlService;

        course = database.addEmptyCourse();
        ExerciseGroup exerciseGroup = database.addExerciseGroupWithExamAndCourse(true);
        examExercise = ModelFactory.generateProgrammingExerciseForExam(exerciseGroup);
        exercise = ModelFactory.generateProgrammingExercise(ZonedDateTime.now().minusDays(1), ZonedDateTime.now().plusDays(7), course);

        exerciseRepo.configureRepos("exerciseLocalRepo", "exerciseOriginRepo");
        testRepo.configureRepos("testLocalRepo", "testOriginRepo");
        solutionRepo.configureRepos("solutionLocalRepo", "solutionOriginRepo");
        auxRepo.configureRepos("auxLocalRepo", "auxOriginRepo");
        sourceExerciseRepo.configureRepos("sourceExerciseLocalRepo", "sourceExerciseOriginRepo");
        sourceTestRepo.configureRepos("sourceTestLocalRepo", "sourceTestOriginRepo");
        sourceSolutionRepo.configureRepos("sourceSolutionLocalRepo", "sourceSolutionOriginRepo");
        sourceAuxRepo.configureRepos("sourceAuxLocalRepo", "sourceAuxOriginRepo");
        studentRepo.configureRepos("studentRepo", "studentOriginRepo");
        studentTeamRepo.configureRepos("studentTeamRepo", "studentTeamOriginRepo");

        setupRepositoryMocks(exercise, exerciseRepo, solutionRepo, testRepo, auxRepo);
        setupRepositoryMocksParticipant(exercise, studentLogin, studentRepo);
        setupRepositoryMocksParticipant(exercise, teamShortName, studentTeamRepo);
    }

    public void tearDown() throws Exception {
        database.resetDatabase();
        exerciseRepo.resetLocalRepo();
        testRepo.resetLocalRepo();
        solutionRepo.resetLocalRepo();
        sourceExerciseRepo.resetLocalRepo();
        sourceTestRepo.resetLocalRepo();
        sourceSolutionRepo.resetLocalRepo();
        sourceAuxRepo.resetLocalRepo();
        studentRepo.resetLocalRepo();
        studentTeamRepo.resetLocalRepo();
    }

    public void setupRepositoryMocks(ProgrammingExercise exercise) throws Exception {
        setupRepositoryMocks(exercise, exerciseRepo, solutionRepo, testRepo, auxRepo);
    }

    /**
     * Mocks the access and interaction with repository mocks on the local file system.
     *
     * @param exercise for which mock repositories should be created
     * @param exerciseRepository represents exercise template code repository
     * @param solutionRepository represents exercise solution code repository
     * @param testRepository represents exercise test code repository
     * @param auxRepository represents an arbitrary template code repository
     * @throws Exception in case any repository url is malformed or the GitService fails
     */
    public void setupRepositoryMocks(ProgrammingExercise exercise, LocalRepository exerciseRepository, LocalRepository solutionRepository, LocalRepository testRepository,
            LocalRepository auxRepository) throws Exception {
        final var projectKey = exercise.getProjectKey();

        final var exerciseRepoName = exercise.generateRepositoryName(RepositoryType.TEMPLATE);
        final var solutionRepoName = exercise.generateRepositoryName(RepositoryType.SOLUTION);
        final var testRepoName = exercise.generateRepositoryName(RepositoryType.TESTS);
        final var auxRepoName = exercise.generateRepositoryName("auxrepo");

        var exerciseRepoTestUrl = new MockFileRepositoryUrl(exerciseRepository.originRepoFile);
        var testRepoTestUrl = new MockFileRepositoryUrl(testRepository.originRepoFile);
        var solutionRepoTestUrl = new MockFileRepositoryUrl(solutionRepository.originRepoFile);
        var auxRepoTestUrl = new MockFileRepositoryUrl(auxRepository.originRepoFile);

        doReturn(exerciseRepoTestUrl).when(versionControlService).getCloneRepositoryUrl(projectKey, exerciseRepoName);
        doReturn(testRepoTestUrl).when(versionControlService).getCloneRepositoryUrl(projectKey, testRepoName);
        doReturn(solutionRepoTestUrl).when(versionControlService).getCloneRepositoryUrl(projectKey, solutionRepoName);
        doReturn(auxRepoTestUrl).when(versionControlService).getCloneRepositoryUrl(projectKey, auxRepoName);

        doReturn(gitService.getExistingCheckedOutRepositoryByLocalPath(exerciseRepository.localRepoFile.toPath(), null)).when(gitService)
                .getOrCheckoutRepository(exerciseRepoTestUrl, true);
        doReturn(gitService.getExistingCheckedOutRepositoryByLocalPath(testRepository.localRepoFile.toPath(), null)).when(gitService).getOrCheckoutRepository(testRepoTestUrl,
                true);
        doReturn(gitService.getExistingCheckedOutRepositoryByLocalPath(solutionRepository.localRepoFile.toPath(), null)).when(gitService)
                .getOrCheckoutRepository(solutionRepoTestUrl, true);
        doReturn(gitService.getExistingCheckedOutRepositoryByLocalPath(auxRepository.localRepoFile.toPath(), null)).when(gitService).getOrCheckoutRepository(auxRepoTestUrl, true);
        doNothing().when(gitService).pushSourceToTargetRepo(any(), any());
        doNothing().when(gitService).combineAllCommitsOfRepositoryIntoOne(any());

        // we need separate mocks with VcsRepositoryUrl here because MockFileRepositoryUrl and VcsRepositoryUrl do not seem to be compatible here
        mockDelegate.mockGetRepositorySlugFromRepositoryUrl(exerciseRepoName, exerciseRepoTestUrl);
        mockDelegate.mockGetRepositorySlugFromRepositoryUrl(testRepoName, testRepoTestUrl);
        mockDelegate.mockGetRepositorySlugFromRepositoryUrl(solutionRepoName, solutionRepoTestUrl);
        mockDelegate.mockGetRepositorySlugFromRepositoryUrl(auxRepoName, auxRepoTestUrl);

        mockDelegate.mockGetProjectKeyFromRepositoryUrl(projectKey, exerciseRepoTestUrl);
        mockDelegate.mockGetProjectKeyFromRepositoryUrl(projectKey, testRepoTestUrl);
        mockDelegate.mockGetProjectKeyFromRepositoryUrl(projectKey, solutionRepoTestUrl);
        mockDelegate.mockGetProjectKeyFromRepositoryUrl(projectKey, auxRepoTestUrl);

        mockDelegate.mockGetRepositoryPathFromRepositoryUrl(projectKey + "/" + exerciseRepoName, exerciseRepoTestUrl);
        mockDelegate.mockGetRepositoryPathFromRepositoryUrl(projectKey + "/" + testRepoName, testRepoTestUrl);
        mockDelegate.mockGetRepositoryPathFromRepositoryUrl(projectKey + "/" + solutionRepoName, solutionRepoTestUrl);
        mockDelegate.mockGetRepositoryPathFromRepositoryUrl(projectKey + "/" + auxRepoName, auxRepoTestUrl);

        mockDelegate.mockGetProjectKeyFromAnyUrl(projectKey);
    }

    /**
     * can be invoked for teams and students
     */
    public void setupRepositoryMocksParticipant(ProgrammingExercise exercise, String participantName, LocalRepository studentRepo) throws Exception {
        final var projectKey = exercise.getProjectKey();
        String participantRepoName = projectKey.toLowerCase() + "-" + participantName;
        var participantRepoTestUrl = getMockFileRepositoryUrl(studentRepo);
        doReturn(participantRepoTestUrl).when(versionControlService).getCloneRepositoryUrl(projectKey, participantRepoName);
        doReturn(gitService.getExistingCheckedOutRepositoryByLocalPath(studentRepo.localRepoFile.toPath(), null)).when(gitService).getOrCheckoutRepository(participantRepoTestUrl,
                true);
        doNothing().when(gitService).pushSourceToTargetRepo(any(), any());
        mockDelegate.mockGetRepositorySlugFromRepositoryUrl(participantRepoName, participantRepoTestUrl);
        mockDelegate.mockGetProjectKeyFromRepositoryUrl(projectKey, participantRepoTestUrl);
        mockDelegate.mockGetRepositoryPathFromRepositoryUrl(projectKey + "/" + participantRepoName, participantRepoTestUrl);
    }

    public MockFileRepositoryUrl getMockFileRepositoryUrl(LocalRepository repository) throws MalformedURLException {
        return new MockFileRepositoryUrl(repository.originRepoFile);
    }

    // TEST
    public void createProgrammingExercise_sequential_validExercise_created(ProgrammingLanguage programmingLanguage) throws Exception {
        exercise = ModelFactory.generateProgrammingExercise(ZonedDateTime.now().minusDays(1), ZonedDateTime.now().plusDays(7), course, programmingLanguage);
        exercise.setSequentialTestRuns(true);
        setupRepositoryMocks(exercise, exerciseRepo, solutionRepo, testRepo, auxRepo);
        mockDelegate.mockConnectorRequestsForSetup(exercise, false);
        validateProgrammingExercise(request.postWithResponseBody(ROOT + SETUP, exercise, ProgrammingExercise.class, HttpStatus.CREATED));
    }

    // TEST
    public void createProgrammingExercise_mode_validExercise_created(ExerciseMode mode) throws Exception {
        exercise.setMode(mode);
        mockDelegate.mockConnectorRequestsForSetup(exercise, false);
        validateProgrammingExercise(request.postWithResponseBody(ROOT + SETUP, exercise, ProgrammingExercise.class, HttpStatus.CREATED));
    }

    // TEST
    public void createProgrammingExercise_programmingLanguage_validExercise_created(ProgrammingLanguage language, ProgrammingLanguageFeature programmingLanguageFeature)
            throws Exception {
        exercise.setProgrammingLanguage(language);
        if (language == ProgrammingLanguage.SWIFT) {
            exercise.setPackageName("swiftTest");
        }
        exercise.setProjectType(programmingLanguageFeature.getProjectTypes().size() > 0 ? programmingLanguageFeature.getProjectTypes().get(0) : null);
        mockDelegate.mockConnectorRequestsForSetup(exercise, false);
        validateProgrammingExercise(request.postWithResponseBody(ROOT + SETUP, exercise, ProgrammingExercise.class, HttpStatus.CREATED));
    }

    // TEST
    public void createProgrammingExercise_validExercise_bonusPointsIsNull() throws Exception {
        exercise.setBonusPoints(null);
        mockDelegate.mockConnectorRequestsForSetup(exercise, false);
        var generatedExercise = request.postWithResponseBody(ROOT + SETUP, exercise, ProgrammingExercise.class);
        var savedExercise = programmingExerciseRepository.findById(generatedExercise.getId()).get();
        assertThat(generatedExercise.getBonusPoints()).isEqualTo(0D);
        assertThat(savedExercise.getBonusPoints()).isEqualTo(0D);
    }

    // TEST
    public void createProgrammingExercise_validExercise_withStaticCodeAnalysis(ProgrammingLanguage language, ProgrammingLanguageFeature programmingLanguageFeature)
            throws Exception {
        exercise.setStaticCodeAnalysisEnabled(true);
        exercise.setProgrammingLanguage(language);
        if (language == ProgrammingLanguage.SWIFT) {
            exercise.setPackageName("swiftTest");
        }
        exercise.setProjectType(programmingLanguageFeature.getProjectTypes().size() > 0 ? programmingLanguageFeature.getProjectTypes().get(0) : null);
        mockDelegate.mockConnectorRequestsForSetup(exercise, false);
        var generatedExercise = request.postWithResponseBody(ROOT + SETUP, exercise, ProgrammingExercise.class);

        exercise.setId(generatedExercise.getId());
        assertThat(exercise).isEqualTo(generatedExercise);
        var staticCodeAnalysisCategories = staticCodeAnalysisCategoryRepository.findByExerciseId(generatedExercise.getId());
        assertThat(staticCodeAnalysisCategories).usingRecursiveFieldByFieldElementComparator().usingElementComparatorIgnoringFields("id", "exercise")
                .isEqualTo(staticCodeAnalysisDefaultConfigurations.get(exercise.getProgrammingLanguage()));
        staticCodeAnalysisDefaultConfigurations.get(exercise.getProgrammingLanguage()).forEach(config -> config.getCategoryMappings().forEach(mapping -> {
            assertThat(mapping.getTool()).isNotNull();
            assertThat(mapping.getCategory()).isNotNull();
        }));
    }

    // TEST
    public void createProgrammingExercise_failToCreateProjectInCi() throws Exception {
        exercise.setMode(ExerciseMode.INDIVIDUAL);
        mockDelegate.mockConnectorRequestsForSetup(exercise, true);
        var programmingExercise = request.postWithResponseBody(ROOT + SETUP, exercise, ProgrammingExercise.class, HttpStatus.INTERNAL_SERVER_ERROR);
        assertThat(programmingExercise).isNull();
    }

    // TEST
    public void createProgrammingExerciseForExam_validExercise_created() throws Exception {
        setupRepositoryMocks(examExercise, exerciseRepo, solutionRepo, testRepo, auxRepo);

        mockDelegate.mockConnectorRequestsForSetup(examExercise, false);
        final var generatedExercise = request.postWithResponseBody(ROOT + SETUP, examExercise, ProgrammingExercise.class, HttpStatus.CREATED);

        examExercise.setId(generatedExercise.getId());
        assertThat(examExercise).isEqualTo(generatedExercise);
        assertThat(programmingExerciseRepository.count()).isEqualTo(1);
    }

    private void commonImportSetup(ProgrammingExercise sourceExercise) {
        // TODO: make sure that the local and remote repos of the origin exercise include the correct files so that the template upgrade service is invoked correctly
    }

    private void addAuxiliaryRepositoryToProgrammingExercise(ProgrammingExercise sourceExercise) throws MalformedURLException {
        AuxiliaryRepository repository = database.addAuxiliaryRepositoryToExercise(sourceExercise);
        var url = versionControlService.getCloneRepositoryUrl(sourceExercise.getProjectKey(), new MockFileRepositoryUrl(sourceAuxRepo.originRepoFile).toString());
        repository.setRepositoryUrl(url.toString());
        auxiliaryRepositoryRepository.save(repository);
    }

    // TEST
    public void importExercise_created(ProgrammingLanguage programmingLanguage, boolean recreateBuildPlans, boolean addAuxRepos) throws Exception {
        boolean staticCodeAnalysisEnabled = programmingLanguage == ProgrammingLanguage.JAVA || programmingLanguage == ProgrammingLanguage.SWIFT;
        // Setup exercises for import
        ProgrammingExercise sourceExercise = database.addCourseWithOneProgrammingExerciseAndStaticCodeAnalysisCategories(programmingLanguage);
        sourceExercise.setStaticCodeAnalysisEnabled(staticCodeAnalysisEnabled);
        database.addTestCasesToProgrammingExercise(sourceExercise);
        database.addHintsToExercise(sourceExercise);
        database.addHintsToProblemStatement(sourceExercise);
        sourceExercise = database.loadProgrammingExerciseWithEagerReferences(sourceExercise);
        commonImportSetup(sourceExercise);
        ProgrammingExercise exerciseToBeImported = ModelFactory.generateToBeImportedProgrammingExercise("ImportTitle", "imported", sourceExercise, database.addEmptyCourse());
        exerciseToBeImported.setStaticCodeAnalysisEnabled(staticCodeAnalysisEnabled);
        if (addAuxRepos) {
            addAuxiliaryRepositoryToProgrammingExercise(sourceExercise);
        }
        // Mock requests
        mockDelegate.mockConnectorRequestsForImport(sourceExercise, exerciseToBeImported, recreateBuildPlans);
        setupRepositoryMocks(sourceExercise, sourceExerciseRepo, sourceSolutionRepo, sourceTestRepo, sourceAuxRepo);
        setupRepositoryMocks(exerciseToBeImported, exerciseRepo, solutionRepo, testRepo, auxRepo);

        // Create request parameters
        var params = new LinkedMultiValueMap<String, String>();
        params.add("recreateBuildPlans", String.valueOf(recreateBuildPlans));

        // Import the exercise and load all referenced entities
        var importedExercise = request.postWithResponseBody(ROOT + IMPORT.replace("{sourceExerciseId}", sourceExercise.getId().toString()), exerciseToBeImported,
                ProgrammingExercise.class, params, HttpStatus.OK);
        importedExercise = database.loadProgrammingExerciseWithEagerReferences(importedExercise);

        if (staticCodeAnalysisEnabled) {
            // Assert correct creation of static code analysis categories
            var importedCategoryIds = importedExercise.getStaticCodeAnalysisCategories().stream().map(StaticCodeAnalysisCategory::getId).collect(Collectors.toList());
            var sourceCategoryIds = sourceExercise.getStaticCodeAnalysisCategories().stream().map(StaticCodeAnalysisCategory::getId).collect(Collectors.toList());
            assertThat(importedCategoryIds).doesNotContainAnyElementsOf(sourceCategoryIds);
            assertThat(importedExercise.getStaticCodeAnalysisCategories()).usingRecursiveFieldByFieldElementComparator().usingElementComparatorIgnoringFields("id", "exercise")
                    .containsExactlyInAnyOrderElementsOf(sourceExercise.getStaticCodeAnalysisCategories());
        }

        // Assert correct creation of test cases
        var importedTestCaseIds = importedExercise.getTestCases().stream().map(ProgrammingExerciseTestCase::getId).collect(Collectors.toList());
        var sourceTestCaseIds = sourceExercise.getTestCases().stream().map(ProgrammingExerciseTestCase::getId).collect(Collectors.toList());
        assertThat(importedTestCaseIds).doesNotContainAnyElementsOf(sourceTestCaseIds);
        assertThat(importedExercise.getTestCases()).usingRecursiveFieldByFieldElementComparator().usingElementComparatorIgnoringFields("id", "exercise")
                .containsExactlyInAnyOrderElementsOf(sourceExercise.getTestCases());

        // Assert correct creation of hints
        var importedHintIds = importedExercise.getExerciseHints().stream().map(ExerciseHint::getId).collect(Collectors.toList());
        var sourceHintIds = sourceExercise.getExerciseHints().stream().map(ExerciseHint::getId).collect(Collectors.toList());
        assertThat(importedHintIds).doesNotContainAnyElementsOf(sourceHintIds);
        assertThat(importedExercise.getExerciseHints()).usingRecursiveFieldByFieldElementComparator().usingElementComparatorIgnoringFields("id", "exercise")
                .containsExactlyInAnyOrderElementsOf(sourceExercise.getExerciseHints());
    }

    // TEST
    public void importExercise_enablePlanFails() throws Exception {
        // Setup exercises for import
        ProgrammingExercise sourceExercise = database.addCourseWithOneProgrammingExerciseAndStaticCodeAnalysisCategories();
        commonImportSetup(sourceExercise);
        // database.addTestCasesToProgrammingExercise(sourceExercise);
        sourceExercise = database.loadProgrammingExerciseWithEagerReferences(sourceExercise);
        ProgrammingExercise exerciseToBeImported = ModelFactory.generateToBeImportedProgrammingExercise("ImportTitle", "imported", sourceExercise, database.addEmptyCourse());

        // Mock requests
        mockDelegate.mockImportProgrammingExerciseWithFailingEnablePlan(sourceExercise, exerciseToBeImported, true, true);
        setupRepositoryMocks(sourceExercise, sourceExerciseRepo, sourceSolutionRepo, sourceTestRepo, sourceAuxRepo);
        setupRepositoryMocks(exerciseToBeImported, exerciseRepo, solutionRepo, testRepo, auxRepo);

        // Create request
        var params = new LinkedMultiValueMap<String, String>();
        params.add("recreateBuildPlans", "false");
        params.add("updateTemplate", "true");
        exerciseToBeImported = request.postWithResponseBody(ROOT + IMPORT.replace("{sourceExerciseId}", sourceExercise.getId().toString()), exerciseToBeImported,
                ProgrammingExercise.class, params, HttpStatus.OK);

        assertThat(exerciseToBeImported).isNotNull();
    }

    // TEST
    public void importExercise_planDoesntExist() throws Exception {
        // Setup exercises for import
        ProgrammingExercise sourceExercise = database.addCourseWithOneProgrammingExerciseAndStaticCodeAnalysisCategories();
        commonImportSetup(sourceExercise);
        // database.addTestCasesToProgrammingExercise(sourceExercise);
        sourceExercise = database.loadProgrammingExerciseWithEagerReferences(sourceExercise);
        ProgrammingExercise exerciseToBeImported = ModelFactory.generateToBeImportedProgrammingExercise("ImportTitle", "imported", sourceExercise, database.addEmptyCourse());

        // Mock requests
        mockDelegate.mockImportProgrammingExerciseWithFailingEnablePlan(sourceExercise, exerciseToBeImported, false, false);
        setupRepositoryMocks(sourceExercise, sourceExerciseRepo, sourceSolutionRepo, sourceTestRepo, sourceAuxRepo);
        setupRepositoryMocks(exerciseToBeImported, exerciseRepo, solutionRepo, testRepo, auxRepo);

        // Create request
        var params = new LinkedMultiValueMap<String, String>();
        params.add("recreateBuildPlans", "false");
        params.add("updateTemplate", "true");
        exerciseToBeImported = request.postWithResponseBody(ROOT + IMPORT.replace("{sourceExerciseId}", sourceExercise.getId().toString()), exerciseToBeImported,
                ProgrammingExercise.class, params, HttpStatus.OK);

        assertThat(exerciseToBeImported).isNotNull();
    }

    // TEST
    public void testImportProgrammingExercise_team_modeChange() throws Exception {
        // Setup exercises for import
        ProgrammingExercise sourceExercise = database.addCourseWithOneProgrammingExerciseAndStaticCodeAnalysisCategories();
        sourceExercise.setMode(ExerciseMode.INDIVIDUAL);
        database.addTestCasesToProgrammingExercise(sourceExercise);
        database.addHintsToExercise(sourceExercise);
        database.addHintsToProblemStatement(sourceExercise);
        sourceExercise = database.loadProgrammingExerciseWithEagerReferences(sourceExercise);
        sourceExercise.setCourse(sourceExercise.getCourseViaExerciseGroupOrCourseMember());
        programmingExerciseRepository.save(sourceExercise);
        database.loadProgrammingExerciseWithEagerReferences(sourceExercise);

        ProgrammingExercise exerciseToBeImported = ModelFactory.generateToBeImportedProgrammingExercise("ImportTitle", "imported", sourceExercise, database.addEmptyCourse());
        exerciseToBeImported.setMode(TEAM);
        var teamAssignmentConfig = new TeamAssignmentConfig();
        teamAssignmentConfig.setExercise(exerciseToBeImported);
        teamAssignmentConfig.setMinTeamSize(1);
        teamAssignmentConfig.setMaxTeamSize(10);
        exerciseToBeImported.setTeamAssignmentConfig(teamAssignmentConfig);

        // Mock requests
        mockDelegate.mockConnectorRequestsForImport(sourceExercise, exerciseToBeImported, false);
        setupRepositoryMocks(sourceExercise, sourceExerciseRepo, sourceSolutionRepo, sourceTestRepo, sourceAuxRepo);
        setupRepositoryMocks(exerciseToBeImported, exerciseRepo, solutionRepo, testRepo, auxRepo);

        exerciseToBeImported = request.postWithResponseBody(ROOT + IMPORT.replace("{sourceExerciseId}", sourceExercise.getId().toString()), exerciseToBeImported,
                ProgrammingExercise.class, HttpStatus.OK);
        assertEquals(TEAM, exerciseToBeImported.getMode());
        assertEquals(teamAssignmentConfig.getMinTeamSize(), exerciseToBeImported.getTeamAssignmentConfig().getMinTeamSize());
        assertEquals(teamAssignmentConfig.getMaxTeamSize(), exerciseToBeImported.getTeamAssignmentConfig().getMaxTeamSize());
        assertEquals(0, teamRepository.findAllByExerciseIdWithEagerStudents(exerciseToBeImported, null).size());

        sourceExercise = database.loadProgrammingExerciseWithEagerReferences(sourceExercise);
        assertEquals(ExerciseMode.INDIVIDUAL, sourceExercise.getMode());
        assertNull(sourceExercise.getTeamAssignmentConfig());
        assertEquals(0, teamRepository.findAllByExerciseIdWithEagerStudents(sourceExercise, null).size());
    }

    // TEST
    public void testImportProgrammingExercise_individual_modeChange() throws Exception {
        // Setup exercises for import
        ProgrammingExercise sourceExercise = database.addCourseWithOneProgrammingExerciseAndStaticCodeAnalysisCategories();
        sourceExercise.setMode(TEAM);
        database.addTestCasesToProgrammingExercise(sourceExercise);
        database.addHintsToExercise(sourceExercise);
        database.addHintsToProblemStatement(sourceExercise);
        sourceExercise = database.loadProgrammingExerciseWithEagerReferences(sourceExercise);
        var teamAssignmentConfig = new TeamAssignmentConfig();
        teamAssignmentConfig.setExercise(sourceExercise);
        teamAssignmentConfig.setMinTeamSize(1);
        teamAssignmentConfig.setMaxTeamSize(10);
        sourceExercise.setTeamAssignmentConfig(teamAssignmentConfig);
        sourceExercise.setCourse(sourceExercise.getCourseViaExerciseGroupOrCourseMember());
        programmingExerciseRepository.save(sourceExercise);
        teamRepository.save(sourceExercise, new Team());
        database.loadProgrammingExerciseWithEagerReferences(sourceExercise);

        ProgrammingExercise exerciseToBeImported = ModelFactory.generateToBeImportedProgrammingExercise("ImportTitle", "imported", sourceExercise, database.addEmptyCourse());
        exerciseToBeImported.setMode(ExerciseMode.INDIVIDUAL);

        // Mock requests
        mockDelegate.mockConnectorRequestsForImport(sourceExercise, exerciseToBeImported, false);
        setupRepositoryMocks(sourceExercise, sourceExerciseRepo, sourceSolutionRepo, sourceTestRepo, sourceAuxRepo);
        setupRepositoryMocks(exerciseToBeImported, exerciseRepo, solutionRepo, testRepo, auxRepo);

        exerciseToBeImported = request.postWithResponseBody(ROOT + IMPORT.replace("{sourceExerciseId}", sourceExercise.getId().toString()), exerciseToBeImported,
                ProgrammingExercise.class, HttpStatus.OK);

        assertEquals(ExerciseMode.INDIVIDUAL, exerciseToBeImported.getMode());
        assertNull(exerciseToBeImported.getTeamAssignmentConfig());
        assertEquals(0, teamRepository.findAllByExerciseIdWithEagerStudents(exerciseToBeImported, null).size());

        sourceExercise = database.loadProgrammingExerciseWithEagerReferences(sourceExercise);
        assertEquals(TEAM, sourceExercise.getMode());
        assertEquals(1, teamRepository.findAllByExerciseIdWithEagerStudents(sourceExercise, null).size());
    }

    // TEST
    public void testImportProgrammingExercise_scaChange() throws Exception {
        // Setup exercises for import
        ProgrammingExercise sourceExercise = database.addCourseWithOneProgrammingExerciseAndStaticCodeAnalysisCategories();
        database.addTestCasesToProgrammingExercise(sourceExercise);
        sourceExercise = database.loadProgrammingExerciseWithEagerReferences(sourceExercise);
        ProgrammingExercise exerciseToBeImported = ModelFactory.generateToBeImportedProgrammingExercise("ImportTitle", "imported", sourceExercise, database.addEmptyCourse());

        // Mock requests
        mockDelegate.mockConnectorRequestsForImport(sourceExercise, exerciseToBeImported, true);
        setupRepositoryMocks(sourceExercise, sourceExerciseRepo, sourceSolutionRepo, sourceTestRepo, sourceAuxRepo);
        setupRepositoryMocks(exerciseToBeImported, exerciseRepo, solutionRepo, testRepo, auxRepo);

        // Create request
        var params = new LinkedMultiValueMap<String, String>();
        params.add("recreateBuildPlans", "true");
        params.add("updateTemplate", "true");
        exerciseToBeImported = request.postWithResponseBody(ROOT + IMPORT.replace("{sourceExerciseId}", sourceExercise.getId().toString()), exerciseToBeImported,
                ProgrammingExercise.class, params, HttpStatus.OK);

        // Assertions
        assertThat(exerciseToBeImported.isStaticCodeAnalysisEnabled()).isTrue();
        assertThat(exerciseToBeImported.getStaticCodeAnalysisCategories()).isEmpty();
        assertThat(exerciseToBeImported.getMaxStaticCodeAnalysisPenalty()).isNull();
    }

    public void testImportProgrammingExercise_scaChange_activated() throws Exception {
        // Setup exercises for import
        ProgrammingExercise sourceExercise = (ProgrammingExercise) database.addCourseWithOneProgrammingExercise(false).getExercises().iterator().next();
        database.addTestCasesToProgrammingExercise(sourceExercise);
        sourceExercise = database.loadProgrammingExerciseWithEagerReferences(sourceExercise);
        ProgrammingExercise exerciseToBeImported = ModelFactory.generateToBeImportedProgrammingExercise("ImportTitle", "imported", sourceExercise, database.addEmptyCourse());
        exerciseToBeImported.setStaticCodeAnalysisEnabled(true);
        exerciseToBeImported.setMaxStaticCodeAnalysisPenalty(80);

        // Mock requests
        mockDelegate.mockConnectorRequestsForImport(sourceExercise, exerciseToBeImported, true);
        setupRepositoryMocks(sourceExercise, sourceExerciseRepo, sourceSolutionRepo, sourceTestRepo, sourceAuxRepo);
        setupRepositoryMocks(exerciseToBeImported, exerciseRepo, solutionRepo, testRepo, auxRepo);

        // Create request
        var params = new LinkedMultiValueMap<String, String>();
        params.add("recreateBuildPlans", "true");
        params.add("updateTemplate", "true");
        exerciseToBeImported = request.postWithResponseBody(ROOT + IMPORT.replace("{sourceExerciseId}", sourceExercise.getId().toString()), exerciseToBeImported,
                ProgrammingExercise.class, params, HttpStatus.OK);

        // Assertions
        var staticCodeAnalysisCategories = staticCodeAnalysisCategoryRepository.findByExerciseId(exerciseToBeImported.getId());
        assertThat(exerciseToBeImported.isStaticCodeAnalysisEnabled()).isTrue();
        assertThat(staticCodeAnalysisCategories).usingRecursiveFieldByFieldElementComparator().usingElementComparatorOnFields("name", "state", "penalty", "maxPenalty")
                .isEqualTo(staticCodeAnalysisDefaultConfigurations.get(exercise.getProgrammingLanguage()));
        assertThat(exerciseToBeImported.getMaxStaticCodeAnalysisPenalty()).isEqualTo(80);
    }

    // TEST
    public void createProgrammingExercise_validExercise_structureOracle() throws Exception {
        structureOracle(exercise);
    }

    // TEST
    public void createProgrammingExercise_noTutors_created() throws Exception {
        course.setTeachingAssistantGroupName(null);
        courseRepository.save(course);
        mockDelegate.mockConnectorRequestsForSetup(exercise, false);
        final var generatedExercise = request.postWithResponseBody(ROOT + SETUP, exercise, ProgrammingExercise.class, HttpStatus.CREATED);
        validateProgrammingExercise(generatedExercise);
    }

    // TEST
    public void startProgrammingExercise_correctInitializationState(ExerciseMode exerciseMode) throws Exception {
        final Course course = setupCourseWithProgrammingExercise(exerciseMode);
        var user = userRepo.findOneByLogin(studentLogin).orElseThrow();
        Participant participant = user;
        if (exerciseMode == TEAM) {
            participant = setupTeam(user);
        }
        mockDelegate.mockConnectorRequestsForStartParticipation(exercise, participant.getParticipantIdentifier(), participant.getParticipants(), true, HttpStatus.CREATED);
        final var path = ParticipationResource.Endpoints.ROOT + ParticipationResource.Endpoints.START_PARTICIPATION.replace("{courseId}", String.valueOf(course.getId()))
                .replace("{exerciseId}", String.valueOf(exercise.getId()));
        final var participation = request.postWithResponseBody(path, null, ProgrammingExerciseStudentParticipation.class, HttpStatus.CREATED);
        assertThat(participation.getInitializationState()).as("Participation should be initialized").isEqualTo(InitializationState.INITIALIZED);
    }

    // TEST
    public void startProgrammingExerciseAutomaticallyCreateEdxUser_correctInitializationState() throws Exception {
        var user = userRepo.findOneByLogin(studentLogin).orElseThrow();
        user.setLogin("edx_student1");
        user = userRepo.save(user);

        final Course course = setupCourseWithProgrammingExercise(ExerciseMode.INDIVIDUAL);
        Participant participant = user;

        mockDelegate.mockConnectorRequestsForStartParticipation(exercise, participant.getParticipantIdentifier(), participant.getParticipants(), false, HttpStatus.CREATED);

        final var path = ParticipationResource.Endpoints.ROOT + ParticipationResource.Endpoints.START_PARTICIPATION.replace("{courseId}", String.valueOf(course.getId()))
                .replace("{exerciseId}", String.valueOf(exercise.getId()));
        final var participation = request.postWithResponseBody(path, null, ProgrammingExerciseStudentParticipation.class, HttpStatus.CREATED);
        assertThat(participation.getInitializationState()).as("Participation should be initialized").isEqualTo(InitializationState.INITIALIZED);
    }

    private Course setupCourseWithProgrammingExercise(ExerciseMode exerciseMode) {
        final var course = exercise.getCourseViaExerciseGroupOrCourseMember();
        exercise.setMode(exerciseMode);
        programmingExerciseRepository.save(exercise);
        database.addTemplateParticipationForProgrammingExercise(exercise);
        database.addSolutionParticipationForProgrammingExercise(exercise);
        return course;
    }

    // TEST
    public void resumeProgrammingExercise_doesNotExist(ExerciseMode exerciseMode) throws Exception {
        final Course course = setupCourseWithProgrammingExercise(exerciseMode);
        request.putWithResponseBody("/api/courses/" + course.getId() + "/exercises/" + exercise.getId() + "/resume-programming-participation", null,
                ProgrammingExerciseStudentParticipation.class, HttpStatus.NOT_FOUND);
    }

    // TEST
    public void resumeProgrammingExercise_correctInitializationState(ExerciseMode exerciseMode) throws Exception {
        var participation = createStudentParticipationWithSubmission(exerciseMode);

        // These will be updated when the participation is resumed.
        participation.setInitializationState(InitializationState.INACTIVE);
        participation.setBuildPlanId(null);
        programmingExerciseStudentParticipationRepository.saveAndFlush(participation);

        var participant = participation.getParticipant();
        mockDelegate.mockConnectorRequestsForResumeParticipation(exercise, participant.getParticipantIdentifier(), participant.getParticipants(), true);

        participation = request.putWithResponseBody("/api/courses/" + course.getId() + "/exercises/" + exercise.getId() + "/resume-programming-participation", null,
                ProgrammingExerciseStudentParticipation.class, HttpStatus.OK);

        assertThat(participation.getInitializationState()).as("Participation should be initialized").isEqualTo(InitializationState.INITIALIZED);
        assertThat(participation.getBuildPlanId()).as("Build Plan Id should be set")
                .isEqualTo(exercise.getProjectKey().toUpperCase() + "-" + participant.getParticipantIdentifier().toUpperCase());
    }

    // TEST
    public void resumeProgrammingExerciseByPushingIntoRepo_correctInitializationState(ExerciseMode exerciseMode, Object body) throws Exception {
        var participation = createStudentParticipationWithSubmission(exerciseMode);
        var participant = participation.getParticipant();

        mockDelegate.mockConnectorRequestsForResumeParticipation(exercise, participant.getParticipantIdentifier(), participant.getParticipants(), true);
        mockDelegate.mockNotifyPush(participation);

        // These will be updated when pushing a commit
        participation.setInitializationState(InitializationState.INACTIVE);
        participation.setBuildPlanId(null);
        programmingExerciseStudentParticipationRepository.saveAndFlush(participation);

        // Mock REST Call from the VCS for a new programming submission (happens as part of the webhook after pushing code to git)
        request.postWithoutLocation(PROGRAMMING_SUBMISSION_RESOURCE_API_PATH + participation.getId(), body, HttpStatus.OK, new HttpHeaders());

        // Fetch updated participation and assert
        ProgrammingExerciseStudentParticipation updatedParticipation = (ProgrammingExerciseStudentParticipation) participationRepository.findByIdElseThrow(participation.getId());
        assertThat(updatedParticipation.getInitializationState()).as("Participation should be initialized").isEqualTo(InitializationState.INITIALIZED);
        assertThat(updatedParticipation.getBuildPlanId()).as("Build Plan Id should be set")
                .isEqualTo(exercise.getProjectKey().toUpperCase() + "-" + participant.getParticipantIdentifier().toUpperCase());
    }

    // TEST
    public void resumeProgrammingExerciseByTriggeringBuild_correctInitializationState(ExerciseMode exerciseMode, SubmissionType submissionType) throws Exception {
        var participation = createStudentParticipationWithSubmission(exerciseMode);
        var participant = participation.getParticipant();

        mockDelegate.mockTriggerParticipationBuild(participation);
        // We need to mock the call again because we are triggering the build twice in order to verify that the submission isn't re-created
        mockDelegate.mockTriggerParticipationBuild(participation);

        // These will be updated when triggering a build
        participation.setInitializationState(InitializationState.INACTIVE);
        participation.setBuildPlanId(null);
        programmingExerciseStudentParticipationRepository.saveAndFlush(participation);

        // Construct trigger-build url and execute request
        submissionType = submissionType == null ? SubmissionType.MANUAL : submissionType;
        String url = "/api/programming-submissions/" + participation.getId() + "/trigger-build?submissionType=" + submissionType.name();
        request.postWithoutLocation(url, null, HttpStatus.OK, new HttpHeaders());

        // Fetch updated participation and assert
        ProgrammingExerciseStudentParticipation updatedParticipation = (ProgrammingExerciseStudentParticipation) participationRepository.findByIdElseThrow(participation.getId());
        assertThat(updatedParticipation.getInitializationState()).as("Participation should be initialized").isEqualTo(InitializationState.INITIALIZED);
        assertThat(updatedParticipation.getBuildPlanId()).as("Build Plan Id should be set")
                .isEqualTo(exercise.getProjectKey().toUpperCase() + "-" + participant.getParticipantIdentifier().toUpperCase());

        // Trigger the build again and make sure no new submission is created
        request.postWithoutLocation(url, null, HttpStatus.OK, new HttpHeaders());
        var submissions = submissionRepository.findAll();
        assertThat(submissions.size()).isEqualTo(1);
    }

    // TEST
    public void resumeProgrammingExerciseByTriggeringFailedBuild_correctInitializationState(ExerciseMode exerciseMode, boolean buildPlanExists) throws Exception {
        var participation = createStudentParticipationWithSubmission(exerciseMode);
        var participant = participation.getParticipant();

        mockDelegate.mockTriggerFailedBuild(participation);
        // We need to mock the call again because we are triggering the build twice in order to verify that the submission isn't re-created
        mockDelegate.mockTriggerFailedBuild(participation);

        // These will be updated triggering a failed build
        participation.setInitializationState(InitializationState.INACTIVE);
        participation.setBuildPlanId(!buildPlanExists ? null : participation.getBuildPlanId());
        programmingExerciseStudentParticipationRepository.saveAndFlush(participation);

        if (!buildPlanExists) {
            mockDelegate.mockConnectorRequestsForResumeParticipation(exercise, participant.getParticipantIdentifier(), participant.getParticipants(), true);
            participation = request.putWithResponseBody("/api/courses/" + course.getId() + "/exercises/" + exercise.getId() + "/resume-programming-participation", null,
                    ProgrammingExerciseStudentParticipation.class, HttpStatus.OK);
        }

        // Construct trigger-build url and execute request
        String url = "/api/programming-submissions/" + participation.getId() + "/trigger-failed-build";
        request.postWithoutLocation(url, null, HttpStatus.OK, new HttpHeaders());

        // Fetch updated participation and assert
        ProgrammingExerciseStudentParticipation updatedParticipation = (ProgrammingExerciseStudentParticipation) participationRepository.findByIdElseThrow(participation.getId());
        assertThat(updatedParticipation.getInitializationState()).as("Participation should be initialized").isEqualTo(InitializationState.INITIALIZED);
        assertThat(updatedParticipation.getBuildPlanId()).as("Build Plan Id should be set")
                .isEqualTo(exercise.getProjectKey().toUpperCase() + "-" + participant.getParticipantIdentifier().toUpperCase());

        // Trigger the build again and make sure no new submission is created
        request.postWithoutLocation(url, null, HttpStatus.OK, new HttpHeaders());
        var submissions = submissionRepository.findAll();
        assertThat(submissions.size()).isEqualTo(1);
    }

    // TEST
    public void resumeProgrammingExerciseByTriggeringInstructorBuild_correctInitializationState(ExerciseMode exerciseMode) throws Exception {
        var participation = createStudentParticipationWithSubmission(exerciseMode);
        var participant = participation.getParticipant();

        mockDelegate.mockTriggerInstructorBuildAll(participation);
        // We need to mock the call again because we are triggering the build twice in order to verify that the submission isn't re-created
        mockDelegate.mockTriggerInstructorBuildAll(participation);

        // These will be updated triggering a failed build
        participation.setInitializationState(InitializationState.INACTIVE);
        participation.setBuildPlanId(null);
        programmingExerciseStudentParticipationRepository.saveAndFlush(participation);

        var url = "/api/programming-exercises/" + exercise.getId() + "/trigger-instructor-build-all";
        request.postWithoutLocation(url, null, HttpStatus.OK, new HttpHeaders());
        Awaitility.setDefaultTimeout(java.time.Duration.ofSeconds(20));
        await().until(() -> programmingExerciseRepository.findWithTemplateAndSolutionParticipationTeamAssignmentConfigCategoriesById(exercise.getId()).isPresent());

        // Fetch updated participation and assert
        ProgrammingExerciseStudentParticipation updatedParticipation = (ProgrammingExerciseStudentParticipation) participationRepository.findByIdElseThrow(participation.getId());
        assertThat(updatedParticipation.getInitializationState()).as("Participation should be initialized").isEqualTo(InitializationState.INITIALIZED);
        assertThat(updatedParticipation.getBuildPlanId()).as("Build Plan Id should be set")
                .isEqualTo(exercise.getProjectKey().toUpperCase() + "-" + participant.getParticipantIdentifier().toUpperCase());

        // Trigger the build again and make sure no new submission is created
        request.postWithoutLocation(url, null, HttpStatus.OK, new HttpHeaders());
        var submissions = submissionRepository.findAll();
        assertThat(submissions.size()).isEqualTo(1);
    }

    // Test
    public void exportInstructorRepositories_shouldReturnFile() throws Exception {
        String zip = exportInstructorRepository("TEMPLATE", exerciseRepo, HttpStatus.OK);
        assertThat(zip).isNotNull();

        zip = exportInstructorRepository("SOLUTION", solutionRepo, HttpStatus.OK);
        assertThat(zip).isNotNull();

        zip = exportInstructorRepository("TESTS", testRepo, HttpStatus.OK);
        assertThat(zip).isNotNull();
    }

    // Test
    public void exportInstructorRepositories_forbidden() throws Exception {
        // change the group name to enforce a HttpStatus forbidden after having accessed the endpoint
        course.setInstructorGroupName("test");
        courseRepository.save(course);
        exportInstructorRepository("TEMPLATE", exerciseRepo, HttpStatus.FORBIDDEN);
        exportInstructorRepository("SOLUTION", solutionRepo, HttpStatus.FORBIDDEN);
        exportInstructorRepository("TESTS", testRepo, HttpStatus.FORBIDDEN);
    }

    private String exportInstructorRepository(String repositoryType, LocalRepository localRepository, HttpStatus expectedStatus) throws Exception {
        generateProgrammingExerciseForExport();

        var vcsUrl = exercise.getRepositoryURL(RepositoryType.valueOf(repositoryType));
        Repository repository = gitService.getExistingCheckedOutRepositoryByLocalPath(localRepository.localRepoFile.toPath(), null);
        disableAutoGC(repository);
        createAndCommitDummyFileInLocalRepository(localRepository, "some-file.java");
        doReturn(repository).when(gitService).getOrCheckoutRepository(eq(vcsUrl), anyString(), anyBoolean());

        var url = "/api/programming-exercises/" + exercise.getId() + "/export-instructor-repository/" + repositoryType;
        return request.get(url, expectedStatus, String.class);
    }

    // Test
    public void exportProgrammingExerciseInstructorMaterial_shouldReturnFile() throws Exception {
        var zipFile = exportProgrammingExerciseInstructorMaterial(HttpStatus.OK);
        // Assure, that the zip folder is already created and not 'in creation' which would lead to a failure when extracting it in the next step
        await().until(zipFile::exists);
        assertThat(zipFile).isNotNull();

        // Recursively unzip the exported file, to make sure there is no erroneous content
        zipFileTestUtilService.extractZipFileRecursively(zipFile.getAbsolutePath());
        String extractedZipDir = zipFile.getPath().substring(0, zipFile.getPath().length() - 4);

        // Check that the contents we created exist in the unzipped exported folder
        var listOfIncludedFiles = Files.walk(Path.of(extractedZipDir)).filter(Files::isRegularFile).map(Path::getFileName).collect(Collectors.toList());
        assertThat(listOfIncludedFiles.stream().anyMatch((filename) -> filename.toString().matches(".*-exercise.zip"))).isTrue();
        assertThat(listOfIncludedFiles.stream().anyMatch((filename) -> filename.toString().matches(".*-solution.zip"))).isTrue();
        assertThat(listOfIncludedFiles.stream().anyMatch((filename) -> filename.toString().matches(".*-tests.zip"))).isTrue();
        assertThat(listOfIncludedFiles.stream().anyMatch((filename) -> filename.toString().matches(EXPORTED_EXERCISE_PROBLEM_STATEMENT_FILE_PREFIX + ".*.md"))).isTrue();
        assertThat(listOfIncludedFiles.stream().anyMatch((filename) -> filename.toString().matches(EXPORTED_EXERCISE_DETAILS_FILE_PREFIX + ".*.json"))).isTrue();
    }

    // Test
    public void exportProgrammingExerciseInstructorMaterial_forbidden() throws Exception {
        // change the group name to enforce a HttpStatus forbidden after having accessed the endpoint
        course.setInstructorGroupName("test");
        courseRepository.save(course);
        exportProgrammingExerciseInstructorMaterial(HttpStatus.FORBIDDEN);
    }

    private java.io.File exportProgrammingExerciseInstructorMaterial(HttpStatus expectedStatus) throws Exception {
        generateProgrammingExerciseForExport();

        // Mock template repo
        Repository templateRepository = gitService.getExistingCheckedOutRepositoryByLocalPath(exerciseRepo.localRepoFile.toPath(), null);
        createAndCommitDummyFileInLocalRepository(exerciseRepo, "Template.java");
        doReturn(templateRepository).when(gitService).getOrCheckoutRepository(eq(exercise.getRepositoryURL(RepositoryType.TEMPLATE)), anyString(), anyBoolean());

        // Mock solution repo
        Repository solutionRepository = gitService.getExistingCheckedOutRepositoryByLocalPath(solutionRepo.localRepoFile.toPath(), null);
        createAndCommitDummyFileInLocalRepository(solutionRepo, "Solution.java");
        doReturn(solutionRepository).when(gitService).getOrCheckoutRepository(eq(exercise.getRepositoryURL(RepositoryType.SOLUTION)), anyString(), anyBoolean());

        // Mock tests repo
        Repository testsRepository = gitService.getExistingCheckedOutRepositoryByLocalPath(testRepo.localRepoFile.toPath(), null);
        createAndCommitDummyFileInLocalRepository(testRepo, "Tests.java");
        doReturn(testsRepository).when(gitService).getOrCheckoutRepository(eq(exercise.getRepositoryURL(RepositoryType.TESTS)), anyString(), anyBoolean());

        var url = "/api/programming-exercises/" + exercise.getId() + "/export-instructor-exercise";
        return request.getFile(url, expectedStatus, new LinkedMultiValueMap<>());
    }

    private void generateProgrammingExerciseForExport() {
        exercise = programmingExerciseRepository.save(exercise);
        exercise = database.addTemplateParticipationForProgrammingExercise(exercise);
        exercise = database.addSolutionParticipationForProgrammingExercise(exercise);
        exercise = programmingExerciseRepository.findWithTemplateAndSolutionParticipationById(exercise.getId()).get();
    }

    // Test
    public void testArchiveCourseWithProgrammingExercise() throws Exception {
        course.setEndDate(ZonedDateTime.now().minusMinutes(4));
        course.setCourseArchivePath(null);
        course.setExercises(Set.of(exercise));
        courseRepository.save(course);

        // Create a programming exercise with solution, template, and tests participations
        exercise = programmingExerciseRepository.save(exercise);
        exercise = database.addTemplateParticipationForProgrammingExercise(exercise);
        exercise = database.addSolutionParticipationForProgrammingExercise(exercise);
        database.addTestCasesToProgrammingExercise(exercise);

        // Add student participation
        exercise = programmingExerciseRepository.findWithTemplateAndSolutionParticipationById(exercise.getId()).get();
        var participation = database.addStudentParticipationForProgrammingExercise(exercise, studentLogin);

        // Mock student repo
        Repository studentRepository = gitService.getExistingCheckedOutRepositoryByLocalPath(studentRepo.localRepoFile.toPath(), null);
        disableAutoGC(studentRepository);
        createAndCommitDummyFileInLocalRepository(studentRepo, "HelloWorld.java");
        doReturn(studentRepository).when(gitService).getOrCheckoutRepository(eq(participation.getVcsRepositoryUrl()), anyString(), anyBoolean());

        // Mock template repo
        Repository templateRepository = gitService.getExistingCheckedOutRepositoryByLocalPath(exerciseRepo.localRepoFile.toPath(), null);
        disableAutoGC(templateRepository);
        createAndCommitDummyFileInLocalRepository(exerciseRepo, "Template.java");
        doReturn(templateRepository).when(gitService).getOrCheckoutRepository(eq(exercise.getRepositoryURL(RepositoryType.TEMPLATE)), anyString(), anyBoolean());

        // Mock solution repo
        Repository solutionRepository = gitService.getExistingCheckedOutRepositoryByLocalPath(solutionRepo.localRepoFile.toPath(), null);
        disableAutoGC(solutionRepository);
        createAndCommitDummyFileInLocalRepository(solutionRepo, "Solution.java");
        doReturn(solutionRepository).when(gitService).getOrCheckoutRepository(eq(exercise.getRepositoryURL(RepositoryType.SOLUTION)), anyString(), anyBoolean());

        // Mock tests repo
        Repository testsRepository = gitService.getExistingCheckedOutRepositoryByLocalPath(testRepo.localRepoFile.toPath(), null);
        disableAutoGC(testsRepository);
        createAndCommitDummyFileInLocalRepository(testRepo, "Tests.java");
        doReturn(testsRepository).when(gitService).getOrCheckoutRepository(eq(exercise.getRepositoryURL(RepositoryType.TESTS)), anyString(), anyBoolean());

        request.put("/api/courses/" + course.getId() + "/archive", null, HttpStatus.OK);
        await().until(() -> courseRepository.findById(course.getId()).get().getCourseArchivePath() != null);

        var updatedCourse = courseRepository.findByIdElseThrow(course.getId());
        assertThat(updatedCourse.getCourseArchivePath()).isNotEmpty();

    }

    // Test
    public void testExportCourseCannotExportSingleParticipationInterruptException() throws Exception {
        createCourseWithProgrammingExerciseAndParticipationWithFiles();
        testExportCourseWithFaultyParticipationCannotGetOrCheckoutRepository(new InterruptedException("interruptedException"));
    }

    // Test
    public void testExportCourseCannotExportSingleParticipationGitApiException() throws Exception {
        createCourseWithProgrammingExerciseAndParticipationWithFiles();
        testExportCourseWithFaultyParticipationCannotGetOrCheckoutRepository(new InvalidRemoteException("InvalidRemoteException"));
    }

    // Test
    public void testExportCourseCannotExportSingleParticipationGitException() throws Exception {
        createCourseWithProgrammingExerciseAndParticipationWithFiles();
        testExportCourseWithFaultyParticipationCannotGetOrCheckoutRepository(new GitException("GitException"));
    }

    private void testExportCourseWithFaultyParticipationCannotGetOrCheckoutRepository(Exception exceptionToThrow) throws IOException, GitAPIException, InterruptedException {
        var participation = database.addStudentParticipationForProgrammingExercise(exercise, "student2");

        // Mock error when exporting a participation
        doThrow(exceptionToThrow).when(gitService).getOrCheckoutRepository(eq(participation.getVcsRepositoryUrl()), anyString(), anyBoolean());

        course = courseRepository.findByIdWithExercisesAndLecturesElseThrow(course.getId());
        List<String> errors = new ArrayList<>();
        var optionalExportedCourse = courseExamExportService.exportCourse(course, courseArchivesDirPath, errors);
        assertThat(optionalExportedCourse).isPresent();

        // Extract the archive
        Path archivePath = optionalExportedCourse.get();
        zipFileTestUtilService.extractZipFileRecursively(archivePath.toString());
        String extractedArchiveDir = archivePath.toString().substring(0, archivePath.toString().length() - 4);

        // Check that the dummy files we created exist in the archive
        var filenames = Files.walk(Path.of(extractedArchiveDir)).filter(Files::isRegularFile).map(Path::getFileName).collect(Collectors.toList());
        assertThat(filenames).contains(Path.of("Template.java"));
        assertThat(filenames).contains(Path.of("Solution.java"));
        assertThat(filenames).contains(Path.of("Tests.java"));
        assertThat(filenames).contains(Path.of("HelloWorld.java"));
    }

    private Course createCourseWithProgrammingExerciseAndParticipationWithFiles() throws GitAPIException, IOException, InterruptedException {
        course.setEndDate(ZonedDateTime.now().minusMinutes(4));
        course.setCourseArchivePath(null);
        course.setExercises(Set.of(exercise));
        course = courseRepository.save(course);

        // Create a programming exercise with solution, template, and tests participations
        exercise = programmingExerciseRepository.save(exercise);
        exercise = database.addTemplateParticipationForProgrammingExercise(exercise);
        exercise = database.addSolutionParticipationForProgrammingExercise(exercise);
        database.addTestCasesToProgrammingExercise(exercise);

        // Add student participation
        exercise = programmingExerciseRepository.findWithTemplateAndSolutionParticipationById(exercise.getId()).get();
        var participation = database.addStudentParticipationForProgrammingExercise(exercise, studentLogin);

        // Mock student repo
        Repository studentRepository = gitService.getExistingCheckedOutRepositoryByLocalPath(studentRepo.localRepoFile.toPath(), null);
        disableAutoGC(studentRepository);
        createAndCommitDummyFileInLocalRepository(studentRepo, "HelloWorld.java");
        doReturn(studentRepository).when(gitService).getOrCheckoutRepository(eq(participation.getVcsRepositoryUrl()), anyString(), anyBoolean());

        // Mock template repo
        Repository templateRepository = gitService.getExistingCheckedOutRepositoryByLocalPath(exerciseRepo.localRepoFile.toPath(), null);
        disableAutoGC(templateRepository);
        createAndCommitDummyFileInLocalRepository(exerciseRepo, "Template.java");
        doReturn(templateRepository).when(gitService).getOrCheckoutRepository(eq(exercise.getRepositoryURL(RepositoryType.TEMPLATE)), anyString(), anyBoolean());

        // Mock solution repo
        Repository solutionRepository = gitService.getExistingCheckedOutRepositoryByLocalPath(solutionRepo.localRepoFile.toPath(), null);
        disableAutoGC(solutionRepository);
        createAndCommitDummyFileInLocalRepository(solutionRepo, "Solution.java");
        doReturn(solutionRepository).when(gitService).getOrCheckoutRepository(eq(exercise.getRepositoryURL(RepositoryType.SOLUTION)), anyString(), anyBoolean());

        // Mock tests repo
        Repository testsRepository = gitService.getExistingCheckedOutRepositoryByLocalPath(testRepo.localRepoFile.toPath(), null);
        disableAutoGC(testsRepository);
        createAndCommitDummyFileInLocalRepository(testRepo, "Tests.java");
        doReturn(testsRepository).when(gitService).getOrCheckoutRepository(eq(exercise.getRepositoryURL(RepositoryType.TESTS)), anyString(), anyBoolean());

        return course;
    }

    /**
     * Disables auto garbage collection for the given repository.
     *
     * @param repository the repository
     */
    public void disableAutoGC(org.eclipse.jgit.lib.Repository repository) {
        // See https://www.eclipse.org/lists/jgit-dev/msg03734.html
        repository.getConfig().setInt(ConfigConstants.CONFIG_GC_SECTION, null, ConfigConstants.CONFIG_KEY_AUTO, 0);
        repository.getConfig().setBoolean(ConfigConstants.CONFIG_GC_SECTION, null, ConfigConstants.CONFIG_KEY_AUTODETACH, false);
        repository.getConfig().setInt(ConfigConstants.CONFIG_GC_SECTION, null, ConfigConstants.CONFIG_KEY_AUTOPACKLIMIT, 0);
    }

    /**
     * Creates a dummy file in the repository and commits it locally
     * without pushing it.
     *
     * @param localRepository the repository
     * @param filename the file to create
     * @throws IOException when the file cannot be created
     * @throws GitAPIException when git can't add or commit the file
     */
    public void createAndCommitDummyFileInLocalRepository(LocalRepository localRepository, String filename) throws IOException, GitAPIException {
        var file = Path.of(localRepository.localRepoFile.toPath().toString(), filename);
        if (!Files.exists(file)) {
            Files.createFile(file);
        }
        localRepository.localGit.add().addFilepattern(file.getFileName().toString()).call();
        localRepository.localGit.commit().setMessage("Added testfile").call();
    }

    // Test
    public void testDownloadCourseArchiveAsInstructor() throws Exception {
        // Archive the course and wait until it's complete
        testArchiveCourseWithProgrammingExercise();

        // Download the archive
        var archive = request.getFile("/api/courses/" + course.getId() + "/download-archive", HttpStatus.OK, new LinkedMultiValueMap<>());
        assertThat(archive).isNotNull();
        assertThat(archive).exists();

        // Extract the archive
        zipFileTestUtilService.extractZipFileRecursively(archive.getAbsolutePath());
        String extractedArchiveDir = archive.getPath().substring(0, archive.getPath().length() - 4);

        // Check that the dummy files we created exist in the archive
        var filenames = Files.walk(Path.of(extractedArchiveDir)).filter(Files::isRegularFile).map(Path::getFileName).collect(Collectors.toList());
        assertThat(filenames).contains(Path.of("HelloWorld.java"));
        assertThat(filenames).contains(Path.of("Template.java"));
        assertThat(filenames).contains(Path.of("Solution.java"));
        assertThat(filenames).contains(Path.of("Tests.java"));
    }

    private ProgrammingExerciseStudentParticipation createStudentParticipationWithSubmission(ExerciseMode exerciseMode) throws Exception {
        setupCourseWithProgrammingExercise(exerciseMode);
        User user = userRepo.findOneByLogin(ProgrammingExerciseTestService.studentLogin).orElseThrow();

        ProgrammingExerciseStudentParticipation participation;
        if (exerciseMode == TEAM) {
            var team = setupTeam(user);
            participation = database.addTeamParticipationForProgrammingExercise(exercise, team);
            // prepare for the mock scenario, so that the empty commit will work properly
            participation.setRepositoryUrl(getMockFileRepositoryUrl(studentTeamRepo).getURL().toString());
        }
        else {
            participation = database.addStudentParticipationForProgrammingExercise(exercise, user.getParticipantIdentifier());
            // prepare for the mock scenario, so that the empty commit will work properly
            participation.setRepositoryUrl(getMockFileRepositoryUrl(studentRepo).getURL().toString());
        }

        ProgrammingSubmission submission = new ProgrammingSubmission();
        submission.setSubmissionDate(ZonedDateTime.now().minusMinutes(4));
        submission.setSubmitted(true);
        submission.setCommitHash(TestConstants.COMMIT_HASH_STRING);
        submission.setType(SubmissionType.MANUAL);
        database.addSubmission(participation, submission);

        return participation;
    }

    @NotNull
    private Team setupTeam(User user) {
        // create a team for the user (necessary condition before starting an exercise)
        Set<User> students = Set.of(user);
        Team team = new Team().name("Team 1").shortName(teamShortName).exercise(exercise).students(students);
        team = teamRepository.save(exercise, team);
        assertThat(team.getStudents()).as("Student was correctly added to team").hasSize(1);
        return team;
    }

    // TEST
    public void startProgrammingExerciseStudentSubmissionFailedWithBuildlog() throws Exception {
        final var course = getCourseForExercise();
        User user = userRepo.findOneByLogin(studentLogin).orElseThrow();
        mockDelegate.mockConnectorRequestsForStartParticipation(exercise, user.getParticipantIdentifier(), Set.of(user), true, HttpStatus.CREATED);
        final var participation = createUserParticipation(course);

        // create a submission which fails
        database.createProgrammingSubmission(participation, true);

        mockDelegate.resetMockProvider();

        var log1 = new BambooBuildResultDTO.BambooBuildLogEntryDTO(ZonedDateTime.now(), "java.lang.AssertionError: BubbleSort does not sort correctly");
        var log2 = new BambooBuildResultDTO.BambooBuildLogEntryDTO(ZonedDateTime.now(), "[INFO] Test");
        var log3 = new BambooBuildResultDTO.BambooBuildLogEntryDTO(ZonedDateTime.now(), "[WARNING]");
        var log4 = new BambooBuildResultDTO.BambooBuildLogEntryDTO(ZonedDateTime.now(), "[ERROR] [Help 1]");
        var log5 = new BambooBuildResultDTO.BambooBuildLogEntryDTO(ZonedDateTime.now(), "[ERROR] To see the full stack trace of the errors\"");
        var log6 = new BambooBuildResultDTO.BambooBuildLogEntryDTO(ZonedDateTime.now(), "Unable to publish artifact");
        var log7 = new BambooBuildResultDTO.BambooBuildLogEntryDTO(ZonedDateTime.now(), "NOTE: Picked up JDK_JAVA_OPTIONS");
        var log8 = new BambooBuildResultDTO.BambooBuildLogEntryDTO(ZonedDateTime.now(), "[ERROR] Failed to execute goal org.apache.maven.plugins:maven-checkstyle-plugin");
        var log9 = new BambooBuildResultDTO.BambooBuildLogEntryDTO(ZonedDateTime.now(), "[INFO] Downloading error");
        var log10 = new BambooBuildResultDTO.BambooBuildLogEntryDTO(ZonedDateTime.now(), "[INFO] Downloaded error");

        var logs = List.of(log1, log2, log3, log4, log5, log6, log7, log8, log9, log10);
        // get the failed build log
        mockDelegate.mockGetBuildLogs(participation, logs);
        var buildLogs = request.get(REPO_BASE_URL + participation.getId() + "/buildlogs", HttpStatus.OK, List.class);

        assertThat(participation.getInitializationState()).as("Participation should be initialized").isEqualTo(InitializationState.INITIALIZED);
        // some build logs have been filtered out
        assertThat(buildLogs.size()).as("Failed build log was created").isEqualTo(1);
    }

    // TEST
    public void startProgrammingExerciseStudentRetrieveEmptyArtifactPage() throws Exception {
        final var course = getCourseForExercise();
        User user = userRepo.findOneByLogin(studentLogin).orElseThrow();
        mockDelegate.mockConnectorRequestsForStartParticipation(exercise, user.getParticipantIdentifier(), Set.of(user), true, HttpStatus.CREATED);

        final var participation = createUserParticipation(course);

        // create a submission
        database.createProgrammingSubmission(participation, false);

        mockDelegate.resetMockProvider();
        mockDelegate.mockRetrieveArtifacts(participation);

        var artifact = request.get(PARTICIPATION_BASE_URL + participation.getId() + "/buildArtifact", HttpStatus.OK, byte[].class);

        assertThat(participation.getInitializationState()).as("Participation should be initialized").isEqualTo(InitializationState.INITIALIZED);
        assertThat(artifact).as("No build artifact available for this plan").isEmpty();
    }

    // TEST
    public void repositoryAccessIsAdded_whenStudentIsAddedToTeam() throws Exception {
        setupTeamExercise();

        // Create a team with students
        Set<User> students = new HashSet<>(userRepo.findAllInGroupWithAuthorities("tumuser"));
        Team team = new Team().name("Team 1").shortName(teamShortName).exercise(exercise).students(students);
        team = teamRepository.save(exercise, team);

        assertThat(team.getStudents()).as("Students were correctly added to team").hasSize(numberOfStudents);

        // Set up mockRetrieveArtifacts requests for start participation
        mockDelegate.mockConnectorRequestsForStartParticipation(exercise, team.getParticipantIdentifier(), team.getStudents(), true, HttpStatus.CREATED);

        // Add a new student to the team
        User newStudent = ModelFactory.generateActivatedUsers("new-student", new String[] { "tumuser", "testgroup" }, Set.of(new Authority(Role.STUDENT.getAuthority())), 1).get(0);
        newStudent = userRepo.save(newStudent);
        team.addStudents(newStudent);

        // Mock repository write permission give call
        mockDelegate.mockRepositoryWritePermissions(team, newStudent, exercise, HttpStatus.OK);

        // Start participation with original team
        participationService.startExercise(exercise, team, false);

        // Update team with new student after participation has already started
        Team serverTeam = request.putWithResponseBody("/api/exercises/" + exercise.getId() + "/teams/" + team.getId(), team, Team.class, HttpStatus.OK);
        assertThat(serverTeam.getStudents()).as("Team students were updated correctly").hasSize(numberOfStudents + 1); // new student was added
    }

    // TEST
    public void repositoryAccessIsRemoved_whenStudentIsRemovedFromTeam() throws Exception {
        setupTeamExercise();

        // Create a team with students
        Set<User> students = new HashSet<>(userRepo.findAllInGroupWithAuthorities("tumuser"));
        Team team = new Team().name("Team 1").shortName(teamShortName).exercise(exercise).students(students);
        team = teamRepository.save(exercise, team);

        assertThat(team.getStudents()).as("Students were correctly added to team").hasSize(numberOfStudents);

        // Set up mockRetrieveArtifacts requests for start participation
        mockDelegate.mockConnectorRequestsForStartParticipation(exercise, team.getParticipantIdentifier(), team.getStudents(), true, HttpStatus.CREATED);

        // Remove the first student from the team
        User firstStudent = students.iterator().next();
        team.removeStudents(firstStudent);

        // Mock repository access removal call
        mockDelegate.mockRemoveRepositoryAccess(exercise, team, firstStudent);

        // Start participation with original team
        participationService.startExercise(exercise, team, false);

        // Update team with removed student
        Team serverTeam = request.putWithResponseBody("/api/exercises/" + exercise.getId() + "/teams/" + team.getId(), team, Team.class, HttpStatus.OK);
        assertThat(serverTeam.getStudents()).as("Team students were updated correctly").hasSize(numberOfStudents - 1); // first student was removed
    }

    // TEST
    public void configureRepository_createTeamUserWhenLtiUserIsNotExistent() throws Exception {
        setupTeamExercise();

        // create a team for the user (necessary condition before starting an exercise)
        final String edxUsername = userPrefixEdx.get() + "student";
        User edxStudent = ModelFactory.generateActivatedUsers(edxUsername, new String[] { "tumuser", "testgroup" }, Set.of(new Authority(Role.STUDENT.getAuthority())), 1).get(0);
        edxStudent.setPassword(passwordService.encryptPassword(edxStudent.getPassword()));
        edxStudent = userRepo.save(edxStudent);
        Team team = setupTeam(edxStudent);

        // Set up mock requests for start participation and that a lti user is not existent
        final boolean ltiUserExists = false;
        mockDelegate.mockConnectorRequestsForStartParticipation(exercise, team.getParticipantIdentifier(), team.getStudents(), ltiUserExists, HttpStatus.CREATED);

        // Start participation with original team
        participationService.startExercise(exercise, team, false);
    }

    // TEST
    public void copyRepository_testNotCreatedError() throws Exception {
        Team team = setupTeamForBadRequestForStartExercise();

        var participantRepoTestUrl = getMockFileRepositoryUrl(studentTeamRepo);
        final var teamLocalPath = studentTeamRepo.localRepoFile.toPath();
        doReturn(teamLocalPath).when(gitService).getDefaultLocalPathOfRepo(participantRepoTestUrl);
        doThrow(new InterruptedException()).when(gitService).getOrCheckoutRepositoryIntoTargetDirectory(any(), any(), anyBoolean());

        // the local repo should exist before startExercise()
        assertThat(Files.exists(teamLocalPath)).isTrue();
        // Start participation
        var exception = assertThrows(VersionControlException.class, () -> participationService.startExercise(exercise, team, false));
        // the directory of the repo should be deleted
        assertThat(Files.exists(teamLocalPath)).isFalse();
        // We cannot compare exception messages because each vcs has their own. Maybe simply checking that the exception is not empty is enough?
        assertThat(exception.getMessage()).isNotEmpty();
    }

    @NotNull
    private Team setupTeamForBadRequestForStartExercise() throws Exception {
        setupTeamExercise();

        // Create a team with students
        var student1 = database.getUserByLogin("student1");
        Team team = new Team().name("Team 1").shortName(teamShortName).exercise(exercise).students(Set.of(student1));
        team = teamRepository.save(exercise, team);

        assertThat(team.getStudents()).as("Student1 was correctly added to team").hasSize(1);

        // test for internal server error
        mockDelegate.mockCopyRepositoryForParticipation(exercise, team.getParticipantIdentifier());
        mockDelegate.mockRepositoryWritePermissions(team, student1, exercise, HttpStatus.BAD_REQUEST);
        return team;
    }

    private void setupTeamExercise() {
        exercise.setMode(TEAM);
        programmingExerciseRepository.save(exercise);
        database.addTemplateParticipationForProgrammingExercise(exercise);
        database.addSolutionParticipationForProgrammingExercise(exercise);
    }

    // TEST
    public void copyRepository_testConflictError() throws Exception {
        setupTeamExercise();

        // Create a team with students
        Set<User> students = new HashSet<>(userRepo.findAllInGroupWithAuthorities("tumuser"));
        Team team = new Team().name("Team 1").shortName(teamShortName).exercise(exercise).students(students);
        team = teamRepository.save(exercise, team);

        assertThat(team.getStudents()).as("Students were correctly added to team").hasSize(numberOfStudents);

        // test for Conflict exception
        mockDelegate.mockConnectorRequestsForStartParticipation(exercise, team.getParticipantIdentifier(), team.getStudents(), true, HttpStatus.CONFLICT);

        // Start participation
        participationService.startExercise(exercise, team, false);

        // TODO add assertions
    }

    // TEST
    public void configureRepository_testBadRequestError() throws Exception {
        Team team = setupTeamForBadRequestForStartExercise();

        // Start participation
        var exception = assertThrows(VersionControlException.class, () -> participationService.startExercise(exercise, team, false));
        // We cannot compare exception messages because each vcs has their own. Maybe simply checking that the exception is not empty is enough?
        assertThat(exception.getMessage()).isNotEmpty();
    }

    // TEST
    public void automaticCleanupBuildPlans() throws Exception {
        exercise = programmingExerciseRepository.save(exercise);
        examExercise = programmingExerciseRepository.save(examExercise);

        var exercise2 = ModelFactory.generateProgrammingExercise(ZonedDateTime.now().minusDays(5), ZonedDateTime.now().minusDays(4), course);
        exercise2.setBuildAndTestStudentSubmissionsAfterDueDate(ZonedDateTime.now().plusDays(1));
        exercise2 = programmingExerciseRepository.save(exercise2);

        var exercise3 = ModelFactory.generateProgrammingExercise(ZonedDateTime.now().minusDays(5), ZonedDateTime.now().minusDays(4), course);
        exercise3.setBuildAndTestStudentSubmissionsAfterDueDate(ZonedDateTime.now().minusDays(3));
        exercise3 = programmingExerciseRepository.save(exercise3);

        var exercise4 = ModelFactory.generateProgrammingExercise(ZonedDateTime.now().minusDays(5), ZonedDateTime.now().minusDays(4), course);
        exercise4.setPublishBuildPlanUrl(true);
        exercise4 = programmingExerciseRepository.save(exercise4);

        // Note participationXa will always be cleaned up, while participationXb will NOT be cleaned up

        // SuccessfulLatestResultAfter1Days
        var participation1a = createProgrammingParticipationWithSubmissionAndResult(exercise, "student1", 100D, ZonedDateTime.now().minusDays(2), true);
        var participation1b = createProgrammingParticipationWithSubmissionAndResult(exercise, "student2", 100D, ZonedDateTime.now().minusHours(6), true);
        // UnsuccessfulLatestResultAfter5Days
        var participation2a = createProgrammingParticipationWithSubmissionAndResult(exercise, "student3", 80D, ZonedDateTime.now().minusDays(6), true);
        var participation2b = createProgrammingParticipationWithSubmissionAndResult(exercise, "student4", 80D, ZonedDateTime.now().minusDays(4), true);
        // NoResultAfter3Days
        var participation3a = createProgrammingParticipationWithSubmissionAndResult(exercise, "student5", 80D, ZonedDateTime.now().minusDays(6), false);
        participation3a.setInitializationDate(ZonedDateTime.now().minusDays(4));
        var participation3b = createProgrammingParticipationWithSubmissionAndResult(exercise, "student6", 80D, ZonedDateTime.now().minusDays(6), false);
        participation3b.setInitializationDate(ZonedDateTime.now().minusDays(2));

        var participation4b = createProgrammingParticipationWithSubmissionAndResult(examExercise, "student7", 80D, ZonedDateTime.now().minusDays(6), false);
        var participation5b = createProgrammingParticipationWithSubmissionAndResult(examExercise, "student8", 80D, ZonedDateTime.now().minusDays(6), false);
        participation5b.setBuildPlanId(null);

        var participation6b = createProgrammingParticipationWithSubmissionAndResult(examExercise, "student9", 80D, ZonedDateTime.now().minusDays(6), false);
        participation6b.setParticipant(null);

        var participation7a = createProgrammingParticipationWithSubmissionAndResult(exercise3, "student10", 80D, ZonedDateTime.now().minusDays(4), true);
        var participation7b = createProgrammingParticipationWithSubmissionAndResult(exercise2, "student11", 80D, ZonedDateTime.now().minusDays(4), true);

        var participation8b = createProgrammingParticipationWithSubmissionAndResult(exercise4, "student12", 100D, ZonedDateTime.now().minusDays(6), true);

        programmingExerciseStudentParticipationRepository.saveAll(Set.of(participation3a, participation3b, participation5b, participation6b));

        mockDelegate.mockDeleteBuildPlan(exercise.getProjectKey(), exercise.getProjectKey() + "-" + participation1a.getParticipantIdentifier().toUpperCase(), false);
        mockDelegate.mockDeleteBuildPlan(exercise.getProjectKey(), exercise.getProjectKey() + "-" + participation2a.getParticipantIdentifier().toUpperCase(), false);
        mockDelegate.mockDeleteBuildPlan(exercise.getProjectKey(), exercise.getProjectKey() + "-" + participation3a.getParticipantIdentifier().toUpperCase(), false);
        mockDelegate.mockDeleteBuildPlan(exercise3.getProjectKey(), exercise3.getProjectKey() + "-" + participation7a.getParticipantIdentifier().toUpperCase(), false);
        automaticProgrammingExerciseCleanupService.cleanup(); // this call won't do it, because of the missing profile, we execute it anyway to cover at least some code
        automaticProgrammingExerciseCleanupService.cleanupBuildPlansOnContinuousIntegrationServer();

        assertThat(programmingExerciseStudentParticipationRepository.findByIdElseThrow(participation1a.getId()).getBuildPlanId()).isNull();
        assertThat(programmingExerciseStudentParticipationRepository.findByIdElseThrow(participation1b.getId()).getBuildPlanId()).isNotNull();

        assertThat(programmingExerciseStudentParticipationRepository.findByIdElseThrow(participation2a.getId()).getBuildPlanId()).isNull();
        assertThat(programmingExerciseStudentParticipationRepository.findByIdElseThrow(participation2b.getId()).getBuildPlanId()).isNotNull();

        assertThat(programmingExerciseStudentParticipationRepository.findByIdElseThrow(participation3a.getId()).getBuildPlanId()).isNull();
        assertThat(programmingExerciseStudentParticipationRepository.findByIdElseThrow(participation3b.getId()).getBuildPlanId()).isNotNull();

        assertThat(programmingExerciseStudentParticipationRepository.findByIdElseThrow(participation4b.getId()).getBuildPlanId()).isNotNull();
        assertThat(programmingExerciseStudentParticipationRepository.findByIdElseThrow(participation5b.getId()).getBuildPlanId()).isNull(); // was already null before
        assertThat(programmingExerciseStudentParticipationRepository.findByIdElseThrow(participation6b.getId()).getBuildPlanId()).isNotNull();

        assertThat(programmingExerciseStudentParticipationRepository.findByIdElseThrow(participation7a.getId()).getBuildPlanId()).isNull();
        assertThat(programmingExerciseStudentParticipationRepository.findByIdElseThrow(participation7b.getId()).getBuildPlanId()).isNotNull();

        assertThat(programmingExerciseStudentParticipationRepository.findByIdElseThrow(participation8b.getId()).getBuildPlanId()).isNotNull();
    }

    private ProgrammingExerciseStudentParticipation createProgrammingParticipationWithSubmissionAndResult(ProgrammingExercise exercise, String studentLogin, double score,
            ZonedDateTime submissionDate, boolean withResult) {
        var programmingSubmission = ModelFactory.generateProgrammingSubmission(true, "abcde", SubmissionType.MANUAL, submissionDate);
        programmingSubmission = database.addProgrammingSubmission(exercise, programmingSubmission, studentLogin);
        if (withResult) {
            database.addResultToParticipation(AssessmentType.AUTOMATIC, submissionDate, programmingSubmission.getParticipation(), score >= 100D, true, 100D);
        }
        return (ProgrammingExerciseStudentParticipation) programmingSubmission.getParticipation();
    }

    // TEST
    public void automaticCleanupGitRepositories() {
        var startDate = ZonedDateTime.now().minusWeeks(15L);
        var endDate = startDate.plusDays(5L);
        exercise.setReleaseDate(startDate);
        exercise.setDueDate(endDate);
        exercise = programmingExerciseRepository.save(exercise);
        exercise.getCourseViaExerciseGroupOrCourseMember().setStartDate(startDate);
        exercise.getCourseViaExerciseGroupOrCourseMember().setEndDate(endDate);
        courseRepository.save(exercise.getCourseViaExerciseGroupOrCourseMember());

        examExercise = programmingExerciseRepository.save(examExercise);
        examExercise.getExerciseGroup().getExam().setStartDate(startDate);
        examExercise.getExerciseGroup().getExam().setEndDate(endDate);
        examRepository.save(examExercise.getExerciseGroup().getExam());

        var allProgrammingExercises = programmingExerciseRepository.findAll();
        assertThat(allProgrammingExercises).hasSize(2);

        createProgrammingParticipationWithSubmissionAndResult(exercise, "student1", 100D, ZonedDateTime.now().minusDays(2L), false);
        createProgrammingParticipationWithSubmissionAndResult(exercise, "student2", 80D, ZonedDateTime.now().minusDays(6L), false);

        createProgrammingParticipationWithSubmissionAndResult(examExercise, "student3", 100D, ZonedDateTime.now().minusDays(2L), false);
        createProgrammingParticipationWithSubmissionAndResult(examExercise, "student4", 80D, ZonedDateTime.now().minusDays(6L), false);

        automaticProgrammingExerciseCleanupService.cleanupGitRepositoriesOnArtemisServer();
        // Note: at the moment, we cannot easily assert something here, it might be possible to verify mocks on gitService, in case we could define it as SpyBean
    }

    private void structureOracle(ProgrammingExercise programmingExercise) throws Exception {
        mockDelegate.mockConnectorRequestsForSetup(programmingExercise, false);
        final var generatedExercise = request.postWithResponseBody(ROOT + SETUP, programmingExercise, ProgrammingExercise.class, HttpStatus.CREATED);
        String response = request.putWithResponseBody(ROOT + GENERATE_TESTS.replace("{exerciseId}", String.valueOf(generatedExercise.getId())), generatedExercise, String.class,
                HttpStatus.OK);
        assertThat(response).startsWith("Successfully generated the structure oracle");

        List<RevCommit> testRepoCommits = testRepo.getAllLocalCommits();
        assertThat(testRepoCommits.size()).isEqualTo(2);

        assertThat(testRepoCommits.get(0).getFullMessage()).isEqualTo("Update the structure oracle file.");
        List<DiffEntry> changes = getChanges(testRepo.localGit.getRepository(), testRepoCommits.get(0));
        assertThat(changes.size()).isEqualTo(1);
        assertThat(changes.get(0).getChangeType()).isEqualTo(DiffEntry.ChangeType.MODIFY);
        assertThat(changes.get(0).getOldPath()).endsWith("test.json");

        // Second time leads to a bad request because the file did not change
        var expectedHeaders = new HashMap<String, String>();
        expectedHeaders.put("X-artemisApp-alert", "Did not update the oracle because there have not been any changes to it.");
        request.putWithResponseBody(ROOT + GENERATE_TESTS.replace("{exerciseId}", String.valueOf(generatedExercise.getId())), generatedExercise, String.class,
                HttpStatus.BAD_REQUEST, expectedHeaders);
        assertThat(response).startsWith("Successfully generated the structure oracle");
    }

    private void validateProgrammingExercise(ProgrammingExercise generatedExercise) {
        exercise.setId(generatedExercise.getId());
        assertThat(exercise).isEqualTo(generatedExercise);
        assertThat(programmingExerciseRepository.count()).isEqualTo(1);
    }

    private Course getCourseForExercise() {
        final var course = exercise.getCourseViaExerciseGroupOrCourseMember();
        programmingExerciseRepository.save(exercise);
        database.addTemplateParticipationForProgrammingExercise(exercise);
        database.addSolutionParticipationForProgrammingExercise(exercise);
        return course;
    }

    private ProgrammingExerciseStudentParticipation createUserParticipation(Course course) throws Exception {
        final var path = ROOT + ParticipationResource.Endpoints.START_PARTICIPATION.replace("{courseId}", String.valueOf(course.getId())).replace("{exerciseId}",
                String.valueOf(exercise.getId()));
        return request.postWithResponseBody(path, null, ProgrammingExerciseStudentParticipation.class, HttpStatus.CREATED);
    }

    public List<DiffEntry> getChanges(Repository repository, RevCommit commit) throws Exception {
        try (ObjectReader reader = repository.newObjectReader()) {
            CanonicalTreeParser oldTreeIter = new CanonicalTreeParser();
            oldTreeIter.reset(reader, commit.getParents()[0].getTree());
            CanonicalTreeParser newTreeIter = new CanonicalTreeParser();
            newTreeIter.reset(reader, commit.getTree());

            // finally get the list of changed files
            try (Git git = new Git(repository)) {
                List<DiffEntry> diffs = git.diff().setNewTree(newTreeIter).setOldTree(oldTreeIter).call();
                for (DiffEntry entry : diffs) {
                    System.out.println("Entry: " + entry);
                }
                return diffs;
            }
        }
    }
}<|MERGE_RESOLUTION|>--- conflicted
+++ resolved
@@ -124,7 +124,6 @@
     @Value("${artemis.lti.user-prefix-edx:#{null}}")
     private Optional<String> userPrefixEdx;
 
-<<<<<<< HEAD
     @Value("${artemis.course-archives-path}")
     private String courseArchivesDirPath;
 
@@ -133,10 +132,9 @@
 
     @Autowired
     private CourseExamExportService courseExamExportService;
-=======
+
     @Autowired
     private AuxiliaryRepositoryRepository auxiliaryRepositoryRepository;
->>>>>>> 4a744812
 
     public Course course;
 
