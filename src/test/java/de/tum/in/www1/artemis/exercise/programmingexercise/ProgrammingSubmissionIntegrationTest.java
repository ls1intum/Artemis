--- conflicted
+++ resolved
@@ -441,13 +441,7 @@
         var repoUri = uriService.getRepositorySlugFromRepositoryUri(participation.getVcsRepositoryUri());
         doReturn(participation.getVcsRepositoryUri()).when(versionControlService).getCloneRepositoryUri(exercise.getProjectKey(), repoUri);
         mockConnectorRequestsForResumeParticipation(exercise, participation.getParticipantIdentifier(), participation.getParticipant().getParticipants(), true);
-<<<<<<< HEAD
-
-        doThrow(ContinuousIntegrationException.class).when(continuousIntegrationTriggerService).triggerBuild(participation);
         String url = "/api/programming-submissions/" + participation.getId() + "/trigger-failed-build";
-=======
-        String url = Constants.PROGRAMMING_SUBMISSION_RESOURCE_API_PATH + participation.getId() + "/trigger-failed-build";
->>>>>>> bbb10755
         request.postWithoutLocation(url, null, HttpStatus.OK, null);
     }
 
