--- conflicted
+++ resolved
@@ -42,6 +42,8 @@
 
     private static Exercise exercise;
 
+    private static ProgrammingExercise programmingExercise;
+
     private static final Long EXERCISE_ID = 42L;
 
     private static final String EXERCISE_TITLE = "exercise title";
@@ -52,13 +54,6 @@
 
     private static final String PROBLEM_STATEMENT = "problem statement";
 
-<<<<<<< HEAD
-    @Mock
-    private static ProgrammingExercise programmingExercise;
-
-    @Mock
-=======
->>>>>>> b2481321
     private static Post post;
 
     private static AnswerPost answerPost;
@@ -92,42 +87,6 @@
      */
     @BeforeAll
     public static void setUp() {
-<<<<<<< HEAD
-        course = mock(Course.class);
-        when(course.getId()).thenReturn(courseId);
-
-        lecture = mock(Lecture.class);
-        when(lecture.getId()).thenReturn(lectureId);
-        when(lecture.getCourse()).thenReturn(course);
-
-        exam = mock(Exam.class);
-        when(exam.getId()).thenReturn(examId);
-        when(exam.getCourse()).thenReturn(course);
-
-        exercise = mock(Exercise.class);
-        when(exercise.getId()).thenReturn(exerciseId);
-        when(exercise.getTitle()).thenReturn("exercise title");
-        when(exercise.getCourseViaExerciseGroupOrCourseMember()).thenReturn(course);
-        when(exercise.getExamViaExerciseGroupOrCourseMember()).thenReturn(exam);
-        when(exercise.getProblemStatement()).thenReturn("problem statement");
-
-        programmingExercise = mock(ProgrammingExercise.class);
-        when(programmingExercise.getId()).thenReturn(exerciseId);
-        when(programmingExercise.getTitle()).thenReturn("exercise title");
-        when(programmingExercise.getCourseViaExerciseGroupOrCourseMember()).thenReturn(course);
-        when(programmingExercise.getExamViaExerciseGroupOrCourseMember()).thenReturn(exam);
-        when(programmingExercise.getProblemStatement()).thenReturn("problem statement");
-
-        attachment = mock(Attachment.class);
-        when(attachment.getLecture()).thenReturn(lecture);
-
-        post = mock(Post.class);
-        when(post.getExercise()).thenReturn(exercise);
-        when(post.getLecture()).thenReturn(lecture);
-
-        answerPost = mock(AnswerPost.class);
-        when(answerPost.getPost()).thenReturn(post);
-=======
         course = new Course();
         course.setId(COURSE_ID);
 
@@ -147,6 +106,12 @@
         exercise.setTitle(EXERCISE_TITLE);
         exercise.setCourse(course);
         exercise.setProblemStatement(PROBLEM_STATEMENT);
+
+        programmingExercise = new ProgrammingExercise();
+        programmingExercise.setId(EXERCISE_ID);
+        programmingExercise.setTitle(EXERCISE_TITLE);
+        programmingExercise.setCourse(course);
+        programmingExercise.setProblemStatement(PROBLEM_STATEMENT);
 
         examExercise = new TextExercise();
         examExercise.setId(EXERCISE_ID);
@@ -164,7 +129,6 @@
 
         answerPost = new AnswerPost();
         answerPost.setPost(post);
->>>>>>> b2481321
     }
 
     /**
@@ -195,61 +159,7 @@
      * Shortcut method to call the checks for the created notification that has no manually set notification text but instead a different expected text.
      */
     private void checkCreatedNotificationWithoutNotificationText() {
-<<<<<<< HEAD
-        checkCreatedNotification(createdNotification, expectedTitle, expectedText, expectedTarget, expectedPriority);
-    }
-
-    /**
-     * Auxiliary method to create the most common expected target with specific properties.
-     * @param message is the message that should be included in the notification's target.
-     * @param entity is the entity that should be pointed at in the notification's target.
-     * @param relevantIdForCurrentTestCase is the id of a relevant object that should be part of the notification's target.
-     * @return is the final notification target as a String.
-     */
-    private String createDefaultExpectedTarget(String message, String entity, Long relevantIdForCurrentTestCase) {
-        return "{\"message\":\"" + message + "\",\"id\":" + relevantIdForCurrentTestCase + ",\"entity\":\"" + entity + "\",\"course\":" + courseId + ",\"mainPage\":\"courses\"}";
-    }
-
-    /**
-     * Auxiliary method to create the most common expected target with specific properties.
-     * @param message is the message that should be included in the notification's target.
-     * @param entity is the entity that should be pointed at in the notification's target.
-     * @param relevantIdForCurrentTestCase is the id of a relevant object that should be part of the notification's target.
-     * @param mainPage is the mainPage that should be opened in the end
-     * @return is the final notification target as a String.
-     */
-    private String createDefaultExpectedTarget(String message, String entity, Long relevantIdForCurrentTestCase, String mainPage) {
-        return "{\"message\":\"" + message + "\",\"id\":" + relevantIdForCurrentTestCase + ",\"entity\":\"" + entity + "\",\"course\":" + courseId + ",\"mainPage\":\"" + mainPage
-                + "\"}";
-    }
-
-    /**
-     * Auxiliary method to create the most common expected target for Post Notifications with specific properties.
-     * @param postId is the id of the post
-     * @param relevantType can be "exerciseId" or "lectureId"
-     * @param idForRelevantType is the id of the exercise or lecture
-     * @param courseId is the course id that is needed for the url
-     * @return is the final notification target as a String.
-     */
-    private String createExpectedTargetForPosts(Long postId, String relevantType, Long idForRelevantType, Long courseId) {
-        return "{\"id\":" + postId + ",\"" + relevantType + "\":" + idForRelevantType + ",\"course\":" + courseId + "}";
-    }
-
-    /**
-     * Auxiliary method to create the most common expected target for Course Post Notifications with specific properties.
-     * @param postId is the id of the post
-     * @param courseId is the course id that is needed for the url
-     * @return is the final notification target as a String.
-     */
-    private String createExpectedTargetForPosts(Long postId, Long courseId) {
-        return "{\"id\":" + postId + ",\"course\":" + courseId + "}";
-    }
-
-    private enum Base {
-        ATTACHMENT, EXERCISE, POST, COURSE, EXAM
-=======
         checkCreatedNotification(createdNotification, expectedTitle, expectedText, expectedTransientTarget, expectedPriority);
->>>>>>> b2481321
     }
 
     /**
@@ -266,22 +176,16 @@
                 break;
             }
             case EXERCISE: {
-<<<<<<< HEAD
                 if (notificationType == DUPLICATE_TEST_CASE) {
-                    createdNotification = groupNotificationFactory.createNotification(programmingExercise, user, groupNotificationType, notificationType, notificationText);
+                    createdNotification = createNotification(programmingExercise, user, groupNotificationType, notificationType, notificationText);
                     checkCreatedNotificationWithNotificationText();
                     // duplicate test cases always have a notification text
                 }
                 else {
-                    createdNotification = groupNotificationFactory.createNotification(exercise, user, groupNotificationType, notificationType, notificationText);
+                    createdNotification = createNotification(exercise, user, groupNotificationType, notificationType, notificationText);
                     checkCreatedNotificationWithNotificationText();
-                    createdNotification = groupNotificationFactory.createNotification(exercise, user, groupNotificationType, notificationType, null);
+                    createdNotification = createNotification(exercise, user, groupNotificationType, notificationType, null);
                 }
-=======
-                createdNotification = createNotification(exercise, user, groupNotificationType, notificationType, NOTIFICATION_TEXT);
-                checkCreatedNotificationWithNotificationText();
-                createdNotification = createNotification(exercise, user, groupNotificationType, notificationType, null);
->>>>>>> b2481321
                 break;
             }
             case POST: {
@@ -620,6 +524,7 @@
         notificationText = TEST_CASES_DUPLICATE_NOTIFICATION + String.join(", ", duplicateFeedbackNames);
         expectedText = notificationText;
         expectedPriority = HIGH;
+        // TODO FACTORY
         expectedTarget = createDefaultExpectedTarget("duplicateTestCase", "programming-exercises", exerciseId, "course-management");
         createAndCheckNotification(Base.EXERCISE);
     }
