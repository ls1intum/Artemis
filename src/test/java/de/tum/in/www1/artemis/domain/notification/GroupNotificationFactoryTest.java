package de.tum.in.www1.artemis.domain.notification;

import static de.tum.in.www1.artemis.config.Constants.TEST_CASES_DUPLICATE_NOTIFICATION;
import static de.tum.in.www1.artemis.domain.enumeration.NotificationPriority.*;
import static de.tum.in.www1.artemis.domain.enumeration.NotificationType.*;
import static de.tum.in.www1.artemis.domain.notification.GroupNotificationFactory.createNotification;
import static de.tum.in.www1.artemis.domain.notification.NotificationTargetFactory.*;
import static de.tum.in.www1.artemis.domain.notification.NotificationTargetFactory.EXERCISE_RELEASED_TEXT;
import static de.tum.in.www1.artemis.domain.notification.NotificationTargetFactory.EXERCISE_UPDATED_TEXT;
import static de.tum.in.www1.artemis.domain.notification.NotificationTitleTypeConstants.*;
import static org.assertj.core.api.Assertions.assertThat;

import java.util.List;
import java.util.Set;

import org.junit.jupiter.api.BeforeAll;
import org.junit.jupiter.api.Test;

import de.tum.in.www1.artemis.domain.*;
import de.tum.in.www1.artemis.domain.enumeration.GroupNotificationType;
import de.tum.in.www1.artemis.domain.enumeration.NotificationPriority;
import de.tum.in.www1.artemis.domain.enumeration.NotificationType;
import de.tum.in.www1.artemis.domain.exam.Exam;
import de.tum.in.www1.artemis.domain.exam.ExerciseGroup;
import de.tum.in.www1.artemis.domain.metis.AnswerPost;
import de.tum.in.www1.artemis.domain.metis.Post;

class GroupNotificationFactoryTest {

    private static Lecture lecture;

    private static final Long LECTURE_ID = 0L;

    private static Course course;

    private static final Long COURSE_ID = 1L;

    private static Exam exam;

    private static final Long EXAM_ID = 27L;

    private static Attachment attachment;

    private static Exercise exercise;

    private static ProgrammingExercise programmingExercise;

    private static final Long EXERCISE_ID = 42L;

    private static final String EXERCISE_TITLE = "exercise title";

    private static Exercise examExercise;

    private static ExerciseGroup exerciseGroup;

    private static final String PROBLEM_STATEMENT = "problem statement";

    private static Post post;

    private static AnswerPost answerPost;

    private final User user = new User();

    private String expectedTitle;

    private String expectedText;

    private String expectedPlaceholderValues;

    private NotificationTarget expectedTransientTarget;

    private NotificationPriority expectedPriority;

    private GroupNotification createdNotification;

    private NotificationType notificationType;

    private final GroupNotificationType groupNotificationType = GroupNotificationType.STUDENT;

    private static String notificationText = "notification text";

<<<<<<< HEAD
    private static List<String> archiveErrors = List.of("archive error 1", "archive error 2");
=======
    private static final List<String> archiveErrors = new ArrayList<>();
>>>>>>> 9d8ea4cd

    private enum Base {
        ATTACHMENT, EXERCISE, POST, COURSE, EXAM
    }

    /**
     * sets up all needed mocks and their wanted behavior once for all test cases.
     */
    @BeforeAll
    static void setUp() {
        course = new Course();
        course.setId(COURSE_ID);

        lecture = new Lecture();
        lecture.setId(LECTURE_ID);
        lecture.setCourse(course);

        exam = new Exam();
        exam.setId(EXAM_ID);
        exam.setCourse(course);

        exerciseGroup = new ExerciseGroup();
        exerciseGroup.setExam(exam);

        exercise = new TextExercise();
        exercise.setId(EXERCISE_ID);
        exercise.setTitle(EXERCISE_TITLE);
        exercise.setCourse(course);
        exercise.setProblemStatement(PROBLEM_STATEMENT);

        programmingExercise = new ProgrammingExercise();
        programmingExercise.setId(EXERCISE_ID);
        programmingExercise.setTitle(EXERCISE_TITLE);
        programmingExercise.setCourse(course);
        programmingExercise.setProblemStatement(PROBLEM_STATEMENT);

        examExercise = new TextExercise();
        examExercise.setId(EXERCISE_ID);
        examExercise.setTitle(EXERCISE_TITLE);
        examExercise.setCourse(course);
        examExercise.setExerciseGroup(exerciseGroup);
        examExercise.setProblemStatement(PROBLEM_STATEMENT);

        attachment = new Attachment();
        attachment.setLecture(lecture);

        post = new Post();
        post.setExercise(exercise);
        post.setLecture(lecture);

        answerPost = new AnswerPost();
        answerPost.setPost(post);
    }

    /**
     * Shared collection of assertions that check if the created notification is correct
     *
     * @param createdNotification     is the notification that should be checked for correctness.
     * @param expectedTitle           is the expected title that the notification should have.
     * @param expectedText            is the expected text that the notification should have.
     * @param expectedTransientTarget is the expected target that the notification should have.
     * @param expectedPriority        is the expected priority that the notification should have.
     */
    private void checkCreatedNotification(GroupNotification createdNotification, String expectedTitle, String expectedText, NotificationTarget expectedTransientTarget,
            NotificationPriority expectedPriority, boolean expectedTextIsPlaceholder, String expectedPlaceholderValues) {
        assertThat(createdNotification.getTitle()).as("Created notification title should match expected one").isEqualTo(expectedTitle);
        assertThat(createdNotification.getText()).as("Created notification text should match expected one").isEqualTo(expectedText);
        assertThat(createdNotification.getTextIsPlaceholder()).as("Created notification placeholder flag should match expected one").isEqualTo(expectedTextIsPlaceholder);
        assertThat(createdNotification.getPlaceholderValues()).as("Created notification placeholder values should match expected one").isEqualTo(expectedPlaceholderValues);
        assertThat(createdNotification.getTarget()).as("Created notification target should match expected one").isEqualTo(expectedTransientTarget.toJsonString());
        assertThat(createdNotification.getPriority()).as("Created notification priority should match expected one").isEqualTo(expectedPriority);
        assertThat(createdNotification.getAuthor()).as("Created notification author should match expected one").isEqualTo(user);
    }

    /**
     * Shortcut method to call the checks for the created notification that has a manually set notification text.
     */
    private void checkCreatedNotificationWithNotificationText() {
        checkCreatedNotification(createdNotification, expectedTitle, notificationText, expectedTransientTarget, expectedPriority, false, null);
    }

    /**
     * Shortcut method to call the checks for the created notification that has no manually set notification text but instead a different expected text.
     */
    private void checkCreatedNotificationWithoutNotificationText() {
        checkCreatedNotification(createdNotification, expectedTitle, expectedText, expectedTransientTarget, expectedPriority, true, expectedPlaceholderValues);
    }

    /**
     * Calls the real createNotification method of the groupNotificationFactory and tests if the result is correct.
     * Two notifications are created for those cases that might use a manually set notification text
     *
     * @param base is the first input parameter used in the respective factory method to create the group notification.
     */
    private void createAndCheckNotification(Base base) {
        switch (base) {
            case ATTACHMENT: {
                createdNotification = createNotification(attachment, user, groupNotificationType, notificationType, notificationText);
                checkCreatedNotificationWithNotificationText();
                createdNotification = createNotification(attachment, user, groupNotificationType, notificationType, null);
                break;
            }
            case EXERCISE: {
                if (notificationType == DUPLICATE_TEST_CASE) {
                    createdNotification = createNotification(programmingExercise, user, groupNotificationType, notificationType, notificationText);
                    checkCreatedNotificationWithNotificationText();
                    // duplicate test cases always have a notification text
                    return;
                }
                else {
                    createdNotification = createNotification(exercise, user, groupNotificationType, notificationType, notificationText);
                    checkCreatedNotificationWithNotificationText();
                    createdNotification = createNotification(exercise, user, groupNotificationType, notificationType, null);
                }
                break;
            }
            case POST: {
                createdNotification = createNotification(post, user, groupNotificationType, notificationType, course);
                break;
            }
            case COURSE: {
                createdNotification = createNotification(course, user, groupNotificationType, notificationType, archiveErrors);
                break;
            }
            case EXAM: {
                createdNotification = createNotification(exam, user, groupNotificationType, notificationType, archiveErrors);
                break;
            }
        }
        checkCreatedNotificationWithoutNotificationText();
    }

    // Based on Attachment

    /**
     * Tests the functionality of the group notification factory that deals with notifications that originate from attachments.
     */
    @Test
    void createNotificationBasedOnAttachment() {
        notificationType = ATTACHMENT_CHANGE;
        expectedTitle = ATTACHMENT_CHANGE_TITLE;
        expectedText = ATTACHMENT_CHANGE_TEXT;
        expectedPlaceholderValues = "[" + attachment.getName() + "]";
        expectedTransientTarget = createLectureTarget(lecture, ATTACHMENT_UPDATED_TEXT);
        expectedPriority = MEDIUM;
        createAndCheckNotification(Base.ATTACHMENT);
    }

    // Based on Exercise

    /**
     * Tests the functionality that deals with notifications that have the notification type of EXERCISE_CREATED.
     * I.e. notifications that originate from a (newly) created exercise.
     */
    @Test
    void createNotificationBasedOnExercise_withNotificationType_ExerciseCreated() {
        notificationType = EXERCISE_RELEASED;
        expectedTitle = EXERCISE_RELEASED_TITLE;
        expectedText = NotificationTitleTypeConstants.EXERCISE_RELEASED_TEXT;
        expectedPlaceholderValues = "[\"" + exercise.getTitle() + "\"]";
        expectedTransientTarget = createExerciseTarget(exercise, EXERCISE_RELEASED_TEXT);
        expectedPriority = MEDIUM;
        createAndCheckNotification(Base.EXERCISE);
    }

    /**
     * Tests the functionality that deals with notifications that have the notification type of EXERCISE_PRACTICE.
     * I.e. notifications that originate from (quiz)exercises that were (just) opened for practice.
     */
    @Test
    void createNotificationBasedOnExercise_withNotificationType_ExercisePractice() {
        notificationType = EXERCISE_PRACTICE;
        expectedTitle = EXERCISE_PRACTICE_TITLE;
        expectedText = EXERCISE_PRACTICE_TEXT;
        expectedPlaceholderValues = "[\"" + exercise.getTitle() + "\"]";
        expectedTransientTarget = createExerciseTarget(exercise, EXERCISE_UPDATED_TEXT);
        expectedPriority = MEDIUM;
        createAndCheckNotification(Base.EXERCISE);
    }

    /**
     * Tests the functionality that deals with notifications that have the notification type of QUIZ_EXERCISE_STARTED.
     * I.e. notifications that originate from (just) started quiz exercises.
     */
    @Test
    void createNotificationBasedOnExercise_withNotificationType_QuizExerciseStarted() {
        notificationType = QUIZ_EXERCISE_STARTED;
        expectedTitle = QUIZ_EXERCISE_STARTED_TITLE;
        expectedText = QUIZ_EXERCISE_STARTED_TEXT;
        expectedPlaceholderValues = "[\"" + exercise.getTitle() + "\"]";
        expectedTransientTarget = createExerciseTarget(exercise, EXERCISE_UPDATED_TEXT);
        expectedPriority = MEDIUM;
        createAndCheckNotification(Base.EXERCISE);
    }

    /**
     * Tests the functionality that deals with notifications that have the notification type of PROGRAMMING_TEST_CASES_CHANGED.
     * I.e. notifications that originate from changed test cases for programming exercises (after at least one student already started the exercise).
     */
    @Test
    void createNotificationBasedOnExercise_withNotificationType_ProgrammingTestCasesChanged() {
        notificationType = PROGRAMMING_TEST_CASES_CHANGED;
        expectedTitle = PROGRAMMING_TEST_CASES_CHANGED_TITLE;
        expectedText = PROGRAMMING_TEST_CASES_CHANGED_TEXT;
        expectedPlaceholderValues = "[\"" + exercise.getTitle() + "\"," + exercise.getCourseViaExerciseGroupOrCourseMember().getTitle() + "]";
        expectedTransientTarget = createExerciseTarget(exercise, EXERCISE_UPDATED_TEXT);
        expectedPriority = MEDIUM;
        createAndCheckNotification(Base.EXERCISE);
    }

    /**
     * Tests the functionality that deals with notifications that have the notification type of EXERCISE_UPDATED and are part of an exam.
     * I.e. notifications that originate from an updated exam exercise.
     */
    @Test
    void createNotificationBasedOnExercise_withNotificationType_ExerciseUpdated_ExamExercise() {
        notificationType = EXERCISE_UPDATED;

        expectedTitle = LIVE_EXAM_EXERCISE_UPDATE_NOTIFICATION_TITLE;
        expectedPriority = HIGH;
        expectedText = LIVE_EXAM_EXERCISE_UPDATE_NOTIFICATION_TEXT;
        expectedPlaceholderValues = "[\"" + exercise.getTitle() + "\"]";

        expectedTransientTarget = new NotificationTarget(EXAMS_TEXT, COURSE_ID, COURSES_TEXT);
        expectedTransientTarget.setProblemStatement(examExercise.getProblemStatement());
        expectedTransientTarget.setExerciseId(EXERCISE_ID);
        expectedTransientTarget.setExamId(EXAM_ID);

        // EXERCISE_UPDATED's implementation differs from the other types therefore the testing has to be adjusted (more explicit)

        // with notification text -> exam popup
        createdNotification = createNotification(examExercise, user, groupNotificationType, notificationType, notificationText);
        checkCreatedNotificationWithNotificationText();

        // without notification text -> silent exam update (expectedText = null)
        createdNotification = createNotification(examExercise, user, groupNotificationType, notificationType, null);
        checkCreatedNotification(createdNotification, expectedTitle, null, expectedTransientTarget, HIGH, false, null);
    }

    /**
     * Tests the functionality that deals with notifications that have the notification type of EXERCISE_UPDATED and are course exercises.
     * I.e. notifications that originate from an updated course exercise (not part of an exam).
     */
    @Test
    void createNotificationBasedOnExercise_withNotificationType_ExerciseUpdated_CourseExercise() {
        notificationType = EXERCISE_UPDATED;
        expectedTitle = EXERCISE_UPDATED_TITLE;
        expectedText = NotificationTitleTypeConstants.EXERCISE_UPDATED_TEXT;
        expectedPlaceholderValues = "[\"" + exercise.getTitle() + "\"]";
        expectedPriority = MEDIUM;
        expectedTransientTarget = createExerciseTarget(exercise, EXERCISE_UPDATED_TEXT);
        createAndCheckNotification(Base.EXERCISE);
    }

    // Based on Post

    /**
     * Tests the functionality that deals with notifications that have the notification type of NEW_EXERCISE_POST.
     * I.e. notifications that originate from a new post concerning an exercise.
     */
    @Test
    void createNotificationBasedOnPost_withNotificationType_NewExercisePost() {
        notificationType = NEW_EXERCISE_POST;
        expectedTitle = NEW_EXERCISE_POST_TITLE;
        expectedText = NEW_EXERCISE_POST_TEXT;
        expectedPlaceholderValues = "[\"" + exercise.getTitle() + "\"]";
        expectedPriority = MEDIUM;
        expectedTransientTarget = createExercisePostTarget(post, course);
        createAndCheckNotification(Base.POST);
    }

    /**
     * Tests the functionality that deals with notifications that have the notification type of NEW_LECTURE_POST.
     * I.e. notifications that originate from a new post concerning a lecture.
     */
    @Test
    void createNotificationBasedOnPost_withNotificationType_NewLecturePost() {
        notificationType = NEW_LECTURE_POST;
        expectedTitle = NEW_LECTURE_POST_TITLE;
        expectedText = NEW_LECTURE_POST_TEXT;
        expectedPlaceholderValues = "[" + lecture.getTitle() + "]";
        expectedPriority = MEDIUM;
        expectedTransientTarget = createLecturePostTarget(post, course);
        createAndCheckNotification(Base.POST);
    }

    /**
     * Tests the functionality that deals with notifications that have the notification type of NEW_COURSE_POST.
     * I.e. notifications that originate from a new course wide post.
     */
    @Test
    void createNotificationBasedOnPost_withNotificationType_NewCoursePost() {
        notificationType = NEW_COURSE_POST;
        expectedTitle = NEW_COURSE_POST_TITLE;
        expectedText = NEW_COURSE_POST_TEXT;
        expectedPlaceholderValues = "[" + course.getTitle() + "]";
        expectedPriority = MEDIUM;
        expectedTransientTarget = createCoursePostTarget(post, course);
        createAndCheckNotification(Base.POST);
    }

    /**
     * Tests the functionality that deals with notifications that have the notification type of NEW_ANNOUNCEMENT_POST.
     * I.e. notifications that originate from a new announcement post.
     */
    @Test
    void createNotificationBasedOnPost_withNotificationType_NewAnnouncementPost() {
        notificationType = NEW_ANNOUNCEMENT_POST;
        expectedTitle = NEW_ANNOUNCEMENT_POST_TITLE;
        expectedText = NEW_ANNOUNCEMENT_POST_TEXT;
        expectedPlaceholderValues = "[" + course.getTitle() + "]";
        expectedPriority = MEDIUM;
        expectedTransientTarget = createCoursePostTarget(post, course);
        createAndCheckNotification(Base.POST);
    }

    // Based on ResponsePost

    /**
     * Tests the functionality that deals with notifications that have the notification type of NEW_REPLY_FOR_EXERCISE_POST.
     * I.e. notifications that originate from a new reply for an exercise post.
     */
    @Test
    void createNotificationBasedOnAnswerPost_withNotificationType_NewReplyForExercisePost() {
        notificationType = NEW_REPLY_FOR_EXERCISE_POST;
        expectedTitle = NEW_REPLY_FOR_EXERCISE_POST_TITLE;
        expectedText = NEW_REPLY_FOR_EXERCISE_POST_TEXT;
        expectedPlaceholderValues = "[\"" + exercise.getTitle() + "\"]";
        expectedPriority = MEDIUM;
        expectedTransientTarget = createExercisePostTarget(post, course);
        createAndCheckNotification(Base.POST);
    }

    /**
     * Tests the functionality that deals with notifications that have the notification type of NEW_REPLY_FOR_LECTURE_POST.
     * I.e. notifications that originate from a new reply for a lecture post.
     */
    @Test
    void createNotificationBasedOnAnswerPost_withNotificationType_NewResponseForLecturePost() {
        notificationType = NEW_REPLY_FOR_LECTURE_POST;
        expectedTitle = NEW_REPLY_FOR_LECTURE_POST_TITLE;
        expectedText = NEW_REPLY_FOR_LECTURE_POST_TEXT;
        expectedPlaceholderValues = "[" + lecture.getTitle() + "]";
        expectedPriority = MEDIUM;
        expectedTransientTarget = createLecturePostTarget(post, course);
        createAndCheckNotification(Base.POST);
    }

    /**
     * Tests the functionality that deals with notifications that have the notification type of NEW_REPLY_FOR_COURSE_POST.
     * I.e. notifications that originate from a new reply for a course wide post.
     */
    @Test
    void createNotificationBasedOnAnswerPost_withNotificationType_NewResponseForCoursePost() {
        notificationType = NEW_REPLY_FOR_COURSE_POST;
        expectedTitle = NEW_REPLY_FOR_COURSE_POST_TITLE;
        expectedText = NEW_REPLY_FOR_COURSE_POST_TEXT;
        expectedPlaceholderValues = "[" + course.getTitle() + "]";
        expectedPriority = MEDIUM;
        expectedTransientTarget = createCoursePostTarget(post, course);
        createAndCheckNotification(Base.POST);
    }

    // Based on Course

    /**
     * Tests the functionality that deals with notifications that have the notification type of COURSE_ARCHIVE_STARTED.
     * I.e. notifications that are created when the process of archiving a course has been started.
     */
    @Test
    void createNotificationBasedOnCourse_withNotificationType_CourseArchiveStarted() {
        notificationType = COURSE_ARCHIVE_STARTED;
        expectedTitle = COURSE_ARCHIVE_STARTED_TITLE;
        expectedText = COURSE_ARCHIVE_STARTED_TEXT;
        expectedPlaceholderValues = "[" + course.getTitle() + "]";
        expectedPriority = MEDIUM;
        expectedTransientTarget = createCourseTarget(course, COURSE_ARCHIVE_UPDATED_TEXT);
        createAndCheckNotification(Base.COURSE);
    }

    /**
     * Tests the functionality that deals with notifications that have the notification type of COURSE_ARCHIVE_FINISHED.
     * I.e. notifications that are created when the process of archiving a course has finished.
     */
    @Test
    void createNotificationBasedOnCourse_withNotificationType_CourseArchiveFinished() {
        notificationType = COURSE_ARCHIVE_FINISHED;
        expectedTitle = COURSE_ARCHIVE_FINISHED_TITLE;
        expectedText = COURSE_ARCHIVE_FINISHED_WITH_ERRORS_TEXT;
        expectedPlaceholderValues = "[" + course.getTitle() + ",\"" + String.join("<br/><br/>", archiveErrors) + "\"]";
        expectedPriority = MEDIUM;
        expectedTransientTarget = createCourseTarget(course, COURSE_ARCHIVE_UPDATED_TEXT);
        createAndCheckNotification(Base.COURSE);
    }

    /**
     * Tests the functionality that deals with notifications that have the notification type of COURSE_ARCHIVE_FAILED.
     * I.e. notifications that are created when the process of archiving a course has failed.
     */
    @Test
    void createNotificationBasedOnCourse_withNotificationType_CourseArchiveFailed() {
        notificationType = COURSE_ARCHIVE_FAILED;
        expectedTitle = COURSE_ARCHIVE_FAILED_TITLE;
        expectedText = COURSE_ARCHIVE_FAILED_TEXT;
        expectedPlaceholderValues = "[" + course.getTitle() + ",\"" + String.join("<br/><br/>", archiveErrors) + "\"]";
        expectedPriority = MEDIUM;
        expectedTransientTarget = createCourseTarget(course, COURSE_ARCHIVE_UPDATED_TEXT);
        createAndCheckNotification(Base.COURSE);
    }

    // Based on Exam

    /**
     * Tests the functionality that deals with notifications that have the notification type of EXAM_ARCHIVE_STARTED.
     * I.e. notifications that are created when the process of archiving an exam has been started.
     */
    @Test
    void createNotificationBasedOnExam_withNotificationType_ExamArchiveStarted() {
        notificationType = EXAM_ARCHIVE_STARTED;
        expectedTitle = EXAM_ARCHIVE_STARTED_TITLE;
        expectedText = EXAM_ARCHIVE_STARTED_TEXT;
        expectedPlaceholderValues = "[" + exam.getTitle() + "]";
        expectedPriority = MEDIUM;
        expectedTransientTarget = createCourseTarget(course, EXAM_ARCHIVE_UPDATED_TEXT);
        createAndCheckNotification(Base.EXAM);
    }

    /**
     * Tests the functionality that deals with notifications that have the notification type of EXAM_ARCHIVE_FINISHED.
     * I.e. notifications that are created when the process of archiving an exam has finished.
     */
    @Test
    void createNotificationBasedOnExam_withNotificationType_ExamArchiveFinished() {
        notificationType = EXAM_ARCHIVE_FINISHED;
        expectedTitle = EXAM_ARCHIVE_FINISHED_TITLE;
        expectedText = EXAM_ARCHIVE_FINISHED_WITH_ERRORS_TEXT;
        expectedPlaceholderValues = "[" + exam.getTitle() + ",\"" + String.join("<br/><br/>", archiveErrors) + "\"]";
        expectedPriority = MEDIUM;
        expectedTransientTarget = createCourseTarget(course, EXAM_ARCHIVE_UPDATED_TEXT);
        createAndCheckNotification(Base.EXAM);
    }

    /**
     * Tests the functionality that deals with notifications that have the notification type of EXAM_ARCHIVE_FAILED.
     * I.e. notifications that are created when the process of archiving an exam has failed.
     */
    @Test
    void createNotificationBasedOnExam_withNotificationType_ExamArchiveFailed() {
        notificationType = EXAM_ARCHIVE_FAILED;
        expectedTitle = EXAM_ARCHIVE_FAILED_TITLE;
        expectedText = "The was a problem archiving exam \"" + exam.getTitle() + "\": <br/><br/>" + String.join("<br/><br/>", archiveErrors);
        expectedText = EXAM_ARCHIVE_FAILED_TEXT;
        expectedPlaceholderValues = "[" + course.getTitle() + ",\"" + String.join("<br/><br/>", archiveErrors) + "\"]";
        expectedPriority = MEDIUM;
        expectedTransientTarget = createCourseTarget(course, EXAM_ARCHIVE_UPDATED_TEXT);
        createAndCheckNotification(Base.EXAM);
    }

    // Critical Situations (e.g. Duplicate Test Cases)

    /**
     * Tests the functionality that deals with notifications that have the notification type of DUPLICATE_TEST_CASE.
     * I.e. notifications that are created when duplicate test cases (in programming exercises) occur.
     */
    @Test
    void createNotificationBasedOnExam_withNotificationType_DuplicateTestCase() {
        notificationType = DUPLICATE_TEST_CASE;
        expectedTitle = DUPLICATE_TEST_CASE_TITLE;
        Set<String> duplicateFeedbackNames = Set.of("TestCaseA", "TestCaseB");
        notificationText = TEST_CASES_DUPLICATE_NOTIFICATION + String.join(", ", duplicateFeedbackNames);
        expectedText = notificationText;
        expectedPriority = HIGH;
        expectedTransientTarget = createDuplicateTestCaseTarget(exercise);
        createAndCheckNotification(Base.EXERCISE);
    }

}<|MERGE_RESOLUTION|>--- conflicted
+++ resolved
@@ -79,11 +79,8 @@
 
     private static String notificationText = "notification text";
 
-<<<<<<< HEAD
-    private static List<String> archiveErrors = List.of("archive error 1", "archive error 2");
-=======
-    private static final List<String> archiveErrors = new ArrayList<>();
->>>>>>> 9d8ea4cd
+
+    private static final List<String> archiveErrors = List.of("archive error 1", "archive error 2");
 
     private enum Base {
         ATTACHMENT, EXERCISE, POST, COURSE, EXAM
