package de.tum.in.www1.artemis.domain.notification;

import static de.tum.in.www1.artemis.domain.enumeration.NotificationPriority.*;
import static de.tum.in.www1.artemis.domain.enumeration.NotificationType.*;
import static de.tum.in.www1.artemis.domain.notification.GroupNotificationFactory.createNotification;
import static de.tum.in.www1.artemis.domain.notification.NotificationTargetFactory.*;
import static de.tum.in.www1.artemis.domain.notification.NotificationTitleTypeConstants.*;
import static de.tum.in.www1.artemis.service.notifications.NotificationTargetProvider.*;
import static org.assertj.core.api.Assertions.assertThat;

import java.util.ArrayList;
import java.util.List;

import org.junit.jupiter.api.BeforeAll;
import org.junit.jupiter.api.Test;

import de.tum.in.www1.artemis.domain.*;
import de.tum.in.www1.artemis.domain.enumeration.GroupNotificationType;
import de.tum.in.www1.artemis.domain.enumeration.NotificationPriority;
import de.tum.in.www1.artemis.domain.enumeration.NotificationType;
import de.tum.in.www1.artemis.domain.exam.Exam;
import de.tum.in.www1.artemis.domain.exam.ExerciseGroup;
import de.tum.in.www1.artemis.domain.metis.AnswerPost;
import de.tum.in.www1.artemis.domain.metis.Post;

public class GroupNotificationFactoryTest {

    private static Lecture lecture;

    private static final Long LECTURE_ID = 0L;

    private static Course course;

    private static final Long COURSE_ID = 1L;

    private static Exam exam;

    private static final Long EXAM_ID = 27L;

    private static Attachment attachment;

    private static Exercise exercise;

    private static final Long EXERCISE_ID = 42L;

    private static final String EXERCISE_TITLE = "exercise title";

    private static Exercise examExercise;

    private static ExerciseGroup exerciseGroup;

    private static final String PROBLEM_STATEMENT = "problem statement";

    private static Post post;

    private static AnswerPost answerPost;

    private User user = new User();

    private String expectedTitle;

    private String expectedText;

    private NotificationTarget expectedTransientTarget;

    private NotificationPriority expectedPriority;

    private GroupNotification createdNotification;

    private NotificationType notificationType;

    private GroupNotificationType groupNotificationType = GroupNotificationType.STUDENT;

    private static final String NOTIFICATION_TEXT = "notification text";

    private static List<String> archiveErrors = new ArrayList();

    private enum Base {
        ATTACHMENT, EXERCISE, POST, COURSE, EXAM
    }

    /**
     * sets up all needed mocks and their wanted behavior once for all test cases.
     */
    @BeforeAll
    public static void setUp() {
<<<<<<< HEAD
        course = mock(Course.class);
        when(course.getId()).thenReturn(courseId);

        lecture = mock(Lecture.class);
        when(lecture.getId()).thenReturn(lectureId);
        when(lecture.getCourse()).thenReturn(course);

        exam = mock(Exam.class);
        when(exam.getId()).thenReturn(examId);
        when(exam.getCourse()).thenReturn(course);

        exercise = mock(Exercise.class);
        when(exercise.getId()).thenReturn(exerciseId);
        when(exercise.getTitle()).thenReturn("exercise title");
        when(exercise.getCourseViaExerciseGroupOrCourseMember()).thenReturn(course);
        when(exercise.getExamViaExerciseGroupOrCourseMember()).thenReturn(exam);
        when(exercise.getProblemStatement()).thenReturn(PROBLEM_STATEMENT_TEXT);

        attachment = mock(Attachment.class);
        when(attachment.getLecture()).thenReturn(lecture);

        post = mock(Post.class);
        when(post.getExercise()).thenReturn(exercise);
        when(post.getLecture()).thenReturn(lecture);

        answerPost = mock(AnswerPost.class);
        when(answerPost.getPost()).thenReturn(post);
=======
        course = new Course();
        course.setId(COURSE_ID);

        lecture = new Lecture();
        lecture.setId(LECTURE_ID);
        lecture.setCourse(course);

        exam = new Exam();
        exam.setId(EXAM_ID);
        exam.setCourse(course);

        exerciseGroup = new ExerciseGroup();
        exerciseGroup.setExam(exam);

        exercise = new TextExercise();
        exercise.setId(EXERCISE_ID);
        exercise.setTitle(EXERCISE_TITLE);
        exercise.setCourse(course);
        exercise.setProblemStatement(PROBLEM_STATEMENT);

        examExercise = new TextExercise();
        examExercise.setId(EXERCISE_ID);
        examExercise.setTitle(EXERCISE_TITLE);
        examExercise.setCourse(course);
        examExercise.setExerciseGroup(exerciseGroup);
        examExercise.setProblemStatement(PROBLEM_STATEMENT);

        attachment = new Attachment();
        attachment.setLecture(lecture);

        post = new Post();
        post.setExercise(exercise);
        post.setLecture(lecture);

        answerPost = new AnswerPost();
        answerPost.setPost(post);
>>>>>>> b2481321
    }

    /**
     * Shared collection of assertions that check if the created notification is correct
     * @param createdNotification is the notification that should be checked for correctness.
     * @param expectedTitle is the expected title that the notification should have.
     * @param expectedText is the expected text that the notification should have.
     * @param expectedTransientTarget is the expected target that the notification should have.
     * @param expectedPriority is the expected priority that the notification should have.
     */
    private void checkCreatedNotification(GroupNotification createdNotification, String expectedTitle, String expectedText, NotificationTarget expectedTransientTarget,
            NotificationPriority expectedPriority) {
        assertThat(createdNotification.getTitle()).as("Created notification title should match expected one").isEqualTo(expectedTitle);
        assertThat(createdNotification.getText()).as("Created notification text should match expected one").isEqualTo(expectedText);
        assertThat(createdNotification.getTarget()).as("Created notification target should match expected one").isEqualTo(expectedTransientTarget.toJsonString());
        assertThat(createdNotification.getPriority()).as("Created notification priority should match expected one").isEqualTo(expectedPriority);
        assertThat(createdNotification.getAuthor()).as("Created notification author should match expected one").isEqualTo(user);
    }

    /**
     * Shortcut method to call the checks for the created notification that has a manually set notification text.
     */
    private void checkCreatedNotificationWithNotificationText() {
        checkCreatedNotification(createdNotification, expectedTitle, NOTIFICATION_TEXT, expectedTransientTarget, expectedPriority);
    }

    /**
     * Shortcut method to call the checks for the created notification that has no manually set notification text but instead a different expected text.
     */
    private void checkCreatedNotificationWithoutNotificationText() {
<<<<<<< HEAD
        checkCreatedNotification(createdNotification, expectedTitle, expectedText, expectedTarget, expectedPriority);
    }

    /**
     * Auxiliary method to create the most common expected target with specific properties.
     * @param message is the message that should be included in the notification's target.
     * @param entity is the entity that should be pointed at in the notification's target.
     * @param relevantIdForCurrentTestCase is the id of a relevant object that should be part of the notification's target.
     * @return is the final notification target as a String.
     */
    private String createDefaultExpectedTarget(String message, String entity, Long relevantIdForCurrentTestCase) {
        return "{\"" + MESSAGE_TEXT + "\":\"" + message + "\",\"" + ID_TEXT + "\":" + relevantIdForCurrentTestCase + ",\"" + ENTITY_TEXT + "\":\"" + entity + "\",\"" + COURSE_TEXT
                + "\":" + courseId + ",\"" + MAIN_PAGE_TEXT + "\":\"" + COURSES_TEXT + "\"}";
    }

    /**
     * Auxiliary method to create the most common expected target for Post Notifications with specific properties.
     * @param postId is the id of the post
     * @param relevantType can be "exerciseId" or "lectureId"
     * @param idForRelevantType is the id of the exercise or lecture
     * @param courseId is the course id that is needed for the url
     * @return is the final notification target as a String.
     */
    private String createExpectedTargetForPosts(Long postId, String relevantType, Long idForRelevantType, Long courseId) {
        return "{\"" + ID_TEXT + "\":" + postId + ",\"" + relevantType + "\":" + idForRelevantType + ",\"" + COURSE_TEXT + "\":" + courseId + "}";
    }

    /**
     * Auxiliary method to create the most common expected target for Course Post Notifications with specific properties.
     * @param postId is the id of the post
     * @param courseId is the course id that is needed for the url
     * @return is the final notification target as a String.
     */
    private String createExpectedTargetForPosts(Long postId, Long courseId) {
        return "{\"" + ID_TEXT + "\":" + postId + ",\"" + COURSE_TEXT + "\":" + courseId + "}";
    }

    private enum Base {
        ATTACHMENT, EXERCISE, POST, COURSE, EXAM
=======
        checkCreatedNotification(createdNotification, expectedTitle, expectedText, expectedTransientTarget, expectedPriority);
>>>>>>> b2481321
    }

    /**
     * Calls the real createNotification method of the groupNotificationFactory and tests if the result is correct.
     * Two notifications are created for those cases that might use a manually set notification text
     * @param base is the first input parameter used in the respective factory method to create the group notification.
     */
    private void createAndCheckNotification(Base base) {
        switch (base) {
            case ATTACHMENT: {
                createdNotification = createNotification(attachment, user, groupNotificationType, notificationType, NOTIFICATION_TEXT);
                checkCreatedNotificationWithNotificationText();
                createdNotification = createNotification(attachment, user, groupNotificationType, notificationType, null);
                break;
            }
            case EXERCISE: {
                createdNotification = createNotification(exercise, user, groupNotificationType, notificationType, NOTIFICATION_TEXT);
                checkCreatedNotificationWithNotificationText();
                createdNotification = createNotification(exercise, user, groupNotificationType, notificationType, null);
                break;
            }
            case POST: {
                createdNotification = createNotification(post, user, groupNotificationType, notificationType, course);
                break;
            }
            case COURSE: {
                createdNotification = createNotification(course, user, groupNotificationType, notificationType, archiveErrors);
                break;
            }
            case EXAM: {
                createdNotification = createNotification(exam, user, groupNotificationType, notificationType, archiveErrors);
                break;
            }
        }
        checkCreatedNotificationWithoutNotificationText();
    }

    // Based on Attachment

    /**
     * Tests the functionality of the group notification factory that deals with notifications that originate from attachments.
     */
    @Test
    public void createNotificationBasedOnAttachment() {
        notificationType = ATTACHMENT_CHANGE;
        expectedTitle = ATTACHMENT_CHANGE_TITLE;
        expectedText = "Attachment \"" + attachment.getName() + "\" updated.";
<<<<<<< HEAD
        expectedTarget = createDefaultExpectedTarget(ATTACHMENT_UPDATED_TEXT, LECTURES_TEXT, lectureId);
=======
        expectedTransientTarget = createLectureTarget(lecture, ATTACHMENT_UPDATED_TEXT);
>>>>>>> b2481321
        expectedPriority = MEDIUM;
        createAndCheckNotification(Base.ATTACHMENT);
    }

    // Based on Exercise

    /**
     * Tests the functionality that deals with notifications that have the notification type of EXERCISE_CREATED.
     * I.e. notifications that originate from a (newly) created exercise.
     */
    @Test
    public void createNotificationBasedOnExercise_withNotificationType_ExerciseCreated() {
        notificationType = EXERCISE_RELEASED;
        expectedTitle = EXERCISE_RELEASED_TITLE;
        expectedText = "A new exercise \"" + exercise.getTitle() + "\" got released.";
<<<<<<< HEAD
        expectedTarget = createDefaultExpectedTarget(EXERCISE_RELEASED_TEXT, EXERCISES_TEXT, exerciseId);
=======
        expectedTransientTarget = createExerciseTarget(exercise, EXERCISE_RELEASED_TEXT);
>>>>>>> b2481321
        expectedPriority = MEDIUM;
        createAndCheckNotification(Base.EXERCISE);
    }

    /**
     * Tests the functionality that deals with notifications that have the notification type of EXERCISE_PRACTICE.
     * I.e. notifications that originate from (quiz)exercises that were (just) opened for practice.
     */
    @Test
    public void createNotificationBasedOnExercise_withNotificationType_ExercisePractice() {
        notificationType = EXERCISE_PRACTICE;
        expectedTitle = EXERCISE_PRACTICE_TITLE;
        expectedText = "Exercise \"" + exercise.getTitle() + "\" is now open for practice.";
<<<<<<< HEAD
        expectedTarget = createDefaultExpectedTarget(EXERCISE_UPDATED_TEXT, EXERCISES_TEXT, exerciseId);
=======
        expectedTransientTarget = createExerciseTarget(exercise, EXERCISE_UPDATED_TEXT);
>>>>>>> b2481321
        expectedPriority = MEDIUM;
        createAndCheckNotification(Base.EXERCISE);
    }

    /**
     * Tests the functionality that deals with notifications that have the notification type of QUIZ_EXERCISE_STARTED.
     * I.e. notifications that originate from (just) started quiz exercises.
     */
    @Test
    public void createNotificationBasedOnExercise_withNotificationType_QuizExerciseStarted() {
        notificationType = QUIZ_EXERCISE_STARTED;
        expectedTitle = QUIZ_EXERCISE_STARTED_TITLE;
        expectedText = "Quiz \"" + exercise.getTitle() + "\" just started.";
<<<<<<< HEAD
        expectedTarget = createDefaultExpectedTarget(EXERCISE_UPDATED_TEXT, EXERCISES_TEXT, exerciseId);
=======
        expectedTransientTarget = createExerciseTarget(exercise, EXERCISE_UPDATED_TEXT);
>>>>>>> b2481321
        expectedPriority = MEDIUM;
        createAndCheckNotification(Base.EXERCISE);
    }

    /**
     * Tests the functionality that deals with notifications that have the notification type of PROGRAMMING_TEST_CASES_CHANGED.
     * I.e. notifications that originate from changed test cases for programming exercises (after at least one student already started the exercise).
     */
    @Test
    public void createNotificationBasedOnExercise_withNotificationType_ProgrammingTestCasesChanged() {
        notificationType = PROGRAMMING_TEST_CASES_CHANGED;
        expectedTitle = PROGRAMMING_TEST_CASES_CHANGED_TITLE;
        expectedText = "The test cases of the programming exercise \"" + exercise.getTitle() + "\" in the course \"" + exercise.getCourseViaExerciseGroupOrCourseMember().getTitle()
                + "\" were updated." + " The students' submissions should be rebuilt and tested in order to create new results.";
<<<<<<< HEAD
        expectedTarget = createDefaultExpectedTarget(EXERCISE_UPDATED_TEXT, EXERCISES_TEXT, exerciseId);
=======
        expectedTransientTarget = createExerciseTarget(exercise, EXERCISE_UPDATED_TEXT);
>>>>>>> b2481321
        expectedPriority = MEDIUM;
        createAndCheckNotification(Base.EXERCISE);
    }

    /**
     * Tests the functionality that deals with notifications that have the notification type of EXERCISE_UPDATED and are part of an exam.
     * I.e. notifications that originate from an updated exam exercise.
     */
    @Test
    public void createNotificationBasedOnExercise_withNotificationType_ExerciseUpdated_ExamExercise() {
        notificationType = EXERCISE_UPDATED;

        expectedTitle = LIVE_EXAM_EXERCISE_UPDATE_NOTIFICATION_TITLE;
        expectedPriority = HIGH;
<<<<<<< HEAD
        expectedText = "Exam Exercise \"" + exercise.getTitle() + "\" updated.";
        expectedTarget = "{\"" + PROBLEM_STATEMENT_TEXT + "\":\"" + exercise.getProblemStatement() + "\",\"" + EXERCISE_TEXT + "\":" + exerciseId + ",\"" + EXAM_TEXT + "\":"
                + examId + ",\"" + ENTITY_TEXT + "\":\"" + EXAMS_TEXT + "\",\"" + COURSE_TEXT + "\":" + courseId + ",\"" + MAIN_PAGE_TEXT + "\":\"" + COURSES_TEXT + "\"}";
=======
        expectedText = "Exam Exercise \"" + examExercise.getTitle() + "\" updated.";

        expectedTransientTarget = new NotificationTarget(EXAMS_TEXT, COURSE_ID, COURSES_TEXT);
        expectedTransientTarget.setProblemStatement(examExercise.getProblemStatement());
        expectedTransientTarget.setExerciseId(EXERCISE_ID);
        expectedTransientTarget.setExamId(EXAM_ID);
>>>>>>> b2481321

        // EXERCISE_UPDATED's implementation differs from the other types therefore the testing has to be adjusted (more explicit)

        // with notification text -> exam popup
        createdNotification = createNotification(examExercise, user, groupNotificationType, notificationType, NOTIFICATION_TEXT);
        checkCreatedNotificationWithNotificationText();

        // without notification text -> silent exam update (expectedText = null)
        createdNotification = createNotification(examExercise, user, groupNotificationType, notificationType, null);
        checkCreatedNotification(createdNotification, expectedTitle, null, expectedTransientTarget, HIGH);
    }

    /**
     * Tests the functionality that deals with notifications that have the notification type of EXERCISE_UPDATED and are course exercises.
     * I.e. notifications that originate from an updated course exercise (not part of an exam).
     */
    @Test
    public void createNotificationBasedOnExercise_withNotificationType_ExerciseUpdated_CourseExercise() {
        notificationType = EXERCISE_UPDATED;
        expectedTitle = EXERCISE_UPDATED_TITLE;
        expectedText = "Exercise \"" + exercise.getTitle() + "\" updated.";
        expectedPriority = MEDIUM;
<<<<<<< HEAD
        expectedTarget = createDefaultExpectedTarget(EXERCISE_UPDATED_TEXT, EXERCISES_TEXT, exerciseId);
=======
        expectedTransientTarget = createExerciseTarget(exercise, EXERCISE_UPDATED_TEXT);
>>>>>>> b2481321
        createAndCheckNotification(Base.EXERCISE);
    }

    // Based on Post

    /**
     * Tests the functionality that deals with notifications that have the notification type of NEW_EXERCISE_POST.
     * I.e. notifications that originate from a new post concerning an exercise.
     */
    @Test
    public void createNotificationBasedOnPost_withNotificationType_NewExercisePost() {
        notificationType = NEW_EXERCISE_POST;
        expectedTitle = NEW_EXERCISE_POST_TITLE;
        expectedText = "Exercise \"" + exercise.getTitle() + "\" got a new post.";
        expectedPriority = MEDIUM;
<<<<<<< HEAD
        expectedTarget = createExpectedTargetForPosts(post.getId(), EXERCISE_ID_TEXT, post.getExercise().getId(), courseId);
=======
        expectedTransientTarget = createExercisePostTarget(post, course);
>>>>>>> b2481321
        createAndCheckNotification(Base.POST);
    }

    /**
     * Tests the functionality that deals with notifications that have the notification type of NEW_LECTURE_POST.
     * I.e. notifications that originate from a new post concerning a lecture.
     */
    @Test
    public void createNotificationBasedOnPost_withNotificationType_NewLecturePost() {
        notificationType = NEW_LECTURE_POST;
        expectedTitle = NEW_LECTURE_POST_TITLE;
        expectedText = "Lecture \"" + lecture.getTitle() + "\" got a new post.";
        expectedPriority = MEDIUM;
<<<<<<< HEAD
        expectedTarget = createExpectedTargetForPosts(post.getId(), LECTURE_ID_TEXT, post.getLecture().getId(), courseId);
=======
        expectedTransientTarget = createLecturePostTarget(post, course);
>>>>>>> b2481321
        createAndCheckNotification(Base.POST);
    }

    /**
     * Tests the functionality that deals with notifications that have the notification type of NEW_COURSE_POST.
     * I.e. notifications that originate from a new course wide post.
     */
    @Test
    public void createNotificationBasedOnPost_withNotificationType_NewCoursePost() {
        notificationType = NEW_COURSE_POST;
        expectedTitle = NEW_COURSE_POST_TITLE;
        expectedText = "Course \"" + course.getTitle() + "\" got a new course-wide post.";
        expectedPriority = MEDIUM;
        expectedTransientTarget = createCoursePostTarget(post, course);
        createAndCheckNotification(Base.POST);
    }

    /**
     * Tests the functionality that deals with notifications that have the notification type of NEW_ANNOUNCEMENT_POST.
     * I.e. notifications that originate from a new announcement post.
     */
    @Test
    public void createNotificationBasedOnPost_withNotificationType_NewAnnouncementPost() {
        notificationType = NEW_ANNOUNCEMENT_POST;
        expectedTitle = NEW_ANNOUNCEMENT_POST_TITLE;
        expectedText = "Course \"" + course.getTitle() + "\" got a new announcement.";
        expectedPriority = MEDIUM;
        expectedTransientTarget = createCoursePostTarget(post, course);
        createAndCheckNotification(Base.POST);
    }

    // Based on ResponsePost

    /**
     * Tests the functionality that deals with notifications that have the notification type of NEW_REPLY_FOR_EXERCISE_POST.
     * I.e. notifications that originate from a new reply for a exercise post.
     */
    @Test
    public void createNotificationBasedOnAnswerPost_withNotificationType_NewReplyForExercisePost() {
        notificationType = NEW_REPLY_FOR_EXERCISE_POST;
        expectedTitle = NEW_REPLY_FOR_EXERCISE_POST_TITLE;
        expectedText = "Exercise \"" + exercise.getTitle() + "\" got a new reply.";
        expectedPriority = MEDIUM;
<<<<<<< HEAD
        expectedTarget = createExpectedTargetForPosts(post.getId(), EXERCISE_ID_TEXT, post.getExercise().getId(), courseId);
=======
        expectedTransientTarget = createExercisePostTarget(post, course);
>>>>>>> b2481321
        createAndCheckNotification(Base.POST);
    }

    /**
     * Tests the functionality that deals with notifications that have the notification type of NEW_REPLY_FOR_LECTURE_POST.
     * I.e. notifications that originate from a new reply for a lecture post.
     */
    @Test
    public void createNotificationBasedOnAnswerPost_withNotificationType_NewResponseForLecturePost() {
        notificationType = NEW_REPLY_FOR_LECTURE_POST;
        expectedTitle = NEW_REPLY_FOR_LECTURE_POST_TITLE;
        expectedText = "Lecture \"" + lecture.getTitle() + "\" got a new reply.";
        expectedPriority = MEDIUM;
<<<<<<< HEAD
        expectedTarget = createExpectedTargetForPosts(post.getId(), LECTURE_ID_TEXT, post.getLecture().getId(), courseId);
=======
        expectedTransientTarget = createLecturePostTarget(post, course);
>>>>>>> b2481321
        createAndCheckNotification(Base.POST);
    }

    /**
     * Tests the functionality that deals with notifications that have the notification type of NEW_REPLY_FOR_COURSE_POST.
     * I.e. notifications that originate from a new reply for a course wide post.
     */
    @Test
    public void createNotificationBasedOnAnswerPost_withNotificationType_NewResponseForCoursePost() {
        notificationType = NEW_REPLY_FOR_COURSE_POST;
        expectedTitle = NEW_REPLY_FOR_COURSE_POST_TITLE;
        expectedText = "Course-wide post in course \"" + course.getTitle() + "\" got a new reply.";
        expectedPriority = MEDIUM;
        expectedTransientTarget = createCoursePostTarget(post, course);
        createAndCheckNotification(Base.POST);
    }

    // Based on Course

    /**
     * Tests the functionality that deals with notifications that have the notification type of COURSE_ARCHIVE_STARTED.
     * I.e. notifications that are created when the process of archiving a course has been started.
     */
    @Test
    public void createNotificationBasedOnCourse_withNotificationType_CourseArchiveStarted() {
        notificationType = COURSE_ARCHIVE_STARTED;
        expectedTitle = COURSE_ARCHIVE_STARTED_TITLE;
        expectedText = "The course \"" + course.getTitle() + "\" is being archived.";
        expectedPriority = MEDIUM;
<<<<<<< HEAD
        expectedTarget = createDefaultExpectedTarget(COURSE_ARCHIVE_UPDATED_TEXT, COURSES_TEXT, courseId);
=======
        expectedTransientTarget = createCourseTarget(course, COURSE_ARCHIVE_UPDATED_TEXT);
>>>>>>> b2481321
        createAndCheckNotification(Base.COURSE);
    }

    /**
     * Tests the functionality that deals with notifications that have the notification type of COURSE_ARCHIVE_FINISHED.
     * I.e. notifications that are created when the process of archiving a course has finished.
     */
    @Test
    public void createNotificationBasedOnCourse_withNotificationType_CourseArchiveFinished() {
        notificationType = COURSE_ARCHIVE_FINISHED;
        expectedTitle = COURSE_ARCHIVE_FINISHED_TITLE;
        expectedText = "The course \"" + course.getTitle() + "\" has been archived.";
        expectedPriority = MEDIUM;
<<<<<<< HEAD
        expectedTarget = createDefaultExpectedTarget(COURSE_ARCHIVE_UPDATED_TEXT, COURSES_TEXT, courseId);
=======
        expectedTransientTarget = createCourseTarget(course, COURSE_ARCHIVE_UPDATED_TEXT);
>>>>>>> b2481321
        createAndCheckNotification(Base.COURSE);
    }

    /**
     * Tests the functionality that deals with notifications that have the notification type of COURSE_ARCHIVE_FAILED.
     * I.e. notifications that are created when the process of archiving a course has failed.
     */
    @Test
    public void createNotificationBasedOnCourse_withNotificationType_CourseArchiveFailed() {
        notificationType = COURSE_ARCHIVE_FAILED;
        expectedTitle = COURSE_ARCHIVE_FAILED_TITLE;
        expectedText = "The was a problem archiving course \"" + course.getTitle() + "\": <br/><br/>" + String.join("<br/><br/>", archiveErrors);
        expectedPriority = MEDIUM;
<<<<<<< HEAD
        expectedTarget = createDefaultExpectedTarget(COURSE_ARCHIVE_UPDATED_TEXT, COURSES_TEXT, courseId);
=======
        expectedTransientTarget = createCourseTarget(course, COURSE_ARCHIVE_UPDATED_TEXT);
>>>>>>> b2481321
        createAndCheckNotification(Base.COURSE);
    }

    // Based on Exam

    /**
     * Tests the functionality that deals with notifications that have the notification type of EXAM_ARCHIVE_STARTED.
     * I.e. notifications that are created when the process of archiving an exam has been started.
     */
    @Test
    public void createNotificationBasedOnExam_withNotificationType_ExamArchiveStarted() {
        notificationType = EXAM_ARCHIVE_STARTED;
        expectedTitle = EXAM_ARCHIVE_STARTED_TITLE;
        expectedText = "The exam \"" + exam.getTitle() + "\" is being archived.";
        expectedPriority = MEDIUM;
<<<<<<< HEAD
        expectedTarget = createDefaultExpectedTarget(EXAM_ARCHIVE_UPDATED_TEXT, COURSES_TEXT, courseId);
=======
        expectedTransientTarget = createCourseTarget(course, EXAM_ARCHIVE_UPDATED_TEXT);
>>>>>>> b2481321
        createAndCheckNotification(Base.EXAM);
    }

    /**
     * Tests the functionality that deals with notifications that have the notification type of EXAM_ARCHIVE_FINISHED.
     * I.e. notifications that are created when the process of archiving an exam has finished.
     */
    @Test
    public void createNotificationBasedOnExam_withNotificationType_ExamArchiveFinished() {
        notificationType = EXAM_ARCHIVE_FINISHED;
        expectedTitle = EXAM_ARCHIVE_FINISHED_TITLE;
        expectedText = "The exam \"" + exam.getTitle() + "\" has been archived.";
        expectedPriority = MEDIUM;
<<<<<<< HEAD
        expectedTarget = createDefaultExpectedTarget(EXAM_ARCHIVE_UPDATED_TEXT, COURSES_TEXT, courseId);
=======
        expectedTransientTarget = createCourseTarget(course, EXAM_ARCHIVE_UPDATED_TEXT);
>>>>>>> b2481321
        createAndCheckNotification(Base.EXAM);
    }

    /**
     * Tests the functionality that deals with notifications that have the notification type of EXAM_ARCHIVE_FAILED.
     * I.e. notifications that are created when the process of archiving an exam has failed.
     */
    @Test
    public void createNotificationBasedOnExam_withNotificationType_ExamArchiveFailed() {
        notificationType = EXAM_ARCHIVE_FAILED;
        expectedTitle = EXAM_ARCHIVE_FAILED_TITLE;
        expectedText = "The was a problem archiving exam \"" + exam.getTitle() + "\": <br/><br/>" + String.join("<br/><br/>", archiveErrors);
        expectedPriority = MEDIUM;
<<<<<<< HEAD
        expectedTarget = createDefaultExpectedTarget(EXAM_ARCHIVE_UPDATED_TEXT, COURSES_TEXT, courseId);
=======
        expectedTransientTarget = createCourseTarget(course, EXAM_ARCHIVE_UPDATED_TEXT);
>>>>>>> b2481321
        createAndCheckNotification(Base.EXAM);
    }
}<|MERGE_RESOLUTION|>--- conflicted
+++ resolved
@@ -5,7 +5,6 @@
 import static de.tum.in.www1.artemis.domain.notification.GroupNotificationFactory.createNotification;
 import static de.tum.in.www1.artemis.domain.notification.NotificationTargetFactory.*;
 import static de.tum.in.www1.artemis.domain.notification.NotificationTitleTypeConstants.*;
-import static de.tum.in.www1.artemis.service.notifications.NotificationTargetProvider.*;
 import static org.assertj.core.api.Assertions.assertThat;
 
 import java.util.ArrayList;
@@ -84,35 +83,6 @@
      */
     @BeforeAll
     public static void setUp() {
-<<<<<<< HEAD
-        course = mock(Course.class);
-        when(course.getId()).thenReturn(courseId);
-
-        lecture = mock(Lecture.class);
-        when(lecture.getId()).thenReturn(lectureId);
-        when(lecture.getCourse()).thenReturn(course);
-
-        exam = mock(Exam.class);
-        when(exam.getId()).thenReturn(examId);
-        when(exam.getCourse()).thenReturn(course);
-
-        exercise = mock(Exercise.class);
-        when(exercise.getId()).thenReturn(exerciseId);
-        when(exercise.getTitle()).thenReturn("exercise title");
-        when(exercise.getCourseViaExerciseGroupOrCourseMember()).thenReturn(course);
-        when(exercise.getExamViaExerciseGroupOrCourseMember()).thenReturn(exam);
-        when(exercise.getProblemStatement()).thenReturn(PROBLEM_STATEMENT_TEXT);
-
-        attachment = mock(Attachment.class);
-        when(attachment.getLecture()).thenReturn(lecture);
-
-        post = mock(Post.class);
-        when(post.getExercise()).thenReturn(exercise);
-        when(post.getLecture()).thenReturn(lecture);
-
-        answerPost = mock(AnswerPost.class);
-        when(answerPost.getPost()).thenReturn(post);
-=======
         course = new Course();
         course.setId(COURSE_ID);
 
@@ -149,7 +119,6 @@
 
         answerPost = new AnswerPost();
         answerPost.setPost(post);
->>>>>>> b2481321
     }
 
     /**
@@ -180,49 +149,7 @@
      * Shortcut method to call the checks for the created notification that has no manually set notification text but instead a different expected text.
      */
     private void checkCreatedNotificationWithoutNotificationText() {
-<<<<<<< HEAD
-        checkCreatedNotification(createdNotification, expectedTitle, expectedText, expectedTarget, expectedPriority);
-    }
-
-    /**
-     * Auxiliary method to create the most common expected target with specific properties.
-     * @param message is the message that should be included in the notification's target.
-     * @param entity is the entity that should be pointed at in the notification's target.
-     * @param relevantIdForCurrentTestCase is the id of a relevant object that should be part of the notification's target.
-     * @return is the final notification target as a String.
-     */
-    private String createDefaultExpectedTarget(String message, String entity, Long relevantIdForCurrentTestCase) {
-        return "{\"" + MESSAGE_TEXT + "\":\"" + message + "\",\"" + ID_TEXT + "\":" + relevantIdForCurrentTestCase + ",\"" + ENTITY_TEXT + "\":\"" + entity + "\",\"" + COURSE_TEXT
-                + "\":" + courseId + ",\"" + MAIN_PAGE_TEXT + "\":\"" + COURSES_TEXT + "\"}";
-    }
-
-    /**
-     * Auxiliary method to create the most common expected target for Post Notifications with specific properties.
-     * @param postId is the id of the post
-     * @param relevantType can be "exerciseId" or "lectureId"
-     * @param idForRelevantType is the id of the exercise or lecture
-     * @param courseId is the course id that is needed for the url
-     * @return is the final notification target as a String.
-     */
-    private String createExpectedTargetForPosts(Long postId, String relevantType, Long idForRelevantType, Long courseId) {
-        return "{\"" + ID_TEXT + "\":" + postId + ",\"" + relevantType + "\":" + idForRelevantType + ",\"" + COURSE_TEXT + "\":" + courseId + "}";
-    }
-
-    /**
-     * Auxiliary method to create the most common expected target for Course Post Notifications with specific properties.
-     * @param postId is the id of the post
-     * @param courseId is the course id that is needed for the url
-     * @return is the final notification target as a String.
-     */
-    private String createExpectedTargetForPosts(Long postId, Long courseId) {
-        return "{\"" + ID_TEXT + "\":" + postId + ",\"" + COURSE_TEXT + "\":" + courseId + "}";
-    }
-
-    private enum Base {
-        ATTACHMENT, EXERCISE, POST, COURSE, EXAM
-=======
         checkCreatedNotification(createdNotification, expectedTitle, expectedText, expectedTransientTarget, expectedPriority);
->>>>>>> b2481321
     }
 
     /**
@@ -270,11 +197,7 @@
         notificationType = ATTACHMENT_CHANGE;
         expectedTitle = ATTACHMENT_CHANGE_TITLE;
         expectedText = "Attachment \"" + attachment.getName() + "\" updated.";
-<<<<<<< HEAD
-        expectedTarget = createDefaultExpectedTarget(ATTACHMENT_UPDATED_TEXT, LECTURES_TEXT, lectureId);
-=======
         expectedTransientTarget = createLectureTarget(lecture, ATTACHMENT_UPDATED_TEXT);
->>>>>>> b2481321
         expectedPriority = MEDIUM;
         createAndCheckNotification(Base.ATTACHMENT);
     }
@@ -290,11 +213,7 @@
         notificationType = EXERCISE_RELEASED;
         expectedTitle = EXERCISE_RELEASED_TITLE;
         expectedText = "A new exercise \"" + exercise.getTitle() + "\" got released.";
-<<<<<<< HEAD
-        expectedTarget = createDefaultExpectedTarget(EXERCISE_RELEASED_TEXT, EXERCISES_TEXT, exerciseId);
-=======
         expectedTransientTarget = createExerciseTarget(exercise, EXERCISE_RELEASED_TEXT);
->>>>>>> b2481321
         expectedPriority = MEDIUM;
         createAndCheckNotification(Base.EXERCISE);
     }
@@ -308,11 +227,7 @@
         notificationType = EXERCISE_PRACTICE;
         expectedTitle = EXERCISE_PRACTICE_TITLE;
         expectedText = "Exercise \"" + exercise.getTitle() + "\" is now open for practice.";
-<<<<<<< HEAD
-        expectedTarget = createDefaultExpectedTarget(EXERCISE_UPDATED_TEXT, EXERCISES_TEXT, exerciseId);
-=======
         expectedTransientTarget = createExerciseTarget(exercise, EXERCISE_UPDATED_TEXT);
->>>>>>> b2481321
         expectedPriority = MEDIUM;
         createAndCheckNotification(Base.EXERCISE);
     }
@@ -326,11 +241,7 @@
         notificationType = QUIZ_EXERCISE_STARTED;
         expectedTitle = QUIZ_EXERCISE_STARTED_TITLE;
         expectedText = "Quiz \"" + exercise.getTitle() + "\" just started.";
-<<<<<<< HEAD
-        expectedTarget = createDefaultExpectedTarget(EXERCISE_UPDATED_TEXT, EXERCISES_TEXT, exerciseId);
-=======
         expectedTransientTarget = createExerciseTarget(exercise, EXERCISE_UPDATED_TEXT);
->>>>>>> b2481321
         expectedPriority = MEDIUM;
         createAndCheckNotification(Base.EXERCISE);
     }
@@ -345,11 +256,7 @@
         expectedTitle = PROGRAMMING_TEST_CASES_CHANGED_TITLE;
         expectedText = "The test cases of the programming exercise \"" + exercise.getTitle() + "\" in the course \"" + exercise.getCourseViaExerciseGroupOrCourseMember().getTitle()
                 + "\" were updated." + " The students' submissions should be rebuilt and tested in order to create new results.";
-<<<<<<< HEAD
-        expectedTarget = createDefaultExpectedTarget(EXERCISE_UPDATED_TEXT, EXERCISES_TEXT, exerciseId);
-=======
         expectedTransientTarget = createExerciseTarget(exercise, EXERCISE_UPDATED_TEXT);
->>>>>>> b2481321
         expectedPriority = MEDIUM;
         createAndCheckNotification(Base.EXERCISE);
     }
@@ -364,18 +271,12 @@
 
         expectedTitle = LIVE_EXAM_EXERCISE_UPDATE_NOTIFICATION_TITLE;
         expectedPriority = HIGH;
-<<<<<<< HEAD
-        expectedText = "Exam Exercise \"" + exercise.getTitle() + "\" updated.";
-        expectedTarget = "{\"" + PROBLEM_STATEMENT_TEXT + "\":\"" + exercise.getProblemStatement() + "\",\"" + EXERCISE_TEXT + "\":" + exerciseId + ",\"" + EXAM_TEXT + "\":"
-                + examId + ",\"" + ENTITY_TEXT + "\":\"" + EXAMS_TEXT + "\",\"" + COURSE_TEXT + "\":" + courseId + ",\"" + MAIN_PAGE_TEXT + "\":\"" + COURSES_TEXT + "\"}";
-=======
         expectedText = "Exam Exercise \"" + examExercise.getTitle() + "\" updated.";
 
         expectedTransientTarget = new NotificationTarget(EXAMS_TEXT, COURSE_ID, COURSES_TEXT);
         expectedTransientTarget.setProblemStatement(examExercise.getProblemStatement());
         expectedTransientTarget.setExerciseId(EXERCISE_ID);
         expectedTransientTarget.setExamId(EXAM_ID);
->>>>>>> b2481321
 
         // EXERCISE_UPDATED's implementation differs from the other types therefore the testing has to be adjusted (more explicit)
 
@@ -398,11 +299,7 @@
         expectedTitle = EXERCISE_UPDATED_TITLE;
         expectedText = "Exercise \"" + exercise.getTitle() + "\" updated.";
         expectedPriority = MEDIUM;
-<<<<<<< HEAD
-        expectedTarget = createDefaultExpectedTarget(EXERCISE_UPDATED_TEXT, EXERCISES_TEXT, exerciseId);
-=======
         expectedTransientTarget = createExerciseTarget(exercise, EXERCISE_UPDATED_TEXT);
->>>>>>> b2481321
         createAndCheckNotification(Base.EXERCISE);
     }
 
@@ -418,11 +315,7 @@
         expectedTitle = NEW_EXERCISE_POST_TITLE;
         expectedText = "Exercise \"" + exercise.getTitle() + "\" got a new post.";
         expectedPriority = MEDIUM;
-<<<<<<< HEAD
-        expectedTarget = createExpectedTargetForPosts(post.getId(), EXERCISE_ID_TEXT, post.getExercise().getId(), courseId);
-=======
         expectedTransientTarget = createExercisePostTarget(post, course);
->>>>>>> b2481321
         createAndCheckNotification(Base.POST);
     }
 
@@ -436,11 +329,7 @@
         expectedTitle = NEW_LECTURE_POST_TITLE;
         expectedText = "Lecture \"" + lecture.getTitle() + "\" got a new post.";
         expectedPriority = MEDIUM;
-<<<<<<< HEAD
-        expectedTarget = createExpectedTargetForPosts(post.getId(), LECTURE_ID_TEXT, post.getLecture().getId(), courseId);
-=======
         expectedTransientTarget = createLecturePostTarget(post, course);
->>>>>>> b2481321
         createAndCheckNotification(Base.POST);
     }
 
@@ -484,11 +373,7 @@
         expectedTitle = NEW_REPLY_FOR_EXERCISE_POST_TITLE;
         expectedText = "Exercise \"" + exercise.getTitle() + "\" got a new reply.";
         expectedPriority = MEDIUM;
-<<<<<<< HEAD
-        expectedTarget = createExpectedTargetForPosts(post.getId(), EXERCISE_ID_TEXT, post.getExercise().getId(), courseId);
-=======
         expectedTransientTarget = createExercisePostTarget(post, course);
->>>>>>> b2481321
         createAndCheckNotification(Base.POST);
     }
 
@@ -502,11 +387,7 @@
         expectedTitle = NEW_REPLY_FOR_LECTURE_POST_TITLE;
         expectedText = "Lecture \"" + lecture.getTitle() + "\" got a new reply.";
         expectedPriority = MEDIUM;
-<<<<<<< HEAD
-        expectedTarget = createExpectedTargetForPosts(post.getId(), LECTURE_ID_TEXT, post.getLecture().getId(), courseId);
-=======
         expectedTransientTarget = createLecturePostTarget(post, course);
->>>>>>> b2481321
         createAndCheckNotification(Base.POST);
     }
 
@@ -536,11 +417,7 @@
         expectedTitle = COURSE_ARCHIVE_STARTED_TITLE;
         expectedText = "The course \"" + course.getTitle() + "\" is being archived.";
         expectedPriority = MEDIUM;
-<<<<<<< HEAD
-        expectedTarget = createDefaultExpectedTarget(COURSE_ARCHIVE_UPDATED_TEXT, COURSES_TEXT, courseId);
-=======
         expectedTransientTarget = createCourseTarget(course, COURSE_ARCHIVE_UPDATED_TEXT);
->>>>>>> b2481321
         createAndCheckNotification(Base.COURSE);
     }
 
@@ -554,11 +431,7 @@
         expectedTitle = COURSE_ARCHIVE_FINISHED_TITLE;
         expectedText = "The course \"" + course.getTitle() + "\" has been archived.";
         expectedPriority = MEDIUM;
-<<<<<<< HEAD
-        expectedTarget = createDefaultExpectedTarget(COURSE_ARCHIVE_UPDATED_TEXT, COURSES_TEXT, courseId);
-=======
         expectedTransientTarget = createCourseTarget(course, COURSE_ARCHIVE_UPDATED_TEXT);
->>>>>>> b2481321
         createAndCheckNotification(Base.COURSE);
     }
 
@@ -572,11 +445,7 @@
         expectedTitle = COURSE_ARCHIVE_FAILED_TITLE;
         expectedText = "The was a problem archiving course \"" + course.getTitle() + "\": <br/><br/>" + String.join("<br/><br/>", archiveErrors);
         expectedPriority = MEDIUM;
-<<<<<<< HEAD
-        expectedTarget = createDefaultExpectedTarget(COURSE_ARCHIVE_UPDATED_TEXT, COURSES_TEXT, courseId);
-=======
         expectedTransientTarget = createCourseTarget(course, COURSE_ARCHIVE_UPDATED_TEXT);
->>>>>>> b2481321
         createAndCheckNotification(Base.COURSE);
     }
 
@@ -592,11 +461,7 @@
         expectedTitle = EXAM_ARCHIVE_STARTED_TITLE;
         expectedText = "The exam \"" + exam.getTitle() + "\" is being archived.";
         expectedPriority = MEDIUM;
-<<<<<<< HEAD
-        expectedTarget = createDefaultExpectedTarget(EXAM_ARCHIVE_UPDATED_TEXT, COURSES_TEXT, courseId);
-=======
         expectedTransientTarget = createCourseTarget(course, EXAM_ARCHIVE_UPDATED_TEXT);
->>>>>>> b2481321
         createAndCheckNotification(Base.EXAM);
     }
 
@@ -610,11 +475,7 @@
         expectedTitle = EXAM_ARCHIVE_FINISHED_TITLE;
         expectedText = "The exam \"" + exam.getTitle() + "\" has been archived.";
         expectedPriority = MEDIUM;
-<<<<<<< HEAD
-        expectedTarget = createDefaultExpectedTarget(EXAM_ARCHIVE_UPDATED_TEXT, COURSES_TEXT, courseId);
-=======
         expectedTransientTarget = createCourseTarget(course, EXAM_ARCHIVE_UPDATED_TEXT);
->>>>>>> b2481321
         createAndCheckNotification(Base.EXAM);
     }
 
@@ -628,11 +489,7 @@
         expectedTitle = EXAM_ARCHIVE_FAILED_TITLE;
         expectedText = "The was a problem archiving exam \"" + exam.getTitle() + "\": <br/><br/>" + String.join("<br/><br/>", archiveErrors);
         expectedPriority = MEDIUM;
-<<<<<<< HEAD
-        expectedTarget = createDefaultExpectedTarget(EXAM_ARCHIVE_UPDATED_TEXT, COURSES_TEXT, courseId);
-=======
         expectedTransientTarget = createCourseTarget(course, EXAM_ARCHIVE_UPDATED_TEXT);
->>>>>>> b2481321
         createAndCheckNotification(Base.EXAM);
     }
 }