--- conflicted
+++ resolved
@@ -2,11 +2,7 @@
 
 import static org.assertj.core.api.Assertions.*;
 import static org.mockito.ArgumentMatchers.any;
-<<<<<<< HEAD
-import static org.mockito.Mockito.doThrow;
-=======
 import static org.mockito.Mockito.*;
->>>>>>> 5784b360
 
 import java.io.File;
 import java.io.IOException;
@@ -19,11 +15,7 @@
 import org.junit.jupiter.api.AfterEach;
 import org.junit.jupiter.api.BeforeEach;
 import org.junit.jupiter.api.Test;
-<<<<<<< HEAD
-import org.springframework.boot.test.mock.mockito.SpyBean;
-=======
 import org.mockito.MockedStatic;
->>>>>>> 5784b360
 import org.springframework.http.HttpStatus;
 import org.springframework.security.test.context.support.WithMockUser;
 
@@ -222,19 +214,6 @@
     @Test
     @WithMockUser(username = "instructor1", roles = "INSTRUCTOR")
     public void testExportAll_IOException() throws Exception {
-<<<<<<< HEAD
-        doThrow(IOException.class).when(fileUploadSubmissionExportService).exportStudentSubmissions(any(), any());
-        request.postWithResponseBodyFile("/api/file-upload-exercises/" + fileUploadExercise.getId() + "/export-submissions", baseExportOptions, HttpStatus.BAD_REQUEST);
-
-        /*
-         * File modelingZip = request.postWithResponseBodyFile("/api/modeling-exercises/" + modelingExercise.getId() + "/export-submissions", baseExportOptions, HttpStatus.OK);
-         * assertZipContains(modelingZip, modelingSubmission1, modelingSubmission2, modelingSubmission3); File textZip = request.postWithResponseBodyFile("/api/text-exercises/" +
-         * textExercise.getId() + "/export-submissions", baseExportOptions, HttpStatus.OK); assertZipContains(textZip, textSubmission1, textSubmission2, textSubmission3);
-         */
-
-    }
-
-=======
         MockedStatic<Files> mockedFiles = mockStatic(Files.class);
         mockedFiles.when(() -> Files.newOutputStream(any(), any())).thenThrow(IOException.class);
         request.postWithResponseBodyFile("/api/file-upload-exercises/" + fileUploadExercise.getId() + "/export-submissions", baseExportOptions, HttpStatus.BAD_REQUEST);
@@ -250,8 +229,7 @@
         request.postWithResponseBodyFile("/api/text-exercises/" + textExercise.getId() + "/export-submissions", baseExportOptions, HttpStatus.BAD_REQUEST);
         mockedFiles.close();
     }
-
->>>>>>> 5784b360
+    
     private void assertZipContains(File file, Submission... submissions) {
         try {
             ZipFile zip = new ZipFile(file);
