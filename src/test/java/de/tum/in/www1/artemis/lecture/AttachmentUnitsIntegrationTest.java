package de.tum.in.www1.artemis.lecture;

import static org.assertj.core.api.Assertions.assertThat;

import java.io.ByteArrayOutputStream;
import java.io.IOException;
import java.util.ArrayList;
import java.util.List;

import org.apache.pdfbox.pdmodel.PDDocument;
import org.apache.pdfbox.pdmodel.PDPage;
import org.apache.pdfbox.pdmodel.PDPageContentStream;
import org.apache.pdfbox.pdmodel.font.PDType1Font;
import org.junit.jupiter.api.BeforeEach;
import org.junit.jupiter.api.Test;
import org.springframework.beans.factory.annotation.Autowired;
import org.springframework.http.HttpStatus;
import org.springframework.mock.web.MockMultipartFile;
import org.springframework.security.test.context.support.WithMockUser;

import de.tum.in.www1.artemis.AbstractSpringIntegrationBambooBitbucketJiraTest;
import de.tum.in.www1.artemis.domain.Lecture;
import de.tum.in.www1.artemis.domain.lecture.AttachmentUnit;
import de.tum.in.www1.artemis.repository.AttachmentUnitRepository;
import de.tum.in.www1.artemis.repository.SlideRepository;
import de.tum.in.www1.artemis.util.RequestUtilService;
import de.tum.in.www1.artemis.web.rest.dto.LectureUnitInformationDTO;
import de.tum.in.www1.artemis.web.rest.dto.LectureUnitSplitDTO;

class AttachmentUnitsIntegrationTest extends AbstractSpringIntegrationBambooBitbucketJiraTest {

    private static final String TEST_PREFIX = "attachmentunitsintegrationtest";

    @Autowired
    private AttachmentUnitRepository attachmentUnitRepository;

    @Autowired
    private SlideRepository slideRepository;

    @Autowired
    private RequestUtilService request;

    private LectureUnitInformationDTO lectureUnitSplits;

    private Lecture lecture1;

    @BeforeEach
    void initTestCase() {
        this.database.addUsers(TEST_PREFIX, 1, 1, 0, 1);
        this.lecture1 = this.database.createCourseWithLecture(true);
        List<LectureUnitSplitDTO> units = new ArrayList<>();
        this.lectureUnitSplits = new LectureUnitInformationDTO(units, 1, true);
        // Add users that are not in the course
        database.createAndSaveUser(TEST_PREFIX + "student42");
        database.createAndSaveUser(TEST_PREFIX + "tutor42");
        database.createAndSaveUser(TEST_PREFIX + "instructor42");

        slideRepository.deleteAll();
    }

    @Test
    @WithMockUser(username = TEST_PREFIX + "student1", roles = "USER")
    void testAll_asStudent() throws Exception {
        this.testAllPreAuthorize();
    }

    @Test
    @WithMockUser(username = TEST_PREFIX + "tutor1", roles = "TA")
    void testAll_asTutor() throws Exception {
        this.testAllPreAuthorize();
    }

    @Test
    @WithMockUser(username = TEST_PREFIX + "instructor42", roles = "INSTRUCTOR")
    void testAll_InstructorNotInCourse_shouldReturnForbidden() throws Exception {
        this.testAllPreAuthorize();
    }

<<<<<<< HEAD
    LectureUnitInformationDTO checkLectureUnitInformation() throws Exception {
        var createResult = request.getMvc().perform(buildGetSplitInformation()).andExpect(status().isOk()).andReturn();
        LectureUnitInformationDTO lectureUnitSplitInfo = mapper.readValue(createResult.getResponse().getContentAsString(), LectureUnitInformationDTO.class);
=======
    @Test
    @WithMockUser(username = TEST_PREFIX + "instructor1", roles = "INSTRUCTOR")
    void splitLectureFile_asInstructor_shouldGetUnitsInformation() throws Exception {
        var filePart = createLectureFile(true);

        LectureUnitInformationDTO lectureUnitSplitInfo = request.postWithMultipartFile("/api/lectures/" + lecture1.getId() + "/process-units", null, "process-units", filePart,
                LectureUnitInformationDTO.class, HttpStatus.OK);

>>>>>>> 23f27a4c
        assertThat(lectureUnitSplitInfo.units()).hasSize(2);
        return lectureUnitSplitInfo;
    }

    List<AttachmentUnit> checkAttachmentUnits(LectureUnitInformationDTO lectureUnitSplitInfo) throws Exception {
        var createUnitsResult = request.getMvc().perform(buildSplitAndCreateAttachmentUnits(lectureUnitSplitInfo)).andExpect(status().isOk()).andReturn();
        List<AttachmentUnit> attachmentUnits = mapper.readValue(createUnitsResult.getResponse().getContentAsString(),
                mapper.getTypeFactory().constructCollectionType(List.class, AttachmentUnit.class));
        assertThat(attachmentUnits).hasSize(2);
        return attachmentUnits;
    }

    @Test
    @WithMockUser(username = TEST_PREFIX + "instructor1", roles = "INSTRUCTOR")
    void splitLectureFile_asInstructor_shouldGetUnitsInformation() throws Exception {
        LectureUnitInformationDTO lectureUnitSplitInfo = checkLectureUnitInformation();
        assertThat(lectureUnitSplitInfo.numberOfPages()).isEqualTo(20);
    }

    @Test
    @WithMockUser(username = TEST_PREFIX + "instructor1", roles = "INSTRUCTOR")
    void splitLectureFile_asInstructor_shouldCreateAttachmentUnits() throws Exception {
<<<<<<< HEAD
        LectureUnitInformationDTO lectureUnitSplitInfo = checkLectureUnitInformation();
        assertThat(lectureUnitSplitInfo.numberOfPages()).isEqualTo(20);

        lectureUnitSplitInfo = new LectureUnitInformationDTO(lectureUnitSplitInfo.units(), lectureUnitSplitInfo.numberOfPages(), false);
        List<AttachmentUnit> attachmentUnits = checkAttachmentUnits(lectureUnitSplitInfo);
=======
        var filePart = createLectureFile(true);

        LectureUnitInformationDTO lectureUnitSplitInfo = request.postWithMultipartFile("/api/lectures/" + lecture1.getId() + "/process-units", null, "process-units", filePart,
                LectureUnitInformationDTO.class, HttpStatus.OK);

        assertThat(lectureUnitSplitInfo.units()).hasSize(2);
        assertThat(lectureUnitSplitInfo.numberOfPages()).isEqualTo(20);

        lectureUnitSplitInfo = new LectureUnitInformationDTO(lectureUnitSplitInfo.units(), lectureUnitSplitInfo.numberOfPages(), false);

        List<AttachmentUnit> attachmentUnits = List.of(request.postWithMultipartFile("/api/lectures/" + lecture1.getId() + "/attachment-units/split", lectureUnitSplitInfo,
                "lectureUnitInformationDTO", filePart, AttachmentUnit[].class, HttpStatus.OK));

        assertThat(attachmentUnits).hasSize(2);
        assertThat(slideRepository.findAll()).hasSize(20); // 20 slides should be created for 2 attachment units
>>>>>>> 23f27a4c

        List<Long> attachmentUnitIds = attachmentUnits.stream().map(AttachmentUnit::getId).toList();
        List<AttachmentUnit> attachmentUnitList = attachmentUnitRepository.findAllById(attachmentUnitIds);

        assertThat(attachmentUnitList).hasSize(2);
        assertThat(attachmentUnitList).isEqualTo(attachmentUnits);
    }

    @Test
    @WithMockUser(username = TEST_PREFIX + "instructor1", roles = "INSTRUCTOR")
    void splitLectureFile_asInstructor_shouldThrowError() throws Exception {
        var filePartWord = createLectureFile(false);
        // if trying to process not the right pdf file then it should throw server error
        request.postWithMultipartFile("/api/lectures/" + lecture1.getId() + "/process-units", null, "process-units", filePartWord, LectureUnitInformationDTO.class,
                HttpStatus.INTERNAL_SERVER_ERROR);
    }

    @Test
    @WithMockUser(username = TEST_PREFIX + "instructor1", roles = "INSTRUCTOR")
    void splitLectureFile_asInstructor_createAttachmentUnits_shouldThrowError() throws Exception {
        var filePartPDF = createLectureFile(true);
        var filePartWord = createLectureFile(false);

        LectureUnitInformationDTO lectureUnitSplitInfo = request.postWithMultipartFile("/api/lectures/" + lecture1.getId() + "/process-units", null, "process-units", filePartPDF,
                LectureUnitInformationDTO.class, HttpStatus.OK);

        // if trying to create multiple units with not the right pdf file then it should throw error
        request.postWithMultipartFile("/api/lectures/" + lecture1.getId() + "/attachment-units/split", lectureUnitSplitInfo, "lectureUnitInformationDTO", filePartWord,
                AttachmentUnit[].class, HttpStatus.BAD_REQUEST);
    }

    @Test
    @WithMockUser(username = TEST_PREFIX + "instructor1", roles = "INSTRUCTOR")
    void splitLectureFile_asInstructor_shouldCreateAttachmentUnits_and_removeBreakSlides() throws Exception {
<<<<<<< HEAD
        LectureUnitInformationDTO lectureUnitSplitInfo = checkLectureUnitInformation();
=======
        var filePart = createLectureFile(true);

        LectureUnitInformationDTO lectureUnitSplitInfo = request.postWithMultipartFile("/api/lectures/" + lecture1.getId() + "/process-units", null, "process-units", filePart,
                LectureUnitInformationDTO.class, HttpStatus.OK);
        assertThat(lectureUnitSplitInfo.units()).hasSize(2);
>>>>>>> 23f27a4c
        assertThat(lectureUnitSplitInfo.numberOfPages()).isEqualTo(20);

<<<<<<< HEAD
        lectureUnitSplitInfo = new LectureUnitInformationDTO(lectureUnitSplitInfo.units(), lectureUnitSplitInfo.numberOfPages(), true);
        List<AttachmentUnit> attachmentUnits = checkAttachmentUnits(lectureUnitSplitInfo);
=======
        List<AttachmentUnit> attachmentUnits = List.of(request.postWithMultipartFile("/api/lectures/" + lecture1.getId() + "/attachment-units/split", lectureUnitSplitInfo,
                "lectureUnitInformationDTO", filePart, AttachmentUnit[].class, HttpStatus.OK));
        assertThat(attachmentUnits).hasSize(2);
        assertThat(slideRepository.findAll()).hasSize(19); // 19 slides should be created for 2 attachment units (1 break slide is removed)
>>>>>>> 23f27a4c

        List<Long> attachmentUnitIds = attachmentUnits.stream().map(AttachmentUnit::getId).toList();
        List<AttachmentUnit> attachmentUnitList = attachmentUnitRepository.findAllById(attachmentUnitIds);
        String attachmentPath = attachmentUnitList.get(0).getAttachment().getLink();
        byte[] fileBytes = request.get(attachmentPath, HttpStatus.OK, byte[].class);

        try (PDDocument document = PDDocument.load(fileBytes)) {
            // 12 is the number of pages for the first unit without the break slide
            assertThat(document.getNumberOfPages()).isEqualTo(12);
            document.close();
        }
        assertThat(attachmentUnitList).hasSize(2);
        assertThat(attachmentUnitList).isEqualTo(attachmentUnits);
    }

    private void testAllPreAuthorize() throws Exception {
        request.postWithMultipartFile("/api/lectures/" + lecture1.getId() + "/process-units", null, "process-units", createLectureFile(true), LectureUnitInformationDTO.class,
                HttpStatus.FORBIDDEN);
        request.postWithMultipartFile("/api/lectures/" + lecture1.getId() + "/attachment-units/split", lectureUnitSplits, "lectureUnitInformationDTO", createLectureFile(true),
                AttachmentUnit[].class, HttpStatus.FORBIDDEN);
    }

    /**
     * Generates a lecture file with 20 pages and with 2 slides that contain Outline
     *
     * @param shouldBePDF true if the file should be PDF, false if it should be word doc
     * @return MockMultipartFile lecture file
     */
    private MockMultipartFile createLectureFile(boolean shouldBePDF) throws IOException {

        try (ByteArrayOutputStream outputStream = new ByteArrayOutputStream(); PDDocument document = new PDDocument()) {
            if (shouldBePDF) {
                for (int i = 1; i <= 20; i++) {
                    document.addPage(new PDPage());
                    PDPageContentStream contentStream = new PDPageContentStream(document, document.getPage(i - 1));

                    if (i == 6 || i == 13) {
                        contentStream.beginText();
                        contentStream.setFont(PDType1Font.TIMES_ROMAN, 12);
                        contentStream.newLineAtOffset(25, -15);
                        contentStream.showText("itp20..");
                        contentStream.newLineAtOffset(25, 500);
                        contentStream.showText("Break");
                        contentStream.newLineAtOffset(0, -15);
                        contentStream.showText("Have fun");
                        contentStream.close();
                        continue;
                    }

                    if (i == 7 || i == 14) {
                        contentStream.beginText();
                        contentStream.setFont(PDType1Font.TIMES_ROMAN, 12);
                        contentStream.newLineAtOffset(25, -15);
                        contentStream.showText("itp20..");
                        contentStream.newLineAtOffset(25, 500);
                        contentStream.showText("Outline");
                        contentStream.newLineAtOffset(0, -15);
                        contentStream.showText("First Unit");
                        contentStream.newLineAtOffset(0, -15);
                        contentStream.showText("Second Unit");
                        contentStream.endText();
                        contentStream.close();
                        continue;
                    }
                    contentStream.beginText();
                    contentStream.setFont(PDType1Font.TIMES_ROMAN, 12);
                    contentStream.newLineAtOffset(25, 500);
                    String text = "This is the sample document";
                    contentStream.showText(text);
                    contentStream.endText();
                    contentStream.close();
                }
                document.save(outputStream);
                document.close();
                return new MockMultipartFile("file", "lectureFile.pdf", "application/json", outputStream.toByteArray());
            }
            return new MockMultipartFile("file", "lectureFileWord.doc", "application/msword", outputStream.toByteArray());
        }
    }

}<|MERGE_RESOLUTION|>--- conflicted
+++ resolved
@@ -76,20 +76,10 @@
         this.testAllPreAuthorize();
     }
 
-<<<<<<< HEAD
+
     LectureUnitInformationDTO checkLectureUnitInformation() throws Exception {
         var createResult = request.getMvc().perform(buildGetSplitInformation()).andExpect(status().isOk()).andReturn();
         LectureUnitInformationDTO lectureUnitSplitInfo = mapper.readValue(createResult.getResponse().getContentAsString(), LectureUnitInformationDTO.class);
-=======
-    @Test
-    @WithMockUser(username = TEST_PREFIX + "instructor1", roles = "INSTRUCTOR")
-    void splitLectureFile_asInstructor_shouldGetUnitsInformation() throws Exception {
-        var filePart = createLectureFile(true);
-
-        LectureUnitInformationDTO lectureUnitSplitInfo = request.postWithMultipartFile("/api/lectures/" + lecture1.getId() + "/process-units", null, "process-units", filePart,
-                LectureUnitInformationDTO.class, HttpStatus.OK);
-
->>>>>>> 23f27a4c
         assertThat(lectureUnitSplitInfo.units()).hasSize(2);
         return lectureUnitSplitInfo;
     }
@@ -112,29 +102,11 @@
     @Test
     @WithMockUser(username = TEST_PREFIX + "instructor1", roles = "INSTRUCTOR")
     void splitLectureFile_asInstructor_shouldCreateAttachmentUnits() throws Exception {
-<<<<<<< HEAD
         LectureUnitInformationDTO lectureUnitSplitInfo = checkLectureUnitInformation();
         assertThat(lectureUnitSplitInfo.numberOfPages()).isEqualTo(20);
 
         lectureUnitSplitInfo = new LectureUnitInformationDTO(lectureUnitSplitInfo.units(), lectureUnitSplitInfo.numberOfPages(), false);
         List<AttachmentUnit> attachmentUnits = checkAttachmentUnits(lectureUnitSplitInfo);
-=======
-        var filePart = createLectureFile(true);
-
-        LectureUnitInformationDTO lectureUnitSplitInfo = request.postWithMultipartFile("/api/lectures/" + lecture1.getId() + "/process-units", null, "process-units", filePart,
-                LectureUnitInformationDTO.class, HttpStatus.OK);
-
-        assertThat(lectureUnitSplitInfo.units()).hasSize(2);
-        assertThat(lectureUnitSplitInfo.numberOfPages()).isEqualTo(20);
-
-        lectureUnitSplitInfo = new LectureUnitInformationDTO(lectureUnitSplitInfo.units(), lectureUnitSplitInfo.numberOfPages(), false);
-
-        List<AttachmentUnit> attachmentUnits = List.of(request.postWithMultipartFile("/api/lectures/" + lecture1.getId() + "/attachment-units/split", lectureUnitSplitInfo,
-                "lectureUnitInformationDTO", filePart, AttachmentUnit[].class, HttpStatus.OK));
-
-        assertThat(attachmentUnits).hasSize(2);
-        assertThat(slideRepository.findAll()).hasSize(20); // 20 slides should be created for 2 attachment units
->>>>>>> 23f27a4c
 
         List<Long> attachmentUnitIds = attachmentUnits.stream().map(AttachmentUnit::getId).toList();
         List<AttachmentUnit> attachmentUnitList = attachmentUnitRepository.findAllById(attachmentUnitIds);
@@ -169,39 +141,23 @@
     @Test
     @WithMockUser(username = TEST_PREFIX + "instructor1", roles = "INSTRUCTOR")
     void splitLectureFile_asInstructor_shouldCreateAttachmentUnits_and_removeBreakSlides() throws Exception {
-<<<<<<< HEAD
-        LectureUnitInformationDTO lectureUnitSplitInfo = checkLectureUnitInformation();
-=======
-        var filePart = createLectureFile(true);
-
-        LectureUnitInformationDTO lectureUnitSplitInfo = request.postWithMultipartFile("/api/lectures/" + lecture1.getId() + "/process-units", null, "process-units", filePart,
-                LectureUnitInformationDTO.class, HttpStatus.OK);
-        assertThat(lectureUnitSplitInfo.units()).hasSize(2);
->>>>>>> 23f27a4c
-        assertThat(lectureUnitSplitInfo.numberOfPages()).isEqualTo(20);
-
-<<<<<<< HEAD
-        lectureUnitSplitInfo = new LectureUnitInformationDTO(lectureUnitSplitInfo.units(), lectureUnitSplitInfo.numberOfPages(), true);
-        List<AttachmentUnit> attachmentUnits = checkAttachmentUnits(lectureUnitSplitInfo);
-=======
-        List<AttachmentUnit> attachmentUnits = List.of(request.postWithMultipartFile("/api/lectures/" + lecture1.getId() + "/attachment-units/split", lectureUnitSplitInfo,
-                "lectureUnitInformationDTO", filePart, AttachmentUnit[].class, HttpStatus.OK));
-        assertThat(attachmentUnits).hasSize(2);
-        assertThat(slideRepository.findAll()).hasSize(19); // 19 slides should be created for 2 attachment units (1 break slide is removed)
->>>>>>> 23f27a4c
-
-        List<Long> attachmentUnitIds = attachmentUnits.stream().map(AttachmentUnit::getId).toList();
-        List<AttachmentUnit> attachmentUnitList = attachmentUnitRepository.findAllById(attachmentUnitIds);
-        String attachmentPath = attachmentUnitList.get(0).getAttachment().getLink();
-        byte[] fileBytes = request.get(attachmentPath, HttpStatus.OK, byte[].class);
-
-        try (PDDocument document = PDDocument.load(fileBytes)) {
+       LectureUnitInformationDTO lectureUnitSplitInfo = checkLectureUnitInformation();
+       assertThat(lectureUnitSplitInfo.numberOfPages()).isEqualTo(20);
+
+       lectureUnitSplitInfo = new LectureUnitInformationDTO(lectureUnitSplitInfo.units(), lectureUnitSplitInfo.numberOfPages(), true);
+       List<AttachmentUnit> attachmentUnits = checkAttachmentUnits(lectureUnitSplitInfo);
+
+       List<Long> attachmentUnitIds = attachmentUnits.stream().map(AttachmentUnit::getId).toList();
+       List<AttachmentUnit> attachmentUnitList = attachmentUnitRepository.findAllById(attachmentUnitIds);
+       String attachmentPath = attachmentUnitList.get(0).getAttachment().getLink();
+       byte[] fileBytes = request.get(attachmentPath, HttpStatus.OK, byte[].class);
+
+       try (PDDocument document = PDDocument.load(fileBytes)) {
             // 12 is the number of pages for the first unit without the break slide
             assertThat(document.getNumberOfPages()).isEqualTo(12);
-            document.close();
-        }
-        assertThat(attachmentUnitList).hasSize(2);
-        assertThat(attachmentUnitList).isEqualTo(attachmentUnits);
+       }
+       assertThat(attachmentUnitList).hasSize(2);
+       assertThat(attachmentUnitList).isEqualTo(attachmentUnits);
     }
 
     private void testAllPreAuthorize() throws Exception {
