--- conflicted
+++ resolved
@@ -244,19 +244,11 @@
 
     @Test
     void testActualPathForPublicFileUploadExercisePath_shouldThrowException() {
-<<<<<<< HEAD
-        Exception exception = assertThrows(FilePathParsingException.class, () -> fileService.actualPathForPublicPathOrThrow("asdasdfiles/file-upload-exercises"));
-        assertThat(exception.getMessage()).startsWith("Public path does not contain correct exerciseId or submissionId:");
-
-        exception = assertThrows(FilePathParsingException.class, () -> fileService.actualPathForPublicPathOrThrow("asdasdfiles/file-asd-exercises"));
-        assertThat(exception.getMessage()).startsWith("Unknown Filepath:");
-=======
-        assertThatExceptionOfType(FilePathParsingException.class).isThrownBy(() -> fileService.actualPathForPublicPath("asdasdfiles/file-upload-exercises"))
+        assertThatExceptionOfType(FilePathParsingException.class).isThrownBy(() -> fileService.actualPathForPublicPathOrThrow("asdasdfiles/file-upload-exercises"))
                 .withMessageStartingWith("Public path does not contain correct exerciseId or submissionId:");
 
-        assertThatExceptionOfType(FilePathParsingException.class).isThrownBy(() -> fileService.actualPathForPublicPath("asdasdfiles/file-asd-exercises"))
+        assertThatExceptionOfType(FilePathParsingException.class).isThrownBy(() -> fileService.actualPathForPublicPathOrThrow("asdasdfiles/file-asd-exercises"))
                 .withMessageStartingWith("Unknown Filepath:");
->>>>>>> 23f27a4c
     }
 
     @Test
@@ -270,21 +262,13 @@
     void testPublicPathForActualPath_shouldThrowException() {
         assertThatExceptionOfType(FilePathParsingException.class).isThrownBy(() -> {
             Path actualFileUploadPath = Path.of(FilePathService.getFileUploadExercisesFilePath());
-<<<<<<< HEAD
             fileService.publicPathForActualPathOrThrow(actualFileUploadPath.toString(), 1L);
-        });
-        assertThat(exception.getMessage()).startsWith("Unexpected String in upload file path. Exercise ID should be present here:");
-
-        exception = assertThrows(FilePathParsingException.class, () -> fileService.publicPathForActualPathOrThrow(Path.of("asdasdfiles", "file-asd-exercises").toString(), 1L));
-        assertThat(exception.getMessage()).startsWith("Unknown Filepath:");
-=======
-            fileService.publicPathForActualPath(actualFileUploadPath.toString(), 1L);
 
         }).withMessageStartingWith("Unexpected String in upload file path. Exercise ID should be present here:");
 
-        assertThatExceptionOfType(FilePathParsingException.class).isThrownBy(() -> fileService.publicPathForActualPath(Path.of("asdasdfiles", "file-asd-exercises").toString(), 1L))
+        assertThatExceptionOfType(FilePathParsingException.class)
+                .isThrownBy(() -> fileService.publicPathForActualPathOrThrow(Path.of("asdasdfiles", "file-asd-exercises").toString(), 1L))
                 .withMessageStartingWith("Unknown Filepath:");
->>>>>>> 23f27a4c
     }
 
     @Test
