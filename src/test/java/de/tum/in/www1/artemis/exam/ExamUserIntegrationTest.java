package de.tum.in.www1.artemis.exam;

import static org.assertj.core.api.Assertions.assertThat;
import static org.springframework.http.HttpStatus.OK;
import static org.springframework.test.web.servlet.result.MockMvcResultMatchers.status;

import java.io.File;
import java.io.FileInputStream;
import java.time.ZonedDateTime;
import java.util.*;

import javax.validation.constraints.NotNull;

import org.apache.commons.io.IOUtils;
import org.junit.jupiter.api.BeforeEach;
import org.junit.jupiter.api.Test;
import org.springframework.beans.factory.annotation.Autowired;
import org.springframework.http.HttpHeaders;
import org.springframework.http.HttpMethod;
import org.springframework.http.MediaType;
import org.springframework.mock.web.MockMultipartFile;
import org.springframework.security.test.context.support.WithMockUser;
import org.springframework.test.web.servlet.request.MockHttpServletRequestBuilder;
import org.springframework.test.web.servlet.request.MockMvcRequestBuilders;
import org.springframework.util.ResourceUtils;

import com.fasterxml.jackson.databind.ObjectMapper;

import de.tum.in.www1.artemis.AbstractSpringIntegrationBambooBitbucketJiraTest;
import de.tum.in.www1.artemis.course.CourseUtilService;
import de.tum.in.www1.artemis.domain.Course;
import de.tum.in.www1.artemis.domain.User;
import de.tum.in.www1.artemis.domain.exam.Exam;
import de.tum.in.www1.artemis.domain.exam.ExamUser;
import de.tum.in.www1.artemis.domain.exam.StudentExam;
import de.tum.in.www1.artemis.exercise.programmingexercise.ProgrammingExerciseTestService;
import de.tum.in.www1.artemis.repository.*;
import de.tum.in.www1.artemis.user.UserUtilService;
import de.tum.in.www1.artemis.util.LocalRepository;
import de.tum.in.www1.artemis.web.rest.dto.ExamUserAttendanceCheckDTO;
import de.tum.in.www1.artemis.web.rest.dto.ExamUserDTO;
import de.tum.in.www1.artemis.web.rest.dto.ExamUsersNotFoundDTO;

class ExamUserIntegrationTest extends AbstractSpringIntegrationBambooBitbucketJiraTest {

    private static final String TEST_PREFIX = "examuser";

    @Autowired
    private ExamRepository examRepository;

    @Autowired
    private ObjectMapper mapper;

    @Autowired
    private UserRepository userRepo;

    @Autowired
    private StudentExamRepository studentExamRepository;

    @Autowired
    private ProgrammingExerciseTestService programmingExerciseTestService;

    @Autowired
    private UserUtilService userUtilService;

    @Autowired
    private CourseUtilService courseUtilService;

    @Autowired
    private ExamUtilService examUtilService;

    private Course course1;

    private Exam exam1;

    private Course course2;

    private Exam exam2;

    private final List<LocalRepository> studentRepos = new ArrayList<>();

    private static final int NUMBER_OF_STUDENTS = 4;

    @BeforeEach
    void initTestCase() throws Exception {
        userUtilService.addUsers(TEST_PREFIX, NUMBER_OF_STUDENTS, 0, 0, 1);
        // Add users that are not in the course

        var student1 = userUtilService.getUserByLogin(TEST_PREFIX + "student1");
        var student2 = userUtilService.getUserByLogin(TEST_PREFIX + "student2");
        var student3 = userUtilService.getUserByLogin(TEST_PREFIX + "student3");
        var student4 = userUtilService.getUserByLogin(TEST_PREFIX + "student4");
        course1 = courseUtilService.addEmptyCourse();

        // same registration number as in test pdf file
        student1.setGroups(Set.of(course1.getStudentGroupName()));
        student1.setRegistrationNumber("03756882");
        userRepo.save(student1);
        student2.setGroups(Set.of(course1.getStudentGroupName()));
        student2.setRegistrationNumber("03756883");
        userRepo.save(student2);
        student3.setGroups(Set.of(course1.getStudentGroupName()));
        student3.setRegistrationNumber("03756884");
        userRepo.save(student3);
        student4.setGroups(Set.of(course1.getStudentGroupName()));
        student4.setRegistrationNumber("03756885");
        userRepo.save(student4);

        exam1 = examUtilService.addActiveExamWithRegisteredUser(course1, student2);
        exam1 = examUtilService.addExerciseGroupsAndExercisesToExam(exam1, false);
        exam1 = examRepository.save(exam1);

        programmingExerciseTestService.setup(this, versionControlService, continuousIntegrationService);
        bitbucketRequestMockProvider.enableMockingOfRequests(true);
        bambooRequestMockProvider.enableMockingOfRequests(true);
    }

    @Test
    @WithMockUser(username = TEST_PREFIX + "instructor1", roles = "INSTRUCTOR")
    void testUpdateExamUser_DidCheckFields() throws Exception {
        ExamUserDTO examUserDTO = new ExamUserDTO(TEST_PREFIX + "student2", "", "", "", "", "", "", "", true, true, true, true, "");
        var examUserResponse = request.getMvc().perform(buildUpdateExamUser(examUserDTO, false, course1.getId(), exam1.getId())).andExpect(status().isOk()).andReturn();
        ExamUser examUser = mapper.readValue(examUserResponse.getResponse().getContentAsString(), ExamUser.class);
        assertThat(examUser.getDidCheckRegistrationNumber()).isTrue();
        assertThat(examUser.getDidCheckImage()).isTrue();
        assertThat(examUser.getDidCheckName()).isTrue();
        assertThat(examUser.getDidCheckLogin()).isTrue();
    }

    @Test
    @WithMockUser(username = TEST_PREFIX + "instructor1", roles = "INSTRUCTOR")
    void testAddStudentsToExamWithSeatAndRoomFields() throws Exception {
        List<ExamUserDTO> examUserDTOs = List.of(new ExamUserDTO(TEST_PREFIX + "student1", "", "", "03756882", "", "", "101", "11", true, true, true, true, ""),
                new ExamUserDTO(TEST_PREFIX + "student2", "", "", "03756883", "", "", "102", "11", true, true, true, true, ""));

        List<ExamUserDTO> responseNotFoundExamUsers = request.postListWithResponseBody("/api/courses/" + course1.getId() + "/exams/" + exam1.getId() + "/students", examUserDTOs,
                ExamUserDTO.class, OK);
        assertThat(responseNotFoundExamUsers).isEmpty();

        Exam exam = examRepository.findWithExamUsersById(exam1.getId()).orElseThrow();
        var examUsers = exam.getExamUsers();

        assertThat(examUsers).hasSize(2).allSatisfy(eu -> {
            assertThat(eu.getSigningImagePath()).isNullOrEmpty();
            assertThat(eu.getStudentImagePath()).isNullOrEmpty();
            assertThat(eu.getPlannedRoom()).isNotNull();
            assertThat(eu.getPlannedSeat()).isNotNull();
        });
    }

    @Test
    @WithMockUser(username = TEST_PREFIX + "instructor1", roles = "INSTRUCTOR")
    void testUploadExamUserImages() throws Exception {
        // registration number is important for the test, exam users should have same registration number as in the test pdf file
        // student2 already exists in the exam and there is no need to add it again
        List<ExamUserDTO> examUserDTOs = new ArrayList<>();
        ExamUserDTO examUserDTO1 = new ExamUserDTO(TEST_PREFIX + "student1", "", "", "03756882", "", "", "101", "11", true, true, true, true, "");
        ExamUserDTO examUserDTO3 = new ExamUserDTO(TEST_PREFIX + "student3", "", "", "03756884", "", "", "101", "11", true, true, true, true, "");
        ExamUserDTO examUserDTO4 = new ExamUserDTO(TEST_PREFIX + "student4", "", "", "03756885", "", "", "102", "11", true, true, true, true, "");
        examUserDTOs.add(examUserDTO1);
        examUserDTOs.add(examUserDTO3);
        examUserDTOs.add(examUserDTO4);

        // add students to exam with respective registration numbers, same as in pdf test file
        List<ExamUserDTO> responseNotFoundExamUsers = request.postListWithResponseBody("/api/courses/" + course1.getId() + "/exams/" + exam1.getId() + "/students", examUserDTOs,
                ExamUserDTO.class, OK);
        assertThat(responseNotFoundExamUsers).isEmpty();

        // upload exam user images
        var imageUploadResponse = request.getMvc().perform(buildUploadExamUserImages(course1.getId(), exam1.getId())).andExpect(status().isOk()).andReturn();
        ExamUsersNotFoundDTO examUsersNotFoundDTO = mapper.readValue(imageUploadResponse.getResponse().getContentAsString(), ExamUsersNotFoundDTO.class);

        assertThat(examUsersNotFoundDTO.numberOfUsersNotFound()).isZero();

        // check if exam users have been updated with the images
        Exam exam = examRepository.findByIdWithExamUsersElseThrow(exam1.getId());
        // 4 exam users, 3 new and 1 already existing
        assertThat(exam.getExamUsers()).hasSize(4);
        exam.getExamUsers().forEach(eu -> {
            assertThat(eu.getStudentImagePath()).isNotNull();
            assertThat(eu.getStudentImagePath()).isNotNull();
        });
    }

    @Test
    @WithMockUser(username = TEST_PREFIX + "instructor1", roles = "INSTRUCTOR")
    void testUpdateExamUserDidCheckFieldsAndSigningImage() throws Exception {
        ExamUserDTO examUserDTO = new ExamUserDTO(TEST_PREFIX + "student2", "", "", "", "", "", "", "", true, true, true, true, "");
        var examUserResponse = request.getMvc().perform(buildUpdateExamUser(examUserDTO, true, course1.getId(), exam1.getId())).andExpect(status().isOk()).andReturn();
        ExamUser examUser = mapper.readValue(examUserResponse.getResponse().getContentAsString(), ExamUser.class);
        assertThat(examUser.getDidCheckRegistrationNumber()).isTrue();
        assertThat(examUser.getDidCheckImage()).isTrue();
        assertThat(examUser.getDidCheckName()).isTrue();
        assertThat(examUser.getDidCheckLogin()).isTrue();
        assertThat(examUser.getSigningImagePath()).isNotNull();
    }

    @Test
    @WithMockUser(username = TEST_PREFIX + "instructor1", roles = "INSTRUCTOR")
    void testVerifyExamUserAttendance() throws Exception {
        List<StudentExam> studentExams = prepareStudentExamsForConduction(false, true);

        final HttpHeaders headers = new HttpHeaders();
        headers.set("User-Agent", "foo");
        headers.set("X-Artemis-Client-Fingerprint", "bar");
        headers.set("X-Forwarded-For", "10.0.28.1");

        for (var studentExam : studentExams) {
            var user = studentExam.getUser();
<<<<<<< HEAD
            database.changeUser(user.getLogin());
            var response = request.get("/api/courses/" + course2.getId() + "/exams/" + exam2.getId() + "/student-exams/" + studentExam.getId() + "/conduction", OK,
=======
            userUtilService.changeUser(user.getLogin());
            var response = request.get("/api/courses/" + course2.getId() + "/exams/" + exam2.getId() + "/student-exams/" + studentExam.getId() + "/conduction", HttpStatus.OK,
>>>>>>> 861c9daf
                    StudentExam.class, headers);
            assertThat(response).isEqualTo(studentExam);
            assertThat(response.isStarted()).isTrue();
            assertThat(response.getExercises()).hasSize(exam2.getNumberOfExercisesInExam());

            assertThat(studentExamRepository.findById(studentExam.getId()).get().isStarted()).isTrue();
        }

        // change back to instructor user
        userUtilService.changeUser(TEST_PREFIX + "instructor1");
        // update exam user attendance
        ExamUserDTO examUserDTO = new ExamUserDTO(TEST_PREFIX + "student1", "", "", "", "", "", "", "", true, true, true, true, "");
        var examUserResponse = request.getMvc().perform(buildUpdateExamUser(examUserDTO, true, course2.getId(), exam2.getId())).andExpect(status().isOk()).andReturn();
        ExamUser examUser = mapper.readValue(examUserResponse.getResponse().getContentAsString(), ExamUser.class);
        assertThat(examUser.getDidCheckRegistrationNumber()).isTrue();
        assertThat(examUser.getDidCheckImage()).isTrue();
        assertThat(examUser.getDidCheckName()).isTrue();
        assertThat(examUser.getDidCheckLogin()).isTrue();

        // as instructor, verify the attendance of the students
        List<ExamUserAttendanceCheckDTO> examUsersWhoDidNotSign = request.getList("/api/courses/" + course2.getId() + "/exams/" + exam2.getId() + "/verify-exam-users", OK,
                ExamUserAttendanceCheckDTO.class);
        // one student (student1) signed, the other 3 did not
        assertThat(examUsersWhoDidNotSign).hasSize(3);
        for (var examUserAttendanceCheckDTO : examUsersWhoDidNotSign) {
            assertThat(examUserAttendanceCheckDTO.started()).isTrue();
            assertThat(examUserAttendanceCheckDTO.login()).isNotEqualTo(TEST_PREFIX + "student1");
        }
    }

    private MockHttpServletRequestBuilder buildUpdateExamUser(@NotNull ExamUserDTO examUserDTO, boolean hasSigned, long courseId, long examId) throws Exception {
        var examUserPart = new MockMultipartFile("examUserDTO", "", MediaType.APPLICATION_JSON_VALUE, mapper.writeValueAsString(examUserDTO).getBytes());
        if (hasSigned) {
            var signingImage = loadFile("classpath:test-data/exam-users", "examUserSigningImage.png");
            return MockMvcRequestBuilders.multipart(HttpMethod.POST, "/api/courses/" + courseId + "/exams/" + examId + "/exam-users").file(examUserPart).file(signingImage)
                    .contentType(MediaType.MULTIPART_FORM_DATA_VALUE);
        }
        else {
            return MockMvcRequestBuilders.multipart(HttpMethod.POST, "/api/courses/" + courseId + "/exams/" + examId + "/exam-users").file(examUserPart)
                    .contentType(MediaType.MULTIPART_FORM_DATA_VALUE);
        }
    }

    private MockHttpServletRequestBuilder buildUploadExamUserImages(long courseId, long examId) throws Exception {
        var signingImage = loadFile("classpath:test-data/exam-users", "studentsWithImages.pdf");

        return MockMvcRequestBuilders.multipart(HttpMethod.POST, "/api/courses/" + courseId + "/exams/" + examId + "/exam-users-save-images").file(signingImage)
                .contentType(MediaType.MULTIPART_FORM_DATA_VALUE);
    }

    private MockMultipartFile loadFile(String path, String fileName) throws Exception {
        File signingImage = new File(ResourceUtils.getFile(path), fileName);
        FileInputStream input = new FileInputStream(signingImage);
        return new MockMultipartFile("file", signingImage.getName(), "image/png", IOUtils.toByteArray(input));
    }

    private List<StudentExam> prepareStudentExamsForConduction(boolean early, boolean setFields) throws Exception {
        for (int i = 1; i <= NUMBER_OF_STUDENTS; i++) {
            bitbucketRequestMockProvider.mockUserExists(TEST_PREFIX + "student" + i);
        }

        ZonedDateTime visibleDate;
        ZonedDateTime startDate;
        ZonedDateTime endDate;
        if (early) {
            startDate = ZonedDateTime.now().plusHours(1);
            endDate = ZonedDateTime.now().plusHours(3);
        }
        else {
            // If the exam is prepared only 5 minutes before the release date, the repositories of the students are unlocked as well.
            startDate = ZonedDateTime.now().plusMinutes(6);
            endDate = ZonedDateTime.now().plusMinutes(8);
        }

        visibleDate = ZonedDateTime.now().minusMinutes(15);
        // --> 2 min = 120s working time

        // all registered students
        Set<User> registeredStudents = new HashSet<>();
        for (int i = 1; i <= NUMBER_OF_STUDENTS; i++) {
            registeredStudents.add(userUtilService.getUserByLogin(TEST_PREFIX + "student" + i));
        }

        var studentExams = programmingExerciseTestService.prepareStudentExamsForConduction(TEST_PREFIX, visibleDate, startDate, endDate, registeredStudents, studentRepos);
        Exam exam = examRepository.findByIdElseThrow(studentExams.get(0).getExam().getId());
        Course course = exam.getCourse();

        if (!early) {
            // simulate "wait" for exam to start
            exam.setStartDate(ZonedDateTime.now());
            exam.setEndDate(ZonedDateTime.now().plusMinutes(2));
            examRepository.save(exam);
        }

        bitbucketRequestMockProvider.reset();

        if (setFields) {
            exam2 = exam;
            course2 = course;
        }
        return studentExams;
    }

}<|MERGE_RESOLUTION|>--- conflicted
+++ resolved
@@ -207,14 +207,8 @@
 
         for (var studentExam : studentExams) {
             var user = studentExam.getUser();
-<<<<<<< HEAD
             database.changeUser(user.getLogin());
-            var response = request.get("/api/courses/" + course2.getId() + "/exams/" + exam2.getId() + "/student-exams/" + studentExam.getId() + "/conduction", OK,
-=======
-            userUtilService.changeUser(user.getLogin());
-            var response = request.get("/api/courses/" + course2.getId() + "/exams/" + exam2.getId() + "/student-exams/" + studentExam.getId() + "/conduction", HttpStatus.OK,
->>>>>>> 861c9daf
-                    StudentExam.class, headers);
+            var response = request.get("/api/courses/" + course2.getId() + "/exams/" + exam2.getId() + "/student-exams/" + studentExam.getId() + "/conduction", OK, StudentExam.class, headers);
             assertThat(response).isEqualTo(studentExam);
             assertThat(response.isStarted()).isTrue();
             assertThat(response.getExercises()).hasSize(exam2.getNumberOfExercisesInExam());
