--- conflicted
+++ resolved
@@ -201,12 +201,9 @@
         }
         else if (moduleType.equals("programming")) {
             suggestion = suggestion.put("lineStart", 3).put("lineEnd", 4).put("description", "invoke infinite compression here").put("filePath", "client.cpp");
-<<<<<<< HEAD
-=======
         }
         else if (moduleType.equals("modeling")) {
             suggestion = suggestion.put("credits", 0);
->>>>>>> 68a8e4cf
         }
         else {
             throw new IllegalArgumentException("Unknown module type: " + moduleType);
