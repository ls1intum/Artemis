package de.tum.in.www1.artemis;

import static org.assertj.core.api.Assertions.assertThat;

import java.time.ZonedDateTime;
import java.util.ArrayList;
import java.util.List;

import org.junit.jupiter.api.AfterEach;
import org.junit.jupiter.api.BeforeEach;
import org.junit.jupiter.api.Test;
import org.springframework.beans.factory.annotation.Autowired;
import org.springframework.http.HttpStatus;
import org.springframework.security.test.context.support.WithMockUser;

import de.tum.in.www1.artemis.domain.*;
import de.tum.in.www1.artemis.domain.enumeration.AssessmentType;
import de.tum.in.www1.artemis.domain.enumeration.DiagramType;
import de.tum.in.www1.artemis.domain.enumeration.DifficultyLevel;
import de.tum.in.www1.artemis.domain.modeling.ModelingExercise;
import de.tum.in.www1.artemis.domain.modeling.ModelingSubmission;
import de.tum.in.www1.artemis.domain.participation.Participation;
import de.tum.in.www1.artemis.domain.participation.ProgrammingExerciseStudentParticipation;
import de.tum.in.www1.artemis.domain.participation.StudentParticipation;
import de.tum.in.www1.artemis.domain.quiz.QuizExercise;
import de.tum.in.www1.artemis.repository.*;
import de.tum.in.www1.artemis.util.DatabaseUtilService;
import de.tum.in.www1.artemis.util.RequestUtilService;
import de.tum.in.www1.artemis.web.rest.dto.StatsForInstructorDashboardDTO;

public class ExerciseIntegrationTest extends AbstractSpringIntegrationTest {

    @Autowired
    DatabaseUtilService database;

    @Autowired
    RequestUtilService request;

    @Autowired
    CourseRepository courseRepository;

    @Autowired
    ExerciseRepository exerciseRepository;

    @Autowired
    ParticipationRepository participationRepository;

    @Autowired
    SubmissionRepository submissionRepository;

    @Autowired
    ResultRepository resultRepository;

    @Autowired
    ExampleSubmissionRepository exampleSubmissionRepo;

    @Autowired
    TutorParticipationRepository tutorParticipationRepo;

    @BeforeEach
    public void init() {
        database.addUsers(10, 5, 1);
    }

    @AfterEach
    public void tearDown() {
        database.resetDatabase();
    }

    @Test
    @WithMockUser(value = "tutor1", roles = "TA")
    public void testGetStatsForTutorExerciseDashboardTest() throws Exception {
        List<Course> courses = database.createCoursesWithExercisesAndLectures();
        Course course = courses.get(0);
        TextExercise textExercise = (TextExercise) course.getExercises().stream().filter(e -> e instanceof TextExercise).findFirst().get();
        List<Submission> submissions = new ArrayList<>();
        for (int i = 1; i <= 6; i++) {
            TextSubmission textSubmission = new TextSubmission();
            textSubmission.text("Text");
            textSubmission.submitted(true);
            textSubmission.submissionDate(ZonedDateTime.now());
            submissions.add(database.addSubmission(textExercise, textSubmission, "student" + (i + 1))); // student1 was already used
            if (i % 3 == 0) {
                database.addResultToSubmission(textSubmission, AssessmentType.MANUAL, database.getUserByLogin("instructor1"));
            }
            else if (i % 4 == 0) {
                database.addResultToSubmission(textSubmission, AssessmentType.SEMI_AUTOMATIC, database.getUserByLogin("instructor1"));
            }
        }
        StatsForInstructorDashboardDTO statsForInstructorDashboardDTO = request.get("/api/exercises/" + textExercise.getId() + "/stats-for-tutor-dashboard", HttpStatus.OK,
                StatsForInstructorDashboardDTO.class);
        assertThat(statsForInstructorDashboardDTO.getNumberOfSubmissions()).isEqualTo(submissions.size() + 1);
        assertThat(statsForInstructorDashboardDTO.getNumberOfAssessments()).isEqualTo(3);
        assertThat(statsForInstructorDashboardDTO.getNumberOfAutomaticAssistedAssessments()).isEqualTo(1);

        for (Exercise exercise : course.getExercises()) {
            StatsForInstructorDashboardDTO stats = request.get("/api/exercises/" + exercise.getId() + "/stats-for-tutor-dashboard", HttpStatus.OK,
                    StatsForInstructorDashboardDTO.class);
            assertThat(stats.getNumberOfComplaints()).isEqualTo(0);
            assertThat(stats.getNumberOfMoreFeedbackRequests()).isEqualTo(0);
        }
    }

    @Test
    @WithMockUser(value = "student1", roles = "USER")
    public void testGetExercise() throws Exception {
        List<Course> courses = database.createCoursesWithExercisesAndLectures();
        for (Course course : courses) {
            for (Exercise exercise : course.getExercises()) {
                Exercise exerciseServer = request.get("/api/exercises/" + exercise.getId(), HttpStatus.OK, Exercise.class);

                // Test that certain properties were set correctly
                assertThat(exerciseServer.getReleaseDate()).as("Release date is present").isNotNull();
                assertThat(exerciseServer.getDueDate()).as("Due date is present").isNotNull();
                assertThat(exerciseServer.getMaxScore()).as("Max score was set correctly").isEqualTo(5.0);
                assertThat(exerciseServer.getDifficulty()).as("Difficulty was set correctly").isEqualTo(DifficultyLevel.MEDIUM);

                // Test that certain properties were filtered out as the test user is a student
                assertThat(exerciseServer.getGradingInstructions()).as("Grading instructions were filtered out").isNull();
                assertThat(exerciseServer.getTutorParticipations().size()).as("Tutor participations not included").isZero();
                assertThat(exerciseServer.getExampleSubmissions().size()).as("Example submissions not included").isZero();

                // Test presence and absence of exercise type specific properties
                if (exerciseServer instanceof FileUploadExercise) {
                    FileUploadExercise fileUploadExercise = (FileUploadExercise) exerciseServer;
                    assertThat(fileUploadExercise.getFilePattern()).as("File pattern was set correctly").isEqualTo("png");
                    assertThat(fileUploadExercise.getSampleSolution()).as("Sample solution was filtered out").isNull();
                }
                if (exerciseServer instanceof ModelingExercise) {
                    ModelingExercise modelingExercise = (ModelingExercise) exerciseServer;
                    assertThat(modelingExercise.getDiagramType()).as("Diagram type was set correctly").isEqualTo(DiagramType.ClassDiagram);
                    assertThat(modelingExercise.getSampleSolutionModel()).as("Sample solution model was filtered out").isNull();
                    assertThat(modelingExercise.getSampleSolutionExplanation()).as("Sample solution explanation was filtered out").isNull();
                }
                if (exerciseServer instanceof ProgrammingExercise) {
                    ProgrammingExercise programmingExerciseExercise = (ProgrammingExercise) exerciseServer;
                    assertThat(programmingExerciseExercise.getProjectKey()).as("Project key was set").isNotNull();
                    assertThat(programmingExerciseExercise.getTemplateRepositoryUrl()).as("Template repository url was filtered out").isNull();
                    assertThat(programmingExerciseExercise.getSolutionRepositoryUrl()).as("Solution repository url was filtered out").isNull();
                    assertThat(programmingExerciseExercise.getTestRepositoryUrl()).as("Test repository url was filtered out").isNull();
                    assertThat(programmingExerciseExercise.getTemplateBuildPlanId()).as("Template build plan was filtered out").isNull();
                    assertThat(programmingExerciseExercise.getSolutionBuildPlanId()).as("Solution build plan was filtered out").isNull();
                }
                if (exerciseServer instanceof QuizExercise) {
                    QuizExercise quizExercise = (QuizExercise) exerciseServer;
                    assertThat(quizExercise.getDuration()).as("Duration was set correctly").isEqualTo(10);
                    assertThat(quizExercise.getAllowedNumberOfAttempts()).as("Allowed number of attempts was set correctly").isEqualTo(1);
                    assertThat(quizExercise.getQuizPointStatistic().getId()).as("Quiz point statistic was filtered out").isNull();
                    assertThat(quizExercise.getQuizQuestions().size()).as("Quiz questions were filtered out").isZero();
                }
                if (exerciseServer instanceof TextExercise) {
                    TextExercise textExercise = (TextExercise) exerciseServer;
                    assertThat(textExercise.getSampleSolution()).as("Sample solution was filtered out").isNull();
                }

                // Test that the exercise does not have more than one participation.
                assertThat(exerciseServer.getStudentParticipations().size()).as("At most one participation for exercise").isLessThanOrEqualTo(1);
                if (exerciseServer.getStudentParticipations().size() > 0) {
                    // Buffer participation so that null checking is easier.
                    Participation participation = exerciseServer.getStudentParticipations().iterator().next();
                    if (participation.getSubmissions().size() > 0) {
                        // The call filters participations by submissions and their result. After the call each participation shouldn't have more than one submission.
                        assertThat(participation.getSubmissions().size()).as("At most one submission for participation").isLessThanOrEqualTo(1);
                        Submission submission = participation.getSubmissions().iterator().next();
                        if (submission != null) {
                            // Test that the correct text submission was filtered.
                            if (submission instanceof TextSubmission) {
                                TextSubmission textSubmission = (TextSubmission) submission;
                                assertThat(textSubmission.getText()).as("Correct text submission").isEqualTo("text");
                            }
                            // Test that the correct modeling submission was filtered.
                            if (submission instanceof ModelingSubmission) {
                                ModelingSubmission modelingSubmission = (ModelingSubmission) submission;
                                assertThat(modelingSubmission.getModel()).as("Correct modeling submission").isEqualTo("model2");
                            }
                        }
                    }
                }
            }
        }
    }

    @Test
    @WithMockUser(value = "student1", roles = "USER")
    public void testGetExerciseDetails() throws Exception {
        List<Course> courses = database.createCoursesWithExercisesAndLectures();
        for (Course course : courses) {
            for (Exercise exercise : course.getExercises()) {
                Exercise exerciseWithDetails = request.get("/api/exercises/" + exercise.getId() + "/details", HttpStatus.OK, Exercise.class);

                if (exerciseWithDetails instanceof FileUploadExercise) {
                    FileUploadExercise fileUploadExercise = (FileUploadExercise) exerciseWithDetails;
                    assertThat(fileUploadExercise.getFilePattern()).as("File pattern was set correctly").isEqualTo("png");
                    assertThat(fileUploadExercise.getSampleSolution()).as("Sample solution was filtered out").isNull();
                    assertThat(fileUploadExercise.getStudentParticipations().size()).as("Number of participations is correct").isEqualTo(0);
                }
                if (exerciseWithDetails instanceof ModelingExercise) {
                    ModelingExercise modelingExercise = (ModelingExercise) exerciseWithDetails;
                    assertThat(modelingExercise.getDiagramType()).as("Diagram type was set correctly").isEqualTo(DiagramType.ClassDiagram);
                    assertThat(modelingExercise.getSampleSolutionModel()).as("Sample solution model was filtered out").isNull();
                    assertThat(modelingExercise.getSampleSolutionExplanation()).as("Sample solution explanation was filtered out").isNull();
                    assertThat(modelingExercise.getStudentParticipations().size()).as("Number of participations is correct").isEqualTo(1);
                }
                if (exerciseWithDetails instanceof ProgrammingExercise) {
                    ProgrammingExercise programmingExerciseExercise = (ProgrammingExercise) exerciseWithDetails;
                    assertThat(programmingExerciseExercise.getProjectKey()).as("Project key was set").isNotNull();
                    assertThat(programmingExerciseExercise.getTemplateRepositoryUrl()).as("Template repository url was filtered out").isNull();
                    assertThat(programmingExerciseExercise.getSolutionRepositoryUrl()).as("Solution repository url was filtered out").isNull();
                    assertThat(programmingExerciseExercise.getTestRepositoryUrl()).as("Test repository url was filtered out").isNull();
                    assertThat(programmingExerciseExercise.getTemplateBuildPlanId()).as("Template build plan was filtered out").isNull();
                    assertThat(programmingExerciseExercise.getSolutionBuildPlanId()).as("Solution build plan was filtered out").isNull();
                    assertThat(programmingExerciseExercise.getStudentParticipations().size()).as("Number of participations is correct").isEqualTo(0);
                }
                if (exerciseWithDetails instanceof QuizExercise) {
                    QuizExercise quizExercise = (QuizExercise) exerciseWithDetails;
                    assertThat(quizExercise.getDuration()).as("Duration was set correctly").isEqualTo(10);
                    assertThat(quizExercise.getAllowedNumberOfAttempts()).as("Allowed number of attempts was set correctly").isEqualTo(1);
                    assertThat(quizExercise.getQuizPointStatistic().getId()).as("Quiz point statistic was filtered out").isNull();
                    assertThat(quizExercise.getQuizQuestions().size()).as("Quiz questions were filtered out").isZero();
                    assertThat(quizExercise.getStudentParticipations().size()).as("Number of participations is correct").isEqualTo(0);
                }
                if (exerciseWithDetails instanceof TextExercise) {
                    TextExercise textExercise = (TextExercise) exerciseWithDetails;
                    assertThat(textExercise.getSampleSolution()).as("Sample solution was filtered out").isNull();
                    assertThat(textExercise.getStudentParticipations().size()).as("Number of participations is correct").isEqualTo(2);
                }
            }
        }
    }

    @Test
    @WithMockUser(value = "tutor1", roles = "TA")
    public void testGetExerciseForTutorDashboard() throws Exception {
        List<Course> courses = database.createCoursesWithExercisesAndLectures();
        for (Course course : courses) {
            for (Exercise exercise : course.getExercises()) {
                Exercise exerciseForTutorDashboard = request.get("/api/exercises/" + exercise.getId() + "/for-tutor-dashboard", HttpStatus.OK, Exercise.class);
                assertThat(exerciseForTutorDashboard.getTutorParticipations().size()).as("Tutor participation was created").isEqualTo(1);
                assertThat(exerciseForTutorDashboard.getExampleSubmissions().size()).as("Example submissions are not null").isZero();

                // Test that certain properties were set correctly
                assertThat(exerciseForTutorDashboard.getReleaseDate()).as("Release date is present").isNotNull();
                assertThat(exerciseForTutorDashboard.getDueDate()).as("Due date is present").isNotNull();
                assertThat(exerciseForTutorDashboard.getMaxScore()).as("Max score was set correctly").isEqualTo(5.0);
                assertThat(exerciseForTutorDashboard.getDifficulty()).as("Difficulty was set correctly").isEqualTo(DifficultyLevel.MEDIUM);

                // Test presence of exercise type specific properties
                if (exerciseForTutorDashboard instanceof FileUploadExercise) {
                    FileUploadExercise fileUploadExercise = (FileUploadExercise) exerciseForTutorDashboard;
                    assertThat(fileUploadExercise.getFilePattern()).as("File pattern was set correctly").isEqualTo("png");
                }
                if (exerciseForTutorDashboard instanceof ModelingExercise) {
                    ModelingExercise modelingExercise = (ModelingExercise) exerciseForTutorDashboard;
                    assertThat(modelingExercise.getDiagramType()).as("Diagram type was set correctly").isEqualTo(DiagramType.ClassDiagram);
                }
                if (exerciseForTutorDashboard instanceof ProgrammingExercise) {
                    ProgrammingExercise programmingExerciseExercise = (ProgrammingExercise) exerciseForTutorDashboard;
                    assertThat(programmingExerciseExercise.getProjectKey()).as("Project key was set").isNotNull();
                }
                if (exerciseForTutorDashboard instanceof QuizExercise) {
                    QuizExercise quizExercise = (QuizExercise) exerciseForTutorDashboard;
                    assertThat(quizExercise.getDuration()).as("Duration was set correctly").isEqualTo(10);
                    assertThat(quizExercise.getAllowedNumberOfAttempts()).as("Allowed number of attempts was set correctly").isEqualTo(1);
                }
            }
        }
    }

    @Test
    @WithMockUser(value = "tutor1", roles = "TA")
    public void testGetStatsForTutorExerciseDashboard() throws Exception {
        List<Course> courses = database.createCoursesWithExercisesAndLectures();
        for (Course course : courses) {
            for (Exercise exercise : course.getExercises()) {
                StatsForInstructorDashboardDTO stats = request.get("/api/exercises/" + exercise.getId() + "/stats-for-tutor-dashboard", HttpStatus.OK,
                        StatsForInstructorDashboardDTO.class);
                assertThat(stats.getNumberOfAssessments()).as("Number of assessments is correct").isEqualTo(0);
<<<<<<< HEAD
                assertThat(stats.getTutorLeaderboardEntries().size()).as("Number of tutor leaderboard entries is correct").isEqualTo(1);
                // assertThat(stats.getNumberOfOpenComplaints()).as("Number of open complaints should not be available to tutor").isNull();
=======
                assertThat(stats.getTutorLeaderboardEntries().size()).as("Number of tutor leaderboard entries is correct").isEqualTo(5);
                assertThat(stats.getNumberOfOpenComplaints()).as("Number of open complaints should not be available to tutor").isNull();
>>>>>>> 0919a206
                assertThat(stats.getNumberOfOpenMoreFeedbackRequests()).as("Number of open more feedback requests should not be available to tutor").isNull();

                if (exercise instanceof FileUploadExercise) {
                    assertThat(stats.getNumberOfSubmissions()).as("Number of submissions for file upload exercise is correct").isEqualTo(0);
                }
                if (exercise instanceof ModelingExercise) {
                    assertThat(stats.getNumberOfSubmissions()).as("Number of submissions for modeling exercise is correct").isEqualTo(1);
                }
                if (exercise instanceof ProgrammingExercise) {
                    assertThat(stats.getNumberOfSubmissions()).as("Number of submissions for programming exercise is correct").isEqualTo(0);
                }
                if (exercise instanceof QuizExercise) {
                    assertThat(stats.getNumberOfSubmissions()).as("Number of submissions for quiz exercise is correct").isEqualTo(0);
                }
                if (exercise instanceof TextExercise) {
                    assertThat(stats.getNumberOfSubmissions()).as("Number of submissions for text exercise is correct").isEqualTo(1);
                }
            }
        }
    }

    @Test
    @WithMockUser(value = "instructor1", roles = "INSTRUCTOR")
    public void testGetStatsForInstructorExerciseDashboard() throws Exception {
        List<Course> courses = database.createCoursesWithExercisesAndLectures();
        for (Course course : courses) {
            for (Exercise exercise : course.getExercises()) {
                StatsForInstructorDashboardDTO stats = request.get("/api/exercises/" + exercise.getId() + "/stats-for-instructor-dashboard", HttpStatus.OK,
                        StatsForInstructorDashboardDTO.class);
                assertThat(stats.getNumberOfAssessments()).as("Number of assessments is correct").isEqualTo(0);
                assertThat(stats.getTutorLeaderboardEntries().size()).as("Number of tutor leaderboard entries is correct").isEqualTo(5);
                assertThat(stats.getNumberOfOpenComplaints()).as("Number of open complaints is zero").isZero();
                assertThat(stats.getNumberOfOpenMoreFeedbackRequests()).as("Number of open more feedback requests is zero").isZero();

                if (exercise instanceof FileUploadExercise) {
                    assertThat(stats.getNumberOfSubmissions()).as("Number of submissions for file upload exercise is correct").isEqualTo(0);
                }
                if (exercise instanceof ModelingExercise) {
                    assertThat(stats.getNumberOfSubmissions()).as("Number of submissions for modeling exercise is correct").isEqualTo(1);
                }
                if (exercise instanceof ProgrammingExercise) {
                    assertThat(stats.getNumberOfSubmissions()).as("Number of submissions for programming exercise is correct").isEqualTo(0);
                }
                if (exercise instanceof QuizExercise) {
                    assertThat(stats.getNumberOfSubmissions()).as("Number of submissions for quiz exercise is correct").isEqualTo(0);
                }
                if (exercise instanceof TextExercise) {
                    assertThat(stats.getNumberOfSubmissions()).as("Number of submissions for text exercise is correct").isEqualTo(1);
                }
            }
        }
    }

    @Test
    @WithMockUser(value = "instructor1", roles = "INSTRUCTOR")
    public void testResetExercise() throws Exception {
        List<Course> courses = database.createCoursesWithExercisesAndLectures();
        for (Course course : courses) {
            for (Exercise exercise : course.getExercises()) {
                request.delete("/api/exercises/" + exercise.getId() + "/reset", HttpStatus.OK);
                assertThat(exercise.getStudentParticipations().size()).as("Student participations have been deleted").isZero();
                assertThat(exercise.getTutorParticipations().size()).as("Tutor participations have been deleted").isZero();
            }
        }
        assertThat(participationRepository.findAll()).hasSize(0);
    }

    @Test
    @WithMockUser(value = "instructor1", roles = "INSTRUCTOR")
    public void testCleanupExercise() throws Exception {
        List<Course> courses = database.createCoursesWithExercisesAndLectures();
        for (Course course : courses) {
            for (Exercise exercise : course.getExercises()) {
                request.delete("/api/exercises/" + exercise.getId() + "/cleanup", HttpStatus.OK);
                if (exercise instanceof ProgrammingExercise) {
                    for (StudentParticipation participation : exercise.getStudentParticipations()) {
                        ProgrammingExerciseStudentParticipation programmingExerciseParticipation = (ProgrammingExerciseStudentParticipation) participation;
                        assertThat(programmingExerciseParticipation.getBuildPlanId()).as("Build plan id has been removed").isNull();
                    }
                }
            }
        }
        // NOTE: for some reason, the cleanup does not work properly in this case.
        // Therefore we have some additional cleanup code here

        tutorParticipationRepo.deleteAll();
        exampleSubmissionRepo.deleteAll();
        resultRepository.deleteAll();
        submissionRepository.deleteAll();
        exerciseRepository.deleteAll();
    }
}<|MERGE_RESOLUTION|>--- conflicted
+++ resolved
@@ -275,14 +275,10 @@
                 StatsForInstructorDashboardDTO stats = request.get("/api/exercises/" + exercise.getId() + "/stats-for-tutor-dashboard", HttpStatus.OK,
                         StatsForInstructorDashboardDTO.class);
                 assertThat(stats.getNumberOfAssessments()).as("Number of assessments is correct").isEqualTo(0);
-<<<<<<< HEAD
-                assertThat(stats.getTutorLeaderboardEntries().size()).as("Number of tutor leaderboard entries is correct").isEqualTo(1);
-                // assertThat(stats.getNumberOfOpenComplaints()).as("Number of open complaints should not be available to tutor").isNull();
-=======
+
                 assertThat(stats.getTutorLeaderboardEntries().size()).as("Number of tutor leaderboard entries is correct").isEqualTo(5);
-                assertThat(stats.getNumberOfOpenComplaints()).as("Number of open complaints should not be available to tutor").isNull();
->>>>>>> 0919a206
-                assertThat(stats.getNumberOfOpenMoreFeedbackRequests()).as("Number of open more feedback requests should not be available to tutor").isNull();
+                assertThat(stats.getNumberOfOpenComplaints()).as("Number of open complaints should be available to tutor").isNotNull();
+                assertThat(stats.getNumberOfOpenMoreFeedbackRequests()).as("Number of open more feedback requests should be available to tutor").isNotNull();
 
                 if (exercise instanceof FileUploadExercise) {
                     assertThat(stats.getNumberOfSubmissions()).as("Number of submissions for file upload exercise is correct").isEqualTo(0);
