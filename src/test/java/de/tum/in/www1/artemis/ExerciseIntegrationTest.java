--- conflicted
+++ resolved
@@ -375,7 +375,6 @@
                     assertThat(stats.getNumberOfSubmissions()).as("Number of submissions for file upload exercise is correct").isEqualTo(0);
                 }
                 if (exercise instanceof ModelingExercise) {
-<<<<<<< HEAD
                     assertThat(stats.getNumberOfAssessments()).as("Number of assessments is correct").isEqualTo(1);
                     assertThat(stats.getNumberOfSubmissions()).as("Number of submissions for modeling exercise is correct").isEqualTo(1);
                     var tutorLeaderboardEntry = stats.getTutorLeaderboardEntries().stream().filter(entry -> database.getUserByLogin("tutor1").getId().equals(entry.getUserId()))
@@ -384,9 +383,6 @@
                     assertThat(tutorLeaderboardEntry.getNumberOfTutorMoreFeedbackRequests()).isNotNull();
                     assertThat(tutorLeaderboardEntry.getNumberOfAcceptedComplaints()).isNotNull();
                     assertThat(tutorLeaderboardEntry.getNumberOfAnsweredMoreFeedbackRequests()).isNotNull();
-=======
-                    assertThat(stats.getNumberOfSubmissions()).as("Number of submissions for modeling exercise is correct").isEqualTo(2);
->>>>>>> 477e7b10
                 }
                 if (exercise instanceof ProgrammingExercise) {
                     assertThat(stats.getNumberOfAssessments()).as("Number of assessments is correct").isEqualTo(0);
