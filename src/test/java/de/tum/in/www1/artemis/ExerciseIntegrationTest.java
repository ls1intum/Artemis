--- conflicted
+++ resolved
@@ -253,9 +253,8 @@
     @Test
     @WithMockUser(username = TEST_PREFIX + "admin", roles = "ADMIN")
     void testGetUpcomingExercises() throws Exception {
-<<<<<<< HEAD
         var now = ZonedDateTime.now().truncatedTo(ChronoUnit.DAYS);
-        List<Exercise> exercises = request.getList("/api/exercises/upcoming", HttpStatus.OK, Exercise.class);
+        List<Exercise> exercises = request.getList("/api/admin/exercises/upcoming", HttpStatus.OK, Exercise.class);
         for (var exercise : exercises) {
             assertThat(exercise.getDueDate()).isAfterOrEqualTo(now);
         }
@@ -265,17 +264,8 @@
         Course course = database.addCourseWithOneProgrammingExercise();
         var exercise = course.getExercises().iterator().next();
         assertThat(exercise.getDueDate()).isAfterOrEqualTo(now);
-        exercises = request.getList("/api/exercises/upcoming", HttpStatus.OK, Exercise.class);
+        exercises = request.getList("/api/admin/exercises/upcoming", HttpStatus.OK, Exercise.class);
         assertThat(exercises).hasSize(size + 1).contains(exercise);
-=======
-        List<Exercise> exercises = request.getList("/api/admin/exercises/upcoming", HttpStatus.OK, Exercise.class);
-        assertThat(exercises).isEmpty();
-
-        // Test for exercise with upcoming due date.
-        Course course = database.addCourseWithOneProgrammingExercise();
-        exercises = request.getList("/api/admin/exercises/upcoming", HttpStatus.OK, Exercise.class);
-        assertThat(exercises).hasSize(1).contains(course.getExercises().stream().findFirst().get());
->>>>>>> f089f06a
     }
 
     @Test
