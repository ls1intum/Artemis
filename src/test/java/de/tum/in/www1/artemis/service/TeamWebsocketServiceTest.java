package de.tum.in.www1.artemis.service;

import static org.assertj.core.api.Assertions.assertThat;
import static org.mockito.Mockito.verify;

import java.util.HashSet;
import java.util.List;
import java.util.Set;

import org.junit.jupiter.api.BeforeEach;
import org.junit.jupiter.api.Test;
import org.springframework.beans.factory.annotation.Autowired;
import org.springframework.http.HttpStatus;
import org.springframework.security.test.context.support.WithMockUser;

import de.tum.in.www1.artemis.AbstractSpringIntegrationBambooBitbucketJiraTest;
import de.tum.in.www1.artemis.course.CourseUtilService;
import de.tum.in.www1.artemis.domain.*;
import de.tum.in.www1.artemis.domain.enumeration.ExerciseMode;
import de.tum.in.www1.artemis.domain.enumeration.TeamImportStrategyType;
import de.tum.in.www1.artemis.domain.modeling.ModelingExercise;
import de.tum.in.www1.artemis.repository.ExerciseRepository;
import de.tum.in.www1.artemis.repository.TeamRepository;
import de.tum.in.www1.artemis.repository.UserRepository;
import de.tum.in.www1.artemis.team.TeamUtilService;
import de.tum.in.www1.artemis.user.UserUtilService;
import de.tum.in.www1.artemis.web.websocket.dto.TeamAssignmentPayload;

class TeamWebsocketServiceTest extends AbstractSpringIntegrationBambooBitbucketJiraTest {

    private static final String TEST_PREFIX = "teamwebsocketservice";

    @Autowired
    private UserRepository userRepo;

    @Autowired
    private ExerciseRepository exerciseRepo;

    @Autowired
<<<<<<< HEAD
    private UserUtilService userUtilService;

    @Autowired
    private CourseUtilService courseUtilService;

    @Autowired
    private TeamUtilService teamUtilService;
=======
    private TeamRepository teamRepository;
>>>>>>> 01f5b457

    private ModelingExercise modelingExercise;

    private TextExercise textExercise;

    private Set<User> students;

    private String teamResourceUrl() {
        return "/api/exercises/" + modelingExercise.getId() + "/teams";
    }

    private String importFromExerciseUrl(Exercise sourceExercise) {
        return "/api/exercises/" + modelingExercise.getId() + "/teams/import-from-exercise/" + sourceExercise.getId() + "?importStrategyType="
                + TeamImportStrategyType.PURGE_EXISTING;
    }

    private final String assignmentTopic = "/topic/team-assignments";

    @BeforeEach
    void init() {
        userUtilService.addUsers(TEST_PREFIX, 3, 1, 0, 1);
        Course course = courseUtilService.addCourseWithModelingAndTextExercise();
        for (Exercise exercise : course.getExercises()) {
            if (exercise instanceof ModelingExercise) {
                exercise.setMode(ExerciseMode.TEAM);
                modelingExercise = (ModelingExercise) exerciseRepo.save(exercise);
            }
            if (exercise instanceof TextExercise) {
                exercise.setMode(ExerciseMode.TEAM);
                textExercise = (TextExercise) exerciseRepo.save(exercise);
            }
        }
        assertThat(modelingExercise).isNotNull();
        assertThat(textExercise).isNotNull();
        students = new HashSet<>(userRepo.findAllInGroupWithAuthorities("tumuser"));
    }

    @Test
    @WithMockUser(username = TEST_PREFIX + "tutor1", roles = "TA")
    void testSendTeamAssignmentUpdateOnTeamCreate() throws Exception {
        Team team = new Team().name("Team").shortName("team").exercise(modelingExercise).students(students);
        team = request.postWithResponseBody(teamResourceUrl(), team, Team.class, HttpStatus.CREATED);

        TeamAssignmentPayload expectedPayload = new TeamAssignmentPayload(modelingExercise, team, List.of());
        team.getStudents().forEach(user -> verify(messagingTemplate).convertAndSendToUser(user.getLogin(), assignmentTopic, expectedPayload));
    }

    @Test
    @WithMockUser(username = TEST_PREFIX + "tutor1", roles = "TA")
    void testSendTeamAssignmentUpdateOnRemoveStudentFromTeam() throws Exception {
        Team team = new Team().name("Team").shortName("team").exercise(modelingExercise).students(students);
        team.setOwner(database.getUserByLogin(TEST_PREFIX + "tutor1"));
        teamRepository.save(team);

        User studentToRemoveFromTeam = students.iterator().next();
        Team updatedTeam = new Team(team).id(team.getId()).removeStudents(studentToRemoveFromTeam);
        request.putWithResponseBody(teamResourceUrl() + "/" + updatedTeam.getId(), updatedTeam, Team.class, HttpStatus.OK);

        TeamAssignmentPayload expectedPayload = new TeamAssignmentPayload(modelingExercise, null, List.of());
        verify(messagingTemplate).convertAndSendToUser(studentToRemoveFromTeam.getLogin(), assignmentTopic, expectedPayload);
    }

    @Test
    @WithMockUser(username = TEST_PREFIX + "tutor1", roles = "TA")
    void testSendTeamAssignmentUpdateOnAddStudentToTeam() throws Exception {
        Team team = new Team().name("Team").shortName("team").exercise(modelingExercise);
        team.setOwner(database.getUserByLogin(TEST_PREFIX + "tutor1"));
        teamRepository.save(team);

        Team updatedTeam = new Team(team).id(team.getId()).students(students);
        updatedTeam = request.putWithResponseBody(teamResourceUrl() + "/" + updatedTeam.getId(), updatedTeam, Team.class, HttpStatus.OK);

        TeamAssignmentPayload expectedPayload = new TeamAssignmentPayload(modelingExercise, updatedTeam, List.of());
        team.getStudents().forEach(user -> verify(messagingTemplate).convertAndSendToUser(user.getLogin(), assignmentTopic, expectedPayload));
    }

    @Test
    @WithMockUser(username = TEST_PREFIX + "instructor1", roles = "INSTRUCTOR")
    void testSendTeamAssignmentUpdateOnTeamDelete() throws Exception {
        Team team = new Team().name("Team").shortName("team").exercise(modelingExercise);
        teamRepository.save(team);

        request.delete(teamResourceUrl() + "/" + team.getId(), HttpStatus.OK);

        TeamAssignmentPayload expectedPayload = new TeamAssignmentPayload(modelingExercise, null, List.of());
        team.getStudents().forEach(user -> verify(messagingTemplate).convertAndSendToUser(user.getLogin(), assignmentTopic, expectedPayload));
    }

    @Test
    @WithMockUser(username = TEST_PREFIX + "instructor1", roles = "INSTRUCTOR")
    void testSendTeamAssignmentUpdateOnTeamImport() throws Exception {
        teamUtilService.addTeamsForExercise(textExercise, 2, null); // create teams in source exercise
        List<Team> destinationTeams = request.putWithResponseBodyList(importFromExerciseUrl(textExercise), null, Team.class, HttpStatus.OK);

        destinationTeams.forEach(team -> {
            TeamAssignmentPayload expectedPayload = new TeamAssignmentPayload(modelingExercise, team, List.of());
            team.getStudents().forEach(user -> verify(messagingTemplate).convertAndSendToUser(user.getLogin(), assignmentTopic, expectedPayload));
        });
    }
}<|MERGE_RESOLUTION|>--- conflicted
+++ resolved
@@ -37,7 +37,9 @@
     private ExerciseRepository exerciseRepo;
 
     @Autowired
-<<<<<<< HEAD
+    private TeamRepository teamRepository;
+
+    @Autowired
     private UserUtilService userUtilService;
 
     @Autowired
@@ -45,9 +47,6 @@
 
     @Autowired
     private TeamUtilService teamUtilService;
-=======
-    private TeamRepository teamRepository;
->>>>>>> 01f5b457
 
     private ModelingExercise modelingExercise;
 
@@ -99,7 +98,7 @@
     @WithMockUser(username = TEST_PREFIX + "tutor1", roles = "TA")
     void testSendTeamAssignmentUpdateOnRemoveStudentFromTeam() throws Exception {
         Team team = new Team().name("Team").shortName("team").exercise(modelingExercise).students(students);
-        team.setOwner(database.getUserByLogin(TEST_PREFIX + "tutor1"));
+        team.setOwner(userUtilService.getUserByLogin(TEST_PREFIX + "tutor1"));
         teamRepository.save(team);
 
         User studentToRemoveFromTeam = students.iterator().next();
@@ -114,7 +113,7 @@
     @WithMockUser(username = TEST_PREFIX + "tutor1", roles = "TA")
     void testSendTeamAssignmentUpdateOnAddStudentToTeam() throws Exception {
         Team team = new Team().name("Team").shortName("team").exercise(modelingExercise);
-        team.setOwner(database.getUserByLogin(TEST_PREFIX + "tutor1"));
+        team.setOwner(userUtilService.getUserByLogin(TEST_PREFIX + "tutor1"));
         teamRepository.save(team);
 
         Team updatedTeam = new Team(team).id(team.getId()).students(students);
