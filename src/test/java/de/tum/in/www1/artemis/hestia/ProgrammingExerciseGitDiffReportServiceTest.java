--- conflicted
+++ resolved
@@ -170,13 +170,8 @@
         report2.setSolutionRepositoryCommitHash("789");
         report2 = reportRepository.save(report2);
 
-<<<<<<< HEAD
         assertThat(reportRepository.findByProgrammingExerciseId(exercise.getId())).hasSize(2);
-        var returnedReport = reportService.getReportOfExercise(exercise);
-=======
-        assertThat(reportRepository.findAll()).hasSize(2);
         var returnedReport = reportService.getOrCreateReportOfExercise(exercise);
->>>>>>> 7a8145a1
         assertThat(returnedReport).isEqualTo(report2);
         assertThat(reportRepository.findByProgrammingExerciseId(exercise.getId())).hasSize(1);
     }
