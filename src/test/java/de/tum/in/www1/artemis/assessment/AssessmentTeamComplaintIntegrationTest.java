--- conflicted
+++ resolved
@@ -85,15 +85,9 @@
 
     @BeforeEach
     void initTestCase() throws Exception {
-<<<<<<< HEAD
-        database.addUsers(TEST_PREFIX, 1, 2, 0, 1);
+        userUtilService.addUsers(TEST_PREFIX, 1, 2, 0, 1);
         // Initialize with 3 max team complaints and 7 days max complaint due date
-        course = database.addCourseWithOneModelingExercise();
-=======
-        userUtilService.addUsers(TEST_PREFIX, 1, 2, 0, 1);
-        // Initialize with 3 max team complaints and 7 days max complaint deadline
         course = modelingExerciseUtilService.addCourseWithOneModelingExercise();
->>>>>>> 0d4bbc39
         modelingExercise = (ModelingExercise) course.getExercises().iterator().next();
         modelingExercise.setMode(ExerciseMode.TEAM);
         modelingExercise = exerciseRepo.save(modelingExercise);
@@ -152,17 +146,10 @@
 
     @Test
     @WithMockUser(username = "team1" + TEST_PREFIX + "1")
-<<<<<<< HEAD
     void submitComplaintAboutModelingAssessment_validDueDate() throws Exception {
         // Mock object initialized with 2 weeks due date. One week after result date is fine.
-        database.updateAssessmentDueDate(modelingExercise.getId(), ZonedDateTime.now().minusWeeks(1));
-        database.updateResultCompletionDate(modelingAssessment.getId(), ZonedDateTime.now().minusWeeks(1));
-=======
-    void submitComplaintAboutModelingAssessment_validDeadline() throws Exception {
-        // Mock object initialized with 2 weeks deadline. One week after result date is fine.
         exerciseUtilService.updateAssessmentDueDate(modelingExercise.getId(), ZonedDateTime.now().minusWeeks(1));
         exerciseUtilService.updateResultCompletionDate(modelingAssessment.getId(), ZonedDateTime.now().minusWeeks(1));
->>>>>>> 0d4bbc39
 
         request.post(resourceUrl, complaint, HttpStatus.CREATED);
 
@@ -174,17 +161,10 @@
     @Test
     @WithMockUser(username = "team1" + TEST_PREFIX + "1")
     void submitComplaintAboutModelingAssessment_assessmentTooOld() throws Exception {
-<<<<<<< HEAD
         // 3 weeks is already past the due date
-        database.updateExerciseDueDate(modelingExercise.getId(), ZonedDateTime.now().minusWeeks(3));
-        database.updateAssessmentDueDate(modelingExercise.getId(), ZonedDateTime.now().minusWeeks(3));
-        database.updateResultCompletionDate(modelingAssessment.getId(), ZonedDateTime.now().minusWeeks(3));
-=======
-        // 3 weeks is already past the deadline
         exerciseUtilService.updateExerciseDueDate(modelingExercise.getId(), ZonedDateTime.now().minusWeeks(3));
         exerciseUtilService.updateAssessmentDueDate(modelingExercise.getId(), ZonedDateTime.now().minusWeeks(3));
         exerciseUtilService.updateResultCompletionDate(modelingAssessment.getId(), ZonedDateTime.now().minusWeeks(3));
->>>>>>> 0d4bbc39
 
         request.post(resourceUrl, complaint, HttpStatus.BAD_REQUEST);
 
