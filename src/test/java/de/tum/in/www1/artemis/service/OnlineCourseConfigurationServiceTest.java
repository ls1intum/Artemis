package de.tum.in.www1.artemis.service;

import static org.assertj.core.api.Assertions.assertThat;
import static org.assertj.core.api.Assertions.assertThatThrownBy;
import static org.mockito.Mockito.reset;
import static org.mockito.Mockito.verify;
import static org.mockito.Mockito.when;

import java.util.Optional;

import org.apache.commons.lang3.RandomStringUtils;
import org.junit.jupiter.api.AfterEach;
import org.junit.jupiter.api.BeforeEach;
import org.junit.jupiter.api.Test;
import org.mockito.Mock;
import org.mockito.MockitoAnnotations;
import org.springframework.beans.factory.annotation.Value;
import org.springframework.security.core.context.SecurityContextHolder;
import org.springframework.security.oauth2.client.registration.ClientRegistration;
import org.springframework.security.oauth2.core.AuthorizationGrantType;

import de.tum.in.www1.artemis.config.lti.CustomLti13Configurer;
import de.tum.in.www1.artemis.domain.LtiPlatformConfiguration;
import de.tum.in.www1.artemis.domain.OnlineCourseConfiguration;
import de.tum.in.www1.artemis.repository.LtiPlatformConfigurationRepository;
import de.tum.in.www1.artemis.web.rest.errors.BadRequestAlertException;
import de.tum.in.www1.artemis.web.rest.errors.EntityNotFoundException;

class OnlineCourseConfigurationServiceTest {

    @Mock
    private LtiPlatformConfigurationRepository ltiPlatformConfigurationRepository;

    private OnlineCourseConfigurationService onlineCourseConfigurationService;

    @Value("${server.url}")
    private String artemisServerUrl;

    private AutoCloseable closeable;

    @BeforeEach
    void init() {
        closeable = MockitoAnnotations.openMocks(this);
        SecurityContextHolder.clearContext();
        onlineCourseConfigurationService = new OnlineCourseConfigurationService(ltiPlatformConfigurationRepository);
    }

    @AfterEach
    void tearDown() throws Exception {
        if (closeable != null) {
            closeable.close();
        }
        reset(ltiPlatformConfigurationRepository);
    }

    @Test
    void getClientRegistrationNullOnlineCourseConfiguration() {

        ClientRegistration clientRegistration = onlineCourseConfigurationService.getClientRegistration(null);

        assertThat(clientRegistration).isNull();
    }

    @Test
    void getClientRegistrationSuccess() {
        LtiPlatformConfiguration ltiPlatformConfiguration = getMockLtiPlatformConfiguration();

        ClientRegistration clientRegistration = onlineCourseConfigurationService.getClientRegistration(ltiPlatformConfiguration);

        assertThat(clientRegistration.getAuthorizationGrantType()).isEqualTo(AuthorizationGrantType.IMPLICIT);
        assertThat(clientRegistration.getScopes()).hasSize(1).contains("openid");
        assertThat(clientRegistration.getRegistrationId()).isEqualTo("reg");
        assertThat(clientRegistration.getRedirectUri()).isEqualTo(artemisServerUrl + CustomLti13Configurer.LTI13_LOGIN_REDIRECT_PROXY_PATH);
    }

    @Test
    void addOnlineCourseConfigurationToLtiConfigurationsSuccess() {
        LtiPlatformConfiguration ltiPlatformConfiguration = getMockLtiPlatformConfiguration();
        when(ltiPlatformConfigurationRepository.findLtiPlatformConfigurationWithEagerLoadedCoursesByIdElseThrow(ltiPlatformConfiguration.getId()))
                .thenReturn(ltiPlatformConfiguration);
        OnlineCourseConfiguration onlineCourseConfiguration = getMockOnlineCourseConfiguration(ltiPlatformConfiguration);

        onlineCourseConfigurationService.addOnlineCourseConfigurationToLtiConfigurations(onlineCourseConfiguration);

        verify(ltiPlatformConfigurationRepository).findLtiPlatformConfigurationWithEagerLoadedCoursesByIdElseThrow(ltiPlatformConfiguration.getId());
        assertThat(ltiPlatformConfiguration.getOnlineCourseConfigurations()).contains(onlineCourseConfiguration);
        assertThat(onlineCourseConfiguration.getLtiPlatformConfiguration()).isEqualTo(ltiPlatformConfiguration);
    }

    @Test
    void addOnlineCourseConfigurationToLtiConfigurationsThrowsEntityNotFound() {
        LtiPlatformConfiguration ltiPlatformConfiguration = getMockLtiPlatformConfiguration();
        when(ltiPlatformConfigurationRepository.findLtiPlatformConfigurationWithEagerLoadedCoursesByIdElseThrow(ltiPlatformConfiguration.getId()))
                .thenThrow(new EntityNotFoundException("LtiPlatformConfiguration", ltiPlatformConfiguration.getId()));
        OnlineCourseConfiguration onlineCourseConfiguration = getMockOnlineCourseConfiguration(ltiPlatformConfiguration);

        assertThatThrownBy(() -> onlineCourseConfigurationService.addOnlineCourseConfigurationToLtiConfigurations(onlineCourseConfiguration))
                .isInstanceOf(EntityNotFoundException.class);
    }

    @Test
    void noLtiConfigurationValidateOnlineCourseConfiguration() {
        LtiPlatformConfiguration ltiPlatformConfiguration = getMockLtiPlatformConfiguration();
        OnlineCourseConfiguration onlineCourseConfiguration = getMockOnlineCourseConfiguration(ltiPlatformConfiguration);
        when(ltiPlatformConfigurationRepository.findByRegistrationId(onlineCourseConfiguration.getLtiPlatformConfiguration().getRegistrationId())).thenReturn(Optional.empty());

        assertThatThrownBy(() -> onlineCourseConfigurationService.validateOnlineCourseConfiguration(onlineCourseConfiguration)).isInstanceOf(BadRequestAlertException.class);
    }

    @Test
    void invalidRegistrationIdValidateOnlineCourseConfiguration() {
        LtiPlatformConfiguration ltiPlatformConfiguration = getMockLtiPlatformConfiguration();
        ltiPlatformConfiguration.setId(2L);
        OnlineCourseConfiguration onlineCourseConfiguration = getMockOnlineCourseConfiguration(getMockLtiPlatformConfiguration());

        when(ltiPlatformConfigurationRepository.findByRegistrationId(onlineCourseConfiguration.getLtiPlatformConfiguration().getRegistrationId()))
                .thenReturn(Optional.of(ltiPlatformConfiguration));

        assertThatThrownBy(() -> onlineCourseConfigurationService.validateOnlineCourseConfiguration(onlineCourseConfiguration)).isInstanceOf(BadRequestAlertException.class);
    }

    private LtiPlatformConfiguration getMockLtiPlatformConfiguration() {
        LtiPlatformConfiguration ltiPlatformConfiguration = new LtiPlatformConfiguration();
        ltiPlatformConfiguration.setId(1L);
        ltiPlatformConfiguration.setRegistrationId("reg");
        ltiPlatformConfiguration.setClientId("client");
        ltiPlatformConfiguration.setAuthorizationUri("auth");
        ltiPlatformConfiguration.setTokenUri("token");
        ltiPlatformConfiguration.setJwkSetUri("jwk");
        return ltiPlatformConfiguration;
    }

<<<<<<< HEAD
        ClientRegistration clientRegistration = onlineCourseConfigurationService.getClientRegistration(ltiPlatformConfiguration);

        assertThat(clientRegistration.getAuthorizationGrantType()).isEqualTo(AuthorizationGrantType.CLIENT_CREDENTIALS);
        assertThat(clientRegistration.getScopes()).hasSize(1).contains("openid");
        assertThat(clientRegistration.getRegistrationId()).isEqualTo("reg");
        assertThat(clientRegistration.getRedirectUri()).isEqualTo(artemisServerUrl + CustomLti13Configurer.LTI13_LOGIN_REDIRECT_PROXY_PATH);
=======
    private OnlineCourseConfiguration getMockOnlineCourseConfiguration(LtiPlatformConfiguration ltiPlatformConfiguration) {
        OnlineCourseConfiguration onlineCourseConfiguration = new OnlineCourseConfiguration();
        onlineCourseConfiguration.setCourse(null);
        onlineCourseConfiguration.setLtiKey(RandomStringUtils.random(12, true, true));
        onlineCourseConfiguration.setLtiSecret(RandomStringUtils.random(12, true, true));
        onlineCourseConfiguration.setUserPrefix("ltiCourse");
        onlineCourseConfiguration.setLtiPlatformConfiguration(ltiPlatformConfiguration);
        return onlineCourseConfiguration;
>>>>>>> e0432a22
    }
}<|MERGE_RESOLUTION|>--- conflicted
+++ resolved
@@ -67,7 +67,7 @@
 
         ClientRegistration clientRegistration = onlineCourseConfigurationService.getClientRegistration(ltiPlatformConfiguration);
 
-        assertThat(clientRegistration.getAuthorizationGrantType()).isEqualTo(AuthorizationGrantType.IMPLICIT);
+        assertThat(clientRegistration.getAuthorizationGrantType()).isEqualTo(AuthorizationGrantType.CLIENT_CREDENTIALS);
         assertThat(clientRegistration.getScopes()).hasSize(1).contains("openid");
         assertThat(clientRegistration.getRegistrationId()).isEqualTo("reg");
         assertThat(clientRegistration.getRedirectUri()).isEqualTo(artemisServerUrl + CustomLti13Configurer.LTI13_LOGIN_REDIRECT_PROXY_PATH);
@@ -130,14 +130,6 @@
         return ltiPlatformConfiguration;
     }
 
-<<<<<<< HEAD
-        ClientRegistration clientRegistration = onlineCourseConfigurationService.getClientRegistration(ltiPlatformConfiguration);
-
-        assertThat(clientRegistration.getAuthorizationGrantType()).isEqualTo(AuthorizationGrantType.CLIENT_CREDENTIALS);
-        assertThat(clientRegistration.getScopes()).hasSize(1).contains("openid");
-        assertThat(clientRegistration.getRegistrationId()).isEqualTo("reg");
-        assertThat(clientRegistration.getRedirectUri()).isEqualTo(artemisServerUrl + CustomLti13Configurer.LTI13_LOGIN_REDIRECT_PROXY_PATH);
-=======
     private OnlineCourseConfiguration getMockOnlineCourseConfiguration(LtiPlatformConfiguration ltiPlatformConfiguration) {
         OnlineCourseConfiguration onlineCourseConfiguration = new OnlineCourseConfiguration();
         onlineCourseConfiguration.setCourse(null);
@@ -146,6 +138,5 @@
         onlineCourseConfiguration.setUserPrefix("ltiCourse");
         onlineCourseConfiguration.setLtiPlatformConfiguration(ltiPlatformConfiguration);
         return onlineCourseConfiguration;
->>>>>>> e0432a22
     }
 }