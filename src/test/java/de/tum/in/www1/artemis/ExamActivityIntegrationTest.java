package de.tum.in.www1.artemis;

import static org.assertj.core.api.Assertions.assertThat;
import static org.junit.jupiter.api.Assertions.assertEquals;
import static org.mockito.Mockito.verify;

import java.time.ZonedDateTime;
import java.util.ArrayList;
import java.util.Arrays;
import java.util.List;

import org.junit.jupiter.api.AfterEach;
import org.junit.jupiter.api.BeforeEach;
import org.junit.jupiter.api.Test;
import org.junit.jupiter.params.ParameterizedTest;
import org.junit.jupiter.params.provider.EnumSource;
import org.junit.jupiter.params.provider.ValueSource;
import org.springframework.beans.factory.annotation.Autowired;
import org.springframework.http.HttpStatus;
import org.springframework.security.test.context.support.WithMockUser;

import de.tum.in.www1.artemis.domain.Course;
import de.tum.in.www1.artemis.domain.User;
import de.tum.in.www1.artemis.domain.enumeration.ExamActionType;
import de.tum.in.www1.artemis.domain.exam.Exam;
import de.tum.in.www1.artemis.domain.exam.StudentExam;
import de.tum.in.www1.artemis.domain.exam.monitoring.ExamAction;
import de.tum.in.www1.artemis.domain.exam.monitoring.actions.*;
import de.tum.in.www1.artemis.repository.ExamRepository;
import de.tum.in.www1.artemis.repository.StudentExamRepository;
import de.tum.in.www1.artemis.service.exam.monitoring.ExamActionService;
import de.tum.in.www1.artemis.service.exam.monitoring.ExamActivityService;
import de.tum.in.www1.artemis.service.scheduled.cache.monitoring.ExamMonitoringScheduleService;
import de.tum.in.www1.artemis.util.RequestUtilService;
import de.tum.in.www1.artemis.web.rest.ExamActivityResource;

class ExamActivityIntegrationTest extends AbstractSpringIntegrationBambooBitbucketJiraTest {

    @Autowired
    private ExamMonitoringScheduleService examMonitoringScheduleService;

    @Autowired
    protected RequestUtilService request;

    @Autowired
    private ExamRepository examRepository;

    @Autowired
    private StudentExamRepository studentExamRepository;

    @Autowired
    private ExamActivityResource examActivityResource;

    @Autowired
    private ExamActivityService examActivityService;

    @Autowired
    private ExamActionService examActionService;

    private Course course;

    private Exam exam;

    private StudentExam studentExam;

    @BeforeEach
    void init() {
        List<User> users = database.addUsers(15, 5, 0, 1);
        course = database.addEmptyCourse();
        exam = database.addActiveExamWithRegisteredUser(course, users.get(0));
        exam.setMonitoring(true);
        exam = examRepository.save(exam);
        studentExam = database.addStudentExam(exam);
        studentExam.setWorkingTime(7200);
        studentExam.setUser(users.get(0));
        studentExamRepository.save(studentExam);
    }

    @AfterEach
<<<<<<< HEAD
    public void tearDown() throws Exception {
=======
    void tearDown() throws Exception {
        database.resetDatabase();
>>>>>>> 4c201059
        examMonitoringScheduleService.stopSchedule();
        examMonitoringScheduleService.clearAllExamMonitoringData();
        database.resetDatabase();
    }

    private ExamAction createExamActionBasedOnType(ExamActionType examActionType) {
        ExamAction examAction = null;
        switch (examActionType) {
            case STARTED_EXAM -> {
                examAction = new StartedExamAction();
                ((StartedExamAction) examAction).setSessionId(0L);
            }
            case ENDED_EXAM -> {
                examAction = new EndedExamAction();
            }
            case HANDED_IN_EARLY -> {
                examAction = new HandedInEarlyAction();
            }
            case CONTINUED_AFTER_HAND_IN_EARLY -> {
                examAction = new ContinuedAfterHandedInEarlyAction();
            }
            case SWITCHED_EXERCISE -> {
                examAction = new SwitchedExerciseAction();
                ((SwitchedExerciseAction) examAction).setExerciseId(0L);
            }
            case SAVED_EXERCISE -> {
                examAction = new SavedExerciseAction();
                ((SavedExerciseAction) examAction).setAutomatically(false);
                ((SavedExerciseAction) examAction).setFailed(true);
                ((SavedExerciseAction) examAction).setForced(false);
                ((SavedExerciseAction) examAction).setSubmissionId(0L);
            }
            case CONNECTION_UPDATED -> {
                examAction = new ConnectionUpdatedAction();
                ((ConnectionUpdatedAction) examAction).setConnected(false);
            }
        }
        examAction.setType(examActionType);
        examAction.setTimestamp(ZonedDateTime.now());
        examAction.setStudentExamId(studentExam.getId());
        return examAction;
    }

    @ParameterizedTest(name = "{displayName} [{index}] {argumentsWithNames}")
    @WithMockUser(username = "student1", roles = "USER")
    @EnumSource(ExamActionType.class)
    void testCreateExamActivityInCache(ExamActionType examActionType) {
        ExamAction examAction = createExamActionBasedOnType(examActionType);

        examActivityResource.updatePerformedExamActions(exam.getId(), examAction);
        verify(this.websocketMessagingService).sendMessage("/topic/exam-monitoring/" + exam.getId() + "/action", examAction);
    }

    @ParameterizedTest(name = "{displayName} [{index}] {argumentsWithNames}")
    @WithMockUser(username = "student1", roles = "USER")
    @EnumSource(ExamActionType.class)
    void testExamActionPresentInCache(ExamActionType examActionType) {
        ExamAction examAction = createExamActionBasedOnType(examActionType);

        examActivityResource.updatePerformedExamActions(exam.getId(), examAction);
        verify(this.websocketMessagingService).sendMessage("/topic/exam-monitoring/" + exam.getId() + "/action", examAction);

        var examActivity = examMonitoringScheduleService.getExamActivityFromCache(exam.getId(), studentExam.getId());
        assertThat(examActivity).isNotNull();
        assertThat(examActivity.getExamActions().size()).isEqualTo(1);
        assertThat(new ArrayList<>(examActivity.getExamActions()).get(0).getType()).isEqualTo(examActionType);
    }

    @ParameterizedTest(name = "{displayName} [{index}] {argumentsWithNames}")
    @WithMockUser(username = "student1", roles = "USER")
    @EnumSource(ExamActionType.class)
    void testExamActionNotPresentInCache(ExamActionType examActionType) {
        ExamAction examAction = createExamActionBasedOnType(examActionType);

        examActivityResource.updatePerformedExamActions(exam.getId(), examAction);
        verify(this.websocketMessagingService).sendMessage("/topic/exam-monitoring/" + exam.getId() + "/action", examAction);

        examMonitoringScheduleService.executeExamActivitySaveTask(exam.getId());

        var examActivity = examMonitoringScheduleService.getExamActivityFromCache(exam.getId(), studentExam.getId());
        assertThat(examActivity).isNull();
    }

    @Test
    @WithMockUser(username = "student1", roles = "USER")
    void testMultipleExamActions() {
        List<ExamAction> examActions = Arrays.stream(ExamActionType.values()).map(this::createExamActionBasedOnType).toList();

        for (ExamAction examAction : examActions) {
            examActivityResource.updatePerformedExamActions(exam.getId(), examAction);
            verify(this.websocketMessagingService).sendMessage("/topic/exam-monitoring/" + exam.getId() + "/action", examAction);
        }

        var examActivity = examMonitoringScheduleService.getExamActivityFromCache(exam.getId(), studentExam.getId());

        assertThat(examActivity).isNotNull();
        assertThat(examActivity.getExamActions().size()).isEqualTo(examActions.size());

        examMonitoringScheduleService.executeExamActivitySaveTask(exam.getId());
    }

    @ParameterizedTest(name = "{displayName} [{index}] {argumentsWithNames}")
    @WithMockUser(username = "student1", roles = "USER")
    @EnumSource(ExamActionType.class)
    void testExamWithMonitoringDisabled(ExamActionType examActionType) {
        ExamAction examAction = createExamActionBasedOnType(examActionType);

        exam.setMonitoring(false);
        examRepository.save(exam);

        examActivityResource.updatePerformedExamActions(exam.getId(), examAction);

        verify(this.websocketMessagingService).sendMessage("/topic/exam-monitoring/" + exam.getId() + "/action", examAction);

        // Currently, we don't apply any filtering - so there should be an activity and action in the cache
        var examActivity = examMonitoringScheduleService.getExamActivityFromCache(exam.getId(), studentExam.getId());
        assertThat(examActivity).isNotNull();
        assertThat(examActivity.getExamActions().size()).isEqualTo(1);
        assertThat(new ArrayList<>(examActivity.getExamActions()).get(0).getType()).isEqualTo(examActionType);
    }

    @ParameterizedTest(name = "{displayName} [{index}] {argumentsWithNames}")
    @WithMockUser(username = "admin", roles = "ADMIN")
    @EnumSource(ExamActionType.class)
    void testGetInitialExamActions(ExamActionType examActionType) throws Exception {
        ExamAction examAction = createExamActionBasedOnType(examActionType);

        examActivityResource.updatePerformedExamActions(exam.getId(), examAction);

        verify(this.websocketMessagingService).sendMessage("/topic/exam-monitoring/" + exam.getId() + "/action", examAction);

        List<ExamAction> examActions = request.getList("/api/exam-monitoring/" + exam.getId() + "/load-actions", HttpStatus.OK, ExamAction.class);

        assertEquals(1, examActions.size());

        var receivedAction = examActions.get(0);
        // We need to validate those values to be equal.
        assertEquals(examAction.getExamActivityId(), receivedAction.getExamActivityId());
        assertEquals(examAction.getStudentExamId(), receivedAction.getStudentExamId());
        assertEquals(examAction.getId(), receivedAction.getId());
        assertEquals(examAction.getType(), receivedAction.getType());
    }

    @ParameterizedTest(name = "{displayName} [{index}] {argumentsWithNames}")
    @WithMockUser(username = "admin", roles = "ADMIN")
    @ValueSource(booleans = { true, false })
    void testUpdateMonitoring(boolean monitoring) throws Exception {
        exam.setMonitoring(!monitoring);
        exam = examRepository.save(exam);

        var result = request.putWithResponseBody("/api/courses/" + course.getId() + "/exams/" + exam.getId() + "/statistics", monitoring, Boolean.class, HttpStatus.OK);

        assertEquals(result, monitoring);
        assertEquals(examRepository.findByIdElseThrow(exam.getId()).isMonitoring(), monitoring);
    }

    @ParameterizedTest(name = "{displayName} [{index}] {argumentsWithNames}")
    @WithMockUser(username = "student1", roles = "USER")
    @EnumSource(ExamActionType.class)
    public void testExamActionSavedInDatabase(ExamActionType examActionType) {
        ExamAction examAction = createExamActionBasedOnType(examActionType);

        examActivityResource.updatePerformedExamActions(exam.getId(), examAction);

        var examActivity = examActivityService.findByStudentExamId(studentExam.getId());
        examMonitoringScheduleService.executeExamActivitySaveTask(exam.getId());
        var savedActions = examActionService.findByExamActivityId(examActivity.getId());

        assertThat(savedActions.size()).isEqualTo(1);
        assertThat(savedActions.get(0).getType()).isEqualTo(examActionType);
    }

    @ParameterizedTest(name = "{displayName} [{index}] {argumentsWithNames}")
    @WithMockUser(username = "student1", roles = "USER")
    @EnumSource(ExamActionType.class)
    public void testExamActionNotSavedInDatabase(ExamActionType examActionType) {
        ExamAction examAction = createExamActionBasedOnType(examActionType);

        examActivityResource.updatePerformedExamActions(exam.getId(), examAction);

        var examActivity = examActivityService.findByStudentExamId(studentExam.getId());
        var savedActions = examActionService.findByExamActivityId(examActivity.getId());

        assertThat(savedActions.size()).isEqualTo(0);
    }
}<|MERGE_RESOLUTION|>--- conflicted
+++ resolved
@@ -77,12 +77,7 @@
     }
 
     @AfterEach
-<<<<<<< HEAD
-    public void tearDown() throws Exception {
-=======
     void tearDown() throws Exception {
-        database.resetDatabase();
->>>>>>> 4c201059
         examMonitoringScheduleService.stopSchedule();
         examMonitoringScheduleService.clearAllExamMonitoringData();
         database.resetDatabase();
@@ -242,7 +237,7 @@
     @ParameterizedTest(name = "{displayName} [{index}] {argumentsWithNames}")
     @WithMockUser(username = "student1", roles = "USER")
     @EnumSource(ExamActionType.class)
-    public void testExamActionSavedInDatabase(ExamActionType examActionType) {
+    void testExamActionSavedInDatabase(ExamActionType examActionType) {
         ExamAction examAction = createExamActionBasedOnType(examActionType);
 
         examActivityResource.updatePerformedExamActions(exam.getId(), examAction);
@@ -258,7 +253,7 @@
     @ParameterizedTest(name = "{displayName} [{index}] {argumentsWithNames}")
     @WithMockUser(username = "student1", roles = "USER")
     @EnumSource(ExamActionType.class)
-    public void testExamActionNotSavedInDatabase(ExamActionType examActionType) {
+    void testExamActionNotSavedInDatabase(ExamActionType examActionType) {
         ExamAction examAction = createExamActionBasedOnType(examActionType);
 
         examActivityResource.updatePerformedExamActions(exam.getId(), examAction);
