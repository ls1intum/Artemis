package de.tum.in.www1.artemis.localvcci;

import java.time.ZonedDateTime;
import java.util.List;

import org.junit.jupiter.api.BeforeEach;
import org.springframework.beans.factory.annotation.Autowired;
import org.springframework.boot.test.web.server.LocalServerPort;

import de.tum.in.www1.artemis.AbstractSpringIntegrationLocalCILocalVCTest;
import de.tum.in.www1.artemis.domain.Course;
import de.tum.in.www1.artemis.domain.ProgrammingExercise;
import de.tum.in.www1.artemis.domain.User;
import de.tum.in.www1.artemis.domain.enumeration.ProjectType;
import de.tum.in.www1.artemis.domain.participation.SolutionProgrammingExerciseParticipation;
import de.tum.in.www1.artemis.domain.participation.TemplateProgrammingExerciseParticipation;
import de.tum.in.www1.artemis.exercise.ExerciseUtilService;
import de.tum.in.www1.artemis.exercise.programmingexercise.ProgrammingExerciseUtilService;
import de.tum.in.www1.artemis.participation.ParticipationUtilService;
import de.tum.in.www1.artemis.repository.ExamRepository;
import de.tum.in.www1.artemis.repository.ExerciseGroupRepository;
import de.tum.in.www1.artemis.repository.StudentExamRepository;
import de.tum.in.www1.artemis.repository.TeamRepository;
import de.tum.in.www1.artemis.user.UserUtilService;

public class AbstractLocalCILocalVCIntegrationTest extends AbstractSpringIntegrationLocalCILocalVCTest {

    protected static final String TEST_PREFIX = "localvclocalciintegration";

    @Autowired
    protected TeamRepository teamRepository;

    @Autowired
    protected ExerciseGroupRepository exerciseGroupRepository;

    @Autowired
    protected ExamRepository examRepository;

    @Autowired
    protected StudentExamRepository studentExamRepository;

    @Autowired
    private UserUtilService userUtilService;

    @Autowired
    private ProgrammingExerciseUtilService programmingExerciseUtilService;

    @Autowired
    private ExerciseUtilService exerciseUtilService;

    @Autowired
    protected ParticipationUtilService participationUtilService;

    @LocalServerPort
    protected int port;

    // The error messages returned by JGit contain these Strings that correspond to the HTTP status codes.
    protected static final String NOT_FOUND = "not found";

    protected static final String NOT_AUTHORIZED = "not authorized";

    protected static final String INTERNAL_SERVER_ERROR = "500";

    protected static final String FORBIDDEN = "not permitted";

    protected Course course;

    protected ProgrammingExercise programmingExercise;

    protected TemplateProgrammingExerciseParticipation templateParticipation;

    protected SolutionProgrammingExerciseParticipation solutionParticipation;

    protected String student1Login;

    protected User student1;

    protected String student2Login;

    protected String tutor1Login;

    protected String instructor1Login;

    protected User instructor1;

    protected String projectKey1;

    protected String assignmentRepositorySlug;

    protected String templateRepositorySlug;

    protected String solutionRepositorySlug;

    @BeforeEach
    void initUsersAndExercise() {
        // The port cannot be injected into the LocalVCLocalCITestService because {local.server.port} is not available when the class is instantiated.
        // Thus, "inject" the port from here.
        localVCLocalCITestService.setPort(port);

        List<User> users = userUtilService.addUsers(TEST_PREFIX, 2, 1, 0, 1);
        student1Login = TEST_PREFIX + "student1";
        student1 = users.stream().filter(user -> student1Login.equals(user.getLogin())).findFirst().orElseThrow();
        student2Login = TEST_PREFIX + "student2";
        tutor1Login = TEST_PREFIX + "tutor1";
        instructor1Login = TEST_PREFIX + "instructor1";
        instructor1 = users.stream().filter(user -> instructor1Login.equals(user.getLogin())).findFirst().orElseThrow();

<<<<<<< HEAD
        course = database.addCourseWithOneProgrammingExercise();
        programmingExercise = database.getFirstExerciseWithType(course, ProgrammingExercise.class);
=======
        // Set the Authentication object for student1 in the SecurityContextHolder.
        // This is necessary because the "participationUtilService.addStudentParticipationForProgrammingExercise()" below needs the Authentication object set.
        // In tests, this is done using e.g. @WithMockUser(username="student1", roles="USER"), but this does not work on this @BeforeEach method.
        List<SimpleGrantedAuthority> authorities = List.of(new SimpleGrantedAuthority("ROLE_USER"));
        Authentication authentication = new UsernamePasswordAuthenticationToken(student1Login, null, authorities);
        SecurityContextHolder.getContext().setAuthentication(authentication);

        course = programmingExerciseUtilService.addCourseWithOneProgrammingExercise();
        programmingExercise = exerciseUtilService.getFirstExerciseWithType(course, ProgrammingExercise.class);
>>>>>>> 6c63af54
        projectKey1 = programmingExercise.getProjectKey();
        programmingExercise.setReleaseDate(ZonedDateTime.now().minusDays(1));
        programmingExercise.setProjectType(ProjectType.PLAIN_GRADLE);
        programmingExercise.setAllowOfflineIde(true);
        programmingExercise.setTestRepositoryUrl(localVCBaseUrl + "/git/" + projectKey1 + "/" + projectKey1.toLowerCase() + "-tests.git");
        programmingExerciseRepository.save(programmingExercise);
        programmingExercise = programmingExerciseRepository.findWithAllParticipationsById(programmingExercise.getId()).orElseThrow();
        // Set the correct repository URLs for the template and the solution participation.
        templateRepositorySlug = localVCLocalCITestService.getRepositorySlug(projectKey1, "exercise");
        templateParticipation = programmingExercise.getTemplateParticipation();
        templateParticipation.setRepositoryUrl(localVCBaseUrl + "/git/" + projectKey1 + "/" + templateRepositorySlug + ".git");
        templateProgrammingExerciseParticipationRepository.save(templateParticipation);
        solutionRepositorySlug = localVCLocalCITestService.getRepositorySlug(projectKey1, "solution");
        solutionParticipation = programmingExercise.getSolutionParticipation();
        solutionParticipation.setRepositoryUrl(localVCBaseUrl + "/git/" + projectKey1 + "/" + solutionRepositorySlug + ".git");
        solutionProgrammingExerciseParticipationRepository.save(solutionParticipation);

<<<<<<< HEAD
        assignmentRepositorySlug = localVCLocalCITestService.getRepositorySlug(projectKey1, student1Login);
=======
        assignmentRepositorySlug = projectKey1.toLowerCase() + "-" + student1Login;

        // Add a participation for student1.
        studentParticipation = participationUtilService.addStudentParticipationForProgrammingExercise(programmingExercise, student1Login);
        studentParticipation.setRepositoryUrl(String.format(localVCBaseUrl + "/git/%s/%s.git", projectKey1, assignmentRepositorySlug));
        studentParticipation.setBranch(defaultBranch);
        programmingExerciseStudentParticipationRepository.save(studentParticipation);

        // Add a participation for tutor1.
        teachingAssistantParticipation = participationUtilService.addStudentParticipationForProgrammingExercise(programmingExercise, tutor1Login);
        teachingAssistantParticipation.setRepositoryUrl(String.format(localVCBaseUrl + "/git/%s/%s.git", projectKey1, (projectKey1 + "-" + tutor1Login).toLowerCase()));
        teachingAssistantParticipation.setBranch(defaultBranch);
        programmingExerciseStudentParticipationRepository.save(teachingAssistantParticipation);

        // Add a participation for instructor1.
        instructorParticipation = participationUtilService.addStudentParticipationForProgrammingExercise(programmingExercise, instructor1Login);
        instructorParticipation.setRepositoryUrl(String.format(localVCBaseUrl + "/git/%s/%s.git", projectKey1, (projectKey1 + "-" + instructor1Login).toLowerCase()));
        instructorParticipation.setBranch(defaultBranch);
        programmingExerciseStudentParticipationRepository.save(instructorParticipation);
>>>>>>> 6c63af54

        localVCLocalCITestService.addTestCases(programmingExercise);
    }
}<|MERGE_RESOLUTION|>--- conflicted
+++ resolved
@@ -105,20 +105,8 @@
         instructor1Login = TEST_PREFIX + "instructor1";
         instructor1 = users.stream().filter(user -> instructor1Login.equals(user.getLogin())).findFirst().orElseThrow();
 
-<<<<<<< HEAD
-        course = database.addCourseWithOneProgrammingExercise();
-        programmingExercise = database.getFirstExerciseWithType(course, ProgrammingExercise.class);
-=======
-        // Set the Authentication object for student1 in the SecurityContextHolder.
-        // This is necessary because the "participationUtilService.addStudentParticipationForProgrammingExercise()" below needs the Authentication object set.
-        // In tests, this is done using e.g. @WithMockUser(username="student1", roles="USER"), but this does not work on this @BeforeEach method.
-        List<SimpleGrantedAuthority> authorities = List.of(new SimpleGrantedAuthority("ROLE_USER"));
-        Authentication authentication = new UsernamePasswordAuthenticationToken(student1Login, null, authorities);
-        SecurityContextHolder.getContext().setAuthentication(authentication);
-
         course = programmingExerciseUtilService.addCourseWithOneProgrammingExercise();
         programmingExercise = exerciseUtilService.getFirstExerciseWithType(course, ProgrammingExercise.class);
->>>>>>> 6c63af54
         projectKey1 = programmingExercise.getProjectKey();
         programmingExercise.setReleaseDate(ZonedDateTime.now().minusDays(1));
         programmingExercise.setProjectType(ProjectType.PLAIN_GRADLE);
@@ -136,29 +124,7 @@
         solutionParticipation.setRepositoryUrl(localVCBaseUrl + "/git/" + projectKey1 + "/" + solutionRepositorySlug + ".git");
         solutionProgrammingExerciseParticipationRepository.save(solutionParticipation);
 
-<<<<<<< HEAD
         assignmentRepositorySlug = localVCLocalCITestService.getRepositorySlug(projectKey1, student1Login);
-=======
-        assignmentRepositorySlug = projectKey1.toLowerCase() + "-" + student1Login;
-
-        // Add a participation for student1.
-        studentParticipation = participationUtilService.addStudentParticipationForProgrammingExercise(programmingExercise, student1Login);
-        studentParticipation.setRepositoryUrl(String.format(localVCBaseUrl + "/git/%s/%s.git", projectKey1, assignmentRepositorySlug));
-        studentParticipation.setBranch(defaultBranch);
-        programmingExerciseStudentParticipationRepository.save(studentParticipation);
-
-        // Add a participation for tutor1.
-        teachingAssistantParticipation = participationUtilService.addStudentParticipationForProgrammingExercise(programmingExercise, tutor1Login);
-        teachingAssistantParticipation.setRepositoryUrl(String.format(localVCBaseUrl + "/git/%s/%s.git", projectKey1, (projectKey1 + "-" + tutor1Login).toLowerCase()));
-        teachingAssistantParticipation.setBranch(defaultBranch);
-        programmingExerciseStudentParticipationRepository.save(teachingAssistantParticipation);
-
-        // Add a participation for instructor1.
-        instructorParticipation = participationUtilService.addStudentParticipationForProgrammingExercise(programmingExercise, instructor1Login);
-        instructorParticipation.setRepositoryUrl(String.format(localVCBaseUrl + "/git/%s/%s.git", projectKey1, (projectKey1 + "-" + instructor1Login).toLowerCase()));
-        instructorParticipation.setBranch(defaultBranch);
-        programmingExerciseStudentParticipationRepository.save(instructorParticipation);
->>>>>>> 6c63af54
 
         localVCLocalCITestService.addTestCases(programmingExercise);
     }
