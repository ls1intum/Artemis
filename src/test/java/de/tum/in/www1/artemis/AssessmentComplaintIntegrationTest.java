package de.tum.in.www1.artemis;

import static org.assertj.core.api.Assertions.assertThat;

import java.time.ZoneId;
import java.time.ZonedDateTime;
import java.time.temporal.ChronoUnit;
import java.util.List;
import java.util.Optional;

import org.junit.jupiter.api.AfterEach;
import org.junit.jupiter.api.BeforeEach;
import org.junit.jupiter.api.Test;
import org.springframework.beans.factory.annotation.Autowired;
import org.springframework.http.HttpStatus;
import org.springframework.security.test.context.support.WithMockUser;
import org.springframework.util.LinkedMultiValueMap;

import com.fasterxml.jackson.databind.ObjectMapper;

import de.tum.in.www1.artemis.domain.*;
import de.tum.in.www1.artemis.domain.enumeration.AssessmentType;
import de.tum.in.www1.artemis.domain.enumeration.ComplaintType;
import de.tum.in.www1.artemis.domain.enumeration.FeedbackType;
import de.tum.in.www1.artemis.domain.enumeration.Language;
import de.tum.in.www1.artemis.domain.exam.Exam;
import de.tum.in.www1.artemis.domain.modeling.ModelingExercise;
import de.tum.in.www1.artemis.domain.modeling.ModelingSubmission;
import de.tum.in.www1.artemis.domain.participation.StudentParticipation;
import de.tum.in.www1.artemis.repository.*;
import de.tum.in.www1.artemis.util.FileUtils;
import de.tum.in.www1.artemis.util.ModelFactory;
import de.tum.in.www1.artemis.web.rest.dto.SubmissionWithComplaintDTO;

class AssessmentComplaintIntegrationTest extends AbstractSpringIntegrationBambooBitbucketJiraTest {

    @Autowired
    private SubmissionRepository submissionRepo;

    @Autowired
    private ResultRepository resultRepo;

    @Autowired
    private ComplaintRepository complaintRepo;

    @Autowired
    private ComplaintResponseRepository complaintResponseRepo;

    @Autowired
    private CourseRepository courseRepository;

    @Autowired
    private ExamRepository examRepository;

    @Autowired
    private ObjectMapper mapper;

    private ModelingExercise modelingExercise;

    private ModelingSubmission modelingSubmission;

    private Result modelingAssessment;

    private Complaint complaint;

    private Complaint moreFeedbackRequest;

    private Course course;

    @BeforeEach
    void initTestCase() throws Exception {
        database.addUsers(2, 2, 0, 1);

        // Initialize with 3 max complaints and 7 days max complaint deadline
        course = database.addCourseWithModelingAndTextAndFileUploadExercise();
        modelingExercise = (ModelingExercise) course.getExercises().stream().filter(e -> e instanceof ModelingExercise).findAny().orElseThrow();
        saveModelingSubmissionAndAssessment();
        complaint = new Complaint().result(modelingAssessment).complaintText("This is not fair").complaintType(ComplaintType.COMPLAINT);
        // complaint.setParticipant(students.get(0));
        moreFeedbackRequest = new Complaint().result(modelingAssessment).complaintText("Please explain").complaintType(ComplaintType.MORE_FEEDBACK);
    }

    @AfterEach
    void tearDown() {
        database.resetDatabase();
    }

    @Test
    @WithMockUser(username = "student1")
    void submitComplaintAboutModelingAssessment() throws Exception {
        request.post("/api/complaints", complaint, HttpStatus.CREATED);

        Optional<Complaint> storedComplaint = complaintRepo.findByResultId(modelingAssessment.getId());
        assertThat(storedComplaint).as("complaint is saved").isPresent();
        assertThat(storedComplaint.get().getComplaintText()).as("complaint text got correctly saved").isEqualTo(complaint.getComplaintText());
        assertThat(storedComplaint.get().isAccepted()).as("accepted flag of complaint is not set").isNull();
        Result storedResult = resultRepo.findByIdWithEagerFeedbacksAndAssessor(modelingAssessment.getId()).get();
        assertThat(storedResult.hasComplaint()).as("hasComplaint flag of result is true").isTrue();
        Result result = storedComplaint.get().getResult();
        // set date to UTC for comparison as the date saved in resultBeforeComplaint string is in UTC
        storedResult.setCompletionDate(ZonedDateTime.ofInstant(storedResult.getCompletionDate().toInstant(), ZoneId.of("UTC")));
    }

    @Test
    @WithMockUser(username = "student1", roles = "USER")
    void submitComplaintWithId() throws Exception {
        complaint.setId(1L);
        request.post("/api/complaints", complaint, HttpStatus.BAD_REQUEST);
    }

    @Test
    @WithMockUser(username = "student1", roles = "USER")
    void submitComplaintResultIsNull() throws Exception {
        complaint.setResult(null);
        request.post("/api/complaints", complaint, HttpStatus.BAD_REQUEST);
    }

    @Test
    @WithMockUser(username = "student1")
    void submitComplaintAboutModellingAssessment_complaintLimitNotReached() throws Exception {
        // 2 complaints are allowed, the course is created with 3 max complaints
        database.addComplaints("student1", modelingAssessment.getParticipation(), 2, ComplaintType.COMPLAINT);

        request.post("/api/complaints", complaint, HttpStatus.CREATED);

        assertThat(complaintRepo.findByResultId(modelingAssessment.getId())).as("complaint is saved").isPresent();
        Result storedResult = resultRepo.findByIdWithEagerFeedbacksAndAssessor(modelingAssessment.getId()).get();
        assertThat(storedResult.hasComplaint()).as("hasComplaint flag of result is true").isTrue();
    }

    @Test
    @WithMockUser(username = "student1")
    void submitComplaintAboutModelingAssessment_complaintLimitReached() throws Exception {
        database.addComplaints("student1", modelingAssessment.getParticipation(), 3, ComplaintType.COMPLAINT);

        request.post("/api/complaints", complaint, HttpStatus.BAD_REQUEST);

        assertThat(complaintRepo.findByResultId(modelingAssessment.getId())).as("complaint is not saved").isNotPresent();
        Result storedResult = resultRepo.findByIdWithEagerFeedbacksAndAssessor(modelingAssessment.getId()).get();
        assertThat(storedResult.hasComplaint()).as("hasComplaint flag of result is false").isFalse();
    }

    @Test
    @WithMockUser(username = "student1")
    void requestMoreFeedbackAboutModelingAssessment_noLimit() throws Exception {
        database.addComplaints("student1", modelingAssessment.getParticipation(), 3, ComplaintType.MORE_FEEDBACK);

        request.post("/api/complaints", complaint, HttpStatus.CREATED);

        assertThat(complaintRepo.findByResultId(modelingAssessment.getId())).as("complaint is saved").isPresent();
        Result storedResult = resultRepo.findByIdWithEagerFeedbacksAndAssessor(modelingAssessment.getId()).get();
        assertThat(storedResult.hasComplaint()).as("hasComplaint flag of result is true").isTrue();

        // Only one complaint is possible for exercise regardless of its type
        request.post("/api/complaints", moreFeedbackRequest, HttpStatus.BAD_REQUEST);
        assertThat(complaintRepo.findByResultId(modelingAssessment.getId()).get().getComplaintType()).as("more feedback request is not saved")
                .isNotEqualTo(ComplaintType.MORE_FEEDBACK);
    }

    @Test
    @WithMockUser(username = "student1")
<<<<<<< HEAD
    public void submitComplaintAboutModelingAssessment_validDeadline() throws Exception {
        // Set deadline for mock course to 2 weeks. Complaint created one week after result date is fine.
        course.setMaxComplaintTimeDays(14);
        courseRepository.save(course);

=======
    void submitComplaintAboutModelingAssessment_validDeadline() throws Exception {
        // Mock object initialized with 2 weeks deadline. One week after result date is fine.
>>>>>>> 4c201059
        database.updateAssessmentDueDate(modelingExercise.getId(), ZonedDateTime.now().minusWeeks(1));
        database.updateResultCompletionDate(modelingAssessment.getId(), ZonedDateTime.now().minusWeeks(1));

        request.post("/api/complaints", complaint, HttpStatus.CREATED);

        assertThat(complaintRepo.findByResultId(modelingAssessment.getId())).as("complaint is saved").isPresent();
        Result storedResult = resultRepo.findByIdWithEagerFeedbacksAndAssessor(modelingAssessment.getId()).get();
        assertThat(storedResult.hasComplaint()).as("hasComplaint flag of result is true").isTrue();
    }

    @Test
    @WithMockUser(username = "student1")
    void submitComplaintAboutModelingAssessment_assessmentTooOld() throws Exception {
        // 3 weeks is already past the deadline
        database.updateAssessmentDueDate(modelingExercise.getId(), ZonedDateTime.now().minusWeeks(3));
        database.updateResultCompletionDate(modelingAssessment.getId(), ZonedDateTime.now().minusWeeks(3));

        request.post("/api/complaints", complaint, HttpStatus.BAD_REQUEST);

        assertThat(complaintRepo.findByResultId(modelingAssessment.getId())).as("complaint is not saved").isNotPresent();
        Result storedResult = resultRepo.findByIdWithEagerFeedbacksAndAssessor(modelingAssessment.getId()).get();
        assertThat(storedResult.hasComplaint()).as("hasComplaint flag of result is false").isFalse();
    }

    @Test
    @WithMockUser(username = "tutor2", roles = "TA")
    void submitComplaintResponse_rejectComplaint() throws Exception {
        complaint = complaintRepo.save(complaint);
        // creating the initial complaintResponse
        ComplaintResponse complaintResponse = database.createInitialEmptyResponse("tutor2", complaint);
        complaintResponse.getComplaint().setAccepted(false);
        complaintResponse.setResponseText("Rejected");

        request.put("/api/complaint-responses/complaint/" + complaint.getId() + "/resolve", complaintResponse, HttpStatus.OK);

        Complaint storedComplaint = complaintRepo.findByResultId(modelingAssessment.getId()).get();
        assertThat(storedComplaint.isAccepted()).as("complaint is not accepted").isFalse();
        Result storedResult = resultRepo.findWithEagerSubmissionAndFeedbackAndAssessorById(modelingAssessment.getId()).get();
        Result updatedResult = storedResult.getSubmission().getLatestResult();
        database.checkFeedbackCorrectlyStored(modelingAssessment.getFeedbacks(), updatedResult.getFeedbacks(), FeedbackType.MANUAL);
        assertThat(storedResult).as("only feedbacks are changed in the result").isEqualToIgnoringGivenFields(modelingAssessment, "feedbacks");
    }

    @Test
    @WithMockUser(username = "tutor2", roles = "TA")
    void submitComplaintResponse_updateAssessment() throws Exception {
        complaint = complaintRepo.save(complaint);
        // creating the initial complaintResponse
        ComplaintResponse complaintResponse = database.createInitialEmptyResponse("tutor2", complaint);
        complaintResponse.getComplaint().setAccepted(true);
        complaintResponse.setResponseText("Accepted");

        List<Feedback> feedbacks = database.loadAssessmentFomResources("test-data/model-assessment/assessment.54727.json");
        feedbacks.forEach((feedback -> feedback.setType(FeedbackType.MANUAL)));
        AssessmentUpdate assessmentUpdate = new AssessmentUpdate().feedbacks(feedbacks).complaintResponse(complaintResponse);
        Result receivedResult = request.putWithResponseBody("/api/modeling-submissions/" + modelingSubmission.getId() + "/assessment-after-complaint", assessmentUpdate,
                Result.class, HttpStatus.OK);

        assertThat(((StudentParticipation) receivedResult.getParticipation()).getStudent()).as("student is hidden in response").isEmpty();
        Complaint storedComplaint = complaintRepo.findByResultId(modelingAssessment.getId()).get();
        assertThat(storedComplaint.isAccepted()).as("complaint is accepted").isTrue();
        Result result = storedComplaint.getResult();
        // set dates to UTC and round to milliseconds for comparison
        result.setCompletionDate(ZonedDateTime.ofInstant(result.getCompletionDate().truncatedTo(ChronoUnit.MILLIS).toInstant(), ZoneId.of("UTC")));
        modelingAssessment.setCompletionDate(ZonedDateTime.ofInstant(modelingAssessment.getCompletionDate().truncatedTo(ChronoUnit.MILLIS).toInstant(), ZoneId.of("UTC")));
        Result storedResult = resultRepo.findByIdWithEagerFeedbacksAndAssessor(modelingAssessment.getId()).get();
        Result resultAfterComplaintResponse = resultRepo.findByIdWithEagerFeedbacksAndAssessor(receivedResult.getId()).get();
        database.checkFeedbackCorrectlyStored(feedbacks, resultAfterComplaintResponse.getFeedbacks(), FeedbackType.MANUAL);
        assertThat(storedResult.getAssessor()).as("assessor is still the original one").isEqualTo(modelingAssessment.getAssessor());
    }

    @Test
    @WithMockUser(username = "tutor2", roles = "TA")
    void submitComplaintResponseComplaintResponseTextLimitExceeded() throws Exception {
        complaint = complaintRepo.save(complaint);
        course = database.updateCourseComplaintResponseTextLimit(course, 25);
        // creating the initial complaintResponse
        ComplaintResponse complaintResponse = database.createInitialEmptyResponse("tutor2", complaint);
        complaintResponse.getComplaint().setAccepted(true);
        // 26 characters
        complaintResponse.setResponseText("abcdefghijklmnopqrstuvwxyz");

        List<Feedback> feedbacks = database.loadAssessmentFomResources("test-data/model-assessment/assessment.54727.json");
        feedbacks.forEach((feedback -> feedback.setType(FeedbackType.MANUAL)));
        AssessmentUpdate assessmentUpdate = new AssessmentUpdate().feedbacks(feedbacks).complaintResponse(complaintResponse);
        request.putWithResponseBody("/api/modeling-submissions/" + modelingSubmission.getId() + "/assessment-after-complaint", assessmentUpdate, Result.class,
                HttpStatus.BAD_REQUEST);
    }

    @Test
    @WithMockUser(username = "tutor2", roles = "TA")
    void submitComplaintResponseComplaintResponseTextLimitNotExceeded() throws Exception {
        complaint = complaintRepo.save(complaint);
        course = database.updateCourseComplaintResponseTextLimit(course, 26);
        // creating the initial complaintResponse
        ComplaintResponse complaintResponse = database.createInitialEmptyResponse("tutor2", complaint);
        complaintResponse.getComplaint().setAccepted(true);
        // 26 characters
        complaintResponse.setResponseText("abcdefghijklmnopqrstuvwxyz");

        List<Feedback> feedbacks = database.loadAssessmentFomResources("test-data/model-assessment/assessment.54727.json");
        feedbacks.forEach((feedback -> feedback.setType(FeedbackType.MANUAL)));
        AssessmentUpdate assessmentUpdate = new AssessmentUpdate().feedbacks(feedbacks).complaintResponse(complaintResponse);
        request.putWithResponseBody("/api/modeling-submissions/" + modelingSubmission.getId() + "/assessment-after-complaint", assessmentUpdate, Result.class, HttpStatus.OK);
        assertThat(complaintRepo.findByResultId(modelingAssessment.getId())).isPresent();
    }

    @Test
    @WithMockUser(username = "student1")
    void getComplaintByResultIdNoComplaintExists() throws Exception {
        request.get("/api/complaints/submissions/" + modelingSubmission.getId(), HttpStatus.OK, Void.class);
    }

    @Test
    @WithMockUser(username = "student1")
    void getComplaintByResultId_assessorHiddenForStudent() throws Exception {
        submissionRepo.save(modelingSubmission);
        complaintRepo.save(complaint);

        Complaint receivedComplaint = request.get("/api/complaints/submissions/" + modelingSubmission.getId(), HttpStatus.OK, Complaint.class);

        assertThat(receivedComplaint.getResult().getAssessor()).as("assessor is not set").isNull();
    }

    @Test
    @WithMockUser(username = "student2")
    void getComplaintByResultId_studentAndNotOwner_forbidden() throws Exception {
        complaint.setParticipant(database.getUserByLogin("student1"));
        complaintRepo.save(complaint);

        request.get("/api/complaints/submissions/" + modelingSubmission.getId(), HttpStatus.FORBIDDEN, Complaint.class);
    }

    @Test
    @WithMockUser(username = "instructor1")
    void getComplaintByResultid_instructor_sensitiveDataHidden() throws Exception {
        complaintRepo.save(complaint);

        final var received = request.get("/api/complaints/submissions/" + modelingSubmission.getId(), HttpStatus.OK, Complaint.class);

        assertThat(received.getResult().getParticipation()).as("Complaint should not contain participation").isNull();
    }

    @Test
    @WithMockUser(username = "tutor1")
    void getComplaintByResultid_tutor_sensitiveDataHidden() throws Exception {
        complaint.setParticipant(database.getUserByLogin("student1"));
        complaintRepo.save(complaint);

        final var received = request.get("/api/complaints/submissions/" + modelingSubmission.getId(), HttpStatus.OK, Complaint.class);

        assertThat(received.getParticipant()).as("Tutors should not see the student of a complaint").isNull();
    }

    @Test
    @WithMockUser(username = "tutor1", roles = "TA")
    void getComplaintsForTutor_tutor_sensitiveDataHidden() throws Exception {
        complaint.setParticipant(database.getUserByLogin("student1"));
        complaintRepo.save(complaint);

        final var params = new LinkedMultiValueMap<String, String>();
        params.add("complaintType", ComplaintType.COMPLAINT.name());
        final var complaints = request.getList("/api/complaints", HttpStatus.OK, Complaint.class, params);

        complaints.forEach(c -> checkComplaintContainsNoSensitiveData(c, true));
    }

    @Test
    @WithMockUser(username = "tutor1", roles = "TA")
    void getComplaintsByCourseIdTutorIsNotTutorForCourse() throws Exception {
        complaint.setParticipant(database.getUserByLogin("student1"));
        complaintRepo.save(complaint);
        course.setInstructorGroupName("test");
        course.setTeachingAssistantGroupName("test");
        courseRepository.save(course);

        final var params = new LinkedMultiValueMap<String, String>();
        params.add("complaintType", ComplaintType.COMPLAINT.name());
        request.getList("/api/courses/" + modelingExercise.getCourseViaExerciseGroupOrCourseMember().getId() + "/complaints", HttpStatus.FORBIDDEN, Complaint.class, params);
    }

    @Test
    @WithMockUser(username = "tutor1", roles = "TA")
    void getComplaintsByCourseId_tutor_sensitiveDataHidden() throws Exception {
        complaint.setParticipant(database.getUserByLogin("student1"));
        complaintRepo.save(complaint);
        final var params = new LinkedMultiValueMap<String, String>();
        params.add("complaintType", ComplaintType.COMPLAINT.name());
        final var complaints = request.getList("/api/courses/" + modelingExercise.getCourseViaExerciseGroupOrCourseMember().getId() + "/complaints", HttpStatus.OK, Complaint.class,
                params);

        complaints.forEach(c -> checkComplaintContainsNoSensitiveData(c, true));
    }

    @Test
    @WithMockUser(username = "tutor1", roles = "TA")
<<<<<<< HEAD
    public void getComplaintsByCourseId_tutor_allComplaintsForTutor() throws Exception {
        complaint.getResult().setAssessor(database.getUserByLogin("instructor1"));
        resultRepo.save(complaint.getResult());
        complaintRepo.save(complaint);
        final var params = new LinkedMultiValueMap<String, String>();
        params.add("complaintType", ComplaintType.COMPLAINT.name());

        final var tutorComplaints = request.getList("/api/courses/" + modelingExercise.getCourseViaExerciseGroupOrCourseMember().getId() + "/complaints", HttpStatus.OK,
                Complaint.class, params);
        assertThat(tutorComplaints).isEmpty();

        params.add("allComplaintsForTutor", "true");
        final var allComplaints = request.getList("/api/courses/" + modelingExercise.getCourseViaExerciseGroupOrCourseMember().getId() + "/complaints", HttpStatus.OK,
                Complaint.class, params);

        assertThat(allComplaints).hasSize(1);
        allComplaints.forEach(c -> checkComplaintContainsNoSensitiveData(c, true));

        // Check assessor is filtered out if the user was not the assessor.
        allComplaints.forEach(c -> assertThat(c.getResult().getAssessor()).isNull());
    }

    @Test
    @WithMockUser(username = "tutor1", roles = "TA")
    public void getComplaintsForAssessmentDashboardTutorIsNotTutorForCourse() throws Exception {
=======
    void getComplaintsForAssessmentDashboardTutorIsNotTutorForCourse() throws Exception {
>>>>>>> 4c201059
        complaint.setParticipant(database.getUserByLogin("student1"));
        complaintRepo.save(complaint);
        course.setInstructorGroupName("test");
        course.setTeachingAssistantGroupName("test");
        courseRepository.save(course);

        final var params = new LinkedMultiValueMap<String, String>();
        request.getList("/api/exercises/" + modelingExercise.getId() + "/submissions-with-complaints", HttpStatus.FORBIDDEN, Complaint.class, params);
    }

    @Test
    @WithMockUser(username = "tutor1", roles = "TA")
    void getComplaintsForAssessmentDashboard_sameTutorAsAssessor_studentInfoHidden() throws Exception {
        complaint.setParticipant(database.getUserByLogin("student1"));
        complaintRepo.save(complaint);
        complaint.getResult().setHasComplaint(true);
        resultRepo.save(complaint.getResult());

        final var params = new LinkedMultiValueMap<String, String>();
        params.add("complaintType", ComplaintType.COMPLAINT.name());
        final var submissionWithComplaintDTOs = request.getList("/api/exercises/" + modelingExercise.getId() + "/submissions-with-complaints", HttpStatus.OK,
                SubmissionWithComplaintDTO.class, params);

        submissionWithComplaintDTOs.forEach(dto -> {
            final var participation = (StudentParticipation) dto.complaint().getResult().getParticipation();
            assertThat(participation.getStudent()).as("No student information").isEmpty();
            assertThat(dto.complaint().getParticipant()).as("No student information").isNull();
            assertThat(participation.getExercise()).as("No additional exercise information").isNull();
            assertThat(((StudentParticipation) dto.submission().getParticipation()).getParticipant()).as("No student information in participation").isNull();
            assertThat(dto.submission().getParticipation().getExercise()).as("No additional exercise information").isNull();

        });
    }

    @Test
    @WithMockUser(username = "instructor1", roles = "INSTRUCTOR")
    void getComplaintsForAssessmentDashboardTestRunTutorIsNotTutorForCourse() throws Exception {
        User instructor = database.getUserByLogin("instructor1");
        complaint.setParticipant(instructor);
        complaint.getResult().setAssessor(instructor);
        resultRepo.save(complaint.getResult());
        complaint = complaintRepo.save(complaint);
        course.setInstructorGroupName("test");
        course.setTeachingAssistantGroupName("test");
        courseRepository.save(course);

        final var params = new LinkedMultiValueMap<String, String>();
        params.add("complaintType", ComplaintType.COMPLAINT.name());
        request.getList("/api/exercises/" + modelingExercise.getId() + "/complaints-for-test-run-dashboard", HttpStatus.FORBIDDEN, Complaint.class, params);
    }

    @Test
    @WithMockUser(username = "instructor1", roles = "INSTRUCTOR")
    void getComplaintsForAssessmentDashboard_testRun() throws Exception {
        User instructor = database.getUserByLogin("instructor1");
        complaint.setParticipant(instructor);
        complaint.getResult().setAssessor(instructor);
        resultRepo.save(complaint.getResult());
        complaint = complaintRepo.save(complaint);

        final var params = new LinkedMultiValueMap<String, String>();
        params.add("complaintType", ComplaintType.COMPLAINT.name());
        final var complaints = request.getList("/api/exercises/" + modelingExercise.getId() + "/complaints-for-test-run-dashboard", HttpStatus.OK, Complaint.class, params);
        assertThat(complaints).hasSize(1);
        complaints.forEach(compl -> {
            assertThat(compl.getResult()).isEqualTo(complaint.getResult());
            assertThat(compl.getParticipant()).as("No student information").isNull();
        });
    }

    @Test
    @WithMockUser(username = "instructor1", roles = "INSTRUCTOR")
    public void getComplaintsForAssessmentDashboard_testRun_emptyComplaints() throws Exception {

        final var params = new LinkedMultiValueMap<String, String>();
        params.add("complaintType", ComplaintType.COMPLAINT.name());
        final var complaints = request.getList("/api/exercises/" + modelingExercise.getId() + "/complaints-for-test-run-dashboard", HttpStatus.OK, Complaint.class, params);
        assertThat(complaints).hasSize(0);
    }

    @Test
    @WithMockUser(username = "student1")
    void getComplaintResponseByComplaintId_reviewerHiddenForStudent() throws Exception {
        complaint.setParticipant(database.getUserByLogin("student1"));
        complaintRepo.save(complaint);

        ComplaintResponse complaintResponse = new ComplaintResponse().complaint(complaint.accepted(false)).responseText("rejected").reviewer(database.getUserByLogin("tutor1"));
        complaintResponseRepo.save(complaintResponse);

        ComplaintResponse receivedComplaintResponse = request.get("/api/complaint-responses/complaint/" + complaint.getId(), HttpStatus.OK, ComplaintResponse.class);

        assertThat(receivedComplaintResponse.getReviewer()).as("reviewer is not set").isNull();
        assertThat(receivedComplaintResponse.getComplaint()).as("complaint is not set").isNull();
    }

    @Test
    @WithMockUser(username = "tutor1")
    void getComplaintResponseByComplaintId_sensitiveDataHiddenForTutor() throws Exception {
        complaint.setParticipant(database.getUserByLogin("student1"));

        complaint = complaintRepo.save(complaint);
        ComplaintResponse complaintResponse = new ComplaintResponse();
        complaintResponse.setComplaint(complaint);
        complaintResponse.getComplaint().setAccepted(false);
        complaintResponse.setResponseText("rejected");
        complaintResponse = complaintResponseRepo.save(complaintResponse);
        complaintResponse.setReviewer(database.getUserByLogin("tutor1"));

        complaintResponseRepo.save(complaintResponse);

        ComplaintResponse receivedComplaintResponse = request.get("/api/complaint-responses/complaint/" + complaint.getId(), HttpStatus.OK, ComplaintResponse.class);

        Complaint receivedComplaint = receivedComplaintResponse.getComplaint();
        assertThat(receivedComplaint.getParticipant()).as("student is not set").isNull();
        assertThat(receivedComplaint.getResult().getParticipation()).as("participation is not set").isNull();
        assertThat(receivedComplaint.getResult().getSubmission()).as("submission is not set").isNull();
    }

    @Test
    @WithMockUser(username = "instructor1")
    void getComplaintResponseByComplaintId_sensitiveDataHiddenForInstructor() throws Exception {
        complaint.setParticipant(database.getUserByLogin("student1"));
        complaint = complaintRepo.save(complaint);
        ComplaintResponse complaintResponse = new ComplaintResponse();
        complaintResponse.setComplaint(complaint);
        complaintResponse.getComplaint().setAccepted(false);
        complaintResponse.setResponseText("rejected");
        complaintResponse = complaintResponseRepo.save(complaintResponse);
        complaintResponse.setReviewer(database.getUserByLogin("instructor1"));

        complaintResponseRepo.save(complaintResponse);

        ComplaintResponse receivedComplaintResponse = request.get("/api/complaint-responses/complaint/" + complaint.getId(), HttpStatus.OK, ComplaintResponse.class);

        Complaint receivedComplaint = receivedComplaintResponse.getComplaint();
        assertThat(receivedComplaint.getParticipant()).as("student is set").isNotNull();
        assertThat(receivedComplaint.getResult().getParticipation()).as("participation is not set").isNull();
        assertThat(receivedComplaint.getResult().getSubmission()).as("submission is not set").isNull();
    }

    @Test
    @WithMockUser(username = "student2")
    void getComplaintResponseByComplaintId_studentNotOriginalAuthor_forbidden() throws Exception {
        complaint.setParticipant(database.getUserByLogin("student1"));
        complaintRepo.save(complaint);

        ComplaintResponse complaintResponse = new ComplaintResponse().complaint(complaint.accepted(false)).responseText("rejected").reviewer(database.getUserByLogin("tutor1"));
        complaintResponseRepo.save(complaintResponse);

        request.get("/api/complaint-responses/complaint/" + complaint.getId(), HttpStatus.FORBIDDEN, ComplaintResponse.class);
    }

    @Test
    @WithMockUser(username = "instructor1", roles = "INSTRUCTOR")
    void getSubmittedComplaints_byComplaintType() throws Exception {
        database.addComplaints("student1", modelingAssessment.getParticipation(), 1, ComplaintType.COMPLAINT);
        database.addComplaints("student1", modelingAssessment.getParticipation(), 2, ComplaintType.MORE_FEEDBACK);

        String exercisesUrl = "/api/exercises/" + modelingExercise.getId() + "/complaints";
        String coursesUrl = "/api/courses/" + modelingExercise.getCourseViaExerciseGroupOrCourseMember().getId() + "/complaints";
        LinkedMultiValueMap<String, String> params = new LinkedMultiValueMap<>();
        params.add("complaintType", ComplaintType.COMPLAINT.toString());
        List<Complaint> complaintsByCourse = request.getList(coursesUrl, HttpStatus.OK, Complaint.class, params);
        List<Complaint> complaintsByExercise = request.getList(exercisesUrl, HttpStatus.OK, Complaint.class, params);
        assertThat(complaintsByExercise).hasSameSizeAs(complaintsByCourse).hasSize(1);

        params.set("complaintType", ComplaintType.MORE_FEEDBACK.toString());
        complaintsByCourse = request.getList(coursesUrl, HttpStatus.OK, Complaint.class, params);
        complaintsByExercise = request.getList(exercisesUrl, HttpStatus.OK, Complaint.class, params);
        assertThat(complaintsByCourse).hasSameSizeAs(complaintsByExercise).hasSize(2);
    }

    @Test
    @WithMockUser(username = "instructor1", roles = "INSTRUCTOR")
    public void getSubmittedComplaintsForProgrammingExercise() throws Exception {
        var programmingExercise = database.addProgrammingExerciseToCourse(course, false);
        var programmingSubmission = ModelFactory.generateProgrammingSubmission(true);

        database.addProgrammingSubmissionWithResultAndAssessor(programmingExercise, programmingSubmission, "student1", "tutor1", AssessmentType.MANUAL, false);
        courseRepository.save(course);
        database.addComplaintToSubmission(programmingSubmission, "student1", ComplaintType.COMPLAINT);
        var programmingComplaint = complaintRepo.findByResultId(programmingSubmission.getResultWithComplaint().getId()).orElseThrow();
        programmingComplaint.setComplaintText("Programming exercise complaint");
        complaintRepo.save(programmingComplaint);

        String coursesUrl = "/api/courses/" + course.getId() + "/complaints";
        LinkedMultiValueMap<String, String> params = new LinkedMultiValueMap<>();
        params.add("complaintType", ComplaintType.COMPLAINT.toString());
        List<Complaint> complaints = request.getList(coursesUrl, HttpStatus.OK, Complaint.class, params);
        assertThat(complaints).hasSize(1);
        Complaint complaintFromServer = complaints.get(0);
        assertThat(complaintFromServer.getId()).isEqualTo(programmingComplaint.getId());
        assertThat(complaintFromServer.getComplaintText()).isEqualTo(programmingComplaint.getComplaintText());

    }

    @Test
    @WithMockUser(username = "tutor1", roles = "TA")
    public void getSubmittedComplaintsForFileUploadExercise() throws Exception {
        var fileUploadExercise = (FileUploadExercise) course.getExercises().stream().filter(e -> e instanceof FileUploadExercise).findAny().orElseThrow();
        var fileUploadSubmission = ModelFactory.generateFileUploadSubmission(true);

        fileUploadSubmission = database.saveFileUploadSubmissionWithResultAndAssessor(fileUploadExercise, fileUploadSubmission, "student1", "tutor1");
        courseRepository.save(course);
        database.addComplaintToSubmission(fileUploadSubmission, "student1", ComplaintType.COMPLAINT);
        var fileUploadComplaint = complaintRepo.findByResultId(fileUploadSubmission.getResultWithComplaint().getId()).orElseThrow();
        fileUploadComplaint.setComplaintText("File upload complaint");
        complaintRepo.save(fileUploadComplaint);

        String coursesUrl = "/api/courses/" + course.getId() + "/complaints";
        LinkedMultiValueMap<String, String> params = new LinkedMultiValueMap<>();
        params.add("complaintType", ComplaintType.COMPLAINT.toString());
        List<Complaint> complaints = request.getList(coursesUrl, HttpStatus.OK, Complaint.class, params);
        assertThat(complaints).hasSize(1);
        Complaint complaintFromServer = complaints.get(0);
        assertThat(complaintFromServer.getId()).isEqualTo(fileUploadComplaint.getId());
        assertThat(complaintFromServer.getComplaintText()).isEqualTo(fileUploadComplaint.getComplaintText());
    }

    @Test
    @WithMockUser(username = "student1")
    void getSubmittedComplaints_asStudent_forbidden() throws Exception {
        complaintRepo.save(complaint);

        LinkedMultiValueMap<String, String> params = new LinkedMultiValueMap<>();
        params.add("complaintType", ComplaintType.COMPLAINT.toString());
        params.add("exerciseId", modelingExercise.getId().toString());

        request.getList("/api/complaints", HttpStatus.FORBIDDEN, ComplaintResponse.class, params);
    }

    private void saveModelingSubmissionAndAssessment() throws Exception {
        modelingSubmission = ModelFactory.generateModelingSubmission(FileUtils.loadFileFromResources("test-data/model-submission/model.54727.json"), true);
        modelingSubmission = database.addModelingSubmission(modelingExercise, modelingSubmission, "student1");
        modelingAssessment = database.addModelingAssessmentForSubmission(modelingExercise, modelingSubmission, "test-data/model-assessment/assessment.54727.v2.json", "tutor1",
                true);
    }

    private void checkComplaintContainsNoSensitiveData(Complaint receivedComplaint, boolean shouldStudentBeFilteredOut) {
        if (shouldStudentBeFilteredOut) {
            checkIfNoStudentInformationPresent(receivedComplaint);
        }

        checkIfNoSensitiveExerciseDataPresent(receivedComplaint);
        checkIfNoSensitiveSubmissionDataPresent(receivedComplaint);
    }

    private void checkIfNoSensitiveSubmissionDataPresent(Complaint receivedComplaint) {
        final var submission = receivedComplaint.getResult().getSubmission();
        if (submission != null) {
            assertThat(submission.getParticipation()).as("Submission only contains ID").isNull();
            assertThat(submission.getLatestResult()).as("Submission only contains ID").isNull();
            assertThat(submission.getSubmissionDate()).as("Submission only contains ID").isNull();
        }
    }

    private void checkIfNoSensitiveExerciseDataPresent(Complaint receivedComplaint) {
        final var participation = receivedComplaint.getResult().getParticipation();
        if (participation != null && participation.getExercise() != null) {
            final var exercise = participation.getExercise();
            assertThat(exercise.getGradingInstructions()).as("Exercise only contains title and ID").isNull();
            assertThat(exercise.getTotalNumberOfAssessments()).as("Exercise only contains title and ID").isNull();
            assertThat(exercise.getNumberOfComplaints()).as("Exercise only contains title and ID").isNull();
            assertThat(exercise.getNumberOfMoreFeedbackRequests()).as("Exercise only contains title and ID").isNull();
            assertThat(exercise.getNumberOfSubmissions()).as("Exercise only contains title and ID").isNull();
            assertThat(exercise.getProblemStatement()).as("Exercise only contains title and ID").isNull();
            assertThat(exercise.getCourseViaExerciseGroupOrCourseMember()).as("Exercise only contains title and ID").isNull();
            assertThat(exercise.getAssessmentDueDate()).as("Exercise only contains title and ID").isNull();
            assertThat(exercise.getStudentParticipations()).as("Exercise only contains title and ID").isNullOrEmpty();
            assertThat(exercise.getTutorParticipations()).as("Exercise only contains title and ID").isNullOrEmpty();
            // TODO check exercise type specific sensitive attributes
            if (exercise instanceof ModelingExercise modelingExercise) {
                assertThat(modelingExercise.getExampleSolutionModel()).as("Exercise only contains title and ID").isNull();
                assertThat(modelingExercise.getExampleSolutionExplanation()).as("Exercise only contains title and ID").isNull();
            }
            else if (exercise instanceof TextExercise textExercise) {
                assertThat(textExercise.getExampleSolution()).as("Exercise only contains title and ID").isNull();
                assertThat(textExercise.getExampleSubmissions()).as("Exercise only contains title and ID").isNull();
            }
            else if (exercise instanceof ProgrammingExercise programmingExercise) {
                assertThat(programmingExercise.getProgrammingLanguage()).as("Exercise only contains title and ID").isNull();
            }
        }
    }

    private void checkIfNoStudentInformationPresent(Complaint receivedComplaint) {
        assertThat(receivedComplaint.getParticipant()).as("Student should not be contained").isNull();

        if (complaint.getResult() != null && complaint.getResult().getParticipation() != null) {
            assertThat(((StudentParticipation) receivedComplaint.getResult().getParticipation()).getStudent()).as("Result in complaint shouldn't contain student participation")
                    .isEmpty();
        }
    }

    @Test
    @WithMockUser(username = "tutor1", roles = "TA")
    void getComplaintsByExerciseIdTutorIsNotTutorForCourse() throws Exception {
        complaint.setParticipant(database.getUserByLogin("student1"));
        complaintRepo.save(complaint);
        course.setInstructorGroupName("test");
        course.setTeachingAssistantGroupName("test");
        courseRepository.save(course);
        final var params = new LinkedMultiValueMap<String, String>();
        params.add("complaintType", ComplaintType.COMPLAINT.name());
        request.getList("/api/exercises/" + complaint.getResult().getParticipation().getExercise().getId() + "/complaints", HttpStatus.FORBIDDEN, Complaint.class, params);
    }

    @Test
    @WithMockUser(username = "tutor1", roles = "TA")
    void getComplaintsByExerciseId_tutor_sensitiveDataHidden() throws Exception {
        complaint.setParticipant(database.getUserByLogin("student1"));
        complaintRepo.save(complaint);
        final var params = new LinkedMultiValueMap<String, String>();
        params.add("complaintType", ComplaintType.COMPLAINT.name());
        final var complaints = request.getList("/api/exercises/" + complaint.getResult().getParticipation().getExercise().getId() + "/complaints", HttpStatus.OK, Complaint.class,
                params);

        complaints.forEach(c -> checkComplaintContainsNoSensitiveData(c, true));
    }

    @Test
    @WithMockUser(username = "tutor1", roles = "TA")
    void getNumberOfAllowedComplaintsInCourseComplaintsDisabled() throws Exception {
        // complaints enabled will return zero
        course.setMaxComplaintTimeDays(-1);
        courseRepository.save(course);
        request.get("/api/courses/" + modelingExercise.getCourseViaExerciseGroupOrCourseMember().getId() + "/allowed-complaints", HttpStatus.BAD_REQUEST, Long.class);
    }

    @Test
    @WithMockUser(username = "tutor1", roles = "TA")
    void getNumberOfAllowedComplaintsInCourse() throws Exception {
        complaint.setParticipant(database.getUserByLogin("student1"));
        complaintRepo.save(complaint);
        Long nrOfAllowedComplaints = request.get("/api/courses/" + modelingExercise.getCourseViaExerciseGroupOrCourseMember().getId() + "/allowed-complaints", HttpStatus.OK,
                Long.class);
        assertThat(nrOfAllowedComplaints.intValue()).isEqualTo(course.getMaxComplaints());
        // TODO: there should be a second test case where the student already has 2 complaints and the number is reduced
    }

    @Test
    @WithMockUser(username = "tutor1", roles = "TA")
    void getNumberOfAllowedComplaintsInCourseTeamMode() throws Exception {
        complaint.setParticipant(database.getUserByLogin("student1"));
        complaintRepo.save(complaint);
        request.get("/api/courses/" + modelingExercise.getCourseViaExerciseGroupOrCourseMember().getId() + "/allowed-complaints?teamMode=true", HttpStatus.BAD_REQUEST, Long.class);
    }

    @Test
    @WithMockUser(username = "tutor1", roles = "TA")
    void getMoreFeedbackRequestsForAssessmentDashboardTutorIsNotTutorForCourse() throws Exception {
        complaint.setParticipant(database.getUserByLogin("student1"));
        moreFeedbackRequest.setAccepted(true);
        complaintRepo.save(moreFeedbackRequest);
        course.setInstructorGroupName("test");
        course.setTeachingAssistantGroupName("test");
        courseRepository.save(course);

        final var params = new LinkedMultiValueMap<String, String>();
        params.add("complaintType", ComplaintType.MORE_FEEDBACK.name());
        request.getList("/api/exercises/" + modelingExercise.getId() + "/more-feedback-for-assessment-dashboard", HttpStatus.FORBIDDEN, Complaint.class, params);
    }

    @Test
    @WithMockUser(username = "tutor1", roles = "TA")
    void getMoreFeedbackRequestsForAssessmentDashboard() throws Exception {
        complaint.setParticipant(database.getUserByLogin("student1"));
        moreFeedbackRequest.setAccepted(true);
        complaintRepo.save(moreFeedbackRequest);

        final var params = new LinkedMultiValueMap<String, String>();
        params.add("complaintType", ComplaintType.MORE_FEEDBACK.name());
        final var complaints = request.getList("/api/exercises/" + modelingExercise.getId() + "/more-feedback-for-assessment-dashboard", HttpStatus.OK, Complaint.class, params);

        complaints.forEach(compl -> {
            final var participation = (StudentParticipation) compl.getResult().getParticipation();
            assertThat(participation.getStudent()).as("No student information").isEmpty();
            assertThat(compl.getParticipant()).as("No student information").isNull();
            assertThat(participation.getExercise()).as("No additional exercise information").isNull();
        });
    }

    @Test
    @WithMockUser(username = "student1", roles = "USER")
    void submitComplaintForExamExerciseComplaintAlreadyHasId() throws Exception {
        final TextExercise examExercise = database.addCourseExamExerciseGroupWithOneTextExercise();
        final long examId = examExercise.getExerciseGroup().getExam().getId();
        final TextSubmission textSubmission = ModelFactory.generateTextSubmission("This is my submission", Language.ENGLISH, true);
        database.saveTextSubmissionWithResultAndAssessor(examExercise, textSubmission, "student1", "tutor1");
        var examExerciseComplaint = new Complaint().result(textSubmission.getLatestResult()).complaintText("This is not fair").complaintType(ComplaintType.COMPLAINT);
        examExerciseComplaint.setId(1L);
        final String url = "/api/complaints/exam/{examId}".replace("{examId}", String.valueOf(examId));
        request.post(url, examExerciseComplaint, HttpStatus.BAD_REQUEST);
    }

    @Test
    @WithMockUser(username = "student1", roles = "USER")
    void submitComplaintForExamExerciseResultIsNull() throws Exception {
        final TextExercise examExercise = database.addCourseExamExerciseGroupWithOneTextExercise();
        final long examId = examExercise.getExerciseGroup().getExam().getId();
        final TextSubmission textSubmission = ModelFactory.generateTextSubmission("This is my submission", Language.ENGLISH, true);
        database.saveTextSubmissionWithResultAndAssessor(examExercise, textSubmission, "student1", "tutor1");
        final var examExerciseComplaint = new Complaint().result(null).complaintText("This is not fair").complaintType(ComplaintType.COMPLAINT);
        final String url = "/api/complaints/exam/{examId}".replace("{examId}", String.valueOf(examId));
        request.post(url, examExerciseComplaint, HttpStatus.BAD_REQUEST);
    }

    @Test
    @WithMockUser(username = "student1", roles = "USER")
    void submitComplaintForExamExerciseWithinStudentReviewTime() throws Exception {
        final TextExercise examExercise = database.addCourseExamWithReviewDatesExerciseGroupWithOneTextExercise();
        final long examId = examExercise.getExerciseGroup().getExam().getId();
        final TextSubmission textSubmission = ModelFactory.generateTextSubmission("This is my submission", Language.ENGLISH, true);
        database.saveTextSubmissionWithResultAndAssessor(examExercise, textSubmission, "student1", "tutor1");
        final var examExerciseComplaint = new Complaint().result(textSubmission.getLatestResult()).complaintText("This is not fair").complaintType(ComplaintType.COMPLAINT);

        final String url = "/api/complaints/exam/{examId}".replace("{examId}", String.valueOf(examId));
        request.post(url, examExerciseComplaint, HttpStatus.CREATED);

        Optional<Complaint> storedComplaint = complaintRepo.findByResultId(textSubmission.getLatestResult().getId());
        assertThat(storedComplaint).as("complaint is saved").isPresent();
        assertThat(storedComplaint.get().getComplaintText()).as("complaint text got correctly saved").isEqualTo(examExerciseComplaint.getComplaintText());
        assertThat(storedComplaint.get().isAccepted()).as("accepted flag of complaint is not set").isNull();
        Result storedResult = resultRepo.findByIdWithEagerFeedbacksAndAssessor(textSubmission.getLatestResult().getId()).get();
        assertThat(storedResult.hasComplaint()).as("hasComplaint flag of result is true").isTrue();
        // set date to UTC for comparison as the date saved in resultBeforeComplaint string is in UTC
        storedResult.setCompletionDate(ZonedDateTime.ofInstant(storedResult.getCompletionDate().toInstant(), ZoneId.of("UTC")));
    }

    @Test
    @WithMockUser(username = "student1", roles = "USER")
<<<<<<< HEAD
    public void submitComplaintForCourseExerciseUsingTheExamExerciseCall_badRequest() throws Exception {
=======
    void submitComplaintForExamExerciseOutsideOfStudentReviewTime_badRequest() throws Exception {
        final TextExercise examExercise = database.addCourseExamExerciseGroupWithOneTextExercise();
        final long examId = examExercise.getExerciseGroup().getExam().getId();
        final TextSubmission textSubmission = ModelFactory.generateTextSubmission("This is my submission", Language.ENGLISH, true);
        database.saveTextSubmissionWithResultAndAssessor(examExercise, textSubmission, "student1", "tutor1");
        final var examExerciseComplaint = new Complaint().result(null).complaintText("This is not fair").complaintType(ComplaintType.COMPLAINT);
        final String url = "/api/complaints/exam/{examId}".replace("{examId}", String.valueOf(examId));
        request.post(url, examExerciseComplaint, HttpStatus.BAD_REQUEST);
    }

    @Test
    @WithMockUser(username = "student1", roles = "USER")
    void submitComplaintForCourseExerciseUsingTheExamExerciseCall_badRequest() throws Exception {
>>>>>>> 4c201059
        // "Mock Exam" which id is used to call the wrong REST-Call
        final Exam exam = ModelFactory.generateExam(course);
        examRepository.save(exam);
        // The complaint is about a course exercise, not an exam exercise
        request.post("/api/complaints/exam/" + exam.getId(), complaint, HttpStatus.BAD_REQUEST);
    }

    @Test
    @WithMockUser(username = "student1", roles = "USER")
    void submitComplaintForExamExerciseUsingTheCourseExerciseCall_badRequest() throws Exception {
        // Set up Exam, Exercise, Participation and Complaint
        final TextExercise examExercise = database.addCourseExamExerciseGroupWithOneTextExercise();
        final TextSubmission textSubmission = ModelFactory.generateTextSubmission("This is my submission", Language.ENGLISH, true);
        database.saveTextSubmissionWithResultAndAssessor(examExercise, textSubmission, "student1", "tutor1");
        final var examExerciseComplaint = new Complaint().result(textSubmission.getLatestResult()).complaintText("This is not fair").complaintType(ComplaintType.COMPLAINT);
        // The complaint is about an exam exercise, but the REST-Call for course exercises is used
        request.post("/api/complaints", examExerciseComplaint, HttpStatus.BAD_REQUEST);
    }

    @Test
    @WithMockUser(username = "student1", roles = "USER")
<<<<<<< HEAD
    public void submitComplaintForExamExerciseOutsideOfStudentReviewTime_badRequest() throws Exception {
        final TextExercise examExercise = database.addCourseExamExerciseGroupWithOneTextExercise();
        final long examId = examExercise.getExerciseGroup().getExam().getId();
        final TextSubmission textSubmission = ModelFactory.generateTextSubmission("This is my submission", Language.ENGLISH, true);
        database.saveTextSubmissionWithResultAndAssessor(examExercise, textSubmission, "student1", "tutor1");
        final var examExerciseComplaint = new Complaint().result(null).complaintText("This is not fair").complaintType(ComplaintType.COMPLAINT);
        final String url = "/api/complaints/exam/{examId}".replace("{examId}", String.valueOf(examId));
        request.post(url, examExerciseComplaint, HttpStatus.BAD_REQUEST);
    }

    @Test
    @WithMockUser(username = "student1", roles = "USER")
    public void testGetComplaintsByCourseIdAndExamIdTutorIsNotTutorForCourse() throws Exception {
=======
    void testGetComplaintsByCourseIdAndExamIdTutorIsNotTutorForCourse() throws Exception {
>>>>>>> 4c201059
        final TextExercise examExercise = database.addCourseExamWithReviewDatesExerciseGroupWithOneTextExercise();
        final long examId = examExercise.getExerciseGroup().getExam().getId();
        final long courseId = examExercise.getExerciseGroup().getExam().getCourse().getId();
        Course course = examExercise.getExerciseGroup().getExam().getCourse();
        course.setInstructorGroupName("test");
        course.setTeachingAssistantGroupName("test");
        courseRepository.save(course);

        request.getList("/api/courses/" + courseId + "/exams/" + examId + "/complaints", HttpStatus.FORBIDDEN, Complaint.class);
    }

    @Test
    @WithMockUser(username = "student1", roles = "USER")
    void testGetComplaintsByCourseIdAndExamId() throws Exception {
        final TextExercise examExercise = database.addCourseExamWithReviewDatesExerciseGroupWithOneTextExercise();
        final long examId = examExercise.getExerciseGroup().getExam().getId();
        final long courseId = examExercise.getExerciseGroup().getExam().getCourse().getId();
        final TextSubmission textSubmission = ModelFactory.generateTextSubmission("This is my submission", Language.ENGLISH, true);
        database.saveTextSubmissionWithResultAndAssessor(examExercise, textSubmission, "student1", "tutor1");
        final var examExerciseComplaint = new Complaint().result(textSubmission.getLatestResult()).complaintText("This is not fair").complaintType(ComplaintType.COMPLAINT);
        final String url = "/api/complaints/exam/{examId}".replace("{examId}", String.valueOf(examId));
        request.post(url, examExerciseComplaint, HttpStatus.CREATED);

        Optional<Complaint> storedComplaint = complaintRepo.findByResultId(textSubmission.getLatestResult().getId());
        request.get("/api/courses/" + courseId + "/exams/" + examId + "/complaints", HttpStatus.FORBIDDEN, List.class);
        database.changeUser("tutor1");
        request.get("/api/courses/" + courseId + "/exams/" + examId + "/complaints", HttpStatus.FORBIDDEN, List.class);
        database.changeUser("instructor1");
        var fetchedComplaints = request.getList("/api/courses/" + courseId + "/exams/" + examId + "/complaints", HttpStatus.OK, Complaint.class);
        assertThat(fetchedComplaints.get(0).getId()).isEqualTo(storedComplaint.get().getId().intValue());
        assertThat(fetchedComplaints.get(0).getComplaintText()).isEqualTo(storedComplaint.get().getComplaintText());
    }

    @Test
    @WithMockUser(username = "student1", roles = "USER")
    void submitComplaintForExerciseComplaintExceededTextLimit() throws Exception {
        course = database.updateCourseComplaintTextLimit(course, 25);
        // 26 characters
        complaint.setComplaintText("abcdefghijklmnopqrstuvwxyz");
        request.post("/api/complaints", complaint, HttpStatus.BAD_REQUEST);
    }

    @Test
    @WithMockUser(username = "student1", roles = "USER")
    void submitComplaintForExerciseComplaintNotExceededTextLimit() throws Exception {
        course = database.updateCourseComplaintTextLimit(course, 27);
        // 26 characters
        complaint.setComplaintText("abcdefghijklmnopqrstuvwxyz");
        request.post("/api/complaints", complaint, HttpStatus.CREATED);
        Optional<Complaint> storedComplaint = complaintRepo.findByResultId(modelingAssessment.getId());
        assertThat(storedComplaint).isPresent();
    }
}<|MERGE_RESOLUTION|>--- conflicted
+++ resolved
@@ -159,16 +159,11 @@
 
     @Test
     @WithMockUser(username = "student1")
-<<<<<<< HEAD
-    public void submitComplaintAboutModelingAssessment_validDeadline() throws Exception {
+    void submitComplaintAboutModelingAssessment_validDeadline() throws Exception {
         // Set deadline for mock course to 2 weeks. Complaint created one week after result date is fine.
         course.setMaxComplaintTimeDays(14);
         courseRepository.save(course);
 
-=======
-    void submitComplaintAboutModelingAssessment_validDeadline() throws Exception {
-        // Mock object initialized with 2 weeks deadline. One week after result date is fine.
->>>>>>> 4c201059
         database.updateAssessmentDueDate(modelingExercise.getId(), ZonedDateTime.now().minusWeeks(1));
         database.updateResultCompletionDate(modelingAssessment.getId(), ZonedDateTime.now().minusWeeks(1));
 
@@ -365,8 +360,7 @@
 
     @Test
     @WithMockUser(username = "tutor1", roles = "TA")
-<<<<<<< HEAD
-    public void getComplaintsByCourseId_tutor_allComplaintsForTutor() throws Exception {
+    void getComplaintsByCourseId_tutor_allComplaintsForTutor() throws Exception {
         complaint.getResult().setAssessor(database.getUserByLogin("instructor1"));
         resultRepo.save(complaint.getResult());
         complaintRepo.save(complaint);
@@ -390,10 +384,7 @@
 
     @Test
     @WithMockUser(username = "tutor1", roles = "TA")
-    public void getComplaintsForAssessmentDashboardTutorIsNotTutorForCourse() throws Exception {
-=======
     void getComplaintsForAssessmentDashboardTutorIsNotTutorForCourse() throws Exception {
->>>>>>> 4c201059
         complaint.setParticipant(database.getUserByLogin("student1"));
         complaintRepo.save(complaint);
         course.setInstructorGroupName("test");
@@ -466,7 +457,7 @@
 
     @Test
     @WithMockUser(username = "instructor1", roles = "INSTRUCTOR")
-    public void getComplaintsForAssessmentDashboard_testRun_emptyComplaints() throws Exception {
+    void getComplaintsForAssessmentDashboard_testRun_emptyComplaints() throws Exception {
 
         final var params = new LinkedMultiValueMap<String, String>();
         params.add("complaintType", ComplaintType.COMPLAINT.name());
@@ -825,9 +816,6 @@
 
     @Test
     @WithMockUser(username = "student1", roles = "USER")
-<<<<<<< HEAD
-    public void submitComplaintForCourseExerciseUsingTheExamExerciseCall_badRequest() throws Exception {
-=======
     void submitComplaintForExamExerciseOutsideOfStudentReviewTime_badRequest() throws Exception {
         final TextExercise examExercise = database.addCourseExamExerciseGroupWithOneTextExercise();
         final long examId = examExercise.getExerciseGroup().getExam().getId();
@@ -841,7 +829,6 @@
     @Test
     @WithMockUser(username = "student1", roles = "USER")
     void submitComplaintForCourseExerciseUsingTheExamExerciseCall_badRequest() throws Exception {
->>>>>>> 4c201059
         // "Mock Exam" which id is used to call the wrong REST-Call
         final Exam exam = ModelFactory.generateExam(course);
         examRepository.save(exam);
@@ -863,8 +850,7 @@
 
     @Test
     @WithMockUser(username = "student1", roles = "USER")
-<<<<<<< HEAD
-    public void submitComplaintForExamExerciseOutsideOfStudentReviewTime_badRequest() throws Exception {
+    void submitComplaintForExamExerciseOutsideOfStudentReviewTime_badRequest() throws Exception {
         final TextExercise examExercise = database.addCourseExamExerciseGroupWithOneTextExercise();
         final long examId = examExercise.getExerciseGroup().getExam().getId();
         final TextSubmission textSubmission = ModelFactory.generateTextSubmission("This is my submission", Language.ENGLISH, true);
@@ -876,10 +862,7 @@
 
     @Test
     @WithMockUser(username = "student1", roles = "USER")
-    public void testGetComplaintsByCourseIdAndExamIdTutorIsNotTutorForCourse() throws Exception {
-=======
     void testGetComplaintsByCourseIdAndExamIdTutorIsNotTutorForCourse() throws Exception {
->>>>>>> 4c201059
         final TextExercise examExercise = database.addCourseExamWithReviewDatesExerciseGroupWithOneTextExercise();
         final long examId = examExercise.getExerciseGroup().getExam().getId();
         final long courseId = examExercise.getExerciseGroup().getExam().getCourse().getId();
