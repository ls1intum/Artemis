--- conflicted
+++ resolved
@@ -770,13 +770,10 @@
         request.put(ROOT + PROGRAMMING_EXERCISES, newProgrammingExercise, HttpStatus.CONFLICT);
     }
 
-<<<<<<< HEAD
-    void updateExerciseDueDateWithIndividualDueDateUpdate() throws Exception {
-=======
     /**
      * This test checks that it is not allowed to change SCA enabled option
      */
-    public void updateProgrammingExerciseShouldFailWithBadRequestWhenUpdatingSCAOption() throws Exception {
+    void updateProgrammingExerciseShouldFailWithBadRequestWhenUpdatingSCAOption() throws Exception {
         mockBuildPlanAndRepositoryCheck(programmingExercise);
 
         ProgrammingExercise updatedExercise = programmingExercise;
@@ -788,7 +785,7 @@
     /**
      * This test checks that it is not allowed to change coverage enabled option
      */
-    public void updateProgrammingExerciseShouldFailWithBadRequestWhenUpdatingCoverageOption() throws Exception {
+    void updateProgrammingExerciseShouldFailWithBadRequestWhenUpdatingCoverageOption() throws Exception {
         mockBuildPlanAndRepositoryCheck(programmingExercise);
 
         ProgrammingExercise updatedExercise = programmingExercise;
@@ -797,8 +794,7 @@
         request.put(ROOT + PROGRAMMING_EXERCISES, updatedExercise, HttpStatus.BAD_REQUEST);
     }
 
-    public void updateExerciseDueDateWithIndividualDueDateUpdate() throws Exception {
->>>>>>> 7e4fee48
+    void updateExerciseDueDateWithIndividualDueDateUpdate() throws Exception {
         mockBuildPlanAndRepositoryCheck(programmingExercise);
 
         final ZonedDateTime individualDueDate = ZonedDateTime.now().plusHours(20);
