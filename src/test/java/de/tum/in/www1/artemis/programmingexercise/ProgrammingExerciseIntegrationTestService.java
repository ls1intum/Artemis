--- conflicted
+++ resolved
@@ -627,11 +627,6 @@
         // TODO add more assertions
     }
 
-<<<<<<< HEAD
-    void testGetProgrammingExerciseWithJustTemplateAndSolutionParticipation() throws Exception {
-        database.addStudentParticipationForProgrammingExercise(programmingExercise, userPrefix + "tutor1");
-        final var path = ROOT + PROGRAMMING_EXERCISE_WITH_TEMPLATE_AND_SOLUTION_PARTICIPATION.replace("{exerciseId}", String.valueOf(programmingExercise.getId()));
-=======
     void testGetProgrammingExerciseWithJustTemplateAndSolutionParticipation(boolean withSubmissionResults) throws Exception {
         database.addStudentParticipationForProgrammingExercise(programmingExercise, userPrefix + "tutor1");
         final var path = ROOT + PROGRAMMING_EXERCISE_WITH_TEMPLATE_AND_SOLUTION_PARTICIPATION.replace("{exerciseId}", String.valueOf(programmingExercise.getId()))
@@ -645,7 +640,6 @@
         AuxiliaryRepository auxiliaryRepository = database.addAuxiliaryRepositoryToExercise(programmingExercise);
         var path = ROOT + PROGRAMMING_EXERCISE_WITH_TEMPLATE_AND_SOLUTION_PARTICIPATION.replace("{exerciseId}", String.valueOf(programmingExercise.getId()))
                 + "?withSubmissionResults=" + withSubmissionResults;
->>>>>>> f785b859
         var programmingExerciseServer = request.get(path, HttpStatus.OK, ProgrammingExercise.class);
         checkTemplateAndSolutionParticipationsFromServer(programmingExerciseServer);
         assertThat(programmingExerciseServer.getAuxiliaryRepositories()).hasSize(1).containsExactly(auxiliaryRepository);
