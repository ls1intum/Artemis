package de.tum.in.www1.artemis.programmingexercise;

import static de.tum.in.www1.artemis.domain.enumeration.BuildPlanType.SOLUTION;
import static de.tum.in.www1.artemis.domain.enumeration.BuildPlanType.TEMPLATE;
import static de.tum.in.www1.artemis.web.rest.ProgrammingExerciseResourceEndpoints.*;
import static de.tum.in.www1.artemis.web.rest.ProgrammingExerciseResourceErrorKeys.*;
import static org.assertj.core.api.Assertions.assertThat;
import static org.junit.jupiter.api.Assertions.assertTrue;
import static org.mockito.Mockito.*;
import static org.springframework.test.web.servlet.result.MockMvcResultMatchers.jsonPath;
import static org.springframework.test.web.servlet.result.MockMvcResultMatchers.status;

import java.io.File;
import java.io.IOException;
import java.net.URI;
import java.nio.charset.StandardCharsets;
import java.nio.file.Files;
import java.nio.file.Path;
import java.time.ZonedDateTime;
import java.util.*;
import java.util.concurrent.ThreadLocalRandom;
import java.util.function.BiFunction;
import java.util.stream.IntStream;
import java.util.zip.ZipFile;

import javax.validation.constraints.NotNull;

import org.apache.commons.io.FileUtils;
import org.assertj.core.data.Offset;
import org.eclipse.jgit.api.Git;
import org.eclipse.jgit.api.errors.EmptyCommitException;
import org.eclipse.jgit.api.errors.GitAPIException;
import org.eclipse.jgit.lib.ObjectId;
import org.eclipse.jgit.lib.StoredConfig;
import org.eclipse.jgit.revwalk.RevCommit;
import org.springframework.beans.factory.annotation.Autowired;
import org.springframework.beans.factory.annotation.Value;
import org.springframework.http.HttpHeaders;
import org.springframework.http.HttpStatus;
import org.springframework.http.MediaType;
import org.springframework.stereotype.Service;
import org.springframework.test.web.servlet.request.MockMvcRequestBuilders;
import org.springframework.util.LinkedMultiValueMap;
import org.springframework.util.MultiValueMap;

import com.fasterxml.jackson.core.type.TypeReference;

import de.tum.in.www1.artemis.config.Constants;
import de.tum.in.www1.artemis.domain.*;
import de.tum.in.www1.artemis.domain.enumeration.*;
import de.tum.in.www1.artemis.domain.notification.Notification;
import de.tum.in.www1.artemis.domain.participation.ProgrammingExerciseStudentParticipation;
import de.tum.in.www1.artemis.domain.participation.StudentParticipation;
import de.tum.in.www1.artemis.domain.plagiarism.PlagiarismComparison;
import de.tum.in.www1.artemis.domain.plagiarism.PlagiarismStatus;
import de.tum.in.www1.artemis.domain.plagiarism.text.TextPlagiarismResult;
import de.tum.in.www1.artemis.domain.plagiarism.text.TextSubmissionElement;
import de.tum.in.www1.artemis.repository.*;
import de.tum.in.www1.artemis.service.FileService;
import de.tum.in.www1.artemis.service.UrlService;
import de.tum.in.www1.artemis.service.connectors.GitService;
import de.tum.in.www1.artemis.service.connectors.VersionControlService;
import de.tum.in.www1.artemis.util.*;
import de.tum.in.www1.artemis.web.rest.ProgrammingExerciseResourceEndpoints;
import de.tum.in.www1.artemis.web.rest.ProgrammingExerciseTestCaseResource;
import de.tum.in.www1.artemis.web.rest.dto.ProgrammingExerciseTestCaseDTO;
import de.tum.in.www1.artemis.web.rest.dto.RepositoryExportOptionsDTO;
import de.tum.in.www1.artemis.web.websocket.dto.ProgrammingExerciseTestCaseStateDTO;

/**
 * Note: this class should be independent of the actual VCS and CIS and contains common test logic for both scenarios:
 * 1) Bamboo + Bitbucket
 * 2) Jenkins + Gitlab
 */
@Service
class ProgrammingExerciseIntegrationTestService {

    private String userPrefix;

    @Value("${artemis.version-control.default-branch:main}")
    private String defaultBranch;

    @Value("${artemis.repo-download-clone-path}")
    private String repoDownloadClonePath;

    @Autowired
    // this will be a SpyBean because it was configured as SpyBean in the super class of the actual test class (see AbstractArtemisIntegrationTest)
    private FileService fileService;

    @Autowired
    // this will be a SpyBean because it was configured as SpyBean in the super class of the actual test class (see AbstractArtemisIntegrationTest)
    private UrlService urlService;

    @Autowired
    private GitUtilService gitUtilService;

    @Autowired
    private DatabaseUtilService databaseUtilService;

    @Autowired
    private CourseRepository courseRepository;

    @Autowired
    private ProgrammingExerciseRepository programmingExerciseRepository;

    @Autowired
    private ProgrammingExerciseStudentParticipationRepository programmingExerciseStudentParticipationRepository;

    @Autowired
    private ProgrammingExerciseTestCaseRepository programmingExerciseTestCaseRepository;

    @Autowired
    private AuxiliaryRepositoryRepository auxiliaryRepositoryRepository;

    @Autowired
    private DatabaseUtilService database;

    @Autowired
    private RequestUtilService request;

    @Autowired
    // this will be a SpyBean because it was configured as SpyBean in the super class of the actual test class (see AbstractArtemisIntegrationTest)
    private GitService gitService;

    @Autowired
    private UserRepository userRepository;

    private Course course;

    public ProgrammingExercise programmingExercise;

    private ProgrammingExercise programmingExerciseInExam;

    private ProgrammingExerciseStudentParticipation participation1;

    private ProgrammingExerciseStudentParticipation participation2;

    private File downloadedFile;

    private File localRepoFile;

    private Git localGit;

    private Git remoteGit;

    private File localRepoFile2;

    private Git localGit2;

    private Git remoteGit2;

    private MockDelegate mockDelegate;

    // this will be a SpyBean because it was configured as SpyBean in the super class of the actual test class (see AbstractArtemisIntegrationTest)
    private VersionControlService versionControlService;

    void setup(String userPrefix, MockDelegate mockDelegate, VersionControlService versionControlService) throws Exception {
        this.userPrefix = userPrefix;
        this.mockDelegate = mockDelegate;
        this.versionControlService = versionControlService; // this can be used like a SpyBean

        database.addUsers(userPrefix, 3, 2, 2, 2);
        course = database.addCourseWithOneProgrammingExerciseAndTestCases();
        programmingExercise = database.getFirstExerciseWithType(course, ProgrammingExercise.class);
        programmingExercise = programmingExerciseRepository.findWithTemplateAndSolutionParticipationById(programmingExercise.getId()).orElseThrow();
        programmingExerciseInExam = database.addCourseExamExerciseGroupWithOneProgrammingExerciseAndTestCases();
        programmingExerciseInExam = programmingExerciseRepository.findWithTemplateAndSolutionParticipationTeamAssignmentConfigCategoriesById(programmingExerciseInExam.getId())
                .orElseThrow();

        participation1 = database.addStudentParticipationForProgrammingExercise(programmingExercise, userPrefix + "student1");
        participation2 = database.addStudentParticipationForProgrammingExercise(programmingExercise, userPrefix + "student2");

        database.addStudentParticipationForProgrammingExercise(programmingExerciseInExam, userPrefix + "student1");
        database.addStudentParticipationForProgrammingExercise(programmingExerciseInExam, userPrefix + "student2");

        localRepoFile = Files.createTempDirectory("repo").toFile();
        localGit = LocalRepository.initialize(localRepoFile, defaultBranch);
        File originRepoFile = Files.createTempDirectory("repoOrigin").toFile();
        remoteGit = LocalRepository.initialize(originRepoFile, defaultBranch);
        StoredConfig config = localGit.getRepository().getConfig();
        config.setString("remote", "origin", "url", originRepoFile.getAbsolutePath());
        config.save();

        localRepoFile2 = Files.createTempDirectory("repo2").toFile();
        localGit2 = LocalRepository.initialize(localRepoFile2, defaultBranch);
        File originRepoFile2 = Files.createTempDirectory("repoOrigin").toFile();
        remoteGit2 = LocalRepository.initialize(originRepoFile2, defaultBranch);
        StoredConfig config2 = localGit2.getRepository().getConfig();
        config2.setString("remote", "origin", "url", originRepoFile2.getAbsolutePath());
        config2.save();

        // TODO use createProgrammingExercise or setupTemplateAndPush to create actual content (based on the template repos) in this repository
        // so that e.g. addStudentIdToProjectName in ProgrammingExerciseExportService is tested properly as well

        // the following 2 lines prepare the generation of the structural test oracle
        var testjsonFilePath = Path.of(localRepoFile.getPath(), "test", programmingExercise.getPackageFolderName(), "test.json");
        gitUtilService.writeEmptyJsonFileToPath(testjsonFilePath);
        // create two empty commits
        localGit.commit().setMessage("empty").setAllowEmpty(true).setSign(false).setAuthor("test", "test@test.com").call();
        localGit.push().call();

        // we use the temp repository as remote origin for all repositories that are created during the
        // TODO: distinguish between template, test and solution
        doReturn(new GitUtilService.MockFileRepositoryUrl(originRepoFile)).when(versionControlService).getCloneRepositoryUrl(anyString(), anyString());
    }

    void tearDown() throws IOException {
        if (downloadedFile != null && downloadedFile.exists()) {
            FileUtils.forceDelete(downloadedFile);
        }
        if (localRepoFile != null && localRepoFile.exists()) {
            FileUtils.deleteDirectory(localRepoFile);
        }
        if (repoDownloadClonePath != null && Files.exists(Path.of(repoDownloadClonePath))) {
            FileUtils.deleteDirectory(new File(repoDownloadClonePath));
        }
        if (localGit != null) {
            localGit.close();
        }
        if (remoteGit != null) {
            remoteGit.close();
        }
        if (localGit2 != null) {
            localGit2.close();
        }
        if (remoteGit2 != null) {
            remoteGit2.close();
        }
    }

    void testProgrammingExerciseIsReleased_IsReleasedAndHasResults() throws Exception {
        programmingExercise.setReleaseDate(ZonedDateTime.now().minusHours(5L));
        programmingExerciseRepository.save(programmingExercise);
        StudentParticipation participation = database.createAndSaveParticipationForExercise(programmingExercise, userPrefix + "student1");
        database.addResultToParticipation(null, null, participation);

        ProgrammingExerciseTestCaseStateDTO releaseStateDTO = request.get("/api/programming-exercises/" + programmingExercise.getId() + "/test-case-state", HttpStatus.OK,
                ProgrammingExerciseTestCaseStateDTO.class);
        assertThat(releaseStateDTO.isReleased()).isTrue();
        assertThat(releaseStateDTO.isHasStudentResult()).isTrue();
        assertThat(releaseStateDTO.isTestCasesChanged()).isFalse();
    }

    void testProgrammingExerciseIsReleased_IsNotReleasedAndHasResults() throws Exception {
        programmingExercise.setReleaseDate(ZonedDateTime.now().plusHours(5L));
        programmingExerciseRepository.save(programmingExercise);
        StudentParticipation participation = database.createAndSaveParticipationForExercise(programmingExercise, userPrefix + "student1");
        database.addResultToParticipation(null, null, participation);

        ProgrammingExerciseTestCaseStateDTO releaseStateDTO = request.get("/api/programming-exercises/" + programmingExercise.getId() + "/test-case-state", HttpStatus.OK,
                ProgrammingExerciseTestCaseStateDTO.class);
        assertThat(releaseStateDTO.isReleased()).isFalse();
        assertThat(releaseStateDTO.isHasStudentResult()).isTrue();
        assertThat(releaseStateDTO.isTestCasesChanged()).isFalse();
    }

    void checkIfProgrammingExerciseIsReleased_IsReleasedAndHasNoResults() throws Exception {
        programmingExercise.setReleaseDate(ZonedDateTime.now().minusHours(5L));
        programmingExercise.setTestCasesChanged(true);
        programmingExerciseRepository.save(programmingExercise);

        ProgrammingExerciseTestCaseStateDTO releaseStateDTO = request.get("/api/programming-exercises/" + programmingExercise.getId() + "/test-case-state", HttpStatus.OK,
                ProgrammingExerciseTestCaseStateDTO.class);
        assertThat(releaseStateDTO.isReleased()).isTrue();
        assertThat(releaseStateDTO.isHasStudentResult()).isFalse();
        assertThat(releaseStateDTO.isTestCasesChanged()).isTrue();
    }

    void testProgrammingExerciseIsReleased_forbidden() throws Exception {
        request.get("/api/programming-exercises/" + programmingExercise.getId() + "/test-case-state", HttpStatus.FORBIDDEN, Boolean.class);
    }

    void testExportSubmissionsByParticipationIds_addParticipantIdentifierToProjectName() throws Exception {
        var repository1 = gitService.getExistingCheckedOutRepositoryByLocalPath(localRepoFile.toPath(), null);
        var repository2 = gitService.getExistingCheckedOutRepositoryByLocalPath(localRepoFile2.toPath(), null);

        doReturn(repository1).when(gitService).getOrCheckoutRepository(eq(participation1.getVcsRepositoryUrl()), anyString(), anyBoolean());
        doReturn(repository2).when(gitService).getOrCheckoutRepository(eq(participation2.getVcsRepositoryUrl()), anyString(), anyBoolean());
        doThrow(EmptyCommitException.class).when(gitService).stageAllChanges(any());

        // Create the eclipse .project file which will be modified.
        Path projectFilePath = Path.of(repository1.getLocalPath().toString(), ".project");
        File projectFile = new File(projectFilePath.toString());
        String projectFileContents = de.tum.in.www1.artemis.util.FileUtils.loadFileFromResources("test-data/repository-export/sample.project");
        FileUtils.writeStringToFile(projectFile, projectFileContents, StandardCharsets.UTF_8);

        // Create the maven .pom file
        Path pomPath = Path.of(repository1.getLocalPath().toString(), "pom.xml");
        File pomFile = new File(pomPath.toString());
        String pomContents = de.tum.in.www1.artemis.util.FileUtils.loadFileFromResources("test-data/repository-export/pom.xml");
        FileUtils.writeStringToFile(pomFile, pomContents, StandardCharsets.UTF_8);

        var participation = programmingExerciseStudentParticipationRepository.findByExerciseIdAndStudentLogin(programmingExercise.getId(), userPrefix + "student1");
        assertThat(participation).isPresent();

        final var path = ROOT + EXPORT_SUBMISSIONS_BY_PARTICIPATIONS.replace("{exerciseId}", String.valueOf(programmingExercise.getId())).replace("{participationIds}",
                String.join(",", List.of(participation.get().getId().toString())));
        // all options false by default, only test if export works at all
        var exportOptions = new RepositoryExportOptionsDTO();
        exportOptions.setAddParticipantName(true);

        downloadedFile = request.postWithResponseBodyFile(path, exportOptions, HttpStatus.OK);
        assertThat(downloadedFile).exists();

        // Make sure both repositories are present
        String modifiedEclipseProjectFile = FileUtils.readFileToString(projectFile, StandardCharsets.UTF_8);
        assertThat(modifiedEclipseProjectFile).contains("student1");

        String modifiedPom = FileUtils.readFileToString(pomFile, StandardCharsets.UTF_8);
        assertThat(modifiedPom).contains("student1");

        Files.deleteIfExists(projectFilePath);
        Files.deleteIfExists(pomPath);
    }

    void testExportSubmissionsByParticipationIds_addParticipantIdentifierToProjectNameError() throws Exception {
        var repository1 = gitService.getExistingCheckedOutRepositoryByLocalPath(localRepoFile.toPath(), null);
        var repository2 = gitService.getExistingCheckedOutRepositoryByLocalPath(localRepoFile2.toPath(), null);

        doReturn(repository1).when(gitService).getOrCheckoutRepository(eq(participation1.getVcsRepositoryUrl()), anyString(), anyBoolean());
        doReturn(repository2).when(gitService).getOrCheckoutRepository(eq(participation2.getVcsRepositoryUrl()), anyString(), anyBoolean());

        // Create the eclipse .project file which will be modified.
        Path projectFilePath = Path.of(repository1.getLocalPath().toString(), ".project");
        File projectFile = new File(projectFilePath.toString());
        if (!projectFile.exists()) {
            Files.createFile(projectFilePath);
        }

        // Create the maven .pom file
        Path pomPath = Path.of(repository1.getLocalPath().toString(), "pom.xml");
        File pomFile = new File(pomPath.toString());
        if (!pomFile.exists()) {
            Files.createFile(pomPath);
        }

        var participation = programmingExerciseStudentParticipationRepository.findByExerciseIdAndStudentLogin(programmingExercise.getId(), userPrefix + "student1");
        assertThat(participation).isPresent();

        final var path = ROOT + EXPORT_SUBMISSIONS_BY_PARTICIPATIONS.replace("{exerciseId}", String.valueOf(programmingExercise.getId())).replace("{participationIds}",
                String.join(",", List.of(participation.get().getId().toString())));
        // all options false by default, only test if export works at all
        var exportOptions = new RepositoryExportOptionsDTO();
        exportOptions.setAddParticipantName(true);

        downloadedFile = request.postWithResponseBodyFile(path, exportOptions, HttpStatus.OK);
        assertThat(downloadedFile).exists();

        // Make sure both repositories are present
        String modifiedEclipseProjectFile = FileUtils.readFileToString(projectFile, StandardCharsets.UTF_8);
        assertThat(modifiedEclipseProjectFile).contains("");

        String modifiedPom = FileUtils.readFileToString(pomFile, StandardCharsets.UTF_8);
        assertThat(modifiedPom).contains("");

        Files.deleteIfExists(projectFilePath);
        Files.deleteIfExists(pomPath);
    }

    void testExportSubmissionsByParticipationIds() throws Exception {
        var repository1 = gitService.getExistingCheckedOutRepositoryByLocalPath(localRepoFile.toPath(), null);
        var repository2 = gitService.getExistingCheckedOutRepositoryByLocalPath(localRepoFile2.toPath(), null);
        doReturn(repository1).when(gitService).getOrCheckoutRepository(eq(participation1.getVcsRepositoryUrl()), anyString(), anyBoolean());
        doReturn(repository2).when(gitService).getOrCheckoutRepository(eq(participation2.getVcsRepositoryUrl()), anyString(), anyBoolean());

        var participationIds = programmingExerciseStudentParticipationRepository.findAll().stream().map(participation -> participation.getId().toString()).toList();
        final var path = ROOT + EXPORT_SUBMISSIONS_BY_PARTICIPATIONS.replace("{exerciseId}", String.valueOf(programmingExercise.getId())).replace("{participationIds}",
                String.join(",", participationIds));
        // all options false by default, only test if export works at all
        var exportOptions = new RepositoryExportOptionsDTO();

        downloadedFile = request.postWithResponseBodyFile(path, exportOptions, HttpStatus.OK);
        assertThat(downloadedFile).exists();

        List<Path> entries = unzipExportedFile();

        // Make sure both repositories are present
        assertThat(entries).anyMatch(entry -> entry.toString().endsWith(Path.of("student1", ".git").toString()))
                .anyMatch(entry -> entry.toString().endsWith(Path.of("student2", ".git").toString()));
    }

    void testExportSubmissionAnonymizationCombining() throws Exception {
        // provide repositories
        var repository = gitService.getExistingCheckedOutRepositoryByLocalPath(localRepoFile.toPath(), null);
        doReturn(repository).when(gitService).getOrCheckoutRepository(eq(participation1.getVcsRepositoryUrl()), anyString(), anyBoolean());

        // Mock and pretend first commit is template commit
        ObjectId head = localGit.getRepository().findRef("HEAD").getObjectId();
        when(gitService.getLastCommitHash(any())).thenReturn(head);
        doNothing().when(gitService).resetToOriginHead(any());

        // Add commit to anonymize
        assertThat(localRepoFile.toPath().resolve("Test.java").toFile().createNewFile()).isTrue();
        localGit.add().addFilepattern(".").call();
        localGit.commit().setMessage("commit").setAuthor("user1", "email1").call();

        // Rest call
        final var path = ROOT + EXPORT_SUBMISSIONS_BY_PARTICIPATIONS.replace("{exerciseId}", String.valueOf(programmingExercise.getId())).replace("{participationIds}",
                String.valueOf(participation1.getId()));
        var exportOptions = getOptions();
        exportOptions.setAddParticipantName(false);
        downloadedFile = request.postWithResponseBodyFile(path, getOptions(), HttpStatus.OK);
        assertThat(downloadedFile).exists();

        List<Path> entries = unzipExportedFile();

        // Checks
        assertThat(entries).anyMatch(entry -> entry.endsWith("Test.java"));
        Optional<Path> extractedRepo1 = entries.stream().filter(entry -> entry.toString().endsWith(Path.of("student1", ".git").toString())).findFirst();
        assertThat(extractedRepo1).isPresent();
        try (Git downloadedGit = Git.open(extractedRepo1.get().toFile())) {
            RevCommit commit = downloadedGit.log().setMaxCount(1).call().iterator().next();
            assertThat(commit.getAuthorIdent().getName()).isEqualTo("student");
            assertThat(commit.getFullMessage()).isEqualTo("All student changes in one commit");
        }
    }

    /**
     * Recursively unzips the exported file.
     *
     * @return the list of files that the {@code downloadedFile} contained.
     */
    private List<Path> unzipExportedFile() throws Exception {
        (new ZipFileTestUtilService()).extractZipFileRecursively(downloadedFile.getAbsolutePath());
        Path extractedZipDir = Path.of(downloadedFile.getPath().substring(0, downloadedFile.getPath().length() - 4));
        try (var files = Files.walk(extractedZipDir)) {
            return files.toList();
        }
    }

    void testExportSubmissionsByParticipationIds_invalidParticipationId_badRequest() throws Exception {
        final var path = ROOT + EXPORT_SUBMISSIONS_BY_PARTICIPATIONS.replace("{exerciseId}", String.valueOf(programmingExercise.getId())).replace("{participationIds}", "10");
        request.postWithResponseBodyFile(path, getOptions(), HttpStatus.BAD_REQUEST);
    }

    void testExportSubmissionsByParticipationIds_instructorNotInCourse_forbidden() throws Exception {
        database.addInstructor("other-instructors", userPrefix + "instructoralt");
        var participationIds = programmingExerciseStudentParticipationRepository.findAll().stream().map(participation -> participation.getId().toString()).toList();
        final var path = ROOT + EXPORT_SUBMISSIONS_BY_PARTICIPATIONS.replace("{exerciseId}", String.valueOf(programmingExercise.getId())).replace("{participationIds}",
                String.join(",", participationIds));
        request.postWithResponseBodyFile(path, getOptions(), HttpStatus.FORBIDDEN);
    }

    void testExportSubmissionsByStudentLogins() throws Exception {
        File downloadedFile = exportSubmissionsByStudentLogins(HttpStatus.OK);
        assertThat(downloadedFile).exists();
        // TODO: unzip the files and add some checks
    }

    void testExportSubmissionsByStudentLogins_failToCreateZip() throws Exception {
        exportSubmissionsByStudentLogins(HttpStatus.BAD_REQUEST);
    }

    private File exportSubmissionsByStudentLogins(HttpStatus expectedStatus) throws Exception {
        var repository1 = gitService.getExistingCheckedOutRepositoryByLocalPath(localRepoFile.toPath(), null);
        var repository2 = gitService.getExistingCheckedOutRepositoryByLocalPath(localRepoFile2.toPath(), null);
        doReturn(repository1).when(gitService).getOrCheckoutRepository(eq(participation1.getVcsRepositoryUrl()), anyString(), anyBoolean());
        doReturn(repository2).when(gitService).getOrCheckoutRepository(eq(participation2.getVcsRepositoryUrl()), anyString(), anyBoolean());
        final var path = ROOT + EXPORT_SUBMISSIONS_BY_PARTICIPANTS.replace("{exerciseId}", String.valueOf(programmingExercise.getId())).replace("{participantIdentifiers}",
                userPrefix + "student1," + userPrefix + "student2");
        return request.postWithResponseBodyFile(path, getOptions(), expectedStatus);
    }

    private RepositoryExportOptionsDTO getOptions() {
        final var repositoryExportOptions = new RepositoryExportOptionsDTO();
        repositoryExportOptions.setFilterLateSubmissions(true);
        repositoryExportOptions.setCombineStudentCommits(true);
        repositoryExportOptions.setAnonymizeStudentCommits(true);
        repositoryExportOptions.setAddParticipantName(true);
        repositoryExportOptions.setNormalizeCodeStyle(true);
        return repositoryExportOptions;
    }

    void testProgrammingExerciseDelete() throws Exception {
        final var projectKey = programmingExercise.getProjectKey();
        final var path = ROOT + PROGRAMMING_EXERCISE.replace("{exerciseId}", String.valueOf(programmingExercise.getId()));
        var params = new LinkedMultiValueMap<String, String>();
        params.add("deleteStudentReposBuildPlans", "true");
        params.add("deleteBaseReposBuildPlans", "true");

        for (final var planName : List.of(userPrefix + "student1", userPrefix + "student2", TEMPLATE.getName(), SOLUTION.getName())) {
            mockDelegate.mockDeleteBuildPlan(projectKey, projectKey + "-" + planName.toUpperCase(), false);
        }
        mockDelegate.mockDeleteBuildPlanProject(projectKey, false);

        for (final var repoName : List.of(userPrefix + "student1", userPrefix + "student2", RepositoryType.TEMPLATE.getName(), RepositoryType.SOLUTION.getName(),
                RepositoryType.TESTS.getName())) {
            mockDelegate.mockDeleteRepository(projectKey, (projectKey + "-" + repoName).toLowerCase(), false);
        }
        mockDelegate.mockDeleteProjectInVcs(projectKey, false);

        request.delete(path, HttpStatus.OK, params);
    }

    void testProgrammingExerciseDelete_failToDeleteBuildPlan() throws Exception {
        final var projectKey = programmingExercise.getProjectKey();
        final var path = ROOT + PROGRAMMING_EXERCISE.replace("{exerciseId}", String.valueOf(programmingExercise.getId()));
        var params = new LinkedMultiValueMap<String, String>();
        params.add("deleteStudentReposBuildPlans", "true");
        params.add("deleteBaseReposBuildPlans", "true");

        for (final var planName : List.of("student1", "student2", TEMPLATE.getName(), SOLUTION.getName())) {
            mockDelegate.mockDeleteBuildPlan(projectKey, projectKey + "-" + planName.toUpperCase(), true);
        }
        mockDelegate.mockDeleteBuildPlanProject(projectKey, false);

        request.delete(path, HttpStatus.INTERNAL_SERVER_ERROR, params);
    }

    void testProgrammingExerciseDelete_buildPlanDoesntExist() throws Exception {
        final var projectKey = programmingExercise.getProjectKey();
        final var path = ROOT + PROGRAMMING_EXERCISE.replace("{exerciseId}", String.valueOf(programmingExercise.getId()));
        var params = new LinkedMultiValueMap<String, String>();
        params.add("deleteStudentReposBuildPlans", "true");
        params.add("deleteBaseReposBuildPlans", "true");

        for (final var planName : List.of(userPrefix + "student1", userPrefix + "student2", TEMPLATE.getName(), SOLUTION.getName())) {
            mockDelegate.mockDeleteBuildPlan(projectKey, projectKey + "-" + planName.toUpperCase(), false);
        }
        mockDelegate.mockDeleteBuildPlanProject(projectKey, false);

        request.delete(path, HttpStatus.OK, params);
    }

    void testProgrammingExerciseDelete_failToDeleteCiProject() throws Exception {
        final var projectKey = programmingExercise.getProjectKey();
        final var path = ROOT + PROGRAMMING_EXERCISE.replace("{exerciseId}", String.valueOf(programmingExercise.getId()));
        var params = new LinkedMultiValueMap<String, String>();
        params.add("deleteStudentReposBuildPlans", "true");
        params.add("deleteBaseReposBuildPlans", "true");

        for (final var planName : List.of(userPrefix + "student1", userPrefix + "student2", TEMPLATE.getName(), SOLUTION.getName())) {
            mockDelegate.mockDeleteBuildPlan(projectKey, projectKey + "-" + planName.toUpperCase(), false);
        }
        mockDelegate.mockDeleteBuildPlanProject(projectKey, true);

        request.delete(path, HttpStatus.INTERNAL_SERVER_ERROR, params);
    }

    void testProgrammingExerciseDelete_failToDeleteVcsProject() throws Exception {
        final var projectKey = programmingExercise.getProjectKey();
        final var path = ROOT + PROGRAMMING_EXERCISE.replace("{exerciseId}", String.valueOf(programmingExercise.getId()));
        var params = new LinkedMultiValueMap<String, String>();
        params.add("deleteStudentReposBuildPlans", "true");
        params.add("deleteBaseReposBuildPlans", "true");

        for (final var planName : List.of("student1", "student2", TEMPLATE.getName(), SOLUTION.getName())) {
            mockDelegate.mockDeleteBuildPlan(projectKey, projectKey + "-" + planName.toUpperCase(), false);
        }
        mockDelegate.mockDeleteBuildPlanProject(projectKey, false);

        for (final var repoName : List.of("student1", "student2", RepositoryType.TEMPLATE.getName(), RepositoryType.SOLUTION.getName(), RepositoryType.TESTS.getName())) {
            mockDelegate.mockDeleteRepository(projectKey, (projectKey + "-" + repoName).toLowerCase(), false);
        }
        mockDelegate.mockDeleteProjectInVcs(projectKey, true);

        request.delete(path, HttpStatus.INTERNAL_SERVER_ERROR, params);
    }

    void testProgrammingExerciseDelete_failToDeleteVcsRepositories() throws Exception {
        final var projectKey = programmingExercise.getProjectKey();
        final var path = ROOT + PROGRAMMING_EXERCISE.replace("{exerciseId}", String.valueOf(programmingExercise.getId()));
        var params = new LinkedMultiValueMap<String, String>();
        params.add("deleteStudentReposBuildPlans", "true");
        params.add("deleteBaseReposBuildPlans", "true");

        for (final var planName : List.of("student1", "student2", TEMPLATE.getName(), SOLUTION.getName())) {
            mockDelegate.mockDeleteBuildPlan(projectKey, projectKey + "-" + planName.toUpperCase(), false);
        }
        mockDelegate.mockDeleteBuildPlanProject(projectKey, false);

        for (final var repoName : List.of("student1", "student2", RepositoryType.TEMPLATE.getName(), RepositoryType.SOLUTION.getName(), RepositoryType.TESTS.getName())) {
            mockDelegate.mockDeleteRepository(projectKey, (projectKey + "-" + repoName).toLowerCase(), true);
        }
        mockDelegate.mockDeleteProjectInVcs(projectKey, false);

        request.delete(path, HttpStatus.INTERNAL_SERVER_ERROR, params);
    }

    void testProgrammingExerciseDelete_invalidId_notFound() throws Exception {
        programmingExercise.setId(getMaxProgrammingExerciseId() + 1);
        final var path = ROOT + PROGRAMMING_EXERCISE.replace("{exerciseId}", String.valueOf(programmingExercise.getId()));
        request.delete(path, HttpStatus.NOT_FOUND);
    }

    void testProgrammingExerciseDelete_instructorNotInCourse_forbidden() throws Exception {
        database.addInstructor("other-instructors", userPrefix + "instructoralt");
        final var path = ROOT + PROGRAMMING_EXERCISE.replace("{exerciseId}", String.valueOf(programmingExercise.getId()));
        request.delete(path, HttpStatus.FORBIDDEN);
    }

    void testGetProgrammingExercise() throws Exception {
        final var path = ROOT + PROGRAMMING_EXERCISE.replace("{exerciseId}", String.valueOf(programmingExercise.getId()));
        var programmingExerciseServer = request.get(path, HttpStatus.OK, ProgrammingExercise.class);
        assertThat(programmingExerciseServer.getTitle()).isEqualTo(programmingExercise.getTitle());
        // TODO add more assertions
    }

    void testGetProgrammingExerciseWithStructuredGradingInstruction() throws Exception {
        final var path = ROOT + PROGRAMMING_EXERCISE.replace("{exerciseId}", String.valueOf(programmingExercise.getId()));
        var programmingExerciseServer = request.get(path, HttpStatus.OK, ProgrammingExercise.class);
        assertThat(programmingExerciseServer.getTitle()).isEqualTo(programmingExercise.getTitle());

        List<GradingCriterion> gradingCriteria = database.addGradingInstructionsToExercise(programmingExerciseServer);

        assertThat(programmingExerciseServer.getGradingCriteria().get(0).getTitle()).isNull();
        assertThat(programmingExerciseServer.getGradingCriteria().get(1).getTitle()).isEqualTo("test title");

        assertThat(gradingCriteria.get(0).getStructuredGradingInstructions()).hasSize(1);
        assertThat(gradingCriteria.get(1).getStructuredGradingInstructions()).hasSize(3);
        assertThat(gradingCriteria.get(0).getStructuredGradingInstructions().get(0).getInstructionDescription())
                .isEqualTo("created first instruction with empty criteria for testing");
    }

    void testGetProgrammingExercise_instructorNotInCourse_forbidden() throws Exception {
        database.addInstructor("other-instructors", userPrefix + "instructoralt");
        final var path = ROOT + PROGRAMMING_EXERCISE.replace("{exerciseId}", String.valueOf(programmingExercise.getId()));
        request.get(path, HttpStatus.FORBIDDEN, ProgrammingExercise.class);
    }

    void testGetProgrammingExerciseWithSetupParticipations() throws Exception {
        database.addStudentParticipationForProgrammingExercise(programmingExercise, userPrefix + "instructor1");
        final var path = ROOT + PROGRAMMING_EXERCISE_WITH_PARTICIPATIONS.replace("{exerciseId}", String.valueOf(programmingExercise.getId()));
        var programmingExerciseServer = request.get(path, HttpStatus.OK, ProgrammingExercise.class);
        checkTemplateAndSolutionParticipationsFromServer(programmingExerciseServer);
        assertThat(programmingExerciseServer.getStudentParticipations()).isNotEmpty();
        // TODO add more assertions
    }

<<<<<<< HEAD
    void testGetProgrammingExerciseWithJustTemplateAndSolutionParticipation(boolean withSubmissionResults) throws Exception {
        database.addStudentParticipationForProgrammingExercise(programmingExercise, "tutor1");
        final var path = ROOT + PROGRAMMING_EXERCISE_WITH_TEMPLATE_AND_SOLUTION_PARTICIPATION.replace("{exerciseId}", String.valueOf(programmingExercise.getId()))
                + "?withSubmissionResults=" + withSubmissionResults;
        var programmingExerciseServer = request.get(path, HttpStatus.OK, ProgrammingExercise.class);
        checkTemplateAndSolutionParticipationsFromServer(programmingExerciseServer);
        assertThat(programmingExerciseServer.getStudentParticipations()).isEmpty();
    }

    void testGetProgrammingExerciseWithTemplateAndSolutionParticipationAndAuxiliaryRepositories(boolean withSubmissionResults) throws Exception {
        AuxiliaryRepository auxiliaryRepository = database.addAuxiliaryRepositoryToExercise(programmingExercise);
        var path = ROOT + PROGRAMMING_EXERCISE_WITH_TEMPLATE_AND_SOLUTION_PARTICIPATION.replace("{exerciseId}", String.valueOf(programmingExercise.getId()))
                + "?withSubmissionResults=" + withSubmissionResults;
=======
    void testGetProgrammingExerciseWithJustTemplateAndSolutionParticipation() throws Exception {
        database.addStudentParticipationForProgrammingExercise(programmingExercise, userPrefix + "tutor1");
        final var path = ROOT + PROGRAMMING_EXERCISE_WITH_TEMPLATE_AND_SOLUTION_PARTICIPATION.replace("{exerciseId}", String.valueOf(programmingExercise.getId()));
>>>>>>> 71fd812b
        var programmingExerciseServer = request.get(path, HttpStatus.OK, ProgrammingExercise.class);
        checkTemplateAndSolutionParticipationsFromServer(programmingExerciseServer);
        assertThat(programmingExerciseServer.getAuxiliaryRepositories()).hasSize(1).containsExactly(auxiliaryRepository);
    }

    private void checkTemplateAndSolutionParticipationsFromServer(ProgrammingExercise programmingExerciseServer) {
        assertThat(programmingExerciseServer.getTitle()).isEqualTo(programmingExercise.getTitle());
        assertThat(programmingExerciseServer.getTemplateParticipation()).isNotNull().extracting(DomainObject::getId).isNotNull();
        assertThat(programmingExerciseServer.getSolutionParticipation()).isNotNull().extracting(DomainObject::getId).isNotNull();
    }

    void testGetProgrammingExerciseWithSetupParticipations_instructorNotInCourse_forbidden() throws Exception {
        database.addInstructor("other-instructors", userPrefix + "instructoralt");
        final var path = ROOT + PROGRAMMING_EXERCISE_WITH_PARTICIPATIONS.replace("{exerciseId}", String.valueOf(programmingExercise.getId()));
        request.get(path, HttpStatus.FORBIDDEN, ProgrammingExercise.class);
    }

    void testGetProgrammingExerciseWithSetupParticipations_invalidId_notFound() throws Exception {
        programmingExercise.setId(getMaxProgrammingExerciseId() + 1);
        final var path = ROOT + PROGRAMMING_EXERCISE_WITH_PARTICIPATIONS.replace("{exerciseId}", String.valueOf(programmingExercise.getId()));
        request.get(path, HttpStatus.NOT_FOUND, ProgrammingExercise.class);
    }

    void testGetProgrammingExercisesForCourse() throws Exception {
        final var path = ROOT + GET_FOR_COURSE.replace("{courseId}", String.valueOf(programmingExercise.getCourseViaExerciseGroupOrCourseMember().getId()));
        var programmingExercisesServer = request.getList(path, HttpStatus.OK, ProgrammingExercise.class);
        assertThat(programmingExercisesServer).isNotEmpty();
        // TODO add more assertions
    }

    void testGetProgrammingExercisesForCourse_instructorNotInCourse_forbidden() throws Exception {
        database.addInstructor("other-instructors", userPrefix + "instructoralt");
        final var path = ROOT + GET_FOR_COURSE.replace("{courseId}", String.valueOf(programmingExercise.getCourseViaExerciseGroupOrCourseMember().getId()));
        request.getList(path, HttpStatus.FORBIDDEN, ProgrammingExercise.class);
    }

    void testGenerateStructureOracle() throws Exception {
        var repository = gitService.getExistingCheckedOutRepositoryByLocalPath(localRepoFile.toPath(), null);
        doReturn(repository).when(gitService).getOrCheckoutRepository(any(VcsRepositoryUrl.class), anyString(), anyBoolean());
        final var path = ROOT + GENERATE_TESTS.replace("{exerciseId}", String.valueOf(programmingExercise.getId()));
        var result = request.putWithResponseBody(path, programmingExercise, String.class, HttpStatus.OK);
        assertThat(result).startsWith("Successfully generated the structure oracle");
        request.putWithResponseBody(path, programmingExercise, String.class, HttpStatus.BAD_REQUEST);
    }

    void updateProgrammingExercise_invalidTemplateBuildPlan_badRequest() throws Exception {
        database.addTemplateParticipationForProgrammingExercise(programmingExercise);
        mockDelegate.mockCheckIfBuildPlanExists(programmingExercise.getProjectKey(), programmingExercise.getTemplateBuildPlanId(), false, false);
        request.putAndExpectError(ROOT + PROGRAMMING_EXERCISES, programmingExercise, HttpStatus.BAD_REQUEST, INVALID_TEMPLATE_BUILD_PLAN_ID);
    }

    void updateProgrammingExercise_idIsNull_badRequest() throws Exception {
        database.addTemplateParticipationForProgrammingExercise(programmingExercise);
        programmingExercise.setId(null);
        request.put(ROOT + PROGRAMMING_EXERCISES, programmingExercise, HttpStatus.BAD_REQUEST);
    }

    void updateProgrammingExercise_eitherCourseOrExerciseGroupSet_badRequest() throws Exception {
        // both values are not set --> bad request
        programmingExercise.setCourse(null);
        request.put(ROOT + PROGRAMMING_EXERCISES, programmingExercise, HttpStatus.BAD_REQUEST);
        // both values are set --> bad request
        programmingExerciseInExam.setCourse(course);
        request.put(ROOT + PROGRAMMING_EXERCISES, programmingExerciseInExam, HttpStatus.BAD_REQUEST);
    }

    private void mockBuildPlanAndRepositoryCheck(ProgrammingExercise programmingExercise) throws Exception {
        mockDelegate.mockCheckIfBuildPlanExists(programmingExercise.getProjectKey(), programmingExercise.getTemplateBuildPlanId(), true, false);
        mockDelegate.mockCheckIfBuildPlanExists(programmingExercise.getProjectKey(), programmingExercise.getSolutionBuildPlanId(), true, false);
        mockDelegate.mockRepositoryUrlIsValid(programmingExercise.getVcsTemplateRepositoryUrl(), programmingExercise.getProjectKey(), true);
        mockDelegate.mockRepositoryUrlIsValid(programmingExercise.getVcsSolutionRepositoryUrl(), programmingExercise.getProjectKey(), true);
    }

    private void mockConfigureRepository(ProgrammingExercise programmingExercise) throws Exception {
        mockDelegate.mockConfigureRepository(programmingExercise, participation1.getParticipantIdentifier(), participation1.getStudents(), true);
        mockDelegate.mockConfigureRepository(programmingExercise, participation2.getParticipantIdentifier(), participation2.getStudents(), true);
    }

    void updateProgrammingExercise_staticCodeAnalysisMustNotChange_falseToTrue_badRequest() throws Exception {
        mockBuildPlanAndRepositoryCheck(programmingExercise);
        programmingExercise.setStaticCodeAnalysisEnabled(true);
        request.put(ROOT + PROGRAMMING_EXERCISES, programmingExercise, HttpStatus.BAD_REQUEST);
    }

    void updateProgrammingExercise_staticCodeAnalysisMustNotChange_trueToFalse_badRequest() throws Exception {
        mockBuildPlanAndRepositoryCheck(programmingExercise);
        programmingExercise.setStaticCodeAnalysisEnabled(true);
        programmingExerciseRepository.save(programmingExercise);
        programmingExercise.setStaticCodeAnalysisEnabled(false);
        request.put(ROOT + PROGRAMMING_EXERCISES, programmingExercise, HttpStatus.BAD_REQUEST);
    }

    void updateProgrammingExercise_instructorNotInCourse_forbidden() throws Exception {
        database.addInstructor("other-instructors", userPrefix + "instructoralt");
        request.put(ROOT + PROGRAMMING_EXERCISES, programmingExercise, HttpStatus.FORBIDDEN);
    }

    void updateProgrammingExercise_invalidTemplateVcs_badRequest() throws Exception {
        database.addTemplateParticipationForProgrammingExercise(programmingExercise);
        mockDelegate.mockCheckIfBuildPlanExists(programmingExercise.getProjectKey(), programmingExercise.getTemplateBuildPlanId(), true, false);
        mockDelegate.mockRepositoryUrlIsValid(programmingExercise.getVcsTemplateRepositoryUrl(), programmingExercise.getProjectKey(), false);

        request.putAndExpectError(ROOT + PROGRAMMING_EXERCISES, programmingExercise, HttpStatus.BAD_REQUEST, INVALID_TEMPLATE_REPOSITORY_URL);
    }

    void updateProgrammingExercise_invalidSolutionBuildPlan_badRequest() throws Exception {
        database.addTemplateParticipationForProgrammingExercise(programmingExercise);
        database.addSolutionParticipationForProgrammingExercise(programmingExercise);
        mockDelegate.mockCheckIfBuildPlanExists(programmingExercise.getProjectKey(), programmingExercise.getTemplateBuildPlanId(), true, false);
        mockDelegate.mockRepositoryUrlIsValid(programmingExercise.getVcsTemplateRepositoryUrl(), programmingExercise.getProjectKey(), true);
        mockDelegate.mockCheckIfBuildPlanExists(programmingExercise.getProjectKey(), programmingExercise.getSolutionBuildPlanId(), false, false);

        request.putAndExpectError(ROOT + PROGRAMMING_EXERCISES, programmingExercise, HttpStatus.BAD_REQUEST, INVALID_SOLUTION_BUILD_PLAN_ID);
    }

    void updateProgrammingExercise_invalidSolutionRepository_badRequest() throws Exception {
        database.addTemplateParticipationForProgrammingExercise(programmingExercise);
        database.addSolutionParticipationForProgrammingExercise(programmingExercise);
        mockDelegate.mockCheckIfBuildPlanExists(programmingExercise.getProjectKey(), programmingExercise.getTemplateBuildPlanId(), true, false);
        mockDelegate.mockCheckIfBuildPlanExists(programmingExercise.getProjectKey(), programmingExercise.getSolutionBuildPlanId(), true, false);
        mockDelegate.mockRepositoryUrlIsValid(programmingExercise.getVcsTemplateRepositoryUrl(), programmingExercise.getProjectKey(), true);
        mockDelegate.mockRepositoryUrlIsValid(programmingExercise.getVcsSolutionRepositoryUrl(), programmingExercise.getProjectKey(), false);

        request.putAndExpectError(ROOT + PROGRAMMING_EXERCISES, programmingExercise, HttpStatus.BAD_REQUEST, INVALID_SOLUTION_REPOSITORY_URL);
    }

    void updateProgrammingExercise_checkIfBuildPlanExistsFails_badRequest() throws Exception {
        database.addTemplateParticipationForProgrammingExercise(programmingExercise);
        mockDelegate.mockCheckIfBuildPlanExists(programmingExercise.getProjectKey(), programmingExercise.getTemplateBuildPlanId(), true, true);
        mockDelegate.mockRepositoryUrlIsValid(programmingExercise.getVcsTemplateRepositoryUrl(), programmingExercise.getProjectKey(), true);
        request.putAndExpectError(ROOT + PROGRAMMING_EXERCISES, programmingExercise, HttpStatus.BAD_REQUEST, INVALID_TEMPLATE_BUILD_PLAN_ID);
    }

    /**
     * This test checks that it is not allowed to change the courseId of an exercise
     * in an update request. The request should fail with 'HttpStatus.CONFLICT'.
     */
    void updateProgrammingExerciseShouldFailWithConflictWhenUpdatingCourseId() throws Exception {
        // Create a programming exercise.
        mockBuildPlanAndRepositoryCheck(programmingExercise);

        // Create a new course with different id.
        Long oldCourseId = programmingExercise.getCourseViaExerciseGroupOrCourseMember().getId();
        Long newCourseId = oldCourseId + 1;
        Course newCourse = databaseUtilService.createCourse(newCourseId);

        // Assign new course to the programming exercise.
        ProgrammingExercise newProgrammingExercise = programmingExercise;
        newProgrammingExercise.setCourse(newCourse);

        // Programming exercise update with the new course should fail.
        request.put(ROOT + PROGRAMMING_EXERCISES, newProgrammingExercise, HttpStatus.CONFLICT);
    }

    /**
     * This test checks that it is not allowed to change SCA enabled option
     */
    void updateProgrammingExerciseShouldFailWithBadRequestWhenUpdatingSCAOption() throws Exception {
        mockBuildPlanAndRepositoryCheck(programmingExercise);

        ProgrammingExercise updatedExercise = programmingExercise;
        updatedExercise.setStaticCodeAnalysisEnabled(true);

        request.put(ROOT + PROGRAMMING_EXERCISES, updatedExercise, HttpStatus.BAD_REQUEST);
    }

    /**
     * This test checks that it is not allowed to change coverage enabled option
     */
    void updateProgrammingExerciseShouldFailWithBadRequestWhenUpdatingCoverageOption() throws Exception {
        mockBuildPlanAndRepositoryCheck(programmingExercise);

        ProgrammingExercise updatedExercise = programmingExercise;
        updatedExercise.setTestwiseCoverageEnabled(true);

        request.put(ROOT + PROGRAMMING_EXERCISES, updatedExercise, HttpStatus.BAD_REQUEST);
    }

    void updateExerciseDueDateWithIndividualDueDateUpdate() throws Exception {
        mockBuildPlanAndRepositoryCheck(programmingExercise);
        mockConfigureRepository(programmingExercise);

        final ZonedDateTime individualDueDate = ZonedDateTime.now().plusHours(20);

        {
            final var participations = programmingExerciseStudentParticipationRepository.findByExerciseId(programmingExercise.getId());
            participations.get(0).setIndividualDueDate(ZonedDateTime.now().plusHours(2));
            participations.get(1).setIndividualDueDate(individualDueDate);
            programmingExerciseStudentParticipationRepository.saveAll(participations);
        }

        programmingExercise.setDueDate(ZonedDateTime.now().plusHours(12));
        programmingExercise.setReleaseDate(programmingExercise.getDueDate().minusDays(1));
        request.put(ROOT + PROGRAMMING_EXERCISES, programmingExercise, HttpStatus.OK);

        {
            final var participations = programmingExerciseStudentParticipationRepository.findByExerciseId(programmingExercise.getId());
            final var withNoIndividualDueDate = participations.stream().filter(participation -> participation.getIndividualDueDate() == null).toList();
            assertThat(withNoIndividualDueDate).hasSize(1);

            final var withIndividualDueDate = participations.stream().filter(participation -> participation.getIndividualDueDate() != null).toList();
            assertThat(withIndividualDueDate).hasSize(1);
            assertThat(withIndividualDueDate.get(0).getIndividualDueDate()).isEqualToIgnoringNanos(individualDueDate);
        }
    }

    void updateExerciseRemoveDueDate() throws Exception {
        mockBuildPlanAndRepositoryCheck(programmingExercise);

        {
            final var participations = programmingExerciseStudentParticipationRepository.findByExerciseId(programmingExercise.getId());
            assertThat(participations).hasSize(2);
            participations.get(0).setIndividualDueDate(ZonedDateTime.now().plusHours(2));
            participations.get(1).setIndividualDueDate(ZonedDateTime.now().plusHours(20));
            programmingExerciseStudentParticipationRepository.saveAll(participations);
        }

        programmingExercise.setDueDate(null);
        programmingExercise.setAssessmentDueDate(null);
        request.put(ROOT + PROGRAMMING_EXERCISES, programmingExercise, HttpStatus.OK);

        {
            final var participations = programmingExerciseStudentParticipationRepository.findByExerciseId(programmingExercise.getId());
            final var withNoIndividualDueDate = participations.stream().filter(participation -> participation.getIndividualDueDate() == null).toList();
            assertThat(withNoIndividualDueDate).hasSize(2);
        }
    }

    void updateTimeline_intructorNotInCourse_forbidden() throws Exception {
        database.addInstructor("other-instructors", userPrefix + "instructoralt");
        final var endpoint = "/api" + TIMELINE;
        MultiValueMap<String, String> params = new HttpHeaders();
        params.add("notificationText", "The notification text");
        request.putWithResponseBodyAndParams(endpoint, programmingExercise, ProgrammingExercise.class, HttpStatus.FORBIDDEN, params);
    }

    void updateTimeline_invalidId_notFound() throws Exception {
        programmingExercise.setId(getMaxProgrammingExerciseId() + 1);
        final var endpoint = "/api" + TIMELINE;
        MultiValueMap<String, String> params = new HttpHeaders();
        params.add("notificationText", "The notification text");
        request.putWithResponseBodyAndParams(endpoint, programmingExercise, ProgrammingExercise.class, HttpStatus.NOT_FOUND, params);
    }

    void updateTimeline_ok() throws Exception {
        final var endpoint = "/api" + TIMELINE;
        MultiValueMap<String, String> params = new HttpHeaders();
        params.add("notificationText", "The notification text");
        request.putWithResponseBodyAndParams(endpoint, programmingExercise, ProgrammingExercise.class, HttpStatus.OK, params);
    }

    void updateProblemStatement_instructorNotInCourse_forbidden() throws Exception {
        database.addInstructor("other-instructors", userPrefix + "instructoralt");
        final var endpoint = "/api" + ProgrammingExerciseResourceEndpoints.PROBLEM.replace("{exerciseId}", String.valueOf(programmingExercise.getId()));
        request.patchWithResponseBody(endpoint, "a new problem statement", ProgrammingExercise.class, HttpStatus.FORBIDDEN, MediaType.TEXT_PLAIN);
    }

    void updateProblemStatement_invalidId_notFound() throws Exception {
        programmingExercise.setId(getMaxProgrammingExerciseId() + 1);
        final var endpoint = "/api" + ProgrammingExerciseResourceEndpoints.PROBLEM.replace("{exerciseId}", String.valueOf(programmingExercise.getId()));
        request.patchWithResponseBody(endpoint, "a new problem statement", ProgrammingExercise.class, HttpStatus.NOT_FOUND, MediaType.TEXT_PLAIN);
    }

    void createProgrammingExercise_exerciseIsNull_badRequest() throws Exception {
        request.post(ROOT + SETUP, null, HttpStatus.BAD_REQUEST);
    }

    void createProgrammingExercise_idIsNotNull_badRequest() throws Exception {
        request.post(ROOT + SETUP, programmingExercise, HttpStatus.BAD_REQUEST);
    }

    void createProgrammingExercise_eitherCourseOrExerciseGroupSet_badRequest() throws Exception {
        programmingExercise.setCourse(null);
        request.post(ROOT + SETUP, programmingExercise, HttpStatus.BAD_REQUEST);
        programmingExerciseInExam.setCourse(programmingExercise.getCourseViaExerciseGroupOrCourseMember());
        request.post(ROOT + SETUP, programmingExerciseInExam, HttpStatus.BAD_REQUEST);
    }

    void createProgrammingExercise_instructorNotInCourse_forbidden() throws Exception {
        database.addInstructor("other-instructors", userPrefix + "instructoralt");
        programmingExercise.setId(null);
        request.post(ROOT + SETUP, programmingExercise, HttpStatus.FORBIDDEN);
    }

    void createProgrammingExercise_titleNull_badRequest() throws Exception {
        programmingExercise.setId(null);
        programmingExercise.setTitle(null);
        request.post(ROOT + SETUP, programmingExercise, HttpStatus.BAD_REQUEST);
    }

    void createProgrammingExercise_titleContainsBadCharacter_badRequest() throws Exception {
        programmingExercise.setId(null);
        programmingExercise.setTitle("abc?=§ ``+##");
        request.post(ROOT + SETUP, programmingExercise, HttpStatus.BAD_REQUEST);
    }

    void createProgrammingExercise_invalidShortName_badRequest() throws Exception {
        programmingExercise.setId(null);
        programmingExercise.setTitle("New title");
        programmingExercise.setShortName(null);
        request.post(ROOT + SETUP, programmingExercise, HttpStatus.BAD_REQUEST);
        programmingExercise.setShortName("hi");
        request.post(ROOT + SETUP, programmingExercise, HttpStatus.BAD_REQUEST);
    }

    void createProgrammingExercise_invalidCourseShortName_badRequest() throws Exception {
        programmingExercise.setId(null);
        programmingExercise.setTitle("New title");
        course.setShortName(null);
        courseRepository.save(course);
        request.post(ROOT + SETUP, programmingExercise, HttpStatus.BAD_REQUEST);
        course.setShortName("Hi");
        courseRepository.save(course);
        request.post(ROOT + SETUP, programmingExercise, HttpStatus.BAD_REQUEST);
    }

    void createProgrammingExercise_sameShortNameInCourse_badRequest() throws Exception {
        programmingExerciseInExam.setId(null);
        programmingExercise.setTitle("New title");
        programmingExercise.setId(null);
        request.post(ROOT + SETUP, programmingExerciseInExam, HttpStatus.BAD_REQUEST);
        request.post(ROOT + SETUP, programmingExercise, HttpStatus.BAD_REQUEST);
    }

    void createProgrammingExercise_shortNameContainsBadCharacters_badRequest() throws Exception {
        programmingExercise.setId(null);
        programmingExercise.setTitle("New title");
        programmingExercise.setShortName("asdb ³¼²½¼³`` ");
        request.post(ROOT + SETUP, programmingExercise, HttpStatus.BAD_REQUEST);
    }

    void createProgrammingExercise_noProgrammingLanguageSet_badRequest() throws Exception {
        programmingExercise.setId(null);
        programmingExercise.setShortName("testShortName");
        programmingExercise.setProgrammingLanguage(null);
        request.post(ROOT + SETUP, programmingExercise, HttpStatus.BAD_REQUEST);
    }

    void createProgrammingExercise_packageNameContainsBadCharacters_badRequest() throws Exception {
        programmingExercise.setId(null);
        programmingExercise.setPackageName("..asd. ß?");
        programmingExercise.setShortName("testShortName");
        request.post(ROOT + SETUP, programmingExercise, HttpStatus.BAD_REQUEST);
    }

    void createProgrammingExercise_packageNameContainsKeyword_badRequest() throws Exception {
        programmingExercise.setId(null);
        programmingExercise.setPackageName("abc.final.xyz");
        programmingExercise.setShortName("testShortName");
        request.post(ROOT + SETUP, programmingExercise, HttpStatus.BAD_REQUEST);
    }

    void createProgrammingExercise_packageNameElementBeginsWithDigit_badRequest() throws Exception {
        programmingExercise.setId(null);
        programmingExercise.setPackageName("eist.2020something");
        programmingExercise.setShortName("testShortName");
        request.post(ROOT + SETUP, programmingExercise, HttpStatus.BAD_REQUEST);
    }

    void createProgrammingExercise_packageNameIsNull_badRequest() throws Exception {
        programmingExercise.setId(null);
        programmingExercise.setPackageName(null);
        programmingExercise.setShortName("testShortName");
        request.post(ROOT + SETUP, programmingExercise, HttpStatus.BAD_REQUEST);
    }

    void createProgrammingExercise_maxScoreIsNull_badRequest() throws Exception {
        programmingExercise.setId(null);
        programmingExercise.setMaxPoints(null);
        programmingExercise.setShortName("testShortName");
        request.post(ROOT + SETUP, programmingExercise, HttpStatus.BAD_REQUEST);
    }

    void createProgrammingExercise_noParticipationModeSelected_badRequest() throws Exception {
        programmingExercise.setId(null);
        programmingExercise.setAllowOfflineIde(false);
        programmingExercise.setAllowOnlineEditor(false);
        request.post(ROOT + SETUP, programmingExercise, HttpStatus.BAD_REQUEST);
    }

    void createProgrammingExercise_staticCodeAnalysisMustBeSet_badRequest() throws Exception {
        programmingExercise.setId(null);
        programmingExercise.setTitle("New title");
        programmingExercise.setShortName("NewShortname");
        programmingExercise.setStaticCodeAnalysisEnabled(null);
        request.post(ROOT + SETUP, programmingExercise, HttpStatus.BAD_REQUEST);
    }

    void createProgrammingExercise_staticCodeAnalysisAndSequential_badRequest() throws Exception {
        programmingExercise.setId(null);
        programmingExercise.setTitle("New title");
        programmingExercise.setShortName("NewShortname");
        programmingExercise.setStaticCodeAnalysisEnabled(true);
        programmingExercise.setSequentialTestRuns(true);
        request.post(ROOT + SETUP, programmingExercise, HttpStatus.BAD_REQUEST);
    }

    void createProgrammingExercise_unsupportedProgrammingLanguageForStaticCodeAnalysis_badRequest() throws Exception {
        programmingExercise.setId(null);
        programmingExercise.setTitle("New title");
        programmingExercise.setShortName("NewShortname");
        programmingExercise.setStaticCodeAnalysisEnabled(true);
        programmingExercise.programmingLanguage(ProgrammingLanguage.C);
        programmingExercise.setProjectType(ProjectType.FACT);
        request.post(ROOT + SETUP, programmingExercise, HttpStatus.BAD_REQUEST);
    }

    void createProgrammingExercise_noStaticCodeAnalysisButMaxPenalty_badRequest() throws Exception {
        programmingExercise.setId(null);
        programmingExercise.setTitle("New title");
        programmingExercise.setShortName("NewShortname");
        programmingExercise.setStaticCodeAnalysisEnabled(false);
        programmingExercise.setMaxStaticCodeAnalysisPenalty(20);
        request.post(ROOT + SETUP, programmingExercise, HttpStatus.BAD_REQUEST);
    }

    void createProgrammingExercise_maxStaticCodePenaltyNegative_badRequest() throws Exception {
        programmingExercise.setId(null);
        programmingExercise.setTitle("New title");
        programmingExercise.setShortName("NewShortname");
        programmingExercise.setStaticCodeAnalysisEnabled(true);
        programmingExercise.setMaxStaticCodeAnalysisPenalty(-20);
        request.post(ROOT + SETUP, programmingExercise, HttpStatus.BAD_REQUEST);
    }

    void createProgrammingExercise_vcsProjectWithSameKeyAlreadyExists_badRequest() throws Exception {
        programmingExercise.setId(null);
        programmingExercise.setTitle("testTitle");
        programmingExercise.setShortName("testShortName");
        mockDelegate.mockCheckIfProjectExistsInVcs(programmingExercise, true);
        request.post(ROOT + SETUP, programmingExercise, HttpStatus.BAD_REQUEST);
    }

    void createProgrammingExercise_bambooProjectWithSameKeyAlreadyExists_badRequest() throws Exception {
        programmingExercise.setId(null);
        programmingExercise.setTitle("testTitle");
        programmingExercise.setShortName("testShortName");
        mockDelegate.mockCheckIfProjectExistsInVcs(programmingExercise, false);
        mockDelegate.mockCheckIfProjectExistsInCi(programmingExercise, true, false);
        request.post(ROOT + SETUP, programmingExercise, HttpStatus.BAD_REQUEST);
    }

    void createProgrammingExercise_vcsProjectWithSameTitleAlreadyExists_badRequest() throws Exception {
        programmingExercise.setId(null);
        programmingExercise.setTitle("testTitle");
        programmingExercise.setShortName("testShortName");
        mockDelegate.mockCheckIfProjectExistsInVcs(programmingExercise, true);
        request.post(ROOT + SETUP, programmingExercise, HttpStatus.BAD_REQUEST);
    }

    void createProgrammingExercise_bambooProjectWithSameTitleAlreadyExists_badRequest() throws Exception {
        programmingExercise.setId(null);
        programmingExercise.setTitle("testTitle");
        programmingExercise.setShortName("testShortName");
        mockDelegate.mockCheckIfProjectExistsInVcs(programmingExercise, false);
        mockDelegate.mockCheckIfProjectExistsInCi(programmingExercise, true, false);
        request.post(ROOT + SETUP, programmingExercise, HttpStatus.BAD_REQUEST);
    }

    void createProgrammingExercise_failToCheckIfProjectExistsInCi() throws Exception {
        programmingExercise.setId(null);
        programmingExercise.setTitle("unique-title");
        programmingExercise.setShortName("testuniqueshortname");
        mockDelegate.mockCheckIfProjectExistsInVcs(programmingExercise, false);
        mockDelegate.mockCheckIfProjectExistsInCi(programmingExercise, true, true);
        request.post(ROOT + SETUP, programmingExercise, HttpStatus.BAD_REQUEST);
    }

    void createProgrammingExercise_projectTypeMissing_badRequest() throws Exception {
        programmingExercise.setId(null);
        programmingExercise.setTitle("New title");
        programmingExercise.setShortName("NewShortname");
        programmingExercise.setProgrammingLanguage(ProgrammingLanguage.JAVA);
        programmingExercise.setProjectType(null);
        request.post(ROOT + SETUP, programmingExercise, HttpStatus.BAD_REQUEST);
    }

    void createProgrammingExercise_projectTypeNotExpected_badRequest() throws Exception {
        programmingExercise.setId(null);
        programmingExercise.setTitle("New title");
        programmingExercise.setShortName("NewShortname");
        programmingExercise.setProgrammingLanguage(ProgrammingLanguage.PYTHON);
        programmingExercise.setProjectType(ProjectType.MAVEN_MAVEN);
        request.post(ROOT + SETUP, programmingExercise, HttpStatus.BAD_REQUEST);
    }

    void createProgrammingExercise_onlineCodeEditorNotExpected_badRequest() throws Exception {
        programmingExercise.setId(null);
        programmingExercise.setTitle("New title");
        programmingExercise.setShortName("NewShortname");
        programmingExercise.setProgrammingLanguage(ProgrammingLanguage.SWIFT);
        programmingExercise.setProjectType(ProjectType.XCODE);
        programmingExercise.setAllowOnlineEditor(true);
        request.post(ROOT + SETUP, programmingExercise, HttpStatus.BAD_REQUEST);
    }

    void createProgrammingExercise_checkoutSolutionRepositoryProgrammingLanguageNotSupported_badRequest(ProgrammingLanguage programmingLanguage) throws Exception {
        programmingExercise.setId(null);
        programmingExercise.setTitle("New title");
        programmingExercise.setShortName("NewShortname");
        programmingExercise.setProgrammingLanguage(programmingLanguage);
        programmingExercise.setCheckoutSolutionRepository(true);
        request.post(ROOT + SETUP, programmingExercise, HttpStatus.BAD_REQUEST);
    }

    void createProgrammingExercise_invalidMaxScore_badRequest() throws Exception {
        database.addInstructor("other-instructors", userPrefix + "instructoralt");
        programmingExercise.setId(null);
        programmingExercise.setMaxPoints(0.0);
        request.post(ROOT + SETUP, programmingExercise, HttpStatus.BAD_REQUEST);
    }

    void createProgrammingExercise_includedAsBonus_invalidBonusPoints_badRequest() throws Exception {
        database.addInstructor("other-instructors", userPrefix + "instructoralt");
        programmingExercise.setId(null);
        programmingExercise.setMaxPoints(10.0);
        programmingExercise.setBonusPoints(1.0);
        programmingExercise.setIncludedInOverallScore(IncludedInOverallScore.INCLUDED_AS_BONUS);
        request.post(ROOT + SETUP, programmingExercise, HttpStatus.BAD_REQUEST);
    }

    void createProgrammingExercise_notIncluded_invalidBonusPoints_badRequest() throws Exception {
        database.addInstructor("other-instructors", userPrefix + "instructoralt");
        programmingExercise.setId(null);
        programmingExercise.setMaxPoints(10.0);
        programmingExercise.setBonusPoints(1.0);
        programmingExercise.setIncludedInOverallScore(IncludedInOverallScore.NOT_INCLUDED);
        request.post(ROOT + SETUP, programmingExercise, HttpStatus.BAD_REQUEST);
    }

    void importProgrammingExercise_sourceExerciseIdNegative_badRequest() throws Exception {
        programmingExercise.setId(-1L);
        request.post(ROOT + IMPORT.replace("{sourceExerciseId}", programmingExercise.getId().toString()), programmingExercise, HttpStatus.BAD_REQUEST);
    }

    void importProgrammingExerciseMaxScoreNullBadRequest() throws Exception {
        programmingExercise.setMaxPoints(null);
        request.post(ROOT + IMPORT.replace("{sourceExerciseId}", programmingExercise.getId().toString()), programmingExercise, HttpStatus.BAD_REQUEST);
    }

    void importProgrammingExercise_noParticipationModeSelected_badRequest() throws Exception {
        programmingExercise.setAllowOfflineIde(false);
        programmingExercise.setAllowOnlineEditor(false);
        request.post(ROOT + IMPORT.replace("{sourceExerciseId}", programmingExercise.getId().toString()), programmingExercise, HttpStatus.BAD_REQUEST);
    }

    void importProgrammingExercise_noProgrammingLanguage_badRequest() throws Exception {
        programmingExercise.setProgrammingLanguage(null);
        request.post(ROOT + IMPORT.replace("{sourceExerciseId}", programmingExercise.getId().toString()), programmingExercise, HttpStatus.BAD_REQUEST);
    }

    void importProgrammingExercise_instructorNotInCourse_forbidden() throws Exception {
        database.addInstructor("other-instructors", userPrefix + "instructoralt");
        request.post(ROOT + IMPORT.replace("{sourceExerciseId}", programmingExercise.getId().toString()), programmingExercise, HttpStatus.FORBIDDEN);
    }

    void importProgrammingExercise_templateIdDoesNotExist_notFound() throws Exception {
        programmingExercise.setShortName("newShortName");
        programmingExercise.setTitle("newTitle");
        request.post(ROOT + IMPORT.replace("{sourceExerciseId}", "1337"), programmingExercise, HttpStatus.NOT_FOUND);
    }

    void importProgrammingExercise_sameShortNameInCourse_badRequest() throws Exception {
        programmingExercise.setId(null);
        programmingExercise.setTitle(programmingExercise.getTitle() + "change");
        programmingExerciseInExam.setId(null);
        programmingExerciseInExam.setTitle(programmingExerciseInExam.getTitle() + "change");
        // short name will still be the same
        request.post(ROOT + IMPORT.replace("{sourceExerciseId}", "1337"), programmingExercise, HttpStatus.BAD_REQUEST);
        request.post(ROOT + IMPORT.replace("{sourceExerciseId}", "1337"), programmingExerciseInExam, HttpStatus.BAD_REQUEST);
    }

    void importProgrammingExercise_sameTitleInCourse_badRequest() throws Exception {
        programmingExercise.setId(null);
        programmingExercise.setShortName(programmingExercise.getShortName() + "change");
        programmingExerciseInExam.setId(null);
        programmingExerciseInExam.setShortName(programmingExerciseInExam.getShortName() + "change");
        // title will still be the same
        request.post(ROOT + IMPORT.replace("{sourceExerciseId}", "1337"), programmingExercise, HttpStatus.BAD_REQUEST);
        request.post(ROOT + IMPORT.replace("{sourceExerciseId}", "1337"), programmingExerciseInExam, HttpStatus.BAD_REQUEST);
    }

    void importProgrammingExercise_staticCodeAnalysisMustBeSet_badRequest() throws Exception {
        var id = programmingExercise.getId();
        programmingExercise.setId(null);
        programmingExercise.setStaticCodeAnalysisEnabled(null);
        request.post(ROOT + IMPORT.replace("{sourceExerciseId}", String.valueOf(id)), programmingExercise, HttpStatus.BAD_REQUEST);
    }

    void importProgrammingExercise_scaChanged_badRequest(boolean recreateBuildPlan, boolean updateTemplate) throws Exception {
        var params = new LinkedMultiValueMap<String, String>();
        params.add("recreateBuildPlans", String.valueOf(recreateBuildPlan));
        params.add("updateTemplate", String.valueOf(updateTemplate));

        // false -> true
        var sourceId = programmingExercise.getId();
        programmingExercise.setId(null);
        programmingExercise.setTitle("NewTitle1");
        programmingExercise.setShortName("NewShortname1");
        programmingExercise.setStaticCodeAnalysisEnabled(true);
        request.postWithResponseBody(ROOT + IMPORT.replace("{sourceExerciseId}", String.valueOf(sourceId)), programmingExercise, ProgrammingExercise.class, params,
                HttpStatus.BAD_REQUEST);

        // true -> false
        var programmingExerciseSca = database.addCourseWithOneProgrammingExerciseAndStaticCodeAnalysisCategories();
        sourceId = programmingExerciseSca.getId();
        programmingExerciseSca.setId(null);
        programmingExerciseSca.setStaticCodeAnalysisEnabled(false);
        programmingExerciseSca.setMaxStaticCodeAnalysisPenalty(null);
        programmingExerciseSca.setTitle("NewTitle2");
        programmingExerciseSca.setShortName("NewShortname2");
        request.postWithResponseBody(ROOT + IMPORT.replace("{sourceExerciseId}", String.valueOf(sourceId)), programmingExerciseSca, ProgrammingExercise.class, params,
                HttpStatus.BAD_REQUEST);
    }

    void importProgrammingExercise_eitherCourseOrExerciseGroupSet_badRequest() throws Exception {
        programmingExercise.setCourse(null);
        request.post(ROOT + IMPORT.replace("{sourceExerciseId}", "1337"), programmingExercise, HttpStatus.BAD_REQUEST);
        programmingExerciseInExam.setCourse(programmingExercise.getCourseViaExerciseGroupOrCourseMember());
        request.post(ROOT + IMPORT.replace("{sourceExerciseId}", "1337"), programmingExerciseInExam, HttpStatus.BAD_REQUEST);
    }

    void importProgrammingExercise_vcsProjectWithSameKeyAlreadyExists_badRequest() throws Exception {
        programmingExercise.setId(null);
        programmingExercise.setShortName("testShortName");
        mockDelegate.mockCheckIfProjectExistsInVcs(programmingExercise, true);
        request.post(ROOT + IMPORT.replace("{sourceExerciseId}", "1337"), programmingExercise, HttpStatus.BAD_REQUEST);
    }

    void importProgrammingExercise_bambooProjectWithSameKeyAlreadyExists_badRequest() throws Exception {
        programmingExercise.setId(null);
        programmingExercise.setShortName("testShortName");
        mockDelegate.mockCheckIfProjectExistsInVcs(programmingExercise, false);
        mockDelegate.mockCheckIfProjectExistsInCi(programmingExercise, true, false);
        request.post(ROOT + IMPORT.replace("{sourceExerciseId}", "1337"), programmingExercise, HttpStatus.BAD_REQUEST);
    }

    void importProgrammingExercise_vcsProjectWithSameTitleAlreadyExists_badRequest() throws Exception {
        programmingExercise.setId(null);
        programmingExercise.setShortName("testShortName");
        mockDelegate.mockCheckIfProjectExistsInVcs(programmingExercise, true);
        request.post(ROOT + IMPORT.replace("{sourceExerciseId}", "1337"), programmingExercise, HttpStatus.BAD_REQUEST);
    }

    void importProgrammingExercise_bambooProjectWithSameTitleAlreadyExists_badRequest() throws Exception {
        programmingExercise.setId(null);
        programmingExercise.setShortName("testShortName");
        mockDelegate.mockCheckIfProjectExistsInVcs(programmingExercise, false);
        mockDelegate.mockCheckIfProjectExistsInCi(programmingExercise, true, false);
        request.post(ROOT + IMPORT.replace("{sourceExerciseId}", "1337"), programmingExercise, HttpStatus.BAD_REQUEST);
    }

    void exportSubmissionsByStudentLogins_notInstructorForExercise_forbidden() throws Exception {
        database.addInstructor("other-instructors", userPrefix + "instructoralt");
        request.post(getDefaultAPIEndpointForExportRepos(), getOptions(), HttpStatus.FORBIDDEN);
    }

    @NotNull
    private String getDefaultAPIEndpointForExportRepos() {
        return ROOT + EXPORT_SUBMISSIONS_BY_PARTICIPANTS.replace("{exerciseId}", String.valueOf(programmingExercise.getId())).replace("{participantIdentifiers}", "1,2,3");
    }

    void exportSubmissionsByStudentLogins_exportAllAsTutor_forbidden() throws Exception {
        final var options = getOptions();
        options.setExportAllParticipants(true);
        request.post(getDefaultAPIEndpointForExportRepos(), options, HttpStatus.FORBIDDEN);
    }

    void generateStructureOracleForExercise_exerciseDoesNotExist_badRequest() throws Exception {
        request.put(ROOT + GENERATE_TESTS.replace("{exerciseId}", String.valueOf(programmingExercise.getId() + 8337)), programmingExercise, HttpStatus.NOT_FOUND);
    }

    void generateStructureOracleForExercise_userIsNotAdminInCourse_badRequest() throws Exception {
        database.addInstructor("other-instructors", userPrefix + "instructoralt");
        request.put(ROOT + GENERATE_TESTS.replace("{exerciseId}", String.valueOf(programmingExercise.getId())), programmingExercise, HttpStatus.FORBIDDEN);
    }

    void generateStructureOracleForExercise_invalidPackageName_badRequest() throws Exception {
        programmingExercise.setPackageName(null);
        programmingExerciseRepository.saveAndFlush(programmingExercise);
        request.put(ROOT + GENERATE_TESTS.replace("{exerciseId}", String.valueOf(programmingExercise.getId())), programmingExercise, HttpStatus.BAD_REQUEST);

        programmingExercise.setPackageName("ab");
        programmingExerciseRepository.saveAndFlush(programmingExercise);
        request.put(ROOT + GENERATE_TESTS.replace("{exerciseId}", String.valueOf(programmingExercise.getId())), programmingExercise, HttpStatus.BAD_REQUEST);
    }

    void hasAtLeastOneStudentResult_exerciseDoesNotExist_notFound() throws Exception {
        request.get(ROOT + TEST_CASE_STATE.replace("{exerciseId}", String.valueOf(programmingExercise.getId() + 1337)), HttpStatus.NOT_FOUND, String.class);
    }

    void hasAtLeastOneStudentResult_isNotTeachingAssistant_forbidden() throws Exception {
        database.addTeachingAssistant("other-tutors", userPrefix + "tutoralt");
        request.get(ROOT + TEST_CASE_STATE.replace("{exerciseId}", String.valueOf(programmingExercise.getId())), HttpStatus.FORBIDDEN, String.class);
    }

    void getTestCases_asTutor() throws Exception {
        final var endpoint = ProgrammingExerciseTestCaseResource.Endpoints.TEST_CASES.replace("{exerciseId}", String.valueOf(programmingExercise.getId()));
        final List<ProgrammingExerciseTestCase> returnedTests = request.getList(ROOT + endpoint, HttpStatus.OK, ProgrammingExerciseTestCase.class);
        final List<ProgrammingExerciseTestCase> testsInDB = new ArrayList<>(programmingExerciseTestCaseRepository.findByExerciseId(programmingExercise.getId()));
        returnedTests.forEach(testCase -> testCase.setExercise(programmingExercise));
        assertThat(returnedTests).containsExactlyInAnyOrderElementsOf(testsInDB);
    }

    void getTestCases_asStudent_forbidden() throws Exception {
        final var endpoint = ProgrammingExerciseTestCaseResource.Endpoints.TEST_CASES.replace("{exerciseId}", String.valueOf(programmingExercise.getId()));
        request.getList(ROOT + endpoint, HttpStatus.FORBIDDEN, ProgrammingExerciseTestCase.class);
    }

    void getTestCases_tutorInOtherCourse_forbidden() throws Exception {
        database.addTeachingAssistant("other-teaching-assistants", userPrefix + "other-teaching-assistant");
        final var endpoint = ProgrammingExerciseTestCaseResource.Endpoints.TEST_CASES.replace("{exerciseId}", String.valueOf(programmingExercise.getId()));

        request.getList(ROOT + endpoint, HttpStatus.FORBIDDEN, ProgrammingExerciseTestCase.class);
    }

    void updateTestCases_asInstrutor() throws Exception {
        programmingExercise = programmingExerciseRepository.findWithTemplateAndSolutionParticipationTeamAssignmentConfigCategoriesById(programmingExercise.getId()).orElseThrow();
        mockDelegate.mockTriggerBuild(programmingExercise.getSolutionParticipation());
        mockDelegate.mockTriggerBuild(programmingExercise.getTemplateParticipation());
        final var testCases = programmingExerciseTestCaseRepository.findByExerciseId(programmingExercise.getId());
        final var updates = testCases.stream().map(testCase -> {
            final var testCaseUpdate = new ProgrammingExerciseTestCaseDTO();
            testCaseUpdate.setId(testCase.getId());
            testCaseUpdate.setVisibility(Visibility.AFTER_DUE_DATE);
            testCaseUpdate.setWeight(testCase.getId() + 42.0);
            testCaseUpdate.setBonusMultiplier(testCase.getId() + 1.0);
            testCaseUpdate.setBonusPoints(testCase.getId() + 2.0);
            return testCaseUpdate;
        }).toList();
        final var endpoint = ProgrammingExerciseTestCaseResource.Endpoints.UPDATE_TEST_CASES.replace("{exerciseId}", String.valueOf(programmingExercise.getId()));

        final var testCasesResponse = request.patchWithResponseBody(ROOT + endpoint, updates, new TypeReference<List<ProgrammingExerciseTestCase>>() {
        }, HttpStatus.OK);
        testCasesResponse.forEach(testCase -> testCase.setExercise(programmingExercise));
        final var testCasesInDB = programmingExerciseTestCaseRepository.findByExerciseId(programmingExercise.getId());

        assertThat(new HashSet<>(testCasesResponse)).usingElementComparatorIgnoringFields("exercise", "tasks", "solutionEntries", "coverageEntries")
                .containsExactlyInAnyOrderElementsOf(testCasesInDB);
        assertThat(testCasesResponse).allSatisfy(testCase -> {
            assertThat(testCase.isAfterDueDate()).isTrue();
            assertThat(testCase.getWeight()).isEqualTo(testCase.getId() + 42);
            assertThat(testCase.getBonusMultiplier()).isEqualTo(testCase.getId() + 1.0);
            assertThat(testCase.getBonusPoints()).isEqualTo(testCase.getId() + 2.0);
        });
    }

    void updateTestCases_asInstrutor_triggerBuildFails() throws Exception {
        programmingExercise = programmingExerciseRepository.findWithTemplateAndSolutionParticipationTeamAssignmentConfigCategoriesById(programmingExercise.getId()).orElseThrow();
        mockDelegate.mockTriggerBuildFailed(programmingExercise.getSolutionParticipation());
        mockDelegate.mockTriggerBuildFailed(programmingExercise.getTemplateParticipation());

        final var testCases = programmingExerciseTestCaseRepository.findByExerciseId(programmingExercise.getId());
        final var updates = testCases.stream().map(testCase -> {
            final var testCaseUpdate = new ProgrammingExerciseTestCaseDTO();
            testCaseUpdate.setId(testCase.getId());
            testCaseUpdate.setVisibility(Visibility.AFTER_DUE_DATE);
            testCaseUpdate.setWeight(testCase.getId() + 42.0);
            testCaseUpdate.setBonusMultiplier(testCase.getId() + 1.0);
            testCaseUpdate.setBonusPoints(testCase.getId() + 2.0);
            return testCaseUpdate;
        }).toList();
        final var endpoint = ProgrammingExerciseTestCaseResource.Endpoints.UPDATE_TEST_CASES.replace("{exerciseId}", String.valueOf(programmingExercise.getId()));

        final var testCasesResponse = request.patchWithResponseBody(ROOT + endpoint, updates, new TypeReference<List<ProgrammingExerciseTestCase>>() {
        }, HttpStatus.OK);

        assertThat(testCasesResponse).isNotNull();
    }

    void updateTestCases_nonExistingExercise_notFound() throws Exception {
        final var update = new ProgrammingExerciseTestCaseDTO();
        final var endpoint = ProgrammingExerciseTestCaseResource.Endpoints.UPDATE_TEST_CASES.replace("{exerciseId}", String.valueOf(programmingExercise.getId() + 1337));
        request.patchWithResponseBody(ROOT + endpoint, List.of(update), String.class, HttpStatus.NOT_FOUND);
    }

    void updateTestCases_instructorInWrongCourse_forbidden() throws Exception {
        database.addInstructor("other-instructors", userPrefix + "other-instructor");
        final var update = new ProgrammingExerciseTestCaseDTO();
        final var endpoint = ProgrammingExerciseTestCaseResource.Endpoints.UPDATE_TEST_CASES.replace("{exerciseId}", String.valueOf(programmingExercise.getId()));

        request.patchWithResponseBody(ROOT + endpoint, List.of(update), String.class, HttpStatus.FORBIDDEN);
    }

    void updateTestCases_testCaseWeightSmallerThanZero_badRequest() throws Exception {
        final var testCases = programmingExerciseTestCaseRepository.findByExerciseId(programmingExercise.getId());
        final var updates = testCases.stream().map(testCase -> {
            final var testCaseUpdate = new ProgrammingExerciseTestCaseDTO();
            testCaseUpdate.setId(testCase.getId());
            testCaseUpdate.setVisibility(Visibility.AFTER_DUE_DATE);
            testCaseUpdate.setWeight(0D);
            testCaseUpdate.setBonusMultiplier(testCase.getId() + 1.0);
            testCaseUpdate.setBonusPoints(testCase.getId() + 2.0);
            return testCaseUpdate;
        }).toList();
        final var endpoint = ProgrammingExerciseTestCaseResource.Endpoints.UPDATE_TEST_CASES.replace("{exerciseId}", String.valueOf(programmingExercise.getId()));

        request.patchWithResponseBody(ROOT + endpoint, updates, String.class, HttpStatus.BAD_REQUEST);
    }

    void updateTestCases_testCaseMultiplierSmallerThanZero_badRequest() throws Exception {
        final var testCases = List.copyOf(programmingExerciseTestCaseRepository.findByExerciseId(programmingExercise.getId()));
        final var updates = transformTestCasesToDto(testCases);
        updates.get(0).setBonusMultiplier(-1.0);
        final var endpoint = ProgrammingExerciseTestCaseResource.Endpoints.UPDATE_TEST_CASES.replace("{exerciseId}", String.valueOf(programmingExercise.getId()));

        request.getMvc()
                .perform(MockMvcRequestBuilders.patch(new URI(ROOT + endpoint)).contentType(MediaType.APPLICATION_JSON)
                        .content(request.getObjectMapper().writeValueAsString(updates)))
                .andExpect(status().isBadRequest()) //
                .andExpect(jsonPath("$.errorKey").value("settingNegative")) //
                .andExpect(jsonPath("$.testCase").value(testCases.get(0).getTestName()));
    }

    /**
     * Setting the bonus points to {@code null} is okay, as {@link ProgrammingExerciseTestCase#getBonusPoints()} will replace that with 0.
     */
    void updateTestCases_testCaseBonusPointsNull() throws Exception {
        {
            final var originalTestCases = programmingExerciseTestCaseRepository.findByExerciseId(programmingExercise.getId());
            originalTestCases.forEach(testCase -> testCase.setBonusPoints(1d));
            programmingExerciseTestCaseRepository.saveAll(originalTestCases);
        }

        final var testCases = List.copyOf(programmingExerciseTestCaseRepository.findByExerciseId(programmingExercise.getId()));
        mockDelegate.mockTriggerBuild(programmingExercise.getSolutionParticipation());
        mockDelegate.mockTriggerBuild(programmingExercise.getTemplateParticipation());

        final var updates = transformTestCasesToDto(testCases);
        updates.get(0).setBonusPoints(null);
        final var endpoint = ProgrammingExerciseTestCaseResource.Endpoints.UPDATE_TEST_CASES.replace("{exerciseId}", String.valueOf(programmingExercise.getId()));

        final var testCasesResponse = request.patchWithResponseBody(ROOT + endpoint, updates, new TypeReference<List<ProgrammingExerciseTestCase>>() {
        }, HttpStatus.OK);
        final var updatedTestCase = testCasesResponse.stream().filter(testCase -> testCase.getId().equals(updates.get(0).getId())).findFirst().orElseThrow();
        assertThat(updatedTestCase.getBonusPoints()).isEqualTo(0d);
        assertThat(testCasesResponse.stream().filter(testCase -> !testCase.getId().equals(updatedTestCase.getId()))).allMatch(testCase -> testCase.getBonusPoints() == 1d);
    }

    private static List<ProgrammingExerciseTestCaseDTO> transformTestCasesToDto(Collection<ProgrammingExerciseTestCase> testCases) {
        return testCases.stream().map(testCase -> {
            final var testCaseUpdate = new ProgrammingExerciseTestCaseDTO();
            testCaseUpdate.setId(testCase.getId());
            testCaseUpdate.setVisibility(testCase.getVisibility());
            testCaseUpdate.setWeight(testCase.getWeight());
            testCaseUpdate.setBonusMultiplier(testCase.getBonusMultiplier());
            testCaseUpdate.setBonusPoints(testCase.getBonusPoints());
            return testCaseUpdate;
        }).toList();
    }

    void resetTestCaseWeights_asInstructor() throws Exception {
        programmingExercise = programmingExerciseRepository.findWithTemplateAndSolutionParticipationTeamAssignmentConfigCategoriesById(programmingExercise.getId()).orElseThrow();
        mockDelegate.mockTriggerBuild(programmingExercise.getSolutionParticipation());
        mockDelegate.mockTriggerBuild(programmingExercise.getTemplateParticipation());
        final var endpoint = ProgrammingExerciseTestCaseResource.Endpoints.RESET.replace("{exerciseId}", String.valueOf(programmingExercise.getId()));
        programmingExerciseTestCaseRepository.findByExerciseId(programmingExercise.getId()).forEach(test -> {
            test.setWeight(42.0);
            programmingExerciseTestCaseRepository.saveAndFlush(test);
        });

        final var testCasesResponse = request.patchWithResponseBody(ROOT + endpoint, "{}", new TypeReference<List<ProgrammingExerciseTestCase>>() {
        }, HttpStatus.OK);
        // Otherwise the HashSet for comparison can't be created because exercise id is used for the hashCode
        testCasesResponse.forEach(testCase -> testCase.setExercise(programmingExercise));
        final var testsInDB = programmingExerciseTestCaseRepository.findByExerciseId(programmingExercise.getId());

        assertThat(testCasesResponse).containsExactlyInAnyOrderElementsOf(testsInDB);
        assertThat(testsInDB).allSatisfy(test -> assertThat(test.getWeight()).isEqualTo(1));
        assertThat(testsInDB).allSatisfy(test -> assertThat(test.getBonusMultiplier()).isEqualTo(1.0));
        assertThat(testsInDB).allSatisfy(test -> assertThat(test.getBonusPoints()).isEqualTo(0.0));
    }

    void resetTestCaseWeights_instructorInWrongCourse_forbidden() throws Exception {
        database.addInstructor("other-instructors", userPrefix + "other-instructor");
        final var endpoint = ProgrammingExerciseTestCaseResource.Endpoints.RESET.replace("{exerciseId}", String.valueOf(programmingExercise.getId()));
        request.patchWithResponseBody(ROOT + endpoint, "{}", String.class, HttpStatus.FORBIDDEN);
    }

    void lockAllRepositories_asStudent_forbidden() throws Exception {
        final var endpoint = ProgrammingExerciseResourceEndpoints.LOCK_ALL_REPOSITORIES.replace("{exerciseId}", String.valueOf(programmingExercise.getId()));
        request.put(ROOT + endpoint, null, HttpStatus.FORBIDDEN);
    }

    void lockAllRepositories_asTutor_forbidden() throws Exception {
        final var endpoint = ProgrammingExerciseResourceEndpoints.LOCK_ALL_REPOSITORIES.replace("{exerciseId}", String.valueOf(programmingExercise.getId()));
        request.put(ROOT + endpoint, null, HttpStatus.FORBIDDEN);
    }

    void lockAllRepositories() throws Exception {
        course.setInstructorGroupName(userPrefix + "lockAll");
        courseRepository.save(course);

        var instructor = database.getUserByLogin(userPrefix + "instructor1");
        instructor.setGroups(Set.of(userPrefix + "lockAll"));
        userRepository.save(instructor);

        mockDelegate.mockSetRepositoryPermissionsToReadOnly(participation1.getVcsRepositoryUrl(), programmingExercise.getProjectKey(), participation1.getStudents());
        mockDelegate.mockSetRepositoryPermissionsToReadOnly(participation2.getVcsRepositoryUrl(), programmingExercise.getProjectKey(), participation2.getStudents());

        final var endpoint = ProgrammingExerciseResourceEndpoints.LOCK_ALL_REPOSITORIES.replace("{exerciseId}", String.valueOf(programmingExercise.getId()));
        request.put(ROOT + endpoint, null, HttpStatus.OK);

        verify(versionControlService, times(1)).setRepositoryPermissionsToReadOnly(participation1.getVcsRepositoryUrl(), programmingExercise.getProjectKey(),
                participation1.getStudents());
        verify(versionControlService, times(1)).setRepositoryPermissionsToReadOnly(participation2.getVcsRepositoryUrl(), programmingExercise.getProjectKey(),
                participation2.getStudents());

        database.changeUser(userPrefix + "instructor1");

        var notifications = request.getList("/api/notifications", HttpStatus.OK, Notification.class);
        assertThat(notifications).as("Instructor get notified that lock operations were successful")
                .anyMatch(n -> n.getText().contains(Constants.PROGRAMMING_EXERCISE_SUCCESSFUL_LOCK_OPERATION_NOTIFICATION))
                .noneMatch(n -> n.getText().contains(Constants.PROGRAMMING_EXERCISE_FAILED_LOCK_OPERATIONS_NOTIFICATION));
    }

    void unlockAllRepositories_asStudent_forbidden() throws Exception {
        final var endpoint = ProgrammingExerciseResourceEndpoints.UNLOCK_ALL_REPOSITORIES.replace("{exerciseId}", String.valueOf(programmingExercise.getId()));
        request.put(ROOT + endpoint, null, HttpStatus.FORBIDDEN);
    }

    void unlockAllRepositories_asTutor_forbidden() throws Exception {
        final var endpoint = ProgrammingExerciseResourceEndpoints.UNLOCK_ALL_REPOSITORIES.replace("{exerciseId}", String.valueOf(programmingExercise.getId()));
        request.put(ROOT + endpoint, null, HttpStatus.FORBIDDEN);
    }

    void unlockAllRepositories() throws Exception {
        course.setInstructorGroupName(userPrefix + "unlockAll");
        courseRepository.save(course);

        var instructor = database.getUserByLogin(userPrefix + "instructor1");
        instructor.setGroups(Set.of(userPrefix + "unlockAll"));
        userRepository.save(instructor);

        mockConfigureRepository(programmingExercise);
        mockDelegate.mockDefaultBranch(programmingExercise);

        final var endpoint = ProgrammingExerciseResourceEndpoints.UNLOCK_ALL_REPOSITORIES.replace("{exerciseId}", String.valueOf(programmingExercise.getId()));
        request.put(ROOT + endpoint, null, HttpStatus.OK);

        verify(versionControlService, times(1)).configureRepository(programmingExercise, participation1, true);
        verify(versionControlService, times(1)).configureRepository(programmingExercise, participation2, true);

        database.changeUser(userPrefix + "instructor1");

        var notifications = request.getList("/api/notifications", HttpStatus.OK, Notification.class);
        assertThat(notifications).as("Instructor get notified that unlock operations were successful")
                .anyMatch(n -> n.getText().contains(Constants.PROGRAMMING_EXERCISE_SUCCESSFUL_UNLOCK_OPERATION_NOTIFICATION))
                .noneMatch(n -> n.getText().contains(Constants.PROGRAMMING_EXERCISE_FAILED_UNLOCK_OPERATIONS_NOTIFICATION));
    }

    void testCheckPlagiarism() throws Exception {
        var course = database.addCourseWithOneProgrammingExercise();
        var programmingExercise = programmingExerciseRepository
                .findWithTemplateAndSolutionParticipationById(database.getFirstExerciseWithType(course, ProgrammingExercise.class).getId()).get();
        prepareTwoRepositoriesForPlagiarismChecks(programmingExercise);

        final var path = ROOT + CHECK_PLAGIARISM.replace("{exerciseId}", String.valueOf(programmingExercise.getId()));
        var result = request.get(path, HttpStatus.OK, TextPlagiarismResult.class, database.getDefaultPlagiarismOptions());
        assertPlagiarismResult(programmingExercise, result, 100.0);
    }

    void testCheckPlagiarismJplagReport() throws Exception {
        var course = database.addCourseWithOneProgrammingExercise();
        var programmingExercise = programmingExerciseRepository
                .findWithTemplateAndSolutionParticipationById(database.getFirstExerciseWithType(course, ProgrammingExercise.class).getId()).get();
        prepareTwoRepositoriesForPlagiarismChecks(programmingExercise);

        final var path = ROOT + CHECK_PLAGIARISM_JPLAG_REPORT.replace("{exerciseId}", String.valueOf(programmingExercise.getId()));
        var jplagZipArchive = request.getFile(path, HttpStatus.OK, database.getDefaultPlagiarismOptions());
        assertThat(jplagZipArchive).isNotNull();
        assertThat(jplagZipArchive).exists();
        try (ZipFile zipFile = new ZipFile(jplagZipArchive)) {
            // var entries = zipFile.entries();
            // while(entries.hasMoreElements()) {
            // System.out.println(entries.nextElement().getName());
            // }
            assertThat(zipFile.getEntry("overview.json")).isNotNull();
            assertThat(zipFile.getEntry("submissions/Submission-1.java/Submission-1.java")).isNotNull();
            assertThat(zipFile.getEntry("submissions/Submission-2.java/Submission-2.java")).isNotNull();

            // it is random which of the following two exists, but one of them must be part of the zip file
            var json1 = zipFile.getEntry("Submission-2.java-Submission-1.java.json");
            var json2 = zipFile.getEntry("Submission-1.java-Submission-2.java.json");
            assertTrue(json1 != null || json2 != null);
        }
    }

    private void assertPlagiarismResult(ProgrammingExercise programmingExercise, TextPlagiarismResult result, double expectedSimilarity) {
        assertThat(result.getComparisons()).hasSize(1);
        assertThat(result.getExercise().getId()).isEqualTo(programmingExercise.getId());

        PlagiarismComparison<TextSubmissionElement> comparison = result.getComparisons().iterator().next();
        assertThat(comparison.getSimilarity()).isEqualTo(expectedSimilarity, Offset.offset(0.0001));
        assertThat(comparison.getStatus()).isEqualTo(PlagiarismStatus.NONE);
        assertThat(comparison.getMatches()).hasSize(1);
    }

    private void prepareTwoRepositoriesForPlagiarismChecks(ProgrammingExercise programmingExercise) throws IOException, GitAPIException {
        var participationStudent1 = database.addStudentParticipationForProgrammingExercise(programmingExercise, userPrefix + "student1");
        var participationStudent2 = database.addStudentParticipationForProgrammingExercise(programmingExercise, userPrefix + "student2");
        var submissionStudent1 = database.createProgrammingSubmission(participationStudent1, false);
        var submissionStudent2 = database.createProgrammingSubmission(participationStudent2, false);
        database.addResultToSubmission(submissionStudent1, AssessmentType.AUTOMATIC, null);
        database.addResultToSubmission(submissionStudent2, AssessmentType.AUTOMATIC, null);

        var jPlagReposDir = Path.of(repoDownloadClonePath, "jplag-repos").toString();
        var projectKey = programmingExercise.getProjectKey();

        var exampleProgram = """
                public class Main {

                    /**
                     * DO NOT EDIT!
                     */
                    public static void main(String[] args) {
                        Main main = new Main();
                        int magicNumber = main.calculateMagicNumber();

                        System.out.println("Magic number: " + magicNumber);
                    }

                    /**
                     * Calculate the magic number.
                     *
                     * @return the magic number.
                     */
                    private int calculateMagicNumber() {
                        int a = 0;
                        int b = 5;
                        int magicNumber = 0;

                        while (a < b) {
                            magicNumber += b;
                            a++;
                        }

                        return magicNumber;
                    }
                }
                """;

        Files.createDirectories(Path.of(jPlagReposDir, projectKey));
        Path file1 = Files.createFile(Path.of(jPlagReposDir, projectKey, "Submission-1.java"));
        Files.writeString(file1, exampleProgram);
        Path file2 = Files.createFile(Path.of(jPlagReposDir, projectKey, "Submission-2.java"));
        Files.writeString(file2, exampleProgram);

        doReturn(jPlagReposDir).when(fileService).getUniquePathString(any());
        doReturn(null).when(urlService).getRepositorySlugFromRepositoryUrl(any());

        var repository1 = gitService.getExistingCheckedOutRepositoryByLocalPath(localRepoFile.toPath(), null);
        var repository2 = gitService.getExistingCheckedOutRepositoryByLocalPath(localRepoFile2.toPath(), null);
        doReturn(repository1).when(gitService).getOrCheckoutRepository(eq(participation1.getVcsRepositoryUrl()), anyString(), anyBoolean());
        doReturn(repository2).when(gitService).getOrCheckoutRepository(eq(participation2.getVcsRepositoryUrl()), anyString(), anyBoolean());
    }

    void testGetPlagiarismResult() throws Exception {
        Course course = database.addCourseWithOneProgrammingExercise();
        ProgrammingExercise programmingExercise = database.getFirstExerciseWithType(course, ProgrammingExercise.class);
        programmingExercise = programmingExerciseRepository.findWithEagerStudentParticipationsStudentAndLegalSubmissionsById(programmingExercise.getId()).orElseThrow();

        TextPlagiarismResult expectedResult = database.createTextPlagiarismResultForExercise(programmingExercise);

        TextPlagiarismResult result = request.get("/api/programming-exercises/" + programmingExercise.getId() + "/plagiarism-result", HttpStatus.OK, TextPlagiarismResult.class);
        assertThat(result.getId()).isEqualTo(expectedResult.getId());
    }

    void testGetPlagiarismResultWithoutResult() throws Exception {
        Course course = database.addCourseWithOneProgrammingExercise();
        ProgrammingExercise programmingExercise = database.getFirstExerciseWithType(course, ProgrammingExercise.class);
        var result = request.get("/api/programming-exercises/" + programmingExercise.getId() + "/plagiarism-result", HttpStatus.OK, String.class);
        assertThat(result).isNullOrEmpty();
    }

    void testGetPlagiarismResultWithoutExercise() throws Exception {
        TextPlagiarismResult result = request.get("/api/programming-exercises/-1/plagiarism-result", HttpStatus.NOT_FOUND, TextPlagiarismResult.class);
        assertThat(result).isNull();
    }

    void testValidateValidAuxiliaryRepository() throws Exception {
        AuxiliaryRepositoryBuilder auxRepoBuilder = AuxiliaryRepositoryBuilder.defaults();
        testAuxRepo(auxRepoBuilder, HttpStatus.CREATED);
    }

    void testValidateAuxiliaryRepositoryIdSetOnRequest() throws Exception {
        testAuxRepo(AuxiliaryRepositoryBuilder.defaults().withId(0L), HttpStatus.BAD_REQUEST);

    }

    void testValidateAuxiliaryRepositoryWithoutName() throws Exception {
        testAuxRepo(AuxiliaryRepositoryBuilder.defaults().withoutName(), HttpStatus.BAD_REQUEST);
        testAuxRepo(AuxiliaryRepositoryBuilder.defaults().withName(""), HttpStatus.BAD_REQUEST);
    }

    void testValidateAuxiliaryRepositoryWithTooLongName() throws Exception {
        testAuxRepo(AuxiliaryRepositoryBuilder.defaults().withName(generateStringWithMoreThanNCharacters(AuxiliaryRepository.MAX_NAME_LENGTH)), HttpStatus.BAD_REQUEST);
    }

    void testValidateAuxiliaryRepositoryWithDuplicatedName() throws Exception {
        testAuxRepo(List.of(AuxiliaryRepositoryBuilder.defaults().get(), AuxiliaryRepositoryBuilder.defaults().withoutCheckoutDirectory().get()), HttpStatus.BAD_REQUEST);
    }

    void testValidateAuxiliaryRepositoryWithRestrictedName() throws Exception {
        for (RepositoryType repositoryType : RepositoryType.values()) {
            testAuxRepo(AuxiliaryRepositoryBuilder.defaults().withName(repositoryType.getName()), HttpStatus.BAD_REQUEST);
        }
    }

    void testValidateAuxiliaryRepositoryWithInvalidCheckoutDirectory() throws Exception {
        testAuxRepo(AuxiliaryRepositoryBuilder.defaults().withCheckoutDirectory("..."), HttpStatus.BAD_REQUEST);
    }

    void testValidateAuxiliaryRepositoryWithoutCheckoutDirectory() throws Exception {
        AuxiliaryRepositoryBuilder auxRepoBuilder = AuxiliaryRepositoryBuilder.defaults().withoutCheckoutDirectory();
        testAuxRepo(auxRepoBuilder, HttpStatus.CREATED);
    }

    void testValidateAuxiliaryRepositoryWithBlankCheckoutDirectory() throws Exception {
        AuxiliaryRepositoryBuilder auxRepoBuilder = AuxiliaryRepositoryBuilder.defaults().withCheckoutDirectory("   ");
        testAuxRepo(auxRepoBuilder, HttpStatus.CREATED);
    }

    void testValidateAuxiliaryRepositoryWithTooLongCheckoutDirectory() throws Exception {
        testAuxRepo(AuxiliaryRepositoryBuilder.defaults().withCheckoutDirectory(generateStringWithMoreThanNCharacters(AuxiliaryRepository.MAX_CHECKOUT_DIRECTORY_LENGTH)),
                HttpStatus.BAD_REQUEST);
    }

    void testValidateAuxiliaryRepositoryWithDuplicatedCheckoutDirectory() throws Exception {
        testAuxRepo(List.of(AuxiliaryRepositoryBuilder.defaults().get(), AuxiliaryRepositoryBuilder.defaults().withDifferentName().get()), HttpStatus.BAD_REQUEST);
    }

    void testValidateAuxiliaryRepositoryWithNullCheckoutDirectory() throws Exception {
        testAuxRepo(List.of(AuxiliaryRepositoryBuilder.defaults().get(), AuxiliaryRepositoryBuilder.defaults().withDifferentName().withoutCheckoutDirectory().get(),
                AuxiliaryRepositoryBuilder.defaults().get()), HttpStatus.BAD_REQUEST);
    }

    void testValidateAuxiliaryRepositoryWithTooLongDescription() throws Exception {
        testAuxRepo(AuxiliaryRepositoryBuilder.defaults().withDescription(generateStringWithMoreThanNCharacters(500)), HttpStatus.BAD_REQUEST);
    }

    void testValidateAuxiliaryRepositoryWithoutDescription() throws Exception {
        AuxiliaryRepositoryBuilder auxRepoBuilder = AuxiliaryRepositoryBuilder.defaults().withoutDescription();
        testAuxRepo(auxRepoBuilder, HttpStatus.CREATED);
    }

    void testGetAuxiliaryRepositoriesMissingExercise() throws Exception {
        request.get(defaultGetAuxReposEndpoint(-1L), HttpStatus.NOT_FOUND, List.class);
    }

    void testGetAuxiliaryRepositoriesOk() throws Exception {
        programmingExercise = programmingExerciseRepository.findWithAuxiliaryRepositoriesById(programmingExercise.getId()).orElseThrow();
        programmingExercise.addAuxiliaryRepository(auxiliaryRepositoryRepository.save(AuxiliaryRepositoryBuilder.defaults().get()));
        programmingExercise
                .addAuxiliaryRepository(auxiliaryRepositoryRepository.save(AuxiliaryRepositoryBuilder.defaults().withDifferentName().withDifferentCheckoutDirectory().get()));
        programmingExerciseRepository.save(programmingExercise);
        var returnedAuxiliaryRepositories = request.get(defaultGetAuxReposEndpoint(), HttpStatus.OK, List.class);
        assertThat(returnedAuxiliaryRepositories).hasSize(2);
    }

    void testGetAuxiliaryRepositoriesEmptyOk() throws Exception {
        programmingExercise = programmingExerciseRepository.findWithAuxiliaryRepositoriesById(programmingExercise.getId()).orElseThrow();
        var returnedAuxiliaryRepositories = request.get(defaultGetAuxReposEndpoint(), HttpStatus.OK, List.class);
        assertThat(returnedAuxiliaryRepositories).isEmpty();
    }

    void testGetAuxiliaryRepositoriesForbidden() throws Exception {
        request.get(defaultGetAuxReposEndpoint(), HttpStatus.FORBIDDEN, List.class);
    }

    void testRecreateBuildPlansForbidden() throws Exception {
        request.put(defaultRecreateBuildPlanEndpoint(), programmingExercise, HttpStatus.FORBIDDEN);
    }

    void testRecreateBuildPlansExerciseNotFound() throws Exception {
        request.put(defaultRecreateBuildPlanEndpoint(-1L), programmingExercise, HttpStatus.NOT_FOUND);
    }

    void testRecreateBuildPlansExerciseSuccess() throws Exception {
        addAuxiliaryRepositoryToExercise();
        mockDelegate.mockGetProjectKeyFromAnyUrl(programmingExercise.getProjectKey());
        String templateBuildPlanName = programmingExercise.getProjectKey() + "-" + TEMPLATE.getName();
        String solutionBuildPlanName = programmingExercise.getProjectKey() + "-" + SOLUTION.getName();
        mockDelegate.mockGetBuildPlan(programmingExercise.getProjectKey(), templateBuildPlanName, true, true, false, false);
        mockDelegate.mockGetBuildPlan(programmingExercise.getProjectKey(), solutionBuildPlanName, true, true, false, false);
        mockDelegate.mockDeleteBuildPlan(programmingExercise.getProjectKey(), templateBuildPlanName, false);
        mockDelegate.mockDeleteBuildPlan(programmingExercise.getProjectKey(), solutionBuildPlanName, false);
        mockDelegate.mockConnectorRequestsForSetup(programmingExercise, false);
        request.put(defaultRecreateBuildPlanEndpoint(), programmingExercise, HttpStatus.OK);
    }

    void testExportAuxiliaryRepositoryForbidden() throws Exception {
        AuxiliaryRepository repository = addAuxiliaryRepositoryToExercise();
        request.get(defaultExportInstructorAuxiliaryRepository(repository), HttpStatus.FORBIDDEN, File.class);
    }

    void testExportAuxiliaryRepositoryBadRequest() throws Exception {
        AuxiliaryRepository repository = addAuxiliaryRepositoryToExercise();
        request.get(defaultExportInstructorAuxiliaryRepository(repository), HttpStatus.BAD_REQUEST, File.class);
    }

    void testExportAuxiliaryRepositoryExerciseNotFound() throws Exception {
        request.get(defaultExportInstructorAuxiliaryRepository(-1L, 1L), HttpStatus.NOT_FOUND, File.class);
    }

    void testExportAuxiliaryRepositoryRepositoryNotFound() throws Exception {
        request.get(defaultExportInstructorAuxiliaryRepository(programmingExercise.getId(), -1L), HttpStatus.NOT_FOUND, File.class);
    }

    private String generateStringWithMoreThanNCharacters(int n) {
        return IntStream.range(0, n + 1).mapToObj(unused -> "a").reduce("", String::concat);
    }

    private AuxiliaryRepository addAuxiliaryRepositoryToExercise() {
        AuxiliaryRepository repository = AuxiliaryRepositoryBuilder.defaults().get();
        auxiliaryRepositoryRepository.save(repository);
        programmingExercise.setAuxiliaryRepositories(new ArrayList<>());
        programmingExercise.addAuxiliaryRepository(repository);
        programmingExerciseRepository.save(programmingExercise);
        return repository;
    }

    private String defaultAuxiliaryRepositoryEndpoint() {
        return ROOT + SETUP;
    }

    private String defaultRecreateBuildPlanEndpoint() {
        return defaultRecreateBuildPlanEndpoint(programmingExercise.getId());
    }

    private String defaultGetAuxReposEndpoint() {
        return defaultGetAuxReposEndpoint(programmingExercise.getId());
    }

    private String defaultExportInstructorAuxiliaryRepository(AuxiliaryRepository repository) {
        return defaultExportInstructorAuxiliaryRepository(programmingExercise.getId(), repository.getId());
    }

    private String defaultRecreateBuildPlanEndpoint(Long exerciseId) {
        return ROOT + RECREATE_BUILD_PLANS.replace("{exerciseId}", exerciseId.toString());
    }

    private String defaultGetAuxReposEndpoint(Long exerciseId) {
        return ROOT + AUXILIARY_REPOSITORY.replace("{exerciseId}", exerciseId.toString());
    }

    private String defaultExportInstructorAuxiliaryRepository(Long exerciseId, Long repositoryId) {
        return ROOT + EXPORT_INSTRUCTOR_AUXILIARY_REPOSITORY.replace("{exerciseId}", exerciseId.toString()).replace("{repositoryId}", repositoryId.toString());
    }

    private void testAuxRepo(AuxiliaryRepositoryBuilder body, HttpStatus expectedStatus) throws Exception {
        testAuxRepo(List.of(body.get()), expectedStatus);
    }

    private void testAuxRepo(List<AuxiliaryRepository> body, HttpStatus expectedStatus) throws Exception {
        String uniqueExerciseTitle = String.format("Title%d%d", System.nanoTime(), ThreadLocalRandom.current().nextInt(100));
        programmingExercise.setAuxiliaryRepositories(body);
        programmingExercise.setId(null);
        programmingExercise.setSolutionParticipation(null);
        programmingExercise.setTemplateParticipation(null);
        programmingExercise.setShortName(uniqueExerciseTitle);
        programmingExercise.setTitle(uniqueExerciseTitle);
        if (expectedStatus == HttpStatus.CREATED) {
            mockDelegate.mockConnectorRequestsForSetup(programmingExercise, false);
            mockDelegate.mockGetProjectKeyFromAnyUrl(programmingExercise.getProjectKey());
        }
        request.postWithResponseBody(defaultAuxiliaryRepositoryEndpoint(), programmingExercise, ProgrammingExercise.class, expectedStatus);
    }

    private static class AuxiliaryRepositoryBuilder {

        private final AuxiliaryRepository repository;

        private AuxiliaryRepositoryBuilder() {
            this.repository = new AuxiliaryRepository();
        }

        static AuxiliaryRepositoryBuilder of() {
            return new AuxiliaryRepositoryBuilder();
        }

        static AuxiliaryRepositoryBuilder defaults() {
            return of().withoutId().withName("defaultname").withCheckoutDirectory("directory").withDescription("DefaultDescription");
        }

        AuxiliaryRepositoryBuilder withName(String name) {
            repository.setName(name);
            return this;
        }

        AuxiliaryRepositoryBuilder withoutName() {
            repository.setName(null);
            return this;
        }

        AuxiliaryRepositoryBuilder withDifferentName() {
            repository.setName("differentname");
            return this;
        }

        AuxiliaryRepositoryBuilder withDescription(String description) {
            repository.setDescription(description);
            return this;
        }

        AuxiliaryRepositoryBuilder withoutDescription() {
            repository.setDescription(null);
            return this;
        }

        AuxiliaryRepositoryBuilder withCheckoutDirectory(String checkoutDirectory) {
            repository.setCheckoutDirectory(checkoutDirectory);
            return this;
        }

        AuxiliaryRepositoryBuilder withoutCheckoutDirectory() {
            repository.setCheckoutDirectory(null);
            return this;
        }

        AuxiliaryRepositoryBuilder withDifferentCheckoutDirectory() {
            repository.setCheckoutDirectory("differentcheckoutdirectory");
            return this;
        }

        AuxiliaryRepositoryBuilder withId(Long id) {
            repository.setId(id);
            return this;
        }

        AuxiliaryRepositoryBuilder withoutId() {
            repository.setId(null);
            return this;
        }

        AuxiliaryRepository get() {
            return repository;
        }
    }

    void testReEvaluateAndUpdateProgrammingExercise_instructorNotInCourse_forbidden() throws Exception {
        database.addInstructor("other-instructors", userPrefix + "instructoralt");
        database.addCourseWithOneProgrammingExercise();
        ProgrammingExercise programmingExercise = programmingExerciseRepository.findAllWithEagerTemplateAndSolutionParticipations().get(0);
        request.put("/api/programming-exercises/" + programmingExercise.getId() + "/re-evaluate", programmingExercise, HttpStatus.FORBIDDEN);
    }

    void testReEvaluateAndUpdateProgrammingExercise_notFound() throws Exception {
        request.put("/api/programming-exercises/" + 123456789 + "/re-evaluate", programmingExercise, HttpStatus.NOT_FOUND);
    }

    void testReEvaluateAndUpdateProgrammingExercise_isNotSameGivenExerciseIdInRequestBody_conflict() throws Exception {
        database.addCourseWithOneProgrammingExercise();
        database.addCourseWithOneProgrammingExercise();
        ProgrammingExercise programmingExercise = programmingExerciseRepository.findAllWithEagerTemplateAndSolutionParticipations().get(0);
        ProgrammingExercise programmingExerciseToBeConflicted = programmingExerciseRepository.findAllWithEagerTemplateAndSolutionParticipations().get(1);

        request.put("/api/programming-exercises/" + programmingExercise.getId() + "/re-evaluate", programmingExerciseToBeConflicted, HttpStatus.CONFLICT);
    }

    public void test_redirectGetSolutionRepositoryFilesWithoutContent(BiFunction<ProgrammingExercise, Map<String, String>, LocalRepository> setupRepositoryMock) throws Exception {
        setupRepositoryMock.apply(programmingExercise, Map.ofEntries(Map.entry("A.java", "abc"), Map.entry("B.java", "cde"), Map.entry("C.java", "efg")));

        var savedExercise = programmingExerciseRepository.findByIdWithTemplateAndSolutionParticipationElseThrow(programmingExercise.getId());

        request.getWithForwardedUrl("/api/programming-exercises/" + programmingExercise.getId() + "/file-names", HttpStatus.OK,
                "/api/repository/" + savedExercise.getSolutionParticipation().getId() + "/file-names");
    }

    public void test_redirectGetTemplateRepositoryFilesWithContent(BiFunction<ProgrammingExercise, Map<String, String>, LocalRepository> setupRepositoryMock) throws Exception {
        setupRepositoryMock.apply(programmingExercise, Map.ofEntries(Map.entry("A.java", "abc"), Map.entry("B.java", "cde"), Map.entry("C.java", "efg")));

        var savedExercise = programmingExerciseRepository.findByIdWithTemplateAndSolutionParticipationElseThrow(programmingExercise.getId());

        request.getWithForwardedUrl("/api/programming-exercises/" + programmingExercise.getId() + "/template-files-content", HttpStatus.OK,
                "/api/repository/" + savedExercise.getTemplateParticipation().getId() + "/files-content");
    }

    private long getMaxProgrammingExerciseId() {
        return programmingExerciseRepository.findAll().stream().mapToLong(ProgrammingExercise::getId).max().orElse(1L);
    }
}<|MERGE_RESOLUTION|>--- conflicted
+++ resolved
@@ -627,9 +627,8 @@
         // TODO add more assertions
     }
 
-<<<<<<< HEAD
     void testGetProgrammingExerciseWithJustTemplateAndSolutionParticipation(boolean withSubmissionResults) throws Exception {
-        database.addStudentParticipationForProgrammingExercise(programmingExercise, "tutor1");
+        database.addStudentParticipationForProgrammingExercise(programmingExercise, userPrefix + "tutor1");
         final var path = ROOT + PROGRAMMING_EXERCISE_WITH_TEMPLATE_AND_SOLUTION_PARTICIPATION.replace("{exerciseId}", String.valueOf(programmingExercise.getId()))
                 + "?withSubmissionResults=" + withSubmissionResults;
         var programmingExerciseServer = request.get(path, HttpStatus.OK, ProgrammingExercise.class);
@@ -641,11 +640,6 @@
         AuxiliaryRepository auxiliaryRepository = database.addAuxiliaryRepositoryToExercise(programmingExercise);
         var path = ROOT + PROGRAMMING_EXERCISE_WITH_TEMPLATE_AND_SOLUTION_PARTICIPATION.replace("{exerciseId}", String.valueOf(programmingExercise.getId()))
                 + "?withSubmissionResults=" + withSubmissionResults;
-=======
-    void testGetProgrammingExerciseWithJustTemplateAndSolutionParticipation() throws Exception {
-        database.addStudentParticipationForProgrammingExercise(programmingExercise, userPrefix + "tutor1");
-        final var path = ROOT + PROGRAMMING_EXERCISE_WITH_TEMPLATE_AND_SOLUTION_PARTICIPATION.replace("{exerciseId}", String.valueOf(programmingExercise.getId()));
->>>>>>> 71fd812b
         var programmingExerciseServer = request.get(path, HttpStatus.OK, ProgrammingExercise.class);
         checkTemplateAndSolutionParticipationsFromServer(programmingExerciseServer);
         assertThat(programmingExerciseServer.getAuxiliaryRepositories()).hasSize(1).containsExactly(auxiliaryRepository);
