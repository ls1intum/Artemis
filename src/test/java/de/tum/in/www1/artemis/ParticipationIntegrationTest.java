package de.tum.in.www1.artemis;

import static org.assertj.core.api.Assertions.assertThat;
import static org.mockito.Mockito.*;

import java.net.URI;
import java.time.ZonedDateTime;
import java.util.*;

import org.junit.jupiter.api.AfterEach;
import org.junit.jupiter.api.BeforeEach;
import org.junit.jupiter.api.Test;
import org.junit.jupiter.params.ParameterizedTest;
import org.junit.jupiter.params.provider.EnumSource;
import org.springframework.beans.factory.annotation.Autowired;
import org.springframework.beans.factory.annotation.Value;
import org.springframework.http.HttpStatus;
import org.springframework.http.ResponseEntity;
import org.springframework.security.core.context.SecurityContextHolder;
import org.springframework.security.test.context.support.WithMockUser;
import org.springframework.util.LinkedMultiValueMap;

import de.tum.in.www1.artemis.domain.*;
import de.tum.in.www1.artemis.domain.enumeration.*;
import de.tum.in.www1.artemis.domain.modeling.ModelingExercise;
import de.tum.in.www1.artemis.domain.modeling.ModelingSubmission;
import de.tum.in.www1.artemis.domain.participation.Participation;
import de.tum.in.www1.artemis.domain.participation.ProgrammingExerciseStudentParticipation;
import de.tum.in.www1.artemis.domain.participation.StudentParticipation;
import de.tum.in.www1.artemis.domain.quiz.QuizExercise;
import de.tum.in.www1.artemis.domain.quiz.QuizSubmission;
import de.tum.in.www1.artemis.repository.*;
import de.tum.in.www1.artemis.security.SecurityUtils;
import de.tum.in.www1.artemis.service.ParticipationService;
import de.tum.in.www1.artemis.service.feature.Feature;
import de.tum.in.www1.artemis.service.feature.FeatureToggleService;
import de.tum.in.www1.artemis.util.LocalRepository;
import de.tum.in.www1.artemis.util.ModelFactory;
import de.tum.in.www1.artemis.util.QuizUtilService;

class ParticipationIntegrationTest extends AbstractSpringIntegrationBambooBitbucketJiraTest {

    @Autowired
    private CourseRepository courseRepo;

    @Autowired
    private ExerciseRepository exerciseRepo;

    @Autowired
    private StudentParticipationRepository participationRepo;

    @Autowired
    private SubmissionRepository submissionRepository;

    @Autowired
    private ResultRepository resultRepository;

    @Autowired
    private UserRepository userRepo;

    @Autowired
    private FeatureToggleService featureToggleService;

    @Autowired
    private TeamRepository teamRepository;

    @Autowired
    private ParticipationService participationService;

    @Autowired
    private QuizUtilService quizUtilService;

    @Value("${artemis.version-control.default-branch:main}")
    private String defaultBranch;

    private Course course;

    private ModelingExercise modelingExercise;

    private TextExercise textExercise;

    private ProgrammingExercise programmingExercise;

    @BeforeEach
    void initTestCase() {
        database.addUsers(2, 2, 0, 2);

        // Add users that are not in the course/exercise
        userRepo.save(ModelFactory.generateActivatedUser("student3"));
        userRepo.save(ModelFactory.generateActivatedUser("tutor3"));
        userRepo.save(ModelFactory.generateActivatedUser("instructor3"));

        course = database.addCourseWithModelingAndTextExercise();
        for (Exercise exercise : course.getExercises()) {
            if (exercise instanceof ModelingExercise) {
                modelingExercise = (ModelingExercise) exercise;
            }
            if (exercise instanceof TextExercise) {
                textExercise = (TextExercise) exercise;
            }
        }
        modelingExercise.setTitle("UML Class Diagram");
        exerciseRepo.save(modelingExercise);

        programmingExercise = ModelFactory.generateProgrammingExercise(ZonedDateTime.now().minusDays(1), ZonedDateTime.now().plusDays(1), course);
        programmingExercise = exerciseRepo.save(programmingExercise);
        course.addExercises(programmingExercise);
        course = courseRepo.save(course);

        doReturn(defaultBranch).when(versionControlService).getDefaultBranchOfRepository(any());
        doReturn("Success").when(continuousIntegrationService).copyBuildPlan(any(), any(), any(), any(), any(), anyBoolean());
        doNothing().when(continuousIntegrationService).configureBuildPlan(any(), any());
        doNothing().when(continuousIntegrationService).performEmptySetupCommit(any());
    }

    @AfterEach
    void tearDown() {
        database.resetDatabase();
        featureToggleService.enableFeature(Feature.ProgrammingExercises);
    }

    @Test
    @WithMockUser(username = "student1")
    void participateInModelingExercise() throws Exception {
        URI location = request.post("/api/exercises/" + modelingExercise.getId() + "/participations", null, HttpStatus.CREATED);

        StudentParticipation participation = request.get(location.getPath(), HttpStatus.OK, StudentParticipation.class);
        assertThat(participation.getExercise()).as("participated in correct exercise").isEqualTo(modelingExercise);
        assertThat(participation.getStudent()).as("Student got set").isNotNull();
        assertThat(participation.getParticipantIdentifier()).as("Correct student got set").isEqualTo("student1");
        Participation storedParticipation = participationRepo.findWithEagerLegalSubmissionsByExerciseIdAndStudentLoginAndTestRun(modelingExercise.getId(), "student1", false).get();
        assertThat(storedParticipation.getSubmissions()).as("submission was initialized").hasSize(1);
        assertThat(storedParticipation.getSubmissions().iterator().next().getClass()).as("submission is of type modeling submission").isEqualTo(ModelingSubmission.class);
    }

    @Test
    @WithMockUser(username = "student2")
    void participateInTextExercise() throws Exception {
        URI location = request.post("/api/exercises/" + textExercise.getId() + "/participations", null, HttpStatus.CREATED);

        StudentParticipation participation = request.get(location.getPath(), HttpStatus.OK, StudentParticipation.class);
        assertThat(participation.getExercise()).as("participated in correct exercise").isEqualTo(textExercise);
        assertThat(participation.getStudent()).as("Student got set").isNotNull();
        assertThat(participation.getParticipantIdentifier()).as("Correct student got set").isEqualTo("student2");
        Participation storedParticipation = participationRepo.findWithEagerLegalSubmissionsByExerciseIdAndStudentLoginAndTestRun(textExercise.getId(), "student2", false).get();
        assertThat(storedParticipation.getSubmissions()).as("submission was initialized").hasSize(1);
        assertThat(storedParticipation.getSubmissions().iterator().next().getClass()).as("submission is of type text submission").isEqualTo(TextSubmission.class);
    }

    @Test
    @WithMockUser(username = "student1")
    void participateTwiceInModelingExercise_sameParticipation() throws Exception {
        var participation1 = request.post("/api/exercises/" + modelingExercise.getId() + "/participations", null, HttpStatus.CREATED);
        var participation2 = request.post("/api/exercises/" + modelingExercise.getId() + "/participations", null, HttpStatus.CREATED);
        assertThat(participation1).isEqualTo(participation2);
    }

    @Test
    @WithMockUser(username = "student1")
    void participateTwiceInTextExercise_sameParticipation() throws Exception {
        var participation1 = request.post("/api/exercises/" + textExercise.getId() + "/participations", null, HttpStatus.CREATED);
        var participation2 = request.post("/api/exercises/" + textExercise.getId() + "/participations", null, HttpStatus.CREATED);
        assertThat(participation1).isEqualTo(participation2);
    }

    @Test
    @WithMockUser(username = "student2")
    void participateInTextExercise_releaseDateNotReached() throws Exception {
        textExercise.setReleaseDate(ZonedDateTime.now().plusHours(2));
        exerciseRepo.save(textExercise);
        request.post("/api/exercises/" + textExercise.getId() + "/participations", null, HttpStatus.FORBIDDEN);
    }

    @Test
    @WithMockUser(username = "student3")
    void participateInTextExercise_notStudentInCourse() throws Exception {
        request.post("/api/exercises/" + textExercise.getId() + "/participations", null, HttpStatus.FORBIDDEN);
    }

    @Test
    @WithMockUser(username = "student1")
    void participateInProgrammingExercise_featureDisabled() throws Exception {
        featureToggleService.disableFeature(Feature.ProgrammingExercises);
        request.post("/api/exercises/" + programmingExercise.getId() + "/participations", null, HttpStatus.FORBIDDEN);

        // Reset
        featureToggleService.enableFeature(Feature.ProgrammingExercises);
    }

    @Test
    @WithMockUser(username = "student1")
    void practiceProgrammingExercise_featureDisabled() throws Exception {
        featureToggleService.disableFeature(Feature.ProgrammingExercises);
        request.post("/api/exercises/" + programmingExercise.getId() + "/participations/practice", null, HttpStatus.FORBIDDEN);

        // Reset
        featureToggleService.enableFeature(Feature.ProgrammingExercises);
    }

    @Test
    @WithMockUser(username = "student1")
    void participateInProgrammingExercise_dueDatePassed() throws Exception {
        programmingExercise.setDueDate(ZonedDateTime.now().minusHours(2));
        exerciseRepo.save(programmingExercise);
        request.post("/api/exercises/" + programmingExercise.getId() + "/participations", null, HttpStatus.FORBIDDEN);
    }

    @Test
    @WithMockUser(username = "student1")
    void practiceProgrammingExercise_beforeDatePassed() throws Exception {
        programmingExercise.setDueDate(ZonedDateTime.now().plusHours(2));
        exerciseRepo.save(programmingExercise);
        request.post("/api/exercises/" + programmingExercise.getId() + "/participations/practice", null, HttpStatus.FORBIDDEN);
    }

    @Test
    @WithMockUser(username = "student1")
    void participateInProgrammingTeamExercise_withoutAssignedTeam() throws Exception {
        programmingExercise.setMode(ExerciseMode.TEAM);
        exerciseRepo.save(programmingExercise);
        request.post("/api/exercises/" + programmingExercise.getId() + "/participations", null, HttpStatus.BAD_REQUEST);
    }

    @Test
    @WithMockUser(username = "student1")
    void practiceProgrammingTeamExercise_Forbidden() throws Exception {
        programmingExercise.setMode(ExerciseMode.TEAM);
        exerciseRepo.save(programmingExercise);
        request.post("/api/exercises/" + programmingExercise.getId() + "/participations/practice", null, HttpStatus.BAD_REQUEST);
    }

    @Test
    @WithMockUser(username = "instructor1", roles = "INSTRUCTOR")
    void deleteParticipation() throws Exception {
        Submission submissionWithResult = database.addSubmission(modelingExercise, new ModelingSubmission(), "student1");
        database.addSubmission((StudentParticipation) submissionWithResult.getParticipation(), new ModelingSubmission());
        Long participationId = submissionWithResult.getParticipation().getId();
        database.addResultToSubmission(submissionWithResult, null);

        // Participation should now exist.
        assertThat(participationRepo.existsById(participationId)).isTrue();
        // There should be a submission and result assigned to the participation.
        assertThat(submissionRepository.findAllByParticipationId(participationId)).hasSize(2);
        assertThat(resultRepository.findByParticipationIdOrderByCompletionDateDesc(participationId)).hasSize(1);

        request.delete("/api/participations/" + participationId, HttpStatus.OK);
        Optional<StudentParticipation> participation = participationRepo.findById(participationId);
        // Participation should now be gone.
        assertThat(participation).isEmpty();
        // Make sure that also the submission and result were deleted.
        assertThat(submissionRepository.findAllByParticipationId(participationId)).isEmpty();
        assertThat(resultRepository.findByParticipationIdOrderByCompletionDateDesc(participationId)).isEmpty();
    }

    @Test
    @WithMockUser(username = "instructor1", roles = "INSTRUCTOR")
    void deleteSubmissionWithoutResult() throws Exception {
        Submission submissionWithoutResult = database.addSubmission(modelingExercise, new ModelingSubmission(), "student1");
        database.addSubmission((StudentParticipation) submissionWithoutResult.getParticipation(), submissionWithoutResult);
        Long participationId = submissionWithoutResult.getParticipation().getId();

        // Participation should now exist.
        assertThat(participationRepo.existsById(participationId)).isTrue();

        // There should be a submission and no result assigned to the participation.
        assertThat(submissionRepository.findAllByParticipationId(participationId)).hasSize(1);
        assertThat(resultRepository.findByParticipationIdOrderByCompletionDateDesc(participationId)).isEmpty();

        request.delete("/api/participations/" + participationId, HttpStatus.OK);
        Optional<StudentParticipation> participation = participationRepo.findById(participationId);
        // Participation should now be gone.
        assertThat(participation).isEmpty();
        // Make sure that the submission is deleted.
        assertThat(submissionRepository.findAllByParticipationId(participationId)).isEmpty();
    }

    @Test
    @WithMockUser(username = "instructor1", roles = "INSTRUCTOR")
    void deleteResultWithoutSubmission() throws Exception {
        StudentParticipation studentParticipation = database.createAndSaveParticipationForExercise(modelingExercise, "student1");
        database.addResultToParticipation(null, null, studentParticipation);
        Long participationId = studentParticipation.getId();

        // Participation should now exist.
        assertThat(participationRepo.existsById(participationId)).isTrue();

        // There should be a submission and no result assigned to the participation.
        assertThat(submissionRepository.findAllByParticipationId(participationId)).isEmpty();
        assertThat(resultRepository.findByParticipationIdOrderByCompletionDateDesc(participationId)).hasSize(1);

        request.delete("/api/participations/" + participationId, HttpStatus.OK);
        Optional<StudentParticipation> participation = participationRepo.findById(participationId);
        // Participation should now be gone.
        assertThat(participation).isEmpty();
        // Make sure that the result is deleted.
        assertThat(resultRepository.findByParticipationIdOrderByCompletionDateDesc(participationId)).isEmpty();
    }

    @Test
    @WithMockUser(username = "student1", roles = "USER")
    void deleteParticipation_student() throws Exception {
        // Allow students to delete their own participation if it belongs to a guided tour
        StudentParticipation studentParticipation = database.createAndSaveParticipationForExercise(modelingExercise, "student1");
        request.delete("/api/guided-tour/participations/" + studentParticipation.getId(), HttpStatus.OK);

        // Returns forbidden if users do not delete their own participation
        StudentParticipation studentParticipation2 = database.createAndSaveParticipationForExercise(modelingExercise, "student2");
        request.delete("/api/guided-tour/participations/" + studentParticipation2.getId(), HttpStatus.FORBIDDEN);
    }

    @Test
    @WithMockUser(username = "tutor1", roles = "TA")
    void deleteParticipation_tutor() throws Exception {
        // Allow tutors to delete their own participation if it belongs to a guided tour
        StudentParticipation studentParticipation = database.createAndSaveParticipationForExercise(modelingExercise, "tutor1");
        request.delete("/api/guided-tour/participations/" + studentParticipation.getId(), HttpStatus.OK);

        // Returns forbidden if tutors do not delete their own participation
        StudentParticipation studentParticipation2 = database.createAndSaveParticipationForExercise(modelingExercise, "student1");
        request.delete("/api/guided-tour/participations/" + studentParticipation2.getId(), HttpStatus.FORBIDDEN);
    }

    @Test
    @WithMockUser(username = "instructor1", roles = "INSTRUCTOR")
    void deleteParticipation_notFound() throws Exception {
        request.delete("/api/participations/" + 100, HttpStatus.NOT_FOUND);
    }

    @Test
    @WithMockUser(username = "student1", roles = "USER")
    void requestFeedbackScoreNotFull() throws Exception {
        var participation = ModelFactory.generateProgrammingExerciseStudentParticipation(InitializationState.INACTIVE, programmingExercise, database.getUserByLogin("student1"));

        var localRepo = new LocalRepository(defaultBranch);
        localRepo.configureRepos("testLocalRepo", "testOriginRepo");

        participation.setRepositoryUrl(ModelFactory.getMockFileRepositoryUrl(localRepo).getURI().toString());
        participationRepo.save(participation);

        gitService.getDefaultLocalPathOfRepo(participation.getVcsRepositoryUrl());

        var result = ModelFactory.generateResult(true, 90).participation(participation);
        result.setCompletionDate(ZonedDateTime.now());
        resultRepository.save(result);

        request.putWithResponseBody("/api/exercises/" + programmingExercise.getId() + "/request-feedback", null, ProgrammingExerciseStudentParticipation.class,
                HttpStatus.BAD_REQUEST);
    }

    @Test
    @WithMockUser(username = "student1", roles = "USER")
    void requestFeedbackExerciseOptionsFail() throws Exception {
        programmingExercise.setAssessmentType(AssessmentType.AUTOMATIC);
        exerciseRepo.save(programmingExercise);

        var participation = ModelFactory.generateProgrammingExerciseStudentParticipation(InitializationState.INITIALIZED, programmingExercise, database.getUserByLogin("student1"));
        participationRepo.save(participation);

        request.putWithResponseBody("/api/exercises/" + programmingExercise.getId() + "/request-feedback", null, ProgrammingExerciseStudentParticipation.class,
                HttpStatus.BAD_REQUEST);
    }

    @Test
    @WithMockUser(username = "student1", roles = "USER")
    void requestFeedbackAlreadySent() throws Exception {
        var participation = ModelFactory.generateProgrammingExerciseStudentParticipation(InitializationState.INITIALIZED, programmingExercise, database.getUserByLogin("student1"));
        participation.setIndividualDueDate(ZonedDateTime.now().minusMinutes(20));
        participationRepo.save(participation);

        request.putWithResponseBody("/api/exercises/" + programmingExercise.getId() + "/request-feedback", null, ProgrammingExerciseStudentParticipation.class,
                HttpStatus.BAD_REQUEST);
    }

    @Test
    @WithMockUser(username = "student1", roles = "USER")
    void requestFeedbackSuccess() throws Exception {
        var participation = ModelFactory.generateProgrammingExerciseStudentParticipation(InitializationState.INACTIVE, programmingExercise, database.getUserByLogin("student1"));

        var localRepo = new LocalRepository(defaultBranch);
        localRepo.configureRepos("testLocalRepo", "testOriginRepo");

        participation.setRepositoryUrl(ModelFactory.getMockFileRepositoryUrl(localRepo).getURI().toString());
        participationRepo.save(participation);

        gitService.getDefaultLocalPathOfRepo(participation.getVcsRepositoryUrl());

        var result = ModelFactory.generateResult(true, 100).participation(participation);
        result.setCompletionDate(ZonedDateTime.now());
        resultRepository.save(result);

        doNothing().when(programmingExerciseParticipationService).lockStudentRepository(programmingExercise, participation);

        var response = request.putWithResponseBody("/api/exercises/" + programmingExercise.getId() + "/request-feedback", null, ProgrammingExerciseStudentParticipation.class,
                HttpStatus.OK);

        assertThat(response.getIndividualDueDate()).isNotNull();
        assertThat(response.getIndividualDueDate()).isBefore(ZonedDateTime.now());

        verify(programmingExerciseParticipationService, times(1)).lockStudentRepository(programmingExercise, participation);
    }

    @Test
    @WithMockUser(username = "student1", roles = "USER")
    void resumeProgrammingExerciseParticipation() throws Exception {
        var participation = ModelFactory.generateProgrammingExerciseStudentParticipation(InitializationState.INACTIVE, programmingExercise, database.getUserByLogin("student1"));

        var localRepo = new LocalRepository(defaultBranch);
        localRepo.configureRepos("testLocalRepo", "testOriginRepo");

        participation.setRepositoryUrl(ModelFactory.getMockFileRepositoryUrl(localRepo).getURI().toString());
        participationRepo.save(participation);

        gitService.getDefaultLocalPathOfRepo(participation.getVcsRepositoryUrl());
<<<<<<< HEAD

        var updatedParticipation = request.putWithResponseBody("/api/exercises/" + programmingExercise.getId() + "/resume-programming-participation", null,
=======
        var updatedParticipation = request.putWithResponseBody("/api/exercises/" + programmingExercise.getId() + "/resume-programming-participation/" + participation.getId(), null,
>>>>>>> e4c89864
                ProgrammingExerciseStudentParticipation.class, HttpStatus.OK);

        assertThat(updatedParticipation.getInitializationState()).isEqualTo(InitializationState.INITIALIZED);
    }

    @Test
    @WithMockUser(username = "student1", roles = "USER")
    void resumeProgrammingExerciseParticipation_wrongExerciseId() throws Exception {
        var participation = ModelFactory.generateProgrammingExerciseStudentParticipation(InitializationState.INITIALIZED, programmingExercise, database.getUserByLogin("student1"));
        participationRepo.save(participation);
        request.putWithResponseBody("/api/exercises/10000/resume-programming-participation/" + participation.getId(), null, ProgrammingExerciseStudentParticipation.class,
                HttpStatus.NOT_FOUND);
    }

    @Test
    @WithMockUser(username = "student1", roles = "USER")
    void resumeProgrammingExerciseParticipation_forbidden() throws Exception {
        var exercise = ModelFactory.generateProgrammingExercise(ZonedDateTime.now().minusDays(2), ZonedDateTime.now().minusDays(1), course);
        exercise = exerciseRepo.save(exercise);
        var participation = ModelFactory.generateProgrammingExerciseStudentParticipation(InitializationState.INACTIVE, exercise, database.getUserByLogin("student1"));
        participationRepo.save(participation);
        request.putWithResponseBody("/api/exercises/" + exercise.getId() + "/resume-programming-participation/" + participation.getId(), null,
                ProgrammingExerciseStudentParticipation.class, HttpStatus.FORBIDDEN);
    }

    @Test
    @WithMockUser(username = "tutor1", roles = "TA")
    void getAllParticipationsForExercise() throws Exception {
        database.createAndSaveParticipationForExercise(textExercise, "student1");
        database.createAndSaveParticipationForExercise(textExercise, "student2");

        var participations = request.getList("/api/exercises/" + textExercise.getId() + "/participations", HttpStatus.OK, StudentParticipation.class);

        assertThat(participations).as("Exactly 2 participations are returned").hasSize(2).as("Only participation that has student are returned")
                .allMatch(participation -> participation.getStudent().isPresent()).as("No submissions should exist for participations")
                .allMatch(participation -> participation.getSubmissionCount() == 0);
    }

    @Test
    @WithMockUser(username = "tutor1", roles = "TA")
    void getAllParticipationsForExercise_withLatestResult() throws Exception {
        database.createAndSaveParticipationForExercise(textExercise, "student1");
        var participation = database.createAndSaveParticipationForExercise(textExercise, "student2");

        database.addResultToParticipation(null, null, participation);
        var result = ModelFactory.generateResult(true, 70D).participation(participation);
        resultRepository.save(result);

        final var params = new LinkedMultiValueMap<String, String>();
        params.add("withLatestResult", "true");

        var participations = request.getList("/api/exercises/" + textExercise.getId() + "/participations", HttpStatus.OK, StudentParticipation.class, params);

        assertThat(participations).as("Exactly 2 participations are returned").hasSize(2).as("Only participation that has student are returned")
                .allMatch(p -> p.getStudent().isPresent()).as("No submissions should exist for participations").allMatch(p -> p.getSubmissionCount() == 0);
        var participationWithResult = participations.stream().filter(p -> p.getParticipant().equals(database.getUserByLogin("student2"))).findFirst().get();
        assertThat(participationWithResult.getResults()).hasSize(1).contains(result);
    }

    @Test
    @WithMockUser(username = "tutor3", roles = "TA")
    void getAllParticipationsForExercise_NotTutorInCourse() throws Exception {
        request.getList("/api/exercises/" + textExercise.getId() + "/participations", HttpStatus.FORBIDDEN, StudentParticipation.class);
    }

    @Test
    @WithMockUser(username = "instructor1", roles = "INSTRUCTOR")
    void getAllParticipationsForCourse() throws Exception {
        database.createAndSaveParticipationForExercise(programmingExercise, "student1");
        database.createAndSaveParticipationForExercise(textExercise, "student2");
        database.createAndSaveParticipationForExercise(modelingExercise, "student1");
        var quizEx = ModelFactory.generateQuizExercise(ZonedDateTime.now().minusDays(1), ZonedDateTime.now().plusDays(1), QuizMode.SYNCHRONIZED, course);
        exerciseRepo.save(quizEx);
        database.createAndSaveParticipationForExercise(quizEx, "student2");

        var participations = request.getList("/api/courses/" + course.getId() + "/participations", HttpStatus.OK, StudentParticipation.class);
        assertThat(participations).hasSize(4);
        participations.forEach(participation -> {
            var exercise = participation.getExercise();
            assertThat(exercise.getCourseViaExerciseGroupOrCourseMember()).isNull();
            assertThat(exercise.getStudentParticipations()).isEmpty();
            assertThat(exercise.getTutorParticipations()).isEmpty();
            assertThat(exercise.getExampleSubmissions()).isEmpty();
            assertThat(exercise.getAttachments()).isEmpty();
            assertThat(exercise.getCategories()).isEmpty();
            assertThat(exercise.getProblemStatement()).isNull();
            assertThat(exercise.getPosts()).isEmpty();
            assertThat(exercise.getGradingInstructions()).isNull();
            assertThat(exercise.getDifficulty()).isNull();
            assertThat(exercise.getMode()).isNull();
            if (exercise instanceof ProgrammingExercise programmingExercise) {
                assertThat(programmingExercise.getSolutionParticipation()).isNull();
                assertThat(programmingExercise.getTemplateParticipation()).isNull();
                assertThat(programmingExercise.getTestRepositoryUrl()).isNull();
                assertThat(programmingExercise.getShortName()).isNull();
                assertThat(programmingExercise.isPublishBuildPlanUrl()).isNull();
                assertThat(programmingExercise.getProgrammingLanguage()).isNull();
                assertThat(programmingExercise.getPackageName()).isNull();
                assertThat(programmingExercise.isAllowOnlineEditor()).isNull();
            }
            else if (exercise instanceof QuizExercise quizExercise) {
                assertThat(quizExercise.getQuizQuestions()).isEmpty();
            }
            else if (exercise instanceof TextExercise textExercise) {
                assertThat(textExercise.getExampleSolution()).isNull();
            }
            else if (exercise instanceof ModelingExercise modelingExercise) {
                assertThat(modelingExercise.getExampleSolutionModel()).isNull();
                assertThat(modelingExercise.getExampleSolutionExplanation()).isNull();
            }
        });
    }

    @Test
    @WithMockUser(username = "instructor3", roles = "INSTRUCTOR")
    void getAllParticipationsForCourse_noInstructorInCourse() throws Exception {
        request.getList("/api/courses/" + course.getId() + "/participations", HttpStatus.FORBIDDEN, StudentParticipation.class);
    }

    @Test
    @WithMockUser(username = "tutor1", roles = "TA")
    void updateParticipation() throws Exception {
        var participation = ModelFactory.generateStudentParticipation(InitializationState.INITIALIZED, textExercise, database.getUserByLogin("student1"));
        participation.setPresentationScore(1);
        participation = participationRepo.save(participation);
        participation.setPresentationScore(null);
        var actualParticipation = request.putWithResponseBody("/api/exercises/" + textExercise.getId() + "/participations", participation, StudentParticipation.class,
                HttpStatus.OK);
        assertThat(actualParticipation).as("The participation was updated").isNotNull();
        assertThat(actualParticipation.getPresentationScore()).as("Presentation score was set to 0").isZero();
    }

    @Test
    @WithMockUser(username = "tutor1", roles = "TA")
    void updateParticipation_notStored() throws Exception {
        var participation = ModelFactory.generateStudentParticipation(InitializationState.INITIALIZED, textExercise, database.getUserByLogin("student1"));
        request.putWithResponseBody("/api/exercises/" + textExercise.getId() + "/participations", participation, StudentParticipation.class, HttpStatus.BAD_REQUEST);
    }

    @Test
    @WithMockUser(username = "tutor1", roles = "TA")
    void updateParticipation_presentationScoreMoreThan0() throws Exception {
        var participation = ModelFactory.generateStudentParticipation(InitializationState.INITIALIZED, textExercise, database.getUserByLogin("student1"));
        participation = participationRepo.save(participation);
        participation.setPresentationScore(2);
        var actualParticipation = request.putWithResponseBody("/api/exercises/" + textExercise.getId() + "/participations", participation, StudentParticipation.class,
                HttpStatus.OK);
        assertThat(actualParticipation).as("The participation was updated").isNotNull();
        assertThat(actualParticipation.getPresentationScore()).as("Presentation score was set to 1").isEqualTo(1);
    }

    @Test
    @WithMockUser(username = "tutor3", roles = "TA")
    void updateParticipation_notTutorInCourse() throws Exception {
        var participation = ModelFactory.generateStudentParticipation(InitializationState.INITIALIZED, textExercise, database.getUserByLogin("student1"));
        participation = participationRepo.save(participation);
        request.putWithResponseBody("/api/exercises/" + textExercise.getId() + "/participations", participation, StudentParticipation.class, HttpStatus.FORBIDDEN);
    }

    @Test
    @WithMockUser(username = "instructor1", roles = "INSTRUCTOR")
    void updateIndividualDueDateExamExercise() throws Exception {
        final FileUploadExercise exercise = database.addCourseExamExerciseGroupWithOneFileUploadExercise();
        StudentParticipation participation = ModelFactory.generateStudentParticipation(InitializationState.INITIALIZED, exercise, database.getUserByLogin("student1"));
        participation = participationRepo.save(participation);
        participation.setIndividualDueDate(ZonedDateTime.now().plusDays(3));

        final var participationsToUpdate = new StudentParticipationList(participation);
        request.putAndExpectError(String.format("/api/exercises/%d/participations/update-individual-due-date", exercise.getId()), participationsToUpdate, HttpStatus.BAD_REQUEST,
                "examexercise");
    }

    @Test
    @WithMockUser(username = "instructor1", roles = "INSTRUCTOR")
    void updateIndividualDueDateQuizExercise() throws Exception {
        final Course course = database.addCourseWithOneQuizExercise();
        final QuizExercise exercise = (QuizExercise) course.getExercises().stream().findFirst().get();
        StudentParticipation participation = ModelFactory.generateStudentParticipation(InitializationState.INITIALIZED, exercise, database.getUserByLogin("student1"));
        participation = participationRepo.save(participation);
        participation.setIndividualDueDate(ZonedDateTime.now().plusDays(3));

        final var participationsToUpdate = new StudentParticipationList(participation);
        request.putAndExpectError(String.format("/api/exercises/%d/participations/update-individual-due-date", exercise.getId()), participationsToUpdate, HttpStatus.BAD_REQUEST,
                "quizexercise");
    }

    @Test
    @WithMockUser(username = "instructor1", roles = "INSTRUCTOR")
    void updateIndividualDueDateOk() throws Exception {
        final var course = database.addCourseWithFileUploadExercise();
        var exercise = (FileUploadExercise) course.getExercises().stream().findAny().get();
        exercise.setDueDate(ZonedDateTime.now().plusHours(2));
        exercise = exerciseRepo.save(exercise);

        var submission = database.addFileUploadSubmission(exercise, ModelFactory.generateFileUploadSubmission(true), "student1");
        submission.getParticipation().setIndividualDueDate(ZonedDateTime.now().plusDays(1));

        final var participationsToUpdate = new StudentParticipationList((StudentParticipation) submission.getParticipation());
        final var response = request.putWithResponseBodyList(String.format("/api/exercises/%d/participations/update-individual-due-date", exercise.getId()), participationsToUpdate,
                StudentParticipation.class, HttpStatus.OK);
        exercise = (FileUploadExercise) exerciseRepo.findByIdElseThrow(exercise.getId());

        assertThat(response).hasSize(1);
        assertThat(response.get(0).getIndividualDueDate()).isEqualToIgnoringNanos(submission.getParticipation().getIndividualDueDate());

        verify(programmingExerciseScheduleService, never()).updateScheduling(any());
    }

    @Test
    @WithMockUser(username = "instructor1", roles = "INSTRUCTOR")
    void updateIndividualDueDateProgrammingExercise() throws Exception {
        final var course = database.addCourseWithOneProgrammingExercise();
        var exercise = (ProgrammingExercise) course.getExercises().stream().findAny().get();
        exercise.setDueDate(ZonedDateTime.now().plusHours(2));
        exercise = exerciseRepo.save(exercise);

        final var participation = database.addStudentParticipationForProgrammingExercise(exercise, "student1");
        participation.setIndividualDueDate(ZonedDateTime.now().plusHours(20));

        // due date before exercise due date ⇒ should be ignored
        final var participation2 = database.addStudentParticipationForProgrammingExercise(exercise, "student2");
        participation2.setIndividualDueDate(ZonedDateTime.now().plusHours(1));

        doNothing().when(programmingExerciseParticipationService).unlockStudentRepository(exercise, participation);

        final var participationsToUpdate = new StudentParticipationList(participation, participation2);
        final var response = request.putWithResponseBodyList(String.format("/api/exercises/%d/participations/update-individual-due-date", exercise.getId()), participationsToUpdate,
                StudentParticipation.class, HttpStatus.OK);

        assertThat(response).hasSize(1);
        assertThat(response.get(0).getIndividualDueDate()).isEqualToIgnoringNanos(participation.getIndividualDueDate());

        verify(programmingExerciseScheduleService, times(1)).updateScheduling(exercise);
        verify(programmingExerciseParticipationService, times(1)).unlockStudentRepository(exercise, participation);
        verify(programmingExerciseParticipationService, never()).unlockStudentRepository(exercise, participation2);
    }

    @Test
    @WithMockUser(username = "instructor1", roles = "INSTRUCTOR")
    void updateIndividualDueDateUnchanged() throws Exception {
        final var course = database.addCourseWithOneProgrammingExercise();
        var exercise = (ProgrammingExercise) course.getExercises().stream().findAny().get();
        exercise.setDueDate(ZonedDateTime.now().plusHours(2));
        exercise = exerciseRepo.save(exercise);

        final var participation = database.addStudentParticipationForProgrammingExercise(exercise, "student1");
        final var participationsToUpdate = new StudentParticipationList(participation);
        final var response = request.putWithResponseBodyList(String.format("/api/exercises/%d/participations/update-individual-due-date", exercise.getId()), participationsToUpdate,
                StudentParticipation.class, HttpStatus.OK);

        assertThat(response).isEmpty();
        verify(programmingExerciseScheduleService, never()).updateScheduling(exercise);
        verify(programmingExerciseParticipationService, never()).unlockStudentRepository(exercise, participation);
    }

    @Test
    @WithMockUser(username = "instructor1", roles = "INSTRUCTOR")
    void updateIndividualDueDateNoExerciseDueDate() throws Exception {
        final var course = database.addCourseWithOneProgrammingExercise();
        var exercise = (ProgrammingExercise) course.getExercises().stream().findAny().get();
        exercise.setDueDate(null);
        exercise = exerciseRepo.save(exercise);

        var participation = database.addStudentParticipationForProgrammingExercise(exercise, "student1");
        participation.setIndividualDueDate(ZonedDateTime.now().plusHours(4));

        final var participationsToUpdate = new StudentParticipationList(participation);
        final var response = request.putWithResponseBodyList(String.format("/api/exercises/%d/participations/update-individual-due-date", exercise.getId()), participationsToUpdate,
                StudentParticipation.class, HttpStatus.OK);

        assertThat(response).isEmpty(); // individual due date should remain null
        verify(programmingExerciseScheduleService, never()).updateScheduling(exercise);
        verify(programmingExerciseParticipationService, never()).unlockStudentRepository(exercise, participation);
    }

    @Test
    @WithMockUser(username = "instructor1", roles = "INSTRUCTOR")
    void updateProgrammingExerciseIndividualDueDateInFuture() throws Exception {
        final var course = database.addCourseWithOneProgrammingExercise();
        var exercise = (ProgrammingExercise) course.getExercises().stream().findAny().get();
        exercise.setDueDate(ZonedDateTime.now().minusHours(4));
        exercise = exerciseRepo.save(exercise);

        var participation = database.addStudentParticipationForProgrammingExercise(exercise, "student1");
        participation.setIndividualDueDate(ZonedDateTime.now().plusHours(6));
        participation = participationRepo.save(participation);

        participation.setIndividualDueDate(ZonedDateTime.now().plusHours(2));

        doNothing().when(programmingExerciseParticipationService).unlockStudentRepository(exercise, participation);

        final var participationsToUpdate = new StudentParticipationList(participation);
        final var response = request.putWithResponseBodyList(String.format("/api/exercises/%d/participations/update-individual-due-date", exercise.getId()), participationsToUpdate,
                StudentParticipation.class, HttpStatus.OK);

        assertThat(response).hasSize(1);
        verify(programmingExerciseScheduleService, times(1)).updateScheduling(exercise);
        // make sure the student repo is unlocked as the due date is in the future
        verify(programmingExerciseParticipationService, times(1)).unlockStudentRepository(exercise, participation);
    }

    @Test
    @WithMockUser(username = "instructor1", roles = "INSTRUCTOR")
    void updateProgrammingExerciseIndividualDueDateInPast() throws Exception {
        final var course = database.addCourseWithOneProgrammingExercise();
        var exercise = (ProgrammingExercise) course.getExercises().stream().findAny().get();
        exercise.setDueDate(ZonedDateTime.now().minusHours(4));
        exercise = exerciseRepo.save(exercise);

        var participation = database.addStudentParticipationForProgrammingExercise(exercise, "student1");
        participation.setIndividualDueDate(ZonedDateTime.now().plusHours(4));
        participation = participationRepo.save(participation);

        participation.setIndividualDueDate(ZonedDateTime.now().minusHours(2));

        doNothing().when(programmingExerciseParticipationService).lockStudentRepository(exercise, participation);

        final var participationsToUpdate = new StudentParticipationList(participation);
        final var response = request.putWithResponseBodyList(String.format("/api/exercises/%d/participations/update-individual-due-date", exercise.getId()), participationsToUpdate,
                StudentParticipation.class, HttpStatus.OK);

        assertThat(response).hasSize(1);
        verify(programmingExerciseScheduleService, times(1)).updateScheduling(exercise);
        // student repo should be locked as due date is in the past
        verify(programmingExerciseParticipationService, times(1)).lockStudentRepository(exercise, participation);
    }

    /**
     * When using {@code List<StudentParticipation>} directly as body in the unit tests, the deserialization fails as
     * there no longer is a {@code type} attribute due to type erasure. Therefore, Jackson does not know which subtype
     * of {@link Participation} is stored in the list.
     *
     * Using this wrapper-class avoids this issue.
     */
    private static class StudentParticipationList extends ArrayList<StudentParticipation> {

        public StudentParticipationList(StudentParticipation... participations) {
            super();
            this.addAll(Arrays.asList(participations));
        }
    }

    @Test
    @WithMockUser(username = "student1", roles = "USER")
    void getParticipationWithLatestResult() throws Exception {
        var participation = database.createAndSaveParticipationForExercise(textExercise, "student1");
        database.addResultToParticipation(null, null, participation);

        var result = ModelFactory.generateResult(true, 70D);
        result.participation(participation).setCompletionDate(ZonedDateTime.now().minusHours(2));
        resultRepository.save(result);

        var actualParticipation = request.get("/api/participations/" + participation.getId() + "/withLatestResult", HttpStatus.OK, StudentParticipation.class);

        assertThat(actualParticipation).isNotNull();
        assertThat(actualParticipation.getResults()).hasSize(1);
        assertThat(actualParticipation.getResults().iterator().next()).as("Only latest result is returned").isEqualTo(result);
    }

    @Test
    @WithMockUser(username = "student1", roles = "USER")
    void getParticipationBuildArtifact() throws Exception {
        var participation = database.addStudentParticipationForProgrammingExercise(programmingExercise, "student1");
        doReturn(new ResponseEntity<>(null, HttpStatus.OK)).when(continuousIntegrationService).retrieveLatestArtifact(participation);
        request.getNullable("/api/participations/" + participation.getId() + "/buildArtifact", HttpStatus.OK, Object.class);
        verify(continuousIntegrationService).retrieveLatestArtifact(participation);
    }

    @Test
    @WithMockUser(username = "instructor1", roles = "INSTRUCTOR")
    void getSubmissionOfParticipation() throws Exception {
        var participation = database.createAndSaveParticipationForExercise(textExercise, "student1");
        var submission1 = database.addSubmission(participation, ModelFactory.generateTextSubmission("text", Language.ENGLISH, true));
        var submission2 = database.addSubmission(participation, ModelFactory.generateTextSubmission("text2", Language.ENGLISH, true));
        var submissions = request.getList("/api/participations/" + participation.getId() + "/submissions", HttpStatus.OK, Submission.class);
        assertThat(submissions).contains(submission1, submission2);
    }

    @Test
    @WithMockUser(username = "instructor1", roles = "INSTRUCTOR")
    void cleanupBuildPlan() throws Exception {
        var participation = database.addStudentParticipationForProgrammingExercise(programmingExercise, "student1");
        bambooRequestMockProvider.enableMockingOfRequests();
        bambooRequestMockProvider.mockDeleteBambooBuildPlan(participation.getBuildPlanId(), false);
        var actualParticipation = request.putWithResponseBody("/api/participations/" + participation.getId() + "/cleanupBuildPlan", null, Participation.class, HttpStatus.OK);
        assertThat(actualParticipation).isEqualTo(participation);
    }

    @Test
    @WithMockUser(username = "student1", roles = "USER")
    void getParticipation() throws Exception {
        var participation = database.createAndSaveParticipationForExercise(textExercise, "student1");
        var actualParticipation = request.get("/api/exercises/" + textExercise.getId() + "/participation", HttpStatus.OK, StudentParticipation.class);
        assertThat(actualParticipation).isEqualTo(participation);
    }

    @Test
    @WithMockUser(username = "student1", roles = "USER")
    void getParticipationForTeamExercise() throws Exception {
        var now = ZonedDateTime.now();
        var exercise = ModelFactory.generateTextExercise(now.minusDays(2), now.plusDays(2), now.plusDays(4), course);
        exercise.setMode(ExerciseMode.TEAM);
        exercise = exerciseRepo.save(exercise);

        var student = database.getUserByLogin("student1");

        var team = new Team();
        team.addStudents(student);
        team.setExercise(exercise);
        team = teamRepository.save(team);

        var teams = new HashSet<Team>();
        teams.add(team);
        exercise.setTeams(teams);
        exercise = exerciseRepo.save(exercise);

        var participation = database.addTeamParticipationForExercise(exercise, team.getId());
        var actualParticipation = request.get("/api/exercises/" + exercise.getId() + "/participation", HttpStatus.OK, StudentParticipation.class);
        assertThat(actualParticipation).isEqualTo(participation);
    }

    @Test
    @WithMockUser(username = "student1", roles = "USER")
    void getParticipationByExerciseAndStudentIdWithEagerSubmissionsForTeam() throws Exception {
        var exercise = createTextExerciseForTeam();
        var student = database.getUserByLogin("student1");
        var team = createTeamForExercise(student, exercise);
        exercise = addTeamToExercise(team, exercise);

        var participation = database.addTeamParticipationForExercise(exercise, team.getId());
        var actualParticipation = request.get("/api/exercises/" + exercise.getId() + "/participation", HttpStatus.OK, StudentParticipation.class);
        assertThat(actualParticipation).isEqualTo(participation);

        var participations = participationService.findByExerciseAndStudentIdWithEagerSubmissions(exercise, student.getId());
        assertThat(participations).hasSize(1);
        assertThat(participations.get(0).getId()).isEqualTo(participation.getId());
    }

    @Test
    @WithMockUser(username = "student1", roles = "USER")
    void getParticipationByExerciseAndStudentIdForTeam() throws Exception {
        var exercise = createTextExerciseForTeam();
        var student = database.getUserByLogin("student1");
        var team = createTeamForExercise(student, exercise);
        exercise = addTeamToExercise(team, exercise);

        var participation = database.addTeamParticipationForExercise(exercise, team.getId());
        var actualParticipation = request.get("/api/exercises/" + exercise.getId() + "/participation", HttpStatus.OK, StudentParticipation.class);
        assertThat(actualParticipation).isEqualTo(participation);

        var participations = participationService.findByExerciseAndStudentId(exercise, student.getId());
        assertThat(participations).hasSize(1);
        assertThat(participations.get(0).getId()).isEqualTo(participation.getId());
    }

    @Test
    @WithMockUser(username = "student1", roles = "USER")
    void getParticipationByExerciseAndStudentLoginAnyStateWithEagerResultsForTeam() throws Exception {
        var exercise = createTextExerciseForTeam();
        var student = database.getUserByLogin("student1");
        var team = createTeamForExercise(student, exercise);
        exercise = addTeamToExercise(team, exercise);

        var participation = database.addTeamParticipationForExercise(exercise, team.getId());
        var actualParticipation = request.get("/api/exercises/" + exercise.getId() + "/participation", HttpStatus.OK, StudentParticipation.class);
        assertThat(actualParticipation).isEqualTo(participation);

        participation = participationService.findOneByExerciseAndStudentLoginAnyStateWithEagerResultsElseThrow(exercise, student.getLogin());
        assertThat(participation).isNotNull();
        assertThat(participation.getId()).isEqualTo(participation.getId());
    }

    @Test
    @WithMockUser(username = "student1", roles = "USER")
    void getParticipationByExerciseAndStudentLoginAnyStateForTeam() throws Exception {
        var exercise = createTextExerciseForTeam();
        var student = database.getUserByLogin("student1");
        var team = createTeamForExercise(student, exercise);
        exercise = addTeamToExercise(team, exercise);

        var participation = database.addTeamParticipationForExercise(exercise, team.getId());
        var actualParticipation = request.get("/api/exercises/" + exercise.getId() + "/participation", HttpStatus.OK, StudentParticipation.class);
        assertThat(actualParticipation).isEqualTo(participation);

        var participations = participationService.findOneByExerciseAndStudentLoginAnyState(exercise, student.getLogin());
        assertThat(participations).isPresent();
        assertThat(participations.get().getId()).isEqualTo(participation.getId());
    }

    @Test
    @WithMockUser(username = "student1", roles = "USER")
    void deleteAllByTeamId() throws Exception {
        var exercise = createTextExerciseForTeam();
        var student = database.getUserByLogin("student1");
        var team = createTeamForExercise(student, exercise);
        exercise = addTeamToExercise(team, exercise);

        var participation = database.addTeamParticipationForExercise(exercise, team.getId());
        var actualParticipation = request.get("/api/exercises/" + exercise.getId() + "/participation", HttpStatus.OK, StudentParticipation.class);
        assertThat(actualParticipation).isEqualTo(participation);

        participationService.deleteAllByTeamId(team.getId(), false, false);

        var participations = participationRepo.findByTeamId(team.getId());
        assertThat(participations).isEmpty();
    }

    private Exercise createTextExerciseForTeam() {
        var now = ZonedDateTime.now();
        var exercise = ModelFactory.generateTextExercise(now.minusDays(2), now.plusDays(2), now.plusDays(4), course);
        exercise.setMode(ExerciseMode.TEAM);
        return exerciseRepo.save(exercise);
    }

    private Team createTeamForExercise(User student, Exercise exercise) {
        var team = new Team();
        team.addStudents(student);
        team.setExercise(exercise);
        return teamRepository.save(team);
    }

    private Exercise addTeamToExercise(Team team, Exercise exercise) {
        var teams = new HashSet<Team>();
        teams.add(team);
        exercise.setTeams(teams);
        return exerciseRepo.save(exercise);
    }

    @ParameterizedTest(name = "{displayName} [{index}] {argumentsWithNames}")
    @WithMockUser(username = "student1", roles = "USER")
    @EnumSource(QuizMode.class)
    void getParticipation_quizExerciseNotStarted(QuizMode quizMode) throws Exception {
        var quizEx = ModelFactory.generateQuizExercise(ZonedDateTime.now().plusHours(2), ZonedDateTime.now().plusDays(1), quizMode, course);
        quizEx = exerciseRepo.save(quizEx);
        request.get("/api/exercises/" + quizEx.getId() + "/participation", HttpStatus.FORBIDDEN, StudentParticipation.class);
    }

    @ParameterizedTest(name = "{displayName} [{index}] {argumentsWithNames}")
    @WithMockUser(username = "student1", roles = "USER")
    @EnumSource(QuizMode.class)
    void getParticipation_quizExerciseStartedAndNoParticipation(QuizMode quizMode) throws Exception {
        var quizEx = ModelFactory.generateQuizExercise(ZonedDateTime.now().minusMinutes(2), ZonedDateTime.now().minusMinutes(1), quizMode, course);
        quizEx = exerciseRepo.save(quizEx);
        request.getNullable("/api/exercises/" + quizEx.getId() + "/participation", HttpStatus.NO_CONTENT, StudentParticipation.class);
    }

    @ParameterizedTest(name = "{displayName} [{index}] {argumentsWithNames}")
    @WithMockUser(username = "student1", roles = "USER")
    @EnumSource(QuizMode.class)
    void getParticipation_quizExerciseStartedAndSubmissionAllowed(QuizMode quizMode) throws Exception {
        var quizEx = ModelFactory.generateQuizExercise(ZonedDateTime.now().minusMinutes(1), ZonedDateTime.now().plusMinutes(5), quizMode, course).duration(360);
        quizEx = exerciseRepo.save(quizEx);
        quizUtilService.prepareBatchForSubmitting(quizEx, SecurityUtils.makeAuthorizationObject("instructor1"), SecurityContextHolder.getContext().getAuthentication());
        var participation = request.get("/api/exercises/" + quizEx.getId() + "/participation", HttpStatus.OK, StudentParticipation.class);
        assertThat(participation.getExercise()).as("Participation contains exercise").isEqualTo(quizEx);
        assertThat(participation.getResults()).as("New result was added to the participation").hasSize(1);
        assertThat(participation.getInitializationState()).as("Participation was initialized").isEqualTo(InitializationState.INITIALIZED);
    }

    @Test
    @WithMockUser(username = "student1", roles = "USER")
    void getParticipation_quizBatchNotPresent() throws Exception {
        var quizEx = ModelFactory.generateQuizExercise(ZonedDateTime.now().minusMinutes(1), ZonedDateTime.now().plusMinutes(5), QuizMode.INDIVIDUAL, course).duration(360);
        quizEx = exerciseRepo.save(quizEx);
        var participation = request.get("/api/exercises/" + quizEx.getId() + "/participation", HttpStatus.OK, StudentParticipation.class);
        assertThat(participation.getExercise()).as("Participation contains exercise").isEqualTo(quizEx);
    }

    @ParameterizedTest(name = "{displayName} [{index}] {argumentsWithNames}")
    @WithMockUser(username = "student1", roles = "USER")
    @EnumSource(QuizMode.class)
    void getParticipation_quizExerciseFinished(QuizMode quizMode) throws Exception {
        var quizEx = ModelFactory.generateQuizExercise(ZonedDateTime.now().minusMinutes(20), ZonedDateTime.now().minusMinutes(20), quizMode, course);
        quizEx = exerciseRepo.save(quizEx);
        var participation = database.createAndSaveParticipationForExercise(quizEx, "student1");
        var submission = database.addSubmission(participation, new QuizSubmission().scoreInPoints(11D).submitted(true));
        database.addResultToParticipation(participation, submission);
        var actualParticipation = request.get("/api/exercises/" + quizEx.getId() + "/participation", HttpStatus.OK, StudentParticipation.class);
        assertThat(actualParticipation).isEqualTo(participation);
    }

    @Test
    @WithMockUser(username = "student1", roles = "USER")
    void getParticipation_noParticipation() throws Exception {
        request.get("/api/exercises/" + textExercise.getId() + "/participation", HttpStatus.FAILED_DEPENDENCY, StudentParticipation.class);
    }

    @Test
    @WithMockUser(username = "student3", roles = "USER")
    void getParticipation_notStudentInCourse() throws Exception {
        request.get("/api/exercises/" + textExercise.getId() + "/participation", HttpStatus.FORBIDDEN, StudentParticipation.class);
    }
}<|MERGE_RESOLUTION|>--- conflicted
+++ resolved
@@ -403,22 +403,13 @@
     @WithMockUser(username = "student1", roles = "USER")
     void resumeProgrammingExerciseParticipation() throws Exception {
         var participation = ModelFactory.generateProgrammingExerciseStudentParticipation(InitializationState.INACTIVE, programmingExercise, database.getUserByLogin("student1"));
-
         var localRepo = new LocalRepository(defaultBranch);
         localRepo.configureRepos("testLocalRepo", "testOriginRepo");
-
         participation.setRepositoryUrl(ModelFactory.getMockFileRepositoryUrl(localRepo).getURI().toString());
         participationRepo.save(participation);
-
         gitService.getDefaultLocalPathOfRepo(participation.getVcsRepositoryUrl());
-<<<<<<< HEAD
-
-        var updatedParticipation = request.putWithResponseBody("/api/exercises/" + programmingExercise.getId() + "/resume-programming-participation", null,
-=======
         var updatedParticipation = request.putWithResponseBody("/api/exercises/" + programmingExercise.getId() + "/resume-programming-participation/" + participation.getId(), null,
->>>>>>> e4c89864
                 ProgrammingExerciseStudentParticipation.class, HttpStatus.OK);
-
         assertThat(updatedParticipation.getInitializationState()).isEqualTo(InitializationState.INITIALIZED);
     }
 
@@ -449,7 +440,6 @@
         database.createAndSaveParticipationForExercise(textExercise, "student2");
 
         var participations = request.getList("/api/exercises/" + textExercise.getId() + "/participations", HttpStatus.OK, StudentParticipation.class);
-
         assertThat(participations).as("Exactly 2 participations are returned").hasSize(2).as("Only participation that has student are returned")
                 .allMatch(participation -> participation.getStudent().isPresent()).as("No submissions should exist for participations")
                 .allMatch(participation -> participation.getSubmissionCount() == 0);
@@ -460,16 +450,12 @@
     void getAllParticipationsForExercise_withLatestResult() throws Exception {
         database.createAndSaveParticipationForExercise(textExercise, "student1");
         var participation = database.createAndSaveParticipationForExercise(textExercise, "student2");
-
         database.addResultToParticipation(null, null, participation);
         var result = ModelFactory.generateResult(true, 70D).participation(participation);
         resultRepository.save(result);
-
         final var params = new LinkedMultiValueMap<String, String>();
         params.add("withLatestResult", "true");
-
         var participations = request.getList("/api/exercises/" + textExercise.getId() + "/participations", HttpStatus.OK, StudentParticipation.class, params);
-
         assertThat(participations).as("Exactly 2 participations are returned").hasSize(2).as("Only participation that has student are returned")
                 .allMatch(p -> p.getStudent().isPresent()).as("No submissions should exist for participations").allMatch(p -> p.getSubmissionCount() == 0);
         var participationWithResult = participations.stream().filter(p -> p.getParticipant().equals(database.getUserByLogin("student2"))).findFirst().get();
@@ -764,11 +750,9 @@
     void getParticipationWithLatestResult() throws Exception {
         var participation = database.createAndSaveParticipationForExercise(textExercise, "student1");
         database.addResultToParticipation(null, null, participation);
-
         var result = ModelFactory.generateResult(true, 70D);
         result.participation(participation).setCompletionDate(ZonedDateTime.now().minusHours(2));
         resultRepository.save(result);
-
         var actualParticipation = request.get("/api/participations/" + participation.getId() + "/withLatestResult", HttpStatus.OK, StudentParticipation.class);
 
         assertThat(actualParticipation).isNotNull();
