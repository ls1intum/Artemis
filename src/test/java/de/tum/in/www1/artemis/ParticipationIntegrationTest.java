package de.tum.in.www1.artemis;

import static org.assertj.core.api.Assertions.assertThat;
import static org.mockito.Mockito.*;

import java.net.URI;
import java.time.ZonedDateTime;
import java.util.*;

import org.junit.jupiter.api.AfterEach;
import org.junit.jupiter.api.BeforeEach;
import org.junit.jupiter.api.Test;
import org.junit.jupiter.params.ParameterizedTest;
import org.junit.jupiter.params.provider.EnumSource;
import org.springframework.beans.factory.annotation.Autowired;
import org.springframework.beans.factory.annotation.Value;
import org.springframework.http.HttpStatus;
import org.springframework.http.ResponseEntity;
import org.springframework.security.core.context.SecurityContextHolder;
import org.springframework.security.test.context.support.WithMockUser;
import org.springframework.util.LinkedMultiValueMap;

import de.tum.in.www1.artemis.domain.*;
import de.tum.in.www1.artemis.domain.enumeration.*;
import de.tum.in.www1.artemis.domain.modeling.ModelingExercise;
import de.tum.in.www1.artemis.domain.modeling.ModelingSubmission;
import de.tum.in.www1.artemis.domain.participation.Participation;
import de.tum.in.www1.artemis.domain.participation.ProgrammingExerciseStudentParticipation;
import de.tum.in.www1.artemis.domain.participation.StudentParticipation;
import de.tum.in.www1.artemis.domain.quiz.QuizExercise;
import de.tum.in.www1.artemis.domain.quiz.QuizSubmission;
import de.tum.in.www1.artemis.repository.*;
import de.tum.in.www1.artemis.security.SecurityUtils;
import de.tum.in.www1.artemis.service.ParticipationService;
import de.tum.in.www1.artemis.service.feature.Feature;
import de.tum.in.www1.artemis.service.feature.FeatureToggleService;
import de.tum.in.www1.artemis.util.LocalRepository;
import de.tum.in.www1.artemis.util.ModelFactory;
import de.tum.in.www1.artemis.util.QuizUtilService;

class ParticipationIntegrationTest extends AbstractSpringIntegrationBambooBitbucketJiraTest {

    @Autowired
    private CourseRepository courseRepo;

    @Autowired
    private ExerciseRepository exerciseRepo;

    @Autowired
    private StudentParticipationRepository participationRepo;

    @Autowired
    private SubmissionRepository submissionRepository;

    @Autowired
    private ResultRepository resultRepository;

    @Autowired
    private UserRepository userRepo;

    @Autowired
    private FeatureToggleService featureToggleService;

    @Autowired
    private TeamRepository teamRepository;

    @Autowired
    private ParticipationService participationService;

    @Autowired
    private QuizUtilService quizUtilService;

    @Value("${artemis.version-control.default-branch:main}")
    private String defaultBranch;

    private Course course;

    private ModelingExercise modelingExercise;

    private TextExercise textExercise;

    private ProgrammingExercise programmingExercise;

    @BeforeEach
    void initTestCase() {
        database.addUsers(2, 2, 0, 2);

        // Add users that are not in the course/exercise
        userRepo.save(ModelFactory.generateActivatedUser("student3"));
        userRepo.save(ModelFactory.generateActivatedUser("tutor3"));
        userRepo.save(ModelFactory.generateActivatedUser("instructor3"));

        course = database.addCourseWithModelingAndTextExercise();
        for (Exercise exercise : course.getExercises()) {
            if (exercise instanceof ModelingExercise) {
                modelingExercise = (ModelingExercise) exercise;
            }
            if (exercise instanceof TextExercise) {
                textExercise = (TextExercise) exercise;
            }
        }
        modelingExercise.setTitle("UML Class Diagram");
        exerciseRepo.save(modelingExercise);

        programmingExercise = ModelFactory.generateProgrammingExercise(ZonedDateTime.now().minusDays(1), ZonedDateTime.now().plusDays(1), course);
        programmingExercise = exerciseRepo.save(programmingExercise);
        course.addExercises(programmingExercise);
        course = courseRepo.save(course);

        doReturn(defaultBranch).when(versionControlService).getDefaultBranchOfRepository(any());
        doReturn("Success").when(continuousIntegrationService).copyBuildPlan(any(), any(), any(), any(), any(), anyBoolean());
        doNothing().when(continuousIntegrationService).configureBuildPlan(any(), any());
        doNothing().when(continuousIntegrationService).performEmptySetupCommit(any());
    }

    @AfterEach
    void tearDown() {
        database.resetDatabase();
        featureToggleService.enableFeature(Feature.ProgrammingExercises);
    }

    @Test
    @WithMockUser(username = "student1")
    void participateInModelingExercise() throws Exception {
        URI location = request.post("/api/exercises/" + modelingExercise.getId() + "/participations", null, HttpStatus.CREATED);

        StudentParticipation participation = request.get(location.getPath(), HttpStatus.OK, StudentParticipation.class);
        assertThat(participation.getExercise()).as("participated in correct exercise").isEqualTo(modelingExercise);
        assertThat(participation.getStudent()).as("Student got set").isNotNull();
        assertThat(participation.getParticipantIdentifier()).as("Correct student got set").isEqualTo("student1");
        Participation storedParticipation = participationRepo.findWithEagerLegalSubmissionsByExerciseIdAndStudentLoginAndTestRun(modelingExercise.getId(), "student1", false).get();
        assertThat(storedParticipation.getSubmissions()).as("submission was initialized").hasSize(1);
        assertThat(storedParticipation.getSubmissions().iterator().next().getClass()).as("submission is of type modeling submission").isEqualTo(ModelingSubmission.class);
    }

    @Test
    @WithMockUser(username = "student2")
    void participateInTextExercise() throws Exception {
        URI location = request.post("/api/exercises/" + textExercise.getId() + "/participations", null, HttpStatus.CREATED);

        StudentParticipation participation = request.get(location.getPath(), HttpStatus.OK, StudentParticipation.class);
        assertThat(participation.getExercise()).as("participated in correct exercise").isEqualTo(textExercise);
        assertThat(participation.getStudent()).as("Student got set").isNotNull();
        assertThat(participation.getParticipantIdentifier()).as("Correct student got set").isEqualTo("student2");
        Participation storedParticipation = participationRepo.findWithEagerLegalSubmissionsByExerciseIdAndStudentLoginAndTestRun(textExercise.getId(), "student2", false).get();
        assertThat(storedParticipation.getSubmissions()).as("submission was initialized").hasSize(1);
        assertThat(storedParticipation.getSubmissions().iterator().next().getClass()).as("submission is of type text submission").isEqualTo(TextSubmission.class);
    }

    @Test
    @WithMockUser(username = "student1")
    void participateTwiceInModelingExercise_sameParticipation() throws Exception {
        var participation1 = request.post("/api/exercises/" + modelingExercise.getId() + "/participations", null, HttpStatus.CREATED);
        var participation2 = request.post("/api/exercises/" + modelingExercise.getId() + "/participations", null, HttpStatus.CREATED);
        assertThat(participation1).isEqualTo(participation2);
    }

    @Test
    @WithMockUser(username = "student1")
    void participateTwiceInTextExercise_sameParticipation() throws Exception {
        var participation1 = request.post("/api/exercises/" + textExercise.getId() + "/participations", null, HttpStatus.CREATED);
        var participation2 = request.post("/api/exercises/" + textExercise.getId() + "/participations", null, HttpStatus.CREATED);
        assertThat(participation1).isEqualTo(participation2);
    }

    @Test
    @WithMockUser(username = "student2")
    void participateInTextExercise_releaseDateNotReached() throws Exception {
        textExercise.setReleaseDate(ZonedDateTime.now().plusHours(2));
        exerciseRepo.save(textExercise);
        request.post("/api/exercises/" + textExercise.getId() + "/participations", null, HttpStatus.FORBIDDEN);
    }

    @Test
    @WithMockUser(username = "student3")
    void participateInTextExercise_notStudentInCourse() throws Exception {
        request.post("/api/exercises/" + textExercise.getId() + "/participations", null, HttpStatus.FORBIDDEN);
    }

    @Test
    @WithMockUser(username = "student1")
    void participateInProgrammingExercise_featureDisabled() throws Exception {
        featureToggleService.disableFeature(Feature.ProgrammingExercises);
        request.post("/api/exercises/" + programmingExercise.getId() + "/participations", null, HttpStatus.FORBIDDEN);

        // Reset
        featureToggleService.enableFeature(Feature.ProgrammingExercises);
    }

    @Test
    @WithMockUser(username = "student1")
    void practiceProgrammingExercise_featureDisabled() throws Exception {
        featureToggleService.disableFeature(Feature.ProgrammingExercises);
        request.post("/api/exercises/" + programmingExercise.getId() + "/participations/practice", null, HttpStatus.FORBIDDEN);

        // Reset
        featureToggleService.enableFeature(Feature.ProgrammingExercises);
    }

    @Test
    @WithMockUser(username = "student1")
    void participateInProgrammingExercise_dueDatePassed() throws Exception {
        programmingExercise.setDueDate(ZonedDateTime.now().minusHours(2));
        exerciseRepo.save(programmingExercise);
        request.post("/api/exercises/" + programmingExercise.getId() + "/participations", null, HttpStatus.FORBIDDEN);
    }

    @Test
    @WithMockUser(username = "student1")
    void practiceProgrammingExercise_beforeDatePassed() throws Exception {
        programmingExercise.setDueDate(ZonedDateTime.now().plusHours(2));
        exerciseRepo.save(programmingExercise);
        request.post("/api/exercises/" + programmingExercise.getId() + "/participations/practice", null, HttpStatus.FORBIDDEN);
    }

    @Test
    @WithMockUser(username = "student1")
    void participateInProgrammingTeamExercise_withoutAssignedTeam() throws Exception {
        programmingExercise.setMode(ExerciseMode.TEAM);
        exerciseRepo.save(programmingExercise);
        request.post("/api/exercises/" + programmingExercise.getId() + "/participations", null, HttpStatus.BAD_REQUEST);
    }

    @Test
    @WithMockUser(username = "student1")
    void practiceProgrammingTeamExercise_Forbidden() throws Exception {
        programmingExercise.setMode(ExerciseMode.TEAM);
        exerciseRepo.save(programmingExercise);
        request.post("/api/exercises/" + programmingExercise.getId() + "/participations/practice", null, HttpStatus.BAD_REQUEST);
    }

    @Test
    @WithMockUser(username = "instructor1", roles = "INSTRUCTOR")
    void deleteParticipation() throws Exception {
        Submission submissionWithResult = database.addSubmission(modelingExercise, new ModelingSubmission(), "student1");
        database.addSubmission((StudentParticipation) submissionWithResult.getParticipation(), new ModelingSubmission());
        Long participationId = submissionWithResult.getParticipation().getId();
        database.addResultToSubmission(submissionWithResult, null);

        // Participation should now exist.
        assertThat(participationRepo.existsById(participationId)).isTrue();
        // There should be a submission and result assigned to the participation.
        assertThat(submissionRepository.findAllByParticipationId(participationId)).hasSize(2);
        assertThat(resultRepository.findByParticipationIdOrderByCompletionDateDesc(participationId)).hasSize(1);

        request.delete("/api/participations/" + participationId, HttpStatus.OK);
        Optional<StudentParticipation> participation = participationRepo.findById(participationId);
        // Participation should now be gone.
        assertThat(participation).isEmpty();
        // Make sure that also the submission and result were deleted.
        assertThat(submissionRepository.findAllByParticipationId(participationId)).isEmpty();
        assertThat(resultRepository.findByParticipationIdOrderByCompletionDateDesc(participationId)).isEmpty();
    }

    @Test
    @WithMockUser(username = "instructor1", roles = "INSTRUCTOR")
    void deleteSubmissionWithoutResult() throws Exception {
        Submission submissionWithoutResult = database.addSubmission(modelingExercise, new ModelingSubmission(), "student1");
        database.addSubmission((StudentParticipation) submissionWithoutResult.getParticipation(), submissionWithoutResult);
        Long participationId = submissionWithoutResult.getParticipation().getId();

        // Participation should now exist.
        assertThat(participationRepo.existsById(participationId)).isTrue();

        // There should be a submission and no result assigned to the participation.
        assertThat(submissionRepository.findAllByParticipationId(participationId)).hasSize(1);
        assertThat(resultRepository.findByParticipationIdOrderByCompletionDateDesc(participationId)).isEmpty();

        request.delete("/api/participations/" + participationId, HttpStatus.OK);
        Optional<StudentParticipation> participation = participationRepo.findById(participationId);
        // Participation should now be gone.
        assertThat(participation).isEmpty();
        // Make sure that the submission is deleted.
        assertThat(submissionRepository.findAllByParticipationId(participationId)).isEmpty();
    }

    @Test
    @WithMockUser(username = "instructor1", roles = "INSTRUCTOR")
    void deleteResultWithoutSubmission() throws Exception {
        StudentParticipation studentParticipation = database.createAndSaveParticipationForExercise(modelingExercise, "student1");
        database.addResultToParticipation(null, null, studentParticipation);
        Long participationId = studentParticipation.getId();

        // Participation should now exist.
        assertThat(participationRepo.existsById(participationId)).isTrue();

        // There should be a submission and no result assigned to the participation.
        assertThat(submissionRepository.findAllByParticipationId(participationId)).isEmpty();
        assertThat(resultRepository.findByParticipationIdOrderByCompletionDateDesc(participationId)).hasSize(1);

        request.delete("/api/participations/" + participationId, HttpStatus.OK);
        Optional<StudentParticipation> participation = participationRepo.findById(participationId);
        // Participation should now be gone.
        assertThat(participation).isEmpty();
        // Make sure that the result is deleted.
        assertThat(resultRepository.findByParticipationIdOrderByCompletionDateDesc(participationId)).isEmpty();
    }

    @Test
    @WithMockUser(username = "student1", roles = "USER")
    void deleteParticipation_student() throws Exception {
        // Allow students to delete their own participation if it belongs to a guided tour
        StudentParticipation studentParticipation = database.createAndSaveParticipationForExercise(modelingExercise, "student1");
        request.delete("/api/guided-tour/participations/" + studentParticipation.getId(), HttpStatus.OK);

        // Returns forbidden if users do not delete their own participation
        StudentParticipation studentParticipation2 = database.createAndSaveParticipationForExercise(modelingExercise, "student2");
        request.delete("/api/guided-tour/participations/" + studentParticipation2.getId(), HttpStatus.FORBIDDEN);
    }

    @Test
    @WithMockUser(username = "tutor1", roles = "TA")
    void deleteParticipation_tutor() throws Exception {
        // Allow tutors to delete their own participation if it belongs to a guided tour
        StudentParticipation studentParticipation = database.createAndSaveParticipationForExercise(modelingExercise, "tutor1");
        request.delete("/api/guided-tour/participations/" + studentParticipation.getId(), HttpStatus.OK);

        // Returns forbidden if tutors do not delete their own participation
        StudentParticipation studentParticipation2 = database.createAndSaveParticipationForExercise(modelingExercise, "student1");
        request.delete("/api/guided-tour/participations/" + studentParticipation2.getId(), HttpStatus.FORBIDDEN);
    }

    @Test
    @WithMockUser(username = "instructor1", roles = "INSTRUCTOR")
    void deleteParticipation_notFound() throws Exception {
        request.delete("/api/participations/" + 100, HttpStatus.NOT_FOUND);
    }

    @Test
    @WithMockUser(username = "student1", roles = "USER")
    void requestFeedbackScoreNotFull() throws Exception {
        var participation = ModelFactory.generateProgrammingExerciseStudentParticipation(InitializationState.INACTIVE, programmingExercise, database.getUserByLogin("student1"));

        var localRepo = new LocalRepository(defaultBranch);
        localRepo.configureRepos("testLocalRepo", "testOriginRepo");

        participation.setRepositoryUrl(ModelFactory.getMockFileRepositoryUrl(localRepo).getURI().toString());
        participationRepo.save(participation);

        gitService.getDefaultLocalPathOfRepo(participation.getVcsRepositoryUrl());

        var result = ModelFactory.generateResult(true, 90).participation(participation);
        result.setCompletionDate(ZonedDateTime.now());
        resultRepository.save(result);

        request.putWithResponseBody("/api/exercises/" + programmingExercise.getId() + "/request-feedback", null, ProgrammingExerciseStudentParticipation.class,
                HttpStatus.BAD_REQUEST);
    }

    @Test
    @WithMockUser(username = "student1", roles = "USER")
    void requestFeedbackExerciseNotPossibleIfOnlyAutomaticFeedbacks() throws Exception {
        programmingExercise.setAssessmentType(AssessmentType.AUTOMATIC);
        exerciseRepo.save(programmingExercise);

        var participation = ModelFactory.generateProgrammingExerciseStudentParticipation(InitializationState.INITIALIZED, programmingExercise, database.getUserByLogin("student1"));
        participationRepo.save(participation);

        request.putWithResponseBody("/api/exercises/" + programmingExercise.getId() + "/request-feedback", null, ProgrammingExerciseStudentParticipation.class,
                HttpStatus.BAD_REQUEST);
    }

    @Test
    @WithMockUser(username = "student1", roles = "USER")
    void requestFeedbackAlreadySent() throws Exception {
        var participation = ModelFactory.generateProgrammingExerciseStudentParticipation(InitializationState.INITIALIZED, programmingExercise, database.getUserByLogin("student1"));
        participation.setIndividualDueDate(ZonedDateTime.now().minusMinutes(20));
        participationRepo.save(participation);

        request.putWithResponseBody("/api/exercises/" + programmingExercise.getId() + "/request-feedback", null, ProgrammingExerciseStudentParticipation.class,
                HttpStatus.BAD_REQUEST);
    }

    @Test
    @WithMockUser(username = "student1", roles = "USER")
    void requestFeedbackSuccess() throws Exception {
        var participation = ModelFactory.generateProgrammingExerciseStudentParticipation(InitializationState.INACTIVE, programmingExercise, database.getUserByLogin("student1"));

        var localRepo = new LocalRepository(defaultBranch);
        localRepo.configureRepos("testLocalRepo", "testOriginRepo");

        participation.setRepositoryUrl(ModelFactory.getMockFileRepositoryUrl(localRepo).getURI().toString());
        participationRepo.save(participation);

        gitService.getDefaultLocalPathOfRepo(participation.getVcsRepositoryUrl());

        var result = ModelFactory.generateResult(true, 100).participation(participation);
        result.setCompletionDate(ZonedDateTime.now());
        resultRepository.save(result);

        doNothing().when(programmingExerciseParticipationService).lockStudentRepository(programmingExercise, participation);

        var response = request.putWithResponseBody("/api/exercises/" + programmingExercise.getId() + "/request-feedback", null, ProgrammingExerciseStudentParticipation.class,
                HttpStatus.OK);

        assertThat(response.getResults()).allMatch(result1 -> result.getAssessmentType() == AssessmentType.SEMI_AUTOMATIC);
        assertThat(response.getIndividualDueDate()).isNotNull().isBefore(ZonedDateTime.now());

        verify(programmingExerciseParticipationService, times(1)).lockStudentRepository(programmingExercise, participation);
    }

    @Test
    @WithMockUser(username = "student1", roles = "USER")
    void resumeProgrammingExerciseParticipation() throws Exception {
        var participation = ModelFactory.generateProgrammingExerciseStudentParticipation(InitializationState.INACTIVE, programmingExercise, database.getUserByLogin("student1"));
        var localRepo = new LocalRepository(defaultBranch);
        localRepo.configureRepos("testLocalRepo", "testOriginRepo");
        participation.setRepositoryUrl(ModelFactory.getMockFileRepositoryUrl(localRepo).getURI().toString());
        participationRepo.save(participation);
        gitService.getDefaultLocalPathOfRepo(participation.getVcsRepositoryUrl());
        var updatedParticipation = request.putWithResponseBody("/api/exercises/" + programmingExercise.getId() + "/resume-programming-participation/" + participation.getId(), null,
                ProgrammingExerciseStudentParticipation.class, HttpStatus.OK);
        assertThat(updatedParticipation.getInitializationState()).isEqualTo(InitializationState.INITIALIZED);
    }

    @Test
    @WithMockUser(username = "student1", roles = "USER")
    void resumeProgrammingExerciseParticipation_wrongExerciseId() throws Exception {
        var participation = ModelFactory.generateProgrammingExerciseStudentParticipation(InitializationState.INITIALIZED, programmingExercise, database.getUserByLogin("student1"));
        participationRepo.save(participation);
        request.putWithResponseBody("/api/exercises/10000/resume-programming-participation/" + participation.getId(), null, ProgrammingExerciseStudentParticipation.class,
                HttpStatus.NOT_FOUND);
    }

    @Test
    @WithMockUser(username = "student1", roles = "USER")
    void resumeProgrammingExerciseParticipation_forbidden() throws Exception {
        var exercise = ModelFactory.generateProgrammingExercise(ZonedDateTime.now().minusDays(2), ZonedDateTime.now().minusDays(1), course);
        exercise = exerciseRepo.save(exercise);
        var participation = ModelFactory.generateProgrammingExerciseStudentParticipation(InitializationState.INACTIVE, exercise, database.getUserByLogin("student1"));
        participationRepo.save(participation);
        request.putWithResponseBody("/api/exercises/" + exercise.getId() + "/resume-programming-participation/" + participation.getId(), null,
                ProgrammingExerciseStudentParticipation.class, HttpStatus.FORBIDDEN);
    }

    @Test
    @WithMockUser(username = "tutor1", roles = "TA")
    void getAllParticipationsForExercise() throws Exception {
        database.createAndSaveParticipationForExercise(textExercise, "student1");
        database.createAndSaveParticipationForExercise(textExercise, "student2");
<<<<<<< HEAD
        StudentParticipation testParticipation = database.createAndSaveParticipationForExercise(textExercise, "student3");
        testParticipation.setTestRun(true);
        participationRepo.save(testParticipation);
=======

>>>>>>> d5cd1f7c
        var participations = request.getList("/api/exercises/" + textExercise.getId() + "/participations", HttpStatus.OK, StudentParticipation.class);
        assertThat(participations).as("Exactly 3 participations are returned").hasSize(3).as("Only participation that has student are returned")
                .allMatch(participation -> participation.getStudent().isPresent()).as("No submissions should exist for participations")
                .allMatch(participation -> participation.getSubmissionCount() == 0);
    }

    @Test
    @WithMockUser(username = "tutor1", roles = "TA")
    void getAllParticipationsForExercise_withLatestResult() throws Exception {
        database.createAndSaveParticipationForExercise(textExercise, "student1");
        var participation = database.createAndSaveParticipationForExercise(textExercise, "student2");
        database.addResultToParticipation(null, null, participation);
        var result = ModelFactory.generateResult(true, 70D).participation(participation);
        resultRepository.save(result);
        StudentParticipation testParticipation = database.createAndSaveParticipationForExercise(textExercise, "student3");
        testParticipation.setTestRun(true);
        participationRepo.save(testParticipation);
        final var params = new LinkedMultiValueMap<String, String>();
        params.add("withLatestResult", "true");
        var participations = request.getList("/api/exercises/" + textExercise.getId() + "/participations", HttpStatus.OK, StudentParticipation.class, params);
        assertThat(participations).as("Exactly 3 participations are returned").hasSize(3).as("Only participation that has student are returned")
                .allMatch(p -> p.getStudent().isPresent()).as("No submissions should exist for participations").allMatch(p -> p.getSubmissionCount() == 0);
        var participationWithResult = participations.stream().filter(p -> p.getParticipant().equals(database.getUserByLogin("student2"))).findFirst().get();
        assertThat(participationWithResult.getResults()).hasSize(1).contains(result);
    }

    @Test
    @WithMockUser(username = "tutor3", roles = "TA")
    void getAllParticipationsForExercise_NotTutorInCourse() throws Exception {
        request.getList("/api/exercises/" + textExercise.getId() + "/participations", HttpStatus.FORBIDDEN, StudentParticipation.class);
    }

    @Test
    @WithMockUser(username = "instructor1", roles = "INSTRUCTOR")
    void getAllParticipationsForCourse() throws Exception {
        database.createAndSaveParticipationForExercise(programmingExercise, "student1");
        database.createAndSaveParticipationForExercise(textExercise, "student2");
        database.createAndSaveParticipationForExercise(modelingExercise, "student1");
        var quizEx = ModelFactory.generateQuizExercise(ZonedDateTime.now().minusDays(1), ZonedDateTime.now().plusDays(1), QuizMode.SYNCHRONIZED, course);
        exerciseRepo.save(quizEx);
        database.createAndSaveParticipationForExercise(quizEx, "student2");

        var participations = request.getList("/api/courses/" + course.getId() + "/participations", HttpStatus.OK, StudentParticipation.class);
        assertThat(participations).hasSize(4);
        participations.forEach(participation -> {
            var exercise = participation.getExercise();
            assertThat(exercise.getCourseViaExerciseGroupOrCourseMember()).isNull();
            assertThat(exercise.getStudentParticipations()).isEmpty();
            assertThat(exercise.getTutorParticipations()).isEmpty();
            assertThat(exercise.getExampleSubmissions()).isEmpty();
            assertThat(exercise.getAttachments()).isEmpty();
            assertThat(exercise.getCategories()).isEmpty();
            assertThat(exercise.getProblemStatement()).isNull();
            assertThat(exercise.getPosts()).isEmpty();
            assertThat(exercise.getGradingInstructions()).isNull();
            assertThat(exercise.getDifficulty()).isNull();
            assertThat(exercise.getMode()).isNull();
            if (exercise instanceof ProgrammingExercise programmingExercise) {
                assertThat(programmingExercise.getSolutionParticipation()).isNull();
                assertThat(programmingExercise.getTemplateParticipation()).isNull();
                assertThat(programmingExercise.getTestRepositoryUrl()).isNull();
                assertThat(programmingExercise.getShortName()).isNull();
                assertThat(programmingExercise.isPublishBuildPlanUrl()).isNull();
                assertThat(programmingExercise.getProgrammingLanguage()).isNull();
                assertThat(programmingExercise.getPackageName()).isNull();
                assertThat(programmingExercise.isAllowOnlineEditor()).isNull();
            }
            else if (exercise instanceof QuizExercise quizExercise) {
                assertThat(quizExercise.getQuizQuestions()).isEmpty();
            }
            else if (exercise instanceof TextExercise textExercise) {
                assertThat(textExercise.getExampleSolution()).isNull();
            }
            else if (exercise instanceof ModelingExercise modelingExercise) {
                assertThat(modelingExercise.getExampleSolutionModel()).isNull();
                assertThat(modelingExercise.getExampleSolutionExplanation()).isNull();
            }
        });
    }

    @Test
    @WithMockUser(username = "instructor3", roles = "INSTRUCTOR")
    void getAllParticipationsForCourse_noInstructorInCourse() throws Exception {
        request.getList("/api/courses/" + course.getId() + "/participations", HttpStatus.FORBIDDEN, StudentParticipation.class);
    }

    @Test
    @WithMockUser(username = "tutor1", roles = "TA")
    void updateParticipation() throws Exception {
        var participation = ModelFactory.generateStudentParticipation(InitializationState.INITIALIZED, textExercise, database.getUserByLogin("student1"));
        participation.setPresentationScore(1);
        participation = participationRepo.save(participation);
        participation.setPresentationScore(null);
        var actualParticipation = request.putWithResponseBody("/api/exercises/" + textExercise.getId() + "/participations", participation, StudentParticipation.class,
                HttpStatus.OK);
        assertThat(actualParticipation).as("The participation was updated").isNotNull();
        assertThat(actualParticipation.getPresentationScore()).as("Presentation score was set to 0").isZero();
    }

    @Test
    @WithMockUser(username = "tutor1", roles = "TA")
    void updateParticipation_notStored() throws Exception {
        var participation = ModelFactory.generateStudentParticipation(InitializationState.INITIALIZED, textExercise, database.getUserByLogin("student1"));
        request.putWithResponseBody("/api/exercises/" + textExercise.getId() + "/participations", participation, StudentParticipation.class, HttpStatus.BAD_REQUEST);
    }

    @Test
    @WithMockUser(username = "tutor1", roles = "TA")
    void updateParticipation_presentationScoreMoreThan0() throws Exception {
        var participation = ModelFactory.generateStudentParticipation(InitializationState.INITIALIZED, textExercise, database.getUserByLogin("student1"));
        participation = participationRepo.save(participation);
        participation.setPresentationScore(2);
        var actualParticipation = request.putWithResponseBody("/api/exercises/" + textExercise.getId() + "/participations", participation, StudentParticipation.class,
                HttpStatus.OK);
        assertThat(actualParticipation).as("The participation was updated").isNotNull();
        assertThat(actualParticipation.getPresentationScore()).as("Presentation score was set to 1").isEqualTo(1);
    }

    @Test
    @WithMockUser(username = "tutor3", roles = "TA")
    void updateParticipation_notTutorInCourse() throws Exception {
        var participation = ModelFactory.generateStudentParticipation(InitializationState.INITIALIZED, textExercise, database.getUserByLogin("student1"));
        participation = participationRepo.save(participation);
        request.putWithResponseBody("/api/exercises/" + textExercise.getId() + "/participations", participation, StudentParticipation.class, HttpStatus.FORBIDDEN);
    }

    @Test
    @WithMockUser(username = "instructor1", roles = "INSTRUCTOR")
    void updateIndividualDueDateExamExercise() throws Exception {
        final FileUploadExercise exercise = database.addCourseExamExerciseGroupWithOneFileUploadExercise();
        StudentParticipation participation = ModelFactory.generateStudentParticipation(InitializationState.INITIALIZED, exercise, database.getUserByLogin("student1"));
        participation = participationRepo.save(participation);
        participation.setIndividualDueDate(ZonedDateTime.now().plusDays(3));

        final var participationsToUpdate = new StudentParticipationList(participation);
        request.putAndExpectError(String.format("/api/exercises/%d/participations/update-individual-due-date", exercise.getId()), participationsToUpdate, HttpStatus.BAD_REQUEST,
                "examexercise");
    }

    @Test
    @WithMockUser(username = "instructor1", roles = "INSTRUCTOR")
    void updateIndividualDueDateQuizExercise() throws Exception {
        final Course course = database.addCourseWithOneQuizExercise();
        final QuizExercise exercise = (QuizExercise) course.getExercises().stream().findFirst().get();
        StudentParticipation participation = ModelFactory.generateStudentParticipation(InitializationState.INITIALIZED, exercise, database.getUserByLogin("student1"));
        participation = participationRepo.save(participation);
        participation.setIndividualDueDate(ZonedDateTime.now().plusDays(3));

        final var participationsToUpdate = new StudentParticipationList(participation);
        request.putAndExpectError(String.format("/api/exercises/%d/participations/update-individual-due-date", exercise.getId()), participationsToUpdate, HttpStatus.BAD_REQUEST,
                "quizexercise");
    }

    @Test
    @WithMockUser(username = "instructor1", roles = "INSTRUCTOR")
    void updateIndividualDueDateOk() throws Exception {
        final var course = database.addCourseWithFileUploadExercise();
        var exercise = (FileUploadExercise) course.getExercises().stream().findAny().get();
        exercise.setDueDate(ZonedDateTime.now().plusHours(2));
        exercise = exerciseRepo.save(exercise);

        var submission = database.addFileUploadSubmission(exercise, ModelFactory.generateFileUploadSubmission(true), "student1");
        submission.getParticipation().setIndividualDueDate(ZonedDateTime.now().plusDays(1));

        final var participationsToUpdate = new StudentParticipationList((StudentParticipation) submission.getParticipation());
        final var response = request.putWithResponseBodyList(String.format("/api/exercises/%d/participations/update-individual-due-date", exercise.getId()), participationsToUpdate,
                StudentParticipation.class, HttpStatus.OK);
        exercise = (FileUploadExercise) exerciseRepo.findByIdElseThrow(exercise.getId());

        assertThat(response).hasSize(1);
        assertThat(response.get(0).getIndividualDueDate()).isEqualToIgnoringNanos(submission.getParticipation().getIndividualDueDate());

        verify(programmingExerciseScheduleService, never()).updateScheduling(any());
    }

    @Test
    @WithMockUser(username = "instructor1", roles = "INSTRUCTOR")
    void updateIndividualDueDateProgrammingExercise() throws Exception {
        final var course = database.addCourseWithOneProgrammingExercise();
        var exercise = (ProgrammingExercise) course.getExercises().stream().findAny().get();
        exercise.setDueDate(ZonedDateTime.now().plusHours(2));
        exercise = exerciseRepo.save(exercise);

        final var participation = database.addStudentParticipationForProgrammingExercise(exercise, "student1");
        participation.setIndividualDueDate(ZonedDateTime.now().plusHours(20));

        // due date before exercise due date ⇒ should be ignored
        final var participation2 = database.addStudentParticipationForProgrammingExercise(exercise, "student2");
        participation2.setIndividualDueDate(ZonedDateTime.now().plusHours(1));

        doNothing().when(programmingExerciseParticipationService).unlockStudentRepository(exercise, participation);

        final var participationsToUpdate = new StudentParticipationList(participation, participation2);
        final var response = request.putWithResponseBodyList(String.format("/api/exercises/%d/participations/update-individual-due-date", exercise.getId()), participationsToUpdate,
                StudentParticipation.class, HttpStatus.OK);

        assertThat(response).hasSize(1);
        assertThat(response.get(0).getIndividualDueDate()).isEqualToIgnoringNanos(participation.getIndividualDueDate());

        verify(programmingExerciseScheduleService, times(1)).updateScheduling(exercise);
        verify(programmingExerciseParticipationService, times(1)).unlockStudentRepository(exercise, participation);
        verify(programmingExerciseParticipationService, never()).unlockStudentRepository(exercise, participation2);
    }

    @Test
    @WithMockUser(username = "instructor1", roles = "INSTRUCTOR")
    void updateIndividualDueDateUnchanged() throws Exception {
        final var course = database.addCourseWithOneProgrammingExercise();
        var exercise = (ProgrammingExercise) course.getExercises().stream().findAny().get();
        exercise.setDueDate(ZonedDateTime.now().plusHours(2));
        exercise = exerciseRepo.save(exercise);

        final var participation = database.addStudentParticipationForProgrammingExercise(exercise, "student1");
        final var participationsToUpdate = new StudentParticipationList(participation);
        final var response = request.putWithResponseBodyList(String.format("/api/exercises/%d/participations/update-individual-due-date", exercise.getId()), participationsToUpdate,
                StudentParticipation.class, HttpStatus.OK);

        assertThat(response).isEmpty();
        verify(programmingExerciseScheduleService, never()).updateScheduling(exercise);
        verify(programmingExerciseParticipationService, never()).unlockStudentRepository(exercise, participation);
    }

    @Test
    @WithMockUser(username = "instructor1", roles = "INSTRUCTOR")
    void updateIndividualDueDateNoExerciseDueDate() throws Exception {
        final var course = database.addCourseWithOneProgrammingExercise();
        var exercise = (ProgrammingExercise) course.getExercises().stream().findAny().get();
        exercise.setDueDate(null);
        exercise = exerciseRepo.save(exercise);

        var participation = database.addStudentParticipationForProgrammingExercise(exercise, "student1");
        participation.setIndividualDueDate(ZonedDateTime.now().plusHours(4));

        final var participationsToUpdate = new StudentParticipationList(participation);
        final var response = request.putWithResponseBodyList(String.format("/api/exercises/%d/participations/update-individual-due-date", exercise.getId()), participationsToUpdate,
                StudentParticipation.class, HttpStatus.OK);

        assertThat(response).isEmpty(); // individual due date should remain null
        verify(programmingExerciseScheduleService, never()).updateScheduling(exercise);
        verify(programmingExerciseParticipationService, never()).unlockStudentRepository(exercise, participation);
    }

    @Test
    @WithMockUser(username = "instructor1", roles = "INSTRUCTOR")
    void updateProgrammingExerciseIndividualDueDateInFuture() throws Exception {
        final var course = database.addCourseWithOneProgrammingExercise();
        var exercise = (ProgrammingExercise) course.getExercises().stream().findAny().get();
        exercise.setDueDate(ZonedDateTime.now().minusHours(4));
        exercise = exerciseRepo.save(exercise);

        var participation = database.addStudentParticipationForProgrammingExercise(exercise, "student1");
        participation.setIndividualDueDate(ZonedDateTime.now().plusHours(6));
        participation = participationRepo.save(participation);

        participation.setIndividualDueDate(ZonedDateTime.now().plusHours(2));

        doNothing().when(programmingExerciseParticipationService).unlockStudentRepository(exercise, participation);

        final var participationsToUpdate = new StudentParticipationList(participation);
        final var response = request.putWithResponseBodyList(String.format("/api/exercises/%d/participations/update-individual-due-date", exercise.getId()), participationsToUpdate,
                StudentParticipation.class, HttpStatus.OK);

        assertThat(response).hasSize(1);
        verify(programmingExerciseScheduleService, times(1)).updateScheduling(exercise);
        // make sure the student repo is unlocked as the due date is in the future
        verify(programmingExerciseParticipationService, times(1)).unlockStudentRepository(exercise, participation);
    }

    @Test
    @WithMockUser(username = "instructor1", roles = "INSTRUCTOR")
    void updateProgrammingExerciseIndividualDueDateInPast() throws Exception {
        final var course = database.addCourseWithOneProgrammingExercise();
        var exercise = (ProgrammingExercise) course.getExercises().stream().findAny().get();
        exercise.setDueDate(ZonedDateTime.now().minusHours(4));
        exercise = exerciseRepo.save(exercise);

        var participation = database.addStudentParticipationForProgrammingExercise(exercise, "student1");
        participation.setIndividualDueDate(ZonedDateTime.now().plusHours(4));
        participation = participationRepo.save(participation);

        participation.setIndividualDueDate(ZonedDateTime.now().minusHours(2));

        doNothing().when(programmingExerciseParticipationService).lockStudentRepository(exercise, participation);

        final var participationsToUpdate = new StudentParticipationList(participation);
        final var response = request.putWithResponseBodyList(String.format("/api/exercises/%d/participations/update-individual-due-date", exercise.getId()), participationsToUpdate,
                StudentParticipation.class, HttpStatus.OK);

        assertThat(response).hasSize(1);
        verify(programmingExerciseScheduleService, times(1)).updateScheduling(exercise);
        // student repo should be locked as due date is in the past
        verify(programmingExerciseParticipationService, times(1)).lockStudentRepository(exercise, participation);
    }

    /**
     * When using {@code List<StudentParticipation>} directly as body in the unit tests, the deserialization fails as
     * there no longer is a {@code type} attribute due to type erasure. Therefore, Jackson does not know which subtype
     * of {@link Participation} is stored in the list.
     *
     * Using this wrapper-class avoids this issue.
     */
    private static class StudentParticipationList extends ArrayList<StudentParticipation> {

        public StudentParticipationList(StudentParticipation... participations) {
            super();
            this.addAll(Arrays.asList(participations));
        }
    }

    @Test
    @WithMockUser(username = "student1", roles = "USER")
    void getParticipationWithLatestResult() throws Exception {
        var participation = database.createAndSaveParticipationForExercise(textExercise, "student1");
        database.addResultToParticipation(null, null, participation);
        var result = ModelFactory.generateResult(true, 70D);
        result.participation(participation).setCompletionDate(ZonedDateTime.now().minusHours(2));
        resultRepository.save(result);
        var actualParticipation = request.get("/api/participations/" + participation.getId() + "/withLatestResult", HttpStatus.OK, StudentParticipation.class);

        assertThat(actualParticipation).isNotNull();
        assertThat(actualParticipation.getResults()).hasSize(1);
        assertThat(actualParticipation.getResults().iterator().next()).as("Only latest result is returned").isEqualTo(result);
    }

    @Test
    @WithMockUser(username = "student1", roles = "USER")
    void getParticipationBuildArtifact() throws Exception {
        var participation = database.addStudentParticipationForProgrammingExercise(programmingExercise, "student1");
        doReturn(new ResponseEntity<>(null, HttpStatus.OK)).when(continuousIntegrationService).retrieveLatestArtifact(participation);
        request.getNullable("/api/participations/" + participation.getId() + "/buildArtifact", HttpStatus.OK, Object.class);
        verify(continuousIntegrationService).retrieveLatestArtifact(participation);
    }

    @Test
    @WithMockUser(username = "instructor1", roles = "INSTRUCTOR")
    void getSubmissionOfParticipation() throws Exception {
        var participation = database.createAndSaveParticipationForExercise(textExercise, "student1");
        var submission1 = database.addSubmission(participation, ModelFactory.generateTextSubmission("text", Language.ENGLISH, true));
        var submission2 = database.addSubmission(participation, ModelFactory.generateTextSubmission("text2", Language.ENGLISH, true));
        var submissions = request.getList("/api/participations/" + participation.getId() + "/submissions", HttpStatus.OK, Submission.class);
        assertThat(submissions).contains(submission1, submission2);
    }

    @Test
    @WithMockUser(username = "instructor1", roles = "INSTRUCTOR")
    void cleanupBuildPlan() throws Exception {
        var participation = database.addStudentParticipationForProgrammingExercise(programmingExercise, "student1");
        bambooRequestMockProvider.enableMockingOfRequests();
        bambooRequestMockProvider.mockDeleteBambooBuildPlan(participation.getBuildPlanId(), false);
        var actualParticipation = request.putWithResponseBody("/api/participations/" + participation.getId() + "/cleanupBuildPlan", null, Participation.class, HttpStatus.OK);
        assertThat(actualParticipation).isEqualTo(participation);
    }

    @Test
    @WithMockUser(username = "student1", roles = "USER")
    void getParticipation() throws Exception {
        var participation = database.createAndSaveParticipationForExercise(textExercise, "student1");
        var actualParticipation = request.get("/api/exercises/" + textExercise.getId() + "/participation", HttpStatus.OK, StudentParticipation.class);
        assertThat(actualParticipation).isEqualTo(participation);
    }

    @Test
    @WithMockUser(username = "student1", roles = "USER")
    void getParticipationForTeamExercise() throws Exception {
        var now = ZonedDateTime.now();
        var exercise = ModelFactory.generateTextExercise(now.minusDays(2), now.plusDays(2), now.plusDays(4), course);
        exercise.setMode(ExerciseMode.TEAM);
        exercise = exerciseRepo.save(exercise);

        var student = database.getUserByLogin("student1");

        var team = new Team();
        team.addStudents(student);
        team.setExercise(exercise);
        team = teamRepository.save(team);

        var teams = new HashSet<Team>();
        teams.add(team);
        exercise.setTeams(teams);
        exercise = exerciseRepo.save(exercise);

        var participation = database.addTeamParticipationForExercise(exercise, team.getId());
        var actualParticipation = request.get("/api/exercises/" + exercise.getId() + "/participation", HttpStatus.OK, StudentParticipation.class);
        assertThat(actualParticipation).isEqualTo(participation);
    }

    @Test
    @WithMockUser(username = "student1", roles = "USER")
    void getParticipationByExerciseAndStudentIdWithEagerSubmissionsForTeam() throws Exception {
        var exercise = createTextExerciseForTeam();
        var student = database.getUserByLogin("student1");
        var team = createTeamForExercise(student, exercise);
        exercise = addTeamToExercise(team, exercise);

        var participation = database.addTeamParticipationForExercise(exercise, team.getId());
        var actualParticipation = request.get("/api/exercises/" + exercise.getId() + "/participation", HttpStatus.OK, StudentParticipation.class);
        assertThat(actualParticipation).isEqualTo(participation);

        var participations = participationService.findByExerciseAndStudentIdWithEagerSubmissions(exercise, student.getId());
        assertThat(participations).hasSize(1);
        assertThat(participations.get(0).getId()).isEqualTo(participation.getId());
    }

    @Test
    @WithMockUser(username = "student1", roles = "USER")
    void getParticipationByExerciseAndStudentIdForTeam() throws Exception {
        var exercise = createTextExerciseForTeam();
        var student = database.getUserByLogin("student1");
        var team = createTeamForExercise(student, exercise);
        exercise = addTeamToExercise(team, exercise);

        var participation = database.addTeamParticipationForExercise(exercise, team.getId());
        var actualParticipation = request.get("/api/exercises/" + exercise.getId() + "/participation", HttpStatus.OK, StudentParticipation.class);
        assertThat(actualParticipation).isEqualTo(participation);

        var participations = participationService.findByExerciseAndStudentId(exercise, student.getId());
        assertThat(participations).hasSize(1);
        assertThat(participations.get(0).getId()).isEqualTo(participation.getId());
    }

    @Test
    @WithMockUser(username = "student1", roles = "USER")
    void getParticipationByExerciseAndStudentLoginAnyStateWithEagerResultsForTeam() throws Exception {
        var exercise = createTextExerciseForTeam();
        var student = database.getUserByLogin("student1");
        var team = createTeamForExercise(student, exercise);
        exercise = addTeamToExercise(team, exercise);

        var participation = database.addTeamParticipationForExercise(exercise, team.getId());
        var actualParticipation = request.get("/api/exercises/" + exercise.getId() + "/participation", HttpStatus.OK, StudentParticipation.class);
        assertThat(actualParticipation).isEqualTo(participation);

        participation = participationService.findOneByExerciseAndStudentLoginAnyStateWithEagerResultsElseThrow(exercise, student.getLogin());
        assertThat(participation).isNotNull();
        assertThat(participation.getId()).isEqualTo(participation.getId());
    }

    @Test
    @WithMockUser(username = "student1", roles = "USER")
    void getParticipationByExerciseAndStudentLoginAnyStateForTeam() throws Exception {
        var exercise = createTextExerciseForTeam();
        var student = database.getUserByLogin("student1");
        var team = createTeamForExercise(student, exercise);
        exercise = addTeamToExercise(team, exercise);

        var participation = database.addTeamParticipationForExercise(exercise, team.getId());
        var actualParticipation = request.get("/api/exercises/" + exercise.getId() + "/participation", HttpStatus.OK, StudentParticipation.class);
        assertThat(actualParticipation).isEqualTo(participation);

        var participations = participationService.findOneByExerciseAndStudentLoginAnyState(exercise, student.getLogin());
        assertThat(participations).isPresent();
        assertThat(participations.get().getId()).isEqualTo(participation.getId());
    }

    @Test
    @WithMockUser(username = "student1", roles = "USER")
    void deleteAllByTeamId() throws Exception {
        var exercise = createTextExerciseForTeam();
        var student = database.getUserByLogin("student1");
        var team = createTeamForExercise(student, exercise);
        exercise = addTeamToExercise(team, exercise);

        var participation = database.addTeamParticipationForExercise(exercise, team.getId());
        var actualParticipation = request.get("/api/exercises/" + exercise.getId() + "/participation", HttpStatus.OK, StudentParticipation.class);
        assertThat(actualParticipation).isEqualTo(participation);

        participationService.deleteAllByTeamId(team.getId(), false, false);

        var participations = participationRepo.findByTeamId(team.getId());
        assertThat(participations).isEmpty();
    }

    private Exercise createTextExerciseForTeam() {
        var now = ZonedDateTime.now();
        var exercise = ModelFactory.generateTextExercise(now.minusDays(2), now.plusDays(2), now.plusDays(4), course);
        exercise.setMode(ExerciseMode.TEAM);
        return exerciseRepo.save(exercise);
    }

    private Team createTeamForExercise(User student, Exercise exercise) {
        var team = new Team();
        team.addStudents(student);
        team.setExercise(exercise);
        return teamRepository.save(team);
    }

    private Exercise addTeamToExercise(Team team, Exercise exercise) {
        var teams = new HashSet<Team>();
        teams.add(team);
        exercise.setTeams(teams);
        return exerciseRepo.save(exercise);
    }

    @ParameterizedTest(name = "{displayName} [{index}] {argumentsWithNames}")
    @WithMockUser(username = "student1", roles = "USER")
    @EnumSource(QuizMode.class)
    void getParticipation_quizExerciseNotStarted(QuizMode quizMode) throws Exception {
        var quizEx = ModelFactory.generateQuizExercise(ZonedDateTime.now().plusHours(2), ZonedDateTime.now().plusDays(1), quizMode, course);
        quizEx = exerciseRepo.save(quizEx);
        request.get("/api/exercises/" + quizEx.getId() + "/participation", HttpStatus.FORBIDDEN, StudentParticipation.class);
    }

    @ParameterizedTest(name = "{displayName} [{index}] {argumentsWithNames}")
    @WithMockUser(username = "student1", roles = "USER")
    @EnumSource(QuizMode.class)
    void getParticipation_quizExerciseStartedAndNoParticipation(QuizMode quizMode) throws Exception {
        var quizEx = ModelFactory.generateQuizExercise(ZonedDateTime.now().minusMinutes(2), ZonedDateTime.now().minusMinutes(1), quizMode, course);
        quizEx = exerciseRepo.save(quizEx);
        request.getNullable("/api/exercises/" + quizEx.getId() + "/participation", HttpStatus.NO_CONTENT, StudentParticipation.class);
    }

    @ParameterizedTest(name = "{displayName} [{index}] {argumentsWithNames}")
    @WithMockUser(username = "student1", roles = "USER")
    @EnumSource(QuizMode.class)
    void getParticipation_quizExerciseStartedAndSubmissionAllowed(QuizMode quizMode) throws Exception {
        var quizEx = ModelFactory.generateQuizExercise(ZonedDateTime.now().minusMinutes(1), ZonedDateTime.now().plusMinutes(5), quizMode, course).duration(360);
        quizEx = exerciseRepo.save(quizEx);
        quizUtilService.prepareBatchForSubmitting(quizEx, SecurityUtils.makeAuthorizationObject("instructor1"), SecurityContextHolder.getContext().getAuthentication());
        var participation = request.get("/api/exercises/" + quizEx.getId() + "/participation", HttpStatus.OK, StudentParticipation.class);
        assertThat(participation.getExercise()).as("Participation contains exercise").isEqualTo(quizEx);
        assertThat(participation.getResults()).as("New result was added to the participation").hasSize(1);
        assertThat(participation.getInitializationState()).as("Participation was initialized").isEqualTo(InitializationState.INITIALIZED);
    }

    @Test
    @WithMockUser(username = "student1", roles = "USER")
    void getParticipation_quizBatchNotPresent() throws Exception {
        var quizEx = ModelFactory.generateQuizExercise(ZonedDateTime.now().minusMinutes(1), ZonedDateTime.now().plusMinutes(5), QuizMode.INDIVIDUAL, course).duration(360);
        quizEx = exerciseRepo.save(quizEx);
        var participation = request.get("/api/exercises/" + quizEx.getId() + "/participation", HttpStatus.OK, StudentParticipation.class);
        assertThat(participation.getExercise()).as("Participation contains exercise").isEqualTo(quizEx);
    }

    @ParameterizedTest(name = "{displayName} [{index}] {argumentsWithNames}")
    @WithMockUser(username = "student1", roles = "USER")
    @EnumSource(QuizMode.class)
    void getParticipation_quizExerciseFinished(QuizMode quizMode) throws Exception {
        var quizEx = ModelFactory.generateQuizExercise(ZonedDateTime.now().minusMinutes(20), ZonedDateTime.now().minusMinutes(20), quizMode, course);
        quizEx = exerciseRepo.save(quizEx);
        var participation = database.createAndSaveParticipationForExercise(quizEx, "student1");
        var submission = database.addSubmission(participation, new QuizSubmission().scoreInPoints(11D).submitted(true));
        database.addResultToParticipation(participation, submission);
        var actualParticipation = request.get("/api/exercises/" + quizEx.getId() + "/participation", HttpStatus.OK, StudentParticipation.class);
        assertThat(actualParticipation).isEqualTo(participation);
    }

    @Test
    @WithMockUser(username = "student1", roles = "USER")
    void getParticipation_noParticipation() throws Exception {
        request.get("/api/exercises/" + textExercise.getId() + "/participation", HttpStatus.FAILED_DEPENDENCY, StudentParticipation.class);
    }

    @Test
    @WithMockUser(username = "student3", roles = "USER")
    void getParticipation_notStudentInCourse() throws Exception {
        request.get("/api/exercises/" + textExercise.getId() + "/participation", HttpStatus.FORBIDDEN, StudentParticipation.class);
    }
}<|MERGE_RESOLUTION|>--- conflicted
+++ resolved
@@ -438,13 +438,9 @@
     void getAllParticipationsForExercise() throws Exception {
         database.createAndSaveParticipationForExercise(textExercise, "student1");
         database.createAndSaveParticipationForExercise(textExercise, "student2");
-<<<<<<< HEAD
         StudentParticipation testParticipation = database.createAndSaveParticipationForExercise(textExercise, "student3");
         testParticipation.setTestRun(true);
         participationRepo.save(testParticipation);
-=======
-
->>>>>>> d5cd1f7c
         var participations = request.getList("/api/exercises/" + textExercise.getId() + "/participations", HttpStatus.OK, StudentParticipation.class);
         assertThat(participations).as("Exactly 3 participations are returned").hasSize(3).as("Only participation that has student are returned")
                 .allMatch(participation -> participation.getStudent().isPresent()).as("No submissions should exist for participations")
