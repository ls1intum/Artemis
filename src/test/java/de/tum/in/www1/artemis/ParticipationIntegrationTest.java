package de.tum.in.www1.artemis;

import static org.assertj.core.api.Assertions.assertThat;

import java.net.URI;
import java.util.Optional;

import org.junit.jupiter.api.AfterEach;
import org.junit.jupiter.api.BeforeEach;
import org.junit.jupiter.api.Test;
import org.springframework.beans.factory.annotation.Autowired;
import org.springframework.http.HttpStatus;
import org.springframework.security.test.context.support.WithMockUser;

import de.tum.in.www1.artemis.domain.*;
import de.tum.in.www1.artemis.domain.modeling.ModelingExercise;
import de.tum.in.www1.artemis.domain.modeling.ModelingSubmission;
import de.tum.in.www1.artemis.domain.participation.Participation;
import de.tum.in.www1.artemis.domain.participation.StudentParticipation;
import de.tum.in.www1.artemis.repository.*;
import de.tum.in.www1.artemis.util.DatabaseUtilService;
import de.tum.in.www1.artemis.util.RequestUtilService;

public class ParticipationIntegrationTest extends AbstractSpringIntegrationTest {

    @Autowired
    CourseRepository courseRepo;

    @Autowired
    ExerciseRepository exerciseRepo;

    @Autowired
    StudentParticipationRepository participationRepo;

    @Autowired
    SubmissionRepository submissionRepository;

    @Autowired
    ResultRepository resultRepository;

    @Autowired
    UserRepository userRepo;

    @Autowired
    RequestUtilService request;

    @Autowired
    DatabaseUtilService database;

    private Course course;

    private ModelingExercise modelingExercise;

    private TextExercise textExercise;

    @BeforeEach
    public void initTestCase() {
        database.addUsers(2, 2, 2);
<<<<<<< HEAD
        database.addCourseWithModelingAndTextExercise();
        course = courseRepo.findAll().get(0);
        textExercise = (TextExercise) exerciseRepo.findAll().get(1);
        modelingExercise = (ModelingExercise) exerciseRepo.findAll().get(0);
        modelingExercise.setTitle("UML Class Diagram");
        exerciseRepo.save(modelingExercise);
=======
        course = database.addCourseWithModelingAndTextExercise();
        for (Exercise exercise : course.getExercises()) {
            if (exercise instanceof ModelingExercise) {
                modelingExercise = (ModelingExercise) exercise;
            }
            if (exercise instanceof TextExercise) {
                textExercise = (TextExercise) exercise;
            }
        }
>>>>>>> d71f2f2f
    }

    @AfterEach
    public void tearDown() {
        database.resetDatabase();
    }

    @Test
    @WithMockUser(username = "student1")
    public void participateInModelingExercise() throws Exception {
        URI location = request.post("/api/courses/" + course.getId() + "/exercises/" + modelingExercise.getId() + "/participations", null, HttpStatus.CREATED);

        StudentParticipation participation = request.get(location.getPath(), HttpStatus.OK, StudentParticipation.class);
        assertThat(participation.getExercise()).as("participated in correct exercise").isEqualTo(modelingExercise);
        assertThat(participation.getStudent()).as("Student got set").isNotNull();
        assertThat(participation.getStudent().getLogin()).as("Correct student got set").isEqualTo("student1");
        Participation storedParticipation = participationRepo.findWithEagerSubmissionsByExerciseIdAndStudentLogin(modelingExercise.getId(), "student1").get();
        assertThat(storedParticipation.getSubmissions().size()).as("submission was initialized").isEqualTo(1);
        assertThat(storedParticipation.getSubmissions().iterator().next().getClass()).as("submission is of type modeling submission").isEqualTo(ModelingSubmission.class);
    }

    @Test
    @WithMockUser(username = "student2")
    public void participateInTextExercise() throws Exception {
        URI location = request.post("/api/courses/" + course.getId() + "/exercises/" + textExercise.getId() + "/participations", null, HttpStatus.CREATED);

        StudentParticipation participation = request.get(location.getPath(), HttpStatus.OK, StudentParticipation.class);
        assertThat(participation.getExercise()).as("participated in correct exercise").isEqualTo(textExercise);
        assertThat(participation.getStudent()).as("Student got set").isNotNull();
        assertThat(participation.getStudent().getLogin()).as("Correct student got set").isEqualTo("student2");
        Participation storedParticipation = participationRepo.findWithEagerSubmissionsByExerciseIdAndStudentLogin(textExercise.getId(), "student2").get();
        assertThat(storedParticipation.getSubmissions().size()).as("submission was initialized").isEqualTo(1);
        assertThat(storedParticipation.getSubmissions().iterator().next().getClass()).as("submission is of type text submission").isEqualTo(TextSubmission.class);
    }

    @Test
    @WithMockUser(username = "student1")
    public void participateTwiceInModelingExercise_sameParticipation() throws Exception {
        var participation1 = request.post("/api/courses/" + course.getId() + "/exercises/" + modelingExercise.getId() + "/participations", null, HttpStatus.CREATED);
        var participation2 = request.post("/api/courses/" + course.getId() + "/exercises/" + modelingExercise.getId() + "/participations", null, HttpStatus.CREATED);
        assertThat(participation1.equals(participation2));
    }

    @Test
    @WithMockUser(username = "student1")
    public void participateTwiceInTextExercise_sameParticipation() throws Exception {
        var participation1 = request.post("/api/courses/" + course.getId() + "/exercises/" + textExercise.getId() + "/participations", null, HttpStatus.CREATED);
        var participation2 = request.post("/api/courses/" + course.getId() + "/exercises/" + textExercise.getId() + "/participations", null, HttpStatus.CREATED);
        assertThat(participation1.equals(participation2));
    }

    @Test
    @WithMockUser(username = "instructor1", roles = "INSTRUCTOR")
    public void deleteParticipation() throws Exception {
        Submission submissionWithResult = database.addSubmission(modelingExercise, new ModelingSubmission(), "student1");
        Submission submissionWithoutResult = database.addSubmission((StudentParticipation) submissionWithResult.getParticipation(), new ModelingSubmission(), "student1");
        Long participationId = submissionWithResult.getParticipation().getId();
        database.addResultToSubmission(submissionWithResult);

        // Participation should now exist.
        assertThat(participationRepo.existsById(participationId)).isTrue();
        // There should be a submission and result assigned to the participation.
        assertThat(submissionRepository.findByParticipationId(participationId)).hasSize(2);
        assertThat(resultRepository.findByParticipationIdOrderByCompletionDateDesc(participationId)).hasSize(1);

        request.delete("/api/participations/" + participationId, HttpStatus.OK);
        Optional<StudentParticipation> participation = participationRepo.findById(participationId);
        // Participation should now be gone.
        assertThat(participation.isPresent()).isFalse();
        // Make sure that also the submission and result were deleted.
        assertThat(submissionRepository.findByParticipationId(participationId)).hasSize(0);
        assertThat(resultRepository.findByParticipationIdOrderByCompletionDateDesc(participationId)).hasSize(0);
    }

    @Test
    @WithMockUser(username = "instructor1", roles = "INSTRUCTOR")
    public void deleteSubmissionWithoutResult() throws Exception {
        Submission submissionWithoutResult = database.addSubmission(modelingExercise, new ModelingSubmission(), "student1");
        database.addSubmission((StudentParticipation) submissionWithoutResult.getParticipation(), submissionWithoutResult, "student1");
        Long participationId = submissionWithoutResult.getParticipation().getId();

        // Participation should now exist.
        assertThat(participationRepo.existsById(participationId)).isTrue();

        // There should be a submission and no result assigned to the participation.
        assertThat(submissionRepository.findByParticipationId(participationId)).hasSize(1);
        assertThat(resultRepository.findByParticipationIdOrderByCompletionDateDesc(participationId)).hasSize(0);

        request.delete("/api/participations/" + participationId, HttpStatus.OK);
        Optional<StudentParticipation> participation = participationRepo.findById(participationId);
        // Participation should now be gone.
        assertThat(participation.isPresent()).isFalse();
        // Make sure that the submission is deleted.
        assertThat(submissionRepository.findByParticipationId(participationId)).hasSize(0);
    }

    @Test
    @WithMockUser(username = "instructor1", roles = "INSTRUCTOR")
    public void deleteResultWithoutSubmission() throws Exception {
        StudentParticipation studentParticipation = database.addParticipationForExercise(modelingExercise, "student1");
        database.addResultToParticipation(studentParticipation);
        Long participationId = studentParticipation.getId();

        // Participation should now exist.
        assertThat(participationRepo.existsById(participationId)).isTrue();

        // There should be a submission and no result assigned to the participation.
        assertThat(submissionRepository.findByParticipationId(participationId)).hasSize(0);
        assertThat(resultRepository.findByParticipationIdOrderByCompletionDateDesc(participationId)).hasSize(1);

        request.delete("/api/participations/" + participationId, HttpStatus.OK);
        Optional<StudentParticipation> participation = participationRepo.findById(participationId);
        // Participation should now be gone.
        assertThat(participation.isPresent()).isFalse();
        // Make sure that the result is deleted.
        assertThat(resultRepository.findByParticipationIdOrderByCompletionDateDesc(participationId)).hasSize(0);
    }

    @Test
    @WithMockUser(username = "student1", roles = "USER")
    public void deleteParticipation_student() throws Exception {
        // Allow students to delete their own participation if it belongs to a guided tour
        StudentParticipation studentParticipation = database.addParticipationForExercise(modelingExercise, "student1");
        request.delete("/api/participations/" + studentParticipation.getId(), HttpStatus.OK);

        // Returns forbidden if users do not delete their own participation
        StudentParticipation studentParticipation2 = database.addParticipationForExercise(modelingExercise, "student2");
        request.delete("/api/participations/" + studentParticipation2.getId(), HttpStatus.FORBIDDEN);
    }

    @Test
    @WithMockUser(username = "tutor1", roles = "TA")
    public void deleteParticipation_tutor() throws Exception {
        // Allow tutors to delete their own participation if it belongs to a guided tour
        StudentParticipation studentParticipation = database.addParticipationForExercise(modelingExercise, "tutor1");
        request.delete("/api/participations/" + studentParticipation.getId(), HttpStatus.OK);

        // Returns forbidden if tutors do not delete their own participation
        StudentParticipation studentParticipation2 = database.addParticipationForExercise(modelingExercise, "student1");
        request.delete("/api/participations/" + studentParticipation2.getId(), HttpStatus.FORBIDDEN);
    }

    @Test
    @WithMockUser(username = "instructor1", roles = "INSTRUCTOR")
    public void deleteParticipation_notFound() throws Exception {
        request.delete("/api/participations/" + 1, HttpStatus.NOT_FOUND);
    }
}<|MERGE_RESOLUTION|>--- conflicted
+++ resolved
@@ -56,14 +56,6 @@
     @BeforeEach
     public void initTestCase() {
         database.addUsers(2, 2, 2);
-<<<<<<< HEAD
-        database.addCourseWithModelingAndTextExercise();
-        course = courseRepo.findAll().get(0);
-        textExercise = (TextExercise) exerciseRepo.findAll().get(1);
-        modelingExercise = (ModelingExercise) exerciseRepo.findAll().get(0);
-        modelingExercise.setTitle("UML Class Diagram");
-        exerciseRepo.save(modelingExercise);
-=======
         course = database.addCourseWithModelingAndTextExercise();
         for (Exercise exercise : course.getExercises()) {
             if (exercise instanceof ModelingExercise) {
@@ -73,7 +65,8 @@
                 textExercise = (TextExercise) exercise;
             }
         }
->>>>>>> d71f2f2f
+        modelingExercise.setTitle("UML Class Diagram");
+        exerciseRepo.save(modelingExercise);
     }
 
     @AfterEach
