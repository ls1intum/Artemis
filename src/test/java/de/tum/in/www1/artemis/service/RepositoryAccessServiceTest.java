package de.tum.in.www1.artemis.service;

<<<<<<< HEAD
import static org.assertj.core.api.Assertions.assertThat;
import static org.junit.jupiter.api.Assertions.assertThrows;
=======
import static org.assertj.core.api.Assertions.assertThatExceptionOfType;
>>>>>>> 23f27a4c

import java.time.ZonedDateTime;
import java.util.ArrayList;
import java.util.List;

import org.junit.jupiter.api.BeforeEach;
import org.junit.jupiter.api.Test;
import org.junit.jupiter.params.ParameterizedTest;
import org.junit.jupiter.params.provider.ValueSource;
import org.springframework.beans.factory.annotation.Autowired;
import org.springframework.security.test.context.support.WithMockUser;

import de.tum.in.www1.artemis.AbstractSpringIntegrationBambooBitbucketJiraTest;
import de.tum.in.www1.artemis.config.Constants;
import de.tum.in.www1.artemis.domain.Course;
import de.tum.in.www1.artemis.domain.ProgrammingExercise;
import de.tum.in.www1.artemis.domain.User;
import de.tum.in.www1.artemis.domain.participation.ProgrammingExerciseStudentParticipation;
import de.tum.in.www1.artemis.domain.submissionpolicy.LockRepositoryPolicy;
import de.tum.in.www1.artemis.repository.ProgrammingExerciseRepository;
import de.tum.in.www1.artemis.repository.UserRepository;
import de.tum.in.www1.artemis.service.connectors.bamboo.dto.BambooBuildResultNotificationDTO;
import de.tum.in.www1.artemis.service.programming.ProgrammingExerciseGradingService;
import de.tum.in.www1.artemis.util.ModelFactory;
import de.tum.in.www1.artemis.util.TestConstants;
import de.tum.in.www1.artemis.web.rest.errors.AccessForbiddenException;
import de.tum.in.www1.artemis.web.rest.repository.RepositoryActionType;

class RepositoryAccessServiceTest extends AbstractSpringIntegrationBambooBitbucketJiraTest {

    private static final String TEST_PREFIX = "rastest";

    @Autowired
    private UserRepository userRepository;

    @Autowired
    private ProgrammingExerciseRepository programmingExerciseRepository;

    @Autowired
    private RepositoryAccessService repositoryAccessService;

    @Autowired
    private ProgrammingExerciseGradingService programmingExerciseGradingService;

    User student;

    Course course;

    ProgrammingExercise programmingExercise;

    @BeforeEach
    void setup() {
        database.addUsers(TEST_PREFIX, 1, 0, 0, 0);
        student = userRepository.findOneByLogin(TEST_PREFIX + "student1").orElseThrow();
        course = database.addCourseWithOneProgrammingExercise();
        programmingExercise = (ProgrammingExercise) course.getExercises().stream().iterator().next();
        programmingExercise.setReleaseDate(ZonedDateTime.now().minusDays(1));
        programmingExercise = programmingExerciseRepository.save(programmingExercise);
    }

    @Test
    @WithMockUser(username = TEST_PREFIX + "student1", roles = "STUDENT")
    void testShouldEnforceLockRepositoryPolicy() throws Exception {
        ProgrammingExerciseStudentParticipation participation = database.addStudentParticipationForProgrammingExercise(programmingExercise, student.getLogin());

        // Add LockRepositoryPolicy to the programmingExercise.
        LockRepositoryPolicy lockRepositoryPolicy = new LockRepositoryPolicy();
        lockRepositoryPolicy.setActive(true);
        lockRepositoryPolicy.setSubmissionLimit(1);
        database.addSubmissionPolicyToExercise(lockRepositoryPolicy, programmingExercise);

        // Process a new result for the submission. This should lock the participation, because the submission limit is reached.
        BambooBuildResultNotificationDTO bambooBuildResult = ModelFactory.generateBambooBuildResult(Constants.ASSIGNMENT_REPO_NAME, null, null, null, List.of(), List.of(),
                new ArrayList<>());
        bitbucketRequestMockProvider.enableMockingOfRequests();
        bitbucketRequestMockProvider.mockGetPushDate(programmingExercise.getProjectKey(), TestConstants.COMMIT_HASH_STRING, ZonedDateTime.now());
        bitbucketRequestMockProvider.mockSetRepositoryPermissionsToReadOnly((programmingExercise.getProjectKey() + "-" + participation.getParticipantIdentifier()).toLowerCase(),
                programmingExercise.getProjectKey(), participation.getStudents());
        programmingExerciseGradingService.processNewProgrammingExerciseResult(participation, bambooBuildResult);

        // Should throw an AccessForbiddenException because the submission limit is already reached.
<<<<<<< HEAD
        AccessForbiddenException exception = assertThrows(AccessForbiddenException.class,
                () -> repositoryAccessService.checkAccessRepositoryElseThrow(participation, student, programmingExercise, RepositoryActionType.WRITE));
        assertThat(exception.getMessage()).isEqualTo("submitAfterReachingSubmissionLimit");
=======
        assertThatExceptionOfType(AccessForbiddenException.class)
                .isThrownBy(() -> repositoryAccessService.checkAccessRepositoryElseThrow(participation, student, programmingExercise, RepositoryActionType.WRITE));
>>>>>>> 23f27a4c
    }

    @ParameterizedTest(name = "{displayName} [{index}] {argumentsWithNames}")
    @ValueSource(booleans = { true, false })
    // Student should not have access to the tests repository.
    void testShouldDenyAccessToTestRepository(boolean atLeastEditor) {
        assertThatExceptionOfType(AccessForbiddenException.class)
                .isThrownBy(() -> repositoryAccessService.checkAccessTestRepositoryElseThrow(atLeastEditor, programmingExercise, student));
    }
}<|MERGE_RESOLUTION|>--- conflicted
+++ resolved
@@ -1,11 +1,8 @@
 package de.tum.in.www1.artemis.service;
 
-<<<<<<< HEAD
 import static org.assertj.core.api.Assertions.assertThat;
+import static org.assertj.core.api.Assertions.assertThatExceptionOfType;
 import static org.junit.jupiter.api.Assertions.assertThrows;
-=======
-import static org.assertj.core.api.Assertions.assertThatExceptionOfType;
->>>>>>> 23f27a4c
 
 import java.time.ZonedDateTime;
 import java.util.ArrayList;
@@ -87,14 +84,9 @@
         programmingExerciseGradingService.processNewProgrammingExerciseResult(participation, bambooBuildResult);
 
         // Should throw an AccessForbiddenException because the submission limit is already reached.
-<<<<<<< HEAD
         AccessForbiddenException exception = assertThrows(AccessForbiddenException.class,
                 () -> repositoryAccessService.checkAccessRepositoryElseThrow(participation, student, programmingExercise, RepositoryActionType.WRITE));
         assertThat(exception.getMessage()).isEqualTo("submitAfterReachingSubmissionLimit");
-=======
-        assertThatExceptionOfType(AccessForbiddenException.class)
-                .isThrownBy(() -> repositoryAccessService.checkAccessRepositoryElseThrow(participation, student, programmingExercise, RepositoryActionType.WRITE));
->>>>>>> 23f27a4c
     }
 
     @ParameterizedTest(name = "{displayName} [{index}] {argumentsWithNames}")
