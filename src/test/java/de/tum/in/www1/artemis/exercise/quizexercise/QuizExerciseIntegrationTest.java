package de.tum.in.www1.artemis.exercise.quizexercise;

import static org.assertj.core.api.Assertions.assertThat;
import static org.assertj.core.api.Assertions.byLessThan;
<<<<<<< HEAD
import static org.springframework.test.web.servlet.result.MockMvcResultMatchers.status;
=======
import static org.awaitility.Awaitility.await;
>>>>>>> 4566747a

import java.security.Principal;
import java.time.ZonedDateTime;
import java.time.temporal.ChronoUnit;
import java.util.*;

import org.junit.jupiter.api.BeforeEach;
import org.junit.jupiter.api.Test;
import org.junit.jupiter.params.ParameterizedTest;
import org.junit.jupiter.params.provider.*;
import org.slf4j.Logger;
import org.slf4j.LoggerFactory;
import org.springframework.beans.factory.annotation.Autowired;
import org.springframework.http.HttpMethod;
import org.springframework.http.HttpStatus;
import org.springframework.http.MediaType;
import org.springframework.mock.web.MockMultipartFile;
import org.springframework.security.core.Authentication;
import org.springframework.security.core.context.SecurityContextHolder;
import org.springframework.security.test.context.support.WithMockUser;
import org.springframework.test.web.servlet.MvcResult;
import org.springframework.test.web.servlet.request.MockMultipartHttpServletRequestBuilder;
import org.springframework.test.web.servlet.request.MockMvcRequestBuilders;
import org.springframework.util.LinkedMultiValueMap;
import org.springframework.util.MultiValueMap;

import com.fasterxml.jackson.databind.ObjectMapper;

import de.tum.in.www1.artemis.AbstractSpringIntegrationBambooBitbucketJiraTest;
import de.tum.in.www1.artemis.course.CourseUtilService;
import de.tum.in.www1.artemis.domain.Course;
import de.tum.in.www1.artemis.domain.Team;
import de.tum.in.www1.artemis.domain.TeamAssignmentConfig;
import de.tum.in.www1.artemis.domain.enumeration.*;
import de.tum.in.www1.artemis.domain.exam.ExerciseGroup;
import de.tum.in.www1.artemis.domain.metis.ConversationParticipant;
import de.tum.in.www1.artemis.domain.metis.conversation.Channel;
import de.tum.in.www1.artemis.domain.quiz.*;
import de.tum.in.www1.artemis.exam.ExamUtilService;
import de.tum.in.www1.artemis.participation.ParticipationUtilService;
import de.tum.in.www1.artemis.repository.*;
import de.tum.in.www1.artemis.repository.metis.ConversationParticipantRepository;
import de.tum.in.www1.artemis.repository.metis.conversation.ChannelRepository;
import de.tum.in.www1.artemis.security.SecurityUtils;
import de.tum.in.www1.artemis.service.ExerciseService;
import de.tum.in.www1.artemis.service.QuizExerciseService;
import de.tum.in.www1.artemis.user.UserUtilService;
import de.tum.in.www1.artemis.util.ExerciseIntegrationTestUtils;
import de.tum.in.www1.artemis.util.PageableSearchUtilService;
import de.tum.in.www1.artemis.web.rest.dto.QuizBatchJoinDTO;
import de.tum.in.www1.artemis.web.rest.dto.SearchResultPageDTO;
import de.tum.in.www1.artemis.web.websocket.QuizSubmissionWebsocketService;

class QuizExerciseIntegrationTest extends AbstractSpringIntegrationBambooBitbucketJiraTest {

    private static final String TEST_PREFIX = "quizexerciseintegration";

    private final Logger log = LoggerFactory.getLogger(getClass());

    @Autowired
    private QuizExerciseService quizExerciseService;

    @Autowired
    private QuizSubmissionWebsocketService quizSubmissionWebsocketService;

    @Autowired
    private StudentParticipationRepository studentParticipationRepository;

    @Autowired
    private ResultRepository resultRepository;

    @Autowired
    private QuizExerciseRepository quizExerciseRepository;

    @Autowired
    private QuizSubmissionRepository quizSubmissionRepository;

    @Autowired
    private SubmittedAnswerRepository submittedAnswerRepository;

    @Autowired
    private QuizExerciseUtilService quizUtilService;

    @Autowired
    private TeamRepository teamRepository;

    @Autowired
    private ExerciseIntegrationTestUtils exerciseIntegrationTestUtils;

    @Autowired
<<<<<<< HEAD
    private ExerciseService exerciseService;

    @Autowired
    private ObjectMapper objectMapper;
=======
    private ChannelRepository channelRepository;

    @Autowired
    private ConversationParticipantRepository conversationParticipantRepository;
>>>>>>> 4566747a

    @Autowired
    private UserUtilService userUtilService;

    @Autowired
    private ExamUtilService examUtilService;

    @Autowired
    private QuizExerciseUtilService quizExerciseUtilService;

    @Autowired
    private CourseUtilService courseUtilService;

    @Autowired
    private PageableSearchUtilService pageableSearchUtilService;

    @Autowired
    private ParticipationUtilService participationUtilService;

    // helper attributes for shorter code in assert statements
    private final PointCounter pc01 = pc(0, 1);

    private final PointCounter pc02 = pc(0, 2);

    private final PointCounter pc03 = pc(0, 3);

    private final PointCounter pc04 = pc(0, 4);

    private final PointCounter pc05 = pc(0, 5);

    private final PointCounter pc06 = pc(0, 6);

    private final PointCounter pc10 = pc(1, 0);

    private final PointCounter pc20 = pc(2, 0);

    private final PointCounter pc30 = pc(3, 0);

    private final PointCounter pc40 = pc(4, 0);

    private final PointCounter pc50 = pc(5, 0);

    private final PointCounter pc60 = pc(6, 0);

    @BeforeEach
    void init() {
        quizScheduleService.stopSchedule();
        userUtilService.addUsers(TEST_PREFIX, 1, 1, 1, 1);
    }

    @ParameterizedTest(name = "{displayName} [{index}] {argumentsWithNames}")
    @WithMockUser(username = TEST_PREFIX + "instructor1", roles = "INSTRUCTOR")
    @EnumSource(QuizMode.class)
    void testCreateQuizExercise(QuizMode quizMode) throws Exception {
        QuizExercise quizExercise = createQuizOnServer(ZonedDateTime.now().plusHours(5), null, quizMode);
        createdQuizAssert(quizExercise);
    }

    @Test
    @WithMockUser(username = TEST_PREFIX + "instructor1", roles = "INSTRUCTOR")
    void testCreateQuizExerciseForExam() throws Exception {
        QuizExercise quizExercise = createQuizOnServerForExam();
        createdQuizAssert(quizExercise);
    }

    @Test
    @WithMockUser(username = TEST_PREFIX + "instructor1", roles = "INSTRUCTOR")
    void createQuizExercise_setCourseAndExerciseGroup_badRequest() throws Exception {
        ExerciseGroup exerciseGroup = examUtilService.createAndSaveActiveExerciseGroup(true);
        QuizExercise quizExercise = QuizExerciseFactory.generateQuizExerciseForExam(exerciseGroup);
        quizExercise.setCourse(exerciseGroup.getExam().getCourse());

        createQuizExerciseWithFiles(quizExercise, HttpStatus.BAD_REQUEST, true);
    }

    private QuizExercise importQuizExerciseWithFiles(QuizExercise quizExercise, Long id, List<MockMultipartFile> files, HttpStatus expectedStatus) throws Exception {
        var builder = MockMvcRequestBuilders.multipart(HttpMethod.POST, "/api/quiz-exercises/import/" + id);
        builder.file(new MockMultipartFile("exercise", "", MediaType.APPLICATION_JSON_VALUE, objectMapper.writeValueAsBytes(quizExercise)))
                .contentType(MediaType.MULTIPART_FORM_DATA);
        for (MockMultipartFile file : files) {
            builder.file(file);
        }
        MvcResult result = request.getMvc().perform(builder).andExpect(status().is(expectedStatus.value())).andReturn();
        request.restoreSecurityContext();
        if (expectedStatus == HttpStatus.CREATED) {
            return objectMapper.readValue(result.getResponse().getContentAsString(), QuizExercise.class);
        }
        return null;
    }

    private QuizExercise reevalQuizExerciseWithFiles(QuizExercise quizExercise, Long id, List<MockMultipartFile> files, HttpStatus expectedStatus) throws Exception {
        var builder = MockMvcRequestBuilders.multipart(HttpMethod.PUT, "/api/quiz-exercises/" + id + "/re-evaluate");
        builder.file(new MockMultipartFile("exercise", "", MediaType.APPLICATION_JSON_VALUE, objectMapper.writeValueAsBytes(quizExercise)))
                .contentType(MediaType.MULTIPART_FORM_DATA);
        for (MockMultipartFile file : files) {
            builder.file(file);
        }
        MvcResult result = request.getMvc().perform(builder).andExpect(status().is(expectedStatus.value())).andReturn();
        request.restoreSecurityContext();
        if (expectedStatus == HttpStatus.OK) {
            return objectMapper.readValue(result.getResponse().getContentAsString(), QuizExercise.class);
        }
        return null;
    }

    /**
     * Sends a create request for a quiz exercise. It automatically adds the files to the request and modifies the exercise to be sent.
     *
     * @param quizExercise       the quiz exercise to be sent
     * @param expectedStatus     the expected status of the request
     * @param addBackgroundImage whether to add a background image to the quiz exercise
     * @return the created quiz exercise or null if the request failed
     */
    private QuizExercise createQuizExerciseWithFiles(QuizExercise quizExercise, HttpStatus expectedStatus, boolean addBackgroundImage) throws Exception {
        var builder = MockMvcRequestBuilders.multipart(HttpMethod.POST, "/api/quiz-exercises");
        addFilesToBuilderAndModifyExercise(builder, quizExercise, addBackgroundImage);
        builder.file(new MockMultipartFile("exercise", "", MediaType.APPLICATION_JSON_VALUE, objectMapper.writeValueAsBytes(quizExercise)))
                .contentType(MediaType.MULTIPART_FORM_DATA);
        MvcResult result = request.getMvc().perform(builder).andExpect(status().is(expectedStatus.value())).andReturn();
        request.restoreSecurityContext();
        if (HttpStatus.valueOf(result.getResponse().getStatus()).is2xxSuccessful()) {
            assertThat(result.getResponse().getContentAsString()).isNotBlank();
            return objectMapper.readValue(result.getResponse().getContentAsString(), QuizExercise.class);
        }
        return null;
    }

    private QuizExercise updateQuizExerciseWithFiles(QuizExercise quizExercise, List<String> fileNames, HttpStatus expectedStatus) throws Exception {
        return updateQuizExerciseWithFiles(quizExercise, fileNames, expectedStatus, null);
    }

    /**
     * Sends an update request for the given quiz exercise.
     *
     * @param quizExercise   the quiz exercise to update. Expects to contain changed filenames if appliccable
     * @param fileNames      the filenames of changed or new files
     * @param expectedStatus the expected status of the request
     * @return the updated quiz exercise or null if the request failed
     */
    private QuizExercise updateQuizExerciseWithFiles(QuizExercise quizExercise, List<String> fileNames, HttpStatus expectedStatus, MultiValueMap<String, String> params)
            throws Exception {
        var builder = MockMvcRequestBuilders.multipart(HttpMethod.PUT, "/api/quiz-exercises/" + quizExercise.getId());
        if (params != null) {
            builder.params(params);
        }
        if (fileNames != null) {
            for (String fileName : fileNames) {
                builder.file(new MockMultipartFile("files", fileName, MediaType.IMAGE_PNG_VALUE, "test".getBytes()));
            }
        }
        builder.file(new MockMultipartFile("exercise", "", MediaType.APPLICATION_JSON_VALUE, objectMapper.writeValueAsBytes(quizExercise)))
                .contentType(MediaType.MULTIPART_FORM_DATA);
        MvcResult result = request.getMvc().perform(builder).andExpect(status().is(expectedStatus.value())).andReturn();
        request.restoreSecurityContext();
        if (HttpStatus.valueOf(result.getResponse().getStatus()).is2xxSuccessful()) {
            return objectMapper.readValue(result.getResponse().getContentAsString(), QuizExercise.class);
        }
        return null;
    }

    @Test
    @WithMockUser(username = TEST_PREFIX + "instructor1", roles = "INSTRUCTOR")
    void createQuizExercise_setNeitherCourseAndExerciseGroup_badRequest() throws Exception {
        QuizExercise quizExercise = QuizExerciseFactory.generateQuizExerciseForExam(null);
        createQuizExerciseWithFiles(quizExercise, HttpStatus.BAD_REQUEST, true);
    }

    @Test
    @WithMockUser(username = TEST_PREFIX + "instructor1", roles = "INSTRUCTOR")
    void createQuizExercise_InvalidMaxScore() throws Exception {
        QuizExercise quizExercise = quizExerciseUtilService.createQuiz(ZonedDateTime.now().plusHours(5), null, QuizMode.SYNCHRONIZED);
        quizExercise.setMaxPoints(0.0);

        createQuizExerciseWithFiles(quizExercise, HttpStatus.BAD_REQUEST, true);
    }

    @Test
    @WithMockUser(username = TEST_PREFIX + "instructor1", roles = "INSTRUCTOR")
    void createQuizExercise_InvalidDates_badRequest() throws Exception {
        QuizExercise quizExercise = quizExerciseUtilService.createQuiz(ZonedDateTime.now().plusHours(5), null, QuizMode.SYNCHRONIZED);
        quizExercise.getQuizBatches().forEach(batch -> batch.setStartTime(ZonedDateTime.now()));

        createQuizExerciseWithFiles(quizExercise, HttpStatus.BAD_REQUEST, true);
    }

    @Test
    @WithMockUser(username = TEST_PREFIX + "instructor1", roles = "INSTRUCTOR")
    void createQuizExercise_IncludedAsBonusInvalidBonusPoints() throws Exception {
        QuizExercise quizExercise = quizExerciseUtilService.createQuiz(ZonedDateTime.now().plusHours(5), null, QuizMode.SYNCHRONIZED);

        quizExercise.setMaxPoints(10.0);
        quizExercise.setBonusPoints(1.0);
        quizExercise.setIncludedInOverallScore(IncludedInOverallScore.INCLUDED_AS_BONUS);

        createQuizExerciseWithFiles(quizExercise, HttpStatus.BAD_REQUEST, true);
    }

    @Test
    @WithMockUser(username = TEST_PREFIX + "instructor1", roles = "INSTRUCTOR")
    void createQuizExercise_NotIncludedInvalidBonusPoints() throws Exception {
        QuizExercise quizExercise = quizExerciseUtilService.createQuiz(ZonedDateTime.now().plusHours(5), null, QuizMode.SYNCHRONIZED);

        quizExercise.setMaxPoints(10.0);
        quizExercise.setBonusPoints(1.0);
        quizExercise.setIncludedInOverallScore(IncludedInOverallScore.NOT_INCLUDED);

        createQuizExerciseWithFiles(quizExercise, HttpStatus.BAD_REQUEST, true);
    }

    @ParameterizedTest(name = "{displayName} [{index}] {argumentsWithNames}")
    @WithMockUser(username = TEST_PREFIX + "instructor1", roles = "INSTRUCTOR")
    @EnumSource(QuizMode.class)
    void testUpdateQuizExercise(QuizMode quizMode) throws Exception {
        QuizExercise quizExercise = createQuizOnServer(ZonedDateTime.now().plusHours(5), null, quizMode);
        updateQuizAndAssert(quizExercise);
    }

    @Test
    @WithMockUser(username = TEST_PREFIX + "instructor1", roles = "INSTRUCTOR")
    void testUpdateQuizExerciseForExam() throws Exception {
        QuizExercise quizExercise = createQuizOnServerForExam();
        updateQuizAndAssert(quizExercise);
    }

    @Test
    @WithMockUser(username = TEST_PREFIX + "instructor1", roles = "INSTRUCTOR")
    void testUpdateQuizExercise_SingleChoiceMC_AllOrNothing() throws Exception {
        QuizExercise quizExercise = quizExerciseUtilService.createAndSaveQuiz(ZonedDateTime.now().plusHours(5), null, QuizMode.SYNCHRONIZED);

        // multiple correct answers are not allowed
        MultipleChoiceQuestion mc = (MultipleChoiceQuestion) quizExercise.getQuizQuestions().get(0);
        mc.setSingleChoice(true);
        mc.getAnswerOptions().get(1).setIsCorrect(true);

        updateQuizExerciseWithFiles(quizExercise, List.of(), HttpStatus.BAD_REQUEST);
    }

    @ParameterizedTest(name = "{displayName} [{index}] {argumentsWithNames}")
    @WithMockUser(username = TEST_PREFIX + "instructor1", roles = "INSTRUCTOR")
    @EnumSource(value = ScoringType.class, names = { "PROPORTIONAL_WITHOUT_PENALTY", "PROPORTIONAL_WITH_PENALTY" })
    void testUpdateQuizExercise_SingleChoiceMC_badRequest(ScoringType scoringType) throws Exception {
        QuizExercise quizExercise = quizExerciseUtilService.createAndSaveQuiz(ZonedDateTime.now().plusHours(5), null, QuizMode.SYNCHRONIZED);

        MultipleChoiceQuestion mc = (MultipleChoiceQuestion) quizExercise.getQuizQuestions().get(0);
        mc.setSingleChoice(true);
        mc.setScoringType(scoringType);

        updateQuizExerciseWithFiles(quizExercise, List.of(), HttpStatus.BAD_REQUEST);
    }

    @Test
    @WithMockUser(username = TEST_PREFIX + "instructor1", roles = "INSTRUCTOR")
    void updateQuizExercise_setCourseAndExerciseGroup_badRequest() throws Exception {
        ExerciseGroup exerciseGroup = examUtilService.createAndSaveActiveExerciseGroup(true);
        QuizExercise quizExercise = createQuizOnServer(ZonedDateTime.now().plusHours(5), null, QuizMode.SYNCHRONIZED);
        quizExercise.setExerciseGroup(exerciseGroup);

        updateQuizExerciseWithFiles(quizExercise, List.of(), HttpStatus.BAD_REQUEST);
    }

    @Test
    @WithMockUser(username = TEST_PREFIX + "instructor1", roles = "INSTRUCTOR")
    void updateQuizExercise_setNeitherCourseAndExerciseGroup_badRequest() throws Exception {
        QuizExercise quizExercise = createQuizOnServer(ZonedDateTime.now().plusHours(5), null, QuizMode.SYNCHRONIZED);
        quizExercise.setCourse(null);

        updateQuizExerciseWithFiles(quizExercise, List.of(), HttpStatus.BAD_REQUEST);
    }

    @Test
    @WithMockUser(username = TEST_PREFIX + "instructor1", roles = "INSTRUCTOR")
    void updateQuizExercise_invalidDates_badRequest() throws Exception {
        QuizExercise quizExercise = createQuizOnServer(ZonedDateTime.now().plusHours(5), null, QuizMode.SYNCHRONIZED);
        quizExercise.getQuizBatches().forEach(batch -> batch.setStartTime(ZonedDateTime.now()));
        updateQuizExerciseWithFiles(quizExercise, List.of(), HttpStatus.BAD_REQUEST);
    }

    @Test
    @WithMockUser(username = TEST_PREFIX + "instructor1", roles = "INSTRUCTOR")
    void updateQuizExercise_convertFromCourseToExamExercise_badRequest() throws Exception {
        QuizExercise quizExercise = createQuizOnServer(ZonedDateTime.now().plusHours(5), null, QuizMode.SYNCHRONIZED);
        ExerciseGroup exerciseGroup = examUtilService.createAndSaveActiveExerciseGroup(true);

        quizExercise.setCourse(null);
        quizExercise.setExerciseGroup(exerciseGroup);

        updateQuizExerciseWithFiles(quizExercise, List.of(), HttpStatus.BAD_REQUEST);
    }

    @Test
    @WithMockUser(username = TEST_PREFIX + "instructor1", roles = "INSTRUCTOR")
    void updateQuizExercise_convertFromExamToCourseExercise_badRequest() throws Exception {
        QuizExercise quizExercise = createQuizOnServerForExam();
        Course course = courseUtilService.addEmptyCourse();

        quizExercise.setExerciseGroup(null);
        quizExercise.setCourse(course);

        updateQuizExerciseWithFiles(quizExercise, List.of(), HttpStatus.BAD_REQUEST);
    }

    private void addFilesToBuilderAndModifyExercise(MockMultipartHttpServletRequestBuilder builder, QuizExercise quizExercise, boolean addBackgroundImage) {
        int index = 0;
        for (var question : quizExercise.getQuizQuestions()) {
            if (question instanceof DragAndDropQuestion dragAndDropQuestion) {
                if (addBackgroundImage) {
                    String backgroundFileName = "backgroundImage" + index++ + ".jpg";
                    dragAndDropQuestion.setBackgroundFilePath(backgroundFileName);
                    builder.file(new MockMultipartFile("files", backgroundFileName, MediaType.IMAGE_JPEG_VALUE, "backgroundImage".getBytes()));
                }
                else {
                    dragAndDropQuestion.setBackgroundFilePath(null);
                }
                for (var dragItem : dragAndDropQuestion.getDragItems()) {
                    if (dragItem.getPictureFilePath() != null) {
                        String filename = "dragItemImage" + index++ + ".png";
                        dragItem.setPictureFilePath(filename);
                        builder.file(new MockMultipartFile("files", filename, MediaType.IMAGE_PNG_VALUE, "dragItemImage".getBytes()));
                    }
                }
            }
        }
    }

    @ParameterizedTest(name = "{displayName} [{index}] {argumentsWithNames}")
    @WithMockUser(username = TEST_PREFIX + "instructor1", roles = "INSTRUCTOR")
    @EnumSource(QuizMode.class)
    void testDeleteQuizExercise(QuizMode quizMode) throws Exception {
        QuizExercise quizExercise = quizExerciseUtilService.createAndSaveQuiz(ZonedDateTime.now().plusHours(5), null, quizMode);

        assertThat(quizExerciseRepository.findOneWithQuestionsAndStatistics(quizExercise.getId())).as("Exercise is created correctly").isNotNull();
        request.delete("/api/quiz-exercises/" + quizExercise.getId(), HttpStatus.OK);
        assertThat(quizExerciseRepository.findOneWithQuestionsAndStatistics(quizExercise.getId())).as("Exercise is deleted correctly").isNull();
    }

    @ParameterizedTest(name = "{displayName} [{index}] {argumentsWithNames}")
    @WithMockUser(username = TEST_PREFIX + "instructor1", roles = "INSTRUCTOR")
    @EnumSource(QuizMode.class)
    void testDeleteQuizExerciseWithSubmittedAnswers(QuizMode quizMode) throws Exception {
        QuizExercise quizExercise = quizExerciseUtilService.createAndSaveQuiz(ZonedDateTime.now(), ZonedDateTime.now().plusMinutes(1), quizMode);
        assertThat(quizExerciseRepository.findOneWithQuestionsAndStatistics(quizExercise.getId())).as("Exercise is created correctly").isNotNull();

        String username = TEST_PREFIX + "student1";
        final Principal principal = () -> username;
        QuizSubmission quizSubmission = quizExerciseUtilService.generateSubmissionForThreeQuestions(quizExercise, 1, true, null);

        Authentication authentication = SecurityContextHolder.getContext().getAuthentication();
        quizUtilService.prepareBatchForSubmitting(quizExercise, authentication, SecurityUtils.makeAuthorizationObject(username));
        quizSubmissionWebsocketService.saveSubmission(quizExercise.getId(), quizSubmission, principal);
        SecurityContextHolder.getContext().setAuthentication(authentication);

        // Quiz submissions are not yet in database
        assertThat(quizSubmissionRepository.findByParticipation_Exercise_Id(quizExercise.getId())).isEmpty();

        quizScheduleService.processCachedQuizSubmissions();

        // Quiz submissions are now in database
        assertThat(quizSubmissionRepository.findByParticipation_Exercise_Id(quizExercise.getId())).hasSize(1);

        request.delete("/api/quiz-exercises/" + quizExercise.getId(), HttpStatus.OK);
        assertThat(quizExerciseRepository.findOneWithQuestionsAndStatistics(quizExercise.getId())).as("Exercise is deleted correctly").isNull();
    }

    @Test
    @WithMockUser(username = TEST_PREFIX + "instructor1", roles = "INSTRUCTOR")
<<<<<<< HEAD
=======
    void testUpdateNotExistingQuizExercise() throws Exception {
        QuizExercise quizExercise = quizExerciseUtilService.createQuiz(ZonedDateTime.now().plusHours(5), null, QuizMode.SYNCHRONIZED);
        quizExercise.setChannelName("testchannel-quiz");
        QuizExercise quizExerciseServer = request.putWithResponseBody("/api/quiz-exercises", quizExercise, QuizExercise.class, HttpStatus.CREATED);

        assertThat(quizExerciseServer).usingRecursiveComparison().ignoringFieldsOfTypes(ZonedDateTime.class, ScheduledThreadPoolExecutor.class)
                .ignoringFields("id", "quizPointStatistic", "quizQuestions", "quizBatches").isEqualTo(quizExercise);

        assertThat(quizExerciseServer.getId()).isNotNull();
        assertThat(quizExerciseServer.getQuizPointStatistic()).isNotNull();
        assertThat(quizExerciseServer.getQuizQuestions()).hasSameSizeAs(quizExercise.getQuizQuestions());
        assertThat(quizExerciseServer.getQuizBatches()).hasSameSizeAs(quizExercise.getQuizBatches());
    }

    @Test
    @WithMockUser(username = TEST_PREFIX + "instructor1", roles = "INSTRUCTOR")
>>>>>>> 4566747a
    void testUpdateRunningQuizExercise() throws Exception {
        QuizExercise quizExercise = quizExerciseUtilService.createAndSaveQuiz(ZonedDateTime.now().minusHours(1), null, QuizMode.SYNCHRONIZED);

        MultipleChoiceQuestion mc = (MultipleChoiceQuestion) quizExercise.getQuizQuestions().get(0);
        mc.getAnswerOptions().remove(0);
        mc.getAnswerOptions().add(new AnswerOption().text("C").hint("H3").explanation("E3").isCorrect(true));

        QuizExercise updatedQuizExercise = updateQuizExerciseWithFiles(quizExercise, List.of(), HttpStatus.BAD_REQUEST);
        assertThat(updatedQuizExercise).isNull();
    }

    @Test
    @WithMockUser(username = TEST_PREFIX + "instructor1", roles = "INSTRUCTOR")
    void testCreateExistingQuizExercise() throws Exception {
        QuizExercise quizExercise = createQuizOnServer(ZonedDateTime.now().plusHours(5), null, QuizMode.SYNCHRONIZED);

        createQuizExerciseWithFiles(quizExercise, HttpStatus.BAD_REQUEST, true);
    }

    @ParameterizedTest(name = "{displayName} [{index}] {argumentsWithNames}")
    @WithMockUser(username = TEST_PREFIX + "instructor1", roles = "INSTRUCTOR")
    @EnumSource(QuizMode.class)
    void testGetQuizExercise(QuizMode quizMode) throws Exception {
        QuizExercise quizExercise = quizExerciseUtilService.createAndSaveQuiz(ZonedDateTime.now().plusHours(5), null, quizMode);

        QuizExercise quizExerciseGet = request.get("/api/quiz-exercises/" + quizExercise.getId(), HttpStatus.OK, QuizExercise.class);
        checkQuizExercises(quizExercise, quizExerciseGet);

        // Start Date picker at Quiz Edit page should be populated correctly
        if (quizMode == QuizMode.SYNCHRONIZED) {
            assertThat(quizExerciseGet.getQuizBatches()).isNotEmpty();
        }

        // get all exercises for a course
        List<QuizExercise> allQuizExercisesForCourse = request.getList("/api/courses/" + quizExercise.getCourseViaExerciseGroupOrCourseMember().getId() + "/quiz-exercises",
                HttpStatus.OK, QuizExercise.class);
        assertThat(allQuizExercisesForCourse).hasSize(1).contains(quizExercise);
    }

    @ParameterizedTest(name = "{displayName} [{index}] {argumentsWithNames}")
    @WithMockUser(username = TEST_PREFIX + "student1", roles = "USER")
    @EnumSource(QuizMode.class)
    void testGetQuizExercise_asStudent(QuizMode quizMode) throws Exception {
        QuizExercise quizExercise = quizExerciseUtilService.createAndSaveQuiz(ZonedDateTime.now().minusHours(5), null, quizMode);
        quizExercise.setDuration(360);
        quizExercise.getQuizBatches().forEach(batch -> batch.setStartTime(ZonedDateTime.now().plusHours(5)));

        // get not yet started exercise for students
        QuizExercise quizExerciseForStudent_notStarted = request.get("/api/quiz-exercises/" + quizExercise.getId() + "/for-student", HttpStatus.OK, QuizExercise.class);
        checkQuizExerciseForStudent(quizExerciseForStudent_notStarted);

        // set exercise started 5 min ago
        quizExercise.getQuizBatches().forEach(batch -> batch.setStartTime(ZonedDateTime.now().minusMinutes(5)));
        assertThat(quizExercise.getQuizBatches()).allMatch(QuizBatch::isStarted);
        assertThat(quizExercise.getQuizBatches()).allMatch(QuizBatch::isSubmissionAllowed);

        // get started exercise for students
        QuizExercise quizExerciseForStudent_Started = request.get("/api/quiz-exercises/" + quizExercise.getId() + "/for-student", HttpStatus.OK, QuizExercise.class);
        checkQuizExerciseForStudent(quizExerciseForStudent_Started);

        // get finished exercise for students
        quizExerciseService.endQuiz(quizExercise, ZonedDateTime.now().minusMinutes(2));
        assertThat(quizExercise.getQuizBatches()).allMatch(QuizBatch::isStarted);
        assertThat(quizExercise.getQuizBatches()).noneMatch(QuizBatch::isSubmissionAllowed);

        QuizExercise quizExerciseForStudent_Finished = request.get("/api/quiz-exercises/" + quizExercise.getId() + "/for-student", HttpStatus.OK, QuizExercise.class);
        checkQuizExerciseForStudent(quizExerciseForStudent_Finished);
    }

    @Test
    @WithMockUser(username = TEST_PREFIX + "student1", roles = "USER")
    void testSetQuizBatchStartTimeForNonSynchronizedQuizExercises_asStudent() throws Exception {
        QuizExercise quizExercise = quizExerciseUtilService.createAndSaveQuiz(ZonedDateTime.now().minusHours(5), null, QuizMode.INDIVIDUAL);
        quizExercise.setDuration(400);
        quizExercise.getQuizBatches().forEach(batch -> batch.setStartTime(ZonedDateTime.now().minusMinutes(5)));

        // get started exercise for students
        // when exercise due date is null
        QuizExercise quizExerciseForStudent = request.get("/api/quiz-exercises/" + quizExercise.getId() + "/for-student", HttpStatus.OK, QuizExercise.class);
        assertThat(quizExerciseForStudent.getQuizBatches()).usingRecursiveAssertion().hasNoNullFields();

        // when exercise due date is later than now
        quizExercise.setDueDate(ZonedDateTime.now().plusHours(1));
        quizExerciseForStudent = request.get("/api/quiz-exercises/" + quizExercise.getId() + "/for-student", HttpStatus.OK, QuizExercise.class);
        assertThat(quizExerciseForStudent.getQuizBatches()).usingRecursiveAssertion().hasNoNullFields();
    }

    @Test
    @WithMockUser(username = TEST_PREFIX + "student1", roles = "USER")
    void testCreateQuizExerciseWithoutQuizBatchForSynchronizedQuiz_asStudent() throws Exception {
        QuizExercise quizExercise = quizExerciseUtilService.createAndSaveQuiz(ZonedDateTime.now().minusHours(4), null, QuizMode.SYNCHRONIZED);
        quizExercise.setDuration(400);
        quizExercise.setQuizBatches(null);

        QuizExercise quizExerciseForStudent = request.get("/api/quiz-exercises/" + quizExercise.getId() + "/for-student", HttpStatus.OK, QuizExercise.class);
        assertThat(quizExerciseForStudent.getQuizBatches()).hasSize(1);
        checkQuizExerciseForStudent(quizExerciseForStudent);
    }

    @Test
    @WithMockUser(username = TEST_PREFIX + "instructor1", roles = "INSTRUCTOR")
    void testGetQuizExercisesForExam() throws Exception {
        QuizExercise quizExercise = quizExerciseUtilService.createAndSaveExamQuiz(ZonedDateTime.now().minusHours(4), ZonedDateTime.now().plusHours(4));
        long examId = quizExercise.getExerciseGroup().getExam().getId();

        List<QuizExercise> quizExercises = request.getList("/api/exams/" + examId + "/quiz-exercises", HttpStatus.OK, QuizExercise.class);
        assertThat(quizExercises).as("Quiz exercise was retrieved").hasSize(1);
        assertThat(quizExercise.getId()).as("Quiz exercise with the right id was retrieved").isEqualTo(quizExercises.get(0).getId());
    }

    @Test
    @WithMockUser(username = TEST_PREFIX + "instructor1", roles = "INSTRUCTOR")
    void testGetExamQuizExercise() throws Exception {
        QuizExercise quizExercise = quizExerciseUtilService.createAndSaveExamQuiz(ZonedDateTime.now().minusHours(5), ZonedDateTime.now().minusHours(10));

        QuizExercise quizExerciseGet = request.get("/api/quiz-exercises/" + quizExercise.getId(), HttpStatus.OK, QuizExercise.class);
        checkQuizExercises(quizExercise, quizExerciseGet);

        assertThat(quizExerciseGet).as("Quiz exercise was retrieved").isEqualTo(quizExercise).isNotNull();
        assertThat(quizExerciseGet.getId()).as("Quiz exercise with the right id was retrieved").isEqualTo(quizExerciseGet.getId());
        assertThat(quizExerciseGet.getQuizBatches()).isEmpty();
    }

    @Test
    @WithMockUser(username = TEST_PREFIX + "tutor1", roles = "TA")
    void testGetExamQuizExercise_asTutor_forbidden() throws Exception {
        QuizExercise quizExercise = quizExerciseUtilService.createAndSaveExamQuiz(ZonedDateTime.now().minusHours(5), ZonedDateTime.now().minusHours(10));
        request.get("/api/quiz-exercises/" + quizExercise.getId(), HttpStatus.FORBIDDEN, QuizExercise.class);
    }

    @Test
    @WithMockUser(username = TEST_PREFIX + "instructor1", roles = "INSTRUCTOR")
    void testInstructorSearchTermMatchesId() throws Exception {
        QuizExercise quizExercise = quizExerciseUtilService.createAndSaveQuiz(ZonedDateTime.now().minusDays(1), ZonedDateTime.now().minusHours(2), QuizMode.INDIVIDUAL);
        long exerciseId = quizExercise.getId();

        var searchTerm = pageableSearchUtilService.configureSearch(String.valueOf(exerciseId));
        SearchResultPageDTO<?> searchResult = request.get("/api/quiz-exercises", HttpStatus.OK, SearchResultPageDTO.class, pageableSearchUtilService.searchMapping(searchTerm));

        assertThat(searchResult.getResultsOnPage()).filteredOn(result -> ((int) ((LinkedHashMap<String, ?>) result).get("id")) == exerciseId).hasSize(1);
    }

    @Test
    @WithMockUser(username = TEST_PREFIX + "instructor1", roles = "INSTRUCTOR")
    void testCourseAndExamFiltersAsInstructor() throws Exception {
        QuizExercise quizExercise = quizExerciseUtilService.createAndSaveQuiz(ZonedDateTime.now().minusDays(2), ZonedDateTime.now().minusHours(1), QuizMode.SYNCHRONIZED);
        QuizExercise examQuizExercise = quizExerciseUtilService.createAndSaveExamQuiz(ZonedDateTime.now().minusDays(1), ZonedDateTime.now().minusHours(2));

        String searchTerm = "very unique quiz title";
        quizExerciseUtilService.renameAndSaveQuiz(quizExercise, searchTerm);
        quizExerciseUtilService.renameAndSaveQuiz(examQuizExercise, searchTerm + "-Morpork");

        exerciseIntegrationTestUtils.testCourseAndExamFilters("/api/quiz-exercises/", searchTerm);
    }

    @Test
    @WithMockUser(username = TEST_PREFIX + "instructor1", roles = "INSTRUCTOR")
    void testRecalculateStatistics() throws Exception {
        QuizExercise quizExercise = createQuizOnServer(ZonedDateTime.now().plusHours(5), null, QuizMode.SYNCHRONIZED);

        quizExercise.setReleaseDate(ZonedDateTime.now().minusHours(5));
        quizExercise.setDueDate(ZonedDateTime.now().minusHours(2));
        quizExercise = updateQuizExerciseWithFiles(quizExercise, List.of(), HttpStatus.OK);

        var now = ZonedDateTime.now();

        // generate submissions for each student
        int numberOfParticipants = 10;
        userUtilService.addStudents(TEST_PREFIX, 2, 14);

        for (int i = 1; i <= numberOfParticipants; i++) {
            QuizSubmission quizSubmission = quizExerciseUtilService.generateSubmissionForThreeQuestions(quizExercise, i, true, now.minusHours(3));
            participationUtilService.addSubmission(quizExercise, quizSubmission, TEST_PREFIX + "student" + i);
            participationUtilService.addResultToSubmission(quizSubmission, AssessmentType.AUTOMATIC, null, quizExercise.getScoreForSubmission(quizSubmission), true);
        }

        // calculate statistics
        QuizExercise quizExerciseWithRecalculatedStatistics = request.get("/api/quiz-exercises/" + quizExercise.getId() + "/recalculate-statistics", HttpStatus.OK,
                QuizExercise.class);

        assertThat(quizExerciseWithRecalculatedStatistics.getQuizPointStatistic().getPointCounters()).hasSize(10);
        assertThat(quizExerciseWithRecalculatedStatistics.getQuizPointStatistic().getParticipantsRated()).isEqualTo(numberOfParticipants);

        assertQuizPointStatisticsPointCounters(quizExerciseWithRecalculatedStatistics, Map.of(0.0, pc30, 3.0, pc20, 4.0, pc20, 6.0, pc20, 7.0, pc10));

        // add more submissions and recalculate
        for (int i = numberOfParticipants; i <= 14; i++) {
            QuizSubmission quizSubmission = quizExerciseUtilService.generateSubmissionForThreeQuestions(quizExercise, i, true, now.minusHours(3));
            participationUtilService.addSubmission(quizExercise, quizSubmission, TEST_PREFIX + "student" + i);
            participationUtilService.addResultToSubmission(quizSubmission, AssessmentType.AUTOMATIC, null, quizExercise.getScoreForSubmission(quizSubmission), true);
        }

        // calculate statistics
        quizExerciseWithRecalculatedStatistics = request.get("/api/quiz-exercises/" + quizExercise.getId() + "/recalculate-statistics", HttpStatus.OK, QuizExercise.class);

        assertThat(quizExerciseWithRecalculatedStatistics.getQuizPointStatistic().getPointCounters()).hasSize(10);
        assertThat(quizExerciseWithRecalculatedStatistics.getQuizPointStatistic().getParticipantsRated()).isEqualTo(numberOfParticipants + 4);

        assertQuizPointStatisticsPointCounters(quizExerciseWithRecalculatedStatistics, Map.of(0.0, pc50, 3.0, pc20, 4.0, pc30, 6.0, pc20, 7.0, pc10, 9.0, pc10));
    }

    @Test
    @WithMockUser(username = TEST_PREFIX + "instructor1", roles = "INSTRUCTOR")
    void testReevaluateStatistics() throws Exception {
        QuizExercise quizExercise = createQuizOnServer(ZonedDateTime.now().plusSeconds(5), null, QuizMode.SYNCHRONIZED);

        // we expect a bad request because the quiz has not ended yet
        reevalQuizExerciseWithFiles(quizExercise, quizExercise.getId(), List.of(), HttpStatus.BAD_REQUEST);
        quizExercise.setReleaseDate(ZonedDateTime.now().minusHours(5));
        quizExerciseService.endQuiz(quizExercise, ZonedDateTime.now().minusMinutes(1));
        quizExercise = updateQuizExerciseWithFiles(quizExercise, List.of(), HttpStatus.OK);

        // generate rated submissions for each student
        int numberOfParticipants = 10;
        userUtilService.addStudents(TEST_PREFIX, 2, 10);

        for (int i = 1; i <= numberOfParticipants; i++) {
            if (i != 1 && i != 5) {
                QuizSubmission quizSubmission = quizExerciseUtilService.generateSubmissionForThreeQuestions(quizExercise, i, true, ZonedDateTime.now().minusHours(1));
                participationUtilService.addSubmission(quizExercise, quizSubmission, TEST_PREFIX + "student" + i);
                participationUtilService.addResultToSubmission(quizSubmission, AssessmentType.AUTOMATIC, null, quizExercise.getScoreForSubmission(quizSubmission), true);
                assertThat(submittedAnswerRepository.findBySubmission(quizSubmission)).hasSize(3);
            }
        }

        // submission with everything selected
        QuizSubmission quizSubmission = quizExerciseUtilService.generateSpecialSubmissionWithResult(quizExercise, true, ZonedDateTime.now().minusHours(1), true);
        participationUtilService.addSubmission(quizExercise, quizSubmission, TEST_PREFIX + "student1");
        participationUtilService.addResultToSubmission(quizSubmission, AssessmentType.AUTOMATIC, null, quizExercise.getScoreForSubmission(quizSubmission), true);

        // submission with nothing selected
        quizSubmission = quizExerciseUtilService.generateSpecialSubmissionWithResult(quizExercise, true, ZonedDateTime.now().minusHours(1), false);
        participationUtilService.addSubmission(quizExercise, quizSubmission, TEST_PREFIX + "student5");
        participationUtilService.addResultToSubmission(quizSubmission, AssessmentType.AUTOMATIC, null, quizExercise.getScoreForSubmission(quizSubmission), true);

        assertThat(studentParticipationRepository.findByExerciseId(quizExercise.getId())).hasSize(numberOfParticipants);
        assertThat(resultRepository.findAllByExerciseId(quizExercise.getId())).hasSize(numberOfParticipants);
        assertThat(quizSubmissionRepository.findByParticipation_Exercise_Id(quizExercise.getId())).hasSize(numberOfParticipants);
        assertThat(submittedAnswerRepository.findBySubmission(quizSubmission)).hasSize(3);

        // calculate statistics
        quizExercise = request.get("/api/quiz-exercises/" + quizExercise.getId() + "/recalculate-statistics", HttpStatus.OK, QuizExercise.class);

        log.debug("QuizPointStatistic before re-evaluate: {}", quizExercise.getQuizPointStatistic());

        // check that the statistic is correct before any re-evaluate
        assertQuizPointStatisticsPointCounters(quizExercise, Map.of(0.0, pc30, 3.0, pc20, 4.0, pc20, 6.0, pc20, 7.0, pc10));

        // reevaluate without changing anything and check if statistics are still correct (i.e. unchanged)
        QuizExercise quizExerciseWithReevaluatedStatistics = reevalQuizExerciseWithFiles(quizExercise, quizExercise.getId(), List.of(), HttpStatus.OK);
        checkStatistics(quizExercise, quizExerciseWithReevaluatedStatistics);

        log.debug("QuizPointStatistic after re-evaluate (without changes): {}", quizExerciseWithReevaluatedStatistics.getQuizPointStatistic());

        // remove wrong answer option and reevaluate
        var multipleChoiceQuestion = (MultipleChoiceQuestion) quizExercise.getQuizQuestions().get(0);
        multipleChoiceQuestion.getAnswerOptions().remove(1);

        reevalQuizExerciseWithFiles(quizExercise, quizExercise.getId(), List.of(), HttpStatus.OK);

        // load the exercise again after it was re-evaluated
        quizExerciseWithReevaluatedStatistics = request.get("/api/quiz-exercises/" + quizExercise.getId(), HttpStatus.OK, QuizExercise.class);

        var multipleChoiceQuestionAfterReevaluate = (MultipleChoiceQuestion) quizExerciseWithReevaluatedStatistics.getQuizQuestions().get(0);
        assertThat(multipleChoiceQuestionAfterReevaluate.getAnswerOptions()).hasSize(1);

        assertThat(quizExerciseWithReevaluatedStatistics.getQuizPointStatistic()).isEqualTo(quizExercise.getQuizPointStatistic());

        // one student should get a higher score
        assertThat(quizExerciseWithReevaluatedStatistics.getQuizPointStatistic().getPointCounters()).hasSameSizeAs(quizExercise.getQuizPointStatistic().getPointCounters());
        log.debug("QuizPointStatistic after 1st re-evaluate: {}", quizExerciseWithReevaluatedStatistics.getQuizPointStatistic());

        assertQuizPointStatisticsPointCounters(quizExerciseWithReevaluatedStatistics, Map.of(0.0, pc20, 3.0, pc20, 4.0, pc30, 6.0, pc20, 7.0, pc10));

        // set a question invalid and reevaluate
        var shortAnswerQuestion = (ShortAnswerQuestion) quizExercise.getQuizQuestions().get(2);
        shortAnswerQuestion.setInvalid(true);

        reevalQuizExerciseWithFiles(quizExercise, quizExercise.getId(), List.of(), HttpStatus.OK);
        // load the exercise again after it was re-evaluated
        quizExerciseWithReevaluatedStatistics = request.get("/api/quiz-exercises/" + quizExercise.getId(), HttpStatus.OK, QuizExercise.class);

        var shortAnswerQuestionAfterReevaluation = (ShortAnswerQuestion) quizExercise.getQuizQuestions().get(2);
        assertThat(shortAnswerQuestionAfterReevaluation.isInvalid()).isTrue();

        // several students should get a higher score
        assertThat(quizExerciseWithReevaluatedStatistics.getQuizPointStatistic().getPointCounters()).hasSameSizeAs(quizExercise.getQuizPointStatistic().getPointCounters());
        log.debug("QuizPointStatistic after 2nd re-evaluate: {}", quizExerciseWithReevaluatedStatistics.getQuizPointStatistic());
        assertQuizPointStatisticsPointCounters(quizExerciseWithReevaluatedStatistics, Map.of(2.0, pc20, 5.0, pc20, 6.0, pc50, 9.0, pc10));

        // delete a question and reevaluate
        quizExercise.getQuizQuestions().remove(1);

        reevalQuizExerciseWithFiles(quizExercise, quizExercise.getId(), List.of(), HttpStatus.OK);
        // load the exercise again after it was re-evaluated
        quizExerciseWithReevaluatedStatistics = request.get("/api/quiz-exercises/" + quizExercise.getId(), HttpStatus.OK, QuizExercise.class);

        assertThat(quizExerciseWithReevaluatedStatistics.getQuizQuestions()).hasSize(2);

        // max score should be less
        assertThat(quizExerciseWithReevaluatedStatistics.getQuizPointStatistic().getPointCounters()).hasSize(quizExercise.getQuizPointStatistic().getPointCounters().size() - 3);
        log.debug("QuizPointStatistic after 3rd re-evaluate: {}", quizExerciseWithReevaluatedStatistics.getQuizPointStatistic());
        assertQuizPointStatisticsPointCounters(quizExerciseWithReevaluatedStatistics, Map.of(2.0, pc40, 6.0, pc60));
    }

    @Test
    @WithMockUser(username = TEST_PREFIX + "instructor1", roles = "INSTRUCTOR")
    void testReevaluateStatistics_Practice() throws Exception {
        QuizExercise quizExercise = createQuizOnServer(ZonedDateTime.now().plusSeconds(5), null, QuizMode.SYNCHRONIZED);
        // use the exact other scoring types to cover all combinations in the tests
        quizExercise.getQuizQuestions().get(0).setScoringType(ScoringType.PROPORTIONAL_WITH_PENALTY);   // MC
        quizExercise.getQuizQuestions().get(1).setScoringType(ScoringType.ALL_OR_NOTHING);              // DnD
        quizExercise.getQuizQuestions().get(2).setScoringType(ScoringType.PROPORTIONAL_WITH_PENALTY);   // SA

        // we expect a bad request because the quiz has not ended yet
        reevalQuizExerciseWithFiles(quizExercise, quizExercise.getId(), List.of(), HttpStatus.BAD_REQUEST);
        quizExercise.setReleaseDate(ZonedDateTime.now().minusHours(2));
        quizExercise.setDuration(3600);
        quizExerciseService.endQuiz(quizExercise, ZonedDateTime.now().minusHours(1));
        quizExercise.setIsOpenForPractice(true);
        quizExercise = updateQuizExerciseWithFiles(quizExercise, List.of(), HttpStatus.OK);

        // generate unrated submissions for each student
        int numberOfParticipants = 10;
        userUtilService.addStudents(TEST_PREFIX, 2, 10);

        for (int i = 1; i <= numberOfParticipants; i++) {
            if (i != 1 && i != 5) {
                QuizSubmission quizSubmissionPractice = quizExerciseUtilService.generateSubmissionForThreeQuestions(quizExercise, i, true, ZonedDateTime.now());
                participationUtilService.addSubmission(quizExercise, quizSubmissionPractice, TEST_PREFIX + "student" + i);
                participationUtilService.addResultToSubmission(quizSubmissionPractice, AssessmentType.AUTOMATIC, null, quizExercise.getScoreForSubmission(quizSubmissionPractice),
                        false);
            }
        }

        // submission with everything selected
        QuizSubmission quizSubmissionPractice = quizExerciseUtilService.generateSpecialSubmissionWithResult(quizExercise, true, ZonedDateTime.now(), true);
        participationUtilService.addSubmission(quizExercise, quizSubmissionPractice, TEST_PREFIX + "student1");
        participationUtilService.addResultToSubmission(quizSubmissionPractice, AssessmentType.AUTOMATIC, null, quizExercise.getScoreForSubmission(quizSubmissionPractice), false);

        // submission with nothing selected
        quizSubmissionPractice = quizExerciseUtilService.generateSpecialSubmissionWithResult(quizExercise, true, ZonedDateTime.now(), false);
        participationUtilService.addSubmission(quizExercise, quizSubmissionPractice, TEST_PREFIX + "student5");
        participationUtilService.addResultToSubmission(quizSubmissionPractice, AssessmentType.AUTOMATIC, null, quizExercise.getScoreForSubmission(quizSubmissionPractice), false);

        assertThat(studentParticipationRepository.countParticipationsByExerciseIdAndTestRun(quizExercise.getId(), false)).isEqualTo(10);
        assertThat(resultRepository.findAllByExerciseId(quizExercise.getId())).hasSize(10);

        // calculate statistics
        quizExercise = request.get("/api/quiz-exercises/" + quizExercise.getId() + "/recalculate-statistics", HttpStatus.OK, QuizExercise.class);

        log.debug("QuizPointStatistic before re-evaluate: {}", quizExercise.getQuizPointStatistic());

        // reevaluate without changing anything and check if statistics are still correct
        QuizExercise quizExerciseWithReevaluatedStatistics = reevalQuizExerciseWithFiles(quizExercise, quizExercise.getId(), List.of(), HttpStatus.OK);
        checkStatistics(quizExercise, quizExerciseWithReevaluatedStatistics);

        log.debug("QuizPointStatistic after re-evaluate (without changes): {}", quizExerciseWithReevaluatedStatistics.getQuizPointStatistic());

        // remove wrong answer option and reevaluate
        MultipleChoiceQuestion mc = (MultipleChoiceQuestion) quizExerciseWithReevaluatedStatistics.getQuizQuestions().get(0);
        mc.getAnswerOptions().remove(1);

        quizExerciseWithReevaluatedStatistics = reevalQuizExerciseWithFiles(quizExerciseWithReevaluatedStatistics, quizExercise.getId(), List.of(), HttpStatus.OK);

        // one student should get a higher score
        assertThat(quizExerciseWithReevaluatedStatistics.getQuizPointStatistic().getPointCounters()).hasSameSizeAs(quizExercise.getQuizPointStatistic().getPointCounters());

        log.debug("QuizPointStatistic after 1st re-evaluate: {}", quizExerciseWithReevaluatedStatistics.getQuizPointStatistic());

        assertQuizPointStatisticsPointCounters(quizExerciseWithReevaluatedStatistics, Map.of(0.0, pc02, 3.0, pc02, 4.0, pc03, 6.0, pc02, 7.0, pc01));

        // set a question invalid and reevaluate
        quizExerciseWithReevaluatedStatistics.getQuizQuestions().get(2).setInvalid(true);

        quizExerciseWithReevaluatedStatistics = reevalQuizExerciseWithFiles(quizExerciseWithReevaluatedStatistics, quizExercise.getId(), List.of(), HttpStatus.OK);

        // several students should get a higher score
        assertThat(quizExerciseWithReevaluatedStatistics.getQuizPointStatistic().getPointCounters()).hasSameSizeAs(quizExercise.getQuizPointStatistic().getPointCounters());
        log.debug("QuizPointStatistic after 2nd re-evaluate: {}", quizExerciseWithReevaluatedStatistics.getQuizPointStatistic());

        assertQuizPointStatisticsPointCounters(quizExerciseWithReevaluatedStatistics, Map.of(2.0, pc02, 5.0, pc02, 6.0, pc05, 9.0, pc01));

        // delete a question and reevaluate
        quizExerciseWithReevaluatedStatistics.getQuizQuestions().remove(1);

        quizExerciseWithReevaluatedStatistics = reevalQuizExerciseWithFiles(quizExerciseWithReevaluatedStatistics, quizExercise.getId(), List.of(), HttpStatus.OK);

        // max score should be less
        log.debug("QuizPointStatistic after 3rd re-evaluate: {}", quizExerciseWithReevaluatedStatistics.getQuizPointStatistic());
        assertThat(quizExerciseWithReevaluatedStatistics.getQuizPointStatistic().getPointCounters()).hasSize(quizExercise.getQuizPointStatistic().getPointCounters().size() - 3);

        assertQuizPointStatisticsPointCounters(quizExerciseWithReevaluatedStatistics, Map.of(2.0, pc04, 6.0, pc06));
    }

    @Test
    @WithMockUser(username = TEST_PREFIX + "instructor1", roles = "INSTRUCTOR")
    void testReEvaluateQuizQuestionWithMoreSolutions() throws Exception {
        QuizExercise quizExercise = createQuizOnServer(ZonedDateTime.now().minusHours(5), ZonedDateTime.now().minusHours(2), QuizMode.SYNCHRONIZED);
        QuizQuestion question = quizExercise.getQuizQuestions().get(2);

        if (question instanceof ShortAnswerQuestion shortAnswerQuestion) {
            // demonstrate that the initial shortAnswerQuestion has 2 correct mappings and 2 solutions
            assertThat(shortAnswerQuestion.getCorrectMappings()).hasSize(2);
            assertThat(shortAnswerQuestion.getCorrectMappings()).hasSize(2);

            // add a solution with a mapping onto spot number 0
            ShortAnswerSolution newSolution = new ShortAnswerSolution();
            newSolution.setText("text");
            newSolution.setId(3L);
            shortAnswerQuestion.getSolutions().add(newSolution);
            ShortAnswerMapping newMapping = new ShortAnswerMapping();
            newMapping.setId(3L);
            newMapping.setInvalid(false);
            newMapping.setShortAnswerSolutionIndex(2);
            newMapping.setSolution(newSolution);
            newMapping.setSpot(shortAnswerQuestion.getSpots().get(0));
            newMapping.setShortAnswerSpotIndex(0);
            shortAnswerQuestion.getCorrectMappings().add(newMapping);
            quizExercise.getQuizQuestions().remove(2);
            quizExercise.getQuizQuestions().add(shortAnswerQuestion);
        }
        // PUT Request with the newly modified quizExercise
        QuizExercise updatedQuizExercise = reevalQuizExerciseWithFiles(quizExercise, quizExercise.getId(), List.of(), HttpStatus.OK);
        // Check that the updatedQuizExercise is equal to the modified quizExercise with special focus on the newly added solution and mapping
        assertThat(updatedQuizExercise).isEqualTo(quizExercise);
        ShortAnswerQuestion receivedShortAnswerQuestion = (ShortAnswerQuestion) updatedQuizExercise.getQuizQuestions().get(2);
        assertThat(receivedShortAnswerQuestion.getSolutions()).hasSize(3);
        assertThat(receivedShortAnswerQuestion.getCorrectMappings()).hasSize(3);
    }

    @Test
    @WithMockUser(username = TEST_PREFIX + "instructor1", roles = "INSTRUCTOR")
    void testPerformStartNow() throws Exception {
        QuizExercise quizExercise = quizExerciseUtilService.createAndSaveQuiz(ZonedDateTime.now().plusHours(5), null, QuizMode.SYNCHRONIZED);
        quizExercise.setReleaseDate(ZonedDateTime.now().minusHours(5));

        QuizExercise updatedQuizExercise = request.putWithResponseBody("/api/quiz-exercises/" + quizExercise.getId() + "/start-now", quizExercise, QuizExercise.class,
                HttpStatus.OK);

        long millis = ChronoUnit.MILLIS.between(Objects.requireNonNull(updatedQuizExercise.getQuizBatches().stream().findAny().orElseThrow().getStartTime()), ZonedDateTime.now());
        // actually the two dates should be "exactly" the same, but for the sake of slow CI testing machines and to prevent flaky tests, we live with the following rule
        assertThat(millis).isCloseTo(0, byLessThan(2000L));
        assertThat(updatedQuizExercise.getQuizBatches()).allMatch(QuizBatch::isStarted);
    }

    @ParameterizedTest(name = "{displayName} [{index}] {argumentsWithNames}")
    @WithMockUser(username = TEST_PREFIX + "instructor1", roles = "INSTRUCTOR")
    @EnumSource(value = QuizMode.class, names = { "SYNCHRONIZED" }, mode = EnumSource.Mode.EXCLUDE)
    void testPerformStartNow_invalidMode(QuizMode quizMode) throws Exception {
        QuizExercise quizExercise = quizExerciseUtilService.createAndSaveQuiz(ZonedDateTime.now().plusHours(5), null, quizMode);
        quizExercise.setReleaseDate(ZonedDateTime.now().minusHours(5));

        request.putWithResponseBody("/api/quiz-exercises/" + quizExercise.getId() + "/start-now", quizExercise, QuizExercise.class, HttpStatus.BAD_REQUEST);
    }

    @ParameterizedTest(name = "{displayName} [{index}] {argumentsWithNames}")
    @WithMockUser(username = TEST_PREFIX + "instructor1", roles = "INSTRUCTOR")
    @EnumSource(QuizMode.class)
    void testPerformSetVisible(QuizMode quizMode) throws Exception {
        QuizExercise quizExercise = quizExerciseUtilService.createAndSaveQuiz(ZonedDateTime.now().minusHours(5), null, quizMode);

        // we expect a bad request because the quiz is already visible
        request.putWithResponseBody("/api/quiz-exercises/" + quizExercise.getId() + "/set-visible", quizExercise, QuizExercise.class, HttpStatus.BAD_REQUEST);
        quizExercise.setReleaseDate(ZonedDateTime.now().plusDays(1));
        quizExerciseService.save(quizExercise);

        QuizExercise updatedQuizExercise = request.putWithResponseBody("/api/quiz-exercises/" + quizExercise.getId() + "/set-visible", quizExercise, QuizExercise.class,
                HttpStatus.OK);
        assertThat(updatedQuizExercise.isVisibleToStudents()).isTrue();
    }

    @ParameterizedTest(name = "{displayName} [{index}] {argumentsWithNames}")
    @WithMockUser(username = TEST_PREFIX + "instructor1", roles = "INSTRUCTOR")
    @EnumSource(QuizMode.class)
    void testPerformOpenForPractice(QuizMode quizMode) throws Exception {
        QuizExercise quizExercise = quizExerciseUtilService.createAndSaveQuiz(ZonedDateTime.now().plusHours(5), null, quizMode);

        // we expect a bad request because the quiz has not ended yet
        request.putWithResponseBody("/api/quiz-exercises/" + quizExercise.getId() + "/open-for-practice", quizExercise, QuizExercise.class, HttpStatus.BAD_REQUEST);

        quizExercise.setDuration(180);
        quizExerciseService.endQuiz(quizExercise, ZonedDateTime.now().minusMinutes(2));
        quizExerciseService.save(quizExercise);

        QuizExercise updatedQuizExercise = request.putWithResponseBody("/api/quiz-exercises/" + quizExercise.getId() + "/open-for-practice", quizExercise, QuizExercise.class,
                HttpStatus.OK);
        assertThat(updatedQuizExercise.isIsOpenForPractice()).isTrue();
    }

    @ParameterizedTest(name = "{displayName} [{index}] {argumentsWithNames}")
    @WithMockUser(username = TEST_PREFIX + "instructor1", roles = "INSTRUCTOR")
    @MethodSource(value = "testPerformJoin_args")
    void testPerformJoin(QuizMode quizMode, ZonedDateTime release, ZonedDateTime due, QuizBatch batch, String password, HttpStatus result) throws Exception {
        QuizExercise quizExercise = createQuizOnServer(release, due, quizMode);
        if (batch != null) {
            quizExerciseUtilService.setQuizBatchExerciseAndSave(batch, quizExercise);
        }
        // switch to student
        SecurityContextHolder.getContext().setAuthentication(SecurityUtils.makeAuthorizationObject(TEST_PREFIX + "student1"));

        request.postWithResponseBody("/api/quiz-exercises/" + quizExercise.getId() + "/join", new QuizBatchJoinDTO(password), QuizBatch.class, result);
        if (result == HttpStatus.OK) {
            // if joining was successful repeating the request should fail, otherwise with the same reason as the first attempt
            result = HttpStatus.BAD_REQUEST;
        }

        request.postWithResponseBody("/api/quiz-exercises/" + quizExercise.getId() + "/join", new QuizBatchJoinDTO(password), QuizBatch.class, result);
    }

    /**
     * test non-editors can't create quiz exercises
     */
    @Test
    @WithMockUser(username = TEST_PREFIX + "tutor1", roles = "TA")
    void testCreateQuizExerciseAsNonEditorForbidden() throws Exception {
        QuizExercise quizExercise = quizExerciseUtilService.createQuiz(ZonedDateTime.now().plusDays(5), null, QuizMode.SYNCHRONIZED);

        createQuizExerciseWithFiles(quizExercise, HttpStatus.FORBIDDEN, true);
        assertThat(quizExercise.getCourseViaExerciseGroupOrCourseMember().getExercises()).isEmpty();
    }

    /**
     * test non-tutors can't get all quiz exercises
     */
    @Test
    @WithMockUser(username = TEST_PREFIX + "student1", roles = "USER")
    void testGetAllQuizExercisesAsNonTutorForbidden() throws Exception {
        QuizExercise quizExercise = quizExerciseUtilService.createAndSaveQuiz(ZonedDateTime.now().minusDays(1), null, QuizMode.SYNCHRONIZED);

        request.getList("/api/courses/" + quizExercise.getCourseViaExerciseGroupOrCourseMember().getId() + "/quiz-exercises", HttpStatus.FORBIDDEN, QuizExercise.class);
    }

    /**
     * test non-editors can't perform start-now, set-visible or open-for-practice on quiz exercises
     */
    @ParameterizedTest(name = "{displayName} [{index}] {argumentsWithNames}")
    @WithMockUser(username = TEST_PREFIX + "tutor1", roles = "TA")
    @ValueSource(strings = { "start-now", "set-visible", "open-for-practice" })
    void testPerformPutActionAsNonEditorForbidden(String action) throws Exception {
        QuizExercise quizExercise = quizExerciseUtilService.createAndSaveQuiz(ZonedDateTime.now().plusDays(1), null, QuizMode.SYNCHRONIZED);

        request.put("/api/quiz-exercises/" + quizExercise.getId() + "/" + action, quizExercise, HttpStatus.FORBIDDEN);
    }

    /**
     * test non-tutors can't see the exercise if it is not set to visible
     */
    @Test
    @WithMockUser(username = TEST_PREFIX + "student1", roles = "USER")
    void testViewQuizExerciseAsNonTutorNotVisibleForbidden() throws Exception {
        QuizExercise quizExercise = quizExerciseUtilService.createAndSaveQuiz(ZonedDateTime.now().plusDays(1), null, QuizMode.SYNCHRONIZED);

        request.get("/api/quiz-exercises/" + quizExercise.getId() + "/for-student", HttpStatus.FORBIDDEN, QuizExercise.class);
    }

    /**
     * test non-instructors can't delete an exercise
     */
    @Test
    @WithMockUser(username = TEST_PREFIX + "editor1", roles = "EDITOR")
    void testDeleteQuizExerciseAsNonInstructorForbidden() throws Exception {
        QuizExercise quizExercise = quizExerciseUtilService.createAndSaveQuiz(ZonedDateTime.now().minusDays(1), null, QuizMode.SYNCHRONIZED);

        request.delete("/api/quiz-exercises/" + quizExercise.getId(), HttpStatus.FORBIDDEN);
    }

    /**
     * test non-tutors can't recalculate quiz exercise statistics
     */
    @Test
    @WithMockUser(username = TEST_PREFIX + "student1", roles = "USER")
    void testRecalculateStatisticsAsNonTutorForbidden() throws Exception {
        QuizExercise quizExercise = quizExerciseUtilService.createAndSaveQuiz(ZonedDateTime.now().minusDays(1), ZonedDateTime.now().minusHours(1), QuizMode.SYNCHRONIZED);

        request.get("/api/quiz-exercises/" + quizExercise.getId() + "/recalculate-statistics", HttpStatus.FORBIDDEN, QuizExercise.class);
    }

    /**
     * test non-tutors not in course can't access a quiz exercise
     */
    @Test
    @WithMockUser(username = TEST_PREFIX + "student1", roles = "USER")
    void testGetQuizExerciseForNonTutorNotInCourseForbidden() throws Exception {
        QuizExercise quizExercise = quizExerciseUtilService.createAndSaveQuiz(ZonedDateTime.now().minusHours(4), null, QuizMode.SYNCHRONIZED);
        userUtilService.removeUserFromAllCourses(TEST_PREFIX + "student1");

        request.get("/api/quiz-exercises/" + quizExercise.getId() + "/for-student", HttpStatus.FORBIDDEN, QuizExercise.class);
    }

    /**
     * test non-instructors in this course can't re-evaluate quiz exercises
     */
    @Test
    @WithMockUser(username = TEST_PREFIX + "editor1", roles = "EDITOR")
    void testReEvaluateQuizAsNonInstructorForbidden() throws Exception {
        QuizExercise quizExercise = quizExerciseUtilService.createAndSaveQuiz(ZonedDateTime.now().minusDays(2), ZonedDateTime.now().plusDays(2), QuizMode.SYNCHRONIZED);

        reevalQuizExerciseWithFiles(quizExercise, quizExercise.getId(), List.of(), HttpStatus.FORBIDDEN);
    }

    /**
     * test unfinished exam cannot be re-evaluated
     */
    @Test
    @WithMockUser(username = TEST_PREFIX + "instructor1", roles = "INSTRUCTOR")
    void testUnfinishedExamReEvaluateBadRequest() throws Exception {
        QuizExercise quizExercise = quizExerciseUtilService.createAndSaveExamQuiz(ZonedDateTime.now().minusDays(2), ZonedDateTime.now().plusDays(2));

        reevalQuizExerciseWithFiles(quizExercise, quizExercise.getId(), List.of(), HttpStatus.BAD_REQUEST);
    }

    /**
     * test non-editor can't update quiz exercise
     */
    @Test
    @WithMockUser(username = TEST_PREFIX + "tutor1", roles = "TA")
    void testUpdateQuizExerciseAsNonEditorForbidden() throws Exception {
        QuizExercise quizExercise = quizExerciseUtilService.createAndSaveQuiz(ZonedDateTime.now().minusDays(2), ZonedDateTime.now().minusHours(1), QuizMode.SYNCHRONIZED);
        quizExercise.setTitle("New Title");

        updateQuizExerciseWithFiles(quizExercise, List.of(), HttpStatus.FORBIDDEN);
    }

    /**
     * test quiz exercise can't be edited to be invalid
     */
    @Test
    @WithMockUser(username = TEST_PREFIX + "editor1", roles = "EDITOR")
    void testUpdateQuizExerciseInvalidBadRequest() throws Exception {
        QuizExercise quizExercise = quizExerciseUtilService.createAndSaveQuiz(ZonedDateTime.now().minusDays(2), ZonedDateTime.now().minusHours(1), QuizMode.SYNCHRONIZED);
        assertThat(quizExercise.isValid()).isTrue();

        // make the exercise invalid
        quizExercise.setTitle(null);
        assertThat(quizExercise.isValid()).isFalse();
        updateQuizExerciseWithFiles(quizExercise, List.of(), HttpStatus.BAD_REQUEST);
    }

    /**
     * test update quiz exercise with notificationText
     */
    @Test
    @WithMockUser(username = TEST_PREFIX + "instructor1", roles = "INSTRUCTOR")
    void testUpdateQuizExerciseWithNotificationText() throws Exception {
        QuizExercise quizExercise = createQuizOnServer(ZonedDateTime.now().plusHours(5), null, QuizMode.SYNCHRONIZED);

        updateMultipleChoice(quizExercise);
        var params = new LinkedMultiValueMap<String, String>();
        params.add("notificationText", "NotificationTextTEST!");

        updateQuizExerciseWithFiles(quizExercise, List.of(), HttpStatus.OK, params);
        // TODO check if notifications arrived correctly
    }

    /**
     * test import quiz exercise to same course and check if fields are correctly set for import
     */
    @Test
    @WithMockUser(username = TEST_PREFIX + "instructor1", roles = "INSTRUCTOR")
    void importQuizExerciseToSameCourse() throws Exception {
        ZonedDateTime now = ZonedDateTime.now();
<<<<<<< HEAD
        QuizExercise quizExercise = quizExerciseUtilService.createQuiz(courseUtilService.addEmptyCourse(), now.plusHours(2), null, QuizMode.SYNCHRONIZED);
        quizExerciseService.handleDndQuizFileCreation(quizExercise,
                List.of(new MockMultipartFile("files", "dragItemImage2.png", MediaType.IMAGE_PNG_VALUE, "dragItemImage".getBytes()),
                        new MockMultipartFile("files", "dragItemImage4.png", MediaType.IMAGE_PNG_VALUE, "dragItemImage".getBytes())));
        quizExerciseService.save(quizExercise);
=======
        QuizExercise quizExercise = quizExerciseUtilService.createAndSaveQuiz(now.plusHours(2), null, QuizMode.SYNCHRONIZED);
        courseUtilService.enableMessagingForCourse(quizExercise.getCourseViaExerciseGroupOrCourseMember());
>>>>>>> 4566747a

        QuizExercise changedQuiz = quizExerciseRepository.findOneWithQuestionsAndStatistics(quizExercise.getId());
        assertThat(changedQuiz).isNotNull();
        changedQuiz.setTitle("New title");
        changedQuiz.setReleaseDate(now);
        changedQuiz.setChannelName("testchannel-quiz");

        QuizExercise importedExercise = importQuizExerciseWithFiles(changedQuiz, changedQuiz.getId(), List.of(), HttpStatus.CREATED);

        assertThat(importedExercise.getId()).as("Imported exercise has different id").isNotEqualTo(quizExercise.getId());
        assertThat(importedExercise.getTitle()).as("Imported exercise has updated title").isEqualTo("New title");
        assertThat(importedExercise.getReleaseDate()).as("Imported exercise has updated release data").isEqualTo(now);
        assertThat(importedExercise.getCourseViaExerciseGroupOrCourseMember().getId()).as("Imported exercise has same course")
                .isEqualTo(quizExercise.getCourseViaExerciseGroupOrCourseMember().getId());
        assertThat(importedExercise.getCourseViaExerciseGroupOrCourseMember()).isEqualTo(quizExercise.getCourseViaExerciseGroupOrCourseMember());
        assertThat(importedExercise.getQuizQuestions()).as("Imported exercise has same number of questions").hasSameSizeAs(quizExercise.getQuizQuestions());

        Channel channelDB = channelRepository.findChannelByExerciseId(importedExercise.getId());
        assertThat(channelDB).isNotNull();
        assertThat(channelDB.getName()).isEqualTo("testchannel-quiz");
        // Check that the conversation participants are added correctly to the exercise channel
        await().until(() -> {
            SecurityUtils.setAuthorizationObject();
            Set<ConversationParticipant> conversationParticipants = conversationParticipantRepository.findConversationParticipantByConversationId(channelDB.getId());
            return conversationParticipants.size() == 4; // 1 student, 1 tutor, 1 instructor and 1 editor (see @BeforeEach)
        });
    }

    /**
     * test import quiz exercise to a different course
     */
    @Test
    @WithMockUser(username = TEST_PREFIX + "instructor1", roles = "INSTRUCTOR")
    void importQuizExerciseFromCourseToCourse() throws Exception {
        ZonedDateTime now = ZonedDateTime.now();
        QuizExercise quizExercise = quizExerciseUtilService.createQuiz(courseUtilService.addEmptyCourse(), now.plusHours(2), null, QuizMode.SYNCHRONIZED);
        quizExerciseService.handleDndQuizFileCreation(quizExercise,
                List.of(new MockMultipartFile("files", "dragItemImage2.png", MediaType.IMAGE_PNG_VALUE, "dragItemImage".getBytes()),
                        new MockMultipartFile("files", "dragItemImage4.png", MediaType.IMAGE_PNG_VALUE, "dragItemImage".getBytes())));
        quizExerciseService.save(quizExercise);

        courseUtilService.enableMessagingForCourse(quizExercise.getCourseViaExerciseGroupOrCourseMember());
        quizExercise.setChannelName("testchannel-quiz" + UUID.randomUUID().toString().substring(0, 8));

<<<<<<< HEAD
        QuizExercise importedExercise = importQuizExerciseWithFiles(quizExercise, quizExercise.getId(), List.of(), HttpStatus.CREATED);
        assertThat(importedExercise.getCourseViaExerciseGroupOrCourseMember()).as("Quiz was imported for different course").isEqualTo(course);
=======
        QuizExercise importedExercise = request.postWithResponseBody("/api/quiz-exercises/import/" + quizExercise.getId(), quizExercise, QuizExercise.class, HttpStatus.CREATED);
        assertThat(importedExercise.getCourseViaExerciseGroupOrCourseMember()).as("Quiz was imported for different course")
                .isEqualTo(quizExercise.getCourseViaExerciseGroupOrCourseMember());
        Channel channelDB = channelRepository.findChannelByExerciseId(importedExercise.getId());
        assertThat(channelDB).isNotNull();
>>>>>>> 4566747a
    }

    /**
     * test import quiz exercise from a course to an exam
     */
    @Test
    @WithMockUser(username = TEST_PREFIX + "instructor1", roles = "INSTRUCTOR")
    void importQuizExerciseFromCourseToExam() throws Exception {
        ExerciseGroup exerciseGroup = examUtilService.createAndSaveActiveExerciseGroup(true);
        QuizExercise quizExercise = quizExerciseUtilService.createQuiz(courseUtilService.addEmptyCourse(), ZonedDateTime.now().plusHours(2), null, QuizMode.SYNCHRONIZED);
        quizExerciseService.handleDndQuizFileCreation(quizExercise,
                List.of(new MockMultipartFile("files", "dragItemImage2.png", MediaType.IMAGE_PNG_VALUE, "dragItemImage".getBytes()),
                        new MockMultipartFile("files", "dragItemImage4.png", MediaType.IMAGE_PNG_VALUE, "dragItemImage".getBytes())));
        quizExerciseService.save(quizExercise);
        quizExerciseUtilService.emptyOutQuizExercise(quizExercise);
        quizExercise.setExerciseGroup(exerciseGroup);

        QuizExercise importedExercise = importQuizExerciseWithFiles(quizExercise, quizExercise.getId(), List.of(), HttpStatus.CREATED);
        assertThat(importedExercise.getExerciseGroup()).as("Quiz was imported for different exercise group").isEqualTo(exerciseGroup);
        Channel channelDB = channelRepository.findChannelByExerciseId(importedExercise.getId());
        assertThat(channelDB).isNull();
    }

    /**
     * test import quiz exercise to exam with invalid roles
     */
    @Test
    @WithMockUser(username = TEST_PREFIX + "tutor1", roles = "TA")
    void importQuizExerciseFromCourseToExam_forbidden() throws Exception {
        ExerciseGroup exerciseGroup = examUtilService.createAndSaveActiveExerciseGroup(true);
        QuizExercise quizExercise = quizExerciseUtilService.createAndSaveQuiz(ZonedDateTime.now().plusHours(2), null, QuizMode.SYNCHRONIZED);

        quizExerciseUtilService.emptyOutQuizExercise(quizExercise);
        quizExercise.setExerciseGroup(exerciseGroup);

        importQuizExerciseWithFiles(quizExercise, quizExercise.getId(), List.of(), HttpStatus.FORBIDDEN);
    }

    /**
     * test import quiz exercise from exam to course
     */
    @Test
    @WithMockUser(username = TEST_PREFIX + "instructor1", roles = "INSTRUCTOR")
    void importQuizExerciseFromExamToCourse() throws Exception {
        QuizExercise quizExercise = quizExerciseUtilService.createAndSaveExamQuiz(ZonedDateTime.now(), ZonedDateTime.now().plusDays(1));

        quizExercise.setExerciseGroup(null);
<<<<<<< HEAD
        Course course = courseUtilService.addEmptyCourse();
        quizExerciseService.handleDndQuizFileCreation(quizExercise,
                List.of(new MockMultipartFile("files", "dragItemImage2.png", MediaType.IMAGE_PNG_VALUE, "dragItemImage".getBytes()),
                        new MockMultipartFile("files", "dragItemImage4.png", MediaType.IMAGE_PNG_VALUE, "dragItemImage".getBytes())));
        quizExerciseService.save(quizExercise);
        quizExercise.setCourse(course);
=======
        Course course1 = courseUtilService.addEmptyCourse();
        quizExercise.setCourse(course1);
        quizExercise.setChannelName("testchannel-quiz");
>>>>>>> 4566747a

        QuizExercise importedExercise = importQuizExerciseWithFiles(quizExercise, quizExercise.getId(), List.of(), HttpStatus.CREATED);
        assertThat(importedExercise.getCourseViaExerciseGroupOrCourseMember()).isEqualTo(course);
    }

    /**
     * test import quiz exercise from exam to course with invalid roles
     */
    @Test
    @WithMockUser(username = TEST_PREFIX + "tutor1", roles = "TA")
    void importQuizExerciseFromExamToCourse_forbidden() throws Exception {
        QuizExercise quizExercise = quizExerciseUtilService.createAndSaveExamQuiz(ZonedDateTime.now().plusDays(1), ZonedDateTime.now().plusDays(2));

        quizExercise.setExerciseGroup(null);
        Course course1 = courseUtilService.addEmptyCourse();
        quizExercise.setCourse(course1);

        importQuizExerciseWithFiles(quizExercise, quizExercise.getId(), List.of(), HttpStatus.FORBIDDEN);
    }

    /**
     * test import quiz exercise from one exam to a different exam
     */
    @Test
    @WithMockUser(username = TEST_PREFIX + "instructor1", roles = "INSTRUCTOR")
    void importQuizExerciseFromExamToExam() throws Exception {
        ExerciseGroup exerciseGroup = examUtilService.createAndSaveActiveExerciseGroup(true);
        QuizExercise quizExercise = quizExerciseUtilService.createQuizForExam(exerciseGroup);
        quizExerciseService.handleDndQuizFileCreation(quizExercise,
                List.of(new MockMultipartFile("files", "dragItemImage2.png", MediaType.IMAGE_PNG_VALUE, "dragItemImage".getBytes()),
                        new MockMultipartFile("files", "dragItemImage4.png", MediaType.IMAGE_PNG_VALUE, "dragItemImage".getBytes())));
        quizExerciseService.save(quizExercise);

        QuizExercise importedExercise = importQuizExerciseWithFiles(quizExercise, quizExercise.getId(), List.of(), HttpStatus.CREATED);
        assertThat(importedExercise.getExerciseGroup()).as("Quiz was imported for different exercise group").isEqualTo(exerciseGroup);
    }

    /**
     * test import quiz exercise with a bad request (no course or exam)
     */
    @Test
    @WithMockUser(username = TEST_PREFIX + "instructor1", roles = "INSTRUCTOR")
    void importQuizExerciseFromCourseToCourse_badRequest() throws Exception {
        QuizExercise quizExercise = quizExerciseUtilService.createAndSaveQuiz(ZonedDateTime.now().plusHours(2), null, QuizMode.SYNCHRONIZED);
        quizExercise.setCourse(null);

        importQuizExerciseWithFiles(quizExercise, quizExercise.getId(), List.of(), HttpStatus.BAD_REQUEST);
    }

    /**
     * test import quiz exercise with changed team mode
     */
    @Test
    @WithMockUser(username = TEST_PREFIX + "instructor1", roles = "INSTRUCTOR")
    void testImportQuizExercise_team_modeChange() throws Exception {
        QuizExercise quizExercise = quizExerciseUtilService.createQuiz(courseUtilService.addEmptyCourse(), ZonedDateTime.now().plusHours(2), null, QuizMode.SYNCHRONIZED);
        quizExerciseService.handleDndQuizFileCreation(quizExercise,
                List.of(new MockMultipartFile("files", "dragItemImage2.png", MediaType.IMAGE_PNG_VALUE, "dragItemImage".getBytes()),
                        new MockMultipartFile("files", "dragItemImage4.png", MediaType.IMAGE_PNG_VALUE, "dragItemImage".getBytes())));
        quizExerciseService.save(quizExercise);

        QuizExercise changedQuiz = quizExerciseRepository.findOneWithQuestionsAndStatistics(quizExercise.getId());
        assertThat(changedQuiz).isNotNull();

        Course course = courseUtilService.addEmptyCourse();
        changedQuiz.setCourse(course);
        changedQuiz.setChannelName("testchannel-quiz");
        quizExerciseUtilService.setupTeamQuizExercise(changedQuiz, 1, 10);

        changedQuiz = importQuizExerciseWithFiles(changedQuiz, quizExercise.getId(), List.of(), HttpStatus.CREATED);

        assertThat(changedQuiz.getCourseViaExerciseGroupOrCourseMember().getId()).isEqualTo(course.getId());
        assertThat(changedQuiz.getMode()).isEqualTo(ExerciseMode.TEAM);
        assertThat(changedQuiz.getTeamAssignmentConfig().getMinTeamSize()).isEqualTo(1);
        assertThat(changedQuiz.getTeamAssignmentConfig().getMaxTeamSize()).isEqualTo(10);
        assertThat(teamRepository.findAllByExerciseIdWithEagerStudents(changedQuiz, null)).isEmpty();

        quizExercise = quizExerciseRepository.findByIdElseThrow(quizExercise.getId());

        assertThat(quizExercise.getMode()).isEqualTo(ExerciseMode.INDIVIDUAL);
        assertThat(quizExercise.getTeamAssignmentConfig()).isNull();
        assertThat(teamRepository.findAllByExerciseIdWithEagerStudents(quizExercise, null)).isEmpty();
    }

    /**
     * test import quiz exercise with changed team mode
     */
    @Test
    @WithMockUser(username = TEST_PREFIX + "instructor1", roles = "INSTRUCTOR")
    void testImportQuizExercise_individual_modeChange() throws Exception {
        QuizExercise quizExercise = quizExerciseUtilService.createQuiz(courseUtilService.addEmptyCourse(), ZonedDateTime.now().plusHours(2), null, QuizMode.SYNCHRONIZED);
        quizExercise.setMode(ExerciseMode.TEAM);
        var teamAssignmentConfig = new TeamAssignmentConfig();
        teamAssignmentConfig.setExercise(quizExercise);
        teamAssignmentConfig.setMinTeamSize(1);
        teamAssignmentConfig.setMaxTeamSize(10);
        quizExercise.setTeamAssignmentConfig(teamAssignmentConfig);

        quizExerciseService.handleDndQuizFileCreation(quizExercise,
                List.of(new MockMultipartFile("files", "dragItemImage2.png", MediaType.IMAGE_PNG_VALUE, "dragItemImage".getBytes()),
                        new MockMultipartFile("files", "dragItemImage4.png", MediaType.IMAGE_PNG_VALUE, "dragItemImage".getBytes())));

        quizExercise = quizExerciseService.save(quizExercise);
        var team = new Team();
        team.setShortName(TEST_PREFIX + "testImportQuizExercise_individual_modeChange");
        teamRepository.save(quizExercise, team);

        QuizExercise changedQuiz = quizExerciseRepository.findOneWithQuestionsAndStatistics(quizExercise.getId());
        assertThat(changedQuiz).isNotNull();

        changedQuiz.setMode(ExerciseMode.INDIVIDUAL);
        Course course = courseUtilService.addEmptyCourse();
        changedQuiz.setCourse(course);
        changedQuiz.setChannelName("testchannel-quiz");

        changedQuiz = importQuizExerciseWithFiles(changedQuiz, quizExercise.getId(), List.of(), HttpStatus.CREATED);

        assertThat(changedQuiz.getCourseViaExerciseGroupOrCourseMember().getId()).isEqualTo(course.getId());
        assertThat(changedQuiz.getMode()).isEqualTo(ExerciseMode.INDIVIDUAL);
        assertThat(changedQuiz.getTeamAssignmentConfig()).isNull();
        assertThat(teamRepository.findAllByExerciseIdWithEagerStudents(changedQuiz, null)).isEmpty();

        quizExercise = quizExerciseRepository.findByIdElseThrow(quizExercise.getId());
        assertThat(quizExercise.getMode()).isEqualTo(ExerciseMode.TEAM);
        assertThat(teamRepository.findAllByExerciseIdWithEagerStudents(quizExercise, null)).hasSize(1);
    }

    /**
     * test import quiz exercise with changed quiz mode
     */
    @Test
    @WithMockUser(username = TEST_PREFIX + "instructor1", roles = "INSTRUCTOR")
    void testImportQuizExerciseChangeQuizMode() throws Exception {
        QuizExercise quizExercise = quizExerciseUtilService.createQuiz(courseUtilService.addEmptyCourse(), ZonedDateTime.now().plusHours(2), null, QuizMode.SYNCHRONIZED);
        quizExerciseService.handleDndQuizFileCreation(quizExercise,
                List.of(new MockMultipartFile("files", "dragItemImage2.png", MediaType.IMAGE_PNG_VALUE, "dragItemImage".getBytes()),
                        new MockMultipartFile("files", "dragItemImage4.png", MediaType.IMAGE_PNG_VALUE, "dragItemImage".getBytes())));
        quizExerciseService.save(quizExercise);

        QuizExercise changedQuiz = quizExerciseRepository.findOneWithQuestionsAndStatistics(quizExercise.getId());
        assertThat(changedQuiz).isNotNull();
        changedQuiz.setQuizMode(QuizMode.INDIVIDUAL);
        changedQuiz.setChannelName("testchannel-quiz");

        QuizExercise importedExercise = importQuizExerciseWithFiles(changedQuiz, quizExercise.getId(), List.of(), HttpStatus.CREATED);

        assertThat(importedExercise.getId()).as("Imported exercise has different id").isNotEqualTo(quizExercise.getId());
        assertThat(importedExercise.getQuizMode()).as("Imported exercise has different quiz mode").isEqualTo(QuizMode.INDIVIDUAL);
    }

    /**
     * test redundant actions performed on quiz exercises will result in bad request
     */
    @Test
    @WithMockUser(username = TEST_PREFIX + "instructor1", roles = "INSTRUCTOR")
    void testRedundantActionsBadRequest() throws Exception {
        QuizExercise quizExercise = quizExerciseUtilService.createAndSaveQuiz(ZonedDateTime.now().minusHours(5), null, QuizMode.SYNCHRONIZED);

        // set-visible
        assertThat(quizExercise.isVisibleToStudents()).isTrue();
        request.putWithResponseBody("/api/quiz-exercises/" + quizExercise.getId() + "/set-visible", quizExercise, QuizExercise.class, HttpStatus.BAD_REQUEST);

        // start-now
        assertThat(quizExercise.isQuizStarted()).isTrue();
        request.putWithResponseBody("/api/quiz-exercises/" + quizExercise.getId() + "/start-now", quizExercise, QuizExercise.class, HttpStatus.BAD_REQUEST);

        // open-for-practice
        quizExercise.setIsOpenForPractice(true);
        request.putWithResponseBody("/api/quiz-exercises/" + quizExercise.getId() + "/open-for-practice", quizExercise, QuizExercise.class, HttpStatus.BAD_REQUEST);

        // misspelled request
        request.putWithResponseBody("/api/quiz-exercises/" + quizExercise.getId() + "/lorem-ipsum", quizExercise, QuizExercise.class, HttpStatus.BAD_REQUEST);
    }

    /**
     * test that a quiz question with an explanation within valid length can be created
     */
    @Test
    @WithMockUser(username = TEST_PREFIX + "instructor1", roles = "INSTRUCTOR")
    void testMultipleChoiceQuizExplanationLength_Valid() throws Exception {
        int validityThreshold = 500;
        QuizExercise quizExercise = createMultipleChoiceQuizExercise();

        MultipleChoiceQuestion question = (MultipleChoiceQuestion) quizExercise.getQuizQuestions().get(0);
        question.setExplanation("0".repeat(validityThreshold));
        quizExercise.setChannelName("testchannel-quiz");

        createQuizExerciseWithFiles(quizExercise, HttpStatus.CREATED, true);
    }

    /**
     * test that a quiz question with an explanation without valid length can't be created
     */
    @Test
    @WithMockUser(username = TEST_PREFIX + "instructor1", roles = "INSTRUCTOR")
    void testMultipleChoiceQuizExplanationLength_Invalid() throws Exception {
        int validityThreshold = 500;
        QuizExercise quizExercise = createMultipleChoiceQuizExercise();

        MultipleChoiceQuestion question = (MultipleChoiceQuestion) quizExercise.getQuizQuestions().get(0);
        question.setExplanation("0".repeat(validityThreshold + 1));

        createQuizExerciseWithFiles(quizExercise, HttpStatus.INTERNAL_SERVER_ERROR, true);
    }

    /**
     * test that a quiz question with an option with an explanation with valid length can be created
     */
    @Test
    @WithMockUser(username = TEST_PREFIX + "instructor1", roles = "INSTRUCTOR")
    void testMultipleChoiceQuizOptionExplanationLength_Valid() throws Exception {
        int validityThreshold = 500;
        QuizExercise quizExercise = createMultipleChoiceQuizExercise();

        MultipleChoiceQuestion question = (MultipleChoiceQuestion) quizExercise.getQuizQuestions().get(0);
        question.getAnswerOptions().get(0).setExplanation("0".repeat(validityThreshold));
        quizExercise.setChannelName("testchannel-quiz");

        createQuizExerciseWithFiles(quizExercise, HttpStatus.CREATED, true);
    }

    /**
     * test that a quiz question with an option with an explanation without valid length can't be created
     */
    @Test
    @WithMockUser(username = TEST_PREFIX + "instructor1", roles = "INSTRUCTOR")
    void testMultipleChoiceQuizOptionExplanationLength_Invalid() throws Exception {
        int validityThreshold = 500;
        QuizExercise quizExercise = createMultipleChoiceQuizExercise();

        MultipleChoiceQuestion question = (MultipleChoiceQuestion) quizExercise.getQuizQuestions().get(0);
        question.getAnswerOptions().get(0).setExplanation("0".repeat(validityThreshold + 1));

        createQuizExerciseWithFiles(quizExercise, HttpStatus.INTERNAL_SERVER_ERROR, true);
    }

    @Test
    @WithMockUser(username = TEST_PREFIX + "instructor1", roles = "INSTRUCTOR")
    void testReset() throws Exception {
        QuizExercise quizExercise = quizExerciseUtilService.createAndSaveQuiz(ZonedDateTime.now().plusHours(2), null, QuizMode.SYNCHRONIZED);

        for (QuizQuestion quizQuestion : quizExercise.getQuizQuestions()) {
            quizQuestion.setInvalid(true);
        }
        request.delete("/api/exercises/" + quizExercise.getId() + "/reset", HttpStatus.OK);

        quizExercise = quizExerciseRepository.findOneWithQuestionsAndStatistics(quizExercise.getId());
        assertThat(quizExercise).isNotNull();
        assertThat(quizExercise.isIsOpenForPractice()).as("Quiz Question is open for practice has been set to false").isFalse();
        assertThat(quizExercise.getReleaseDate()).as("Quiz Question is released").isBeforeOrEqualTo(ZonedDateTime.now());
        assertThat(quizExercise.getDueDate()).as("Quiz Question due date has been set to null").isNull();
        assertThat(quizExercise.getQuizBatches()).as("Quiz Question batches has been set to empty").isEmpty();

        for (QuizQuestion quizQuestion : quizExercise.getQuizQuestions()) {
            assertThat(quizQuestion.isInvalid()).as("Quiz Question invalid flag has been set to false").isFalse();
        }
    }

    @Test
    @WithMockUser(username = TEST_PREFIX + "instructor1", roles = "INSTRUCTOR")
    void createQuizExercise_dragAndDrop_withoutBackgroundFile() throws Exception {
        Course course = courseUtilService.createCourse();
        QuizExercise quizExercise = quizExerciseUtilService.createQuiz(course, ZonedDateTime.now().plusHours(5), null, QuizMode.SYNCHRONIZED);
        quizExercise.setDuration(3600);
        createQuizExerciseWithFiles(quizExercise, HttpStatus.CREATED, false);
    }

    @Test
    @WithMockUser(username = TEST_PREFIX + "instructor1", roles = "INSTRUCTOR")
    void createQuizExercise_withoutDragAndDrop() throws Exception {
        Course course = courseUtilService.createCourse();
        QuizExercise quizExercise = quizExerciseUtilService.createQuiz(course, ZonedDateTime.now().plusHours(5), null, QuizMode.SYNCHRONIZED);
        quizExercise.setQuizQuestions(quizExercise.getQuizQuestions().stream().filter(question -> !(question instanceof DragAndDropQuestion)).toList());
        quizExercise.setDuration(3600);
        createQuizExerciseWithFiles(quizExercise, HttpStatus.CREATED, false);
    }

    @Test
    @WithMockUser(username = TEST_PREFIX + "instructor1", roles = "INSTRUCTOR")
    void updateQuizExercise_withoutDragAndDrop() throws Exception {
        Course course = courseUtilService.createCourse();
        QuizExercise quizExercise = quizExerciseUtilService.createQuiz(course, ZonedDateTime.now().plusHours(5), null, QuizMode.SYNCHRONIZED);
        quizExercise.setQuizQuestions(quizExercise.getQuizQuestions().stream().filter(question -> !(question instanceof DragAndDropQuestion)).toList());
        quizExercise.setDuration(3600);
        quizExercise = createQuizExerciseWithFiles(quizExercise, HttpStatus.CREATED, false);
        updateQuizExerciseWithFiles(quizExercise, null, HttpStatus.OK);
    }

    @Test
    @WithMockUser(username = TEST_PREFIX + "instructor1", roles = "INSTRUCTOR")
    void updateQuizExercise_dragAndDrop_withoutFileArrayProvided() throws Exception {
        QuizExercise quizExercise = createQuizOnServer(ZonedDateTime.now().plusHours(5), null, QuizMode.SYNCHRONIZED);
        updateQuizExerciseWithFiles(quizExercise, null, HttpStatus.OK);
    }

    @Test
    @WithMockUser(username = TEST_PREFIX + "instructor1", roles = "INSTRUCTOR")
    void updateQuizExercise_dragAndDrop_withFileChanges() throws Exception {
        QuizExercise quizExercise = createQuizOnServer(ZonedDateTime.now().plusHours(5), null, QuizMode.SYNCHRONIZED);
        String newBackgroundFilePath = "newBackgroundFile.png";
        String newPictureFilePath = "newPictureFile.jpg";

        List<DragAndDropQuestion> dragAndDropQuestions = quizExercise.getQuizQuestions().stream().filter(q -> q instanceof DragAndDropQuestion).map(q -> (DragAndDropQuestion) q)
                .toList();
        DragAndDropQuestion question = dragAndDropQuestions.get(0);
        question.setBackgroundFilePath(newBackgroundFilePath);
        DragItem item = question.getDragItems().get(1);
        item.setPictureFilePath(newPictureFilePath);

        updateQuizExerciseWithFiles(quizExercise, List.of(newBackgroundFilePath, newPictureFilePath), HttpStatus.OK);
    }

    @Test
    @WithMockUser(username = TEST_PREFIX + "student1", roles = "USER")
    void testFilterForCourseDashboard_QuizSubmissionButNoParticipation() {
        Course course = quizExerciseUtilService.addCourseWithOneQuizExercise();
        QuizExercise quizExercise = (QuizExercise) course.getExercises().stream().findFirst().get();

        QuizSubmission quizSubmission = quizExerciseUtilService.generateSubmissionForThreeQuestions(quizExercise, 1, true, ZonedDateTime.now());
        participationUtilService.addSubmission(quizExercise, quizSubmission, TEST_PREFIX + "student1");

        quizScheduleService.updateSubmission(quizExercise.getId(), TEST_PREFIX + "student1", quizSubmission);

        exerciseService.filterForCourseDashboard(quizExercise, List.of(), TEST_PREFIX + "student1", true);

        assertThat(quizExercise.getStudentParticipations()).hasSize(1);
        assertThat(quizExercise.getStudentParticipations().stream().findFirst().get().getInitializationState()).isEqualTo(InitializationState.INITIALIZED);
    }

    private QuizExercise createQuizOnServer(ZonedDateTime releaseDate, ZonedDateTime dueDate, QuizMode quizMode) throws Exception {
        QuizExercise quizExercise = quizExerciseUtilService.createQuiz(releaseDate, dueDate, quizMode);
        quizExercise.setDuration(3600);
        quizExercise.setChannelName("channel-" + UUID.randomUUID().toString().substring(0, 8));
        courseUtilService.enableMessagingForCourse(quizExercise.getCourseViaExerciseGroupOrCourseMember());

        QuizExercise quizExerciseServer = createQuizExerciseWithFiles(quizExercise, HttpStatus.CREATED, true);
        QuizExercise quizExerciseDatabase = quizExerciseRepository.findOneWithQuestionsAndStatistics(quizExerciseServer.getId());
        assertThat(quizExerciseServer).isNotNull();
        assertThat(quizExerciseDatabase).isNotNull();
        Channel channelDB = channelRepository.findChannelByExerciseId(quizExerciseDatabase.getId());
        assertThat(channelDB).isNotNull();

        // Check that the conversation participants are added correctly to the exercise channel
        await().until(() -> {
            SecurityUtils.setAuthorizationObject();
            Set<ConversationParticipant> conversationParticipants = conversationParticipantRepository.findConversationParticipantByConversationId(channelDB.getId());
            return conversationParticipants.size() == 4; // 1 student, 1 tutor, 1 instructor and 1 editor (see @BeforeEach)
        });

        checkQuizExercises(quizExercise, quizExerciseServer);
        checkQuizExercises(quizExercise, quizExerciseDatabase);

        for (int i = 0; i < quizExercise.getQuizQuestions().size(); i++) {
            QuizQuestion question = quizExercise.getQuizQuestions().get(i);
            QuizQuestion questionServer = quizExerciseServer.getQuizQuestions().get(i);
            QuizQuestion questionDatabase = quizExerciseDatabase.getQuizQuestions().get(i);

            assertThat(question.getId()).as("Question IDs are correct").isNull();
            assertThat(questionDatabase.getId()).as("Question IDs are correct").isEqualTo(questionServer.getId());

            assertThat(question.getExercise().getId()).as("Exercise IDs are correct").isNull();
            assertThat(questionDatabase.getExercise().getId()).as("Exercise IDs are correct").isEqualTo(quizExerciseDatabase.getId());

            assertThat(question.getTitle()).as("Question titles are correct").isEqualTo(questionDatabase.getTitle());
            assertThat(question.getTitle()).as("Question titles are correct").isEqualTo(questionServer.getTitle());

            assertThat(question.getPoints()).as("Question scores are correct").isEqualTo(questionDatabase.getPoints());
            assertThat(question.getPoints()).as("Question scores are correct").isEqualTo(questionServer.getPoints());
        }
        return quizExerciseDatabase;
    }

    private QuizExercise createQuizOnServerForExam() throws Exception {
        ExerciseGroup exerciseGroup = examUtilService.createAndSaveActiveExerciseGroup(true);
        QuizExercise quizExercise = quizExerciseUtilService.createQuizForExam(exerciseGroup);
        quizExercise.setDuration(3600);

        QuizExercise quizExerciseServer = createQuizExerciseWithFiles(quizExercise, HttpStatus.CREATED, true);
        QuizExercise quizExerciseDatabase = quizExerciseRepository.findOneWithQuestionsAndStatistics(quizExerciseServer.getId());
        assertThat(quizExerciseServer).isNotNull();
        assertThat(quizExerciseDatabase).isNotNull();

        Channel channelDB = channelRepository.findChannelByExerciseId(quizExercise.getId());
        assertThat(channelDB).isNull();

        checkQuizExercises(quizExercise, quizExerciseServer);
        checkQuizExercises(quizExercise, quizExerciseDatabase);

        for (int i = 0; i < quizExercise.getQuizQuestions().size(); i++) {
            QuizQuestion question = quizExercise.getQuizQuestions().get(i);
            QuizQuestion questionServer = quizExerciseServer.getQuizQuestions().get(i);
            QuizQuestion questionDatabase = quizExerciseDatabase.getQuizQuestions().get(i);

            assertThat(question.getId()).as("Question IDs are correct").isNull();
            assertThat(questionDatabase.getId()).as("Question IDs are correct").isEqualTo(questionServer.getId());

            assertThat(question.getExercise().getId()).as("Exercise IDs are correct").isNull();
            assertThat(questionDatabase.getExercise().getId()).as("Exercise IDs are correct").isEqualTo(quizExerciseDatabase.getId());

            assertThat(question.getTitle()).as("Question titles are correct").isEqualTo(questionDatabase.getTitle());
            assertThat(question.getTitle()).as("Question titles are correct").isEqualTo(questionServer.getTitle());

            assertThat(question.getPoints()).as("Question scores are correct").isEqualTo(questionDatabase.getPoints());
            assertThat(question.getPoints()).as("Question scores are correct").isEqualTo(questionServer.getPoints());
        }

        return quizExerciseDatabase;
    }

    private void createdQuizAssert(QuizExercise quizExercise) {
        // General assertions
        assertThat(quizExercise.getQuizQuestions()).as("Quiz questions were saved").hasSize(3);
        assertThat(quizExercise.getDuration()).as("Quiz duration was correctly set").isEqualTo(3600);
        assertThat(quizExercise.getDifficulty()).as("Quiz difficulty was correctly set").isEqualTo(DifficultyLevel.MEDIUM);

        // Quiz type specific assertions
        for (QuizQuestion question : quizExercise.getQuizQuestions()) {
            if (question instanceof MultipleChoiceQuestion multipleChoiceQuestion) {
                assertThat(multipleChoiceQuestion.getAnswerOptions()).as("Multiple choice question answer options were saved").hasSize(2);
                assertThat(multipleChoiceQuestion.getTitle()).as("Multiple choice question title is correct").isEqualTo("MC");
                assertThat(multipleChoiceQuestion.getText()).as("Multiple choice question text is correct").isEqualTo("Q1");
                assertThat(multipleChoiceQuestion.getPoints()).as("Multiple choice question score is correct").isEqualTo(4);

                List<AnswerOption> answerOptions = multipleChoiceQuestion.getAnswerOptions();
                assertThat(answerOptions.get(0).getText()).as("Text for answer option is correct").isEqualTo("A");
                assertThat(answerOptions.get(0).getHint()).as("Hint for answer option is correct").isEqualTo("H1");
                assertThat(answerOptions.get(0).getExplanation()).as("Explanation for answer option is correct").isEqualTo("E1");
                assertThat(answerOptions.get(0).isIsCorrect()).as("Is correct for answer option is correct").isTrue();
                assertThat(answerOptions.get(1).getText()).as("Text for answer option is correct").isEqualTo("B");
                assertThat(answerOptions.get(1).getHint()).as("Hint for answer option is correct").isEqualTo("H2");
                assertThat(answerOptions.get(1).getExplanation()).as("Explanation for answer option is correct").isEqualTo("E2");
                assertThat(answerOptions.get(1).isIsCorrect()).as("Is correct for answer option is correct").isFalse();
            }
            else if (question instanceof DragAndDropQuestion dragAndDropQuestion) {
                assertThat(dragAndDropQuestion.getDropLocations()).as("Drag and drop question drop locations were saved").hasSize(4);
                assertThat(dragAndDropQuestion.getDragItems()).as("Drag and drop question drag items were saved").hasSize(4);
                assertThat(dragAndDropQuestion.getTitle()).as("Drag and drop question title is correct").isEqualTo("DnD");
                assertThat(dragAndDropQuestion.getText()).as("Drag and drop question text is correct").isEqualTo("Q2");
                assertThat(dragAndDropQuestion.getPoints()).as("Drag and drop question score is correct").isEqualTo(3);

                List<DropLocation> dropLocations = dragAndDropQuestion.getDropLocations();
                assertThat(dropLocations.get(0).getPosX()).as("Pos X for drop location is correct").isEqualTo(10);
                assertThat(dropLocations.get(0).getPosY()).as("Pos Y for drop location is correct").isEqualTo(10);
                assertThat(dropLocations.get(0).getWidth()).as("Width for drop location is correct").isEqualTo(10);
                assertThat(dropLocations.get(0).getHeight()).as("Height for drop location is correct").isEqualTo(10);
                assertThat(dropLocations.get(0).getQuestion()).isNotNull();
                assertThat(dropLocations.get(1).getPosX()).as("Pos X for drop location is correct").isEqualTo(20);
                assertThat(dropLocations.get(1).getPosY()).as("Pos Y for drop location is correct").isEqualTo(20);
                assertThat(dropLocations.get(1).getWidth()).as("Width for drop location is correct").isEqualTo(10);
                assertThat(dropLocations.get(1).getHeight()).as("Height for drop location is correct").isEqualTo(10);
                assertThat(dropLocations.get(1).getQuestion()).isNotNull();
                assertThat(dropLocations.get(2).getPosX()).as("Pos X for drop location is correct").isEqualTo(30);
                assertThat(dropLocations.get(2).getPosY()).as("Pos Y for drop location is correct").isEqualTo(30);
                assertThat(dropLocations.get(2).getWidth()).as("Width for drop location is correct").isEqualTo(10);
                assertThat(dropLocations.get(2).getHeight()).as("Height for drop location is correct").isEqualTo(10);
                assertThat(dropLocations.get(2).getQuestion()).isNotNull();
                assertThat(dropLocations.get(3).getPosX()).as("Pos X for drop location is correct").isEqualTo(40);
                assertThat(dropLocations.get(3).getPosY()).as("Pos Y for drop location is correct").isEqualTo(40);
                assertThat(dropLocations.get(3).getWidth()).as("Width for drop location is correct").isEqualTo(10);
                assertThat(dropLocations.get(3).getHeight()).as("Height for drop location is correct").isEqualTo(10);
                assertThat(dropLocations.get(3).getQuestion()).isNotNull();

                List<DragItem> dragItems = dragAndDropQuestion.getDragItems();
                assertThat(dragItems.get(0).getText()).as("Text for drag item is correct").isEqualTo("D1");
                assertThat(dragItems.get(0).getPictureFilePath()).as("Picture file path for drag item is correct").isNull();
                assertThat(dragItems.get(1).getText()).as("Text for drag item is correct").isNull();
                assertThat(dragItems.get(1).getPictureFilePath()).as("Picture file path for drag item is correct").isNotEmpty();
                assertThat(dragItems.get(2).getText()).as("Text for drag item is correct").isEqualTo("D3");
                assertThat(dragItems.get(2).getPictureFilePath()).as("Picture file path for drag item is correct").isNull();
                assertThat(dragItems.get(3).getText()).as("Text for drag item is correct").isNull();
                assertThat(dragItems.get(3).getPictureFilePath()).as("Picture file path for drag item is correct").isNotEmpty();
            }
            else if (question instanceof ShortAnswerQuestion shortAnswerQuestion) {
                assertThat(shortAnswerQuestion.getSpots()).as("Short answer question spots were saved").hasSize(2);
                assertThat(shortAnswerQuestion.getSolutions()).as("Short answer question solutions were saved").hasSize(2);
                assertThat(shortAnswerQuestion.getTitle()).as("Short answer question title is correct").isEqualTo("SA");
                assertThat(shortAnswerQuestion.getText()).as("Short answer question text is correct").isEqualTo("This is a long answer text");
                assertThat(shortAnswerQuestion.getPoints()).as("Short answer question score is correct").isEqualTo(2);

                List<ShortAnswerSpot> spots = shortAnswerQuestion.getSpots();
                assertThat(spots.get(0).getSpotNr()).as("Spot nr for spot is correct").isZero();
                assertThat(spots.get(0).getWidth()).as("Width for spot is correct").isEqualTo(1);
                assertThat(spots.get(1).getSpotNr()).as("Spot nr for spot is correct").isEqualTo(2);
                assertThat(spots.get(1).getWidth()).as("Width for spot is correct").isEqualTo(2);

                List<ShortAnswerSolution> solutions = shortAnswerQuestion.getSolutions();
                assertThat(solutions.get(0).getText()).as("Text for solution is correct").isEqualTo("is");
                assertThat(solutions.get(1).getText()).as("Text for solution is correct").isEqualTo("long");
            }
        }
    }

    private void updateQuizAndAssert(QuizExercise quizExercise) throws Exception {
        updateMultipleChoice(quizExercise);

        quizExercise = updateQuizExerciseWithFiles(quizExercise, List.of(), HttpStatus.OK);

        // Quiz type specific assertions
        for (QuizQuestion question : quizExercise.getQuizQuestions()) {
            if (question instanceof MultipleChoiceQuestion multipleChoiceQuestion) {
                assertThat(multipleChoiceQuestion.getAnswerOptions()).as("Multiple choice question answer options were saved").hasSize(3);
                assertThat(multipleChoiceQuestion.getTitle()).as("Multiple choice question title is correct").isEqualTo("MC");
                assertThat(multipleChoiceQuestion.getText()).as("Multiple choice question text is correct").isEqualTo("Q1");
                assertThat(multipleChoiceQuestion.getPoints()).as("Multiple choice question score is correct").isEqualTo(4);

                List<AnswerOption> answerOptions = multipleChoiceQuestion.getAnswerOptions();
                assertThat(answerOptions.get(0).getText()).as("Text for answer option is correct").isEqualTo("B");
                assertThat(answerOptions.get(0).getHint()).as("Hint for answer option is correct").isEqualTo("H2");
                assertThat(answerOptions.get(0).getExplanation()).as("Explanation for answer option is correct").isEqualTo("E2");
                assertThat(answerOptions.get(0).isIsCorrect()).as("Is correct for answer option is correct").isFalse();
                assertThat(answerOptions.get(1).getText()).as("Text for answer option is correct").isEqualTo("C");
                assertThat(answerOptions.get(1).getHint()).as("Hint for answer option is correct").isEqualTo("H3");
                assertThat(answerOptions.get(1).getExplanation()).as("Explanation for answer option is correct").isEqualTo("E3");
                assertThat(answerOptions.get(1).isIsCorrect()).as("Is correct for answer option is correct").isTrue();
                assertThat(answerOptions.get(2).getText()).as("Text for answer option is correct").isEqualTo("D");
                assertThat(answerOptions.get(2).getHint()).as("Hint for answer option is correct").isEqualTo("H4");
                assertThat(answerOptions.get(2).getExplanation()).as("Explanation for answer option is correct").isEqualTo("E4");
                assertThat(answerOptions.get(2).isIsCorrect()).as("Is correct for answer option is correct").isTrue();
            }
            else if (question instanceof DragAndDropQuestion dragAndDropQuestion) {
                assertThat(dragAndDropQuestion.getDropLocations()).as("Drag and drop question drop locations were saved").hasSize(3);
                assertThat(dragAndDropQuestion.getDragItems()).as("Drag and drop question drag items were saved").hasSize(3);
                assertThat(dragAndDropQuestion.getTitle()).as("Drag and drop question title is correct").isEqualTo("DnD");
                assertThat(dragAndDropQuestion.getText()).as("Drag and drop question text is correct").isEqualTo("Q2");
                assertThat(dragAndDropQuestion.getPoints()).as("Drag and drop question score is correct").isEqualTo(3);

                List<DropLocation> dropLocations = dragAndDropQuestion.getDropLocations();
                assertThat(dropLocations.get(0).getPosX()).as("Pos X for drop location is correct").isEqualTo(20);
                assertThat(dropLocations.get(0).getPosY()).as("Pos Y for drop location is correct").isEqualTo(20);
                assertThat(dropLocations.get(0).getWidth()).as("Width for drop location is correct").isEqualTo(10);
                assertThat(dropLocations.get(0).getHeight()).as("Height for drop location is correct").isEqualTo(10);
                assertThat(dropLocations.get(1).getPosX()).as("Pos X for drop location is correct").isEqualTo(30);
                assertThat(dropLocations.get(1).getPosY()).as("Pos Y for drop location is correct").isEqualTo(30);
                assertThat(dropLocations.get(1).getWidth()).as("Width for drop location is correct").isEqualTo(10);
                assertThat(dropLocations.get(1).getHeight()).as("Height for drop location is correct").isEqualTo(10);
                assertThat(dropLocations.get(2).getPosX()).as("Pos X for drop location is correct").isEqualTo(40);
                assertThat(dropLocations.get(2).getPosY()).as("Pos Y for drop location is correct").isEqualTo(40);
                assertThat(dropLocations.get(2).getWidth()).as("Width for drop location is correct").isEqualTo(10);
                assertThat(dropLocations.get(2).getHeight()).as("Height for drop location is correct").isEqualTo(10);

                List<DragItem> dragItems = dragAndDropQuestion.getDragItems();
                assertThat(dragItems.get(0).getText()).as("Text for drag item is correct").isNull();
                assertThat(dragItems.get(0).getPictureFilePath()).as("Picture file path for drag item is correct").isNotEmpty();
                assertThat(dragItems.get(1).getText()).as("Text for drag item is correct").isEqualTo("D3");
                assertThat(dragItems.get(1).getPictureFilePath()).as("Picture file path for drag item is correct").isNull();
                assertThat(dragItems.get(2).getText()).as("Text for drag item is correct").isNull();
                assertThat(dragItems.get(2).getPictureFilePath()).as("Picture file path for drag item is correct").isNotEmpty();
            }
            else if (question instanceof ShortAnswerQuestion shortAnswerQuestion) {
                assertThat(shortAnswerQuestion.getSpots()).as("Short answer question spots were saved").hasSize(1);
                assertThat(shortAnswerQuestion.getSolutions()).as("Short answer question solutions were saved").hasSize(1);
                assertThat(shortAnswerQuestion.getTitle()).as("Short answer question title is correct").isEqualTo("SA");
                assertThat(shortAnswerQuestion.getText()).as("Short answer question text is correct").isEqualTo("This is a long answer text");
                assertThat(shortAnswerQuestion.getPoints()).as("Short answer question score is correct").isEqualTo(2);

                List<ShortAnswerSpot> spots = shortAnswerQuestion.getSpots();
                assertThat(spots.get(0).getSpotNr()).as("Spot nr for spot is correct").isEqualTo(2);
                assertThat(spots.get(0).getWidth()).as("Width for spot is correct").isEqualTo(2);

                List<ShortAnswerSolution> solutions = shortAnswerQuestion.getSolutions();
                assertThat(solutions.get(0).getText()).as("Text for solution is correct").isEqualTo("long");
            }
        }
    }

    private void updateMultipleChoice(QuizExercise quizExercise) {
        MultipleChoiceQuestion mc = (MultipleChoiceQuestion) quizExercise.getQuizQuestions().get(0);
        mc.getAnswerOptions().remove(0);
        mc.getAnswerOptions().add(new AnswerOption().text("C").hint("H3").explanation("E3").isCorrect(true));
        mc.getAnswerOptions().add(new AnswerOption().text("D").hint("H4").explanation("E4").isCorrect(true));

        DragAndDropQuestion dnd = (DragAndDropQuestion) quizExercise.getQuizQuestions().get(1);
        dnd.getDropLocations().remove(0);
        dnd.getCorrectMappings().remove(0);
        dnd.getDragItems().remove(0);

        ShortAnswerQuestion sa = (ShortAnswerQuestion) quizExercise.getQuizQuestions().get(2);
        sa.getSpots().remove(0);
        sa.getSolutions().remove(0);
        sa.getCorrectMappings().remove(0);
    }

    private QuizExercise createMultipleChoiceQuizExercise() {
        Course course = courseUtilService.createAndSaveCourse(null, ZonedDateTime.now().minusDays(1), null, Set.of());
        QuizExercise quizExercise = QuizExerciseFactory.generateQuizExercise(ZonedDateTime.now().plusHours(5), null, QuizMode.SYNCHRONIZED, course);
        MultipleChoiceQuestion question = (MultipleChoiceQuestion) new MultipleChoiceQuestion().title("MC").score(4).text("Q1");

        question.setScoringType(ScoringType.ALL_OR_NOTHING);
        question.getAnswerOptions().add(new AnswerOption().text("A").hint("H1").explanation("E1").isCorrect(true));
        question.getAnswerOptions().add(new AnswerOption().text("B").hint("H2").explanation("E2").isCorrect(false));
        question.setExplanation("Explanation");
        question.copyQuestionId();

        quizExercise.addQuestions(question);
        quizExercise.setMaxPoints(quizExercise.getOverallQuizPoints());
        quizExercise.setGradingInstructions(null);

        return quizExercise;
    }

    /**
     * Check that the general information of two exercises is equal.
     */
    private void checkQuizExercises(QuizExercise quizExercise, QuizExercise quizExercise2) {
        assertThat(quizExercise.getQuizQuestions()).as("Same amount of questions saved").hasSameSizeAs(quizExercise2.getQuizQuestions());
        assertThat(quizExercise.getTitle()).as("Title saved correctly").isEqualTo(quizExercise2.getTitle());
        assertThat(quizExercise.getAllowedNumberOfAttempts()).as("Number of attempts saved correctly").isEqualTo(quizExercise2.getAllowedNumberOfAttempts());
        assertThat(quizExercise.getMaxPoints()).as("Max score saved correctly").isEqualTo(quizExercise2.getMaxPoints());
        assertThat(quizExercise.getDuration()).as("Duration saved correctly").isEqualTo(quizExercise2.getDuration());
        assertThat(quizExercise.getType()).as("Type saved correctly").isEqualTo(quizExercise2.getType());
    }

    private PointCounter pc(int rated, int unrated) {
        PointCounter pointCounter = new PointCounter();
        pointCounter.setRatedCounter(rated);
        pointCounter.setUnRatedCounter(unrated);
        return pointCounter;
    }

    /**
     * Check that the general statistics of two exercises are equal.
     */
    private void checkStatistics(QuizExercise quizExercise, QuizExercise quizExercise2) {
        assertThat(quizExercise.getQuizPointStatistic().getPointCounters()).hasSameSizeAs(quizExercise2.getQuizPointStatistic().getPointCounters());
        assertThat(quizExercise.getQuizPointStatistic().getParticipantsRated()).isEqualTo(quizExercise2.getQuizPointStatistic().getParticipantsRated());
        assertThat(quizExercise.getQuizPointStatistic().getParticipantsUnrated()).isEqualTo(quizExercise2.getQuizPointStatistic().getParticipantsUnrated());

        for (int i = 0; i < quizExercise.getQuizPointStatistic().getPointCounters().size(); i++) {
            PointCounter pointCounterBefore = quizExercise.getQuizPointStatistic().getPointCounters().iterator().next();
            PointCounter pointCounterAfter = quizExercise2.getQuizPointStatistic().getPointCounters().iterator().next();

            assertThat(pointCounterAfter.getPoints()).isEqualTo(pointCounterBefore.getPoints());
            assertThat(pointCounterAfter.getRatedCounter()).isEqualTo(pointCounterBefore.getRatedCounter());
            assertThat(pointCounterAfter.getUnRatedCounter()).isEqualTo(pointCounterBefore.getUnRatedCounter());
        }

        for (var quizQuestion : quizExercise.getQuizQuestions()) {
            var statistic = quizQuestion.getQuizQuestionStatistic();
            if (statistic instanceof MultipleChoiceQuestionStatistic mcStatistic) {
                assertThat(mcStatistic.getAnswerCounters()).isNotEmpty();
                for (var counter : mcStatistic.getAnswerCounters()) {
                    log.debug("AnswerCounters: {}", counter.toString());
                    log.debug("MultipleChoiceQuestionStatistic: {}", counter.getMultipleChoiceQuestionStatistic());
                }
            }
            else if (statistic instanceof DragAndDropQuestionStatistic dndStatistic) {
                assertThat(dndStatistic.getDropLocationCounters()).isNotEmpty();
                for (var counter : dndStatistic.getDropLocationCounters()) {
                    log.debug("DropLocationCounters: {}", counter.toString());
                    log.debug("DragAndDropQuestionStatistic: {}", counter.getDragAndDropQuestionStatistic());
                }
            }
            else if (statistic instanceof ShortAnswerQuestionStatistic saStatistic) {
                assertThat(saStatistic.getShortAnswerSpotCounters()).isNotEmpty();
                for (var counter : saStatistic.getShortAnswerSpotCounters()) {
                    log.debug("ShortAnswerSpotCounters: {}", counter.toString());
                    log.debug("ShortAnswerQuestionStatistic: {}", counter.getShortAnswerQuestionStatistic());
                }
            }
        }
    }

    private void assertQuizPointStatisticsPointCounters(QuizExercise quizExercise, Map<Double, PointCounter> expectedPointCounters) {
        for (PointCounter pointCounter : quizExercise.getQuizPointStatistic().getPointCounters()) {
            PointCounter expectedPointCounter = expectedPointCounters.get(pointCounter.getPoints());
            if (expectedPointCounter != null) {
                assertThat(pointCounter.getRatedCounter()).as(pointCounter.getPoints() + " should have a rated counter of " + expectedPointCounter.getRatedCounter())
                        .isEqualTo(expectedPointCounter.getRatedCounter());
                assertThat(pointCounter.getUnRatedCounter()).as(pointCounter.getPoints() + " should have an unrated counter of " + expectedPointCounter.getUnRatedCounter())
                        .isEqualTo(expectedPointCounter.getUnRatedCounter());
            }
            else {
                assertThat(pointCounter.getRatedCounter()).as(pointCounter.getPoints() + " should have a rated counter of 0").isZero();
                assertThat(pointCounter.getUnRatedCounter()).as(pointCounter.getPoints() + " should have a rated counter of 0").isZero();
            }
        }
    }

    /**
     * Check if a QuizExercise contains the correct information for students.
     *
     * @param quizExercise QuizExercise to check
     */
    private void checkQuizExerciseForStudent(QuizExercise quizExercise) {
        assertThat(quizExercise.getQuizPointStatistic()).isNull();
        assertThat(quizExercise.getGradingInstructions()).isNull();
        assertThat(quizExercise.getGradingCriteria()).isEmpty();

        if (!quizExercise.isQuizEnded()) {
            for (QuizQuestion question : quizExercise.getQuizQuestions()) {
                assertThat(question.getExplanation()).isNull();
                assertThat(question.getQuizQuestionStatistic()).isNull();
            }
        }
        else if (!quizExercise.isQuizStarted()) {
            assertThat(quizExercise.getQuizQuestions()).isEmpty();
        }
    }

    private static List<Arguments> testPerformJoin_args() {
        var now = ZonedDateTime.now();
        var longPast = now.minusHours(4);
        var past = now.minusMinutes(30);
        var future = now.plusMinutes(30);
        var longFuture = now.plusHours(4);

        var batchLongPast = new QuizBatch();
        batchLongPast.setStartTime(longPast);
        batchLongPast.setPassword("12345678");
        var batchPast = new QuizBatch();
        batchPast.setStartTime(past);
        batchPast.setPassword("12345678");
        var batchFuture = new QuizBatch();
        batchFuture.setStartTime(future);
        batchFuture.setPassword("12345678");

        return List.of(Arguments.of(QuizMode.SYNCHRONIZED, future, null, null, null, HttpStatus.FORBIDDEN), // start in future
                Arguments.of(QuizMode.SYNCHRONIZED, past, null, null, null, HttpStatus.NOT_FOUND), // synchronized
                Arguments.of(QuizMode.SYNCHRONIZED, past, null, null, "12345678", HttpStatus.NOT_FOUND), // synchronized
                Arguments.of(QuizMode.SYNCHRONIZED, longPast, past, null, null, HttpStatus.FORBIDDEN), // due date passed
                Arguments.of(QuizMode.INDIVIDUAL, future, null, null, null, HttpStatus.FORBIDDEN), // start in future
                Arguments.of(QuizMode.INDIVIDUAL, longPast, null, null, null, HttpStatus.OK), Arguments.of(QuizMode.INDIVIDUAL, longPast, longFuture, null, null, HttpStatus.OK),
                Arguments.of(QuizMode.INDIVIDUAL, longPast, future, null, null, HttpStatus.OK), // NOTE: reduced working time because of due date
                Arguments.of(QuizMode.INDIVIDUAL, longPast, past, null, null, HttpStatus.FORBIDDEN), // after due date
                Arguments.of(QuizMode.BATCHED, future, null, null, null, HttpStatus.FORBIDDEN), // start in future
                Arguments.of(QuizMode.BATCHED, longPast, null, null, null, HttpStatus.NOT_FOUND), // no pw
                Arguments.of(QuizMode.BATCHED, longPast, longFuture, null, null, HttpStatus.NOT_FOUND), // no pw
                Arguments.of(QuizMode.BATCHED, longPast, future, null, null, HttpStatus.NOT_FOUND), // no pw
                Arguments.of(QuizMode.BATCHED, longPast, past, null, null, HttpStatus.FORBIDDEN), // after due date
                Arguments.of(QuizMode.BATCHED, longPast, null, batchLongPast, null, HttpStatus.NOT_FOUND), // no pw
                Arguments.of(QuizMode.BATCHED, longPast, null, batchPast, null, HttpStatus.NOT_FOUND), // no pw
                Arguments.of(QuizMode.BATCHED, longPast, null, batchFuture, null, HttpStatus.NOT_FOUND), // no pw
                Arguments.of(QuizMode.BATCHED, longPast, null, batchLongPast, "87654321", HttpStatus.NOT_FOUND), // wrong pw
                Arguments.of(QuizMode.BATCHED, longPast, null, batchPast, "87654321", HttpStatus.NOT_FOUND), // wrong pw
                Arguments.of(QuizMode.BATCHED, longPast, null, batchFuture, "87654321", HttpStatus.NOT_FOUND), // wrong pw
                Arguments.of(QuizMode.BATCHED, longPast, null, batchLongPast, "12345678", HttpStatus.NOT_FOUND), // batch done
                Arguments.of(QuizMode.BATCHED, longPast, null, batchPast, "12345678", HttpStatus.OK), // NOTE: reduced working time because batch had already started
                Arguments.of(QuizMode.BATCHED, longPast, null, batchFuture, "12345678", HttpStatus.OK));
    }
}<|MERGE_RESOLUTION|>--- conflicted
+++ resolved
@@ -2,11 +2,8 @@
 
 import static org.assertj.core.api.Assertions.assertThat;
 import static org.assertj.core.api.Assertions.byLessThan;
-<<<<<<< HEAD
+import static org.awaitility.Awaitility.await;
 import static org.springframework.test.web.servlet.result.MockMvcResultMatchers.status;
-=======
-import static org.awaitility.Awaitility.await;
->>>>>>> 4566747a
 
 import java.security.Principal;
 import java.time.ZonedDateTime;
@@ -97,17 +94,16 @@
     private ExerciseIntegrationTestUtils exerciseIntegrationTestUtils;
 
     @Autowired
-<<<<<<< HEAD
     private ExerciseService exerciseService;
 
     @Autowired
     private ObjectMapper objectMapper;
-=======
+
+    @Autowired
     private ChannelRepository channelRepository;
 
     @Autowired
     private ConversationParticipantRepository conversationParticipantRepository;
->>>>>>> 4566747a
 
     @Autowired
     private UserUtilService userUtilService;
@@ -473,25 +469,6 @@
 
     @Test
     @WithMockUser(username = TEST_PREFIX + "instructor1", roles = "INSTRUCTOR")
-<<<<<<< HEAD
-=======
-    void testUpdateNotExistingQuizExercise() throws Exception {
-        QuizExercise quizExercise = quizExerciseUtilService.createQuiz(ZonedDateTime.now().plusHours(5), null, QuizMode.SYNCHRONIZED);
-        quizExercise.setChannelName("testchannel-quiz");
-        QuizExercise quizExerciseServer = request.putWithResponseBody("/api/quiz-exercises", quizExercise, QuizExercise.class, HttpStatus.CREATED);
-
-        assertThat(quizExerciseServer).usingRecursiveComparison().ignoringFieldsOfTypes(ZonedDateTime.class, ScheduledThreadPoolExecutor.class)
-                .ignoringFields("id", "quizPointStatistic", "quizQuestions", "quizBatches").isEqualTo(quizExercise);
-
-        assertThat(quizExerciseServer.getId()).isNotNull();
-        assertThat(quizExerciseServer.getQuizPointStatistic()).isNotNull();
-        assertThat(quizExerciseServer.getQuizQuestions()).hasSameSizeAs(quizExercise.getQuizQuestions());
-        assertThat(quizExerciseServer.getQuizBatches()).hasSameSizeAs(quizExercise.getQuizBatches());
-    }
-
-    @Test
-    @WithMockUser(username = TEST_PREFIX + "instructor1", roles = "INSTRUCTOR")
->>>>>>> 4566747a
     void testUpdateRunningQuizExercise() throws Exception {
         QuizExercise quizExercise = quizExerciseUtilService.createAndSaveQuiz(ZonedDateTime.now().minusHours(1), null, QuizMode.SYNCHRONIZED);
 
@@ -1154,16 +1131,12 @@
     @WithMockUser(username = TEST_PREFIX + "instructor1", roles = "INSTRUCTOR")
     void importQuizExerciseToSameCourse() throws Exception {
         ZonedDateTime now = ZonedDateTime.now();
-<<<<<<< HEAD
         QuizExercise quizExercise = quizExerciseUtilService.createQuiz(courseUtilService.addEmptyCourse(), now.plusHours(2), null, QuizMode.SYNCHRONIZED);
+        courseUtilService.enableMessagingForCourse(quizExercise.getCourseViaExerciseGroupOrCourseMember());
         quizExerciseService.handleDndQuizFileCreation(quizExercise,
                 List.of(new MockMultipartFile("files", "dragItemImage2.png", MediaType.IMAGE_PNG_VALUE, "dragItemImage".getBytes()),
                         new MockMultipartFile("files", "dragItemImage4.png", MediaType.IMAGE_PNG_VALUE, "dragItemImage".getBytes())));
         quizExerciseService.save(quizExercise);
-=======
-        QuizExercise quizExercise = quizExerciseUtilService.createAndSaveQuiz(now.plusHours(2), null, QuizMode.SYNCHRONIZED);
-        courseUtilService.enableMessagingForCourse(quizExercise.getCourseViaExerciseGroupOrCourseMember());
->>>>>>> 4566747a
 
         QuizExercise changedQuiz = quizExerciseRepository.findOneWithQuestionsAndStatistics(quizExercise.getId());
         assertThat(changedQuiz).isNotNull();
@@ -1208,16 +1181,11 @@
         courseUtilService.enableMessagingForCourse(quizExercise.getCourseViaExerciseGroupOrCourseMember());
         quizExercise.setChannelName("testchannel-quiz" + UUID.randomUUID().toString().substring(0, 8));
 
-<<<<<<< HEAD
         QuizExercise importedExercise = importQuizExerciseWithFiles(quizExercise, quizExercise.getId(), List.of(), HttpStatus.CREATED);
-        assertThat(importedExercise.getCourseViaExerciseGroupOrCourseMember()).as("Quiz was imported for different course").isEqualTo(course);
-=======
-        QuizExercise importedExercise = request.postWithResponseBody("/api/quiz-exercises/import/" + quizExercise.getId(), quizExercise, QuizExercise.class, HttpStatus.CREATED);
         assertThat(importedExercise.getCourseViaExerciseGroupOrCourseMember()).as("Quiz was imported for different course")
                 .isEqualTo(quizExercise.getCourseViaExerciseGroupOrCourseMember());
         Channel channelDB = channelRepository.findChannelByExerciseId(importedExercise.getId());
         assertThat(channelDB).isNotNull();
->>>>>>> 4566747a
     }
 
     /**
@@ -1265,18 +1233,13 @@
         QuizExercise quizExercise = quizExerciseUtilService.createAndSaveExamQuiz(ZonedDateTime.now(), ZonedDateTime.now().plusDays(1));
 
         quizExercise.setExerciseGroup(null);
-<<<<<<< HEAD
         Course course = courseUtilService.addEmptyCourse();
         quizExerciseService.handleDndQuizFileCreation(quizExercise,
                 List.of(new MockMultipartFile("files", "dragItemImage2.png", MediaType.IMAGE_PNG_VALUE, "dragItemImage".getBytes()),
                         new MockMultipartFile("files", "dragItemImage4.png", MediaType.IMAGE_PNG_VALUE, "dragItemImage".getBytes())));
         quizExerciseService.save(quizExercise);
         quizExercise.setCourse(course);
-=======
-        Course course1 = courseUtilService.addEmptyCourse();
-        quizExercise.setCourse(course1);
         quizExercise.setChannelName("testchannel-quiz");
->>>>>>> 4566747a
 
         QuizExercise importedExercise = importQuizExerciseWithFiles(quizExercise, quizExercise.getId(), List.of(), HttpStatus.CREATED);
         assertThat(importedExercise.getCourseViaExerciseGroupOrCourseMember()).isEqualTo(course);
