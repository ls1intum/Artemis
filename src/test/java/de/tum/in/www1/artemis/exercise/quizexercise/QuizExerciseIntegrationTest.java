--- conflicted
+++ resolved
@@ -641,11 +641,7 @@
         quizExerciseUtilService.renameAndSaveQuiz(quizExercise, searchTerm);
         quizExerciseUtilService.renameAndSaveQuiz(examQuizExercise, searchTerm + "-Morpork");
 
-<<<<<<< HEAD
         exerciseIntegrationTestUtils.testCourseAndExamFilters("/api/quiz-exercises", searchTerm);
-=======
-        exerciseIntegrationTestService.testCourseAndExamFilters("/api/quiz-exercises/", searchTerm);
->>>>>>> c22dcf69
     }
 
     @Test
