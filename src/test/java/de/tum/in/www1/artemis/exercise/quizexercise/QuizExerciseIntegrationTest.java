--- conflicted
+++ resolved
@@ -1061,16 +1061,9 @@
     @WithMockUser(username = TEST_PREFIX + "instructor1", roles = "INSTRUCTOR")
     void importQuizExerciseToSameCourse() throws Exception {
         ZonedDateTime now = ZonedDateTime.now();
-<<<<<<< HEAD
-        QuizExercise quizExercise = QuizExerciseFactory.createQuiz(courseUtilService.addEmptyCourse(), now.plusHours(2), null, QuizMode.SYNCHRONIZED);
-        quizExerciseService.handleDndQuizFileCreation(quizExercise,
-                List.of(new MockMultipartFile("files", "dragItemImage2.png", MediaType.IMAGE_PNG_VALUE, "dragItemImage".getBytes()),
-                        new MockMultipartFile("files", "dragItemImage4.png", MediaType.IMAGE_PNG_VALUE, "dragItemImage".getBytes())));
-        quizExerciseService.save(quizExercise);
-=======
+
         QuizExercise quizExercise = quizExerciseUtilService.createAndSaveQuiz(now.plusHours(2), null, QuizMode.SYNCHRONIZED);
         courseUtilService.enableMessagingForCourse(quizExercise.getCourseViaExerciseGroupOrCourseMember());
->>>>>>> 704ed0c2
 
         QuizExercise changedQuiz = quizExerciseRepository.findOneWithQuestionsAndStatistics(quizExercise.getId());
         assertThat(changedQuiz).isNotNull();
@@ -1105,16 +1098,7 @@
     @Test
     @WithMockUser(username = TEST_PREFIX + "instructor1", roles = "INSTRUCTOR")
     void importQuizExerciseFromCourseToCourse() throws Exception {
-<<<<<<< HEAD
-        ZonedDateTime now = ZonedDateTime.now();
-        QuizExercise quizExercise = QuizExerciseFactory.createQuiz(courseUtilService.addEmptyCourse(), now.plusHours(2), null, QuizMode.SYNCHRONIZED);
-        quizExerciseService.handleDndQuizFileCreation(quizExercise,
-                List.of(new MockMultipartFile("files", "dragItemImage2.png", MediaType.IMAGE_PNG_VALUE, "dragItemImage".getBytes()),
-                        new MockMultipartFile("files", "dragItemImage4.png", MediaType.IMAGE_PNG_VALUE, "dragItemImage".getBytes())));
-        quizExerciseService.save(quizExercise);
-=======
         QuizExercise quizExercise = quizExerciseUtilService.createAndSaveQuiz(ZonedDateTime.now().plusHours(2), null, QuizMode.SYNCHRONIZED);
->>>>>>> 704ed0c2
 
         courseUtilService.enableMessagingForCourse(quizExercise.getCourseViaExerciseGroupOrCourseMember());
         quizExercise.setChannelName("testchannel-quiz" + UUID.randomUUID().toString().substring(0, 8));
@@ -1133,16 +1117,8 @@
     @WithMockUser(username = TEST_PREFIX + "instructor1", roles = "INSTRUCTOR")
     void importQuizExerciseFromCourseToExam() throws Exception {
         ExerciseGroup exerciseGroup = examUtilService.createAndSaveActiveExerciseGroup(true);
-<<<<<<< HEAD
-        QuizExercise quizExercise = QuizExerciseFactory.createQuiz(courseUtilService.addEmptyCourse(), ZonedDateTime.now().plusHours(2), null, QuizMode.SYNCHRONIZED);
-        quizExerciseService.handleDndQuizFileCreation(quizExercise,
-                List.of(new MockMultipartFile("files", "dragItemImage2.png", MediaType.IMAGE_PNG_VALUE, "dragItemImage".getBytes()),
-                        new MockMultipartFile("files", "dragItemImage4.png", MediaType.IMAGE_PNG_VALUE, "dragItemImage".getBytes())));
-        quizExerciseService.save(quizExercise);
-=======
         QuizExercise quizExercise = quizExerciseUtilService.createAndSaveQuiz(ZonedDateTime.now().plusHours(2), null, QuizMode.SYNCHRONIZED);
 
->>>>>>> 704ed0c2
         quizExerciseUtilService.emptyOutQuizExercise(quizExercise);
         quizExercise.setExerciseGroup(exerciseGroup);
 
@@ -1206,16 +1182,8 @@
     @WithMockUser(username = TEST_PREFIX + "instructor1", roles = "INSTRUCTOR")
     void importQuizExerciseFromExamToExam() throws Exception {
         ExerciseGroup exerciseGroup = examUtilService.createAndSaveActiveExerciseGroup(true);
-<<<<<<< HEAD
-        QuizExercise quizExercise = QuizExerciseFactory.createQuizForExam(exerciseGroup);
-        quizExerciseService.handleDndQuizFileCreation(quizExercise,
-                List.of(new MockMultipartFile("files", "dragItemImage2.png", MediaType.IMAGE_PNG_VALUE, "dragItemImage".getBytes()),
-                        new MockMultipartFile("files", "dragItemImage4.png", MediaType.IMAGE_PNG_VALUE, "dragItemImage".getBytes())));
-        quizExerciseService.save(quizExercise);
-=======
         QuizExercise quizExercise = quizExerciseUtilService.createAndSaveExamQuiz(ZonedDateTime.now().plusDays(1), ZonedDateTime.now().plusDays(2));
         quizExercise.setExerciseGroup(exerciseGroup);
->>>>>>> 704ed0c2
 
         QuizExercise importedExercise = request.postWithResponseBody("/api/quiz-exercises/import/" + quizExercise.getId(), quizExercise, QuizExercise.class, HttpStatus.CREATED);
         assertThat(importedExercise.getExerciseGroup()).as("Quiz was imported for different exercise group").isEqualTo(exerciseGroup);
@@ -1239,16 +1207,8 @@
     @Test
     @WithMockUser(username = TEST_PREFIX + "instructor1", roles = "INSTRUCTOR")
     void testImportQuizExercise_team_modeChange() throws Exception {
-<<<<<<< HEAD
-        QuizExercise quizExercise = QuizExerciseFactory.createQuiz(courseUtilService.addEmptyCourse(), ZonedDateTime.now().plusHours(2), null, QuizMode.SYNCHRONIZED);
-        quizExerciseService.handleDndQuizFileCreation(quizExercise,
-                List.of(new MockMultipartFile("files", "dragItemImage2.png", MediaType.IMAGE_PNG_VALUE, "dragItemImage".getBytes()),
-                        new MockMultipartFile("files", "dragItemImage4.png", MediaType.IMAGE_PNG_VALUE, "dragItemImage".getBytes())));
-        quizExerciseService.save(quizExercise);
-=======
         QuizExercise quizExercise = quizExerciseUtilService.createAndSaveQuiz(ZonedDateTime.now().plusHours(2), null, QuizMode.SYNCHRONIZED);
         Course course = courseUtilService.addEmptyCourse();
->>>>>>> 704ed0c2
 
         QuizExercise changedQuiz = quizExerciseRepository.findOneWithQuestionsAndStatistics(quizExercise.getId());
         assertThat(changedQuiz).isNotNull();
@@ -1278,27 +1238,8 @@
     @Test
     @WithMockUser(username = TEST_PREFIX + "instructor1", roles = "INSTRUCTOR")
     void testImportQuizExercise_individual_modeChange() throws Exception {
-<<<<<<< HEAD
-        QuizExercise quizExercise = QuizExerciseFactory.createQuiz(courseUtilService.addEmptyCourse(), ZonedDateTime.now().plusHours(2), null, QuizMode.SYNCHRONIZED);
-        quizExercise.setMode(ExerciseMode.TEAM);
-        var teamAssignmentConfig = new TeamAssignmentConfig();
-        teamAssignmentConfig.setExercise(quizExercise);
-        teamAssignmentConfig.setMinTeamSize(1);
-        teamAssignmentConfig.setMaxTeamSize(10);
-        quizExercise.setTeamAssignmentConfig(teamAssignmentConfig);
-
-        quizExerciseService.handleDndQuizFileCreation(quizExercise,
-                List.of(new MockMultipartFile("files", "dragItemImage2.png", MediaType.IMAGE_PNG_VALUE, "dragItemImage".getBytes()),
-                        new MockMultipartFile("files", "dragItemImage4.png", MediaType.IMAGE_PNG_VALUE, "dragItemImage".getBytes())));
-
-        quizExercise = quizExerciseService.save(quizExercise);
-        var team = new Team();
-        team.setShortName(TEST_PREFIX + "testImportQuizExercise_individual_modeChange");
-        teamRepository.save(quizExercise, team);
-=======
         QuizExercise quizExercise = quizExerciseUtilService.createAndSaveTeamQuiz(ZonedDateTime.now().plusHours(2), null, QuizMode.SYNCHRONIZED, 2, 5);
         Course course = courseUtilService.addEmptyCourse();
->>>>>>> 704ed0c2
 
         QuizExercise changedQuiz = quizExerciseRepository.findOneWithQuestionsAndStatistics(quizExercise.getId());
         assertThat(changedQuiz).isNotNull();
@@ -1325,15 +1266,7 @@
     @Test
     @WithMockUser(username = TEST_PREFIX + "instructor1", roles = "INSTRUCTOR")
     void testImportQuizExerciseChangeQuizMode() throws Exception {
-<<<<<<< HEAD
-        QuizExercise quizExercise = QuizExerciseFactory.createQuiz(courseUtilService.addEmptyCourse(), ZonedDateTime.now().plusHours(2), null, QuizMode.SYNCHRONIZED);
-        quizExerciseService.handleDndQuizFileCreation(quizExercise,
-                List.of(new MockMultipartFile("files", "dragItemImage2.png", MediaType.IMAGE_PNG_VALUE, "dragItemImage".getBytes()),
-                        new MockMultipartFile("files", "dragItemImage4.png", MediaType.IMAGE_PNG_VALUE, "dragItemImage".getBytes())));
-        quizExerciseService.save(quizExercise);
-=======
         QuizExercise quizExercise = quizExerciseUtilService.createAndSaveQuiz(ZonedDateTime.now().plusHours(2), null, QuizMode.SYNCHRONIZED);
->>>>>>> 704ed0c2
 
         QuizExercise changedQuiz = quizExerciseRepository.findOneWithQuestionsAndStatistics(quizExercise.getId());
         assertThat(changedQuiz).isNotNull();
@@ -1456,80 +1389,6 @@
         }
     }
 
-<<<<<<< HEAD
-    @Test
-    @WithMockUser(username = TEST_PREFIX + "instructor1", roles = "INSTRUCTOR")
-    void createQuizExercise_dragAndDrop_withoutBackgroundFile() throws Exception {
-        Course course = courseUtilService.createCourse();
-        QuizExercise quizExercise = QuizExerciseFactory.createQuiz(course, ZonedDateTime.now().plusHours(5), null, QuizMode.SYNCHRONIZED);
-        quizExercise.setDuration(3600);
-        createQuizExerciseWithFiles(quizExercise, HttpStatus.CREATED, false);
-    }
-
-    @Test
-    @WithMockUser(username = TEST_PREFIX + "instructor1", roles = "INSTRUCTOR")
-    void createQuizExercise_withoutDragAndDrop() throws Exception {
-        Course course = courseUtilService.createCourse();
-        QuizExercise quizExercise = QuizExerciseFactory.createQuiz(course, ZonedDateTime.now().plusHours(5), null, QuizMode.SYNCHRONIZED);
-        quizExercise.setQuizQuestions(quizExercise.getQuizQuestions().stream().filter(question -> !(question instanceof DragAndDropQuestion)).toList());
-        quizExercise.setDuration(3600);
-        createQuizExerciseWithFiles(quizExercise, HttpStatus.CREATED, false);
-    }
-
-    @Test
-    @WithMockUser(username = TEST_PREFIX + "instructor1", roles = "INSTRUCTOR")
-    void updateQuizExercise_withoutDragAndDrop() throws Exception {
-        Course course = courseUtilService.createCourse();
-        QuizExercise quizExercise = QuizExerciseFactory.createQuiz(course, ZonedDateTime.now().plusHours(5), null, QuizMode.SYNCHRONIZED);
-        quizExercise.setQuizQuestions(quizExercise.getQuizQuestions().stream().filter(question -> !(question instanceof DragAndDropQuestion)).toList());
-        quizExercise.setDuration(3600);
-        quizExercise = createQuizExerciseWithFiles(quizExercise, HttpStatus.CREATED, false);
-        updateQuizExerciseWithFiles(quizExercise, null, HttpStatus.OK);
-    }
-
-    @Test
-    @WithMockUser(username = TEST_PREFIX + "instructor1", roles = "INSTRUCTOR")
-    void updateQuizExercise_dragAndDrop_withoutFileArrayProvided() throws Exception {
-        QuizExercise quizExercise = createQuizOnServer(ZonedDateTime.now().plusHours(5), null, QuizMode.SYNCHRONIZED);
-        updateQuizExerciseWithFiles(quizExercise, null, HttpStatus.OK);
-    }
-
-    @Test
-    @WithMockUser(username = TEST_PREFIX + "instructor1", roles = "INSTRUCTOR")
-    void updateQuizExercise_dragAndDrop_withFileChanges() throws Exception {
-        QuizExercise quizExercise = createQuizOnServer(ZonedDateTime.now().plusHours(5), null, QuizMode.SYNCHRONIZED);
-        String newBackgroundFilePath = "newBackgroundFile.png";
-        String newPictureFilePath = "newPictureFile.jpg";
-
-        List<DragAndDropQuestion> dragAndDropQuestions = quizExercise.getQuizQuestions().stream().filter(q -> q instanceof DragAndDropQuestion).map(q -> (DragAndDropQuestion) q)
-                .toList();
-        DragAndDropQuestion question = dragAndDropQuestions.get(0);
-        question.setBackgroundFilePath(newBackgroundFilePath);
-        DragItem item = question.getDragItems().get(1);
-        item.setPictureFilePath(newPictureFilePath);
-
-        updateQuizExerciseWithFiles(quizExercise, List.of(newBackgroundFilePath, newPictureFilePath), HttpStatus.OK);
-    }
-
-    @Test
-    @WithMockUser(username = TEST_PREFIX + "student1", roles = "USER")
-    void testFilterForCourseDashboard_QuizSubmissionButNoParticipation() {
-        Course course = quizExerciseUtilService.addCourseWithOneQuizExercise();
-        QuizExercise quizExercise = (QuizExercise) course.getExercises().stream().findFirst().orElseThrow();
-
-        QuizSubmission quizSubmission = QuizExerciseFactory.generateSubmissionForThreeQuestions(quizExercise, 1, true, ZonedDateTime.now());
-        participationUtilService.addSubmission(quizExercise, quizSubmission, TEST_PREFIX + "student1");
-
-        quizScheduleService.updateSubmission(quizExercise.getId(), TEST_PREFIX + "student1", quizSubmission);
-
-        exerciseService.filterForCourseDashboard(quizExercise, List.of(), TEST_PREFIX + "student1", true);
-
-        assertThat(quizExercise.getStudentParticipations()).hasSize(1);
-        assertThat(quizExercise.getStudentParticipations().stream().findFirst().orElseThrow().getInitializationState()).isEqualTo(InitializationState.INITIALIZED);
-    }
-
-=======
->>>>>>> 704ed0c2
     private QuizExercise createQuizOnServer(ZonedDateTime releaseDate, ZonedDateTime dueDate, QuizMode quizMode) throws Exception {
         QuizExercise quizExercise = quizExerciseUtilService.createQuiz(releaseDate, dueDate, quizMode);
         quizExercise.setDuration(3600);
