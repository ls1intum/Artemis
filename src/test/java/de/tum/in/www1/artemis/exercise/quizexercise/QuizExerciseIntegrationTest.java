package de.tum.in.www1.artemis.exercise.quizexercise;

import static org.assertj.core.api.Assertions.assertThat;
import static org.assertj.core.api.Assertions.byLessThan;

import java.time.ZonedDateTime;
import java.time.temporal.ChronoUnit;
import java.util.*;
import java.util.concurrent.ScheduledThreadPoolExecutor;

import org.junit.jupiter.api.BeforeEach;
import org.junit.jupiter.api.Test;
import org.junit.jupiter.params.ParameterizedTest;
import org.junit.jupiter.params.provider.*;
import org.slf4j.Logger;
import org.slf4j.LoggerFactory;
import org.springframework.beans.factory.annotation.Autowired;
import org.springframework.http.HttpStatus;
import org.springframework.security.core.context.SecurityContextHolder;
import org.springframework.security.test.context.support.WithMockUser;
import org.springframework.util.LinkedMultiValueMap;

import de.tum.in.www1.artemis.AbstractSpringIntegrationIndependentTest;
import de.tum.in.www1.artemis.course.CourseUtilService;
import de.tum.in.www1.artemis.domain.Course;
import de.tum.in.www1.artemis.domain.enumeration.*;
import de.tum.in.www1.artemis.domain.exam.ExerciseGroup;
import de.tum.in.www1.artemis.domain.metis.conversation.Channel;
import de.tum.in.www1.artemis.domain.quiz.*;
import de.tum.in.www1.artemis.exam.ExamUtilService;
import de.tum.in.www1.artemis.exercise.ExerciseUtilService;
import de.tum.in.www1.artemis.participation.ParticipationUtilService;
import de.tum.in.www1.artemis.repository.*;
import de.tum.in.www1.artemis.repository.metis.conversation.ChannelRepository;
import de.tum.in.www1.artemis.security.SecurityUtils;
import de.tum.in.www1.artemis.service.QuizExerciseService;
import de.tum.in.www1.artemis.user.UserUtilService;
import de.tum.in.www1.artemis.util.ExerciseIntegrationTestUtils;
import de.tum.in.www1.artemis.util.PageableSearchUtilService;
import de.tum.in.www1.artemis.web.rest.dto.QuizBatchJoinDTO;
import de.tum.in.www1.artemis.web.rest.dto.SearchResultPageDTO;

class QuizExerciseIntegrationTest extends AbstractSpringIntegrationIndependentTest {

    private static final String TEST_PREFIX = "quizexerciseintegration";

    private final Logger log = LoggerFactory.getLogger(getClass());

    @Autowired
    private QuizExerciseService quizExerciseService;

    @Autowired
    private StudentParticipationRepository studentParticipationRepository;

    @Autowired
    private ResultRepository resultRepository;

    @Autowired
    private QuizExerciseRepository quizExerciseRepository;

    @Autowired
    private QuizSubmissionRepository quizSubmissionRepository;

    @Autowired
    private SubmittedAnswerRepository submittedAnswerRepository;

    @Autowired
    private TeamRepository teamRepository;

    @Autowired
    private ExerciseIntegrationTestUtils exerciseIntegrationTestUtils;

    @Autowired
    private ChannelRepository channelRepository;

    @Autowired
    private UserUtilService userUtilService;

    @Autowired
    private ExamUtilService examUtilService;

    @Autowired
    private ExerciseUtilService exerciseUtilService;

    @Autowired
    private QuizExerciseUtilService quizExerciseUtilService;

    @Autowired
    private CourseUtilService courseUtilService;

    @Autowired
    private PageableSearchUtilService pageableSearchUtilService;

    @Autowired
    private ParticipationUtilService participationUtilService;

    // helper attributes for shorter code in assert statements
    private final PointCounter pc01 = pc(0, 1);

    private final PointCounter pc02 = pc(0, 2);

    private final PointCounter pc03 = pc(0, 3);

    private final PointCounter pc04 = pc(0, 4);

    private final PointCounter pc05 = pc(0, 5);

    private final PointCounter pc06 = pc(0, 6);

    private final PointCounter pc10 = pc(1, 0);

    private final PointCounter pc20 = pc(2, 0);

    private final PointCounter pc30 = pc(3, 0);

    private final PointCounter pc40 = pc(4, 0);

    private final PointCounter pc50 = pc(5, 0);

    private final PointCounter pc60 = pc(6, 0);

    @BeforeEach
    void init() {
        quizScheduleService.stopSchedule();
        userUtilService.addUsers(TEST_PREFIX, 1, 1, 1, 1);
    }

    @ParameterizedTest(name = "{displayName} [{index}] {argumentsWithNames}")
    @WithMockUser(username = TEST_PREFIX + "instructor1", roles = "INSTRUCTOR")
    @EnumSource(QuizMode.class)
    void testCreateQuizExercise(QuizMode quizMode) throws Exception {
        QuizExercise quizExercise = createQuizOnServer(ZonedDateTime.now().plusHours(5), null, quizMode);
        createdQuizAssert(quizExercise);
    }

    @Test
    @WithMockUser(username = TEST_PREFIX + "instructor1", roles = "INSTRUCTOR")
    void testCreateQuizExerciseForExam() throws Exception {
        QuizExercise quizExercise = createQuizOnServerForExam();
        createdQuizAssert(quizExercise);
    }

    @Test
    @WithMockUser(username = TEST_PREFIX + "instructor1", roles = "INSTRUCTOR")
    void createQuizExercise_setCourseAndExerciseGroup_badRequest() throws Exception {
        ExerciseGroup exerciseGroup = examUtilService.createAndSaveActiveExerciseGroup(true);
        QuizExercise quizExercise = QuizExerciseFactory.generateQuizExerciseForExam(exerciseGroup);
        quizExercise.setCourse(exerciseGroup.getExam().getCourse());

        request.postWithResponseBody("/api-quiz/quiz-exercises/", quizExercise, QuizExercise.class, HttpStatus.BAD_REQUEST);
    }

    @Test
    @WithMockUser(username = TEST_PREFIX + "instructor1", roles = "INSTRUCTOR")
    void createQuizExercise_setNeitherCourseAndExerciseGroup_badRequest() throws Exception {
        QuizExercise quizExercise = QuizExerciseFactory.generateQuizExerciseForExam(null);
        request.postWithResponseBody("/api-quiz/quiz-exercises/", quizExercise, QuizExercise.class, HttpStatus.BAD_REQUEST);
    }

    @Test
    @WithMockUser(username = TEST_PREFIX + "instructor1", roles = "INSTRUCTOR")
    void createQuizExercise_InvalidMaxScore() throws Exception {
        QuizExercise quizExercise = quizExerciseUtilService.createQuiz(ZonedDateTime.now().plusHours(5), null, QuizMode.SYNCHRONIZED);
        quizExercise.setMaxPoints(0.0);

        request.postWithResponseBody("/api-quiz/quiz-exercises", quizExercise, QuizExercise.class, HttpStatus.BAD_REQUEST);
    }

    @Test
    @WithMockUser(username = TEST_PREFIX + "instructor1", roles = "INSTRUCTOR")
    void createQuizExercise_InvalidDates_badRequest() throws Exception {
        QuizExercise quizExercise = quizExerciseUtilService.createQuiz(ZonedDateTime.now().plusHours(5), null, QuizMode.SYNCHRONIZED);
        quizExercise.getQuizBatches().forEach(batch -> batch.setStartTime(ZonedDateTime.now()));

        request.postWithResponseBody("/api-quiz/quiz-exercises", quizExercise, QuizExercise.class, HttpStatus.BAD_REQUEST);
    }

    @Test
    @WithMockUser(username = TEST_PREFIX + "instructor1", roles = "INSTRUCTOR")
    void createQuizExercise_IncludedAsBonusInvalidBonusPoints() throws Exception {
        QuizExercise quizExercise = quizExerciseUtilService.createQuiz(ZonedDateTime.now().plusHours(5), null, QuizMode.SYNCHRONIZED);

        quizExercise.setMaxPoints(10.0);
        quizExercise.setBonusPoints(1.0);
        quizExercise.setIncludedInOverallScore(IncludedInOverallScore.INCLUDED_AS_BONUS);

        request.postWithResponseBody("/api-quiz/quiz-exercises", quizExercise, QuizExercise.class, HttpStatus.BAD_REQUEST);
    }

    @Test
    @WithMockUser(username = TEST_PREFIX + "instructor1", roles = "INSTRUCTOR")
    void createQuizExercise_NotIncludedInvalidBonusPoints() throws Exception {
        QuizExercise quizExercise = quizExerciseUtilService.createQuiz(ZonedDateTime.now().plusHours(5), null, QuizMode.SYNCHRONIZED);

        quizExercise.setMaxPoints(10.0);
        quizExercise.setBonusPoints(1.0);
        quizExercise.setIncludedInOverallScore(IncludedInOverallScore.NOT_INCLUDED);

        request.postWithResponseBody("/api-quiz/quiz-exercises", quizExercise, QuizExercise.class, HttpStatus.BAD_REQUEST);
    }

    @ParameterizedTest(name = "{displayName} [{index}] {argumentsWithNames}")
    @WithMockUser(username = TEST_PREFIX + "instructor1", roles = "INSTRUCTOR")
    @EnumSource(QuizMode.class)
    void testUpdateQuizExercise(QuizMode quizMode) throws Exception {
        QuizExercise quizExercise = createQuizOnServer(ZonedDateTime.now().plusHours(5), null, quizMode);
        updateQuizAndAssert(quizExercise);
    }

    @Test
    @WithMockUser(username = TEST_PREFIX + "instructor1", roles = "INSTRUCTOR")
    void testUpdateQuizExerciseForExam() throws Exception {
        QuizExercise quizExercise = createQuizOnServerForExam();
        updateQuizAndAssert(quizExercise);
    }

    @Test
    @WithMockUser(username = TEST_PREFIX + "instructor1", roles = "INSTRUCTOR")
    void testUpdateQuizExercise_SingleChoiceMC_AllOrNothing() throws Exception {
        QuizExercise quizExercise = quizExerciseUtilService.createAndSaveQuiz(ZonedDateTime.now().plusHours(5), null, QuizMode.SYNCHRONIZED);

        // multiple correct answers are not allowed
        MultipleChoiceQuestion mc = (MultipleChoiceQuestion) quizExercise.getQuizQuestions().get(0);
        mc.setSingleChoice(true);
        mc.getAnswerOptions().get(1).setIsCorrect(true);

        request.putWithResponseBody("/api-quiz/quiz-exercises", quizExercise, QuizExercise.class, HttpStatus.BAD_REQUEST);
    }

    @ParameterizedTest(name = "{displayName} [{index}] {argumentsWithNames}")
    @WithMockUser(username = TEST_PREFIX + "instructor1", roles = "INSTRUCTOR")
    @EnumSource(value = ScoringType.class, names = { "PROPORTIONAL_WITHOUT_PENALTY", "PROPORTIONAL_WITH_PENALTY" })
    void testUpdateQuizExercise_SingleChoiceMC_badRequest(ScoringType scoringType) throws Exception {
        QuizExercise quizExercise = quizExerciseUtilService.createAndSaveQuiz(ZonedDateTime.now().plusHours(5), null, QuizMode.SYNCHRONIZED);

        MultipleChoiceQuestion mc = (MultipleChoiceQuestion) quizExercise.getQuizQuestions().get(0);
        mc.setSingleChoice(true);
        mc.setScoringType(scoringType);

        request.putWithResponseBody("/api-quiz/quiz-exercises", quizExercise, QuizExercise.class, HttpStatus.BAD_REQUEST);
    }

    @Test
    @WithMockUser(username = TEST_PREFIX + "instructor1", roles = "INSTRUCTOR")
    void updateQuizExercise_setCourseAndExerciseGroup_badRequest() throws Exception {
        ExerciseGroup exerciseGroup = examUtilService.createAndSaveActiveExerciseGroup(true);
        QuizExercise quizExercise = quizExerciseUtilService.createAndSaveQuiz(ZonedDateTime.now().plusHours(5), null, QuizMode.SYNCHRONIZED);
        quizExercise.setExerciseGroup(exerciseGroup);

        request.putWithResponseBody("/api-quiz/quiz-exercises/", quizExercise, QuizExercise.class, HttpStatus.BAD_REQUEST);
    }

    @Test
    @WithMockUser(username = TEST_PREFIX + "instructor1", roles = "INSTRUCTOR")
    void updateQuizExercise_setNeitherCourseAndExerciseGroup_badRequest() throws Exception {
        QuizExercise quizExercise = quizExerciseUtilService.createAndSaveQuiz(ZonedDateTime.now().plusHours(5), null, QuizMode.SYNCHRONIZED);
        quizExercise.setCourse(null);

        request.putWithResponseBody("/api-quiz/quiz-exercises/", quizExercise, QuizExercise.class, HttpStatus.BAD_REQUEST);
    }

    @Test
    @WithMockUser(username = TEST_PREFIX + "instructor1", roles = "INSTRUCTOR")
    void updateQuizExercise_invalidDates_badRequest() throws Exception {
        QuizExercise quizExercise = quizExerciseUtilService.createAndSaveQuiz(ZonedDateTime.now().plusHours(5), null, QuizMode.SYNCHRONIZED);
        quizExercise.getQuizBatches().forEach(batch -> batch.setStartTime(ZonedDateTime.now()));

        request.putWithResponseBody("/api-quiz/quiz-exercises/", quizExercise, QuizExercise.class, HttpStatus.BAD_REQUEST);
    }

    @Test
    @WithMockUser(username = TEST_PREFIX + "instructor1", roles = "INSTRUCTOR")
    void updateQuizExercise_convertFromCourseToExamExercise_badRequest() throws Exception {
        QuizExercise quizExercise = quizExerciseUtilService.createAndSaveQuiz(ZonedDateTime.now().plusHours(5), null, QuizMode.SYNCHRONIZED);
        ExerciseGroup exerciseGroup = examUtilService.createAndSaveActiveExerciseGroup(true);

        quizExercise.setCourse(null);
        quizExercise.setExerciseGroup(exerciseGroup);

        request.putWithResponseBody("/api-quiz/quiz-exercises/", quizExercise, QuizExercise.class, HttpStatus.BAD_REQUEST);
    }

    @Test
    @WithMockUser(username = TEST_PREFIX + "instructor1", roles = "INSTRUCTOR")
    void updateQuizExercise_convertFromExamToCourseExercise_badRequest() throws Exception {
        QuizExercise quizExercise = quizExerciseUtilService.createAndSaveExamQuiz(ZonedDateTime.now().plusDays(1), ZonedDateTime.now().plusDays(2));
        Course course = courseUtilService.addEmptyCourse();

        quizExercise.setExerciseGroup(null);
        quizExercise.setCourse(course);

        request.putWithResponseBody("/api-quiz/quiz-exercises/", quizExercise, QuizExercise.class, HttpStatus.BAD_REQUEST);
    }

    @ParameterizedTest(name = "{displayName} [{index}] {argumentsWithNames}")
    @WithMockUser(username = TEST_PREFIX + "instructor1", roles = "INSTRUCTOR")
    @EnumSource(QuizMode.class)
    void testDeleteQuizExercise(QuizMode quizMode) throws Exception {
        QuizExercise quizExercise = quizExerciseUtilService.createAndSaveQuiz(ZonedDateTime.now().plusHours(5), null, quizMode);

        assertThat(quizExerciseRepository.findOneWithQuestionsAndStatistics(quizExercise.getId())).as("Exercise is created correctly").isNotNull();
        request.delete("/api-quiz/quiz-exercises/" + quizExercise.getId(), HttpStatus.OK);
        assertThat(quizExerciseRepository.findOneWithQuestionsAndStatistics(quizExercise.getId())).as("Exercise is deleted correctly").isNull();
    }

    @Test
    @WithMockUser(username = TEST_PREFIX + "instructor1", roles = "INSTRUCTOR")
    void testDeleteQuizExerciseWithChannel() throws Exception {
        Course course = quizExerciseUtilService.addCourseWithOneQuizExercise();
        QuizExercise quizExercise = (QuizExercise) course.getExercises().stream().findFirst().orElseThrow();
        Channel exerciseChannel = exerciseUtilService.addChannelToExercise(quizExercise);

        request.delete("/api-quiz/quiz-exercises/" + quizExercise.getId(), HttpStatus.OK);

        Optional<Channel> exerciseChannelAfterDelete = channelRepository.findById(exerciseChannel.getId());
        assertThat(exerciseChannelAfterDelete).isEmpty();
    }

    @ParameterizedTest(name = "{displayName} [{index}] {argumentsWithNames}")
    @WithMockUser(username = TEST_PREFIX + "instructor1", roles = "INSTRUCTOR")
    @EnumSource(QuizMode.class)
    void testDeleteQuizExerciseWithSubmittedAnswers(QuizMode quizMode) throws Exception {
        QuizExercise quizExercise = quizExerciseUtilService.createAndSaveQuiz(ZonedDateTime.now(), ZonedDateTime.now().plusMinutes(1), quizMode);
        assertThat(quizExerciseRepository.findOneWithQuestionsAndStatistics(quizExercise.getId())).as("Exercise is created correctly").isNotNull();

        QuizSubmission quizSubmission = QuizExerciseFactory.generateSubmissionForThreeQuestions(quizExercise, 1, true, null);
        quizSubmission.submitted(true);
        participationUtilService.addSubmission(quizExercise, quizSubmission, TEST_PREFIX + "student1");
        participationUtilService.addResultToSubmission(quizSubmission, AssessmentType.AUTOMATIC, null, quizExercise.getScoreForSubmission(quizSubmission), true);

        // Quiz submissions are now in database
        assertThat(quizSubmissionRepository.findByParticipation_Exercise_Id(quizExercise.getId())).hasSize(1);

        request.delete("/api-quiz/quiz-exercises/" + quizExercise.getId(), HttpStatus.OK);
        assertThat(quizExerciseRepository.findOneWithQuestionsAndStatistics(quizExercise.getId())).as("Exercise is deleted correctly").isNull();
    }

    @Test
    @WithMockUser(username = TEST_PREFIX + "instructor1", roles = "INSTRUCTOR")
    void testUpdateNotExistingQuizExercise() throws Exception {
        QuizExercise quizExercise = quizExerciseUtilService.createQuiz(ZonedDateTime.now().plusHours(5), null, QuizMode.SYNCHRONIZED);
        quizExercise.setChannelName("testchannel-quiz");
        QuizExercise quizExerciseServer = request.putWithResponseBody("/api-quiz/quiz-exercises", quizExercise, QuizExercise.class, HttpStatus.CREATED);

        assertThat(quizExerciseServer).usingRecursiveComparison().ignoringFieldsOfTypes(ZonedDateTime.class, ScheduledThreadPoolExecutor.class)
                .ignoringFields("id", "quizPointStatistic", "quizQuestions", "quizBatches").isEqualTo(quizExercise);

        assertThat(quizExerciseServer.getId()).isNotNull();
        assertThat(quizExerciseServer.getQuizPointStatistic()).isNotNull();
        assertThat(quizExerciseServer.getQuizQuestions()).hasSameSizeAs(quizExercise.getQuizQuestions());
        assertThat(quizExerciseServer.getQuizBatches()).hasSameSizeAs(quizExercise.getQuizBatches());
    }

    @Test
    @WithMockUser(username = TEST_PREFIX + "instructor1", roles = "INSTRUCTOR")
    void testUpdateRunningQuizExercise() throws Exception {
        QuizExercise quizExercise = quizExerciseUtilService.createAndSaveQuiz(ZonedDateTime.now().minusHours(1), null, QuizMode.SYNCHRONIZED);

        MultipleChoiceQuestion mc = (MultipleChoiceQuestion) quizExercise.getQuizQuestions().get(0);
        mc.getAnswerOptions().remove(0);
        mc.getAnswerOptions().add(new AnswerOption().text("C").hint("H3").explanation("E3").isCorrect(true));

        QuizExercise updatedQuizExercise = request.putWithResponseBody("/api-quiz/quiz-exercises", quizExercise, QuizExercise.class, HttpStatus.BAD_REQUEST);
        assertThat(updatedQuizExercise).isNull();
    }

    @Test
    @WithMockUser(username = TEST_PREFIX + "instructor1", roles = "INSTRUCTOR")
    void testCreateExistingQuizExercise() throws Exception {
        QuizExercise quizExercise = quizExerciseUtilService.createAndSaveQuiz(ZonedDateTime.now().plusHours(5), null, QuizMode.SYNCHRONIZED);

        request.postWithResponseBody("/api-quiz/quiz-exercises", quizExercise, QuizExercise.class, HttpStatus.BAD_REQUEST);
    }

    @ParameterizedTest(name = "{displayName} [{index}] {argumentsWithNames}")
    @WithMockUser(username = TEST_PREFIX + "instructor1", roles = "INSTRUCTOR")
    @EnumSource(QuizMode.class)
    void testGetQuizExercise(QuizMode quizMode) throws Exception {
        QuizExercise quizExercise = quizExerciseUtilService.createAndSaveQuiz(ZonedDateTime.now().plusHours(5), null, quizMode);

        QuizExercise quizExerciseGet = request.get("/api-quiz/quiz-exercises/" + quizExercise.getId(), HttpStatus.OK, QuizExercise.class);
        checkQuizExercises(quizExercise, quizExerciseGet);

        // Start Date picker at Quiz Edit page should be populated correctly
        if (quizMode == QuizMode.SYNCHRONIZED) {
            assertThat(quizExerciseGet.getQuizBatches()).isNotEmpty();
        }

        // get all exercises for a course
        List<QuizExercise> allQuizExercisesForCourse = request.getList("/api-quiz/courses/" + quizExercise.getCourseViaExerciseGroupOrCourseMember().getId() + "/quiz-exercises",
                HttpStatus.OK, QuizExercise.class);
        assertThat(allQuizExercisesForCourse).hasSize(1).contains(quizExercise);
    }

    @ParameterizedTest(name = "{displayName} [{index}] {argumentsWithNames}")
    @WithMockUser(username = TEST_PREFIX + "student1", roles = "USER")
    @EnumSource(QuizMode.class)
    void testGetQuizExercise_asStudent(QuizMode quizMode) throws Exception {
        QuizExercise quizExercise = quizExerciseUtilService.createAndSaveQuiz(ZonedDateTime.now().minusHours(5), null, quizMode);
        quizExercise.setDuration(360);
        quizExercise.getQuizBatches().forEach(batch -> batch.setStartTime(ZonedDateTime.now().plusHours(5)));

        // get not yet started exercise for students
        QuizExercise quizExerciseForStudent_notStarted = request.get("/api-quiz/quiz-exercises/" + quizExercise.getId() + "/for-student", HttpStatus.OK, QuizExercise.class);
        checkQuizExerciseForStudent(quizExerciseForStudent_notStarted);

        // set exercise started 5 min ago
        quizExercise.getQuizBatches().forEach(batch -> batch.setStartTime(ZonedDateTime.now().minusMinutes(5)));
        assertThat(quizExercise.getQuizBatches()).allMatch(QuizBatch::isStarted);
        assertThat(quizExercise.getQuizBatches()).allMatch(QuizBatch::isSubmissionAllowed);

        // get started exercise for students
        QuizExercise quizExerciseForStudent_Started = request.get("/api-quiz/quiz-exercises/" + quizExercise.getId() + "/for-student", HttpStatus.OK, QuizExercise.class);
        checkQuizExerciseForStudent(quizExerciseForStudent_Started);

        // get finished exercise for students
        quizExerciseService.endQuiz(quizExercise, ZonedDateTime.now().minusMinutes(2));
        assertThat(quizExercise.getQuizBatches()).allMatch(QuizBatch::isStarted);
        assertThat(quizExercise.getQuizBatches()).noneMatch(QuizBatch::isSubmissionAllowed);

        QuizExercise quizExerciseForStudent_Finished = request.get("/api-quiz/quiz-exercises/" + quizExercise.getId() + "/for-student", HttpStatus.OK, QuizExercise.class);
        checkQuizExerciseForStudent(quizExerciseForStudent_Finished);
    }

    @Test
    @WithMockUser(username = TEST_PREFIX + "student1", roles = "USER")
    void testSetQuizBatchStartTimeForNonSynchronizedQuizExercises_asStudent() throws Exception {
        QuizExercise quizExercise = quizExerciseUtilService.createAndSaveQuiz(ZonedDateTime.now().minusHours(5), null, QuizMode.INDIVIDUAL);
        quizExercise.setDuration(400);
        quizExercise.getQuizBatches().forEach(batch -> batch.setStartTime(ZonedDateTime.now().minusMinutes(5)));

        // get started exercise for students
        // when exercise due date is null
        QuizExercise quizExerciseForStudent = request.get("/api-quiz/quiz-exercises/" + quizExercise.getId() + "/for-student", HttpStatus.OK, QuizExercise.class);
        assertThat(quizExerciseForStudent.getQuizBatches()).usingRecursiveAssertion().hasNoNullFields();

        // when exercise due date is later than now
        quizExercise.setDueDate(ZonedDateTime.now().plusHours(1));
        quizExerciseForStudent = request.get("/api-quiz/quiz-exercises/" + quizExercise.getId() + "/for-student", HttpStatus.OK, QuizExercise.class);
        assertThat(quizExerciseForStudent.getQuizBatches()).usingRecursiveAssertion().hasNoNullFields();
    }

    @Test
    @WithMockUser(username = TEST_PREFIX + "student1", roles = "USER")
    void testCreateQuizExerciseWithoutQuizBatchForSynchronizedQuiz_asStudent() throws Exception {
        QuizExercise quizExercise = quizExerciseUtilService.createAndSaveQuiz(ZonedDateTime.now().minusHours(4), null, QuizMode.SYNCHRONIZED);
        quizExercise.setDuration(400);
        quizExercise.setQuizBatches(null);

        QuizExercise quizExerciseForStudent = request.get("/api-quiz/quiz-exercises/" + quizExercise.getId() + "/for-student", HttpStatus.OK, QuizExercise.class);
        assertThat(quizExerciseForStudent.getQuizBatches()).hasSize(1);
        checkQuizExerciseForStudent(quizExerciseForStudent);
    }

    @Test
    @WithMockUser(username = TEST_PREFIX + "instructor1", roles = "INSTRUCTOR")
    void testGetQuizExercisesForExam() throws Exception {
        QuizExercise quizExercise = quizExerciseUtilService.createAndSaveExamQuiz(ZonedDateTime.now().minusHours(4), ZonedDateTime.now().plusHours(4));
        long examId = quizExercise.getExerciseGroup().getExam().getId();

        List<QuizExercise> quizExercises = request.getList("/api-quiz/exams/" + examId + "/quiz-exercises", HttpStatus.OK, QuizExercise.class);
        assertThat(quizExercises).as("Quiz exercise was retrieved").hasSize(1);
        assertThat(quizExercise.getId()).as("Quiz exercise with the right id was retrieved").isEqualTo(quizExercises.get(0).getId());
    }

    @Test
    @WithMockUser(username = TEST_PREFIX + "instructor1", roles = "INSTRUCTOR")
    void testGetExamQuizExercise() throws Exception {
        QuizExercise quizExercise = quizExerciseUtilService.createAndSaveExamQuiz(ZonedDateTime.now().minusHours(5), ZonedDateTime.now().minusHours(10));

        QuizExercise quizExerciseGet = request.get("/api-quiz/quiz-exercises/" + quizExercise.getId(), HttpStatus.OK, QuizExercise.class);
        checkQuizExercises(quizExercise, quizExerciseGet);

        assertThat(quizExerciseGet).as("Quiz exercise was retrieved").isEqualTo(quizExercise).isNotNull();
        assertThat(quizExerciseGet.getId()).as("Quiz exercise with the right id was retrieved").isEqualTo(quizExercise.getId());
        assertThat(quizExerciseGet.getQuizBatches()).isEmpty();
    }

    @Test
    @WithMockUser(username = TEST_PREFIX + "tutor1", roles = "TA")
    void testGetExamQuizExercise_asTutor_forbidden() throws Exception {
        QuizExercise quizExercise = quizExerciseUtilService.createAndSaveExamQuiz(ZonedDateTime.now().minusHours(5), ZonedDateTime.now().minusHours(10));
        request.get("/api-quiz/quiz-exercises/" + quizExercise.getId(), HttpStatus.FORBIDDEN, QuizExercise.class);
    }

    @Test
    @WithMockUser(username = TEST_PREFIX + "instructor1", roles = "INSTRUCTOR")
    void testInstructorSearchTermMatchesId() throws Exception {
        QuizExercise quizExercise = quizExerciseUtilService.createAndSaveQuiz(ZonedDateTime.now().minusDays(1), ZonedDateTime.now().minusHours(2), QuizMode.INDIVIDUAL);
        long exerciseId = quizExercise.getId();

        var searchTerm = pageableSearchUtilService.configureSearch(String.valueOf(exerciseId));
        SearchResultPageDTO<?> searchResult = request.get("/api-quiz/quiz-exercises", HttpStatus.OK, SearchResultPageDTO.class,
                pageableSearchUtilService.searchMapping(searchTerm));

        assertThat(searchResult.getResultsOnPage()).filteredOn(result -> ((int) ((LinkedHashMap<String, ?>) result).get("id")) == exerciseId).hasSize(1);
    }

    @Test
    @WithMockUser(username = TEST_PREFIX + "instructor1", roles = "INSTRUCTOR")
    void testCourseAndExamFiltersAsInstructor() throws Exception {

        QuizExercise quizExercise = quizExerciseUtilService.createAndSaveQuiz(ZonedDateTime.now().minusDays(2), ZonedDateTime.now().minusHours(1), QuizMode.SYNCHRONIZED);
        QuizExercise examQuizExercise = quizExerciseUtilService.createAndSaveExamQuiz(ZonedDateTime.now().minusDays(1), ZonedDateTime.now().minusHours(2));

        String searchTerm = "very unique quiz title";
        quizExerciseUtilService.renameAndSaveQuiz(quizExercise, searchTerm);
        quizExerciseUtilService.renameAndSaveQuiz(examQuizExercise, searchTerm + "-Morpork");

        exerciseIntegrationTestUtils.testCourseAndExamFilters("/api-quiz/quiz-exercises/", searchTerm);
    }

    @Test
    @WithMockUser(username = TEST_PREFIX + "instructor1", roles = "INSTRUCTOR")
    void testRecalculateStatistics() throws Exception {
        QuizExercise quizExercise = createQuizOnServer(ZonedDateTime.now().plusHours(5), null, QuizMode.SYNCHRONIZED);

        quizExercise.setReleaseDate(ZonedDateTime.now().minusHours(5));
        quizExercise.setDueDate(ZonedDateTime.now().minusHours(2));
        quizExercise = request.putWithResponseBody("/api-quiz/quiz-exercises", quizExercise, QuizExercise.class, HttpStatus.OK);

        var now = ZonedDateTime.now();

        // generate submissions for each student
        int numberOfParticipants = 10;
        userUtilService.addStudents(TEST_PREFIX, 2, 14);

        for (int i = 1; i <= numberOfParticipants; i++) {
            QuizSubmission quizSubmission = QuizExerciseFactory.generateSubmissionForThreeQuestions(quizExercise, i, true, now.minusHours(3));
            participationUtilService.addSubmission(quizExercise, quizSubmission, TEST_PREFIX + "student" + i);
            participationUtilService.addResultToSubmission(quizSubmission, AssessmentType.AUTOMATIC, null, quizExercise.getScoreForSubmission(quizSubmission), true);
        }

        // calculate statistics
        QuizExercise quizExerciseWithRecalculatedStatistics = request.get("/api-quiz/quiz-exercises/" + quizExercise.getId() + "/recalculate-statistics", HttpStatus.OK,
                QuizExercise.class);

        assertThat(quizExerciseWithRecalculatedStatistics.getQuizPointStatistic().getPointCounters()).hasSize(10);
        assertThat(quizExerciseWithRecalculatedStatistics.getQuizPointStatistic().getParticipantsRated()).isEqualTo(numberOfParticipants);

        for (PointCounter pointCounter : quizExerciseWithRecalculatedStatistics.getQuizPointStatistic().getPointCounters()) {
            if (pointCounter.getPoints().equals(0.0)) {
                assertThat(pointCounter.getRatedCounter()).isEqualTo(3);
            }
            else if (pointCounter.getPoints().equals(3.0) || pointCounter.getPoints().equals(4.0) || pointCounter.getPoints().equals(6.0)) {
                assertThat(pointCounter.getRatedCounter()).isEqualTo(2);
            }
            else if (pointCounter.getPoints().equals(7.0)) {
                assertThat(pointCounter.getRatedCounter()).isEqualTo(1);
            }
            else {
                assertThat(pointCounter.getRatedCounter()).isZero();
            }
        }

        // add more submissions and recalculate
        for (int i = numberOfParticipants; i <= 14; i++) {
            QuizSubmission quizSubmission = QuizExerciseFactory.generateSubmissionForThreeQuestions(quizExercise, i, true, now.minusHours(3));
            participationUtilService.addSubmission(quizExercise, quizSubmission, TEST_PREFIX + "student" + i);
            participationUtilService.addResultToSubmission(quizSubmission, AssessmentType.AUTOMATIC, null, quizExercise.getScoreForSubmission(quizSubmission), true);
        }

        // calculate statistics
        quizExerciseWithRecalculatedStatistics = request.get("/api-quiz/quiz-exercises/" + quizExercise.getId() + "/recalculate-statistics", HttpStatus.OK, QuizExercise.class);

        assertThat(quizExerciseWithRecalculatedStatistics.getQuizPointStatistic().getPointCounters()).hasSize(10);
        assertThat(quizExerciseWithRecalculatedStatistics.getQuizPointStatistic().getParticipantsRated()).isEqualTo(numberOfParticipants + 4);

        for (PointCounter pointCounter : quizExerciseWithRecalculatedStatistics.getQuizPointStatistic().getPointCounters()) {
            if (pointCounter.getPoints().equals(0.0)) {
                assertThat(pointCounter.getRatedCounter()).isEqualTo(5);
            }
            else if (pointCounter.getPoints().equals(4.0)) {
                assertThat(pointCounter.getRatedCounter()).isEqualTo(3);
            }
            else if (pointCounter.getPoints().equals(3.0) || pointCounter.getPoints().equals(6.0)) {
                assertThat(pointCounter.getRatedCounter()).isEqualTo(2);
            }
            else if (pointCounter.getPoints().equals(7.0)) {
                assertThat(pointCounter.getRatedCounter()).isEqualTo(1);
            }
            else if (pointCounter.getPoints().equals(9.0)) {
                assertThat(pointCounter.getRatedCounter()).isEqualTo(1);
            }
            else {
                assertThat(pointCounter.getRatedCounter()).isZero();
            }
        }
    }

    @Test
    @WithMockUser(username = TEST_PREFIX + "instructor1", roles = "INSTRUCTOR")
    void testReevaluateStatistics() throws Exception {
        QuizExercise quizExercise = createQuizOnServer(ZonedDateTime.now().plusSeconds(5), null, QuizMode.SYNCHRONIZED);

        // we expect a bad request because the quiz has not ended yet
        request.putWithResponseBody("/api-quiz/quiz-exercises/" + quizExercise.getId() + "/re-evaluate/", quizExercise, QuizExercise.class, HttpStatus.BAD_REQUEST);
        quizExercise.setReleaseDate(ZonedDateTime.now().minusHours(5));
        quizExerciseService.endQuiz(quizExercise, ZonedDateTime.now().minusMinutes(1));
        quizExercise = request.putWithResponseBody("/api-quiz/quiz-exercises", quizExercise, QuizExercise.class, HttpStatus.OK);

        // generate rated submissions for each student
        int numberOfParticipants = 10;
        userUtilService.addStudents(TEST_PREFIX, 2, 10);

        for (int i = 1; i <= numberOfParticipants; i++) {
            if (i != 1 && i != 5) {
                QuizSubmission quizSubmission = QuizExerciseFactory.generateSubmissionForThreeQuestions(quizExercise, i, true, ZonedDateTime.now().minusHours(1));
                participationUtilService.addSubmission(quizExercise, quizSubmission, TEST_PREFIX + "student" + i);
                participationUtilService.addResultToSubmission(quizSubmission, AssessmentType.AUTOMATIC, null, quizExercise.getScoreForSubmission(quizSubmission), true);
                assertThat(submittedAnswerRepository.findBySubmission(quizSubmission)).hasSize(3);
            }
        }

        // submission with everything selected
        QuizSubmission quizSubmission = QuizExerciseFactory.generateSpecialSubmissionWithResult(quizExercise, true, ZonedDateTime.now().minusHours(1), true);
        participationUtilService.addSubmission(quizExercise, quizSubmission, TEST_PREFIX + "student1");
        participationUtilService.addResultToSubmission(quizSubmission, AssessmentType.AUTOMATIC, null, quizExercise.getScoreForSubmission(quizSubmission), true);

        // submission with nothing selected
        quizSubmission = QuizExerciseFactory.generateSpecialSubmissionWithResult(quizExercise, true, ZonedDateTime.now().minusHours(1), false);
        participationUtilService.addSubmission(quizExercise, quizSubmission, TEST_PREFIX + "student5");
        participationUtilService.addResultToSubmission(quizSubmission, AssessmentType.AUTOMATIC, null, quizExercise.getScoreForSubmission(quizSubmission), true);

        assertThat(studentParticipationRepository.findByExerciseId(quizExercise.getId())).hasSize(numberOfParticipants);
        assertThat(resultRepository.findAllByExerciseId(quizExercise.getId())).hasSize(numberOfParticipants);
        assertThat(quizSubmissionRepository.findByParticipation_Exercise_Id(quizExercise.getId())).hasSize(numberOfParticipants);
        assertThat(submittedAnswerRepository.findBySubmission(quizSubmission)).hasSize(3);

        // calculate statistics
        quizExercise = request.get("/api-quiz/quiz-exercises/" + quizExercise.getId() + "/recalculate-statistics", HttpStatus.OK, QuizExercise.class);

        log.debug("QuizPointStatistic before re-evaluate: {}", quizExercise.getQuizPointStatistic());

        // check that the statistic is correct before any re-evaluate
        assertQuizPointStatisticsPointCounters(quizExercise, Map.of(0.0, pc30, 3.0, pc20, 4.0, pc20, 6.0, pc20, 7.0, pc10));

        // reevaluate without changing anything and check if statistics are still correct (i.e. unchanged)
        QuizExercise quizExerciseWithReevaluatedStatistics = request.putWithResponseBody("/api-quiz/quiz-exercises/" + quizExercise.getId() + "/re-evaluate/", quizExercise,
                QuizExercise.class, HttpStatus.OK);
        checkStatistics(quizExercise, quizExerciseWithReevaluatedStatistics);

        log.debug("QuizPointStatistic after re-evaluate (without changes): {}", quizExerciseWithReevaluatedStatistics.getQuizPointStatistic());

        // remove wrong answer option and reevaluate
        var multipleChoiceQuestion = (MultipleChoiceQuestion) quizExercise.getQuizQuestions().get(0);
        multipleChoiceQuestion.getAnswerOptions().remove(1);

        request.putWithResponseBody("/api-quiz/quiz-exercises/" + quizExercise.getId() + "/re-evaluate/", quizExercise, QuizExercise.class, HttpStatus.OK);

        // load the exercise again after it was re-evaluated
        quizExerciseWithReevaluatedStatistics = request.get("/api-quiz/quiz-exercises/" + quizExercise.getId(), HttpStatus.OK, QuizExercise.class);

        var multipleChoiceQuestionAfterReevaluate = (MultipleChoiceQuestion) quizExerciseWithReevaluatedStatistics.getQuizQuestions().get(0);
        assertThat(multipleChoiceQuestionAfterReevaluate.getAnswerOptions()).hasSize(1);

        assertThat(quizExerciseWithReevaluatedStatistics.getQuizPointStatistic()).isEqualTo(quizExercise.getQuizPointStatistic());

        // one student should get a higher score
        assertThat(quizExerciseWithReevaluatedStatistics.getQuizPointStatistic().getPointCounters()).hasSameSizeAs(quizExercise.getQuizPointStatistic().getPointCounters());
        log.debug("QuizPointStatistic after 1st re-evaluate: {}", quizExerciseWithReevaluatedStatistics.getQuizPointStatistic());

        assertQuizPointStatisticsPointCounters(quizExerciseWithReevaluatedStatistics, Map.of(0.0, pc20, 3.0, pc20, 4.0, pc30, 6.0, pc20, 7.0, pc10));

        // set a question invalid and reevaluate
        var shortAnswerQuestion = (ShortAnswerQuestion) quizExercise.getQuizQuestions().get(2);
        shortAnswerQuestion.setInvalid(true);

        request.putWithResponseBody("/api-quiz/quiz-exercises/" + quizExercise.getId() + "/re-evaluate/", quizExercise, QuizExercise.class, HttpStatus.OK);
        // load the exercise again after it was re-evaluated
        quizExerciseWithReevaluatedStatistics = request.get("/api-quiz/quiz-exercises/" + quizExercise.getId(), HttpStatus.OK, QuizExercise.class);

        var shortAnswerQuestionAfterReevaluation = (ShortAnswerQuestion) quizExercise.getQuizQuestions().get(2);
        assertThat(shortAnswerQuestionAfterReevaluation.isInvalid()).isTrue();

        // several students should get a higher score
        assertThat(quizExerciseWithReevaluatedStatistics.getQuizPointStatistic().getPointCounters()).hasSameSizeAs(quizExercise.getQuizPointStatistic().getPointCounters());
        log.debug("QuizPointStatistic after 2nd re-evaluate: {}", quizExerciseWithReevaluatedStatistics.getQuizPointStatistic());
        assertQuizPointStatisticsPointCounters(quizExerciseWithReevaluatedStatistics, Map.of(2.0, pc20, 5.0, pc20, 6.0, pc50, 9.0, pc10));

        // delete a question and reevaluate
        quizExercise.getQuizQuestions().remove(1);

        request.putWithResponseBody("/api-quiz/quiz-exercises/" + quizExercise.getId() + "/re-evaluate/", quizExercise, QuizExercise.class, HttpStatus.OK);
        // load the exercise again after it was re-evaluated
        quizExerciseWithReevaluatedStatistics = request.get("/api-quiz/quiz-exercises/" + quizExercise.getId(), HttpStatus.OK, QuizExercise.class);

        assertThat(quizExerciseWithReevaluatedStatistics.getQuizQuestions()).hasSize(2);

        // max score should be less
        assertThat(quizExerciseWithReevaluatedStatistics.getQuizPointStatistic().getPointCounters()).hasSize(quizExercise.getQuizPointStatistic().getPointCounters().size() - 3);
        log.debug("QuizPointStatistic after 3rd re-evaluate: {}", quizExerciseWithReevaluatedStatistics.getQuizPointStatistic());
        assertQuizPointStatisticsPointCounters(quizExerciseWithReevaluatedStatistics, Map.of(2.0, pc40, 6.0, pc60));
    }

    @Test
    @WithMockUser(username = TEST_PREFIX + "instructor1", roles = "INSTRUCTOR")
    void testReevaluateStatistics_Practice() throws Exception {
        QuizExercise quizExercise = createQuizOnServer(ZonedDateTime.now().plusSeconds(5), null, QuizMode.SYNCHRONIZED);
        // use the exact other scoring types to cover all combinations in the tests
        quizExercise.getQuizQuestions().get(0).setScoringType(ScoringType.PROPORTIONAL_WITH_PENALTY);   // MC
        quizExercise.getQuizQuestions().get(1).setScoringType(ScoringType.ALL_OR_NOTHING);              // DnD
        quizExercise.getQuizQuestions().get(2).setScoringType(ScoringType.PROPORTIONAL_WITH_PENALTY);   // SA

        // we expect a bad request because the quiz has not ended yet
        request.putWithResponseBody("/api-quiz/quiz-exercises/" + quizExercise.getId() + "/re-evaluate/", quizExercise, QuizExercise.class, HttpStatus.BAD_REQUEST);
        quizExercise.setReleaseDate(ZonedDateTime.now().minusHours(2));
        quizExercise.setDuration(3600);
        quizExerciseService.endQuiz(quizExercise, ZonedDateTime.now().minusHours(1));
        quizExercise.setIsOpenForPractice(true);
        quizExercise = request.putWithResponseBody("/api-quiz/quiz-exercises", quizExercise, QuizExercise.class, HttpStatus.OK);

        // generate unrated submissions for each student
        int numberOfParticipants = 10;
        userUtilService.addStudents(TEST_PREFIX, 2, 10);

        for (int i = 1; i <= numberOfParticipants; i++) {
            if (i != 1 && i != 5) {
                QuizSubmission quizSubmissionPractice = QuizExerciseFactory.generateSubmissionForThreeQuestions(quizExercise, i, true, ZonedDateTime.now());
                participationUtilService.addSubmission(quizExercise, quizSubmissionPractice, TEST_PREFIX + "student" + i);
                participationUtilService.addResultToSubmission(quizSubmissionPractice, AssessmentType.AUTOMATIC, null, quizExercise.getScoreForSubmission(quizSubmissionPractice),
                        false);
            }
        }

        // submission with everything selected
        QuizSubmission quizSubmissionPractice = QuizExerciseFactory.generateSpecialSubmissionWithResult(quizExercise, true, ZonedDateTime.now(), true);
        participationUtilService.addSubmission(quizExercise, quizSubmissionPractice, TEST_PREFIX + "student1");
        participationUtilService.addResultToSubmission(quizSubmissionPractice, AssessmentType.AUTOMATIC, null, quizExercise.getScoreForSubmission(quizSubmissionPractice), false);

        // submission with nothing selected
        quizSubmissionPractice = QuizExerciseFactory.generateSpecialSubmissionWithResult(quizExercise, true, ZonedDateTime.now(), false);
        participationUtilService.addSubmission(quizExercise, quizSubmissionPractice, TEST_PREFIX + "student5");
        participationUtilService.addResultToSubmission(quizSubmissionPractice, AssessmentType.AUTOMATIC, null, quizExercise.getScoreForSubmission(quizSubmissionPractice), false);

        assertThat(studentParticipationRepository.countParticipationsByExerciseIdAndTestRun(quizExercise.getId(), false)).isEqualTo(10);
        assertThat(resultRepository.findAllByExerciseId(quizExercise.getId())).hasSize(10);

        // calculate statistics
        quizExercise = request.get("/api-quiz/quiz-exercises/" + quizExercise.getId() + "/recalculate-statistics", HttpStatus.OK, QuizExercise.class);

        log.debug("QuizPointStatistic before re-evaluate: {}", quizExercise.getQuizPointStatistic());

        // reevaluate without changing anything and check if statistics are still correct
        QuizExercise quizExerciseWithReevaluatedStatistics = request.putWithResponseBody("/api-quiz/quiz-exercises/" + quizExercise.getId() + "/re-evaluate/", quizExercise,
                QuizExercise.class, HttpStatus.OK);
        checkStatistics(quizExercise, quizExerciseWithReevaluatedStatistics);

        log.debug("QuizPointStatistic after re-evaluate (without changes): {}", quizExerciseWithReevaluatedStatistics.getQuizPointStatistic());

        // remove wrong answer option and reevaluate
        MultipleChoiceQuestion mc = (MultipleChoiceQuestion) quizExerciseWithReevaluatedStatistics.getQuizQuestions().get(0);
        mc.getAnswerOptions().remove(1);

        quizExerciseWithReevaluatedStatistics = request.putWithResponseBody("/api-quiz/quiz-exercises/" + quizExerciseWithReevaluatedStatistics.getId() + "/re-evaluate/",
                quizExerciseWithReevaluatedStatistics, QuizExercise.class, HttpStatus.OK);

        // one student should get a higher score
        assertThat(quizExerciseWithReevaluatedStatistics.getQuizPointStatistic().getPointCounters()).hasSameSizeAs(quizExercise.getQuizPointStatistic().getPointCounters());

        log.debug("QuizPointStatistic after 1st re-evaluate: {}", quizExerciseWithReevaluatedStatistics.getQuizPointStatistic());

        assertQuizPointStatisticsPointCounters(quizExerciseWithReevaluatedStatistics, Map.of(0.0, pc02, 3.0, pc02, 4.0, pc03, 6.0, pc02, 7.0, pc01));

        // set a question invalid and reevaluate
        quizExerciseWithReevaluatedStatistics.getQuizQuestions().get(2).setInvalid(true);

        quizExerciseWithReevaluatedStatistics = request.putWithResponseBody("/api-quiz/quiz-exercises/" + quizExerciseWithReevaluatedStatistics.getId() + "/re-evaluate/",
                quizExerciseWithReevaluatedStatistics, QuizExercise.class, HttpStatus.OK);

        // several students should get a higher score
        assertThat(quizExerciseWithReevaluatedStatistics.getQuizPointStatistic().getPointCounters()).hasSameSizeAs(quizExercise.getQuizPointStatistic().getPointCounters());
        log.debug("QuizPointStatistic after 2nd re-evaluate: {}", quizExerciseWithReevaluatedStatistics.getQuizPointStatistic());

        assertQuizPointStatisticsPointCounters(quizExerciseWithReevaluatedStatistics, Map.of(2.0, pc02, 5.0, pc02, 6.0, pc05, 9.0, pc01));

        // delete a question and reevaluate
        quizExerciseWithReevaluatedStatistics.getQuizQuestions().remove(1);

        quizExerciseWithReevaluatedStatistics = request.putWithResponseBody("/api-quiz/quiz-exercises/" + quizExerciseWithReevaluatedStatistics.getId() + "/re-evaluate/",
                quizExerciseWithReevaluatedStatistics, QuizExercise.class, HttpStatus.OK);

        // max score should be less
        log.debug("QuizPointStatistic after 3rd re-evaluate: {}", quizExerciseWithReevaluatedStatistics.getQuizPointStatistic());
        assertThat(quizExerciseWithReevaluatedStatistics.getQuizPointStatistic().getPointCounters()).hasSize(quizExercise.getQuizPointStatistic().getPointCounters().size() - 3);

        assertQuizPointStatisticsPointCounters(quizExerciseWithReevaluatedStatistics, Map.of(2.0, pc04, 6.0, pc06));
    }

    @Test
    @WithMockUser(username = TEST_PREFIX + "instructor1", roles = "INSTRUCTOR")
    void testReEvaluateQuizQuestionWithMoreSolutions() throws Exception {
        QuizExercise quizExercise = createQuizOnServer(ZonedDateTime.now().minusHours(5), ZonedDateTime.now().minusHours(2), QuizMode.SYNCHRONIZED);
        QuizQuestion question = quizExercise.getQuizQuestions().get(2);

        if (question instanceof ShortAnswerQuestion shortAnswerQuestion) {
            // demonstrate that the initial shortAnswerQuestion has 2 correct mappings and 2 solutions
            assertThat(shortAnswerQuestion.getCorrectMappings()).hasSize(2);
            assertThat(shortAnswerQuestion.getCorrectMappings()).hasSize(2);

            // add a solution with a mapping onto spot number 0
            ShortAnswerSolution newSolution = new ShortAnswerSolution();
            newSolution.setText("text");
            newSolution.setId(3L);
            shortAnswerQuestion.getSolutions().add(newSolution);
            ShortAnswerMapping newMapping = new ShortAnswerMapping();
            newMapping.setId(3L);
            newMapping.setInvalid(false);
            newMapping.setShortAnswerSolutionIndex(2);
            newMapping.setSolution(newSolution);
            newMapping.setSpot(shortAnswerQuestion.getSpots().get(0));
            newMapping.setShortAnswerSpotIndex(0);
            shortAnswerQuestion.getCorrectMappings().add(newMapping);
            quizExercise.getQuizQuestions().remove(2);
            quizExercise.getQuizQuestions().add(shortAnswerQuestion);
        }
        // PUT Request with the newly modified quizExercise
        QuizExercise updatedQuizExercise = request.putWithResponseBody("/api-quiz/quiz-exercises/" + quizExercise.getId() + "/re-evaluate", quizExercise, QuizExercise.class,
                HttpStatus.OK);
        // Check that the updatedQuizExercise is equal to the modified quizExercise with special focus on the newly added solution and mapping
        assertThat(updatedQuizExercise).isEqualTo(quizExercise);
        ShortAnswerQuestion receivedShortAnswerQuestion = (ShortAnswerQuestion) updatedQuizExercise.getQuizQuestions().get(2);
        assertThat(receivedShortAnswerQuestion.getSolutions()).hasSize(3);
        assertThat(receivedShortAnswerQuestion.getCorrectMappings()).hasSize(3);
    }

    @Test
    @WithMockUser(username = TEST_PREFIX + "tutor1", roles = "TA")
    void testAddAndStartQuizBatch() throws Exception {
        QuizExercise quizExercise = quizExerciseUtilService.createAndSaveQuiz(ZonedDateTime.now().plusHours(5), null, QuizMode.BATCHED);

        QuizBatch batch = request.putWithResponseBody("/api/quiz-exercises/" + quizExercise.getId() + "/add-batch", null, QuizBatch.class, HttpStatus.OK);
        request.put("/api/quiz-exercises/" + batch.getId() + "/start-batch", null, HttpStatus.OK);
    }

    @Test
    @WithMockUser(username = TEST_PREFIX + "student1", roles = "USER")
    void testAddAndStartQuizBatch_AsStudentNotAllowed() throws Exception {
        QuizExercise quizExercise = quizExerciseUtilService.createAndSaveQuiz(ZonedDateTime.now().plusHours(5), null, QuizMode.BATCHED);

        request.putWithResponseBody("/api/quiz-exercises/" + quizExercise.getId() + "/add-batch", null, QuizBatch.class, HttpStatus.FORBIDDEN);
        request.put("/api/quiz-exercises/" + null + "/start-batch", null, HttpStatus.BAD_REQUEST);
    }

    @Test
    @WithMockUser(username = TEST_PREFIX + "instructor1", roles = "INSTRUCTOR")
    void testPerformStartNow() throws Exception {
        QuizExercise quizExercise = quizExerciseUtilService.createAndSaveQuiz(ZonedDateTime.now().plusHours(5), null, QuizMode.SYNCHRONIZED);
        quizExercise.setReleaseDate(ZonedDateTime.now().minusHours(5));

        QuizExercise updatedQuizExercise = request.putWithResponseBody("/api-quiz/quiz-exercises/" + quizExercise.getId() + "/start-now", quizExercise, QuizExercise.class,
                HttpStatus.OK);

        long millis = ChronoUnit.MILLIS.between(Objects.requireNonNull(updatedQuizExercise.getQuizBatches().stream().findAny().orElseThrow().getStartTime()), ZonedDateTime.now());
        // actually the two dates should be "exactly" the same, but for the sake of slow CI testing machines and to prevent flaky tests, we live with the following rule
        assertThat(millis).isCloseTo(0, byLessThan(2000L));
        assertThat(updatedQuizExercise.getQuizBatches()).allMatch(QuizBatch::isStarted);
    }

    @ParameterizedTest(name = "{displayName} [{index}] {argumentsWithNames}")
    @WithMockUser(username = TEST_PREFIX + "instructor1", roles = "INSTRUCTOR")
    @EnumSource(value = QuizMode.class, names = { "SYNCHRONIZED" }, mode = EnumSource.Mode.EXCLUDE)
    void testPerformStartNow_invalidMode(QuizMode quizMode) throws Exception {
        QuizExercise quizExercise = quizExerciseUtilService.createAndSaveQuiz(ZonedDateTime.now().plusHours(5), null, quizMode);
        quizExercise.setReleaseDate(ZonedDateTime.now().minusHours(5));

        request.putWithResponseBody("/api-quiz/quiz-exercises/" + quizExercise.getId() + "/start-now", quizExercise, QuizExercise.class, HttpStatus.BAD_REQUEST);
    }

    @ParameterizedTest(name = "{displayName} [{index}] {argumentsWithNames}")
    @WithMockUser(username = TEST_PREFIX + "instructor1", roles = "INSTRUCTOR")
    @EnumSource(QuizMode.class)
    void testPerformSetVisible(QuizMode quizMode) throws Exception {
        QuizExercise quizExercise = quizExerciseUtilService.createAndSaveQuiz(ZonedDateTime.now().minusHours(5), null, quizMode);

        // we expect a bad request because the quiz is already visible
        request.putWithResponseBody("/api-quiz/quiz-exercises/" + quizExercise.getId() + "/set-visible", quizExercise, QuizExercise.class, HttpStatus.BAD_REQUEST);
        quizExercise.setReleaseDate(ZonedDateTime.now().plusDays(1));
        quizExerciseService.save(quizExercise);

        QuizExercise updatedQuizExercise = request.putWithResponseBody("/api-quiz/quiz-exercises/" + quizExercise.getId() + "/set-visible", quizExercise, QuizExercise.class,
                HttpStatus.OK);
        assertThat(updatedQuizExercise.isVisibleToStudents()).isTrue();
    }

    @ParameterizedTest(name = "{displayName} [{index}] {argumentsWithNames}")
    @WithMockUser(username = TEST_PREFIX + "instructor1", roles = "INSTRUCTOR")
    @EnumSource(QuizMode.class)
    void testPerformOpenForPractice(QuizMode quizMode) throws Exception {
        QuizExercise quizExercise = quizExerciseUtilService.createAndSaveQuiz(ZonedDateTime.now().plusHours(5), null, quizMode);

        // we expect a bad request because the quiz has not ended yet
        request.putWithResponseBody("/api-quiz/quiz-exercises/" + quizExercise.getId() + "/open-for-practice", quizExercise, QuizExercise.class, HttpStatus.BAD_REQUEST);

        quizExercise.setDuration(180);
        quizExerciseService.endQuiz(quizExercise, ZonedDateTime.now().minusMinutes(2));
        quizExerciseService.save(quizExercise);

        QuizExercise updatedQuizExercise = request.putWithResponseBody("/api-quiz/quiz-exercises/" + quizExercise.getId() + "/open-for-practice", quizExercise, QuizExercise.class,
                HttpStatus.OK);
        assertThat(updatedQuizExercise.isIsOpenForPractice()).isTrue();
    }

    @ParameterizedTest(name = "{displayName} [{index}] {argumentsWithNames}")
    @WithMockUser(username = TEST_PREFIX + "instructor1", roles = "INSTRUCTOR")
    @MethodSource(value = "testPerformJoin_args")
    void testPerformJoin(QuizMode quizMode, ZonedDateTime release, ZonedDateTime due, QuizBatch batch, String password, HttpStatus result) throws Exception {
        QuizExercise quizExercise = createQuizOnServer(release, due, quizMode);
        if (batch != null) {
            quizExerciseUtilService.setQuizBatchExerciseAndSave(batch, quizExercise);
        }
        // switch to student
        SecurityContextHolder.getContext().setAuthentication(SecurityUtils.makeAuthorizationObject(TEST_PREFIX + "student1"));

<<<<<<< HEAD
        request.postWithResponseBody("/api-quiz/quiz-exercises/" + quizExercise.getId() + "/join", new QuizBatchJoinDTO(password), QuizBatch.class, result);
        if (result == HttpStatus.OK) {
            // if joining was successful repeating the request should fail, otherwise with the same reason as the first attempt
            result = HttpStatus.BAD_REQUEST;
        }

        request.postWithResponseBody("/api-quiz/quiz-exercises/" + quizExercise.getId() + "/join", new QuizBatchJoinDTO(password), QuizBatch.class, result);
=======
        request.postWithResponseBody("/api/quiz-exercises/" + quizExercise.getId() + "/join", new QuizBatchJoinDTO(password), QuizBatch.class, result);
    }

    @ParameterizedTest(name = "{displayName} [{index}] {argumentsWithNames}")
    @WithMockUser(username = TEST_PREFIX + "student1", roles = "USER")
    @EnumSource(QuizMode.class)
    void testCannotPerformJoinTwice(QuizMode quizMode) throws Exception {
        QuizExercise quizExercise = quizExerciseUtilService.createAndSaveQuiz(ZonedDateTime.now().minusMinutes(2), ZonedDateTime.now().plusMinutes(2), quizMode);
        QuizBatch batch = new QuizBatch();
        batch.setStartTime(ZonedDateTime.now().minusMinutes(1));
        batch.setPassword("1234");

        quizExerciseUtilService.setQuizBatchExerciseAndSave(batch, quizExercise);
        quizScheduleService.joinQuizBatch(quizExercise, batch, userUtilService.getUserByLogin(TEST_PREFIX + "student1"));

        request.postWithResponseBody("/api/quiz-exercises/" + quizExercise.getId() + "/join", new QuizBatchJoinDTO("1234"), QuizBatch.class, HttpStatus.BAD_REQUEST);
>>>>>>> bb7b39ff
    }

    /**
     * test non-editors can't create quiz exercises
     */
    @Test
    @WithMockUser(username = TEST_PREFIX + "tutor1", roles = "TA")
    void testCreateQuizExerciseAsNonEditorForbidden() throws Exception {
        QuizExercise quizExercise = quizExerciseUtilService.createQuiz(ZonedDateTime.now().plusDays(5), null, QuizMode.SYNCHRONIZED);

        request.postWithResponseBody("/api-quiz/quiz-exercises", quizExercise, QuizExercise.class, HttpStatus.FORBIDDEN);
        assertThat(quizExercise.getCourseViaExerciseGroupOrCourseMember().getExercises()).isEmpty();
    }

    /**
     * test non-tutors can't get all quiz exercises
     */
    @Test
    @WithMockUser(username = TEST_PREFIX + "student1", roles = "USER")
    void testGetAllQuizExercisesAsNonTutorForbidden() throws Exception {
        QuizExercise quizExercise = quizExerciseUtilService.createAndSaveQuiz(ZonedDateTime.now().minusDays(1), null, QuizMode.SYNCHRONIZED);

        request.getList("/api-quiz/courses/" + quizExercise.getCourseViaExerciseGroupOrCourseMember().getId() + "/quiz-exercises", HttpStatus.FORBIDDEN, QuizExercise.class);
    }

    /**
     * test non-editors can't perform start-now, set-visible or open-for-practice on quiz exercises
     */
    @ParameterizedTest(name = "{displayName} [{index}] {argumentsWithNames}")
    @WithMockUser(username = TEST_PREFIX + "tutor1", roles = "TA")
    @ValueSource(strings = { "start-now", "set-visible", "open-for-practice" })
    void testPerformPutActionAsNonEditorForbidden(String action) throws Exception {
        QuizExercise quizExercise = quizExerciseUtilService.createAndSaveQuiz(ZonedDateTime.now().plusDays(1), null, QuizMode.SYNCHRONIZED);

        request.put("/api-quiz/quiz-exercises/" + quizExercise.getId() + "/" + action, quizExercise, HttpStatus.FORBIDDEN);
    }

    /**
     * test non-tutors can't see the exercise if it is not set to visible
     */
    @Test
    @WithMockUser(username = TEST_PREFIX + "student1", roles = "USER")
    void testViewQuizExerciseAsNonTutorNotVisibleForbidden() throws Exception {
        QuizExercise quizExercise = quizExerciseUtilService.createAndSaveQuiz(ZonedDateTime.now().plusDays(1), null, QuizMode.SYNCHRONIZED);

        request.get("/api-quiz/quiz-exercises/" + quizExercise.getId() + "/for-student", HttpStatus.FORBIDDEN, QuizExercise.class);
    }

    /**
     * test non-instructors can't delete an exercise
     */
    @Test
    @WithMockUser(username = TEST_PREFIX + "editor1", roles = "EDITOR")
    void testDeleteQuizExerciseAsNonInstructorForbidden() throws Exception {
        QuizExercise quizExercise = quizExerciseUtilService.createAndSaveQuiz(ZonedDateTime.now().minusDays(1), null, QuizMode.SYNCHRONIZED);

        request.delete("/api-quiz/quiz-exercises/" + quizExercise.getId(), HttpStatus.FORBIDDEN);
    }

    /**
     * test non-tutors can't recalculate quiz exercise statistics
     */
    @Test
    @WithMockUser(username = TEST_PREFIX + "student1", roles = "USER")
    void testRecalculateStatisticsAsNonTutorForbidden() throws Exception {
        QuizExercise quizExercise = quizExerciseUtilService.createAndSaveQuiz(ZonedDateTime.now().minusDays(1), ZonedDateTime.now().minusHours(1), QuizMode.SYNCHRONIZED);

        request.get("/api-quiz/quiz-exercises/" + quizExercise.getId() + "/recalculate-statistics", HttpStatus.FORBIDDEN, QuizExercise.class);
    }

    /**
     * test non-tutors not in course can't access a quiz exercise
     */
    @Test
    @WithMockUser(username = TEST_PREFIX + "student1", roles = "USER")
    void testGetQuizExerciseForNonTutorNotInCourseForbidden() throws Exception {
        QuizExercise quizExercise = quizExerciseUtilService.createAndSaveQuiz(ZonedDateTime.now().minusHours(4), null, QuizMode.SYNCHRONIZED);
        userUtilService.removeUserFromAllCourses(TEST_PREFIX + "student1");

        request.get("/api-quiz/quiz-exercises/" + quizExercise.getId() + "/for-student", HttpStatus.FORBIDDEN, QuizExercise.class);
    }

    /**
     * test non-instructors in this course can't re-evaluate quiz exercises
     */
    @Test
    @WithMockUser(username = TEST_PREFIX + "editor1", roles = "EDITOR")
    void testReEvaluateQuizAsNonInstructorForbidden() throws Exception {
        QuizExercise quizExercise = quizExerciseUtilService.createAndSaveQuiz(ZonedDateTime.now().minusDays(2), ZonedDateTime.now().plusDays(2), QuizMode.SYNCHRONIZED);

        request.put("/api-quiz/quiz-exercises/" + quizExercise.getId() + "/re-evaluate", quizExercise, HttpStatus.FORBIDDEN);
    }

    /**
     * test unfinished exam cannot be re-evaluated
     */
    @Test
    @WithMockUser(username = TEST_PREFIX + "instructor1", roles = "INSTRUCTOR")
    void testUnfinishedExamReEvaluateBadRequest() throws Exception {
        QuizExercise quizExercise = quizExerciseUtilService.createAndSaveExamQuiz(ZonedDateTime.now().minusDays(2), ZonedDateTime.now().plusDays(2));

        request.put("/api-quiz/quiz-exercises/" + quizExercise.getId() + "/re-evaluate", quizExercise, HttpStatus.BAD_REQUEST);
    }

    /**
     * test non-editor can't update quiz exercise
     */
    @Test
    @WithMockUser(username = TEST_PREFIX + "tutor1", roles = "TA")
    void testUpdateQuizExerciseAsNonEditorForbidden() throws Exception {
        QuizExercise quizExercise = quizExerciseUtilService.createAndSaveQuiz(ZonedDateTime.now().minusDays(2), ZonedDateTime.now().minusHours(1), QuizMode.SYNCHRONIZED);
        quizExercise.setTitle("New Title");

        request.put("/api-quiz/quiz-exercises", quizExercise, HttpStatus.FORBIDDEN);
    }

    /**
     * test quiz exercise can't be edited to be invalid
     */
    @Test
    @WithMockUser(username = TEST_PREFIX + "editor1", roles = "EDITOR")
    void testUpdateQuizExerciseInvalidBadRequest() throws Exception {
        QuizExercise quizExercise = quizExerciseUtilService.createAndSaveQuiz(ZonedDateTime.now().minusDays(2), ZonedDateTime.now().minusHours(1), QuizMode.SYNCHRONIZED);
        assertThat(quizExercise.isValid()).isTrue();

        // make the exercise invalid
        quizExercise.setTitle(null);
        assertThat(quizExercise.isValid()).isFalse();
        request.put("/api-quiz/quiz-exercises", quizExercise, HttpStatus.BAD_REQUEST);
    }

    /**
     * test update quiz exercise with notificationText
     */
    @Test
    @WithMockUser(username = TEST_PREFIX + "instructor1", roles = "INSTRUCTOR")
    void testUpdateQuizExerciseWithNotificationText() throws Exception {
        QuizExercise quizExercise = createQuizOnServer(ZonedDateTime.now().plusHours(5), null, QuizMode.SYNCHRONIZED);

        updateMultipleChoice(quizExercise);
        var params = new LinkedMultiValueMap<String, String>();
        params.add("notificationText", "NotificationTextTEST!");

        request.putWithResponseBodyAndParams("/api-quiz/quiz-exercises", quizExercise, QuizExercise.class, HttpStatus.OK, params);
        // TODO check if notifications arrived correctly
    }

    /**
     * test import quiz exercise to same course and check if fields are correctly set for import
     */
    @Test
    @WithMockUser(username = TEST_PREFIX + "instructor1", roles = "INSTRUCTOR")
    void importQuizExerciseToSameCourse() throws Exception {
        ZonedDateTime now = ZonedDateTime.now();
        QuizExercise quizExercise = quizExerciseUtilService.createAndSaveQuiz(now.plusHours(2), null, QuizMode.SYNCHRONIZED);
        courseUtilService.enableMessagingForCourse(quizExercise.getCourseViaExerciseGroupOrCourseMember());

        QuizExercise changedQuiz = quizExerciseRepository.findOneWithQuestionsAndStatistics(quizExercise.getId());
        assertThat(changedQuiz).isNotNull();
        changedQuiz.setTitle("New title");
        changedQuiz.setReleaseDate(now);
        changedQuiz.setChannelName("testchannel-quiz");

        QuizExercise importedExercise = request.postWithResponseBody("/api-quiz/quiz-exercises/import/" + changedQuiz.getId(), changedQuiz, QuizExercise.class, HttpStatus.CREATED);

        assertThat(importedExercise.getId()).as("Imported exercise has different id").isNotEqualTo(quizExercise.getId());
        assertThat(importedExercise.getTitle()).as("Imported exercise has updated title").isEqualTo("New title");
        assertThat(importedExercise.getReleaseDate()).as("Imported exercise has updated release data").isEqualTo(now);
        assertThat(importedExercise.getCourseViaExerciseGroupOrCourseMember().getId()).as("Imported exercise has same course")
                .isEqualTo(quizExercise.getCourseViaExerciseGroupOrCourseMember().getId());
        assertThat(importedExercise.getCourseViaExerciseGroupOrCourseMember()).isEqualTo(quizExercise.getCourseViaExerciseGroupOrCourseMember());
        assertThat(importedExercise.getQuizQuestions()).as("Imported exercise has same number of questions").hasSameSizeAs(quizExercise.getQuizQuestions());

        Channel channelDB = channelRepository.findChannelByExerciseId(importedExercise.getId());
        assertThat(channelDB).isNotNull();
        assertThat(channelDB.getName()).isEqualTo("testchannel-quiz");
    }

    /**
     * test import quiz exercise to a different course
     */
    @Test
    @WithMockUser(username = TEST_PREFIX + "instructor1", roles = "INSTRUCTOR")
    void importQuizExerciseFromCourseToCourse() throws Exception {
        QuizExercise quizExercise = quizExerciseUtilService.createAndSaveQuiz(ZonedDateTime.now().plusHours(2), null, QuizMode.SYNCHRONIZED);

        courseUtilService.enableMessagingForCourse(quizExercise.getCourseViaExerciseGroupOrCourseMember());
        quizExercise.setChannelName("testchannel-quiz" + UUID.randomUUID().toString().substring(0, 8));

        QuizExercise importedExercise = request.postWithResponseBody("/api-quiz/quiz-exercises/import/" + quizExercise.getId(), quizExercise, QuizExercise.class,
                HttpStatus.CREATED);
        assertThat(importedExercise.getCourseViaExerciseGroupOrCourseMember()).as("Quiz was imported for different course")
                .isEqualTo(quizExercise.getCourseViaExerciseGroupOrCourseMember());
        Channel channelDB = channelRepository.findChannelByExerciseId(importedExercise.getId());
        assertThat(channelDB).isNotNull();
    }

    /**
     * test import quiz exercise from a course to an exam
     */
    @Test
    @WithMockUser(username = TEST_PREFIX + "instructor1", roles = "INSTRUCTOR")
    void importQuizExerciseFromCourseToExam() throws Exception {
        ExerciseGroup exerciseGroup = examUtilService.createAndSaveActiveExerciseGroup(true);
        QuizExercise quizExercise = quizExerciseUtilService.createAndSaveQuiz(ZonedDateTime.now().plusHours(2), null, QuizMode.SYNCHRONIZED);

        quizExerciseUtilService.emptyOutQuizExercise(quizExercise);
        quizExercise.setExerciseGroup(exerciseGroup);

        QuizExercise importedExercise = request.postWithResponseBody("/api-quiz/quiz-exercises/import/" + quizExercise.getId(), quizExercise, QuizExercise.class,
                HttpStatus.CREATED);
        assertThat(importedExercise.getExerciseGroup()).as("Quiz was imported for different exercise group").isEqualTo(exerciseGroup);
        Channel channelDB = channelRepository.findChannelByExerciseId(importedExercise.getId());
        assertThat(channelDB).isNull();
    }

    /**
     * test import quiz exercise to exam with invalid roles
     */
    @Test
    @WithMockUser(username = TEST_PREFIX + "tutor1", roles = "TA")
    void importQuizExerciseFromCourseToExam_forbidden() throws Exception {
        ExerciseGroup exerciseGroup = examUtilService.createAndSaveActiveExerciseGroup(true);
        QuizExercise quizExercise = quizExerciseUtilService.createAndSaveQuiz(ZonedDateTime.now().plusHours(2), null, QuizMode.SYNCHRONIZED);

        quizExerciseUtilService.emptyOutQuizExercise(quizExercise);
        quizExercise.setExerciseGroup(exerciseGroup);

        request.postWithResponseBody("/api-quiz/quiz-exercises/import/" + quizExercise.getId(), quizExercise, QuizExercise.class, HttpStatus.FORBIDDEN);
    }

    /**
     * test import quiz exercise from exam to course
     */
    @Test
    @WithMockUser(username = TEST_PREFIX + "instructor1", roles = "INSTRUCTOR")
    void importQuizExerciseFromExamToCourse() throws Exception {
        QuizExercise quizExercise = quizExerciseUtilService.createAndSaveExamQuiz(ZonedDateTime.now(), ZonedDateTime.now().plusDays(1));

        quizExercise.setExerciseGroup(null);
        Course course1 = courseUtilService.addEmptyCourse();
        quizExercise.setCourse(course1);
        quizExercise.setChannelName("testchannel-quiz");

        QuizExercise importedExercise = request.postWithResponseBody("/api-quiz/quiz-exercises/import/" + quizExercise.getId(), quizExercise, QuizExercise.class,
                HttpStatus.CREATED);
        assertThat(importedExercise.getCourseViaExerciseGroupOrCourseMember()).isEqualTo(course1);
    }

    /**
     * test import quiz exercise from exam to course with invalid roles
     */
    @Test
    @WithMockUser(username = TEST_PREFIX + "tutor1", roles = "TA")
    void importQuizExerciseFromExamToCourse_forbidden() throws Exception {
        QuizExercise quizExercise = quizExerciseUtilService.createAndSaveExamQuiz(ZonedDateTime.now().plusDays(1), ZonedDateTime.now().plusDays(2));

        quizExercise.setExerciseGroup(null);
        Course course1 = courseUtilService.addEmptyCourse();
        quizExercise.setCourse(course1);

        request.postWithResponseBody("/api-quiz/quiz-exercises/import/" + quizExercise.getId(), quizExercise, QuizExercise.class, HttpStatus.FORBIDDEN);
    }

    /**
     * test import quiz exercise from one exam to a different exam
     */
    @Test
    @WithMockUser(username = TEST_PREFIX + "instructor1", roles = "INSTRUCTOR")
    void importQuizExerciseFromExamToExam() throws Exception {
        ExerciseGroup exerciseGroup = examUtilService.createAndSaveActiveExerciseGroup(true);
        QuizExercise quizExercise = quizExerciseUtilService.createAndSaveExamQuiz(ZonedDateTime.now().plusDays(1), ZonedDateTime.now().plusDays(2));
        quizExercise.setExerciseGroup(exerciseGroup);

        QuizExercise importedExercise = request.postWithResponseBody("/api-quiz/quiz-exercises/import/" + quizExercise.getId(), quizExercise, QuizExercise.class,
                HttpStatus.CREATED);
        assertThat(importedExercise.getExerciseGroup()).as("Quiz was imported for different exercise group").isEqualTo(exerciseGroup);
    }

    /**
     * test import quiz exercise with a bad request (no course or exam)
     */
    @Test
    @WithMockUser(username = TEST_PREFIX + "instructor1", roles = "INSTRUCTOR")
    void importQuizExerciseFromCourseToCourse_badRequest() throws Exception {
        QuizExercise quizExercise = quizExerciseUtilService.createAndSaveQuiz(ZonedDateTime.now().plusHours(2), null, QuizMode.SYNCHRONIZED);
        quizExercise.setCourse(null);

        request.postWithResponseBody("/api-quiz/quiz-exercises/import/" + quizExercise.getId(), quizExercise, QuizExercise.class, HttpStatus.BAD_REQUEST);
    }

    /**
     * test import quiz exercise with changed team mode
     */
    @Test
    @WithMockUser(username = TEST_PREFIX + "instructor1", roles = "INSTRUCTOR")
    void testImportQuizExercise_team_modeChange() throws Exception {
        QuizExercise quizExercise = quizExerciseUtilService.createAndSaveQuiz(ZonedDateTime.now().plusHours(2), null, QuizMode.SYNCHRONIZED);
        Course course = courseUtilService.addEmptyCourse();

        QuizExercise changedQuiz = quizExerciseRepository.findOneWithQuestionsAndStatistics(quizExercise.getId());
        assertThat(changedQuiz).isNotNull();

        changedQuiz.setCourse(course);
        changedQuiz.setChannelName("testchannel-quiz");
        quizExerciseUtilService.setupTeamQuizExercise(changedQuiz, 1, 10);

        changedQuiz = request.postWithResponseBody("/api-quiz/quiz-exercises/import/" + quizExercise.getId(), changedQuiz, QuizExercise.class, HttpStatus.CREATED);

        assertThat(changedQuiz.getCourseViaExerciseGroupOrCourseMember().getId()).isEqualTo(course.getId());
        assertThat(changedQuiz.getMode()).isEqualTo(ExerciseMode.TEAM);
        assertThat(changedQuiz.getTeamAssignmentConfig().getMinTeamSize()).isEqualTo(1);
        assertThat(changedQuiz.getTeamAssignmentConfig().getMaxTeamSize()).isEqualTo(10);
        assertThat(teamRepository.findAllByExerciseIdWithEagerStudents(changedQuiz, null)).isEmpty();

        quizExercise = quizExerciseRepository.findByIdElseThrow(quizExercise.getId());

        assertThat(quizExercise.getMode()).isEqualTo(ExerciseMode.INDIVIDUAL);
        assertThat(quizExercise.getTeamAssignmentConfig()).isNull();
        assertThat(teamRepository.findAllByExerciseIdWithEagerStudents(quizExercise, null)).isEmpty();
    }

    /**
     * test import quiz exercise with changed team mode
     */
    @Test
    @WithMockUser(username = TEST_PREFIX + "instructor1", roles = "INSTRUCTOR")
    void testImportQuizExercise_individual_modeChange() throws Exception {
        QuizExercise quizExercise = quizExerciseUtilService.createAndSaveTeamQuiz(ZonedDateTime.now().plusHours(2), null, QuizMode.SYNCHRONIZED, 2, 5);
        Course course = courseUtilService.addEmptyCourse();

        QuizExercise changedQuiz = quizExerciseRepository.findOneWithQuestionsAndStatistics(quizExercise.getId());
        assertThat(changedQuiz).isNotNull();

        changedQuiz.setMode(ExerciseMode.INDIVIDUAL);
        changedQuiz.setCourse(course);
        changedQuiz.setChannelName("testchannel-quiz");

        changedQuiz = request.postWithResponseBody("/api-quiz/quiz-exercises/import/" + quizExercise.getId(), changedQuiz, QuizExercise.class, HttpStatus.CREATED);

        assertThat(changedQuiz.getCourseViaExerciseGroupOrCourseMember().getId()).isEqualTo(course.getId());
        assertThat(changedQuiz.getMode()).isEqualTo(ExerciseMode.INDIVIDUAL);
        assertThat(changedQuiz.getTeamAssignmentConfig()).isNull();
        assertThat(teamRepository.findAllByExerciseIdWithEagerStudents(changedQuiz, null)).isEmpty();

        quizExercise = quizExerciseRepository.findByIdElseThrow(quizExercise.getId());
        assertThat(quizExercise.getMode()).isEqualTo(ExerciseMode.TEAM);
        assertThat(teamRepository.findAllByExerciseIdWithEagerStudents(quizExercise, null)).hasSize(1);
    }

    /**
     * test import quiz exercise with changed quiz mode
     */
    @Test
    @WithMockUser(username = TEST_PREFIX + "instructor1", roles = "INSTRUCTOR")
    void testImportQuizExerciseChangeQuizMode() throws Exception {
        QuizExercise quizExercise = quizExerciseUtilService.createAndSaveQuiz(ZonedDateTime.now().plusHours(2), null, QuizMode.SYNCHRONIZED);

        QuizExercise changedQuiz = quizExerciseRepository.findOneWithQuestionsAndStatistics(quizExercise.getId());
        assertThat(changedQuiz).isNotNull();
        changedQuiz.setQuizMode(QuizMode.INDIVIDUAL);
        changedQuiz.setChannelName("testchannel-quiz");

        QuizExercise importedExercise = request.postWithResponseBody("/api-quiz/quiz-exercises/import/" + changedQuiz.getId(), changedQuiz, QuizExercise.class, HttpStatus.CREATED);

        assertThat(importedExercise.getId()).as("Imported exercise has different id").isNotEqualTo(quizExercise.getId());
        assertThat(importedExercise.getQuizMode()).as("Imported exercise has different quiz mode").isEqualTo(QuizMode.INDIVIDUAL);
    }

    /**
     * test redundant actions performed on quiz exercises will result in bad request
     */
    @Test
    @WithMockUser(username = TEST_PREFIX + "instructor1", roles = "INSTRUCTOR")
    void testRedundantActionsBadRequest() throws Exception {
        QuizExercise quizExercise = quizExerciseUtilService.createAndSaveQuiz(ZonedDateTime.now().minusHours(5), null, QuizMode.SYNCHRONIZED);

        // set-visible
        assertThat(quizExercise.isVisibleToStudents()).isTrue();
        request.putWithResponseBody("/api-quiz/quiz-exercises/" + quizExercise.getId() + "/set-visible", quizExercise, QuizExercise.class, HttpStatus.BAD_REQUEST);

        // start-now
        assertThat(quizExercise.isQuizStarted()).isTrue();
        request.putWithResponseBody("/api-quiz/quiz-exercises/" + quizExercise.getId() + "/start-now", quizExercise, QuizExercise.class, HttpStatus.BAD_REQUEST);

        // open-for-practice
        quizExercise.setIsOpenForPractice(true);
        request.putWithResponseBody("/api-quiz/quiz-exercises/" + quizExercise.getId() + "/open-for-practice", quizExercise, QuizExercise.class, HttpStatus.BAD_REQUEST);

        // misspelled request
        request.putWithResponseBody("/api-quiz/quiz-exercises/" + quizExercise.getId() + "/lorem-ipsum", quizExercise, QuizExercise.class, HttpStatus.BAD_REQUEST);
    }

    /**
     * test that a quiz question with an explanation within valid length can be created
     */
    @Test
    @WithMockUser(username = TEST_PREFIX + "instructor1", roles = "INSTRUCTOR")
    void testMultipleChoiceQuizExplanationLength_Valid() throws Exception {
        int validityThreshold = 500;
        QuizExercise quizExercise = createMultipleChoiceQuizExercise();

        MultipleChoiceQuestion question = (MultipleChoiceQuestion) quizExercise.getQuizQuestions().get(0);
        question.setExplanation("0".repeat(validityThreshold));
        quizExercise.setChannelName("testchannel-quiz");

        QuizExercise response = request.postWithResponseBody("/api-quiz/quiz-exercises/", quizExercise, QuizExercise.class, HttpStatus.CREATED);
        assertThat(response).isNotNull();
    }

    /**
     * test that a quiz question with an explanation without valid length can't be created
     */
    @Test
    @WithMockUser(username = TEST_PREFIX + "instructor1", roles = "INSTRUCTOR")
    void testMultipleChoiceQuizExplanationLength_Invalid() throws Exception {
        int validityThreshold = 500;
        QuizExercise quizExercise = createMultipleChoiceQuizExercise();

        MultipleChoiceQuestion question = (MultipleChoiceQuestion) quizExercise.getQuizQuestions().get(0);
        question.setExplanation("0".repeat(validityThreshold + 1));

        request.postWithResponseBody("/api-quiz/quiz-exercises/", quizExercise, QuizExercise.class, HttpStatus.INTERNAL_SERVER_ERROR);
    }

    /**
     * test that a quiz question with an option with an explanation with valid length can be created
     */
    @Test
    @WithMockUser(username = TEST_PREFIX + "instructor1", roles = "INSTRUCTOR")
    void testMultipleChoiceQuizOptionExplanationLength_Valid() throws Exception {
        int validityThreshold = 500;
        QuizExercise quizExercise = createMultipleChoiceQuizExercise();

        MultipleChoiceQuestion question = (MultipleChoiceQuestion) quizExercise.getQuizQuestions().get(0);
        question.getAnswerOptions().get(0).setExplanation("0".repeat(validityThreshold));
        quizExercise.setChannelName("testchannel-quiz");

        QuizExercise response = request.postWithResponseBody("/api-quiz/quiz-exercises/", quizExercise, QuizExercise.class, HttpStatus.CREATED);
        assertThat(response).isNotNull();
    }

    /**
     * test that a quiz question with an option with an explanation without valid length can't be created
     */
    @Test
    @WithMockUser(username = TEST_PREFIX + "instructor1", roles = "INSTRUCTOR")
    void testMultipleChoiceQuizOptionExplanationLength_Invalid() throws Exception {
        int validityThreshold = 500;
        QuizExercise quizExercise = createMultipleChoiceQuizExercise();

        MultipleChoiceQuestion question = (MultipleChoiceQuestion) quizExercise.getQuizQuestions().get(0);
        question.getAnswerOptions().get(0).setExplanation("0".repeat(validityThreshold + 1));

        request.postWithResponseBody("/api-quiz/quiz-exercises/", quizExercise, QuizExercise.class, HttpStatus.INTERNAL_SERVER_ERROR);
    }

    @Test
    @WithMockUser(username = TEST_PREFIX + "instructor1", roles = "INSTRUCTOR")
    void testReset() throws Exception {
        QuizExercise quizExercise = quizExerciseUtilService.createAndSaveQuiz(ZonedDateTime.now().plusHours(2), null, QuizMode.SYNCHRONIZED);

        for (QuizQuestion quizQuestion : quizExercise.getQuizQuestions()) {
            quizQuestion.setInvalid(true);
        }
        request.delete("/api/exercises/" + quizExercise.getId() + "/reset", HttpStatus.OK);

        quizExercise = quizExerciseRepository.findOneWithQuestionsAndStatistics(quizExercise.getId());
        assertThat(quizExercise).isNotNull();
        assertThat(quizExercise.isIsOpenForPractice()).as("Quiz Question is open for practice has been set to false").isFalse();
        assertThat(quizExercise.getReleaseDate()).as("Quiz Question is released").isBeforeOrEqualTo(ZonedDateTime.now());
        assertThat(quizExercise.getDueDate()).as("Quiz Question due date has been set to null").isNull();
        assertThat(quizExercise.getQuizBatches()).as("Quiz Question batches has been set to empty").isEmpty();

        for (QuizQuestion quizQuestion : quizExercise.getQuizQuestions()) {
            assertThat(quizQuestion.isInvalid()).as("Quiz Question invalid flag has been set to false").isFalse();
        }
    }

    private QuizExercise createQuizOnServer(ZonedDateTime releaseDate, ZonedDateTime dueDate, QuizMode quizMode) throws Exception {
        return createQuizOnServer(releaseDate, dueDate, quizMode, "exercise-new-quiz");
    }

    private QuizExercise createQuizOnServer(ZonedDateTime releaseDate, ZonedDateTime dueDate, QuizMode quizMode, String channelName) throws Exception {
        QuizExercise quizExercise = quizExerciseUtilService.createQuiz(releaseDate, dueDate, quizMode);
        quizExercise.setDuration(3600);
        quizExercise.setChannelName(channelName);
        courseUtilService.enableMessagingForCourse(quizExercise.getCourseViaExerciseGroupOrCourseMember());

        QuizExercise quizExerciseServer = request.postWithResponseBody("/api-quiz/quiz-exercises", quizExercise, QuizExercise.class, HttpStatus.CREATED);
        QuizExercise quizExerciseDatabase = quizExerciseRepository.findOneWithQuestionsAndStatistics(quizExerciseServer.getId());
        assertThat(quizExerciseServer).isNotNull();
        assertThat(quizExerciseDatabase).isNotNull();
        Channel channelDB = channelRepository.findChannelByExerciseId(quizExerciseDatabase.getId());
        assertThat(channelDB).isNotNull();

        checkQuizExercises(quizExercise, quizExerciseServer);
        checkQuizExercises(quizExercise, quizExerciseDatabase);

        for (int i = 0; i < quizExercise.getQuizQuestions().size(); i++) {
            QuizQuestion question = quizExercise.getQuizQuestions().get(i);
            QuizQuestion questionServer = quizExerciseServer.getQuizQuestions().get(i);
            QuizQuestion questionDatabase = quizExerciseDatabase.getQuizQuestions().get(i);

            assertThat(question.getId()).as("Question IDs are correct").isNull();
            assertThat(questionDatabase.getId()).as("Question IDs are correct").isEqualTo(questionServer.getId());

            assertThat(question.getExercise().getId()).as("Exercise IDs are correct").isNull();
            assertThat(questionDatabase.getExercise().getId()).as("Exercise IDs are correct").isEqualTo(quizExerciseDatabase.getId());

            assertThat(question.getTitle()).as("Question titles are correct").isEqualTo(questionDatabase.getTitle());
            assertThat(question.getTitle()).as("Question titles are correct").isEqualTo(questionServer.getTitle());

            assertThat(question.getPoints()).as("Question scores are correct").isEqualTo(questionDatabase.getPoints());
            assertThat(question.getPoints()).as("Question scores are correct").isEqualTo(questionServer.getPoints());
        }
        return quizExerciseDatabase;
    }

    private QuizExercise createQuizOnServerForExam() throws Exception {
        ExerciseGroup exerciseGroup = examUtilService.createAndSaveActiveExerciseGroup(true);
        QuizExercise quizExercise = QuizExerciseFactory.createQuizForExam(exerciseGroup);
        quizExercise.setDuration(3600);

        QuizExercise quizExerciseServer = request.postWithResponseBody("/api-quiz/quiz-exercises", quizExercise, QuizExercise.class, HttpStatus.CREATED);
        QuizExercise quizExerciseDatabase = quizExerciseRepository.findOneWithQuestionsAndStatistics(quizExerciseServer.getId());
        assertThat(quizExerciseServer).isNotNull();
        assertThat(quizExerciseDatabase).isNotNull();

        Channel channelDB = channelRepository.findChannelByExerciseId(quizExercise.getId());
        assertThat(channelDB).isNull();

        checkQuizExercises(quizExercise, quizExerciseServer);
        checkQuizExercises(quizExercise, quizExerciseDatabase);

        for (int i = 0; i < quizExercise.getQuizQuestions().size(); i++) {
            QuizQuestion question = quizExercise.getQuizQuestions().get(i);
            QuizQuestion questionServer = quizExerciseServer.getQuizQuestions().get(i);
            QuizQuestion questionDatabase = quizExerciseDatabase.getQuizQuestions().get(i);

            assertThat(question.getId()).as("Question IDs are correct").isNull();
            assertThat(questionDatabase.getId()).as("Question IDs are correct").isEqualTo(questionServer.getId());

            assertThat(question.getExercise().getId()).as("Exercise IDs are correct").isNull();
            assertThat(questionDatabase.getExercise().getId()).as("Exercise IDs are correct").isEqualTo(quizExerciseDatabase.getId());

            assertThat(question.getTitle()).as("Question titles are correct").isEqualTo(questionDatabase.getTitle());
            assertThat(question.getTitle()).as("Question titles are correct").isEqualTo(questionServer.getTitle());

            assertThat(question.getPoints()).as("Question scores are correct").isEqualTo(questionDatabase.getPoints());
            assertThat(question.getPoints()).as("Question scores are correct").isEqualTo(questionServer.getPoints());
        }

        return quizExerciseDatabase;
    }

    private void createdQuizAssert(QuizExercise quizExercise) {
        // General assertions
        assertThat(quizExercise.getQuizQuestions()).as("Quiz questions were saved").hasSize(3);
        assertThat(quizExercise.getDuration()).as("Quiz duration was correctly set").isEqualTo(3600);
        assertThat(quizExercise.getDifficulty()).as("Quiz difficulty was correctly set").isEqualTo(DifficultyLevel.MEDIUM);

        // Quiz type specific assertions
        for (QuizQuestion question : quizExercise.getQuizQuestions()) {
            if (question instanceof MultipleChoiceQuestion multipleChoiceQuestion) {
                assertThat(multipleChoiceQuestion.getAnswerOptions()).as("Multiple choice question answer options were saved").hasSize(2);
                assertThat(multipleChoiceQuestion.getTitle()).as("Multiple choice question title is correct").isEqualTo("MC");
                assertThat(multipleChoiceQuestion.getText()).as("Multiple choice question text is correct").isEqualTo("Q1");
                assertThat(multipleChoiceQuestion.getPoints()).as("Multiple choice question score is correct").isEqualTo(4);

                List<AnswerOption> answerOptions = multipleChoiceQuestion.getAnswerOptions();
                assertThat(answerOptions.get(0).getText()).as("Text for answer option is correct").isEqualTo("A");
                assertThat(answerOptions.get(0).getHint()).as("Hint for answer option is correct").isEqualTo("H1");
                assertThat(answerOptions.get(0).getExplanation()).as("Explanation for answer option is correct").isEqualTo("E1");
                assertThat(answerOptions.get(0).isIsCorrect()).as("Is correct for answer option is correct").isTrue();
                assertThat(answerOptions.get(1).getText()).as("Text for answer option is correct").isEqualTo("B");
                assertThat(answerOptions.get(1).getHint()).as("Hint for answer option is correct").isEqualTo("H2");
                assertThat(answerOptions.get(1).getExplanation()).as("Explanation for answer option is correct").isEqualTo("E2");
                assertThat(answerOptions.get(1).isIsCorrect()).as("Is correct for answer option is correct").isFalse();
            }
            else if (question instanceof DragAndDropQuestion dragAndDropQuestion) {
                assertThat(dragAndDropQuestion.getDropLocations()).as("Drag and drop question drop locations were saved").hasSize(3);
                assertThat(dragAndDropQuestion.getDragItems()).as("Drag and drop question drag items were saved").hasSize(3);
                assertThat(dragAndDropQuestion.getTitle()).as("Drag and drop question title is correct").isEqualTo("DnD");
                assertThat(dragAndDropQuestion.getText()).as("Drag and drop question text is correct").isEqualTo("Q2");
                assertThat(dragAndDropQuestion.getPoints()).as("Drag and drop question score is correct").isEqualTo(3);

                List<DropLocation> dropLocations = dragAndDropQuestion.getDropLocations();
                assertThat(dropLocations.get(0).getPosX()).as("Pos X for drop location is correct").isEqualTo(10);
                assertThat(dropLocations.get(0).getPosY()).as("Pos Y for drop location is correct").isEqualTo(10);
                assertThat(dropLocations.get(0).getWidth()).as("Width for drop location is correct").isEqualTo(10);
                assertThat(dropLocations.get(0).getHeight()).as("Height for drop location is correct").isEqualTo(10);
                assertThat(dropLocations.get(0).getQuestion()).isNotNull();
                assertThat(dropLocations.get(1).getPosX()).as("Pos X for drop location is correct").isEqualTo(20);
                assertThat(dropLocations.get(1).getPosY()).as("Pos Y for drop location is correct").isEqualTo(20);
                assertThat(dropLocations.get(1).getWidth()).as("Width for drop location is correct").isEqualTo(10);
                assertThat(dropLocations.get(1).getHeight()).as("Height for drop location is correct").isEqualTo(10);
                assertThat(dropLocations.get(1).getQuestion()).isNotNull();

                List<DragItem> dragItems = dragAndDropQuestion.getDragItems();
                assertThat(dragItems.get(0).getText()).as("Text for drag item is correct").isEqualTo("D1");
                assertThat(dragItems.get(1).getText()).as("Text for drag item is correct").isEqualTo("D2");
            }
            else if (question instanceof ShortAnswerQuestion shortAnswerQuestion) {
                assertThat(shortAnswerQuestion.getSpots()).as("Short answer question spots were saved").hasSize(2);
                assertThat(shortAnswerQuestion.getSolutions()).as("Short answer question solutions were saved").hasSize(2);
                assertThat(shortAnswerQuestion.getTitle()).as("Short answer question title is correct").isEqualTo("SA");
                assertThat(shortAnswerQuestion.getText()).as("Short answer question text is correct").isEqualTo("This is a long answer text");
                assertThat(shortAnswerQuestion.getPoints()).as("Short answer question score is correct").isEqualTo(2);

                List<ShortAnswerSpot> spots = shortAnswerQuestion.getSpots();
                assertThat(spots.get(0).getSpotNr()).as("Spot nr for spot is correct").isZero();
                assertThat(spots.get(0).getWidth()).as("Width for spot is correct").isEqualTo(1);
                assertThat(spots.get(1).getSpotNr()).as("Spot nr for spot is correct").isEqualTo(2);
                assertThat(spots.get(1).getWidth()).as("Width for spot is correct").isEqualTo(2);

                List<ShortAnswerSolution> solutions = shortAnswerQuestion.getSolutions();
                assertThat(solutions.get(0).getText()).as("Text for solution is correct").isEqualTo("is");
                assertThat(solutions.get(1).getText()).as("Text for solution is correct").isEqualTo("long");
            }
        }
    }

    private void updateQuizAndAssert(QuizExercise quizExercise) throws Exception {
        updateMultipleChoice(quizExercise);

        quizExercise = request.putWithResponseBody("/api-quiz/quiz-exercises", quizExercise, QuizExercise.class, HttpStatus.OK);

        // Quiz type specific assertions
        for (QuizQuestion question : quizExercise.getQuizQuestions()) {
            if (question instanceof MultipleChoiceQuestion multipleChoiceQuestion) {
                assertThat(multipleChoiceQuestion.getAnswerOptions()).as("Multiple choice question answer options were saved").hasSize(3);
                assertThat(multipleChoiceQuestion.getTitle()).as("Multiple choice question title is correct").isEqualTo("MC");
                assertThat(multipleChoiceQuestion.getText()).as("Multiple choice question text is correct").isEqualTo("Q1");
                assertThat(multipleChoiceQuestion.getPoints()).as("Multiple choice question score is correct").isEqualTo(4);

                List<AnswerOption> answerOptions = multipleChoiceQuestion.getAnswerOptions();
                assertThat(answerOptions.get(0).getText()).as("Text for answer option is correct").isEqualTo("B");
                assertThat(answerOptions.get(0).getHint()).as("Hint for answer option is correct").isEqualTo("H2");
                assertThat(answerOptions.get(0).getExplanation()).as("Explanation for answer option is correct").isEqualTo("E2");
                assertThat(answerOptions.get(0).isIsCorrect()).as("Is correct for answer option is correct").isFalse();
                assertThat(answerOptions.get(1).getText()).as("Text for answer option is correct").isEqualTo("C");
                assertThat(answerOptions.get(1).getHint()).as("Hint for answer option is correct").isEqualTo("H3");
                assertThat(answerOptions.get(1).getExplanation()).as("Explanation for answer option is correct").isEqualTo("E3");
                assertThat(answerOptions.get(1).isIsCorrect()).as("Is correct for answer option is correct").isTrue();
                assertThat(answerOptions.get(2).getText()).as("Text for answer option is correct").isEqualTo("D");
                assertThat(answerOptions.get(2).getHint()).as("Hint for answer option is correct").isEqualTo("H4");
                assertThat(answerOptions.get(2).getExplanation()).as("Explanation for answer option is correct").isEqualTo("E4");
                assertThat(answerOptions.get(2).isIsCorrect()).as("Is correct for answer option is correct").isTrue();
            }
            else if (question instanceof DragAndDropQuestion dragAndDropQuestion) {
                assertThat(dragAndDropQuestion.getDropLocations()).as("Drag and drop question drop locations were saved").hasSize(2);
                assertThat(dragAndDropQuestion.getDragItems()).as("Drag and drop question drag items were saved").hasSize(2);
                assertThat(dragAndDropQuestion.getTitle()).as("Drag and drop question title is correct").isEqualTo("DnD");
                assertThat(dragAndDropQuestion.getText()).as("Drag and drop question text is correct").isEqualTo("Q2");
                assertThat(dragAndDropQuestion.getPoints()).as("Drag and drop question score is correct").isEqualTo(3);

                List<DropLocation> dropLocations = dragAndDropQuestion.getDropLocations();
                assertThat(dropLocations.get(0).getPosX()).as("Pos X for drop location is correct").isEqualTo(20);
                assertThat(dropLocations.get(0).getPosY()).as("Pos Y for drop location is correct").isEqualTo(20);
                assertThat(dropLocations.get(0).getWidth()).as("Width for drop location is correct").isEqualTo(10);
                assertThat(dropLocations.get(0).getHeight()).as("Height for drop location is correct").isEqualTo(10);

                List<DragItem> dragItems = dragAndDropQuestion.getDragItems();
                assertThat(dragItems.get(0).getText()).as("Text for drag item is correct").isEqualTo("D2");
            }
            else if (question instanceof ShortAnswerQuestion shortAnswerQuestion) {
                assertThat(shortAnswerQuestion.getSpots()).as("Short answer question spots were saved").hasSize(1);
                assertThat(shortAnswerQuestion.getSolutions()).as("Short answer question solutions were saved").hasSize(1);
                assertThat(shortAnswerQuestion.getTitle()).as("Short answer question title is correct").isEqualTo("SA");
                assertThat(shortAnswerQuestion.getText()).as("Short answer question text is correct").isEqualTo("This is a long answer text");
                assertThat(shortAnswerQuestion.getPoints()).as("Short answer question score is correct").isEqualTo(2);

                List<ShortAnswerSpot> spots = shortAnswerQuestion.getSpots();
                assertThat(spots.get(0).getSpotNr()).as("Spot nr for spot is correct").isEqualTo(2);
                assertThat(spots.get(0).getWidth()).as("Width for spot is correct").isEqualTo(2);

                List<ShortAnswerSolution> solutions = shortAnswerQuestion.getSolutions();
                assertThat(solutions.get(0).getText()).as("Text for solution is correct").isEqualTo("long");
            }
        }
    }

    private void updateMultipleChoice(QuizExercise quizExercise) {
        MultipleChoiceQuestion mc = (MultipleChoiceQuestion) quizExercise.getQuizQuestions().get(0);
        mc.getAnswerOptions().remove(0);
        mc.getAnswerOptions().add(new AnswerOption().text("C").hint("H3").explanation("E3").isCorrect(true));
        mc.getAnswerOptions().add(new AnswerOption().text("D").hint("H4").explanation("E4").isCorrect(true));

        DragAndDropQuestion dnd = (DragAndDropQuestion) quizExercise.getQuizQuestions().get(1);
        dnd.getDropLocations().remove(0);
        dnd.getCorrectMappings().remove(0);
        dnd.getDragItems().remove(0);

        ShortAnswerQuestion sa = (ShortAnswerQuestion) quizExercise.getQuizQuestions().get(2);
        sa.getSpots().remove(0);
        sa.getSolutions().remove(0);
        sa.getCorrectMappings().remove(0);
    }

    private QuizExercise createMultipleChoiceQuizExercise() {
        Course course = courseUtilService.createAndSaveCourse(null, ZonedDateTime.now().minusDays(1), null, Set.of());
        QuizExercise quizExercise = QuizExerciseFactory.generateQuizExercise(ZonedDateTime.now().plusHours(5), null, QuizMode.SYNCHRONIZED, course);
        MultipleChoiceQuestion question = (MultipleChoiceQuestion) new MultipleChoiceQuestion().title("MC").score(4).text("Q1");

        question.setScoringType(ScoringType.ALL_OR_NOTHING);
        question.getAnswerOptions().add(new AnswerOption().text("A").hint("H1").explanation("E1").isCorrect(true));
        question.getAnswerOptions().add(new AnswerOption().text("B").hint("H2").explanation("E2").isCorrect(false));
        question.setExplanation("Explanation");
        question.copyQuestionId();

        quizExercise.addQuestions(question);
        quizExercise.setMaxPoints(quizExercise.getOverallQuizPoints());
        quizExercise.setGradingInstructions(null);

        return quizExercise;
    }

    /**
     * Check that the general information of two exercises is equal.
     */
    private void checkQuizExercises(QuizExercise quizExercise, QuizExercise quizExercise2) {
        assertThat(quizExercise.getQuizQuestions()).as("Same amount of questions saved").hasSameSizeAs(quizExercise2.getQuizQuestions());
        assertThat(quizExercise.getTitle()).as("Title saved correctly").isEqualTo(quizExercise2.getTitle());
        assertThat(quizExercise.getAllowedNumberOfAttempts()).as("Number of attempts saved correctly").isEqualTo(quizExercise2.getAllowedNumberOfAttempts());
        assertThat(quizExercise.getMaxPoints()).as("Max score saved correctly").isEqualTo(quizExercise2.getMaxPoints());
        assertThat(quizExercise.getDuration()).as("Duration saved correctly").isEqualTo(quizExercise2.getDuration());
        assertThat(quizExercise.getType()).as("Type saved correctly").isEqualTo(quizExercise2.getType());
    }

    private PointCounter pc(int rated, int unrated) {
        PointCounter pointCounter = new PointCounter();
        pointCounter.setRatedCounter(rated);
        pointCounter.setUnRatedCounter(unrated);
        return pointCounter;
    }

    /**
     * Check that the general statistics of two exercises are equal.
     */
    private void checkStatistics(QuizExercise quizExercise, QuizExercise quizExercise2) {
        assertThat(quizExercise.getQuizPointStatistic().getPointCounters()).hasSameSizeAs(quizExercise2.getQuizPointStatistic().getPointCounters());
        assertThat(quizExercise.getQuizPointStatistic().getParticipantsRated()).isEqualTo(quizExercise2.getQuizPointStatistic().getParticipantsRated());
        assertThat(quizExercise.getQuizPointStatistic().getParticipantsUnrated()).isEqualTo(quizExercise2.getQuizPointStatistic().getParticipantsUnrated());

        for (int i = 0; i < quizExercise.getQuizPointStatistic().getPointCounters().size(); i++) {
            PointCounter pointCounterBefore = quizExercise.getQuizPointStatistic().getPointCounters().iterator().next();
            PointCounter pointCounterAfter = quizExercise2.getQuizPointStatistic().getPointCounters().iterator().next();

            assertThat(pointCounterAfter.getPoints()).isEqualTo(pointCounterBefore.getPoints());
            assertThat(pointCounterAfter.getRatedCounter()).isEqualTo(pointCounterBefore.getRatedCounter());
            assertThat(pointCounterAfter.getUnRatedCounter()).isEqualTo(pointCounterBefore.getUnRatedCounter());
        }

        for (var quizQuestion : quizExercise.getQuizQuestions()) {
            var statistic = quizQuestion.getQuizQuestionStatistic();
            if (statistic instanceof MultipleChoiceQuestionStatistic mcStatistic) {
                assertThat(mcStatistic.getAnswerCounters()).isNotEmpty();
                for (var counter : mcStatistic.getAnswerCounters()) {
                    log.debug("AnswerCounters: {}", counter.toString());
                    log.debug("MultipleChoiceQuestionStatistic: {}", counter.getMultipleChoiceQuestionStatistic());
                }
            }
            else if (statistic instanceof DragAndDropQuestionStatistic dndStatistic) {
                assertThat(dndStatistic.getDropLocationCounters()).isNotEmpty();
                for (var counter : dndStatistic.getDropLocationCounters()) {
                    log.debug("DropLocationCounters: {}", counter.toString());
                    log.debug("DragAndDropQuestionStatistic: {}", counter.getDragAndDropQuestionStatistic());
                }
            }
            else if (statistic instanceof ShortAnswerQuestionStatistic saStatistic) {
                assertThat(saStatistic.getShortAnswerSpotCounters()).isNotEmpty();
                for (var counter : saStatistic.getShortAnswerSpotCounters()) {
                    log.debug("ShortAnswerSpotCounters: {}", counter.toString());
                    log.debug("ShortAnswerQuestionStatistic: {}", counter.getShortAnswerQuestionStatistic());
                }
            }
        }
    }

    private void assertQuizPointStatisticsPointCounters(QuizExercise quizExercise, Map<Double, PointCounter> expectedPointCounters) {
        for (PointCounter pointCounter : quizExercise.getQuizPointStatistic().getPointCounters()) {
            PointCounter expectedPointCounter = expectedPointCounters.get(pointCounter.getPoints());
            if (expectedPointCounter != null) {
                assertThat(pointCounter.getRatedCounter()).as(pointCounter.getPoints() + " should have a rated counter of " + expectedPointCounter.getRatedCounter())
                        .isEqualTo(expectedPointCounter.getRatedCounter());
                assertThat(pointCounter.getUnRatedCounter()).as(pointCounter.getPoints() + " should have an unrated counter of " + expectedPointCounter.getUnRatedCounter())
                        .isEqualTo(expectedPointCounter.getUnRatedCounter());
            }
            else {
                assertThat(pointCounter.getRatedCounter()).as(pointCounter.getPoints() + " should have a rated counter of 0").isZero();
                assertThat(pointCounter.getUnRatedCounter()).as(pointCounter.getPoints() + " should have a rated counter of 0").isZero();
            }
        }
    }

    /**
     * Check if a QuizExercise contains the correct information for students.
     *
     * @param quizExercise QuizExercise to check
     */
    private void checkQuizExerciseForStudent(QuizExercise quizExercise) {
        assertThat(quizExercise.getQuizPointStatistic()).isNull();
        assertThat(quizExercise.getGradingInstructions()).isNull();
        assertThat(quizExercise.getGradingCriteria()).isEmpty();

        if (!quizExercise.isQuizEnded()) {
            for (QuizQuestion question : quizExercise.getQuizQuestions()) {
                assertThat(question.getExplanation()).isNull();
                assertThat(question.getQuizQuestionStatistic()).isNull();
            }
        }
        else if (!quizExercise.isQuizStarted()) {
            assertThat(quizExercise.getQuizQuestions()).isEmpty();
        }
    }

    private static List<Arguments> testPerformJoin_args() {
        var now = ZonedDateTime.now();
        var longPast = now.minusHours(4);
        var past = now.minusMinutes(30);
        var future = now.plusMinutes(30);
        var longFuture = now.plusHours(4);

        var batchLongPast = new QuizBatch();
        batchLongPast.setStartTime(longPast);
        batchLongPast.setPassword("12345678");
        var batchPast = new QuizBatch();
        batchPast.setStartTime(past);
        batchPast.setPassword("12345678");
        var batchFuture = new QuizBatch();
        batchFuture.setStartTime(future);
        batchFuture.setPassword("12345678");

        return List.of(Arguments.of(QuizMode.SYNCHRONIZED, future, null, null, null, HttpStatus.FORBIDDEN), // start in future
                Arguments.of(QuizMode.SYNCHRONIZED, past, null, null, null, HttpStatus.NOT_FOUND), // synchronized
                Arguments.of(QuizMode.SYNCHRONIZED, past, null, null, "12345678", HttpStatus.NOT_FOUND), // synchronized
                Arguments.of(QuizMode.SYNCHRONIZED, longPast, past, null, null, HttpStatus.FORBIDDEN), // due date passed
                Arguments.of(QuizMode.INDIVIDUAL, future, null, null, null, HttpStatus.FORBIDDEN), // start in future
                Arguments.of(QuizMode.INDIVIDUAL, longPast, null, null, null, HttpStatus.OK), Arguments.of(QuizMode.INDIVIDUAL, longPast, longFuture, null, null, HttpStatus.OK),
                Arguments.of(QuizMode.INDIVIDUAL, longPast, future, null, null, HttpStatus.OK), // NOTE: reduced working time because of due date
                Arguments.of(QuizMode.INDIVIDUAL, longPast, past, null, null, HttpStatus.FORBIDDEN), // after due date
                Arguments.of(QuizMode.BATCHED, future, null, null, null, HttpStatus.FORBIDDEN), // start in future
                Arguments.of(QuizMode.BATCHED, longPast, null, null, null, HttpStatus.NOT_FOUND), // no pw
                Arguments.of(QuizMode.BATCHED, longPast, longFuture, null, null, HttpStatus.NOT_FOUND), // no pw
                Arguments.of(QuizMode.BATCHED, longPast, future, null, null, HttpStatus.NOT_FOUND), // no pw
                Arguments.of(QuizMode.BATCHED, longPast, past, null, null, HttpStatus.FORBIDDEN), // after due date
                Arguments.of(QuizMode.BATCHED, longPast, null, batchLongPast, null, HttpStatus.NOT_FOUND), // no pw
                Arguments.of(QuizMode.BATCHED, longPast, null, batchPast, null, HttpStatus.NOT_FOUND), // no pw
                Arguments.of(QuizMode.BATCHED, longPast, null, batchFuture, null, HttpStatus.NOT_FOUND), // no pw
                Arguments.of(QuizMode.BATCHED, longPast, null, batchLongPast, "87654321", HttpStatus.NOT_FOUND), // wrong pw
                Arguments.of(QuizMode.BATCHED, longPast, null, batchPast, "87654321", HttpStatus.NOT_FOUND), // wrong pw
                Arguments.of(QuizMode.BATCHED, longPast, null, batchFuture, "87654321", HttpStatus.NOT_FOUND), // wrong pw
                Arguments.of(QuizMode.BATCHED, longPast, null, batchLongPast, "12345678", HttpStatus.NOT_FOUND), // batch done
                Arguments.of(QuizMode.BATCHED, longPast, null, batchPast, "12345678", HttpStatus.OK), // NOTE: reduced working time because batch had already started
                Arguments.of(QuizMode.BATCHED, longPast, null, batchFuture, "12345678", HttpStatus.OK));
    }
}<|MERGE_RESOLUTION|>--- conflicted
+++ resolved
@@ -912,16 +912,7 @@
         // switch to student
         SecurityContextHolder.getContext().setAuthentication(SecurityUtils.makeAuthorizationObject(TEST_PREFIX + "student1"));
 
-<<<<<<< HEAD
         request.postWithResponseBody("/api-quiz/quiz-exercises/" + quizExercise.getId() + "/join", new QuizBatchJoinDTO(password), QuizBatch.class, result);
-        if (result == HttpStatus.OK) {
-            // if joining was successful repeating the request should fail, otherwise with the same reason as the first attempt
-            result = HttpStatus.BAD_REQUEST;
-        }
-
-        request.postWithResponseBody("/api-quiz/quiz-exercises/" + quizExercise.getId() + "/join", new QuizBatchJoinDTO(password), QuizBatch.class, result);
-=======
-        request.postWithResponseBody("/api/quiz-exercises/" + quizExercise.getId() + "/join", new QuizBatchJoinDTO(password), QuizBatch.class, result);
     }
 
     @ParameterizedTest(name = "{displayName} [{index}] {argumentsWithNames}")
@@ -936,8 +927,7 @@
         quizExerciseUtilService.setQuizBatchExerciseAndSave(batch, quizExercise);
         quizScheduleService.joinQuizBatch(quizExercise, batch, userUtilService.getUserByLogin(TEST_PREFIX + "student1"));
 
-        request.postWithResponseBody("/api/quiz-exercises/" + quizExercise.getId() + "/join", new QuizBatchJoinDTO("1234"), QuizBatch.class, HttpStatus.BAD_REQUEST);
->>>>>>> bb7b39ff
+        request.postWithResponseBody("/api-quiz/quiz-exercises/" + quizExercise.getId() + "/join", new QuizBatchJoinDTO("1234"), QuizBatch.class, HttpStatus.BAD_REQUEST);
     }
 
     /**
