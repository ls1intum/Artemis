package de.tum.in.www1.artemis.exercise.quizexercise;

import static org.assertj.core.api.Assertions.assertThat;
import static org.assertj.core.api.Assertions.byLessThan;
import static org.springframework.test.web.servlet.request.MockMvcRequestBuilders.get;
import static org.springframework.test.web.servlet.result.MockMvcResultMatchers.content;
import static org.springframework.test.web.servlet.result.MockMvcResultMatchers.status;

import java.security.Principal;
import java.time.ZonedDateTime;
import java.time.temporal.ChronoUnit;
import java.util.*;

import org.junit.jupiter.api.BeforeEach;
import org.junit.jupiter.api.Test;
import org.junit.jupiter.params.ParameterizedTest;
import org.junit.jupiter.params.provider.*;
import org.slf4j.Logger;
import org.slf4j.LoggerFactory;
import org.springframework.beans.factory.annotation.Autowired;
import org.springframework.http.HttpMethod;
import org.springframework.http.HttpStatus;
import org.springframework.http.MediaType;
import org.springframework.mock.web.MockMultipartFile;
import org.springframework.security.core.Authentication;
import org.springframework.security.core.context.SecurityContextHolder;
import org.springframework.security.test.context.support.WithMockUser;
import org.springframework.test.web.servlet.MvcResult;
import org.springframework.test.web.servlet.request.MockMultipartHttpServletRequestBuilder;
import org.springframework.test.web.servlet.request.MockMvcRequestBuilders;
import org.springframework.util.LinkedMultiValueMap;
import org.springframework.util.MultiValueMap;

import com.fasterxml.jackson.databind.ObjectMapper;

import de.tum.in.www1.artemis.AbstractSpringIntegrationBambooBitbucketJiraTest;
import de.tum.in.www1.artemis.course.CourseUtilService;
import de.tum.in.www1.artemis.domain.Course;
import de.tum.in.www1.artemis.domain.Team;
import de.tum.in.www1.artemis.domain.TeamAssignmentConfig;
import de.tum.in.www1.artemis.domain.enumeration.*;
import de.tum.in.www1.artemis.domain.exam.ExerciseGroup;
import de.tum.in.www1.artemis.domain.quiz.*;
import de.tum.in.www1.artemis.exam.ExamUtilService;
import de.tum.in.www1.artemis.participation.ParticipationUtilService;
import de.tum.in.www1.artemis.repository.*;
import de.tum.in.www1.artemis.security.SecurityUtils;
import de.tum.in.www1.artemis.service.ExerciseService;
import de.tum.in.www1.artemis.service.QuizExerciseService;
import de.tum.in.www1.artemis.user.UserUtilService;
import de.tum.in.www1.artemis.util.ExerciseIntegrationTestUtils;
import de.tum.in.www1.artemis.util.PageableSearchUtilService;
import de.tum.in.www1.artemis.web.rest.dto.QuizBatchJoinDTO;
import de.tum.in.www1.artemis.web.rest.dto.SearchResultPageDTO;
import de.tum.in.www1.artemis.web.websocket.QuizSubmissionWebsocketService;

class QuizExerciseIntegrationTest extends AbstractSpringIntegrationBambooBitbucketJiraTest {

    private static final String TEST_PREFIX = "quizexerciseintegration";

    private final Logger log = LoggerFactory.getLogger(getClass());

    @Autowired
    private QuizExerciseService quizExerciseService;

    @Autowired
    private QuizSubmissionWebsocketService quizSubmissionWebsocketService;

    @Autowired
    private StudentParticipationRepository studentParticipationRepository;

    @Autowired
    private ResultRepository resultRepository;

    @Autowired
    private QuizExerciseRepository quizExerciseRepository;

    @Autowired
    private QuizSubmissionRepository quizSubmissionRepository;

    @Autowired
    private SubmittedAnswerRepository submittedAnswerRepository;

    @Autowired
    private QuizExerciseUtilService quizUtilService;

    @Autowired
    private TeamRepository teamRepository;

    @Autowired
    private ExerciseIntegrationTestUtils exerciseIntegrationTestUtils;

    @Autowired
    private ExerciseService exerciseService;

    @Autowired
    private ObjectMapper objectMapper;

    @Autowired
    private UserUtilService userUtilService;

    @Autowired
    private ExamUtilService examUtilService;

    @Autowired
    private QuizExerciseUtilService quizExerciseUtilService;

    @Autowired
    private CourseUtilService courseUtilService;

    @Autowired
    private PageableSearchUtilService pageableSearchUtilService;

    @Autowired
    private ParticipationUtilService participationUtilService;

    // helper attributes for shorter code in assert statements
    private final PointCounter pc01 = pc(0, 1);

    private final PointCounter pc02 = pc(0, 2);

    private final PointCounter pc03 = pc(0, 3);

    private final PointCounter pc04 = pc(0, 4);

    private final PointCounter pc05 = pc(0, 5);

    private final PointCounter pc06 = pc(0, 6);

    private final PointCounter pc10 = pc(1, 0);

    private final PointCounter pc20 = pc(2, 0);

    private final PointCounter pc30 = pc(3, 0);

    private final PointCounter pc40 = pc(4, 0);

    private final PointCounter pc50 = pc(5, 0);

    private final PointCounter pc60 = pc(6, 0);

    @BeforeEach
    void init() {
        quizScheduleService.stopSchedule();
        userUtilService.addUsers(TEST_PREFIX, 1, 1, 1, 1);
    }

    @ParameterizedTest(name = "{displayName} [{index}] {argumentsWithNames}")
    @WithMockUser(username = TEST_PREFIX + "instructor1", roles = "INSTRUCTOR")
    @EnumSource(QuizMode.class)
    void testCreateQuizExercise(QuizMode quizMode) throws Exception {
        QuizExercise quizExercise = createQuizOnServer(ZonedDateTime.now().plusHours(5), null, quizMode);
        createdQuizAssert(quizExercise);
        checkCreatedFiles(quizExercise);
    }

    @Test
    @WithMockUser(username = TEST_PREFIX + "instructor1", roles = "INSTRUCTOR")
    void testCreateQuizExerciseForExam() throws Exception {
        QuizExercise quizExercise = createQuizOnServerForExam();
        createdQuizAssert(quizExercise);
        checkCreatedFiles(quizExercise);
    }

    @Test
    @WithMockUser(username = TEST_PREFIX + "instructor1", roles = "INSTRUCTOR")
    void createQuizExercise_setCourseAndExerciseGroup_badRequest() throws Exception {
        ExerciseGroup exerciseGroup = examUtilService.createAndSaveActiveExerciseGroup(true);
        QuizExercise quizExercise = QuizExerciseFactory.generateQuizExerciseForExam(exerciseGroup);
        quizExercise.setCourse(exerciseGroup.getExam().getCourse());

        createQuizExerciseWithFiles(quizExercise, HttpStatus.BAD_REQUEST, true);
    }

    private QuizExercise importQuizExerciseWithFiles(QuizExercise quizExercise, Long id, List<MockMultipartFile> files, HttpStatus expectedStatus) throws Exception {
        var builder = MockMvcRequestBuilders.multipart(HttpMethod.POST, "/api/quiz-exercises/import/" + id);
        builder.file(new MockMultipartFile("exercise", "", MediaType.APPLICATION_JSON_VALUE, objectMapper.writeValueAsBytes(quizExercise)))
                .contentType(MediaType.MULTIPART_FORM_DATA);
        for (MockMultipartFile file : files) {
            builder.file(file);
        }
        MvcResult result = request.getMvc().perform(builder).andExpect(status().is(expectedStatus.value())).andReturn();
        request.restoreSecurityContext();
        if (expectedStatus == HttpStatus.CREATED) {
            return objectMapper.readValue(result.getResponse().getContentAsString(), QuizExercise.class);
        }
        return null;
    }

    private QuizExercise reevalQuizExerciseWithFiles(QuizExercise quizExercise, Long id, List<MockMultipartFile> files, HttpStatus expectedStatus) throws Exception {
        var builder = MockMvcRequestBuilders.multipart(HttpMethod.PUT, "/api/quiz-exercises/" + id + "/re-evaluate");
        builder.file(new MockMultipartFile("exercise", "", MediaType.APPLICATION_JSON_VALUE, objectMapper.writeValueAsBytes(quizExercise)))
                .contentType(MediaType.MULTIPART_FORM_DATA);
        for (MockMultipartFile file : files) {
            builder.file(file);
        }
        MvcResult result = request.getMvc().perform(builder).andExpect(status().is(expectedStatus.value())).andReturn();
        request.restoreSecurityContext();
        if (expectedStatus == HttpStatus.OK) {
            return objectMapper.readValue(result.getResponse().getContentAsString(), QuizExercise.class);
        }
        return null;
    }

    /**
     * Sends a create request for a quiz exercise. It automatically adds the files to the request and modifies the exercise to be sent.
     *
     * @param quizExercise       the quiz exercise to be sent
     * @param expectedStatus     the expected status of the request
     * @param addBackgroundImage whether to add a background image to the quiz exercise
     * @return the created quiz exercise or null if the request failed
     */
    private QuizExercise createQuizExerciseWithFiles(QuizExercise quizExercise, HttpStatus expectedStatus, boolean addBackgroundImage) throws Exception {
        var builder = MockMvcRequestBuilders.multipart(HttpMethod.POST, "/api/quiz-exercises");
        addFilesToBuilderAndModifyExercise(builder, quizExercise, addBackgroundImage);
        builder.file(new MockMultipartFile("exercise", "", MediaType.APPLICATION_JSON_VALUE, objectMapper.writeValueAsBytes(quizExercise)))
                .contentType(MediaType.MULTIPART_FORM_DATA);
        MvcResult result = request.getMvc().perform(builder).andExpect(status().is(expectedStatus.value())).andReturn();
        request.restoreSecurityContext();
        if (HttpStatus.valueOf(result.getResponse().getStatus()).is2xxSuccessful()) {
            assertThat(result.getResponse().getContentAsString()).isNotBlank();
            return objectMapper.readValue(result.getResponse().getContentAsString(), QuizExercise.class);
        }
        return null;
    }

    private QuizExercise updateQuizExerciseWithFiles(QuizExercise quizExercise, List<String> fileNames, HttpStatus expectedStatus) throws Exception {
        return updateQuizExerciseWithFiles(quizExercise, fileNames, expectedStatus, null);
    }

    /**
     * Sends an update request for the given quiz exercise.
     *
     * @param quizExercise   the quiz exercise to update. Expects to contain changed filenames if appliccable
     * @param fileNames      the filenames of changed or new files
     * @param expectedStatus the expected status of the request
     * @return the updated quiz exercise or null if the request failed
     */
    private QuizExercise updateQuizExerciseWithFiles(QuizExercise quizExercise, List<String> fileNames, HttpStatus expectedStatus, MultiValueMap<String, String> params)
            throws Exception {
        var builder = MockMvcRequestBuilders.multipart(HttpMethod.PUT, "/api/quiz-exercises/" + quizExercise.getId());
        if (params != null) {
            builder.params(params);
        }
        if (fileNames != null) {
            for (String fileName : fileNames) {
                builder.file(new MockMultipartFile("files", fileName, MediaType.IMAGE_PNG_VALUE, "test".getBytes()));
            }
        }
        builder.file(new MockMultipartFile("exercise", "", MediaType.APPLICATION_JSON_VALUE, objectMapper.writeValueAsBytes(quizExercise)))
                .contentType(MediaType.MULTIPART_FORM_DATA);
        MvcResult result = request.getMvc().perform(builder).andExpect(status().is(expectedStatus.value())).andReturn();
        request.restoreSecurityContext();
        if (HttpStatus.valueOf(result.getResponse().getStatus()).is2xxSuccessful()) {
            return objectMapper.readValue(result.getResponse().getContentAsString(), QuizExercise.class);
        }
        return null;
    }

    private void checkCreatedFiles(QuizExercise quizExercise) throws Exception {
        List<DragAndDropQuestion> questions = quizExercise.getQuizQuestions().stream().filter(q -> q instanceof DragAndDropQuestion).map(q -> (DragAndDropQuestion) q).toList();
        for (DragAndDropQuestion question : questions) {
            if (question.getBackgroundFilePath() == null) {
                continue;
            }
            checkCreatedFile(question.getBackgroundFilePath());
            for (DragItem dragItem : question.getDragItems()) {
                if (dragItem.getPictureFilePath() == null) {
                    continue;
                }
                checkCreatedFile(dragItem.getPictureFilePath());
            }
        }
    }

    private void checkCreatedFile(String path) throws Exception {
        MvcResult result = request.getMvc().perform(get(path)).andExpect(status().isOk()).andExpect(content().contentType(MediaType.APPLICATION_OCTET_STREAM)).andReturn();
        byte[] image = result.getResponse().getContentAsByteArray();
        assertThat(image).isNotEmpty();
    }

    @Test
    @WithMockUser(username = TEST_PREFIX + "instructor1", roles = "INSTRUCTOR")
    void createQuizExercise_setNeitherCourseAndExerciseGroup_badRequest() throws Exception {
        QuizExercise quizExercise = QuizExerciseFactory.generateQuizExerciseForExam(null);
        createQuizExerciseWithFiles(quizExercise, HttpStatus.BAD_REQUEST, true);
    }

    @Test
    @WithMockUser(username = TEST_PREFIX + "instructor1", roles = "INSTRUCTOR")
    void createQuizExercise_InvalidMaxScore() throws Exception {
        QuizExercise quizExercise = quizExerciseUtilService.createQuiz(ZonedDateTime.now().plusHours(5), null, QuizMode.SYNCHRONIZED);
        quizExercise.setMaxPoints(0.0);

        createQuizExerciseWithFiles(quizExercise, HttpStatus.BAD_REQUEST, true);
    }

    @Test
    @WithMockUser(username = TEST_PREFIX + "instructor1", roles = "INSTRUCTOR")
    void createQuizExercise_InvalidDates_badRequest() throws Exception {
        QuizExercise quizExercise = quizExerciseUtilService.createQuiz(ZonedDateTime.now().plusHours(5), null, QuizMode.SYNCHRONIZED);
        quizExercise.getQuizBatches().forEach(batch -> batch.setStartTime(ZonedDateTime.now()));

        createQuizExerciseWithFiles(quizExercise, HttpStatus.BAD_REQUEST, true);
    }

    @Test
    @WithMockUser(username = TEST_PREFIX + "instructor1", roles = "INSTRUCTOR")
    void createQuizExercise_IncludedAsBonusInvalidBonusPoints() throws Exception {
        QuizExercise quizExercise = quizExerciseUtilService.createQuiz(ZonedDateTime.now().plusHours(5), null, QuizMode.SYNCHRONIZED);

        quizExercise.setMaxPoints(10.0);
        quizExercise.setBonusPoints(1.0);
        quizExercise.setIncludedInOverallScore(IncludedInOverallScore.INCLUDED_AS_BONUS);

        createQuizExerciseWithFiles(quizExercise, HttpStatus.BAD_REQUEST, true);
    }

    @Test
    @WithMockUser(username = TEST_PREFIX + "instructor1", roles = "INSTRUCTOR")
    void createQuizExercise_NotIncludedInvalidBonusPoints() throws Exception {
        QuizExercise quizExercise = quizExerciseUtilService.createQuiz(ZonedDateTime.now().plusHours(5), null, QuizMode.SYNCHRONIZED);

        quizExercise.setMaxPoints(10.0);
        quizExercise.setBonusPoints(1.0);
        quizExercise.setIncludedInOverallScore(IncludedInOverallScore.NOT_INCLUDED);

        createQuizExerciseWithFiles(quizExercise, HttpStatus.BAD_REQUEST, true);
    }

    @ParameterizedTest(name = "{displayName} [{index}] {argumentsWithNames}")
    @WithMockUser(username = TEST_PREFIX + "instructor1", roles = "INSTRUCTOR")
    @EnumSource(QuizMode.class)
    void testUpdateQuizExercise(QuizMode quizMode) throws Exception {
        QuizExercise quizExercise = createQuizOnServer(ZonedDateTime.now().plusHours(5), null, quizMode);
        updateQuizAndAssert(quizExercise);
    }

    @Test
    @WithMockUser(username = TEST_PREFIX + "instructor1", roles = "INSTRUCTOR")
    void testUpdateQuizExerciseForExam() throws Exception {
        QuizExercise quizExercise = createQuizOnServerForExam();
        updateQuizAndAssert(quizExercise);
    }

    @Test
    @WithMockUser(username = TEST_PREFIX + "instructor1", roles = "INSTRUCTOR")
    void testUpdateQuizExercise_SingleChoiceMC_AllOrNothing() throws Exception {
        QuizExercise quizExercise = quizExerciseUtilService.createAndSaveQuiz(ZonedDateTime.now().plusHours(5), null, QuizMode.SYNCHRONIZED);

        // multiple correct answers are not allowed
        MultipleChoiceQuestion mc = (MultipleChoiceQuestion) quizExercise.getQuizQuestions().get(0);
        mc.setSingleChoice(true);
        mc.getAnswerOptions().get(1).setIsCorrect(true);

        updateQuizExerciseWithFiles(quizExercise, List.of(), HttpStatus.BAD_REQUEST);
    }

    @ParameterizedTest(name = "{displayName} [{index}] {argumentsWithNames}")
    @WithMockUser(username = TEST_PREFIX + "instructor1", roles = "INSTRUCTOR")
    @EnumSource(value = ScoringType.class, names = { "PROPORTIONAL_WITHOUT_PENALTY", "PROPORTIONAL_WITH_PENALTY" })
    void testUpdateQuizExercise_SingleChoiceMC_badRequest(ScoringType scoringType) throws Exception {
        QuizExercise quizExercise = quizExerciseUtilService.createAndSaveQuiz(ZonedDateTime.now().plusHours(5), null, QuizMode.SYNCHRONIZED);

        MultipleChoiceQuestion mc = (MultipleChoiceQuestion) quizExercise.getQuizQuestions().get(0);
        mc.setSingleChoice(true);
        mc.setScoringType(scoringType);

        updateQuizExerciseWithFiles(quizExercise, List.of(), HttpStatus.BAD_REQUEST);
    }

    @Test
    @WithMockUser(username = TEST_PREFIX + "instructor1", roles = "INSTRUCTOR")
    void updateQuizExercise_setCourseAndExerciseGroup_badRequest() throws Exception {
        ExerciseGroup exerciseGroup = examUtilService.createAndSaveActiveExerciseGroup(true);
        QuizExercise quizExercise = createQuizOnServer(ZonedDateTime.now().plusHours(5), null, QuizMode.SYNCHRONIZED);
        quizExercise.setExerciseGroup(exerciseGroup);

        updateQuizExerciseWithFiles(quizExercise, List.of(), HttpStatus.BAD_REQUEST);
    }

    @Test
    @WithMockUser(username = TEST_PREFIX + "instructor1", roles = "INSTRUCTOR")
    void updateQuizExercise_setNeitherCourseAndExerciseGroup_badRequest() throws Exception {
        QuizExercise quizExercise = createQuizOnServer(ZonedDateTime.now().plusHours(5), null, QuizMode.SYNCHRONIZED);
        quizExercise.setCourse(null);

        updateQuizExerciseWithFiles(quizExercise, List.of(), HttpStatus.BAD_REQUEST);
    }

    @Test
    @WithMockUser(username = TEST_PREFIX + "instructor1", roles = "INSTRUCTOR")
    void updateQuizExercise_invalidDates_badRequest() throws Exception {
        QuizExercise quizExercise = createQuizOnServer(ZonedDateTime.now().plusHours(5), null, QuizMode.SYNCHRONIZED);
        quizExercise.getQuizBatches().forEach(batch -> batch.setStartTime(ZonedDateTime.now()));
        updateQuizExerciseWithFiles(quizExercise, List.of(), HttpStatus.BAD_REQUEST);
    }

    @Test
    @WithMockUser(username = TEST_PREFIX + "instructor1", roles = "INSTRUCTOR")
    void updateQuizExercise_convertFromCourseToExamExercise_badRequest() throws Exception {
        QuizExercise quizExercise = createQuizOnServer(ZonedDateTime.now().plusHours(5), null, QuizMode.SYNCHRONIZED);
        ExerciseGroup exerciseGroup = examUtilService.createAndSaveActiveExerciseGroup(true);

        quizExercise.setCourse(null);
        quizExercise.setExerciseGroup(exerciseGroup);

        updateQuizExerciseWithFiles(quizExercise, List.of(), HttpStatus.BAD_REQUEST);
    }

    @Test
    @WithMockUser(username = TEST_PREFIX + "instructor1", roles = "INSTRUCTOR")
    void updateQuizExercise_convertFromExamToCourseExercise_badRequest() throws Exception {
        QuizExercise quizExercise = createQuizOnServerForExam();
        Course course = courseUtilService.addEmptyCourse();

        quizExercise.setExerciseGroup(null);
        quizExercise.setCourse(course);

        updateQuizExerciseWithFiles(quizExercise, List.of(), HttpStatus.BAD_REQUEST);
    }

    private void addFilesToBuilderAndModifyExercise(MockMultipartHttpServletRequestBuilder builder, QuizExercise quizExercise, boolean addBackgroundImage) {
        int index = 0;
        for (var question : quizExercise.getQuizQuestions()) {
            if (question instanceof DragAndDropQuestion dragAndDropQuestion) {
                if (addBackgroundImage) {
                    String backgroundFileName = "backgroundImage" + index++ + ".jpg";
                    dragAndDropQuestion.setBackgroundFilePath(backgroundFileName);
                    builder.file(new MockMultipartFile("files", backgroundFileName, MediaType.IMAGE_JPEG_VALUE, "backgroundImage".getBytes()));
                }
                else {
                    dragAndDropQuestion.setBackgroundFilePath(null);
                }
                for (var dragItem : dragAndDropQuestion.getDragItems()) {
                    if (dragItem.getPictureFilePath() != null) {
                        String filename = "dragItemImage" + index++ + ".png";
                        dragItem.setPictureFilePath(filename);
                        builder.file(new MockMultipartFile("files", filename, MediaType.IMAGE_PNG_VALUE, "dragItemImage".getBytes()));
                    }
                }
            }
        }
    }

    @ParameterizedTest(name = "{displayName} [{index}] {argumentsWithNames}")
    @WithMockUser(username = TEST_PREFIX + "instructor1", roles = "INSTRUCTOR")
    @EnumSource(QuizMode.class)
    void testDeleteQuizExercise(QuizMode quizMode) throws Exception {
        QuizExercise quizExercise = quizExerciseUtilService.createAndSaveQuiz(ZonedDateTime.now().plusHours(5), null, quizMode);

        assertThat(quizExerciseRepository.findOneWithQuestionsAndStatistics(quizExercise.getId())).as("Exercise is created correctly").isNotNull();
        request.delete("/api/quiz-exercises/" + quizExercise.getId(), HttpStatus.OK);
        assertThat(quizExerciseRepository.findOneWithQuestionsAndStatistics(quizExercise.getId())).as("Exercise is deleted correctly").isNull();
    }

    @ParameterizedTest(name = "{displayName} [{index}] {argumentsWithNames}")
    @WithMockUser(username = TEST_PREFIX + "instructor1", roles = "INSTRUCTOR")
    @EnumSource(QuizMode.class)
    void testDeleteQuizExerciseWithSubmittedAnswers(QuizMode quizMode) throws Exception {
        QuizExercise quizExercise = quizExerciseUtilService.createAndSaveQuiz(ZonedDateTime.now(), ZonedDateTime.now().plusMinutes(1), quizMode);
        assertThat(quizExerciseRepository.findOneWithQuestionsAndStatistics(quizExercise.getId())).as("Exercise is created correctly").isNotNull();

        String username = TEST_PREFIX + "student1";
        final Principal principal = () -> username;
        QuizSubmission quizSubmission = quizExerciseUtilService.generateSubmissionForThreeQuestions(quizExercise, 1, true, null);

        Authentication authentication = SecurityContextHolder.getContext().getAuthentication();
        quizUtilService.prepareBatchForSubmitting(quizExercise, authentication, SecurityUtils.makeAuthorizationObject(username));
        quizSubmissionWebsocketService.saveSubmission(quizExercise.getId(), quizSubmission, principal);
        SecurityContextHolder.getContext().setAuthentication(authentication);

        // Quiz submissions are not yet in database
        assertThat(quizSubmissionRepository.findByParticipation_Exercise_Id(quizExercise.getId())).isEmpty();

        quizScheduleService.processCachedQuizSubmissions();

        // Quiz submissions are now in database
        assertThat(quizSubmissionRepository.findByParticipation_Exercise_Id(quizExercise.getId())).hasSize(1);

        request.delete("/api/quiz-exercises/" + quizExercise.getId(), HttpStatus.OK);
        assertThat(quizExerciseRepository.findOneWithQuestionsAndStatistics(quizExercise.getId())).as("Exercise is deleted correctly").isNull();
    }

    @Test
    @WithMockUser(username = TEST_PREFIX + "instructor1", roles = "INSTRUCTOR")
<<<<<<< HEAD
    void testUpdateNotExistingQuizExercise() throws Exception {
        QuizExercise quizExercise = quizExerciseUtilService.createQuiz(ZonedDateTime.now().plusHours(5), null, QuizMode.SYNCHRONIZED);
        quizExercise.setChannelName("testchannel-quiz");
        QuizExercise quizExerciseServer = request.putWithResponseBody("/api/quiz-exercises", quizExercise, QuizExercise.class, HttpStatus.CREATED);

        assertThat(quizExerciseServer).usingRecursiveComparison().ignoringFieldsOfTypes(ZonedDateTime.class, ScheduledThreadPoolExecutor.class)
                .ignoringFields("id", "quizPointStatistic", "quizQuestions", "quizBatches", "plagiarismChecksConfig").isEqualTo(quizExercise);

        assertThat(quizExerciseServer.getId()).isNotNull();
        assertThat(quizExerciseServer.getQuizPointStatistic()).isNotNull();
        assertThat(quizExerciseServer.getQuizQuestions()).hasSameSizeAs(quizExercise.getQuizQuestions());
        assertThat(quizExerciseServer.getQuizBatches()).hasSameSizeAs(quizExercise.getQuizBatches());
    }

    @Test
    @WithMockUser(username = TEST_PREFIX + "instructor1", roles = "INSTRUCTOR")
=======
>>>>>>> b89289f5
    void testUpdateRunningQuizExercise() throws Exception {
        QuizExercise quizExercise = quizExerciseUtilService.createAndSaveQuiz(ZonedDateTime.now().minusHours(1), null, QuizMode.SYNCHRONIZED);

        MultipleChoiceQuestion mc = (MultipleChoiceQuestion) quizExercise.getQuizQuestions().get(0);
        mc.getAnswerOptions().remove(0);
        mc.getAnswerOptions().add(new AnswerOption().text("C").hint("H3").explanation("E3").isCorrect(true));

        QuizExercise updatedQuizExercise = updateQuizExerciseWithFiles(quizExercise, List.of(), HttpStatus.BAD_REQUEST);
        assertThat(updatedQuizExercise).isNull();
    }

    @Test
    @WithMockUser(username = TEST_PREFIX + "instructor1", roles = "INSTRUCTOR")
    void testCreateExistingQuizExercise() throws Exception {
        QuizExercise quizExercise = createQuizOnServer(ZonedDateTime.now().plusHours(5), null, QuizMode.SYNCHRONIZED);

        createQuizExerciseWithFiles(quizExercise, HttpStatus.BAD_REQUEST, true);
    }

    @ParameterizedTest(name = "{displayName} [{index}] {argumentsWithNames}")
    @WithMockUser(username = TEST_PREFIX + "instructor1", roles = "INSTRUCTOR")
    @EnumSource(QuizMode.class)
    void testGetQuizExercise(QuizMode quizMode) throws Exception {
        QuizExercise quizExercise = quizExerciseUtilService.createAndSaveQuiz(ZonedDateTime.now().plusHours(5), null, quizMode);

        QuizExercise quizExerciseGet = request.get("/api/quiz-exercises/" + quizExercise.getId(), HttpStatus.OK, QuizExercise.class);
        checkQuizExercises(quizExercise, quizExerciseGet);

        // Start Date picker at Quiz Edit page should be populated correctly
        if (quizMode == QuizMode.SYNCHRONIZED) {
            assertThat(quizExerciseGet.getQuizBatches()).isNotEmpty();
        }

        // get all exercises for a course
        List<QuizExercise> allQuizExercisesForCourse = request.getList("/api/courses/" + quizExercise.getCourseViaExerciseGroupOrCourseMember().getId() + "/quiz-exercises",
                HttpStatus.OK, QuizExercise.class);
        assertThat(allQuizExercisesForCourse).hasSize(1).contains(quizExercise);
    }

    @ParameterizedTest(name = "{displayName} [{index}] {argumentsWithNames}")
    @WithMockUser(username = TEST_PREFIX + "student1", roles = "USER")
    @EnumSource(QuizMode.class)
    void testGetQuizExercise_asStudent(QuizMode quizMode) throws Exception {
        QuizExercise quizExercise = quizExerciseUtilService.createAndSaveQuiz(ZonedDateTime.now().minusHours(5), null, quizMode);
        quizExercise.setDuration(360);
        quizExercise.getQuizBatches().forEach(batch -> batch.setStartTime(ZonedDateTime.now().plusHours(5)));

        // get not yet started exercise for students
        QuizExercise quizExerciseForStudent_notStarted = request.get("/api/quiz-exercises/" + quizExercise.getId() + "/for-student", HttpStatus.OK, QuizExercise.class);
        checkQuizExerciseForStudent(quizExerciseForStudent_notStarted);

        // set exercise started 5 min ago
        quizExercise.getQuizBatches().forEach(batch -> batch.setStartTime(ZonedDateTime.now().minusMinutes(5)));
        assertThat(quizExercise.getQuizBatches()).allMatch(QuizBatch::isStarted);
        assertThat(quizExercise.getQuizBatches()).allMatch(QuizBatch::isSubmissionAllowed);

        // get started exercise for students
        QuizExercise quizExerciseForStudent_Started = request.get("/api/quiz-exercises/" + quizExercise.getId() + "/for-student", HttpStatus.OK, QuizExercise.class);
        checkQuizExerciseForStudent(quizExerciseForStudent_Started);

        // get finished exercise for students
        quizExerciseService.endQuiz(quizExercise, ZonedDateTime.now().minusMinutes(2));
        assertThat(quizExercise.getQuizBatches()).allMatch(QuizBatch::isStarted);
        assertThat(quizExercise.getQuizBatches()).noneMatch(QuizBatch::isSubmissionAllowed);

        QuizExercise quizExerciseForStudent_Finished = request.get("/api/quiz-exercises/" + quizExercise.getId() + "/for-student", HttpStatus.OK, QuizExercise.class);
        checkQuizExerciseForStudent(quizExerciseForStudent_Finished);
    }

    @Test
    @WithMockUser(username = TEST_PREFIX + "student1", roles = "USER")
    void testSetQuizBatchStartTimeForNonSynchronizedQuizExercises_asStudent() throws Exception {
        QuizExercise quizExercise = quizExerciseUtilService.createAndSaveQuiz(ZonedDateTime.now().minusHours(5), null, QuizMode.INDIVIDUAL);
        quizExercise.setDuration(400);
        quizExercise.getQuizBatches().forEach(batch -> batch.setStartTime(ZonedDateTime.now().minusMinutes(5)));

        // get started exercise for students
        // when exercise due date is null
        QuizExercise quizExerciseForStudent = request.get("/api/quiz-exercises/" + quizExercise.getId() + "/for-student", HttpStatus.OK, QuizExercise.class);
        assertThat(quizExerciseForStudent.getQuizBatches()).usingRecursiveAssertion().hasNoNullFields();

        // when exercise due date is later than now
        quizExercise.setDueDate(ZonedDateTime.now().plusHours(1));
        quizExerciseForStudent = request.get("/api/quiz-exercises/" + quizExercise.getId() + "/for-student", HttpStatus.OK, QuizExercise.class);
        assertThat(quizExerciseForStudent.getQuizBatches()).usingRecursiveAssertion().hasNoNullFields();
    }

    @Test
    @WithMockUser(username = TEST_PREFIX + "student1", roles = "USER")
    void testCreateQuizExerciseWithoutQuizBatchForSynchronizedQuiz_asStudent() throws Exception {
        QuizExercise quizExercise = quizExerciseUtilService.createAndSaveQuiz(ZonedDateTime.now().minusHours(4), null, QuizMode.SYNCHRONIZED);
        quizExercise.setDuration(400);
        quizExercise.setQuizBatches(null);

        QuizExercise quizExerciseForStudent = request.get("/api/quiz-exercises/" + quizExercise.getId() + "/for-student", HttpStatus.OK, QuizExercise.class);
        assertThat(quizExerciseForStudent.getQuizBatches()).hasSize(1);
        checkQuizExerciseForStudent(quizExerciseForStudent);
    }

    @Test
    @WithMockUser(username = TEST_PREFIX + "instructor1", roles = "INSTRUCTOR")
    void testGetQuizExercisesForExam() throws Exception {
        QuizExercise quizExercise = quizExerciseUtilService.createAndSaveExamQuiz(ZonedDateTime.now().minusHours(4), ZonedDateTime.now().plusHours(4));
        long examId = quizExercise.getExerciseGroup().getExam().getId();

        List<QuizExercise> quizExercises = request.getList("/api/exams/" + examId + "/quiz-exercises", HttpStatus.OK, QuizExercise.class);
        assertThat(quizExercises).as("Quiz exercise was retrieved").hasSize(1);
        assertThat(quizExercise.getId()).as("Quiz exercise with the right id was retrieved").isEqualTo(quizExercises.get(0).getId());
    }

    @Test
    @WithMockUser(username = TEST_PREFIX + "instructor1", roles = "INSTRUCTOR")
    void testGetExamQuizExercise() throws Exception {
        QuizExercise quizExercise = quizExerciseUtilService.createAndSaveExamQuiz(ZonedDateTime.now().minusHours(5), ZonedDateTime.now().minusHours(10));

        QuizExercise quizExerciseGet = request.get("/api/quiz-exercises/" + quizExercise.getId(), HttpStatus.OK, QuizExercise.class);
        checkQuizExercises(quizExercise, quizExerciseGet);

        assertThat(quizExerciseGet).as("Quiz exercise was retrieved").isEqualTo(quizExercise).isNotNull();
        assertThat(quizExerciseGet.getId()).as("Quiz exercise with the right id was retrieved").isEqualTo(quizExerciseGet.getId());
        assertThat(quizExerciseGet.getQuizBatches()).isEmpty();
    }

    @Test
    @WithMockUser(username = TEST_PREFIX + "tutor1", roles = "TA")
    void testGetExamQuizExercise_asTutor_forbidden() throws Exception {
        QuizExercise quizExercise = quizExerciseUtilService.createAndSaveExamQuiz(ZonedDateTime.now().minusHours(5), ZonedDateTime.now().minusHours(10));
        request.get("/api/quiz-exercises/" + quizExercise.getId(), HttpStatus.FORBIDDEN, QuizExercise.class);
    }

    @Test
    @WithMockUser(username = TEST_PREFIX + "instructor1", roles = "INSTRUCTOR")
    void testInstructorSearchTermMatchesId() throws Exception {
        QuizExercise quizExercise = quizExerciseUtilService.createAndSaveQuiz(ZonedDateTime.now().minusDays(1), ZonedDateTime.now().minusHours(2), QuizMode.INDIVIDUAL);
        long exerciseId = quizExercise.getId();

        var searchTerm = pageableSearchUtilService.configureSearch(String.valueOf(exerciseId));
        SearchResultPageDTO<?> searchResult = request.get("/api/quiz-exercises", HttpStatus.OK, SearchResultPageDTO.class, pageableSearchUtilService.searchMapping(searchTerm));

        assertThat(searchResult.getResultsOnPage()).filteredOn(result -> ((int) ((LinkedHashMap<String, ?>) result).get("id")) == exerciseId).hasSize(1);
    }

    @Test
    @WithMockUser(username = TEST_PREFIX + "instructor1", roles = "INSTRUCTOR")
    void testCourseAndExamFiltersAsInstructor() throws Exception {
        QuizExercise quizExercise = quizExerciseUtilService.createAndSaveQuiz(ZonedDateTime.now().minusDays(2), ZonedDateTime.now().minusHours(1), QuizMode.SYNCHRONIZED);
        QuizExercise examQuizExercise = quizExerciseUtilService.createAndSaveExamQuiz(ZonedDateTime.now().minusDays(1), ZonedDateTime.now().minusHours(2));

        String searchTerm = "very unique quiz title";
        quizExerciseUtilService.renameAndSaveQuiz(quizExercise, searchTerm);
        quizExerciseUtilService.renameAndSaveQuiz(examQuizExercise, searchTerm + "-Morpork");

        exerciseIntegrationTestUtils.testCourseAndExamFilters("/api/quiz-exercises/", searchTerm);
    }

    @Test
    @WithMockUser(username = TEST_PREFIX + "instructor1", roles = "INSTRUCTOR")
    void testRecalculateStatistics() throws Exception {
        QuizExercise quizExercise = createQuizOnServer(ZonedDateTime.now().plusHours(5), null, QuizMode.SYNCHRONIZED);

        quizExercise.setReleaseDate(ZonedDateTime.now().minusHours(5));
        quizExercise.setDueDate(ZonedDateTime.now().minusHours(2));
        quizExercise = updateQuizExerciseWithFiles(quizExercise, List.of(), HttpStatus.OK);

        var now = ZonedDateTime.now();

        // generate submissions for each student
        int numberOfParticipants = 10;
        userUtilService.addStudents(TEST_PREFIX, 2, 14);

        for (int i = 1; i <= numberOfParticipants; i++) {
            QuizSubmission quizSubmission = quizExerciseUtilService.generateSubmissionForThreeQuestions(quizExercise, i, true, now.minusHours(3));
            participationUtilService.addSubmission(quizExercise, quizSubmission, TEST_PREFIX + "student" + i);
            participationUtilService.addResultToSubmission(quizSubmission, AssessmentType.AUTOMATIC, null, quizExercise.getScoreForSubmission(quizSubmission), true);
        }

        // calculate statistics
        QuizExercise quizExerciseWithRecalculatedStatistics = request.get("/api/quiz-exercises/" + quizExercise.getId() + "/recalculate-statistics", HttpStatus.OK,
                QuizExercise.class);

        assertThat(quizExerciseWithRecalculatedStatistics.getQuizPointStatistic().getPointCounters()).hasSize(10);
        assertThat(quizExerciseWithRecalculatedStatistics.getQuizPointStatistic().getParticipantsRated()).isEqualTo(numberOfParticipants);

        assertQuizPointStatisticsPointCounters(quizExerciseWithRecalculatedStatistics, Map.of(0.0, pc30, 3.0, pc20, 4.0, pc20, 6.0, pc20, 7.0, pc10));

        // add more submissions and recalculate
        for (int i = numberOfParticipants; i <= 14; i++) {
            QuizSubmission quizSubmission = quizExerciseUtilService.generateSubmissionForThreeQuestions(quizExercise, i, true, now.minusHours(3));
            participationUtilService.addSubmission(quizExercise, quizSubmission, TEST_PREFIX + "student" + i);
            participationUtilService.addResultToSubmission(quizSubmission, AssessmentType.AUTOMATIC, null, quizExercise.getScoreForSubmission(quizSubmission), true);
        }

        // calculate statistics
        quizExerciseWithRecalculatedStatistics = request.get("/api/quiz-exercises/" + quizExercise.getId() + "/recalculate-statistics", HttpStatus.OK, QuizExercise.class);

        assertThat(quizExerciseWithRecalculatedStatistics.getQuizPointStatistic().getPointCounters()).hasSize(10);
        assertThat(quizExerciseWithRecalculatedStatistics.getQuizPointStatistic().getParticipantsRated()).isEqualTo(numberOfParticipants + 4);

        assertQuizPointStatisticsPointCounters(quizExerciseWithRecalculatedStatistics, Map.of(0.0, pc50, 3.0, pc20, 4.0, pc30, 6.0, pc20, 7.0, pc10, 9.0, pc10));
    }

    @Test
    @WithMockUser(username = TEST_PREFIX + "instructor1", roles = "INSTRUCTOR")
    void testReevaluateStatistics() throws Exception {
        QuizExercise quizExercise = createQuizOnServer(ZonedDateTime.now().plusSeconds(5), null, QuizMode.SYNCHRONIZED);

        // we expect a bad request because the quiz has not ended yet
        reevalQuizExerciseWithFiles(quizExercise, quizExercise.getId(), List.of(), HttpStatus.BAD_REQUEST);
        quizExercise.setReleaseDate(ZonedDateTime.now().minusHours(5));
        quizExerciseService.endQuiz(quizExercise, ZonedDateTime.now().minusMinutes(1));
        quizExercise = updateQuizExerciseWithFiles(quizExercise, List.of(), HttpStatus.OK);

        // generate rated submissions for each student
        int numberOfParticipants = 10;
        userUtilService.addStudents(TEST_PREFIX, 2, 10);

        for (int i = 1; i <= numberOfParticipants; i++) {
            if (i != 1 && i != 5) {
                QuizSubmission quizSubmission = quizExerciseUtilService.generateSubmissionForThreeQuestions(quizExercise, i, true, ZonedDateTime.now().minusHours(1));
                participationUtilService.addSubmission(quizExercise, quizSubmission, TEST_PREFIX + "student" + i);
                participationUtilService.addResultToSubmission(quizSubmission, AssessmentType.AUTOMATIC, null, quizExercise.getScoreForSubmission(quizSubmission), true);
                assertThat(submittedAnswerRepository.findBySubmission(quizSubmission)).hasSize(3);
            }
        }

        // submission with everything selected
        QuizSubmission quizSubmission = quizExerciseUtilService.generateSpecialSubmissionWithResult(quizExercise, true, ZonedDateTime.now().minusHours(1), true);
        participationUtilService.addSubmission(quizExercise, quizSubmission, TEST_PREFIX + "student1");
        participationUtilService.addResultToSubmission(quizSubmission, AssessmentType.AUTOMATIC, null, quizExercise.getScoreForSubmission(quizSubmission), true);

        // submission with nothing selected
        quizSubmission = quizExerciseUtilService.generateSpecialSubmissionWithResult(quizExercise, true, ZonedDateTime.now().minusHours(1), false);
        participationUtilService.addSubmission(quizExercise, quizSubmission, TEST_PREFIX + "student5");
        participationUtilService.addResultToSubmission(quizSubmission, AssessmentType.AUTOMATIC, null, quizExercise.getScoreForSubmission(quizSubmission), true);

        assertThat(studentParticipationRepository.findByExerciseId(quizExercise.getId())).hasSize(numberOfParticipants);
        assertThat(resultRepository.findAllByExerciseId(quizExercise.getId())).hasSize(numberOfParticipants);
        assertThat(quizSubmissionRepository.findByParticipation_Exercise_Id(quizExercise.getId())).hasSize(numberOfParticipants);
        assertThat(submittedAnswerRepository.findBySubmission(quizSubmission)).hasSize(3);

        // calculate statistics
        quizExercise = request.get("/api/quiz-exercises/" + quizExercise.getId() + "/recalculate-statistics", HttpStatus.OK, QuizExercise.class);

        log.debug("QuizPointStatistic before re-evaluate: {}", quizExercise.getQuizPointStatistic());

        // check that the statistic is correct before any re-evaluate
        assertQuizPointStatisticsPointCounters(quizExercise, Map.of(0.0, pc30, 3.0, pc20, 4.0, pc20, 6.0, pc20, 7.0, pc10));

        // reevaluate without changing anything and check if statistics are still correct (i.e. unchanged)
        QuizExercise quizExerciseWithReevaluatedStatistics = reevalQuizExerciseWithFiles(quizExercise, quizExercise.getId(), List.of(), HttpStatus.OK);
        checkStatistics(quizExercise, quizExerciseWithReevaluatedStatistics);

        log.debug("QuizPointStatistic after re-evaluate (without changes): {}", quizExerciseWithReevaluatedStatistics.getQuizPointStatistic());

        // remove wrong answer option and reevaluate
        var multipleChoiceQuestion = (MultipleChoiceQuestion) quizExercise.getQuizQuestions().get(0);
        multipleChoiceQuestion.getAnswerOptions().remove(1);

        reevalQuizExerciseWithFiles(quizExercise, quizExercise.getId(), List.of(), HttpStatus.OK);

        // load the exercise again after it was re-evaluated
        quizExerciseWithReevaluatedStatistics = request.get("/api/quiz-exercises/" + quizExercise.getId(), HttpStatus.OK, QuizExercise.class);

        var multipleChoiceQuestionAfterReevaluate = (MultipleChoiceQuestion) quizExerciseWithReevaluatedStatistics.getQuizQuestions().get(0);
        assertThat(multipleChoiceQuestionAfterReevaluate.getAnswerOptions()).hasSize(1);

        assertThat(quizExerciseWithReevaluatedStatistics.getQuizPointStatistic()).isEqualTo(quizExercise.getQuizPointStatistic());

        // one student should get a higher score
        assertThat(quizExerciseWithReevaluatedStatistics.getQuizPointStatistic().getPointCounters()).hasSameSizeAs(quizExercise.getQuizPointStatistic().getPointCounters());
        log.debug("QuizPointStatistic after 1st re-evaluate: {}", quizExerciseWithReevaluatedStatistics.getQuizPointStatistic());

        assertQuizPointStatisticsPointCounters(quizExerciseWithReevaluatedStatistics, Map.of(0.0, pc20, 3.0, pc20, 4.0, pc30, 6.0, pc20, 7.0, pc10));

        // set a question invalid and reevaluate
        var shortAnswerQuestion = (ShortAnswerQuestion) quizExercise.getQuizQuestions().get(2);
        shortAnswerQuestion.setInvalid(true);

        reevalQuizExerciseWithFiles(quizExercise, quizExercise.getId(), List.of(), HttpStatus.OK);
        // load the exercise again after it was re-evaluated
        quizExerciseWithReevaluatedStatistics = request.get("/api/quiz-exercises/" + quizExercise.getId(), HttpStatus.OK, QuizExercise.class);

        var shortAnswerQuestionAfterReevaluation = (ShortAnswerQuestion) quizExercise.getQuizQuestions().get(2);
        assertThat(shortAnswerQuestionAfterReevaluation.isInvalid()).isTrue();

        // several students should get a higher score
        assertThat(quizExerciseWithReevaluatedStatistics.getQuizPointStatistic().getPointCounters()).hasSameSizeAs(quizExercise.getQuizPointStatistic().getPointCounters());
        log.debug("QuizPointStatistic after 2nd re-evaluate: {}", quizExerciseWithReevaluatedStatistics.getQuizPointStatistic());
        assertQuizPointStatisticsPointCounters(quizExerciseWithReevaluatedStatistics, Map.of(2.0, pc20, 5.0, pc20, 6.0, pc50, 9.0, pc10));

        // delete a question and reevaluate
        quizExercise.getQuizQuestions().remove(1);

        reevalQuizExerciseWithFiles(quizExercise, quizExercise.getId(), List.of(), HttpStatus.OK);
        // load the exercise again after it was re-evaluated
        quizExerciseWithReevaluatedStatistics = request.get("/api/quiz-exercises/" + quizExercise.getId(), HttpStatus.OK, QuizExercise.class);

        assertThat(quizExerciseWithReevaluatedStatistics.getQuizQuestions()).hasSize(2);

        // max score should be less
        assertThat(quizExerciseWithReevaluatedStatistics.getQuizPointStatistic().getPointCounters()).hasSize(quizExercise.getQuizPointStatistic().getPointCounters().size() - 3);
        log.debug("QuizPointStatistic after 3rd re-evaluate: {}", quizExerciseWithReevaluatedStatistics.getQuizPointStatistic());
        assertQuizPointStatisticsPointCounters(quizExerciseWithReevaluatedStatistics, Map.of(2.0, pc40, 6.0, pc60));
    }

    @Test
    @WithMockUser(username = TEST_PREFIX + "instructor1", roles = "INSTRUCTOR")
    void testReevaluateStatistics_Practice() throws Exception {
        QuizExercise quizExercise = createQuizOnServer(ZonedDateTime.now().plusSeconds(5), null, QuizMode.SYNCHRONIZED);
        // use the exact other scoring types to cover all combinations in the tests
        quizExercise.getQuizQuestions().get(0).setScoringType(ScoringType.PROPORTIONAL_WITH_PENALTY);   // MC
        quizExercise.getQuizQuestions().get(1).setScoringType(ScoringType.ALL_OR_NOTHING);              // DnD
        quizExercise.getQuizQuestions().get(2).setScoringType(ScoringType.PROPORTIONAL_WITH_PENALTY);   // SA

        // we expect a bad request because the quiz has not ended yet
        reevalQuizExerciseWithFiles(quizExercise, quizExercise.getId(), List.of(), HttpStatus.BAD_REQUEST);
        quizExercise.setReleaseDate(ZonedDateTime.now().minusHours(2));
        quizExercise.setDuration(3600);
        quizExerciseService.endQuiz(quizExercise, ZonedDateTime.now().minusHours(1));
        quizExercise.setIsOpenForPractice(true);
        quizExercise = updateQuizExerciseWithFiles(quizExercise, List.of(), HttpStatus.OK);

        // generate unrated submissions for each student
        int numberOfParticipants = 10;
        userUtilService.addStudents(TEST_PREFIX, 2, 10);

        for (int i = 1; i <= numberOfParticipants; i++) {
            if (i != 1 && i != 5) {
                QuizSubmission quizSubmissionPractice = quizExerciseUtilService.generateSubmissionForThreeQuestions(quizExercise, i, true, ZonedDateTime.now());
                participationUtilService.addSubmission(quizExercise, quizSubmissionPractice, TEST_PREFIX + "student" + i);
                participationUtilService.addResultToSubmission(quizSubmissionPractice, AssessmentType.AUTOMATIC, null, quizExercise.getScoreForSubmission(quizSubmissionPractice),
                        false);
            }
        }

        // submission with everything selected
        QuizSubmission quizSubmissionPractice = quizExerciseUtilService.generateSpecialSubmissionWithResult(quizExercise, true, ZonedDateTime.now(), true);
        participationUtilService.addSubmission(quizExercise, quizSubmissionPractice, TEST_PREFIX + "student1");
        participationUtilService.addResultToSubmission(quizSubmissionPractice, AssessmentType.AUTOMATIC, null, quizExercise.getScoreForSubmission(quizSubmissionPractice), false);

        // submission with nothing selected
        quizSubmissionPractice = quizExerciseUtilService.generateSpecialSubmissionWithResult(quizExercise, true, ZonedDateTime.now(), false);
        participationUtilService.addSubmission(quizExercise, quizSubmissionPractice, TEST_PREFIX + "student5");
        participationUtilService.addResultToSubmission(quizSubmissionPractice, AssessmentType.AUTOMATIC, null, quizExercise.getScoreForSubmission(quizSubmissionPractice), false);

        assertThat(studentParticipationRepository.countParticipationsByExerciseIdAndTestRun(quizExercise.getId(), false)).isEqualTo(10);
        assertThat(resultRepository.findAllByExerciseId(quizExercise.getId())).hasSize(10);

        // calculate statistics
        quizExercise = request.get("/api/quiz-exercises/" + quizExercise.getId() + "/recalculate-statistics", HttpStatus.OK, QuizExercise.class);

        log.debug("QuizPointStatistic before re-evaluate: {}", quizExercise.getQuizPointStatistic());

        // reevaluate without changing anything and check if statistics are still correct
        QuizExercise quizExerciseWithReevaluatedStatistics = reevalQuizExerciseWithFiles(quizExercise, quizExercise.getId(), List.of(), HttpStatus.OK);
        checkStatistics(quizExercise, quizExerciseWithReevaluatedStatistics);

        log.debug("QuizPointStatistic after re-evaluate (without changes): {}", quizExerciseWithReevaluatedStatistics.getQuizPointStatistic());

        // remove wrong answer option and reevaluate
        MultipleChoiceQuestion mc = (MultipleChoiceQuestion) quizExerciseWithReevaluatedStatistics.getQuizQuestions().get(0);
        mc.getAnswerOptions().remove(1);

        quizExerciseWithReevaluatedStatistics = reevalQuizExerciseWithFiles(quizExerciseWithReevaluatedStatistics, quizExercise.getId(), List.of(), HttpStatus.OK);

        // one student should get a higher score
        assertThat(quizExerciseWithReevaluatedStatistics.getQuizPointStatistic().getPointCounters()).hasSameSizeAs(quizExercise.getQuizPointStatistic().getPointCounters());

        log.debug("QuizPointStatistic after 1st re-evaluate: {}", quizExerciseWithReevaluatedStatistics.getQuizPointStatistic());

        assertQuizPointStatisticsPointCounters(quizExerciseWithReevaluatedStatistics, Map.of(0.0, pc02, 3.0, pc02, 4.0, pc03, 6.0, pc02, 7.0, pc01));

        // set a question invalid and reevaluate
        quizExerciseWithReevaluatedStatistics.getQuizQuestions().get(2).setInvalid(true);

        quizExerciseWithReevaluatedStatistics = reevalQuizExerciseWithFiles(quizExerciseWithReevaluatedStatistics, quizExercise.getId(), List.of(), HttpStatus.OK);

        // several students should get a higher score
        assertThat(quizExerciseWithReevaluatedStatistics.getQuizPointStatistic().getPointCounters()).hasSameSizeAs(quizExercise.getQuizPointStatistic().getPointCounters());
        log.debug("QuizPointStatistic after 2nd re-evaluate: {}", quizExerciseWithReevaluatedStatistics.getQuizPointStatistic());

        assertQuizPointStatisticsPointCounters(quizExerciseWithReevaluatedStatistics, Map.of(2.0, pc02, 5.0, pc02, 6.0, pc05, 9.0, pc01));

        // delete a question and reevaluate
        quizExerciseWithReevaluatedStatistics.getQuizQuestions().remove(1);

        quizExerciseWithReevaluatedStatistics = reevalQuizExerciseWithFiles(quizExerciseWithReevaluatedStatistics, quizExercise.getId(), List.of(), HttpStatus.OK);

        // max score should be less
        log.debug("QuizPointStatistic after 3rd re-evaluate: {}", quizExerciseWithReevaluatedStatistics.getQuizPointStatistic());
        assertThat(quizExerciseWithReevaluatedStatistics.getQuizPointStatistic().getPointCounters()).hasSize(quizExercise.getQuizPointStatistic().getPointCounters().size() - 3);

        assertQuizPointStatisticsPointCounters(quizExerciseWithReevaluatedStatistics, Map.of(2.0, pc04, 6.0, pc06));
    }

    @Test
    @WithMockUser(username = TEST_PREFIX + "instructor1", roles = "INSTRUCTOR")
    void testReEvaluateQuizQuestionWithMoreSolutions() throws Exception {
        QuizExercise quizExercise = createQuizOnServer(ZonedDateTime.now().minusHours(5), ZonedDateTime.now().minusHours(2), QuizMode.SYNCHRONIZED);
        QuizQuestion question = quizExercise.getQuizQuestions().get(2);

        if (question instanceof ShortAnswerQuestion shortAnswerQuestion) {
            // demonstrate that the initial shortAnswerQuestion has 2 correct mappings and 2 solutions
            assertThat(shortAnswerQuestion.getCorrectMappings()).hasSize(2);
            assertThat(shortAnswerQuestion.getCorrectMappings()).hasSize(2);

            // add a solution with a mapping onto spot number 0
            ShortAnswerSolution newSolution = new ShortAnswerSolution();
            newSolution.setText("text");
            newSolution.setId(3L);
            shortAnswerQuestion.getSolutions().add(newSolution);
            ShortAnswerMapping newMapping = new ShortAnswerMapping();
            newMapping.setId(3L);
            newMapping.setInvalid(false);
            newMapping.setShortAnswerSolutionIndex(2);
            newMapping.setSolution(newSolution);
            newMapping.setSpot(shortAnswerQuestion.getSpots().get(0));
            newMapping.setShortAnswerSpotIndex(0);
            shortAnswerQuestion.getCorrectMappings().add(newMapping);
            quizExercise.getQuizQuestions().remove(2);
            quizExercise.getQuizQuestions().add(shortAnswerQuestion);
        }
        // PUT Request with the newly modified quizExercise
        QuizExercise updatedQuizExercise = reevalQuizExerciseWithFiles(quizExercise, quizExercise.getId(), List.of(), HttpStatus.OK);
        // Check that the updatedQuizExercise is equal to the modified quizExercise with special focus on the newly added solution and mapping
        assertThat(updatedQuizExercise).isEqualTo(quizExercise);
        ShortAnswerQuestion receivedShortAnswerQuestion = (ShortAnswerQuestion) updatedQuizExercise.getQuizQuestions().get(2);
        assertThat(receivedShortAnswerQuestion.getSolutions()).hasSize(3);
        assertThat(receivedShortAnswerQuestion.getCorrectMappings()).hasSize(3);
    }

    @Test
    @WithMockUser(username = TEST_PREFIX + "instructor1", roles = "INSTRUCTOR")
    void testPerformStartNow() throws Exception {
        QuizExercise quizExercise = quizExerciseUtilService.createAndSaveQuiz(ZonedDateTime.now().plusHours(5), null, QuizMode.SYNCHRONIZED);
        quizExercise.setReleaseDate(ZonedDateTime.now().minusHours(5));

        QuizExercise updatedQuizExercise = request.putWithResponseBody("/api/quiz-exercises/" + quizExercise.getId() + "/start-now", quizExercise, QuizExercise.class,
                HttpStatus.OK);

        long millis = ChronoUnit.MILLIS.between(Objects.requireNonNull(updatedQuizExercise.getQuizBatches().stream().findAny().orElseThrow().getStartTime()), ZonedDateTime.now());
        // actually the two dates should be "exactly" the same, but for the sake of slow CI testing machines and to prevent flaky tests, we live with the following rule
        assertThat(millis).isCloseTo(0, byLessThan(2000L));
        assertThat(updatedQuizExercise.getQuizBatches()).allMatch(QuizBatch::isStarted);
    }

    @ParameterizedTest(name = "{displayName} [{index}] {argumentsWithNames}")
    @WithMockUser(username = TEST_PREFIX + "instructor1", roles = "INSTRUCTOR")
    @EnumSource(value = QuizMode.class, names = { "SYNCHRONIZED" }, mode = EnumSource.Mode.EXCLUDE)
    void testPerformStartNow_invalidMode(QuizMode quizMode) throws Exception {
        QuizExercise quizExercise = quizExerciseUtilService.createAndSaveQuiz(ZonedDateTime.now().plusHours(5), null, quizMode);
        quizExercise.setReleaseDate(ZonedDateTime.now().minusHours(5));

        request.putWithResponseBody("/api/quiz-exercises/" + quizExercise.getId() + "/start-now", quizExercise, QuizExercise.class, HttpStatus.BAD_REQUEST);
    }

    @ParameterizedTest(name = "{displayName} [{index}] {argumentsWithNames}")
    @WithMockUser(username = TEST_PREFIX + "instructor1", roles = "INSTRUCTOR")
    @EnumSource(QuizMode.class)
    void testPerformSetVisible(QuizMode quizMode) throws Exception {
        QuizExercise quizExercise = quizExerciseUtilService.createAndSaveQuiz(ZonedDateTime.now().minusHours(5), null, quizMode);

        // we expect a bad request because the quiz is already visible
        request.putWithResponseBody("/api/quiz-exercises/" + quizExercise.getId() + "/set-visible", quizExercise, QuizExercise.class, HttpStatus.BAD_REQUEST);
        quizExercise.setReleaseDate(ZonedDateTime.now().plusDays(1));
        quizExerciseService.save(quizExercise);

        QuizExercise updatedQuizExercise = request.putWithResponseBody("/api/quiz-exercises/" + quizExercise.getId() + "/set-visible", quizExercise, QuizExercise.class,
                HttpStatus.OK);
        assertThat(updatedQuizExercise.isVisibleToStudents()).isTrue();
    }

    @ParameterizedTest(name = "{displayName} [{index}] {argumentsWithNames}")
    @WithMockUser(username = TEST_PREFIX + "instructor1", roles = "INSTRUCTOR")
    @EnumSource(QuizMode.class)
    void testPerformOpenForPractice(QuizMode quizMode) throws Exception {
        QuizExercise quizExercise = quizExerciseUtilService.createAndSaveQuiz(ZonedDateTime.now().plusHours(5), null, quizMode);

        // we expect a bad request because the quiz has not ended yet
        request.putWithResponseBody("/api/quiz-exercises/" + quizExercise.getId() + "/open-for-practice", quizExercise, QuizExercise.class, HttpStatus.BAD_REQUEST);

        quizExercise.setDuration(180);
        quizExerciseService.endQuiz(quizExercise, ZonedDateTime.now().minusMinutes(2));
        quizExerciseService.save(quizExercise);

        QuizExercise updatedQuizExercise = request.putWithResponseBody("/api/quiz-exercises/" + quizExercise.getId() + "/open-for-practice", quizExercise, QuizExercise.class,
                HttpStatus.OK);
        assertThat(updatedQuizExercise.isIsOpenForPractice()).isTrue();
    }

    @ParameterizedTest(name = "{displayName} [{index}] {argumentsWithNames}")
    @WithMockUser(username = TEST_PREFIX + "instructor1", roles = "INSTRUCTOR")
    @MethodSource(value = "testPerformJoin_args")
    void testPerformJoin(QuizMode quizMode, ZonedDateTime release, ZonedDateTime due, QuizBatch batch, String password, HttpStatus result) throws Exception {
        QuizExercise quizExercise = createQuizOnServer(release, due, quizMode);
        if (batch != null) {
            quizExerciseUtilService.setQuizBatchExerciseAndSave(batch, quizExercise);
        }
        // switch to student
        SecurityContextHolder.getContext().setAuthentication(SecurityUtils.makeAuthorizationObject(TEST_PREFIX + "student1"));

        request.postWithResponseBody("/api/quiz-exercises/" + quizExercise.getId() + "/join", new QuizBatchJoinDTO(password), QuizBatch.class, result);
        if (result == HttpStatus.OK) {
            // if joining was successful repeating the request should fail, otherwise with the same reason as the first attempt
            result = HttpStatus.BAD_REQUEST;
        }

        request.postWithResponseBody("/api/quiz-exercises/" + quizExercise.getId() + "/join", new QuizBatchJoinDTO(password), QuizBatch.class, result);
    }

    /**
     * test non-editors can't create quiz exercises
     */
    @Test
    @WithMockUser(username = TEST_PREFIX + "tutor1", roles = "TA")
    void testCreateQuizExerciseAsNonEditorForbidden() throws Exception {
        QuizExercise quizExercise = quizExerciseUtilService.createQuiz(ZonedDateTime.now().plusDays(5), null, QuizMode.SYNCHRONIZED);

        createQuizExerciseWithFiles(quizExercise, HttpStatus.FORBIDDEN, true);
        assertThat(quizExercise.getCourseViaExerciseGroupOrCourseMember().getExercises()).isEmpty();
    }

    /**
     * test non-tutors can't get all quiz exercises
     */
    @Test
    @WithMockUser(username = TEST_PREFIX + "student1", roles = "USER")
    void testGetAllQuizExercisesAsNonTutorForbidden() throws Exception {
        QuizExercise quizExercise = quizExerciseUtilService.createAndSaveQuiz(ZonedDateTime.now().minusDays(1), null, QuizMode.SYNCHRONIZED);

        request.getList("/api/courses/" + quizExercise.getCourseViaExerciseGroupOrCourseMember().getId() + "/quiz-exercises", HttpStatus.FORBIDDEN, QuizExercise.class);
    }

    /**
     * test non-editors can't perform start-now, set-visible or open-for-practice on quiz exercises
     */
    @ParameterizedTest(name = "{displayName} [{index}] {argumentsWithNames}")
    @WithMockUser(username = TEST_PREFIX + "tutor1", roles = "TA")
    @ValueSource(strings = { "start-now", "set-visible", "open-for-practice" })
    void testPerformPutActionAsNonEditorForbidden(String action) throws Exception {
        QuizExercise quizExercise = quizExerciseUtilService.createAndSaveQuiz(ZonedDateTime.now().plusDays(1), null, QuizMode.SYNCHRONIZED);

        request.put("/api/quiz-exercises/" + quizExercise.getId() + "/" + action, quizExercise, HttpStatus.FORBIDDEN);
    }

    /**
     * test non-tutors can't see the exercise if it is not set to visible
     */
    @Test
    @WithMockUser(username = TEST_PREFIX + "student1", roles = "USER")
    void testViewQuizExerciseAsNonTutorNotVisibleForbidden() throws Exception {
        QuizExercise quizExercise = quizExerciseUtilService.createAndSaveQuiz(ZonedDateTime.now().plusDays(1), null, QuizMode.SYNCHRONIZED);

        request.get("/api/quiz-exercises/" + quizExercise.getId() + "/for-student", HttpStatus.FORBIDDEN, QuizExercise.class);
    }

    /**
     * test non-instructors can't delete an exercise
     */
    @Test
    @WithMockUser(username = TEST_PREFIX + "editor1", roles = "EDITOR")
    void testDeleteQuizExerciseAsNonInstructorForbidden() throws Exception {
        QuizExercise quizExercise = quizExerciseUtilService.createAndSaveQuiz(ZonedDateTime.now().minusDays(1), null, QuizMode.SYNCHRONIZED);

        request.delete("/api/quiz-exercises/" + quizExercise.getId(), HttpStatus.FORBIDDEN);
    }

    /**
     * test non-tutors can't recalculate quiz exercise statistics
     */
    @Test
    @WithMockUser(username = TEST_PREFIX + "student1", roles = "USER")
    void testRecalculateStatisticsAsNonTutorForbidden() throws Exception {
        QuizExercise quizExercise = quizExerciseUtilService.createAndSaveQuiz(ZonedDateTime.now().minusDays(1), ZonedDateTime.now().minusHours(1), QuizMode.SYNCHRONIZED);

        request.get("/api/quiz-exercises/" + quizExercise.getId() + "/recalculate-statistics", HttpStatus.FORBIDDEN, QuizExercise.class);
    }

    /**
     * test non-tutors not in course can't access a quiz exercise
     */
    @Test
    @WithMockUser(username = TEST_PREFIX + "student1", roles = "USER")
    void testGetQuizExerciseForNonTutorNotInCourseForbidden() throws Exception {
        QuizExercise quizExercise = quizExerciseUtilService.createAndSaveQuiz(ZonedDateTime.now().minusHours(4), null, QuizMode.SYNCHRONIZED);
        userUtilService.removeUserFromAllCourses(TEST_PREFIX + "student1");

        request.get("/api/quiz-exercises/" + quizExercise.getId() + "/for-student", HttpStatus.FORBIDDEN, QuizExercise.class);
    }

    /**
     * test non-instructors in this course can't re-evaluate quiz exercises
     */
    @Test
    @WithMockUser(username = TEST_PREFIX + "editor1", roles = "EDITOR")
    void testReEvaluateQuizAsNonInstructorForbidden() throws Exception {
        QuizExercise quizExercise = quizExerciseUtilService.createAndSaveQuiz(ZonedDateTime.now().minusDays(2), ZonedDateTime.now().plusDays(2), QuizMode.SYNCHRONIZED);

        reevalQuizExerciseWithFiles(quizExercise, quizExercise.getId(), List.of(), HttpStatus.FORBIDDEN);
    }

    /**
     * test unfinished exam cannot be re-evaluated
     */
    @Test
    @WithMockUser(username = TEST_PREFIX + "instructor1", roles = "INSTRUCTOR")
    void testUnfinishedExamReEvaluateBadRequest() throws Exception {
        QuizExercise quizExercise = quizExerciseUtilService.createAndSaveExamQuiz(ZonedDateTime.now().minusDays(2), ZonedDateTime.now().plusDays(2));

        reevalQuizExerciseWithFiles(quizExercise, quizExercise.getId(), List.of(), HttpStatus.BAD_REQUEST);
    }

    /**
     * test non-editor can't update quiz exercise
     */
    @Test
    @WithMockUser(username = TEST_PREFIX + "tutor1", roles = "TA")
    void testUpdateQuizExerciseAsNonEditorForbidden() throws Exception {
        QuizExercise quizExercise = quizExerciseUtilService.createAndSaveQuiz(ZonedDateTime.now().minusDays(2), ZonedDateTime.now().minusHours(1), QuizMode.SYNCHRONIZED);
        quizExercise.setTitle("New Title");

        updateQuizExerciseWithFiles(quizExercise, List.of(), HttpStatus.FORBIDDEN);
    }

    /**
     * test quiz exercise can't be edited to be invalid
     */
    @Test
    @WithMockUser(username = TEST_PREFIX + "editor1", roles = "EDITOR")
    void testUpdateQuizExerciseInvalidBadRequest() throws Exception {
        QuizExercise quizExercise = quizExerciseUtilService.createAndSaveQuiz(ZonedDateTime.now().minusDays(2), ZonedDateTime.now().minusHours(1), QuizMode.SYNCHRONIZED);
        assertThat(quizExercise.isValid()).isTrue();

        // make the exercise invalid
        quizExercise.setTitle(null);
        assertThat(quizExercise.isValid()).isFalse();
        updateQuizExerciseWithFiles(quizExercise, List.of(), HttpStatus.BAD_REQUEST);
    }

    /**
     * test update quiz exercise with notificationText
     */
    @Test
    @WithMockUser(username = TEST_PREFIX + "instructor1", roles = "INSTRUCTOR")
    void testUpdateQuizExerciseWithNotificationText() throws Exception {
        QuizExercise quizExercise = createQuizOnServer(ZonedDateTime.now().plusHours(5), null, QuizMode.SYNCHRONIZED);

        updateMultipleChoice(quizExercise);
        var params = new LinkedMultiValueMap<String, String>();
        params.add("notificationText", "NotificationTextTEST!");

        updateQuizExerciseWithFiles(quizExercise, List.of(), HttpStatus.OK, params);
        // TODO check if notifications arrived correctly
    }

    /**
     * test import quiz exercise to same course and check if fields are correctly set for import
     */
    @Test
    @WithMockUser(username = TEST_PREFIX + "instructor1", roles = "INSTRUCTOR")
    void importQuizExerciseToSameCourse() throws Exception {
        ZonedDateTime now = ZonedDateTime.now();
        QuizExercise quizExercise = quizExerciseUtilService.createQuiz(courseUtilService.addEmptyCourse(), now.plusHours(2), null, QuizMode.SYNCHRONIZED);
        quizExerciseService.handleDndQuizFileCreation(quizExercise,
                List.of(new MockMultipartFile("files", "dragItemImage2.png", MediaType.IMAGE_PNG_VALUE, "dragItemImage".getBytes()),
                        new MockMultipartFile("files", "dragItemImage4.png", MediaType.IMAGE_PNG_VALUE, "dragItemImage".getBytes())));
        quizExerciseService.save(quizExercise);

        QuizExercise changedQuiz = quizExerciseRepository.findOneWithQuestionsAndStatistics(quizExercise.getId());
        assertThat(changedQuiz).isNotNull();
        changedQuiz.setTitle("New title");
        changedQuiz.setReleaseDate(now);

        QuizExercise importedExercise = importQuizExerciseWithFiles(changedQuiz, changedQuiz.getId(), List.of(), HttpStatus.CREATED);

        assertThat(importedExercise.getId()).as("Imported exercise has different id").isNotEqualTo(quizExercise.getId());
        assertThat(importedExercise.getTitle()).as("Imported exercise has updated title").isEqualTo("New title");
        assertThat(importedExercise.getReleaseDate()).as("Imported exercise has updated release data").isEqualTo(now);
        assertThat(importedExercise.getCourseViaExerciseGroupOrCourseMember().getId()).as("Imported exercise has same course")
                .isEqualTo(quizExercise.getCourseViaExerciseGroupOrCourseMember().getId());
        assertThat(importedExercise.getCourseViaExerciseGroupOrCourseMember()).isEqualTo(quizExercise.getCourseViaExerciseGroupOrCourseMember());
        assertThat(importedExercise.getQuizQuestions()).as("Imported exercise has same number of questions").hasSameSizeAs(quizExercise.getQuizQuestions());
    }

    /**
     * test import quiz exercise to a different course
     */
    @Test
    @WithMockUser(username = TEST_PREFIX + "instructor1", roles = "INSTRUCTOR")
    void importQuizExerciseFromCourseToCourse() throws Exception {
        ZonedDateTime now = ZonedDateTime.now();
        QuizExercise quizExercise = quizExerciseUtilService.createQuiz(courseUtilService.addEmptyCourse(), now.plusHours(2), null, QuizMode.SYNCHRONIZED);
        quizExerciseService.handleDndQuizFileCreation(quizExercise,
                List.of(new MockMultipartFile("files", "dragItemImage2.png", MediaType.IMAGE_PNG_VALUE, "dragItemImage".getBytes()),
                        new MockMultipartFile("files", "dragItemImage4.png", MediaType.IMAGE_PNG_VALUE, "dragItemImage".getBytes())));
        quizExerciseService.save(quizExercise);

        Course course = courseUtilService.addEmptyCourse();
        quizExercise.setCourse(course);

        QuizExercise importedExercise = importQuizExerciseWithFiles(quizExercise, quizExercise.getId(), List.of(), HttpStatus.CREATED);
        assertThat(importedExercise.getCourseViaExerciseGroupOrCourseMember()).as("Quiz was imported for different course").isEqualTo(course);
    }

    /**
     * test import quiz exercise from a course to an exam
     */
    @Test
    @WithMockUser(username = TEST_PREFIX + "instructor1", roles = "INSTRUCTOR")
    void importQuizExerciseFromCourseToExam() throws Exception {
        ExerciseGroup exerciseGroup = examUtilService.createAndSaveActiveExerciseGroup(true);
        QuizExercise quizExercise = quizExerciseUtilService.createQuiz(courseUtilService.addEmptyCourse(), ZonedDateTime.now().plusHours(2), null, QuizMode.SYNCHRONIZED);
        quizExerciseService.handleDndQuizFileCreation(quizExercise,
                List.of(new MockMultipartFile("files", "dragItemImage2.png", MediaType.IMAGE_PNG_VALUE, "dragItemImage".getBytes()),
                        new MockMultipartFile("files", "dragItemImage4.png", MediaType.IMAGE_PNG_VALUE, "dragItemImage".getBytes())));
        quizExerciseService.save(quizExercise);
        quizExerciseUtilService.emptyOutQuizExercise(quizExercise);
        quizExercise.setExerciseGroup(exerciseGroup);

        QuizExercise importedExercise = importQuizExerciseWithFiles(quizExercise, quizExercise.getId(), List.of(), HttpStatus.CREATED);
        assertThat(importedExercise.getExerciseGroup()).as("Quiz was imported for different exercise group").isEqualTo(exerciseGroup);
    }

    /**
     * test import quiz exercise to exam with invalid roles
     */
    @Test
    @WithMockUser(username = TEST_PREFIX + "tutor1", roles = "TA")
    void importQuizExerciseFromCourseToExam_forbidden() throws Exception {
        ExerciseGroup exerciseGroup = examUtilService.createAndSaveActiveExerciseGroup(true);
        QuizExercise quizExercise = quizExerciseUtilService.createAndSaveQuiz(ZonedDateTime.now().plusHours(2), null, QuizMode.SYNCHRONIZED);

        quizExerciseUtilService.emptyOutQuizExercise(quizExercise);
        quizExercise.setExerciseGroup(exerciseGroup);

        importQuizExerciseWithFiles(quizExercise, quizExercise.getId(), List.of(), HttpStatus.FORBIDDEN);
    }

    /**
     * test import quiz exercise from exam to course
     */
    @Test
    @WithMockUser(username = TEST_PREFIX + "instructor1", roles = "INSTRUCTOR")
    void importQuizExerciseFromExamToCourse() throws Exception {
        QuizExercise quizExercise = quizExerciseUtilService.createAndSaveExamQuiz(ZonedDateTime.now(), ZonedDateTime.now().plusDays(1));

        quizExercise.setExerciseGroup(null);
        Course course = courseUtilService.addEmptyCourse();
        quizExerciseService.handleDndQuizFileCreation(quizExercise,
                List.of(new MockMultipartFile("files", "dragItemImage2.png", MediaType.IMAGE_PNG_VALUE, "dragItemImage".getBytes()),
                        new MockMultipartFile("files", "dragItemImage4.png", MediaType.IMAGE_PNG_VALUE, "dragItemImage".getBytes())));
        quizExerciseService.save(quizExercise);
        quizExercise.setCourse(course);

        QuizExercise importedExercise = importQuizExerciseWithFiles(quizExercise, quizExercise.getId(), List.of(), HttpStatus.CREATED);
        assertThat(importedExercise.getCourseViaExerciseGroupOrCourseMember()).isEqualTo(course);
    }

    /**
     * test import quiz exercise from exam to course with invalid roles
     */
    @Test
    @WithMockUser(username = TEST_PREFIX + "tutor1", roles = "TA")
    void importQuizExerciseFromExamToCourse_forbidden() throws Exception {
        QuizExercise quizExercise = quizExerciseUtilService.createAndSaveExamQuiz(ZonedDateTime.now().plusDays(1), ZonedDateTime.now().plusDays(2));

        quizExercise.setExerciseGroup(null);
        Course course1 = courseUtilService.addEmptyCourse();
        quizExercise.setCourse(course1);

        importQuizExerciseWithFiles(quizExercise, quizExercise.getId(), List.of(), HttpStatus.FORBIDDEN);
    }

    /**
     * test import quiz exercise from one exam to a different exam
     */
    @Test
    @WithMockUser(username = TEST_PREFIX + "instructor1", roles = "INSTRUCTOR")
    void importQuizExerciseFromExamToExam() throws Exception {
        ExerciseGroup exerciseGroup = examUtilService.createAndSaveActiveExerciseGroup(true);
        QuizExercise quizExercise = quizExerciseUtilService.createQuizForExam(exerciseGroup);
        quizExerciseService.handleDndQuizFileCreation(quizExercise,
                List.of(new MockMultipartFile("files", "dragItemImage2.png", MediaType.IMAGE_PNG_VALUE, "dragItemImage".getBytes()),
                        new MockMultipartFile("files", "dragItemImage4.png", MediaType.IMAGE_PNG_VALUE, "dragItemImage".getBytes())));
        quizExerciseService.save(quizExercise);

        QuizExercise importedExercise = importQuizExerciseWithFiles(quizExercise, quizExercise.getId(), List.of(), HttpStatus.CREATED);
        assertThat(importedExercise.getExerciseGroup()).as("Quiz was imported for different exercise group").isEqualTo(exerciseGroup);
    }

    /**
     * test import quiz exercise with a bad request (no course or exam)
     */
    @Test
    @WithMockUser(username = TEST_PREFIX + "instructor1", roles = "INSTRUCTOR")
    void importQuizExerciseFromCourseToCourse_badRequest() throws Exception {
        QuizExercise quizExercise = quizExerciseUtilService.createAndSaveQuiz(ZonedDateTime.now().plusHours(2), null, QuizMode.SYNCHRONIZED);
        quizExercise.setCourse(null);

        importQuizExerciseWithFiles(quizExercise, quizExercise.getId(), List.of(), HttpStatus.BAD_REQUEST);
    }

    /**
     * test import quiz exercise with changed team mode
     */
    @Test
    @WithMockUser(username = TEST_PREFIX + "instructor1", roles = "INSTRUCTOR")
    void testImportQuizExercise_team_modeChange() throws Exception {
        QuizExercise quizExercise = quizExerciseUtilService.createQuiz(courseUtilService.addEmptyCourse(), ZonedDateTime.now().plusHours(2), null, QuizMode.SYNCHRONIZED);
        quizExerciseService.handleDndQuizFileCreation(quizExercise,
                List.of(new MockMultipartFile("files", "dragItemImage2.png", MediaType.IMAGE_PNG_VALUE, "dragItemImage".getBytes()),
                        new MockMultipartFile("files", "dragItemImage4.png", MediaType.IMAGE_PNG_VALUE, "dragItemImage".getBytes())));
        quizExerciseService.save(quizExercise);

        QuizExercise changedQuiz = quizExerciseRepository.findOneWithQuestionsAndStatistics(quizExercise.getId());
        assertThat(changedQuiz).isNotNull();

        Course course = courseUtilService.addEmptyCourse();
        changedQuiz.setCourse(course);
        quizExerciseUtilService.setupTeamQuizExercise(changedQuiz, 1, 10);

        changedQuiz = importQuizExerciseWithFiles(changedQuiz, quizExercise.getId(), List.of(), HttpStatus.CREATED);

        assertThat(changedQuiz.getCourseViaExerciseGroupOrCourseMember().getId()).isEqualTo(course.getId());
        assertThat(changedQuiz.getMode()).isEqualTo(ExerciseMode.TEAM);
        assertThat(changedQuiz.getTeamAssignmentConfig().getMinTeamSize()).isEqualTo(1);
        assertThat(changedQuiz.getTeamAssignmentConfig().getMaxTeamSize()).isEqualTo(10);
        assertThat(teamRepository.findAllByExerciseIdWithEagerStudents(changedQuiz, null)).isEmpty();

        quizExercise = quizExerciseRepository.findByIdElseThrow(quizExercise.getId());

        assertThat(quizExercise.getMode()).isEqualTo(ExerciseMode.INDIVIDUAL);
        assertThat(quizExercise.getTeamAssignmentConfig()).isNull();
        assertThat(teamRepository.findAllByExerciseIdWithEagerStudents(quizExercise, null)).isEmpty();
    }

    /**
     * test import quiz exercise with changed team mode
     */
    @Test
    @WithMockUser(username = TEST_PREFIX + "instructor1", roles = "INSTRUCTOR")
    void testImportQuizExercise_individual_modeChange() throws Exception {
        QuizExercise quizExercise = quizExerciseUtilService.createQuiz(courseUtilService.addEmptyCourse(), ZonedDateTime.now().plusHours(2), null, QuizMode.SYNCHRONIZED);
        quizExercise.setMode(ExerciseMode.TEAM);
        var teamAssignmentConfig = new TeamAssignmentConfig();
        teamAssignmentConfig.setExercise(quizExercise);
        teamAssignmentConfig.setMinTeamSize(1);
        teamAssignmentConfig.setMaxTeamSize(10);
        quizExercise.setTeamAssignmentConfig(teamAssignmentConfig);

        quizExerciseService.handleDndQuizFileCreation(quizExercise,
                List.of(new MockMultipartFile("files", "dragItemImage2.png", MediaType.IMAGE_PNG_VALUE, "dragItemImage".getBytes()),
                        new MockMultipartFile("files", "dragItemImage4.png", MediaType.IMAGE_PNG_VALUE, "dragItemImage".getBytes())));

        quizExercise = quizExerciseService.save(quizExercise);
        var team = new Team();
        team.setShortName(TEST_PREFIX + "testImportQuizExercise_individual_modeChange");
        teamRepository.save(quizExercise, team);

        QuizExercise changedQuiz = quizExerciseRepository.findOneWithQuestionsAndStatistics(quizExercise.getId());
        assertThat(changedQuiz).isNotNull();

        changedQuiz.setMode(ExerciseMode.INDIVIDUAL);
        Course course = courseUtilService.addEmptyCourse();
        changedQuiz.setCourse(course);

        changedQuiz = importQuizExerciseWithFiles(changedQuiz, quizExercise.getId(), List.of(), HttpStatus.CREATED);

        assertThat(changedQuiz.getCourseViaExerciseGroupOrCourseMember().getId()).isEqualTo(course.getId());
        assertThat(changedQuiz.getMode()).isEqualTo(ExerciseMode.INDIVIDUAL);
        assertThat(changedQuiz.getTeamAssignmentConfig()).isNull();
        assertThat(teamRepository.findAllByExerciseIdWithEagerStudents(changedQuiz, null)).isEmpty();

        quizExercise = quizExerciseRepository.findByIdElseThrow(quizExercise.getId());
        assertThat(quizExercise.getMode()).isEqualTo(ExerciseMode.TEAM);
        assertThat(teamRepository.findAllByExerciseIdWithEagerStudents(quizExercise, null)).hasSize(1);
    }

    /**
     * test import quiz exercise with changed quiz mode
     */
    @Test
    @WithMockUser(username = TEST_PREFIX + "instructor1", roles = "INSTRUCTOR")
    void testImportQuizExerciseChangeQuizMode() throws Exception {
        QuizExercise quizExercise = quizExerciseUtilService.createQuiz(courseUtilService.addEmptyCourse(), ZonedDateTime.now().plusHours(2), null, QuizMode.SYNCHRONIZED);
        quizExerciseService.handleDndQuizFileCreation(quizExercise,
                List.of(new MockMultipartFile("files", "dragItemImage2.png", MediaType.IMAGE_PNG_VALUE, "dragItemImage".getBytes()),
                        new MockMultipartFile("files", "dragItemImage4.png", MediaType.IMAGE_PNG_VALUE, "dragItemImage".getBytes())));
        quizExerciseService.save(quizExercise);

        QuizExercise changedQuiz = quizExerciseRepository.findOneWithQuestionsAndStatistics(quizExercise.getId());
        assertThat(changedQuiz).isNotNull();
        changedQuiz.setQuizMode(QuizMode.INDIVIDUAL);

        QuizExercise importedExercise = importQuizExerciseWithFiles(changedQuiz, quizExercise.getId(), List.of(), HttpStatus.CREATED);

        assertThat(importedExercise.getId()).as("Imported exercise has different id").isNotEqualTo(quizExercise.getId());
        assertThat(importedExercise.getQuizMode()).as("Imported exercise has different quiz mode").isEqualTo(QuizMode.INDIVIDUAL);
    }

    /**
     * test redundant actions performed on quiz exercises will result in bad request
     */
    @Test
    @WithMockUser(username = TEST_PREFIX + "instructor1", roles = "INSTRUCTOR")
    void testRedundantActionsBadRequest() throws Exception {
        QuizExercise quizExercise = quizExerciseUtilService.createAndSaveQuiz(ZonedDateTime.now().minusHours(5), null, QuizMode.SYNCHRONIZED);

        // set-visible
        assertThat(quizExercise.isVisibleToStudents()).isTrue();
        request.putWithResponseBody("/api/quiz-exercises/" + quizExercise.getId() + "/set-visible", quizExercise, QuizExercise.class, HttpStatus.BAD_REQUEST);

        // start-now
        assertThat(quizExercise.isQuizStarted()).isTrue();
        request.putWithResponseBody("/api/quiz-exercises/" + quizExercise.getId() + "/start-now", quizExercise, QuizExercise.class, HttpStatus.BAD_REQUEST);

        // open-for-practice
        quizExercise.setIsOpenForPractice(true);
        request.putWithResponseBody("/api/quiz-exercises/" + quizExercise.getId() + "/open-for-practice", quizExercise, QuizExercise.class, HttpStatus.BAD_REQUEST);

        // misspelled request
        request.putWithResponseBody("/api/quiz-exercises/" + quizExercise.getId() + "/lorem-ipsum", quizExercise, QuizExercise.class, HttpStatus.BAD_REQUEST);
    }

    /**
     * test that a quiz question with an explanation within valid length can be created
     */
    @Test
    @WithMockUser(username = TEST_PREFIX + "instructor1", roles = "INSTRUCTOR")
    void testMultipleChoiceQuizExplanationLength_Valid() throws Exception {
        int validityThreshold = 500;
        QuizExercise quizExercise = createMultipleChoiceQuizExercise();

        MultipleChoiceQuestion question = (MultipleChoiceQuestion) quizExercise.getQuizQuestions().get(0);
        question.setExplanation("0".repeat(validityThreshold));

        createQuizExerciseWithFiles(quizExercise, HttpStatus.CREATED, true);
    }

    /**
     * test that a quiz question with an explanation without valid length can't be created
     */
    @Test
    @WithMockUser(username = TEST_PREFIX + "instructor1", roles = "INSTRUCTOR")
    void testMultipleChoiceQuizExplanationLength_Invalid() throws Exception {
        int validityThreshold = 500;
        QuizExercise quizExercise = createMultipleChoiceQuizExercise();

        MultipleChoiceQuestion question = (MultipleChoiceQuestion) quizExercise.getQuizQuestions().get(0);
        question.setExplanation("0".repeat(validityThreshold + 1));

        createQuizExerciseWithFiles(quizExercise, HttpStatus.INTERNAL_SERVER_ERROR, true);
    }

    /**
     * test that a quiz question with an option with an explanation with valid length can be created
     */
    @Test
    @WithMockUser(username = TEST_PREFIX + "instructor1", roles = "INSTRUCTOR")
    void testMultipleChoiceQuizOptionExplanationLength_Valid() throws Exception {
        int validityThreshold = 500;
        QuizExercise quizExercise = createMultipleChoiceQuizExercise();

        MultipleChoiceQuestion question = (MultipleChoiceQuestion) quizExercise.getQuizQuestions().get(0);
        question.getAnswerOptions().get(0).setExplanation("0".repeat(validityThreshold));

        createQuizExerciseWithFiles(quizExercise, HttpStatus.CREATED, true);
    }

    /**
     * test that a quiz question with an option with an explanation without valid length can't be created
     */
    @Test
    @WithMockUser(username = TEST_PREFIX + "instructor1", roles = "INSTRUCTOR")
    void testMultipleChoiceQuizOptionExplanationLength_Invalid() throws Exception {
        int validityThreshold = 500;
        QuizExercise quizExercise = createMultipleChoiceQuizExercise();

        MultipleChoiceQuestion question = (MultipleChoiceQuestion) quizExercise.getQuizQuestions().get(0);
        question.getAnswerOptions().get(0).setExplanation("0".repeat(validityThreshold + 1));

        createQuizExerciseWithFiles(quizExercise, HttpStatus.INTERNAL_SERVER_ERROR, true);
    }

    @Test
    @WithMockUser(username = TEST_PREFIX + "instructor1", roles = "INSTRUCTOR")
    void testReset() throws Exception {
        QuizExercise quizExercise = quizExerciseUtilService.createAndSaveQuiz(ZonedDateTime.now().plusHours(2), null, QuizMode.SYNCHRONIZED);

        for (QuizQuestion quizQuestion : quizExercise.getQuizQuestions()) {
            quizQuestion.setInvalid(true);
        }
        request.delete("/api/exercises/" + quizExercise.getId() + "/reset", HttpStatus.OK);

        quizExercise = quizExerciseRepository.findOneWithQuestionsAndStatistics(quizExercise.getId());
        assertThat(quizExercise).isNotNull();
        assertThat(quizExercise.isIsOpenForPractice()).as("Quiz Question is open for practice has been set to false").isFalse();
        assertThat(quizExercise.getReleaseDate()).as("Quiz Question is released").isBeforeOrEqualTo(ZonedDateTime.now());
        assertThat(quizExercise.getDueDate()).as("Quiz Question due date has been set to null").isNull();
        assertThat(quizExercise.getQuizBatches()).as("Quiz Question batches has been set to empty").isEmpty();

        for (QuizQuestion quizQuestion : quizExercise.getQuizQuestions()) {
            assertThat(quizQuestion.isInvalid()).as("Quiz Question invalid flag has been set to false").isFalse();
        }
    }

    @Test
    @WithMockUser(username = TEST_PREFIX + "instructor1", roles = "INSTRUCTOR")
    void createQuizExercise_dragAndDrop_withoutBackgroundFile() throws Exception {
        Course course = courseUtilService.createCourse();
        QuizExercise quizExercise = quizExerciseUtilService.createQuiz(course, ZonedDateTime.now().plusHours(5), null, QuizMode.SYNCHRONIZED);
        quizExercise.setDuration(3600);
        createQuizExerciseWithFiles(quizExercise, HttpStatus.CREATED, false);
    }

    @Test
    @WithMockUser(username = TEST_PREFIX + "instructor1", roles = "INSTRUCTOR")
    void createQuizExercise_withoutDragAndDrop() throws Exception {
        Course course = courseUtilService.createCourse();
        QuizExercise quizExercise = quizExerciseUtilService.createQuiz(course, ZonedDateTime.now().plusHours(5), null, QuizMode.SYNCHRONIZED);
        quizExercise.setQuizQuestions(quizExercise.getQuizQuestions().stream().filter(question -> !(question instanceof DragAndDropQuestion)).toList());
        quizExercise.setDuration(3600);
        createQuizExerciseWithFiles(quizExercise, HttpStatus.CREATED, false);
    }

    @Test
    @WithMockUser(username = TEST_PREFIX + "instructor1", roles = "INSTRUCTOR")
    void updateQuizExercise_withoutDragAndDrop() throws Exception {
        Course course = courseUtilService.createCourse();
        QuizExercise quizExercise = quizExerciseUtilService.createQuiz(course, ZonedDateTime.now().plusHours(5), null, QuizMode.SYNCHRONIZED);
        quizExercise.setQuizQuestions(quizExercise.getQuizQuestions().stream().filter(question -> !(question instanceof DragAndDropQuestion)).toList());
        quizExercise.setDuration(3600);
        quizExercise = createQuizExerciseWithFiles(quizExercise, HttpStatus.CREATED, false);
        updateQuizExerciseWithFiles(quizExercise, null, HttpStatus.OK);
    }

    @Test
    @WithMockUser(username = TEST_PREFIX + "instructor1", roles = "INSTRUCTOR")
    void updateQuizExercise_dragAndDrop_withoutFileArrayProvided() throws Exception {
        QuizExercise quizExercise = createQuizOnServer(ZonedDateTime.now().plusHours(5), null, QuizMode.SYNCHRONIZED);
        updateQuizExerciseWithFiles(quizExercise, null, HttpStatus.OK);
    }

    @Test
    @WithMockUser(username = TEST_PREFIX + "instructor1", roles = "INSTRUCTOR")
    void updateQuizExercise_dragAndDrop_withFileChanges() throws Exception {
        QuizExercise quizExercise = createQuizOnServer(ZonedDateTime.now().plusHours(5), null, QuizMode.SYNCHRONIZED);
        String newBackgroundFilePath = "newBackgroundFile.png";
        String newPictureFilePath = "newPictureFile.jpg";

        List<DragAndDropQuestion> dragAndDropQuestions = quizExercise.getQuizQuestions().stream().filter(q -> q instanceof DragAndDropQuestion).map(q -> (DragAndDropQuestion) q)
                .toList();
        DragAndDropQuestion question = dragAndDropQuestions.get(0);
        question.setBackgroundFilePath(newBackgroundFilePath);
        DragItem item = question.getDragItems().get(1);
        item.setPictureFilePath(newPictureFilePath);

        updateQuizExerciseWithFiles(quizExercise, List.of(newBackgroundFilePath, newPictureFilePath), HttpStatus.OK);
    }

    @Test
    @WithMockUser(username = TEST_PREFIX + "student1", roles = "USER")
    void testFilterForCourseDashboard_QuizSubmissionButNoParticipation() {
        Course course = quizExerciseUtilService.addCourseWithOneQuizExercise();
        QuizExercise quizExercise = (QuizExercise) course.getExercises().stream().findFirst().get();

        QuizSubmission quizSubmission = quizExerciseUtilService.generateSubmissionForThreeQuestions(quizExercise, 1, true, ZonedDateTime.now());
        participationUtilService.addSubmission(quizExercise, quizSubmission, TEST_PREFIX + "student1");

        quizScheduleService.updateSubmission(quizExercise.getId(), TEST_PREFIX + "student1", quizSubmission);

        exerciseService.filterForCourseDashboard(quizExercise, List.of(), TEST_PREFIX + "student1", true);

        assertThat(quizExercise.getStudentParticipations()).hasSize(1);
        assertThat(quizExercise.getStudentParticipations().stream().findFirst().get().getInitializationState()).isEqualTo(InitializationState.INITIALIZED);
    }

    private QuizExercise createQuizOnServer(ZonedDateTime releaseDate, ZonedDateTime dueDate, QuizMode quizMode) throws Exception {
        QuizExercise quizExercise = quizExerciseUtilService.createQuiz(releaseDate, dueDate, quizMode);
        quizExercise.setDuration(3600);

        QuizExercise quizExerciseServer = createQuizExerciseWithFiles(quizExercise, HttpStatus.CREATED, true);
        QuizExercise quizExerciseDatabase = quizExerciseRepository.findOneWithQuestionsAndStatistics(quizExerciseServer.getId());
        assertThat(quizExerciseServer).isNotNull();
        assertThat(quizExerciseDatabase).isNotNull();

        checkQuizExercises(quizExercise, quizExerciseServer);
        checkQuizExercises(quizExercise, quizExerciseDatabase);

        for (int i = 0; i < quizExercise.getQuizQuestions().size(); i++) {
            QuizQuestion question = quizExercise.getQuizQuestions().get(i);
            QuizQuestion questionServer = quizExerciseServer.getQuizQuestions().get(i);
            QuizQuestion questionDatabase = quizExerciseDatabase.getQuizQuestions().get(i);

            assertThat(question.getId()).as("Question IDs are correct").isNull();
            assertThat(questionDatabase.getId()).as("Question IDs are correct").isEqualTo(questionServer.getId());

            assertThat(question.getExercise().getId()).as("Exercise IDs are correct").isNull();
            assertThat(questionDatabase.getExercise().getId()).as("Exercise IDs are correct").isEqualTo(quizExerciseDatabase.getId());

            assertThat(question.getTitle()).as("Question titles are correct").isEqualTo(questionDatabase.getTitle());
            assertThat(question.getTitle()).as("Question titles are correct").isEqualTo(questionServer.getTitle());

            assertThat(question.getPoints()).as("Question scores are correct").isEqualTo(questionDatabase.getPoints());
            assertThat(question.getPoints()).as("Question scores are correct").isEqualTo(questionServer.getPoints());
        }
        return quizExerciseDatabase;
    }

    private QuizExercise createQuizOnServerForExam() throws Exception {
        ExerciseGroup exerciseGroup = examUtilService.createAndSaveActiveExerciseGroup(true);
        QuizExercise quizExercise = quizExerciseUtilService.createQuizForExam(exerciseGroup);
        quizExercise.setDuration(3600);

        QuizExercise quizExerciseServer = createQuizExerciseWithFiles(quizExercise, HttpStatus.CREATED, true);
        QuizExercise quizExerciseDatabase = quizExerciseRepository.findOneWithQuestionsAndStatistics(quizExerciseServer.getId());
        assertThat(quizExerciseServer).isNotNull();
        assertThat(quizExerciseDatabase).isNotNull();

        checkQuizExercises(quizExercise, quizExerciseServer);
        checkQuizExercises(quizExercise, quizExerciseDatabase);

        for (int i = 0; i < quizExercise.getQuizQuestions().size(); i++) {
            QuizQuestion question = quizExercise.getQuizQuestions().get(i);
            QuizQuestion questionServer = quizExerciseServer.getQuizQuestions().get(i);
            QuizQuestion questionDatabase = quizExerciseDatabase.getQuizQuestions().get(i);

            assertThat(question.getId()).as("Question IDs are correct").isNull();
            assertThat(questionDatabase.getId()).as("Question IDs are correct").isEqualTo(questionServer.getId());

            assertThat(question.getExercise().getId()).as("Exercise IDs are correct").isNull();
            assertThat(questionDatabase.getExercise().getId()).as("Exercise IDs are correct").isEqualTo(quizExerciseDatabase.getId());

            assertThat(question.getTitle()).as("Question titles are correct").isEqualTo(questionDatabase.getTitle());
            assertThat(question.getTitle()).as("Question titles are correct").isEqualTo(questionServer.getTitle());

            assertThat(question.getPoints()).as("Question scores are correct").isEqualTo(questionDatabase.getPoints());
            assertThat(question.getPoints()).as("Question scores are correct").isEqualTo(questionServer.getPoints());
        }

        return quizExerciseDatabase;
    }

    private void createdQuizAssert(QuizExercise quizExercise) {
        // General assertions
        assertThat(quizExercise.getQuizQuestions()).as("Quiz questions were saved").hasSize(3);
        assertThat(quizExercise.getDuration()).as("Quiz duration was correctly set").isEqualTo(3600);
        assertThat(quizExercise.getDifficulty()).as("Quiz difficulty was correctly set").isEqualTo(DifficultyLevel.MEDIUM);

        // Quiz type specific assertions
        for (QuizQuestion question : quizExercise.getQuizQuestions()) {
            if (question instanceof MultipleChoiceQuestion multipleChoiceQuestion) {
                assertThat(multipleChoiceQuestion.getAnswerOptions()).as("Multiple choice question answer options were saved").hasSize(2);
                assertThat(multipleChoiceQuestion.getTitle()).as("Multiple choice question title is correct").isEqualTo("MC");
                assertThat(multipleChoiceQuestion.getText()).as("Multiple choice question text is correct").isEqualTo("Q1");
                assertThat(multipleChoiceQuestion.getPoints()).as("Multiple choice question score is correct").isEqualTo(4);

                List<AnswerOption> answerOptions = multipleChoiceQuestion.getAnswerOptions();
                assertThat(answerOptions.get(0).getText()).as("Text for answer option is correct").isEqualTo("A");
                assertThat(answerOptions.get(0).getHint()).as("Hint for answer option is correct").isEqualTo("H1");
                assertThat(answerOptions.get(0).getExplanation()).as("Explanation for answer option is correct").isEqualTo("E1");
                assertThat(answerOptions.get(0).isIsCorrect()).as("Is correct for answer option is correct").isTrue();
                assertThat(answerOptions.get(1).getText()).as("Text for answer option is correct").isEqualTo("B");
                assertThat(answerOptions.get(1).getHint()).as("Hint for answer option is correct").isEqualTo("H2");
                assertThat(answerOptions.get(1).getExplanation()).as("Explanation for answer option is correct").isEqualTo("E2");
                assertThat(answerOptions.get(1).isIsCorrect()).as("Is correct for answer option is correct").isFalse();
            }
            else if (question instanceof DragAndDropQuestion dragAndDropQuestion) {
                assertThat(dragAndDropQuestion.getDropLocations()).as("Drag and drop question drop locations were saved").hasSize(4);
                assertThat(dragAndDropQuestion.getDragItems()).as("Drag and drop question drag items were saved").hasSize(4);
                assertThat(dragAndDropQuestion.getTitle()).as("Drag and drop question title is correct").isEqualTo("DnD");
                assertThat(dragAndDropQuestion.getText()).as("Drag and drop question text is correct").isEqualTo("Q2");
                assertThat(dragAndDropQuestion.getPoints()).as("Drag and drop question score is correct").isEqualTo(3);

                List<DropLocation> dropLocations = dragAndDropQuestion.getDropLocations();
                assertThat(dropLocations.get(0).getPosX()).as("Pos X for drop location is correct").isEqualTo(10);
                assertThat(dropLocations.get(0).getPosY()).as("Pos Y for drop location is correct").isEqualTo(10);
                assertThat(dropLocations.get(0).getWidth()).as("Width for drop location is correct").isEqualTo(10);
                assertThat(dropLocations.get(0).getHeight()).as("Height for drop location is correct").isEqualTo(10);
                assertThat(dropLocations.get(0).getQuestion()).isNotNull();
                assertThat(dropLocations.get(1).getPosX()).as("Pos X for drop location is correct").isEqualTo(20);
                assertThat(dropLocations.get(1).getPosY()).as("Pos Y for drop location is correct").isEqualTo(20);
                assertThat(dropLocations.get(1).getWidth()).as("Width for drop location is correct").isEqualTo(10);
                assertThat(dropLocations.get(1).getHeight()).as("Height for drop location is correct").isEqualTo(10);
                assertThat(dropLocations.get(1).getQuestion()).isNotNull();
                assertThat(dropLocations.get(2).getPosX()).as("Pos X for drop location is correct").isEqualTo(30);
                assertThat(dropLocations.get(2).getPosY()).as("Pos Y for drop location is correct").isEqualTo(30);
                assertThat(dropLocations.get(2).getWidth()).as("Width for drop location is correct").isEqualTo(10);
                assertThat(dropLocations.get(2).getHeight()).as("Height for drop location is correct").isEqualTo(10);
                assertThat(dropLocations.get(2).getQuestion()).isNotNull();
                assertThat(dropLocations.get(3).getPosX()).as("Pos X for drop location is correct").isEqualTo(40);
                assertThat(dropLocations.get(3).getPosY()).as("Pos Y for drop location is correct").isEqualTo(40);
                assertThat(dropLocations.get(3).getWidth()).as("Width for drop location is correct").isEqualTo(10);
                assertThat(dropLocations.get(3).getHeight()).as("Height for drop location is correct").isEqualTo(10);
                assertThat(dropLocations.get(3).getQuestion()).isNotNull();

                List<DragItem> dragItems = dragAndDropQuestion.getDragItems();
                assertThat(dragItems.get(0).getText()).as("Text for drag item is correct").isEqualTo("D1");
                assertThat(dragItems.get(0).getPictureFilePath()).as("Picture file path for drag item is correct").isNull();
                assertThat(dragItems.get(1).getText()).as("Text for drag item is correct").isNull();
                assertThat(dragItems.get(1).getPictureFilePath()).as("Picture file path for drag item is correct").isNotEmpty();
                assertThat(dragItems.get(2).getText()).as("Text for drag item is correct").isEqualTo("D3");
                assertThat(dragItems.get(2).getPictureFilePath()).as("Picture file path for drag item is correct").isNull();
                assertThat(dragItems.get(3).getText()).as("Text for drag item is correct").isNull();
                assertThat(dragItems.get(3).getPictureFilePath()).as("Picture file path for drag item is correct").isNotEmpty();
            }
            else if (question instanceof ShortAnswerQuestion shortAnswerQuestion) {
                assertThat(shortAnswerQuestion.getSpots()).as("Short answer question spots were saved").hasSize(2);
                assertThat(shortAnswerQuestion.getSolutions()).as("Short answer question solutions were saved").hasSize(2);
                assertThat(shortAnswerQuestion.getTitle()).as("Short answer question title is correct").isEqualTo("SA");
                assertThat(shortAnswerQuestion.getText()).as("Short answer question text is correct").isEqualTo("This is a long answer text");
                assertThat(shortAnswerQuestion.getPoints()).as("Short answer question score is correct").isEqualTo(2);

                List<ShortAnswerSpot> spots = shortAnswerQuestion.getSpots();
                assertThat(spots.get(0).getSpotNr()).as("Spot nr for spot is correct").isZero();
                assertThat(spots.get(0).getWidth()).as("Width for spot is correct").isEqualTo(1);
                assertThat(spots.get(1).getSpotNr()).as("Spot nr for spot is correct").isEqualTo(2);
                assertThat(spots.get(1).getWidth()).as("Width for spot is correct").isEqualTo(2);

                List<ShortAnswerSolution> solutions = shortAnswerQuestion.getSolutions();
                assertThat(solutions.get(0).getText()).as("Text for solution is correct").isEqualTo("is");
                assertThat(solutions.get(1).getText()).as("Text for solution is correct").isEqualTo("long");
            }
        }
    }

    private void updateQuizAndAssert(QuizExercise quizExercise) throws Exception {
        updateMultipleChoice(quizExercise);

        quizExercise = updateQuizExerciseWithFiles(quizExercise, List.of(), HttpStatus.OK);

        // Quiz type specific assertions
        for (QuizQuestion question : quizExercise.getQuizQuestions()) {
            if (question instanceof MultipleChoiceQuestion multipleChoiceQuestion) {
                assertThat(multipleChoiceQuestion.getAnswerOptions()).as("Multiple choice question answer options were saved").hasSize(3);
                assertThat(multipleChoiceQuestion.getTitle()).as("Multiple choice question title is correct").isEqualTo("MC");
                assertThat(multipleChoiceQuestion.getText()).as("Multiple choice question text is correct").isEqualTo("Q1");
                assertThat(multipleChoiceQuestion.getPoints()).as("Multiple choice question score is correct").isEqualTo(4);

                List<AnswerOption> answerOptions = multipleChoiceQuestion.getAnswerOptions();
                assertThat(answerOptions.get(0).getText()).as("Text for answer option is correct").isEqualTo("B");
                assertThat(answerOptions.get(0).getHint()).as("Hint for answer option is correct").isEqualTo("H2");
                assertThat(answerOptions.get(0).getExplanation()).as("Explanation for answer option is correct").isEqualTo("E2");
                assertThat(answerOptions.get(0).isIsCorrect()).as("Is correct for answer option is correct").isFalse();
                assertThat(answerOptions.get(1).getText()).as("Text for answer option is correct").isEqualTo("C");
                assertThat(answerOptions.get(1).getHint()).as("Hint for answer option is correct").isEqualTo("H3");
                assertThat(answerOptions.get(1).getExplanation()).as("Explanation for answer option is correct").isEqualTo("E3");
                assertThat(answerOptions.get(1).isIsCorrect()).as("Is correct for answer option is correct").isTrue();
                assertThat(answerOptions.get(2).getText()).as("Text for answer option is correct").isEqualTo("D");
                assertThat(answerOptions.get(2).getHint()).as("Hint for answer option is correct").isEqualTo("H4");
                assertThat(answerOptions.get(2).getExplanation()).as("Explanation for answer option is correct").isEqualTo("E4");
                assertThat(answerOptions.get(2).isIsCorrect()).as("Is correct for answer option is correct").isTrue();
            }
            else if (question instanceof DragAndDropQuestion dragAndDropQuestion) {
                assertThat(dragAndDropQuestion.getDropLocations()).as("Drag and drop question drop locations were saved").hasSize(3);
                assertThat(dragAndDropQuestion.getDragItems()).as("Drag and drop question drag items were saved").hasSize(3);
                assertThat(dragAndDropQuestion.getTitle()).as("Drag and drop question title is correct").isEqualTo("DnD");
                assertThat(dragAndDropQuestion.getText()).as("Drag and drop question text is correct").isEqualTo("Q2");
                assertThat(dragAndDropQuestion.getPoints()).as("Drag and drop question score is correct").isEqualTo(3);

                List<DropLocation> dropLocations = dragAndDropQuestion.getDropLocations();
                assertThat(dropLocations.get(0).getPosX()).as("Pos X for drop location is correct").isEqualTo(20);
                assertThat(dropLocations.get(0).getPosY()).as("Pos Y for drop location is correct").isEqualTo(20);
                assertThat(dropLocations.get(0).getWidth()).as("Width for drop location is correct").isEqualTo(10);
                assertThat(dropLocations.get(0).getHeight()).as("Height for drop location is correct").isEqualTo(10);
                assertThat(dropLocations.get(1).getPosX()).as("Pos X for drop location is correct").isEqualTo(30);
                assertThat(dropLocations.get(1).getPosY()).as("Pos Y for drop location is correct").isEqualTo(30);
                assertThat(dropLocations.get(1).getWidth()).as("Width for drop location is correct").isEqualTo(10);
                assertThat(dropLocations.get(1).getHeight()).as("Height for drop location is correct").isEqualTo(10);
                assertThat(dropLocations.get(2).getPosX()).as("Pos X for drop location is correct").isEqualTo(40);
                assertThat(dropLocations.get(2).getPosY()).as("Pos Y for drop location is correct").isEqualTo(40);
                assertThat(dropLocations.get(2).getWidth()).as("Width for drop location is correct").isEqualTo(10);
                assertThat(dropLocations.get(2).getHeight()).as("Height for drop location is correct").isEqualTo(10);

                List<DragItem> dragItems = dragAndDropQuestion.getDragItems();
                assertThat(dragItems.get(0).getText()).as("Text for drag item is correct").isNull();
                assertThat(dragItems.get(0).getPictureFilePath()).as("Picture file path for drag item is correct").isNotEmpty();
                assertThat(dragItems.get(1).getText()).as("Text for drag item is correct").isEqualTo("D3");
                assertThat(dragItems.get(1).getPictureFilePath()).as("Picture file path for drag item is correct").isNull();
                assertThat(dragItems.get(2).getText()).as("Text for drag item is correct").isNull();
                assertThat(dragItems.get(2).getPictureFilePath()).as("Picture file path for drag item is correct").isNotEmpty();
            }
            else if (question instanceof ShortAnswerQuestion shortAnswerQuestion) {
                assertThat(shortAnswerQuestion.getSpots()).as("Short answer question spots were saved").hasSize(1);
                assertThat(shortAnswerQuestion.getSolutions()).as("Short answer question solutions were saved").hasSize(1);
                assertThat(shortAnswerQuestion.getTitle()).as("Short answer question title is correct").isEqualTo("SA");
                assertThat(shortAnswerQuestion.getText()).as("Short answer question text is correct").isEqualTo("This is a long answer text");
                assertThat(shortAnswerQuestion.getPoints()).as("Short answer question score is correct").isEqualTo(2);

                List<ShortAnswerSpot> spots = shortAnswerQuestion.getSpots();
                assertThat(spots.get(0).getSpotNr()).as("Spot nr for spot is correct").isEqualTo(2);
                assertThat(spots.get(0).getWidth()).as("Width for spot is correct").isEqualTo(2);

                List<ShortAnswerSolution> solutions = shortAnswerQuestion.getSolutions();
                assertThat(solutions.get(0).getText()).as("Text for solution is correct").isEqualTo("long");
            }
        }
    }

    private void updateMultipleChoice(QuizExercise quizExercise) {
        MultipleChoiceQuestion mc = (MultipleChoiceQuestion) quizExercise.getQuizQuestions().get(0);
        mc.getAnswerOptions().remove(0);
        mc.getAnswerOptions().add(new AnswerOption().text("C").hint("H3").explanation("E3").isCorrect(true));
        mc.getAnswerOptions().add(new AnswerOption().text("D").hint("H4").explanation("E4").isCorrect(true));

        DragAndDropQuestion dnd = (DragAndDropQuestion) quizExercise.getQuizQuestions().get(1);
        dnd.getDropLocations().remove(0);
        dnd.getCorrectMappings().remove(0);
        dnd.getDragItems().remove(0);

        ShortAnswerQuestion sa = (ShortAnswerQuestion) quizExercise.getQuizQuestions().get(2);
        sa.getSpots().remove(0);
        sa.getSolutions().remove(0);
        sa.getCorrectMappings().remove(0);
    }

    private QuizExercise createMultipleChoiceQuizExercise() {
        Course course = courseUtilService.createAndSaveCourse(null, ZonedDateTime.now().minusDays(1), null, Set.of());
        QuizExercise quizExercise = QuizExerciseFactory.generateQuizExercise(ZonedDateTime.now().plusHours(5), null, QuizMode.SYNCHRONIZED, course);
        MultipleChoiceQuestion question = (MultipleChoiceQuestion) new MultipleChoiceQuestion().title("MC").score(4).text("Q1");

        question.setScoringType(ScoringType.ALL_OR_NOTHING);
        question.getAnswerOptions().add(new AnswerOption().text("A").hint("H1").explanation("E1").isCorrect(true));
        question.getAnswerOptions().add(new AnswerOption().text("B").hint("H2").explanation("E2").isCorrect(false));
        question.setExplanation("Explanation");
        question.copyQuestionId();

        quizExercise.addQuestions(question);
        quizExercise.setMaxPoints(quizExercise.getOverallQuizPoints());
        quizExercise.setGradingInstructions(null);

        return quizExercise;
    }

    /**
     * Check that the general information of two exercises is equal.
     */
    private void checkQuizExercises(QuizExercise quizExercise, QuizExercise quizExercise2) {
        assertThat(quizExercise.getQuizQuestions()).as("Same amount of questions saved").hasSameSizeAs(quizExercise2.getQuizQuestions());
        assertThat(quizExercise.getTitle()).as("Title saved correctly").isEqualTo(quizExercise2.getTitle());
        assertThat(quizExercise.getAllowedNumberOfAttempts()).as("Number of attempts saved correctly").isEqualTo(quizExercise2.getAllowedNumberOfAttempts());
        assertThat(quizExercise.getMaxPoints()).as("Max score saved correctly").isEqualTo(quizExercise2.getMaxPoints());
        assertThat(quizExercise.getDuration()).as("Duration saved correctly").isEqualTo(quizExercise2.getDuration());
        assertThat(quizExercise.getType()).as("Type saved correctly").isEqualTo(quizExercise2.getType());
    }

    private PointCounter pc(int rated, int unrated) {
        PointCounter pointCounter = new PointCounter();
        pointCounter.setRatedCounter(rated);
        pointCounter.setUnRatedCounter(unrated);
        return pointCounter;
    }

    /**
     * Check that the general statistics of two exercises are equal.
     */
    private void checkStatistics(QuizExercise quizExercise, QuizExercise quizExercise2) {
        assertThat(quizExercise.getQuizPointStatistic().getPointCounters()).hasSameSizeAs(quizExercise2.getQuizPointStatistic().getPointCounters());
        assertThat(quizExercise.getQuizPointStatistic().getParticipantsRated()).isEqualTo(quizExercise2.getQuizPointStatistic().getParticipantsRated());
        assertThat(quizExercise.getQuizPointStatistic().getParticipantsUnrated()).isEqualTo(quizExercise2.getQuizPointStatistic().getParticipantsUnrated());

        for (int i = 0; i < quizExercise.getQuizPointStatistic().getPointCounters().size(); i++) {
            PointCounter pointCounterBefore = quizExercise.getQuizPointStatistic().getPointCounters().iterator().next();
            PointCounter pointCounterAfter = quizExercise2.getQuizPointStatistic().getPointCounters().iterator().next();

            assertThat(pointCounterAfter.getPoints()).isEqualTo(pointCounterBefore.getPoints());
            assertThat(pointCounterAfter.getRatedCounter()).isEqualTo(pointCounterBefore.getRatedCounter());
            assertThat(pointCounterAfter.getUnRatedCounter()).isEqualTo(pointCounterBefore.getUnRatedCounter());
        }

        for (var quizQuestion : quizExercise.getQuizQuestions()) {
            var statistic = quizQuestion.getQuizQuestionStatistic();
            if (statistic instanceof MultipleChoiceQuestionStatistic mcStatistic) {
                assertThat(mcStatistic.getAnswerCounters()).isNotEmpty();
                for (var counter : mcStatistic.getAnswerCounters()) {
                    log.debug("AnswerCounters: {}", counter.toString());
                    log.debug("MultipleChoiceQuestionStatistic: {}", counter.getMultipleChoiceQuestionStatistic());
                }
            }
            else if (statistic instanceof DragAndDropQuestionStatistic dndStatistic) {
                assertThat(dndStatistic.getDropLocationCounters()).isNotEmpty();
                for (var counter : dndStatistic.getDropLocationCounters()) {
                    log.debug("DropLocationCounters: {}", counter.toString());
                    log.debug("DragAndDropQuestionStatistic: {}", counter.getDragAndDropQuestionStatistic());
                }
            }
            else if (statistic instanceof ShortAnswerQuestionStatistic saStatistic) {
                assertThat(saStatistic.getShortAnswerSpotCounters()).isNotEmpty();
                for (var counter : saStatistic.getShortAnswerSpotCounters()) {
                    log.debug("ShortAnswerSpotCounters: {}", counter.toString());
                    log.debug("ShortAnswerQuestionStatistic: {}", counter.getShortAnswerQuestionStatistic());
                }
            }
        }
    }

    private void assertQuizPointStatisticsPointCounters(QuizExercise quizExercise, Map<Double, PointCounter> expectedPointCounters) {
        for (PointCounter pointCounter : quizExercise.getQuizPointStatistic().getPointCounters()) {
            PointCounter expectedPointCounter = expectedPointCounters.get(pointCounter.getPoints());
            if (expectedPointCounter != null) {
                assertThat(pointCounter.getRatedCounter()).as(pointCounter.getPoints() + " should have a rated counter of " + expectedPointCounter.getRatedCounter())
                        .isEqualTo(expectedPointCounter.getRatedCounter());
                assertThat(pointCounter.getUnRatedCounter()).as(pointCounter.getPoints() + " should have an unrated counter of " + expectedPointCounter.getUnRatedCounter())
                        .isEqualTo(expectedPointCounter.getUnRatedCounter());
            }
            else {
                assertThat(pointCounter.getRatedCounter()).as(pointCounter.getPoints() + " should have a rated counter of 0").isZero();
                assertThat(pointCounter.getUnRatedCounter()).as(pointCounter.getPoints() + " should have a rated counter of 0").isZero();
            }
        }
    }

    /**
     * Check if a QuizExercise contains the correct information for students.
     *
     * @param quizExercise QuizExercise to check
     */
    private void checkQuizExerciseForStudent(QuizExercise quizExercise) {
        assertThat(quizExercise.getQuizPointStatistic()).isNull();
        assertThat(quizExercise.getGradingInstructions()).isNull();
        assertThat(quizExercise.getGradingCriteria()).isEmpty();

        if (!quizExercise.isQuizEnded()) {
            for (QuizQuestion question : quizExercise.getQuizQuestions()) {
                assertThat(question.getExplanation()).isNull();
                assertThat(question.getQuizQuestionStatistic()).isNull();
            }
        }
        else if (!quizExercise.isQuizStarted()) {
            assertThat(quizExercise.getQuizQuestions()).isEmpty();
        }
    }

    private static List<Arguments> testPerformJoin_args() {
        var now = ZonedDateTime.now();
        var longPast = now.minusHours(4);
        var past = now.minusMinutes(30);
        var future = now.plusMinutes(30);
        var longFuture = now.plusHours(4);

        var batchLongPast = new QuizBatch();
        batchLongPast.setStartTime(longPast);
        batchLongPast.setPassword("12345678");
        var batchPast = new QuizBatch();
        batchPast.setStartTime(past);
        batchPast.setPassword("12345678");
        var batchFuture = new QuizBatch();
        batchFuture.setStartTime(future);
        batchFuture.setPassword("12345678");

        return List.of(Arguments.of(QuizMode.SYNCHRONIZED, future, null, null, null, HttpStatus.FORBIDDEN), // start in future
                Arguments.of(QuizMode.SYNCHRONIZED, past, null, null, null, HttpStatus.NOT_FOUND), // synchronized
                Arguments.of(QuizMode.SYNCHRONIZED, past, null, null, "12345678", HttpStatus.NOT_FOUND), // synchronized
                Arguments.of(QuizMode.SYNCHRONIZED, longPast, past, null, null, HttpStatus.FORBIDDEN), // due date passed
                Arguments.of(QuizMode.INDIVIDUAL, future, null, null, null, HttpStatus.FORBIDDEN), // start in future
                Arguments.of(QuizMode.INDIVIDUAL, longPast, null, null, null, HttpStatus.OK), Arguments.of(QuizMode.INDIVIDUAL, longPast, longFuture, null, null, HttpStatus.OK),
                Arguments.of(QuizMode.INDIVIDUAL, longPast, future, null, null, HttpStatus.OK), // NOTE: reduced working time because of due date
                Arguments.of(QuizMode.INDIVIDUAL, longPast, past, null, null, HttpStatus.FORBIDDEN), // after due date
                Arguments.of(QuizMode.BATCHED, future, null, null, null, HttpStatus.FORBIDDEN), // start in future
                Arguments.of(QuizMode.BATCHED, longPast, null, null, null, HttpStatus.NOT_FOUND), // no pw
                Arguments.of(QuizMode.BATCHED, longPast, longFuture, null, null, HttpStatus.NOT_FOUND), // no pw
                Arguments.of(QuizMode.BATCHED, longPast, future, null, null, HttpStatus.NOT_FOUND), // no pw
                Arguments.of(QuizMode.BATCHED, longPast, past, null, null, HttpStatus.FORBIDDEN), // after due date
                Arguments.of(QuizMode.BATCHED, longPast, null, batchLongPast, null, HttpStatus.NOT_FOUND), // no pw
                Arguments.of(QuizMode.BATCHED, longPast, null, batchPast, null, HttpStatus.NOT_FOUND), // no pw
                Arguments.of(QuizMode.BATCHED, longPast, null, batchFuture, null, HttpStatus.NOT_FOUND), // no pw
                Arguments.of(QuizMode.BATCHED, longPast, null, batchLongPast, "87654321", HttpStatus.NOT_FOUND), // wrong pw
                Arguments.of(QuizMode.BATCHED, longPast, null, batchPast, "87654321", HttpStatus.NOT_FOUND), // wrong pw
                Arguments.of(QuizMode.BATCHED, longPast, null, batchFuture, "87654321", HttpStatus.NOT_FOUND), // wrong pw
                Arguments.of(QuizMode.BATCHED, longPast, null, batchLongPast, "12345678", HttpStatus.NOT_FOUND), // batch done
                Arguments.of(QuizMode.BATCHED, longPast, null, batchPast, "12345678", HttpStatus.OK), // NOTE: reduced working time because batch had already started
                Arguments.of(QuizMode.BATCHED, longPast, null, batchFuture, "12345678", HttpStatus.OK));
    }
}<|MERGE_RESOLUTION|>--- conflicted
+++ resolved
@@ -484,25 +484,6 @@
 
     @Test
     @WithMockUser(username = TEST_PREFIX + "instructor1", roles = "INSTRUCTOR")
-<<<<<<< HEAD
-    void testUpdateNotExistingQuizExercise() throws Exception {
-        QuizExercise quizExercise = quizExerciseUtilService.createQuiz(ZonedDateTime.now().plusHours(5), null, QuizMode.SYNCHRONIZED);
-        quizExercise.setChannelName("testchannel-quiz");
-        QuizExercise quizExerciseServer = request.putWithResponseBody("/api/quiz-exercises", quizExercise, QuizExercise.class, HttpStatus.CREATED);
-
-        assertThat(quizExerciseServer).usingRecursiveComparison().ignoringFieldsOfTypes(ZonedDateTime.class, ScheduledThreadPoolExecutor.class)
-                .ignoringFields("id", "quizPointStatistic", "quizQuestions", "quizBatches", "plagiarismChecksConfig").isEqualTo(quizExercise);
-
-        assertThat(quizExerciseServer.getId()).isNotNull();
-        assertThat(quizExerciseServer.getQuizPointStatistic()).isNotNull();
-        assertThat(quizExerciseServer.getQuizQuestions()).hasSameSizeAs(quizExercise.getQuizQuestions());
-        assertThat(quizExerciseServer.getQuizBatches()).hasSameSizeAs(quizExercise.getQuizBatches());
-    }
-
-    @Test
-    @WithMockUser(username = TEST_PREFIX + "instructor1", roles = "INSTRUCTOR")
-=======
->>>>>>> b89289f5
     void testUpdateRunningQuizExercise() throws Exception {
         QuizExercise quizExercise = quizExerciseUtilService.createAndSaveQuiz(ZonedDateTime.now().minusHours(1), null, QuizMode.SYNCHRONIZED);
 
