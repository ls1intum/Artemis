--- conflicted
+++ resolved
@@ -343,11 +343,8 @@
         doReturn(gitService.getExistingCheckedOutRepositoryByLocalPath(solutionRepository.localRepoFile.toPath(), null)).when(gitService)
                 .getOrCheckoutRepository(solutionRepoTestUrl, true);
         doReturn(gitService.getExistingCheckedOutRepositoryByLocalPath(auxRepository.localRepoFile.toPath(), null)).when(gitService).getOrCheckoutRepository(auxRepoTestUrl, true);
-<<<<<<< HEAD
-=======
 
         doNothing().when(gitService).pushSourceToTargetRepo(any(), any());
->>>>>>> c9ee1a3a
         doNothing().when(gitService).pushSourceToTargetRepo(any(), any(), any());
         doNothing().when(gitService).combineAllCommitsOfRepositoryIntoOne(any());
 
