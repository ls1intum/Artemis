--- conflicted
+++ resolved
@@ -100,11 +100,6 @@
     }
 
     /**
-<<<<<<< HEAD
-     * Converts a PageableSearchDTO into a LinkedMultiValueMap suitable for use with RESTful API calls.
-     * This conversion facilitates the transfer of search parameters and their values in a format
-     * that is acceptable for web requests.
-=======
      * Generates a PageableSearchDTO for FinishedJobs.
      *
      * @return The generated PageableSearchDTO
@@ -120,7 +115,9 @@
 
     /**
      * Generates a LinkedMultiValueMap from the given PageableSearchDTO. The map is used for REST calls and maps the parameters to the values.
->>>>>>> 3b2d6b81
+     * Converts a PageableSearchDTO into a LinkedMultiValueMap suitable for use with RESTful API calls.
+     * This conversion facilitates the transfer of search parameters and their values in a format
+     * that is acceptable for web requests.
      *
      * @param search The PageableSearchDTO containing search parameters and values
      * @return A LinkedMultiValueMap with parameter names as keys and their corresponding values
