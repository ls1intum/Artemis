package de.tum.in.www1.artemis.service;

import static org.assertj.core.api.Assertions.assertThatCode;
import static org.assertj.core.api.Assertions.assertThatExceptionOfType;

import java.time.ZonedDateTime;

import org.junit.jupiter.api.BeforeEach;
import org.junit.jupiter.api.Nested;
import org.junit.jupiter.api.Test;
import org.springframework.beans.factory.annotation.Autowired;
import org.springframework.security.test.context.support.WithMockUser;
import org.springframework.stereotype.Component;
import org.springframework.test.context.TestPropertySource;

import de.tum.in.www1.artemis.AbstractSpringIntegrationBambooBitbucketJiraTest;
import de.tum.in.www1.artemis.domain.Course;
import de.tum.in.www1.artemis.domain.User;
import de.tum.in.www1.artemis.repository.CourseRepository;
import de.tum.in.www1.artemis.web.rest.errors.AccessForbiddenException;

class AuthorizationCheckServiceTest extends AbstractSpringIntegrationBambooBitbucketJiraTest {

    private static final String TEST_PREFIX = "authorizationservice";

    @BeforeEach
    void initTestCase() {
        database.addUsers(TEST_PREFIX, 2, 0, 0, 1);
    }

    @Nested
    @Component
    // The following annotation can only be applied to classes: https://github.com/spring-projects/spring-framework/issues/18951
    // Only the login name of the student2 user is NOT allowed to self-register for courses.
    @TestPropertySource(properties = "artemis.user-management.course-enrollment.allowed-username-pattern=^(?!" + TEST_PREFIX + "student2).*$")
    class IsUserAllowedToSelfRegisterForCourseTest {

        // We need our own courseService here that overshadows the one from the CourseServiceTest, so that the new property is applied to it.
        @Autowired
        private AuthorizationCheckService authCheckService;

        @Autowired
        private CourseRepository courseRepository;

        private User student1;

        private Course getCourseForSelfEnrollmentAllowedTest() {
            var course = database.createCourse();
            course.setEnrollmentEnabled(true);
            course.setEnrollmentStartDate(ZonedDateTime.now().minusDays(2));
            course.setEnrollmentEndDate(ZonedDateTime.now().plusDays(2));
            course.setStudentGroupName("test-students");
            return course;
        }

        @BeforeEach
        void setUp() {
            this.student1 = database.getUserByLogin(TEST_PREFIX + "student1");
        }

        @Test
        @WithMockUser(username = TEST_PREFIX + "student1", roles = "USER")
        void testIsUserAllowedToSelfEnrollInCourseForAllowed() {
            Course course = getCourseForSelfEnrollmentAllowedTest();
            courseRepository.save(course);
            assertThatCode(() -> authCheckService.checkUserAllowedToSelfEnrollInCourseElseThrow(this.student1, course)).doesNotThrowAnyException();
        }

        @Test
        @WithMockUser(username = TEST_PREFIX + "student2", roles = "USER")
        void testIsUserAllowedToSelfEnrollInCourseForWrongUsernamePattern() {
            // student2 is not allowed to self-enroll in courses, see the @TestPropertySource annotation above.
            var student2 = database.getUserByLogin(TEST_PREFIX + "student2");
            Course course = getCourseForSelfEnrollmentAllowedTest();
            courseRepository.save(course);
            assertThatExceptionOfType(AccessForbiddenException.class).isThrownBy(() -> authCheckService.checkUserAllowedToSelfEnrollInCourseElseThrow(student2, course));
        }

        @Test
        @WithMockUser(username = TEST_PREFIX + "student1", roles = "USER")
        void testIsUserAllowedToSelfEnrollInCourseForWrongEnrollmentStartDate() {
            Course course = getCourseForSelfEnrollmentAllowedTest();
            course.setEnrollmentStartDate(ZonedDateTime.now().plusDays(1));
            courseRepository.save(course);
            assertThatExceptionOfType(AccessForbiddenException.class).isThrownBy(() -> authCheckService.checkUserAllowedToSelfEnrollInCourseElseThrow(this.student1, course));
        }

        @Test
        @WithMockUser(username = TEST_PREFIX + "student1", roles = "USER")
        void testIsUserAllowedToSelfEnrollInCourseForWrongEndDate() {
            Course course = getCourseForSelfEnrollmentAllowedTest();
            course.setEnrollmentEndDate(ZonedDateTime.now().minusDays(1));
            courseRepository.save(course);
            assertThatExceptionOfType(AccessForbiddenException.class).isThrownBy(() -> authCheckService.checkUserAllowedToSelfEnrollInCourseElseThrow(this.student1, course));
        }

        @Test
        @WithMockUser(username = TEST_PREFIX + "student1", roles = "USER")
        void testIsUserAllowedToSelfEnrollInCourseForRegistrationDisabled() {
            Course course = getCourseForSelfEnrollmentAllowedTest();
            course.setEnrollmentEnabled(false);
            courseRepository.save(course);
            assertThatExceptionOfType(AccessForbiddenException.class).isThrownBy(() -> authCheckService.checkUserAllowedToSelfEnrollInCourseElseThrow(this.student1, course));
        }

        @Test
        @WithMockUser(username = TEST_PREFIX + "student1", roles = "USER")
        void testIsUserAllowedToSelfEnrollInCourseForDifferentOrganizations() {
            var courseWithOrganizations = database.createCourseWithOrganizations();
            assertThatExceptionOfType(AccessForbiddenException.class)
                    .isThrownBy(() -> authCheckService.checkUserAllowedToSelfEnrollInCourseElseThrow(this.student1, courseWithOrganizations));
        }

        @Test
        @WithMockUser(username = TEST_PREFIX + "student1", roles = "USER")
        void testIsUserAllowedToSelfEnrollInOnlineCourse() {
            Course course = getCourseForSelfEnrollmentAllowedTest();
            course.setEnrollmentEnabled(false);
            course.setOnlineCourse(true);
            courseRepository.save(course);
            assertThatExceptionOfType(AccessForbiddenException.class).isThrownBy(() -> authCheckService.checkUserAllowedToSelfEnrollInCourseElseThrow(this.student1, course));
        }
    }

<<<<<<< HEAD
=======
    @Nested
    @Component
    class IsUserAllowedToSelfUnenrollFromCourseTest {

        @Autowired
        private AuthorizationCheckService authCheckService;

        @Autowired
        private CourseRepository courseRepository;

        private User student;

        private Course getCourseForSelfUnenrollmentAllowedTest() {
            var course = database.createCourse();
            course.setUnenrollmentEnabled(true);
            course.setEnrollmentStartDate(ZonedDateTime.now().minusDays(2));
            course.setEnrollmentEndDate(ZonedDateTime.now().plusDays(2));
            course.setUnenrollmentEndDate(ZonedDateTime.now().plusDays(4));
            course.setEndDate(ZonedDateTime.now().plusDays(6));
            course.setStudentGroupName("test-students");
            return course;
        }

        @BeforeEach
        void setUp() {
            this.student = database.getUserByLogin(TEST_PREFIX + "student1");
        }

        @Test
        @WithMockUser(username = TEST_PREFIX + "student1", roles = "USER")
        void testIsUserAllowedToSelfUnenrollFromCourseForUnenrollmentEndSetAndAllowed() {
            Course course = getCourseForSelfUnenrollmentAllowedTest();
            courseRepository.save(course);
            assertThatCode(() -> authCheckService.checkUserAllowedToSelfUnenrollFromCourseElseThrow(student, course)).doesNotThrowAnyException();
        }

        @Test
        @WithMockUser(username = TEST_PREFIX + "student1", roles = "USER")
        void testIsUserAllowedToSelfUnenrollFromCourseForUnenrollmentEndNotSetAndAllowed() {
            Course course = getCourseForSelfUnenrollmentAllowedTest();
            course.setUnenrollmentEndDate(null);
            courseRepository.save(course);
            assertThatCode(() -> authCheckService.checkUserAllowedToSelfUnenrollFromCourseElseThrow(student, course)).doesNotThrowAnyException();
        }

        @Test
        @WithMockUser(username = TEST_PREFIX + "student1", roles = "USER")
        void testIsUserAllowedToSelfUnenrollFromCourseForUnenrollmentDisabled() {
            Course course = getCourseForSelfUnenrollmentAllowedTest();
            course.setUnenrollmentEnabled(false);
            courseRepository.save(course);
            assertThatExceptionOfType(AccessForbiddenException.class).isThrownBy(() -> authCheckService.checkUserAllowedToSelfUnenrollFromCourseElseThrow(student, course));
        }

        @Test
        @WithMockUser(username = TEST_PREFIX + "student1", roles = "USER")
        void testIsUserAllowedToSelfUnenrollFromCourseForWrongUnenrollmentStartDate() {
            Course course = getCourseForSelfUnenrollmentAllowedTest();
            // unenrollment period starts with enrollment period
            course.setEnrollmentStartDate(ZonedDateTime.now().plusDays(1));
            courseRepository.save(course);
            assertThatExceptionOfType(AccessForbiddenException.class).isThrownBy(() -> authCheckService.checkUserAllowedToSelfUnenrollFromCourseElseThrow(student, course));
        }

        @Test
        @WithMockUser(username = TEST_PREFIX + "student1", roles = "USER")
        void testIsUserAllowedToSelfUnenrollFromCourseForWrongUnenrollmentEndDate() {
            Course course = getCourseForSelfUnenrollmentAllowedTest();
            course.setUnenrollmentEndDate(ZonedDateTime.now().minusDays(1));
            courseRepository.save(course);
            assertThatExceptionOfType(AccessForbiddenException.class).isThrownBy(() -> authCheckService.checkUserAllowedToSelfUnenrollFromCourseElseThrow(student, course));
        }

        @Test
        @WithMockUser(username = TEST_PREFIX + "student1", roles = "USER")
        void testIsUserAllowedToSelfUnenrollFromCourseForWrongEndDate() {
            Course course = getCourseForSelfUnenrollmentAllowedTest();
            course.setUnenrollmentEndDate(null);
            course.setEndDate(ZonedDateTime.now().minusDays(1));
            courseRepository.save(course);
            assertThatExceptionOfType(AccessForbiddenException.class).isThrownBy(() -> authCheckService.checkUserAllowedToSelfUnenrollFromCourseElseThrow(student, course));
        }

        @Test
        @WithMockUser(username = TEST_PREFIX + "student1", roles = "USER")
        void testIsUserAllowedToSelfUnenrollFromOnlineCourse() {
            Course course = getCourseForSelfUnenrollmentAllowedTest();
            course.setOnlineCourse(true);
            courseRepository.save(course);
            assertThatExceptionOfType(AccessForbiddenException.class).isThrownBy(() -> authCheckService.checkUserAllowedToSelfUnenrollFromCourseElseThrow(this.student, course));
        }
    }
>>>>>>> e12a06a4
}<|MERGE_RESOLUTION|>--- conflicted
+++ resolved
@@ -122,8 +122,6 @@
         }
     }
 
-<<<<<<< HEAD
-=======
     @Nested
     @Component
     class IsUserAllowedToSelfUnenrollFromCourseTest {
@@ -216,5 +214,4 @@
             assertThatExceptionOfType(AccessForbiddenException.class).isThrownBy(() -> authCheckService.checkUserAllowedToSelfUnenrollFromCourseElseThrow(this.student, course));
         }
     }
->>>>>>> e12a06a4
 }