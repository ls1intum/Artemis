--- conflicted
+++ resolved
@@ -130,8 +130,6 @@
         }
     }
 
-<<<<<<< HEAD
-=======
     @Nested
     @Component
     class IsUserAllowedToSelfUnenrollFromCourseTest {
@@ -224,5 +222,4 @@
             assertThatExceptionOfType(AccessForbiddenException.class).isThrownBy(() -> authCheckService.checkUserAllowedToSelfUnenrollFromCourseElseThrow(this.student, course));
         }
     }
->>>>>>> 1a5da0fd
 }