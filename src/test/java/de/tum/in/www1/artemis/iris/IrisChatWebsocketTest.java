--- conflicted
+++ resolved
@@ -18,11 +18,7 @@
 import de.tum.in.www1.artemis.domain.iris.message.IrisTextMessageContent;
 import de.tum.in.www1.artemis.service.WebsocketMessagingService;
 import de.tum.in.www1.artemis.service.iris.IrisRateLimitService;
-<<<<<<< HEAD
 import de.tum.in.www1.artemis.service.iris.session.IrisExerciseChatSessionService;
-=======
-import de.tum.in.www1.artemis.service.iris.session.IrisTutorChatSessionService;
->>>>>>> b64f3dca
 import de.tum.in.www1.artemis.service.iris.websocket.IrisChatWebsocketService;
 import de.tum.in.www1.artemis.service.iris.websocket.IrisWebsocketDTO;
 
@@ -35,11 +31,7 @@
     private IrisChatWebsocketService irisChatWebsocketService;
 
     @Autowired
-<<<<<<< HEAD
     private IrisExerciseChatSessionService irisExerciseChatSessionService;
-=======
-    private IrisTutorChatSessionService irisTutorChatSessionService;
->>>>>>> b64f3dca
 
     @Autowired
     private WebsocketMessagingService websocketMessagingService;
@@ -57,20 +49,12 @@
     @Test
     @WithMockUser(username = TEST_PREFIX + "student1", roles = "USER")
     void sendMessage() {
-<<<<<<< HEAD
         var irisSession = irisExerciseChatSessionService.createChatSessionForProgrammingExercise(exercise, userUtilService.getUserByLogin(TEST_PREFIX + "student1"));
-=======
-        var irisSession = irisTutorChatSessionService.createChatSessionForProgrammingExercise(exercise, userUtilService.getUserByLogin(TEST_PREFIX + "student1"));
->>>>>>> b64f3dca
         var message = irisSession.newMessage();
         message.addContent(createMockContent(), createMockContent());
         message.setMessageDifferentiator(101010);
         irisChatWebsocketService.sendMessage(message, List.of());
-<<<<<<< HEAD
-        verify(websocketMessagingService, times(1)).sendMessageToUser(eq(TEST_PREFIX + "student1"), eq("/topic/iris/sessions/" + irisSession.getId()),
-=======
         verify(websocketMessagingService, times(1)).sendMessageToUser(eq(TEST_PREFIX + "student1"), eq("/topic/iris/" + irisSession.getId()),
->>>>>>> b64f3dca
                 eq(new IrisWebsocketDTO(message, new IrisRateLimitService.IrisRateLimitInformation(0, -1, 0), List.of())));
     }
 
