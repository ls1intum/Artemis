--- conflicted
+++ resolved
@@ -18,11 +18,7 @@
 import de.tum.in.www1.artemis.domain.iris.message.IrisTextMessageContent;
 import de.tum.in.www1.artemis.service.WebsocketMessagingService;
 import de.tum.in.www1.artemis.service.iris.IrisRateLimitService;
-<<<<<<< HEAD
-import de.tum.in.www1.artemis.service.iris.session.IrisTutorChatSessionService;
-=======
 import de.tum.in.www1.artemis.service.iris.session.IrisExerciseChatSessionService;
->>>>>>> 0c52732f
 import de.tum.in.www1.artemis.service.iris.websocket.IrisChatWebsocketService;
 import de.tum.in.www1.artemis.service.iris.websocket.IrisWebsocketDTO;
 
@@ -35,11 +31,7 @@
     private IrisChatWebsocketService irisChatWebsocketService;
 
     @Autowired
-<<<<<<< HEAD
-    private IrisTutorChatSessionService irisTutorChatSessionService;
-=======
     private IrisExerciseChatSessionService irisExerciseChatSessionService;
->>>>>>> 0c52732f
 
     @Autowired
     private WebsocketMessagingService websocketMessagingService;
@@ -57,11 +49,7 @@
     @Test
     @WithMockUser(username = TEST_PREFIX + "student1", roles = "USER")
     void sendMessage() {
-<<<<<<< HEAD
-        var irisSession = irisTutorChatSessionService.createChatSessionForProgrammingExercise(exercise, userUtilService.getUserByLogin(TEST_PREFIX + "student1"));
-=======
         var irisSession = irisExerciseChatSessionService.createChatSessionForProgrammingExercise(exercise, userUtilService.getUserByLogin(TEST_PREFIX + "student1"));
->>>>>>> 0c52732f
         var message = irisSession.newMessage();
         message.addContent(createMockContent(), createMockContent());
         message.setMessageDifferentiator(101010);
