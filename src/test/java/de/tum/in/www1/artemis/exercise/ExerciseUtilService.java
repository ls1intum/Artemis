--- conflicted
+++ resolved
@@ -250,11 +250,7 @@
                 course = mathExerciseUtilService.addCourseWithOneFinishedMathExercise();
                 exercise = exerciseRepo.findAllExercisesByCourseId(course.getId()).iterator().next();
                 for (int j = 1; j <= numberOfSubmissions; j++) {
-<<<<<<< HEAD
-                    MathSubmission submission = ParticipationFactory.generateMathSubmission("Math" + j + j, null, true);
-=======
                     MathSubmission submission = ParticipationFactory.generateMathSubmission("Math" + j + j, true);
->>>>>>> 6f38962c
                     mathExerciseUtilService.saveMathSubmission((MathExercise) exercise, submission, userPrefix + "student" + j);
                 }
                 return course;
