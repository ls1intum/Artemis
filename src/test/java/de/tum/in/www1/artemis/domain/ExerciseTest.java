--- conflicted
+++ resolved
@@ -300,7 +300,6 @@
         return participations;
     }
 
-<<<<<<< HEAD
     private static Stream<Arguments> validateCompetenciesProvider() {
         Competency optionalCompetency = new Competency();
         optionalCompetency.setOptional(true);
@@ -325,12 +324,11 @@
         else {
             assertThatCode(() -> exercise.validateGeneralSettings()).doesNotThrowAnyException();
         }
-=======
+
     @Test
     void testSanitizedExerciseTitleDoesntContainAnyIllegalCharacters() {
         Exercise exercise = new ProgrammingExercise();
         exercise.setTitle("Test?+#*                Exercise123%$§");
         assertThat(exercise.getSanitizedExerciseTitle()).isEqualTo("Test_Exercise123");
->>>>>>> 1a5da0fd
     }
 }