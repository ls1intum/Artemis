--- conflicted
+++ resolved
@@ -245,13 +245,8 @@
     void testGetAvailableExerciseHints_skippedTestsConsideredAsNegative() {
         // create result with feedbacks with "null" for attribute "positive"
         addResultWithSuccessfulTestCases(exercise.getTestCases());
-<<<<<<< HEAD
-        var results = resultRepository.findAllByExerciseId(exercise.getId());
-        var optionalResult = resultRepository.findWithEagerSubmissionAndFeedbackAndAssessorAndAssessmentNoteById(results.get(0).getId());
-=======
         var results = resultRepository.findAllByParticipationExerciseId(exercise.getId());
-        var optionalResult = resultRepository.findWithEagerSubmissionAndFeedbackAndAssessorById(results.iterator().next().getId());
->>>>>>> 70d6264a
+        var optionalResult = resultRepository.findWithEagerSubmissionAndFeedbackAndAssessorAndAssessmentNoteById(results.iterator().next().getId());
         assertThat(optionalResult).isPresent();
 
         var result = optionalResult.get();
