package de.tum.in.www1.artemis.hestia;

import static org.assertj.core.api.Assertions.assertThat;

import java.time.ZonedDateTime;
import java.util.ArrayList;
import java.util.Collection;
import java.util.List;

import org.junit.jupiter.api.AfterEach;
import org.junit.jupiter.api.BeforeEach;
import org.junit.jupiter.api.Test;
import org.springframework.beans.factory.annotation.Autowired;

import de.tum.in.www1.artemis.AbstractSpringIntegrationBambooBitbucketJiraTest;
import de.tum.in.www1.artemis.domain.*;
import de.tum.in.www1.artemis.domain.enumeration.AssessmentType;
import de.tum.in.www1.artemis.domain.enumeration.FeedbackType;
import de.tum.in.www1.artemis.domain.enumeration.Visibility;
import de.tum.in.www1.artemis.domain.hestia.ExerciseHint;
import de.tum.in.www1.artemis.domain.hestia.ProgrammingExerciseTask;
import de.tum.in.www1.artemis.domain.participation.ProgrammingExerciseStudentParticipation;
import de.tum.in.www1.artemis.repository.*;
import de.tum.in.www1.artemis.repository.hestia.ExerciseHintActivationRepository;
import de.tum.in.www1.artemis.repository.hestia.ExerciseHintRepository;
import de.tum.in.www1.artemis.service.hestia.ExerciseHintService;
import de.tum.in.www1.artemis.service.hestia.ProgrammingExerciseTaskService;

class ExerciseHintServiceTest extends AbstractSpringIntegrationBambooBitbucketJiraTest {

    @Autowired
    private UserRepository userRepository;

    @Autowired
    private ResultRepository resultRepository;

    @Autowired
    private ExerciseHintService exerciseHintService;

    @Autowired
    private ExerciseHintRepository exerciseHintRepository;

    @Autowired
    private ProgrammingExerciseRepository exerciseRepository;

    @Autowired
    private ProgrammingExerciseTaskService programmingExerciseTaskService;

    @Autowired
    private ProgrammingSubmissionRepository programmingSubmissionRepository;

    @Autowired
    private ExerciseHintActivationRepository exerciseHintActivationRepository;

    @Autowired
    private ProgrammingExerciseTestCaseRepository programmingExerciseTestCaseRepository;

    private ProgrammingExercise exercise;

    private List<ProgrammingExerciseTask> sortedTasks;

    private List<ExerciseHint> hints;

    private User student;

    private ProgrammingExerciseStudentParticipation studentParticipation;

    private int timeOffset = 0;

    @BeforeEach
    void initTestCase() {
        database.addCourseWithOneProgrammingExerciseAndTestCases();
        database.addUsers(2, 2, 1, 2);

        student = userRepository.getUserWithGroupsAndAuthorities("student1");
        database.changeUser("student1");

        programmingExerciseTestCaseRepository.saveAll(programmingExerciseTestCaseRepository.findAll().stream().peek(testCase -> testCase.setActive(true)).toList());
        exercise = exerciseRepository.findAll().get(0);
        exercise = database.loadProgrammingExerciseWithEagerReferences(exercise);
        database.addHintsToExercise(exercise);
        database.addTasksToProgrammingExercise(exercise);

        sortedTasks = programmingExerciseTaskService.getSortedTasks(exercise);

        hints = exerciseHintRepository.findAll();
        hints.get(0).setProgrammingExerciseTask(sortedTasks.get(0));
        hints.get(1).setProgrammingExerciseTask(sortedTasks.get(1));
        hints.get(2).setProgrammingExerciseTask(sortedTasks.get(2));
        exerciseHintRepository.saveAll(hints);

        studentParticipation = database.addStudentParticipationForProgrammingExercise(exercise, student.getLogin());
    }

    @AfterEach
    void tearDown() {
        database.resetDatabase();
    }

    @Test
    void testGetAvailableExerciseHintsEmpty1() {
        var availableExerciseHints = exerciseHintService.getAvailableExerciseHints(exercise, student);
        assertThat(availableExerciseHints).isEmpty();
    }

    @Test
    void testGetAvailableExerciseHintsEmpty2() {
        addResultWithFailedTestCases(exercise.getTestCases());
        var availableExerciseHints = exerciseHintService.getAvailableExerciseHints(exercise, student);
        assertThat(availableExerciseHints).isEmpty();
    }

    @Test
    void testGetAvailableExerciseHintsEmpty3() {
        addResultWithFailedTestCases(exercise.getTestCases());
        addResultWithSuccessfulTestCases(exercise.getTestCases());
        addResultWithSuccessfulTestCases(exercise.getTestCases());
        var availableExerciseHints = exerciseHintService.getAvailableExerciseHints(exercise, student);
        assertThat(availableExerciseHints).isEmpty();
    }

    @Test
    void testGetAvailableExerciseHintsEmpty4() {
        addResultWithSuccessfulTestCases(sortedTasks.get(0).getTestCases());
        addResultWithSuccessfulTestCases(sortedTasks.get(0).getTestCases());
        addResultWithFailedTestCases(sortedTasks.get(2).getTestCases());
        addResultWithFailedTestCases(sortedTasks.get(2).getTestCases());
        var availableExerciseHints = exerciseHintService.getAvailableExerciseHints(exercise, student);
        assertThat(availableExerciseHints).isEmpty();
    }

    @Test
    void testGetAvailableExerciseHints1() {
        addResultWithFailedTestCases(exercise.getTestCases());
        addResultWithFailedTestCases(exercise.getTestCases());
        addResultWithFailedTestCases(exercise.getTestCases());
        var availableExerciseHints = exerciseHintService.getAvailableExerciseHints(exercise, student);
        assertThat(availableExerciseHints).containsExactly(hints.get(0));
    }

    @Test
    void testGetAvailableExerciseHints2() {
        addResultWithSuccessfulTestCases(sortedTasks.get(0).getTestCases());
        addResultWithSuccessfulTestCases(sortedTasks.get(0).getTestCases());
        addResultWithSuccessfulTestCases(sortedTasks.get(0).getTestCases());
        var availableExerciseHints = exerciseHintService.getAvailableExerciseHints(exercise, student);
        assertThat(availableExerciseHints).containsExactly(hints.get(1));
    }

    @Test
    void testGetAvailableExerciseHints3() {
        addResultWithSuccessfulTestCases(sortedTasks.get(1).getTestCases());
        addResultWithSuccessfulTestCases(sortedTasks.get(1).getTestCases());
        addResultWithSuccessfulTestCases(sortedTasks.get(1).getTestCases());
        var availableExerciseHints = exerciseHintService.getAvailableExerciseHints(exercise, student);
        assertThat(availableExerciseHints).containsExactly(hints.get(0));
    }

    @Test
    void testGetAvailableExerciseHints4() {
        addResultWithSuccessfulTestCases(sortedTasks.get(2).getTestCases());
        addResultWithSuccessfulTestCases(sortedTasks.get(2).getTestCases());
        addResultWithSuccessfulTestCases(sortedTasks.get(2).getTestCases());
        var availableExerciseHints = exerciseHintService.getAvailableExerciseHints(exercise, student);
        assertThat(availableExerciseHints).containsExactly(hints.get(0));
    }

    @Test
    void testGetAvailableExerciseHints5() {
        addResultWithSuccessfulTestCases(sortedTasks.get(1).getTestCases());
        addResultWithSuccessfulTestCases(sortedTasks.get(2).getTestCases());
        addResultWithSuccessfulTestCases(sortedTasks.get(1).getTestCases());
        var availableExerciseHints = exerciseHintService.getAvailableExerciseHints(exercise, student);
        assertThat(availableExerciseHints).containsExactly(hints.get(0));
    }

    @Test
<<<<<<< HEAD
    void testActivateExerciseHint1() {
=======
    public void testGetAvailableExerciseHintsWithZeroThreshold1() {
        hints.get(0).setDisplayThreshold((short) 0);
        exerciseHintRepository.save(hints.get(0));
        addResultWithFailedTestCases(exercise.getTestCases());
        var availableExerciseHints = exerciseHintService.getAvailableExerciseHints(exercise, student);
        assertThat(availableExerciseHints).containsExactly(hints.get(0));
    }

    @Test
    public void testGetAvailableExerciseHintsWithZeroThreshold2() {
        hints.get(0).setDisplayThreshold((short) 0);
        exerciseHintRepository.save(hints.get(0));
        addResultWithSuccessfulTestCases(exercise.getTestCases());
        var availableExerciseHints = exerciseHintService.getAvailableExerciseHints(exercise, student);
        assertThat(availableExerciseHints).containsExactly(hints.get(0));
    }

    @Test
    public void testGetAvailableExerciseHintsWithZeroThreshold3() {
        hints.get(0).setDisplayThreshold((short) 0);
        exerciseHintRepository.save(hints.get(0));
        addResultWithFailedTestCases(exercise.getTestCases());
        addResultWithSuccessfulTestCases(sortedTasks.get(0).getTestCases());
        var availableExerciseHints = exerciseHintService.getAvailableExerciseHints(exercise, student);
        assertThat(availableExerciseHints).containsExactly(hints.get(0));
    }

    @Test
    public void testGetAvailableExerciseHints_skippedTestsConsideredAsNegative() {
        // create result with feedbacks with "null" for attribute "positive"
        addResultWithSuccessfulTestCases(exercise.getTestCases());
        var results = resultRepository.findAll();
        var optionalResult = resultRepository.findWithEagerSubmissionAndFeedbackAndAssessorById(results.get(0).getId());
        assertThat(optionalResult).isPresent();

        var result = optionalResult.get();
        result.getFeedbacks().forEach(feedback -> feedback.setPositive(null));
        resultRepository.save(result);

        // create results with feedbacks with "false" for attribute "positive"
        addResultWithFailedTestCases(exercise.getTestCases());
        addResultWithFailedTestCases(exercise.getTestCases());

        var availableHints = exerciseHintService.getAvailableExerciseHints(exercise, student);
        assertThat(availableHints).containsExactly(hints.get(0));
    }

    @Test
    public void testActivateExerciseHint1() {
>>>>>>> 7e4fee48
        addResultWithFailedTestCases(exercise.getTestCases());
        addResultWithFailedTestCases(exercise.getTestCases());
        addResultWithFailedTestCases(exercise.getTestCases());

        assertThat(exerciseHintService.activateHint(hints.get(0), student)).isTrue();
        assertThat(exerciseHintService.activateHint(hints.get(1), student)).isFalse();
        assertThat(exerciseHintService.activateHint(hints.get(2), student)).isFalse();
        assertThat(exerciseHintActivationRepository.findAll()).hasSize(1).anyMatch(ueha -> ueha.getUser().equals(student) && ueha.getExerciseHint().equals(hints.get(0)));
    }

    @Test
    void testActivateExerciseHint2() {
        addResultWithSuccessfulTestCases(sortedTasks.get(0).getTestCases());
        addResultWithSuccessfulTestCases(sortedTasks.get(0).getTestCases());
        addResultWithSuccessfulTestCases(sortedTasks.get(0).getTestCases());

        assertThat(exerciseHintService.activateHint(hints.get(0), student)).isFalse();
        assertThat(exerciseHintService.activateHint(hints.get(1), student)).isTrue();
        assertThat(exerciseHintService.activateHint(hints.get(2), student)).isFalse();
        assertThat(exerciseHintActivationRepository.findAll()).hasSize(1).anyMatch(ueha -> ueha.getUser().equals(student) && ueha.getExerciseHint().equals(hints.get(1)));
    }

    @Test
    void testActivateExerciseHint3() {
        addResultWithFailedTestCases(sortedTasks.get(2).getTestCases());
        addResultWithFailedTestCases(sortedTasks.get(2).getTestCases());
        addResultWithFailedTestCases(sortedTasks.get(2).getTestCases());

        assertThat(exerciseHintService.activateHint(hints.get(0), student)).isFalse();
        assertThat(exerciseHintService.activateHint(hints.get(1), student)).isFalse();
        assertThat(exerciseHintService.activateHint(hints.get(2), student)).isTrue();
        assertThat(exerciseHintActivationRepository.findAll()).hasSize(1).anyMatch(ueha -> ueha.getUser().equals(student) && ueha.getExerciseHint().equals(hints.get(2)));
    }

    @Test
    void testActivateExerciseHint4() {
        addResultWithSuccessfulTestCases(exercise.getTestCases());
        addResultWithSuccessfulTestCases(exercise.getTestCases());
        addResultWithSuccessfulTestCases(exercise.getTestCases());

        assertThat(exerciseHintService.activateHint(hints.get(0), student)).isFalse();
        assertThat(exerciseHintService.activateHint(hints.get(1), student)).isFalse();
        assertThat(exerciseHintService.activateHint(hints.get(2), student)).isFalse();
        assertThat(exerciseHintActivationRepository.findAll()).isEmpty();
    }

    @Test
    void testActivateExerciseHintTwiceFails() {
        addResultWithFailedTestCases(exercise.getTestCases());
        addResultWithFailedTestCases(exercise.getTestCases());
        addResultWithFailedTestCases(exercise.getTestCases());

        assertThat(exerciseHintService.activateHint(hints.get(0), student)).isTrue();
        assertThat(exerciseHintService.activateHint(hints.get(0), student)).isFalse();
        assertThat(exerciseHintActivationRepository.findAll()).hasSize(1).anyMatch(ueha -> ueha.getUser().equals(student) && ueha.getExerciseHint().equals(hints.get(0)));
    }

    private void addResultWithFailedTestCases(Collection<ProgrammingExerciseTestCase> failedTestCases) {
        var successfulTestCases = new ArrayList<>(exercise.getTestCases());
        successfulTestCases.removeAll(failedTestCases);
        addResultWithSuccessfulTestCases(successfulTestCases);
    }

    private void addResultWithSuccessfulTestCases(Collection<ProgrammingExerciseTestCase> successfulTestCases) {
        var submission = database.createProgrammingSubmission(studentParticipation, false);
        Result result = new Result().participation(submission.getParticipation()).assessmentType(AssessmentType.AUTOMATIC).score(0D).rated(true)
                .completionDate(ZonedDateTime.now().plusSeconds(timeOffset++));
        result = resultRepository.save(result);
        result.setSubmission(submission);
        submission.addResult(result);
        programmingSubmissionRepository.save(submission);

        for (ProgrammingExerciseTestCase testCase : exercise.getTestCases()) {
            var feedback = new Feedback();
            feedback.setPositive(successfulTestCases.contains(testCase));
            feedback.setText(testCase.getTestName());
            feedback.setVisibility(Visibility.ALWAYS);
            feedback.setType(FeedbackType.AUTOMATIC);
            database.addFeedbackToResult(feedback, result);
        }
    }
}<|MERGE_RESOLUTION|>--- conflicted
+++ resolved
@@ -175,10 +175,7 @@
     }
 
     @Test
-<<<<<<< HEAD
-    void testActivateExerciseHint1() {
-=======
-    public void testGetAvailableExerciseHintsWithZeroThreshold1() {
+    void testGetAvailableExerciseHintsWithZeroThreshold1() {
         hints.get(0).setDisplayThreshold((short) 0);
         exerciseHintRepository.save(hints.get(0));
         addResultWithFailedTestCases(exercise.getTestCases());
@@ -187,7 +184,7 @@
     }
 
     @Test
-    public void testGetAvailableExerciseHintsWithZeroThreshold2() {
+    void testGetAvailableExerciseHintsWithZeroThreshold2() {
         hints.get(0).setDisplayThreshold((short) 0);
         exerciseHintRepository.save(hints.get(0));
         addResultWithSuccessfulTestCases(exercise.getTestCases());
@@ -196,7 +193,7 @@
     }
 
     @Test
-    public void testGetAvailableExerciseHintsWithZeroThreshold3() {
+    void testGetAvailableExerciseHintsWithZeroThreshold3() {
         hints.get(0).setDisplayThreshold((short) 0);
         exerciseHintRepository.save(hints.get(0));
         addResultWithFailedTestCases(exercise.getTestCases());
@@ -206,7 +203,7 @@
     }
 
     @Test
-    public void testGetAvailableExerciseHints_skippedTestsConsideredAsNegative() {
+    void testGetAvailableExerciseHints_skippedTestsConsideredAsNegative() {
         // create result with feedbacks with "null" for attribute "positive"
         addResultWithSuccessfulTestCases(exercise.getTestCases());
         var results = resultRepository.findAll();
@@ -226,8 +223,7 @@
     }
 
     @Test
-    public void testActivateExerciseHint1() {
->>>>>>> 7e4fee48
+    void testActivateExerciseHint1() {
         addResultWithFailedTestCases(exercise.getTestCases());
         addResultWithFailedTestCases(exercise.getTestCases());
         addResultWithFailedTestCases(exercise.getTestCases());
