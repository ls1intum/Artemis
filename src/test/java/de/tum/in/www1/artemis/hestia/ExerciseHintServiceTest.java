--- conflicted
+++ resolved
@@ -246,11 +246,7 @@
         // create result with feedbacks with "null" for attribute "positive"
         addResultWithSuccessfulTestCases(exercise.getTestCases());
         var results = resultRepository.findAllByParticipationExerciseId(exercise.getId());
-<<<<<<< HEAD
-        var optionalResult = resultRepository.findWithEagerSubmissionAndFeedbackAndAssessorAndAssessmentNoteById(results.iterator().next().getId());
-=======
-        var optionalResult = resultRepository.findWithBidirectionalSubmissionAndFeedbackAndAssessorAndTeamStudentsById(results.iterator().next().getId());
->>>>>>> 50a61fdb
+        var optionalResult = resultRepository.findWithBidirectionalSubmissionAndFeedbackAndAssessorAndAssessmentNoteAndTeamStudentsById(results.iterator().next().getId());
         assertThat(optionalResult).isPresent();
 
         var result = optionalResult.get();
