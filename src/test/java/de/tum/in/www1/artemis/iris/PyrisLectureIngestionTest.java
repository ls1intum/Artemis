package de.tum.in.www1.artemis.iris;

import static org.assertj.core.api.Assertions.assertThat;

import java.util.List;
import java.util.Map;
import java.util.Optional;

import org.junit.jupiter.api.BeforeEach;
import org.junit.jupiter.api.Test;
import org.springframework.beans.factory.annotation.Autowired;
import org.springframework.http.HttpHeaders;
import org.springframework.http.HttpStatus;
import org.springframework.mock.web.MockHttpServletResponse;
import org.springframework.security.test.context.support.WithMockUser;
import org.springframework.util.LinkedMultiValueMap;

import de.tum.in.www1.artemis.course.CourseUtilService;
import de.tum.in.www1.artemis.domain.Course;
import de.tum.in.www1.artemis.domain.Lecture;
import de.tum.in.www1.artemis.domain.iris.settings.IrisCourseSettings;
import de.tum.in.www1.artemis.domain.lecture.AttachmentUnit;
import de.tum.in.www1.artemis.lecture.LectureUtilService;
import de.tum.in.www1.artemis.repository.CourseRepository;
import de.tum.in.www1.artemis.repository.LectureRepository;
import de.tum.in.www1.artemis.repository.iris.IrisSettingsRepository;
import de.tum.in.www1.artemis.service.connectors.pyris.PyrisJobService;
import de.tum.in.www1.artemis.service.connectors.pyris.PyrisStatusUpdateService;
import de.tum.in.www1.artemis.service.connectors.pyris.PyrisWebhookService;
import de.tum.in.www1.artemis.service.connectors.pyris.dto.lectureingestionwebhook.PyrisLectureIngestionStatusUpdateDTO;
import de.tum.in.www1.artemis.service.connectors.pyris.dto.status.PyrisStageDTO;
import de.tum.in.www1.artemis.service.connectors.pyris.dto.status.PyrisStageState;
import de.tum.in.www1.artemis.user.UserUtilService;

class PyrisLectureIngestionTest extends AbstractIrisIntegrationTest {

    private static final String TEST_PREFIX = "pyrislectureingestiontest";

    @Autowired
    private PyrisWebhookService pyrisWebhookService;

    @Autowired
    private CourseRepository courseRepository;

    @Autowired
    private LectureRepository lectureRepository;

    @Autowired
    private UserUtilService userUtilService;

    @Autowired
    private CourseUtilService courseUtilService;

    @Autowired
    private LectureUtilService lectureUtilService;

    @Autowired
    protected PyrisStatusUpdateService pyrisStatusUpdateService;

    @Autowired
    protected PyrisJobService pyrisJobService;

    @Autowired
    protected IrisSettingsRepository irisSettingsRepository;

    private Lecture lecture1;

    @BeforeEach
    void initTestCase() throws Exception {
        userUtilService.addUsers(TEST_PREFIX, 1, 1, 0, 1);
        List<Course> courses = courseUtilService.createCoursesWithExercisesAndLectures(TEST_PREFIX, true, true, 1);
        Course course1 = this.courseRepository.findByIdWithExercisesAndExerciseDetailsAndLecturesElseThrow(courses.getFirst().getId());
        this.lecture1 = course1.getLectures().stream().findFirst().orElseThrow();
        this.lecture1.setTitle("Lecture " + lecture1.getId()); // needed for search by title
        this.lecture1 = lectureRepository.save(this.lecture1);
        // Add users that are not in the course
        userUtilService.createAndSaveUser(TEST_PREFIX + "student42");
        userUtilService.createAndSaveUser(TEST_PREFIX + "tutor42");
        userUtilService.createAndSaveUser(TEST_PREFIX + "instructor42");

        int numberOfSlides = 2;
        AttachmentUnit pdfAttachmentUnitWithSlides = lectureUtilService.createAttachmentUnitWithSlidesAndFile(numberOfSlides, true);
        AttachmentUnit imageAttachmentUnitWithSlides = lectureUtilService.createAttachmentUnitWithSlidesAndFile(numberOfSlides, false);
        lecture1 = lectureUtilService.addLectureUnitsToLecture(lecture1, List.of(pdfAttachmentUnitWithSlides, imageAttachmentUnitWithSlides));
        this.lecture1 = lectureRepository.findByIdWithLectureUnitsAndAttachmentsElseThrow(lecture1.getId());
    }

    @Test
    @WithMockUser(username = TEST_PREFIX + "instructor1", roles = "INSTRUCTOR")
    void testAutoUpdateAttachmentUnitsWithAutoUpdateEnabled() {
        activateIrisFor(lecture1.getCourse());
        IrisCourseSettings courseSettings = irisSettingsService.getRawIrisSettingsFor(lecture1.getCourse());
        courseSettings.getIrisLectureIngestionSettings().setAutoIngestOnLectureAttachmentUpload(true);
        this.irisSettingsRepository.save(courseSettings);
        irisRequestMockProvider.mockIngestionWebhookRunResponse(dto -> {
            assertThat(dto.settings().authenticationToken()).isNotNull();
        });
        assertThat(pyrisWebhookService.autoUpdateAttachmentUnitsInPyris(lecture1.getCourse().getId(), List.of((AttachmentUnit) lecture1.getLectureUnits().getFirst()))).isTrue();
        assertThat(pyrisWebhookService.autoUpdateAttachmentUnitsInPyris(lecture1.getCourse().getId(), List.of((AttachmentUnit) lecture1.getLectureUnits().getLast()))).isFalse();
    }

    @Test
    @WithMockUser(username = TEST_PREFIX + "instructor1", roles = "INSTRUCTOR")
    void testAutoUpdateAttachmentUnitsWithAutoUpdateDisabled() {
        activateIrisFor(lecture1.getCourse());
        IrisCourseSettings courseSettings = irisSettingsService.getRawIrisSettingsFor(lecture1.getCourse());
        courseSettings.getIrisLectureIngestionSettings().setAutoIngestOnLectureAttachmentUpload(false);
        this.irisSettingsRepository.save(courseSettings);
        irisRequestMockProvider.mockIngestionWebhookRunResponse(dto -> {
            assertThat(dto.settings().authenticationToken()).isNotNull();
        });
        assertThat(pyrisWebhookService.autoUpdateAttachmentUnitsInPyris(lecture1.getCourse().getId(), List.of((AttachmentUnit) lecture1.getLectureUnits().getFirst()))).isFalse();
        assertThat(pyrisWebhookService.autoUpdateAttachmentUnitsInPyris(lecture1.getCourse().getId(), List.of((AttachmentUnit) lecture1.getLectureUnits().getLast()))).isFalse();
    }

    @Test
    @WithMockUser(username = TEST_PREFIX + "instructor1", roles = "INSTRUCTOR")
    void testAddLectureToPyrisDatabaseWithCourseSettingsDisabled() {
        activateIrisFor(lecture1.getCourse());
        IrisCourseSettings courseSettings = irisSettingsService.getRawIrisSettingsFor(lecture1.getCourse());
        courseSettings.getIrisLectureIngestionSettings().setEnabled(false);
        this.irisSettingsRepository.save(courseSettings);
        irisRequestMockProvider.mockIngestionWebhookRunResponse(dto -> {
            assertThat(dto.settings().authenticationToken()).isNotNull();
        });
        String jobToken = pyrisWebhookService.addLectureUnitsToPyrisDB(List.of((AttachmentUnit) lecture1.getLectureUnits().getFirst()));
        assertThat(jobToken).isNull();
        jobToken = pyrisWebhookService.addLectureUnitsToPyrisDB(List.of((AttachmentUnit) lecture1.getLectureUnits().getLast()));
        assertThat(jobToken).isNull();
    }

    @Test
    @WithMockUser(username = TEST_PREFIX + "instructor1", roles = "INSTRUCTOR")
    void testDeleteLecturefromPyrisDatabaseWithCourseSettingsDisabled() {
        activateIrisFor(lecture1.getCourse());
        IrisCourseSettings courseSettings = irisSettingsService.getRawIrisSettingsFor(lecture1.getCourse());
        courseSettings.getIrisLectureIngestionSettings().setEnabled(false);
        this.irisSettingsRepository.save(courseSettings);
        irisRequestMockProvider.mockIngestionWebhookRunResponse(dto -> {
            assertThat(dto.settings().authenticationToken()).isNotNull();
        });
        String jobToken = pyrisWebhookService.deleteLectureFromPyrisDB(List.of((AttachmentUnit) lecture1.getLectureUnits().getFirst()));
        assertThat(jobToken).isNotNull();
        jobToken = pyrisWebhookService.deleteLectureFromPyrisDB(List.of((AttachmentUnit) lecture1.getLectureUnits().getLast()));
        assertThat(jobToken).isNull();
    }

    @Test
    @WithMockUser(username = TEST_PREFIX + "instructor1", roles = "INSTRUCTOR")
    void testIngestLecturesButtonInPyris() throws Exception {
        activateIrisFor(lecture1.getCourse());
        irisRequestMockProvider.mockIngestionWebhookRunResponse(dto -> {
            assertThat(dto.settings().authenticationToken()).isNotNull();
        });
<<<<<<< HEAD
        Boolean reponse = request.postWithResponseBody("/api/courses/" + lecture1.getCourse().getId() + "/ingest", Optional.empty(), boolean.class, HttpStatus.OK);
        assertThat(response).isTrue();
=======
        Boolean response = request.postWithResponseBody("/api/courses/" + lecture1.getCourse().getId() + "/ingest", Optional.empty(), boolean.class, HttpStatus.OK);
        assertThat(reponse).isTrue();
>>>>>>> 043fdb97
    }

    @Test
    @WithMockUser(username = TEST_PREFIX + "instructor1", roles = "INSTRUCTOR")
    void testDeleteLecturefromPyrisDatabaseWithCourseSettingsEnabled() {
        activateIrisFor(lecture1.getCourse());
        IrisCourseSettings courseSettings = irisSettingsService.getRawIrisSettingsFor(lecture1.getCourse());
        this.irisSettingsRepository.save(courseSettings);
        irisRequestMockProvider.mockIngestionWebhookRunResponse(dto -> {
            assertThat(dto.settings().authenticationToken()).isNotNull();
        });
        String jobToken = pyrisWebhookService.deleteLectureFromPyrisDB(List.of((AttachmentUnit) lecture1.getLectureUnits().getFirst()));
        assertThat(jobToken).isNotNull();
        jobToken = pyrisWebhookService.deleteLectureFromPyrisDB(List.of((AttachmentUnit) lecture1.getLectureUnits().getLast()));
        assertThat(jobToken).isNull();
    }

    @Test
    @WithMockUser(username = TEST_PREFIX + "instructor1", roles = "INSTRUCTOR")
    void testAddLectureToPyrisDBAddJobWithCourseSettingsEnabled() {
        activateIrisFor(lecture1.getCourse());
        irisRequestMockProvider.mockIngestionWebhookRunResponse(dto -> {
            assertThat(dto.settings().authenticationToken()).isNotNull();
        });
        String jobToken = pyrisWebhookService.addLectureUnitsToPyrisDB(List.of((AttachmentUnit) lecture1.getLectureUnits().getFirst()));
        assertThat(jobToken).isNotNull();
        jobToken = pyrisWebhookService.addLectureUnitsToPyrisDB(List.of((AttachmentUnit) lecture1.getLectureUnits().getLast()));
        assertThat(jobToken).isNull();
    }

    @Test
    @WithMockUser(username = TEST_PREFIX + "instructor1", roles = "INSTRUCTOR")
    void testAllStagesDoneRemovesAdditionIngestionJob() throws Exception {
        activateIrisFor(lecture1.getCourse());
        irisRequestMockProvider.mockIngestionWebhookRunResponse(dto -> {
            assertThat(dto.settings().authenticationToken()).isNotNull();
        });
        if (lecture1.getLectureUnits().getFirst() instanceof AttachmentUnit attachmentUnit) {
            String jobToken = pyrisWebhookService.addLectureUnitsToPyrisDB(List.of(attachmentUnit));
            PyrisStageDTO doneStage = new PyrisStageDTO("done", 1, PyrisStageState.DONE, "Stage completed successfully.");
            PyrisLectureIngestionStatusUpdateDTO statusUpdate = new PyrisLectureIngestionStatusUpdateDTO("Success", List.of(doneStage));
            var headers = new HttpHeaders(new LinkedMultiValueMap<>(Map.of("Authorization", List.of("Bearer " + jobToken))));
            request.postWithoutResponseBody("/api/public/pyris/webhooks/ingestion/runs/" + jobToken + "/status", statusUpdate, HttpStatus.OK, headers);
            assertThat(pyrisJobService.getJob(jobToken)).isNull();
        }
    }

    @Test
    @WithMockUser(username = TEST_PREFIX + "instructor1", roles = "INSTRUCTOR")
    void testAllStagesDoneRemovesDeletionIngestionJob() throws Exception {
        activateIrisFor(lecture1.getCourse());
        irisRequestMockProvider.mockIngestionWebhookRunResponse(dto -> {
            assertThat(dto.settings().authenticationToken()).isNotNull();
        });
        if (lecture1.getLectureUnits().getFirst() instanceof AttachmentUnit attachmentUnit) {
            String jobToken = pyrisWebhookService.deleteLectureFromPyrisDB(List.of(attachmentUnit));
            PyrisStageDTO doneStage = new PyrisStageDTO("done", 1, PyrisStageState.DONE, "Stage completed successfully.");
            PyrisLectureIngestionStatusUpdateDTO statusUpdate = new PyrisLectureIngestionStatusUpdateDTO("Success", List.of(doneStage));
            var headers = new HttpHeaders(new LinkedMultiValueMap<>(Map.of("Authorization", List.of("Bearer " + jobToken))));
            request.postWithoutResponseBody("/api/public/pyris/webhooks/ingestion/runs/" + jobToken + "/status", statusUpdate, HttpStatus.OK, headers);
            assertThat(pyrisJobService.getJob(jobToken)).isNull();
        }
    }

    @Test
    void testStageNotDoneKeepsAdditionIngestionJob() throws Exception {
        activateIrisFor(lecture1.getCourse());
        irisRequestMockProvider.mockIngestionWebhookRunResponse(dto -> {
            assertThat(dto.settings().authenticationToken()).isNotNull();
        });
        if (lecture1.getLectureUnits().getFirst() instanceof AttachmentUnit attachmentUnit) {
            String jobToken = pyrisWebhookService.addLectureUnitsToPyrisDB(List.of(attachmentUnit));
            PyrisStageDTO doneStage = new PyrisStageDTO("done", 1, PyrisStageState.DONE, "Stage completed successfully.");
            PyrisStageDTO inProgressStage = new PyrisStageDTO("inProgressStage", 1, PyrisStageState.IN_PROGRESS, "Stage completed successfully.");
            PyrisLectureIngestionStatusUpdateDTO statusUpdate = new PyrisLectureIngestionStatusUpdateDTO("Success", List.of(doneStage, inProgressStage));
            var headers = new HttpHeaders(new LinkedMultiValueMap<>(Map.of("Authorization", List.of("Bearer " + jobToken))));
            request.postWithoutResponseBody("/api/public/pyris/webhooks/ingestion/runs/" + jobToken + "/status", statusUpdate, HttpStatus.OK, headers);
            assertThat(pyrisJobService.getJob(jobToken)).isNotNull();
        }
    }

    @Test
    void testStageNotDoneKeepsDeletionIngetionJob() throws Exception {
        activateIrisFor(lecture1.getCourse());
        irisRequestMockProvider.mockIngestionWebhookRunResponse(dto -> {
            assertThat(dto.settings().authenticationToken()).isNotNull();
        });
        if (lecture1.getLectureUnits().getFirst() instanceof AttachmentUnit attachmentUnit) {
            String jobToken = pyrisWebhookService.deleteLectureFromPyrisDB(List.of(attachmentUnit));
            PyrisStageDTO doneStage = new PyrisStageDTO("done", 1, PyrisStageState.DONE, "Stage completed successfully.");
            PyrisStageDTO inProgressStage = new PyrisStageDTO("inProgressStage", 1, PyrisStageState.IN_PROGRESS, "Stage completed successfully.");
            PyrisLectureIngestionStatusUpdateDTO statusUpdate = new PyrisLectureIngestionStatusUpdateDTO("Success", List.of(doneStage, inProgressStage));
            var headers = new HttpHeaders(new LinkedMultiValueMap<>(Map.of("Authorization", List.of("Bearer " + jobToken))));
            request.postWithoutResponseBody("/api/public/pyris/webhooks/ingestion/runs/" + jobToken + "/status", statusUpdate, HttpStatus.OK, headers);
            assertThat(pyrisJobService.getJob(jobToken)).isNotNull();
        }
    }

    @Test
    void testErrorStageRemovesDeletionIngetionJob() throws Exception {
        activateIrisFor(lecture1.getCourse());
        irisRequestMockProvider.mockIngestionWebhookRunResponse(dto -> {
            assertThat(dto.settings().authenticationToken()).isNotNull();
        });
        if (lecture1.getLectureUnits().getFirst() instanceof AttachmentUnit attachmentUnit) {
            String jobToken = pyrisWebhookService.deleteLectureFromPyrisDB(List.of(attachmentUnit));
            PyrisStageDTO errorStage = new PyrisStageDTO("error", 1, PyrisStageState.ERROR, "Stage not broke due to error.");
            PyrisLectureIngestionStatusUpdateDTO statusUpdate = new PyrisLectureIngestionStatusUpdateDTO("Success", List.of(errorStage));
            var headers = new HttpHeaders(new LinkedMultiValueMap<>(Map.of("Authorization", List.of("Bearer " + jobToken))));
            request.postWithoutResponseBody("/api/public/pyris/webhooks/ingestion/runs/" + jobToken + "/status", statusUpdate, HttpStatus.OK, headers);
            assertThat(pyrisJobService.getJob(jobToken)).isNull();
        }
    }

    @Test
    void testErrorStageRemovesAdditionIngetionJob() throws Exception {
        activateIrisFor(lecture1.getCourse());
        irisRequestMockProvider.mockIngestionWebhookRunResponse(dto -> {
            assertThat(dto.settings().authenticationToken()).isNotNull();
        });
        if (lecture1.getLectureUnits().getFirst() instanceof AttachmentUnit attachmentUnit) {
            String jobToken = pyrisWebhookService.addLectureUnitsToPyrisDB(List.of(attachmentUnit));
            PyrisStageDTO errorStage = new PyrisStageDTO("error", 1, PyrisStageState.ERROR, "Stage not broke due to error.");
            PyrisLectureIngestionStatusUpdateDTO statusUpdate = new PyrisLectureIngestionStatusUpdateDTO("Success", List.of(errorStage));
            var headers = new HttpHeaders(new LinkedMultiValueMap<>(Map.of("Authorization", List.of("Bearer " + jobToken))));
            request.postWithoutResponseBody("/api/public/pyris/webhooks/ingestion/runs/" + jobToken + "/status", statusUpdate, HttpStatus.OK, headers);
            assertThat(pyrisJobService.getJob(jobToken)).isNull();
        }
    }

    @Test
    void testRunIdIngestionJob() throws Exception {
        activateIrisFor(lecture1.getCourse());
        irisRequestMockProvider.mockIngestionWebhookRunResponse(dto -> {
            assertThat(dto.settings().authenticationToken()).isNotNull();
        });
        String newJobToken = pyrisJobService.addIngestionWebhookJob();
        String chatJobToken = pyrisJobService.addCourseChatJob(123L, 123L);
        PyrisStageDTO errorStage = new PyrisStageDTO("error", 1, PyrisStageState.ERROR, "Stage not broke due to error.");
        PyrisLectureIngestionStatusUpdateDTO statusUpdate = new PyrisLectureIngestionStatusUpdateDTO("Success", List.of(errorStage));
        var headers = new HttpHeaders(new LinkedMultiValueMap<>(Map.of("Authorization", List.of("Bearer " + chatJobToken))));
        MockHttpServletResponse response = request.postWithoutResponseBody("/api/public/pyris/webhooks/ingestion/runs/" + newJobToken + "/status", statusUpdate,
                HttpStatus.CONFLICT, headers);
        assertThat(response.getContentAsString()).contains("Run ID in URL does not match run ID in request body");
        response = request.postWithoutResponseBody("/api/public/pyris/webhooks/ingestion/runs/" + chatJobToken + "/status", statusUpdate, HttpStatus.CONFLICT, headers);
        assertThat(response.getContentAsString()).contains("Run ID is not an ingestion job");
    }
}<|MERGE_RESOLUTION|>--- conflicted
+++ resolved
@@ -95,8 +95,10 @@
         irisRequestMockProvider.mockIngestionWebhookRunResponse(dto -> {
             assertThat(dto.settings().authenticationToken()).isNotNull();
         });
-        assertThat(pyrisWebhookService.autoUpdateAttachmentUnitsInPyris(lecture1.getCourse().getId(), List.of((AttachmentUnit) lecture1.getLectureUnits().getFirst()))).isTrue();
-        assertThat(pyrisWebhookService.autoUpdateAttachmentUnitsInPyris(lecture1.getCourse().getId(), List.of((AttachmentUnit) lecture1.getLectureUnits().getLast()))).isFalse();
+        assertThat(pyrisWebhookService.autoUpdateAttachmentUnitsInPyris(irisSettingsRepository, lecture1.getCourse().getId(),
+                List.of((AttachmentUnit) lecture1.getLectureUnits().getFirst()))).isTrue();
+        assertThat(pyrisWebhookService.autoUpdateAttachmentUnitsInPyris(irisSettingsRepository, lecture1.getCourse().getId(),
+                List.of((AttachmentUnit) lecture1.getLectureUnits().getLast()))).isFalse();
     }
 
     @Test
@@ -109,8 +111,10 @@
         irisRequestMockProvider.mockIngestionWebhookRunResponse(dto -> {
             assertThat(dto.settings().authenticationToken()).isNotNull();
         });
-        assertThat(pyrisWebhookService.autoUpdateAttachmentUnitsInPyris(lecture1.getCourse().getId(), List.of((AttachmentUnit) lecture1.getLectureUnits().getFirst()))).isFalse();
-        assertThat(pyrisWebhookService.autoUpdateAttachmentUnitsInPyris(lecture1.getCourse().getId(), List.of((AttachmentUnit) lecture1.getLectureUnits().getLast()))).isFalse();
+        assertThat(pyrisWebhookService.autoUpdateAttachmentUnitsInPyris(irisSettingsRepository, lecture1.getCourse().getId(),
+                List.of((AttachmentUnit) lecture1.getLectureUnits().getFirst()))).isFalse();
+        assertThat(pyrisWebhookService.autoUpdateAttachmentUnitsInPyris(irisSettingsRepository, lecture1.getCourse().getId(),
+                List.of((AttachmentUnit) lecture1.getLectureUnits().getLast()))).isFalse();
     }
 
     @Test
@@ -152,13 +156,8 @@
         irisRequestMockProvider.mockIngestionWebhookRunResponse(dto -> {
             assertThat(dto.settings().authenticationToken()).isNotNull();
         });
-<<<<<<< HEAD
-        Boolean reponse = request.postWithResponseBody("/api/courses/" + lecture1.getCourse().getId() + "/ingest", Optional.empty(), boolean.class, HttpStatus.OK);
+        Boolean response = request.postWithResponseBody("/api/courses/" + lecture1.getCourse().getId() + "/ingest", Optional.empty(), boolean.class, HttpStatus.OK);
         assertThat(response).isTrue();
-=======
-        Boolean response = request.postWithResponseBody("/api/courses/" + lecture1.getCourse().getId() + "/ingest", Optional.empty(), boolean.class, HttpStatus.OK);
-        assertThat(reponse).isTrue();
->>>>>>> 043fdb97
     }
 
     @Test
