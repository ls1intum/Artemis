package de.tum.in.www1.artemis.service;

import static org.assertj.core.api.Assertions.assertThat;
import static org.assertj.core.api.Assertions.fail;
import static org.junit.jupiter.api.Assertions.assertThrows;

import java.util.Collections;
import java.util.List;
import java.util.Objects;
import java.util.Optional;

import org.junit.jupiter.api.AfterEach;
import org.junit.jupiter.api.BeforeEach;
import org.junit.jupiter.api.Test;
import org.springframework.beans.factory.annotation.Autowired;
import org.springframework.security.test.context.support.WithMockUser;

import de.tum.in.www1.artemis.AbstractSpringIntegrationBambooBitbucketJiraTest;
import de.tum.in.www1.artemis.domain.*;
import de.tum.in.www1.artemis.domain.enumeration.AssessmentType;
import de.tum.in.www1.artemis.domain.enumeration.ComplaintType;
import de.tum.in.www1.artemis.domain.exam.Exam;
import de.tum.in.www1.artemis.domain.modeling.ModelingExercise;
import de.tum.in.www1.artemis.domain.modeling.ModelingSubmission;
import de.tum.in.www1.artemis.repository.ComplaintRepository;
import de.tum.in.www1.artemis.repository.ExamRepository;
import de.tum.in.www1.artemis.repository.ResultRepository;
import de.tum.in.www1.artemis.repository.UserRepository;
import de.tum.in.www1.artemis.web.rest.dto.SubmissionWithComplaintDTO;
import de.tum.in.www1.artemis.web.rest.errors.AccessForbiddenException;

class SubmissionServiceTest extends AbstractSpringIntegrationBambooBitbucketJiraTest {

    @Autowired
    private ExamRepository examRepository;

    @Autowired
    private ResultRepository resultRepository;

    @Autowired
    private SubmissionService submissionService;

    @Autowired
    private UserRepository userRepository;

    @Autowired
    private ComplaintRepository complaintRepository;

    private User student1;

    private User tutor1;

    private User tutor2;

    private TextExercise examTextExercise;

    private ModelingExercise examModelingExercise;

    private ProgrammingExercise examProgrammingExercise;

    private FileUploadExercise examFileUploadExercise;

    private Submission submission1;

    private Submission submission2;

    private Optional<Submission> unassessedSubmissionCorrectionRound0Tutor1;

    private Optional<Submission> unassessedSubmissionCorrectionRound1Tutor1;

    private Optional<Submission> unassessedSubmissionCorrectionRound0Tutor2;

    private Optional<Submission> unassessedSubmissionCorrectionRound1Tutor2;

    private List<Submission> submissionListTutor1CorrectionRound0;

    private List<Submission> submissionListTutor2CorrectionRound0;

    private List<Submission> submissionListTutor1CorrectionRound1;

    private List<Submission> submissionListTutor2CorrectionRound1;

    // set to true, if a tutor is only able to assess a submission if he has not assessed it any prior correction rounds
    private final boolean tutorAssessUnique = true;

    @BeforeEach
    void init() {
        List<User> users = database.addUsers(3, 2, 0, 1);
        student1 = users.get(0);
        tutor1 = users.get(3);
        tutor2 = users.get(4);

        Course course = database.createCourse();
        Exam exam = database.addExam(course);

        exam.setNumberOfCorrectionRoundsInExam(2);
        exam = examRepository.save(exam);

        exam = database.addExerciseGroupsAndExercisesToExam(exam, true);
        examTextExercise = (TextExercise) exam.getExerciseGroups().get(0).getExercises().stream().filter(ex -> ex instanceof TextExercise).findAny().orElse(null);
        examModelingExercise = (ModelingExercise) exam.getExerciseGroups().get(3).getExercises().stream().filter(ex -> ex instanceof ModelingExercise).findAny().orElse(null);
        examProgrammingExercise = (ProgrammingExercise) exam.getExerciseGroups().get(6).getExercises().stream().filter(ex -> ex instanceof ProgrammingExercise).findAny()
                .orElse(null);
        examFileUploadExercise = (FileUploadExercise) exam.getExerciseGroups().get(2).getExercises().stream().filter(exy -> exy instanceof FileUploadExercise).findAny()
                .orElse(null);
    }

    @AfterEach
    void tearDown() {
        // database.resetDatabase();

        if (submissionListTutor1CorrectionRound0 != null) {
            submissionListTutor1CorrectionRound0.clear();
        }
        if (submissionListTutor2CorrectionRound0 != null) {
            submissionListTutor2CorrectionRound0.clear();
        }
        if (submissionListTutor1CorrectionRound1 != null) {
            submissionListTutor1CorrectionRound1.clear();
        }
        if (submissionListTutor2CorrectionRound1 != null) {
            submissionListTutor2CorrectionRound1.clear();
        }
        database.resetDatabase();
    }

    @Test
    @WithMockUser(username = "student1", roles = "USER")
    void testCheckSubmissionAllowanceGroupCheck() {
        student1.setGroups(Collections.singleton("another-group"));
        userRepository.save(student1);
        assertThrows(AccessForbiddenException.class, () -> submissionService.checkSubmissionAllowanceElseThrow(examTextExercise, null, student1));
    }

    private void queryTestingBasics(Exercise exercise) {
        Exam exam = exercise.getExerciseGroup().getExam();

        exam.setNumberOfCorrectionRoundsInExam(2);

        examRepository.save(exam);

        if (submission1 != null && submission2 != null) {
            submission1.submitted(true);
            submission2.submitted(true);

            if (exercise instanceof ProgrammingExercise) {
                database.addProgrammingSubmission(examProgrammingExercise, (ProgrammingSubmission) submission1, "student1");
                database.addProgrammingSubmission(examProgrammingExercise, (ProgrammingSubmission) submission2, "student1");
            }
            else {
                database.addSubmission(exercise, submission1, "student1");
                database.addSubmission(exercise, submission2, "student2");
            }
        }
    }

    private void getTutorSpecificCallsTutor1(Exercise exercise) {
        database.changeUser("tutor1");
<<<<<<< HEAD
        unassessedSubmissionCorrectionRound0Tutor1 = submissionService.getRandomSubmissionEligibleForNewAssessment(exercise, true, 0);
        unassessedSubmissionCorrectionRound1Tutor1 = submissionService.getRandomSubmissionEligibleForNewAssessment(exercise, true, 1);
        submissionListTutor1CorrectionRound0 = submissionService.getAllSubmissionsAssessedByTutorForCorrectionRoundAndExerciseIgnoreTestRuns(exercise.getId(), tutor1, true, 0);
        submissionListTutor1CorrectionRound1 = submissionService.getAllSubmissionsAssessedByTutorForCorrectionRoundAndExerciseIgnoreTestRuns(exercise.getId(), tutor1, true, 1);
=======
        unassessedSubmissionCorrectionRound0Tutor1 = submissionService.getRandomAssessableSubmission(exercise, true, 0);
        unassessedSubmissionCorrectionRound1Tutor1 = submissionService.getRandomAssessableSubmission(exercise, true, 1);
        submissionListTutor1CorrectionRound0 = submissionService.getAllSubmissionsAssessedByTutorForCorrectionRoundAndExercise(exercise.getId(), tutor1, true, 0);
        submissionListTutor1CorrectionRound1 = submissionService.getAllSubmissionsAssessedByTutorForCorrectionRoundAndExercise(exercise.getId(), tutor1, true, 1);
>>>>>>> d5cd1f7c
    }

    private void getTutorSpecificCallsTutor2(Exercise exercise) {
        database.changeUser("tutor2");
<<<<<<< HEAD
        unassessedSubmissionCorrectionRound0Tutor2 = submissionService.getRandomSubmissionEligibleForNewAssessment(exercise, true, 0);
        unassessedSubmissionCorrectionRound1Tutor2 = submissionService.getRandomSubmissionEligibleForNewAssessment(exercise, true, 1);
        submissionListTutor2CorrectionRound0 = submissionService.getAllSubmissionsAssessedByTutorForCorrectionRoundAndExerciseIgnoreTestRuns(exercise.getId(), tutor2, true, 0);
        submissionListTutor2CorrectionRound1 = submissionService.getAllSubmissionsAssessedByTutorForCorrectionRoundAndExerciseIgnoreTestRuns(exercise.getId(), tutor2, true, 1);
=======
        unassessedSubmissionCorrectionRound0Tutor2 = submissionService.getRandomAssessableSubmission(exercise, true, 0);
        unassessedSubmissionCorrectionRound1Tutor2 = submissionService.getRandomAssessableSubmission(exercise, true, 1);
        submissionListTutor2CorrectionRound0 = submissionService.getAllSubmissionsAssessedByTutorForCorrectionRoundAndExercise(exercise.getId(), tutor2, true, 0);
        submissionListTutor2CorrectionRound1 = submissionService.getAllSubmissionsAssessedByTutorForCorrectionRoundAndExercise(exercise.getId(), tutor2, true, 1);
>>>>>>> d5cd1f7c
    }

    private void getQueryResults(Exercise exercise) {
        getTutorSpecificCallsTutor1(exercise);
        getTutorSpecificCallsTutor2(exercise);
    }

    @Test
    @WithMockUser(username = "tutor1", roles = "TA")
    void testProgrammingExerciseGetRandomSubmissionEligibleForNewAssessmentNoAssessments() {

        submission1 = new ProgrammingSubmission();
        submission2 = new ProgrammingSubmission();

        // setup
        queryTestingBasics(this.examProgrammingExercise);

        getQueryResults(this.examProgrammingExercise);

        assertThat(examProgrammingExercise.getExerciseGroup().getExam().getNumberOfCorrectionRoundsInExam()).isEqualTo(2);

        assertThat(unassessedSubmissionCorrectionRound0Tutor1).isPresent();
        assertThat(unassessedSubmissionCorrectionRound0Tutor1.get()).isIn(submission1, submission2);
        assertThat(unassessedSubmissionCorrectionRound1Tutor1).isEmpty();

        assertThat(submissionListTutor1CorrectionRound0).isEmpty();
        assertThat(submissionListTutor2CorrectionRound0).isEmpty();
        assertThat(submissionListTutor1CorrectionRound1).isEmpty();
        assertThat(submissionListTutor2CorrectionRound1).isEmpty();
    }

    @Test
    @WithMockUser(username = "tutor1", roles = "TA")
    void testFileUploadExerciseGetRandomSubmissionEligibleForNewAssessment() {
        submission1 = new FileUploadSubmission();
        submission2 = new FileUploadSubmission();
        // setup
        queryTestingBasics(this.examFileUploadExercise);

        getQueryResults(this.examFileUploadExercise);

        assertThat(examFileUploadExercise.getExerciseGroup().getExam().getNumberOfCorrectionRoundsInExam()).isEqualTo(2L);

        assertThat(unassessedSubmissionCorrectionRound0Tutor1).isPresent();
        assertThat(unassessedSubmissionCorrectionRound0Tutor1.get()).isIn(submission1, submission2);
        assertThat(unassessedSubmissionCorrectionRound1Tutor1).isEmpty();

        assertThat(submissionListTutor1CorrectionRound0).isEmpty();
        assertThat(submissionListTutor2CorrectionRound0).isEmpty();
        assertThat(submissionListTutor1CorrectionRound1).isEmpty();
        assertThat(submissionListTutor2CorrectionRound1).isEmpty();
    }

    @Test
    @WithMockUser(username = "tutor1", roles = "TA")
    void testFileUploadExerciseGetRandomSubmissionEligibleForNewAssessmentWithoutSubmission() {
        // setup
        queryTestingBasics(this.examFileUploadExercise);

        getQueryResults(this.examFileUploadExercise);

        assertThat(examFileUploadExercise.getExerciseGroup().getExam().getNumberOfCorrectionRoundsInExam()).isEqualTo(2L);

        assertThat(unassessedSubmissionCorrectionRound0Tutor1).isEmpty();
        assertThat(unassessedSubmissionCorrectionRound1Tutor1).isEmpty();

        assertThat(submissionListTutor1CorrectionRound0).isEmpty();
        assertThat(submissionListTutor2CorrectionRound0).isEmpty();
        assertThat(submissionListTutor1CorrectionRound1).isEmpty();
        assertThat(submissionListTutor2CorrectionRound1).isEmpty();
    }

    @Test
    @WithMockUser(username = "tutor1", roles = "TA")
    void testTextExerciseGetRandomSubmissionEligibleForNewAssessmentNoAssessments() {
        submission1 = new TextSubmission();
        submission2 = new TextSubmission();
        // setup
        queryTestingBasics(this.examTextExercise);

        getQueryResults(this.examTextExercise);

        assertThat(examTextExercise.getExerciseGroup().getExam().getNumberOfCorrectionRoundsInExam()).isEqualTo(2L);

        assertThat(unassessedSubmissionCorrectionRound0Tutor1).isPresent();
        assertThat(unassessedSubmissionCorrectionRound0Tutor1.get()).isIn(submission1, submission2);
        assertThat(unassessedSubmissionCorrectionRound1Tutor1).isEmpty();

        assertThat(submissionListTutor1CorrectionRound0).isEmpty();
        assertThat(submissionListTutor2CorrectionRound0).isEmpty();
        assertThat(submissionListTutor1CorrectionRound1).isEmpty();
        assertThat(submissionListTutor2CorrectionRound1).isEmpty();
    }

    @Test
    @WithMockUser(username = "tutor1", roles = "TA")
    void testTextExerciseGetRandomSubmissionEligibleForNewAssessmentOneAssessmentsWithoutLock() {
        submission1 = new TextSubmission();
        submission2 = new TextSubmission();
        // setup
        queryTestingBasics(examTextExercise);

        database.addResultToSubmission(submission1, AssessmentType.MANUAL, tutor1, 10D, true);

        // checks
        getQueryResults(examTextExercise);

        assertThat(examTextExercise.getExerciseGroup().getExam().getNumberOfCorrectionRoundsInExam()).isEqualTo(2L);

        assertThat(unassessedSubmissionCorrectionRound0Tutor1).contains(submission2);
        assertThat(unassessedSubmissionCorrectionRound0Tutor2).contains(submission2);

        if (tutorAssessUnique) {
            assertThat(unassessedSubmissionCorrectionRound1Tutor1).isEmpty();
        }
        else {
            assertThat(unassessedSubmissionCorrectionRound1Tutor1).contains(submission1);
        }
        assertThat(unassessedSubmissionCorrectionRound1Tutor2).contains(submission1);

        assertThat(submissionListTutor1CorrectionRound0).hasSize(1);
        assertThat(submissionListTutor1CorrectionRound0.get(0)).isEqualTo(submission1);
        assertThat(submissionListTutor2CorrectionRound0).isEmpty();
        assertThat(submissionListTutor1CorrectionRound1).isEmpty();
        assertThat(submissionListTutor2CorrectionRound1).isEmpty();

    }

    @Test
    @WithMockUser(username = "tutor1", roles = "TA")
    void testTextExerciseGetRandomSubmissionEligibleForNewAssessmentOneAssessmentsWithLock() {
        submission1 = new TextSubmission();
        submission2 = new TextSubmission();
        // setup
        queryTestingBasics(this.examTextExercise);

        Result resultWithLock;

        resultWithLock = submissionService.saveNewEmptyResult(submission1);
        resultWithLock.setAssessor(tutor1);
        resultWithLock.setAssessmentType(AssessmentType.MANUAL);
        resultRepository.save(resultWithLock);

        // checks
        getQueryResults(examTextExercise);

        assertThat(examTextExercise.getExerciseGroup().getExam().getNumberOfCorrectionRoundsInExam()).isEqualTo(2L);

        assertThat(unassessedSubmissionCorrectionRound0Tutor1).contains(submission2);
        assertThat(unassessedSubmissionCorrectionRound1Tutor1).isEmpty();

        assertThat(submissionListTutor1CorrectionRound0).hasSize(1);
        assertThat(submissionListTutor1CorrectionRound0.get(0)).isEqualTo(submission1);
        assertThat(submissionListTutor2CorrectionRound0).isEmpty();
        assertThat(submissionListTutor1CorrectionRound1).isEmpty();
        assertThat(submissionListTutor2CorrectionRound1).isEmpty();

    }

    @Test
    @WithMockUser(username = "tutor1", roles = "TA")
    void testTextExerciseGetRandomSubmissionEligibleForNewAssessmentOneAssessmentsInSecondCorrectionRoundWithoutLock() {
        submission1 = new TextSubmission();
        submission2 = new TextSubmission();
        // setup
        queryTestingBasics(this.examTextExercise);

        database.addResultToSubmission(submission1, AssessmentType.MANUAL, tutor1, 10D, true);
        database.addResultToSubmission(submission1, AssessmentType.MANUAL, tutor2, 20D, true);

        // checks
        getQueryResults(examTextExercise);

        assertThat(submission1.getResults()).hasSize(2);

        assertThat(examTextExercise.getExerciseGroup().getExam().getNumberOfCorrectionRoundsInExam()).isEqualTo(2);

        assertThat(unassessedSubmissionCorrectionRound0Tutor1).contains(submission2);
        assertThat(unassessedSubmissionCorrectionRound1Tutor1).isEmpty();

        assertThat(submissionListTutor1CorrectionRound0).hasSize(1);
        assertThat(submissionListTutor1CorrectionRound0.get(0)).isEqualTo(submission1);
        assertThat(submissionListTutor2CorrectionRound0).isEmpty();
        assertThat(submissionListTutor1CorrectionRound1).isEmpty();
        assertThat(submissionListTutor2CorrectionRound1).hasSize(1);
        assertThat(submissionListTutor2CorrectionRound1.get(0)).isEqualTo(submission1);

    }

    @Test
    @WithMockUser(username = "tutor1", roles = "TA")
    void testTextExerciseGetRandomSubmissionEligibleForNewAssessmentOneAssessmentsInSecondCorrectionRoundWithLock() {
        submission1 = new TextSubmission();
        submission2 = new TextSubmission();
        // setup
        queryTestingBasics(this.examTextExercise);

        database.addResultToSubmission(submission1, AssessmentType.MANUAL, tutor1, 10D, true);

        Result resultForSecondCorrectionWithLock;

        resultForSecondCorrectionWithLock = submissionService.saveNewEmptyResult(submission1);
        resultForSecondCorrectionWithLock.setAssessor(tutor2);
        resultForSecondCorrectionWithLock.setAssessmentType(AssessmentType.MANUAL);
        resultRepository.save(resultForSecondCorrectionWithLock);

        // checks
        getQueryResults(examTextExercise);

        assertThat(submission1.getResults()).hasSize(2);

        assertThat(examTextExercise.getExerciseGroup().getExam().getNumberOfCorrectionRoundsInExam()).isEqualTo(2);

        assertThat(unassessedSubmissionCorrectionRound0Tutor1).contains(submission2);
        assertThat(unassessedSubmissionCorrectionRound1Tutor1).isEmpty();

        assertThat(submissionListTutor1CorrectionRound0).hasSize(1);
        assertThat(submissionListTutor1CorrectionRound0.get(0)).isEqualTo(submission1);
        assertThat(submissionListTutor2CorrectionRound0).isEmpty();
        assertThat(submissionListTutor1CorrectionRound1).isEmpty();
        assertThat(submissionListTutor2CorrectionRound1).hasSize(1);
        assertThat(submissionListTutor2CorrectionRound1.get(0)).isEqualTo(submission1);
    }

    @Test
    @WithMockUser(username = "tutor1", roles = "TA")
    void testModelingExerciseGetRandomSubmissionEligibleForNewAssessmentNoAssessments() {
        submission1 = new ModelingSubmission();
        submission2 = new ModelingSubmission();
        // setup
        queryTestingBasics(this.examModelingExercise);

        // checks
        getQueryResults(examModelingExercise);

        assertThat(examModelingExercise.getExerciseGroup().getExam().getNumberOfCorrectionRoundsInExam()).isEqualTo(2L);

        assertThat(unassessedSubmissionCorrectionRound0Tutor1).isPresent();
        assertThat(unassessedSubmissionCorrectionRound0Tutor1.get()).isIn(submission1, submission2);
        assertThat(unassessedSubmissionCorrectionRound1Tutor1).isEmpty();

        assertThat(submissionListTutor1CorrectionRound0).isEmpty();
        assertThat(submissionListTutor2CorrectionRound0).isEmpty();
        assertThat(submissionListTutor1CorrectionRound1).isEmpty();
        assertThat(submissionListTutor2CorrectionRound1).isEmpty();
    }

    @Test
    @WithMockUser(username = "tutor1", roles = "TA")
    void testModelingExerciseGetRandomSubmissionEligibleForNewAssessmentOneAssessmentsWithoutLock() {
        submission1 = new ModelingSubmission();
        submission2 = new ModelingSubmission();
        // setup
        queryTestingBasics(this.examModelingExercise);

        database.addResultToSubmission(submission1, AssessmentType.MANUAL, tutor1, 10D, true);

        // checks
        getQueryResults(examModelingExercise);

        assertThat(examModelingExercise.getExerciseGroup().getExam().getNumberOfCorrectionRoundsInExam()).isEqualTo(2);

        assertThat(unassessedSubmissionCorrectionRound0Tutor1).contains(submission2);

        if (tutorAssessUnique) {
            assertThat(unassessedSubmissionCorrectionRound1Tutor1).isEmpty();
        }
        else {
            assertThat(unassessedSubmissionCorrectionRound1Tutor1).contains(submission1);
        }

        assertThat(unassessedSubmissionCorrectionRound1Tutor2).contains(submission1);

        assertThat(submissionListTutor1CorrectionRound0).hasSize(1);
        assertThat(submissionListTutor1CorrectionRound0.get(0)).isEqualTo(submission1);

        assertThat(submissionListTutor2CorrectionRound0).isEmpty();
        assertThat(submissionListTutor1CorrectionRound1).isEmpty();
        assertThat(submissionListTutor2CorrectionRound1).isEmpty();

    }

    @Test
    @WithMockUser(username = "tutor1", roles = "TA")
    void testModelingExerciseGetRandomSubmissionEligibleForNewAssessmentOneAssessmentsWithLock() {
        submission1 = new ModelingSubmission();
        submission2 = new ModelingSubmission();
        // setup
        queryTestingBasics(this.examModelingExercise);

        Result resultWithLock;

        resultWithLock = submissionService.saveNewEmptyResult(submission1);
        resultWithLock.setAssessor(tutor1);
        resultWithLock.setAssessmentType(AssessmentType.MANUAL);
        resultRepository.save(resultWithLock);

        // checks
        getQueryResults(examModelingExercise);

        assertThat(examModelingExercise.getExerciseGroup().getExam().getNumberOfCorrectionRoundsInExam()).isEqualTo(2L);

        assertThat(unassessedSubmissionCorrectionRound0Tutor1).contains(submission2);
        assertThat(unassessedSubmissionCorrectionRound1Tutor1).isEmpty();

        assertThat(submissionListTutor1CorrectionRound0).hasSize(1);
        assertThat(submissionListTutor1CorrectionRound0.get(0)).isEqualTo(submission1);
        assertThat(submissionListTutor2CorrectionRound0).isEmpty();
        assertThat(submissionListTutor1CorrectionRound1).isEmpty();
        assertThat(submissionListTutor2CorrectionRound1).isEmpty();

    }

    @Test
    @WithMockUser(username = "tutor1", roles = "TA")
    void testModelingExerciseGetRandomSubmissionEligibleForNewAssessmentOneAssessmentsInSecondCorrectionRoundWithoutLock() {
        submission1 = new ModelingSubmission();
        submission2 = new ModelingSubmission();
        // setup
        queryTestingBasics(this.examModelingExercise);

        database.addResultToSubmission(submission1, AssessmentType.MANUAL, tutor1, 10D, true);
        database.addResultToSubmission(submission1, AssessmentType.MANUAL, tutor2, 20D, true);

        // checks
        getQueryResults(examModelingExercise);

        assertThat(submission1.getResults()).hasSize(2);

        assertThat(examModelingExercise.getExerciseGroup().getExam().getNumberOfCorrectionRoundsInExam()).isEqualTo(2);

        assertThat(unassessedSubmissionCorrectionRound0Tutor1).contains(submission2);
        assertThat(unassessedSubmissionCorrectionRound1Tutor1).isEmpty();

        assertThat(submissionListTutor1CorrectionRound0).hasSize(1);
        assertThat(submissionListTutor1CorrectionRound0.get(0)).isEqualTo(submission1);
        assertThat(submissionListTutor2CorrectionRound0).isEmpty();
        assertThat(submissionListTutor1CorrectionRound1).isEmpty();
        assertThat(submissionListTutor2CorrectionRound1).hasSize(1);
        assertThat(submissionListTutor2CorrectionRound1.get(0)).isEqualTo(submission1);

    }

    @Test
    @WithMockUser(username = "tutor1", roles = "TA")
    void testModelingExerciseGetRandomSubmissionEligibleForNewAssessmentOneAssessmentsInSecondCorrectionRoundWithLock() {
        submission1 = new ModelingSubmission();
        submission2 = new ModelingSubmission();
        // setup
        queryTestingBasics(this.examModelingExercise);

        database.addResultToSubmission(submission1, AssessmentType.MANUAL, tutor1, 10D, true);

        Result resultForSecondCorrectionWithLock = submissionService.saveNewEmptyResult(submission1);
        resultForSecondCorrectionWithLock.setAssessor(tutor2);
        resultForSecondCorrectionWithLock.setAssessmentType(AssessmentType.MANUAL);
        resultRepository.save(resultForSecondCorrectionWithLock);

        // checks
        getQueryResults(examModelingExercise);

        assertThat(submission1.getResults()).hasSize(2);

        assertThat(examModelingExercise.getExerciseGroup().getExam().getNumberOfCorrectionRoundsInExam()).isEqualTo(2);

        assertThat(unassessedSubmissionCorrectionRound0Tutor1).contains(submission2);
        assertThat(unassessedSubmissionCorrectionRound1Tutor1).isEmpty();

        assertThat(submissionListTutor1CorrectionRound0).hasSize(1);
        assertThat(submissionListTutor1CorrectionRound0.get(0)).isEqualTo(submission1);
        assertThat(submissionListTutor2CorrectionRound0).isEmpty();
        assertThat(submissionListTutor1CorrectionRound1).isEmpty();
        assertThat(submissionListTutor2CorrectionRound1).hasSize(1);
        assertThat(submissionListTutor2CorrectionRound1.get(0)).isEqualTo(submission1);
    }

    @Test
    @WithMockUser(username = "instructor1", roles = "INSTRUCTOR")
    void testGetSubmissionsWithComplaintsForExerciseAsInstructor() {
        var participation1 = database.createAndSaveParticipationForExercise(examTextExercise, "student1");
        var participation2 = database.createAndSaveParticipationForExercise(examTextExercise, "student2");
        var participation3 = database.createAndSaveParticipationForExercise(examTextExercise, "student3");
        // noinspection unused
        var submissionWithoutComplaint = database.addSubmissionWithFinishedResultsWithAssessor(participation1, new TextSubmission(), "tutor2");
        var submissionWithComplaintSameTutor = database.addSubmissionWithFinishedResultsWithAssessor(participation2, new TextSubmission(), "instructor1");
        var submissionWithComplaintOtherTutor = database.addSubmissionWithFinishedResultsWithAssessor(participation3, new TextSubmission(), "tutor2");
        database.addComplaintToSubmission(submissionWithComplaintSameTutor, "student2", ComplaintType.COMPLAINT);
        database.addComplaintToSubmission(submissionWithComplaintOtherTutor, "student3", ComplaintType.COMPLAINT);

        List<SubmissionWithComplaintDTO> dtoList = submissionService.getSubmissionsWithComplaintsForExercise(examTextExercise.getId(), true);

        List<Submission> submissionsFromDTO = dtoList.stream().map(SubmissionWithComplaintDTO::submission).filter(Objects::nonNull).toList();
        List<Complaint> complaintsFromDTO = dtoList.stream().map(SubmissionWithComplaintDTO::complaint).filter(Objects::nonNull).toList();

        assertThat(dtoList).hasSize(2);
        assertThat(complaintsFromDTO).hasSize(2);
        assertThat(submissionsFromDTO).isEqualTo(List.of(submissionWithComplaintSameTutor, submissionWithComplaintOtherTutor));

        dtoList.forEach(dto -> {
            if (dto.submission().equals(submissionWithComplaintSameTutor)) {
                assertThat(complaintRepository.findByResultSubmissionId(dto.submission().getId()).orElseThrow().getStudent().getLogin()).isEqualTo("student2");
            }
            else if (dto.submission().equals(submissionWithComplaintOtherTutor)) {
                assertThat(complaintRepository.findByResultSubmissionId(dto.submission().getId()).orElseThrow().getStudent().getLogin()).isEqualTo("student3");
            }
            else {
                fail("Unreachable statement");
            }
        });
    }

    @Test
    @WithMockUser(username = "tutor1", roles = "TA")
    void testGetSubmissionsWithComplaintsForExerciseAsTutor() {
        var participation1 = database.createAndSaveParticipationForExercise(examTextExercise, "student1");
        var participation2 = database.createAndSaveParticipationForExercise(examTextExercise, "student2");
        var participation3 = database.createAndSaveParticipationForExercise(examTextExercise, "student3");
        // noinspection unused
        var submissionWithoutComplaint = database.addSubmissionWithFinishedResultsWithAssessor(participation1, new TextSubmission(), "tutor2");
        var submissionWithComplaintSameTutor = database.addSubmissionWithFinishedResultsWithAssessor(participation2, new TextSubmission(), "tutor1");
        var submissionWithComplaintOtherTutor = database.addSubmissionWithFinishedResultsWithAssessor(participation3, new TextSubmission(), "tutor2");
        database.addComplaintToSubmission(submissionWithComplaintSameTutor, "student2", ComplaintType.COMPLAINT);
        database.addComplaintToSubmission(submissionWithComplaintOtherTutor, "student3", ComplaintType.COMPLAINT);

        List<SubmissionWithComplaintDTO> dtoList = submissionService.getSubmissionsWithComplaintsForExercise(examTextExercise.getId(), false);

        List<Submission> submissionsFromDTO = dtoList.stream().map(SubmissionWithComplaintDTO::submission).filter(Objects::nonNull).toList();
        List<Complaint> complaintsFromDTO = dtoList.stream().map(SubmissionWithComplaintDTO::complaint).filter(Objects::nonNull).toList();

        assertThat(dtoList).hasSize(1);
        assertThat(complaintsFromDTO).hasSize(1);
        assertThat(submissionsFromDTO).isEqualTo(List.of(submissionWithComplaintOtherTutor));
        dtoList.forEach(dto -> {
            if (dto.submission().equals(submissionWithComplaintOtherTutor)) {
                assertThat(complaintRepository.findByResultSubmissionId(dto.submission().getId()).orElseThrow().getStudent().getLogin()).isEqualTo("student3");
            }
            else {
                fail("Unreachable statement");
            }
        });
    }

    @Test
    @WithMockUser(username = "tutor1", roles = "TA")
    void testGetSubmissionsWithMoreFeedbackRequestsForExerciseAsTutor() {
        var participation1 = database.createAndSaveParticipationForExercise(examTextExercise, "student1");
        var participation2 = database.createAndSaveParticipationForExercise(examTextExercise, "student2");
        var participation3 = database.createAndSaveParticipationForExercise(examTextExercise, "student3");
        // noinspection unused
        var submissionWithoutRequest = database.addSubmissionWithFinishedResultsWithAssessor(participation1, new TextSubmission(), "tutor2");
        var submissionWithRequestSameTutor = database.addSubmissionWithFinishedResultsWithAssessor(participation2, new TextSubmission(), "tutor1");
        var submissionWithRequestOtherTutor = database.addSubmissionWithFinishedResultsWithAssessor(participation3, new TextSubmission(), "tutor2");
        database.addComplaintToSubmission(submissionWithRequestSameTutor, "student2", ComplaintType.MORE_FEEDBACK);
        database.addComplaintToSubmission(submissionWithRequestOtherTutor, "student3", ComplaintType.MORE_FEEDBACK);

        List<SubmissionWithComplaintDTO> dtoList = submissionService.getSubmissionsWithMoreFeedbackRequestsForExercise(examTextExercise.getId());

        List<Submission> submissionsFromDTO = dtoList.stream().map(SubmissionWithComplaintDTO::submission).filter(Objects::nonNull).toList();
        List<Complaint> requestsFromDTO = dtoList.stream().map(SubmissionWithComplaintDTO::complaint).filter(Objects::nonNull).toList();

        assertThat(dtoList).hasSize(1);
        assertThat(requestsFromDTO).hasSize(1);
        assertThat(submissionsFromDTO).isEqualTo(List.of(submissionWithRequestSameTutor));
        dtoList.forEach(dto -> {
            if (dto.submission().equals(submissionWithRequestSameTutor)) {
                assertThat(complaintRepository.findByResultSubmissionId(dto.submission().getId()).orElseThrow().getStudent().getLogin()).isEqualTo("student2");
            }
            else {
                fail("Unreachable statement");
            }
        });
    }
}<|MERGE_RESOLUTION|>--- conflicted
+++ resolved
@@ -156,32 +156,18 @@
 
     private void getTutorSpecificCallsTutor1(Exercise exercise) {
         database.changeUser("tutor1");
-<<<<<<< HEAD
-        unassessedSubmissionCorrectionRound0Tutor1 = submissionService.getRandomSubmissionEligibleForNewAssessment(exercise, true, 0);
-        unassessedSubmissionCorrectionRound1Tutor1 = submissionService.getRandomSubmissionEligibleForNewAssessment(exercise, true, 1);
+        unassessedSubmissionCorrectionRound0Tutor1 = submissionService.getRandomAssessableSubmission(exercise, true, 0);
+        unassessedSubmissionCorrectionRound1Tutor1 = submissionService.getRandomAssessableSubmission(exercise, true, 1);
         submissionListTutor1CorrectionRound0 = submissionService.getAllSubmissionsAssessedByTutorForCorrectionRoundAndExerciseIgnoreTestRuns(exercise.getId(), tutor1, true, 0);
         submissionListTutor1CorrectionRound1 = submissionService.getAllSubmissionsAssessedByTutorForCorrectionRoundAndExerciseIgnoreTestRuns(exercise.getId(), tutor1, true, 1);
-=======
-        unassessedSubmissionCorrectionRound0Tutor1 = submissionService.getRandomAssessableSubmission(exercise, true, 0);
-        unassessedSubmissionCorrectionRound1Tutor1 = submissionService.getRandomAssessableSubmission(exercise, true, 1);
-        submissionListTutor1CorrectionRound0 = submissionService.getAllSubmissionsAssessedByTutorForCorrectionRoundAndExercise(exercise.getId(), tutor1, true, 0);
-        submissionListTutor1CorrectionRound1 = submissionService.getAllSubmissionsAssessedByTutorForCorrectionRoundAndExercise(exercise.getId(), tutor1, true, 1);
->>>>>>> d5cd1f7c
     }
 
     private void getTutorSpecificCallsTutor2(Exercise exercise) {
         database.changeUser("tutor2");
-<<<<<<< HEAD
-        unassessedSubmissionCorrectionRound0Tutor2 = submissionService.getRandomSubmissionEligibleForNewAssessment(exercise, true, 0);
-        unassessedSubmissionCorrectionRound1Tutor2 = submissionService.getRandomSubmissionEligibleForNewAssessment(exercise, true, 1);
+        unassessedSubmissionCorrectionRound0Tutor2 = submissionService.getRandomAssessableSubmission(exercise, true, 0);
+        unassessedSubmissionCorrectionRound1Tutor2 = submissionService.getRandomAssessableSubmission(exercise, true, 1);
         submissionListTutor2CorrectionRound0 = submissionService.getAllSubmissionsAssessedByTutorForCorrectionRoundAndExerciseIgnoreTestRuns(exercise.getId(), tutor2, true, 0);
         submissionListTutor2CorrectionRound1 = submissionService.getAllSubmissionsAssessedByTutorForCorrectionRoundAndExerciseIgnoreTestRuns(exercise.getId(), tutor2, true, 1);
-=======
-        unassessedSubmissionCorrectionRound0Tutor2 = submissionService.getRandomAssessableSubmission(exercise, true, 0);
-        unassessedSubmissionCorrectionRound1Tutor2 = submissionService.getRandomAssessableSubmission(exercise, true, 1);
-        submissionListTutor2CorrectionRound0 = submissionService.getAllSubmissionsAssessedByTutorForCorrectionRoundAndExercise(exercise.getId(), tutor2, true, 0);
-        submissionListTutor2CorrectionRound1 = submissionService.getAllSubmissionsAssessedByTutorForCorrectionRoundAndExercise(exercise.getId(), tutor2, true, 1);
->>>>>>> d5cd1f7c
     }
 
     private void getQueryResults(Exercise exercise) {
