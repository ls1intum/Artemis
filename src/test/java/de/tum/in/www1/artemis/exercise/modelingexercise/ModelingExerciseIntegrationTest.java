package de.tum.in.www1.artemis.exercise.modelingexercise;

import static org.assertj.core.api.Assertions.assertThat;
import static org.mockito.Mockito.verify;

import java.time.ZonedDateTime;
import java.util.*;
import java.util.function.Function;

import org.junit.jupiter.api.BeforeEach;
import org.junit.jupiter.api.Test;
import org.junit.jupiter.params.ParameterizedTest;
import org.junit.jupiter.params.provider.ArgumentsSource;
import org.junit.jupiter.params.provider.NullSource;
import org.junit.jupiter.params.provider.ValueSource;
import org.springframework.beans.factory.annotation.Autowired;
import org.springframework.http.HttpStatus;
import org.springframework.security.test.context.support.WithMockUser;
import org.springframework.util.LinkedMultiValueMap;

import de.tum.in.www1.artemis.AbstractSpringIntegrationLocalCILocalVCTest;
import de.tum.in.www1.artemis.course.CourseUtilService;
import de.tum.in.www1.artemis.domain.*;
import de.tum.in.www1.artemis.domain.enumeration.*;
import de.tum.in.www1.artemis.domain.exam.ExerciseGroup;
import de.tum.in.www1.artemis.domain.metis.conversation.Channel;
import de.tum.in.www1.artemis.domain.modeling.ModelingExercise;
import de.tum.in.www1.artemis.domain.modeling.ModelingSubmission;
import de.tum.in.www1.artemis.domain.participation.TutorParticipation;
import de.tum.in.www1.artemis.domain.plagiarism.modeling.ModelingPlagiarismResult;
import de.tum.in.www1.artemis.exam.ExamUtilService;
import de.tum.in.www1.artemis.exercise.ExerciseUtilService;
import de.tum.in.www1.artemis.exercise.GradingCriterionUtil;
import de.tum.in.www1.artemis.participation.ParticipationFactory;
import de.tum.in.www1.artemis.participation.ParticipationUtilService;
import de.tum.in.www1.artemis.repository.*;
import de.tum.in.www1.artemis.repository.metis.conversation.ChannelRepository;
import de.tum.in.www1.artemis.user.UserUtilService;
import de.tum.in.www1.artemis.util.*;
import de.tum.in.www1.artemis.util.InvalidExamExerciseDatesArgumentProvider.InvalidExamExerciseDateConfiguration;
import de.tum.in.www1.artemis.web.rest.dto.CourseForDashboardDTO;
import de.tum.in.www1.artemis.web.rest.dto.plagiarism.PlagiarismResultDTO;

class ModelingExerciseIntegrationTest extends AbstractSpringIntegrationLocalCILocalVCTest {

    private static final String TEST_PREFIX = "modelingexerciseintegration";

    @Autowired
    private ModelingExerciseUtilService modelingExerciseUtilService;

    @Autowired
    private ModelingExerciseRepository modelingExerciseRepository;

    @Autowired
    private TeamRepository teamRepository;

    @Autowired
    private SubmissionRepository submissionRepository;

    @Autowired
    private FeedbackRepository feedbackRepository;

    @Autowired
    private GradingCriterionRepository gradingCriterionRepository;

    @Autowired
    private CourseRepository courseRepo;

    @Autowired
    private StudentParticipationRepository studentParticipationRepository;

    @Autowired
    private ExerciseIntegrationTestService exerciseIntegrationTestService;

    @Autowired
    private TutorParticipationRepository tutorParticipationRepository;

    @Autowired
    private ChannelRepository channelRepository;

    @Autowired
    private UserUtilService userUtilService;

    @Autowired
    private ExerciseUtilService exerciseUtilService;

    @Autowired
    private CourseUtilService courseUtilService;

    @Autowired
    private ExamUtilService examUtilService;

    @Autowired
    private ParticipationUtilService participationUtilService;

    @Autowired
    private PageableSearchUtilService pageableSearchUtilService;

    private ModelingExercise classExercise;

    private Set<GradingCriterion> gradingCriteria;

    @BeforeEach
    void initTestCase() {
        userUtilService.addUsers(TEST_PREFIX, 2, 1, 0, 1);
        Course course = modelingExerciseUtilService.addCourseWithOneModelingExercise();
        classExercise = (ModelingExercise) course.getExercises().iterator().next();

        // Add users that are not in course
        userUtilService.createAndSaveUser(TEST_PREFIX + "instructor2");
        userUtilService.createAndSaveUser(TEST_PREFIX + "tutor2");

    }

    @Test
    @WithMockUser(username = TEST_PREFIX + "user1", roles = "USER")
    void testGetModelingExercise_asStudent_Forbidden() throws Exception {
        request.get("/api/modeling-exercises/" + classExercise.getId(), HttpStatus.FORBIDDEN, ModelingExercise.class);
    }

    @Test
    @WithMockUser(username = TEST_PREFIX + "tutor1", roles = "TA")
    void testGetModelingExercise_asTA() throws Exception {
        exerciseUtilService.addChannelToExercise(classExercise);

        ModelingExercise receivedModelingExercise = request.get("/api/modeling-exercises/" + classExercise.getId(), HttpStatus.OK, ModelingExercise.class);
        assertThat(receivedModelingExercise.getId()).isNotNull();
    }

    @Test
    @WithMockUser(username = TEST_PREFIX + "tutor2", roles = "TA")
    void testGetModelingExercise_tutorNotInCourse() throws Exception {
        request.get("/api/modeling-exercises/" + classExercise.getId(), HttpStatus.FORBIDDEN, ModelingExercise.class);
    }

    @Test
    @WithMockUser(username = TEST_PREFIX + "tutor1", roles = "TA")
    void testGetModelingExercise_setGradingInstructionFeedbackUsed() throws Exception {
        gradingCriteria = exerciseUtilService.addGradingInstructionsToExercise(classExercise);
        gradingCriterionRepository.saveAll(gradingCriteria);
        Feedback feedback = new Feedback();
        feedback.setGradingInstruction(GradingCriterionUtil.findAnyInstructionWhere(gradingCriteria, instruction -> true).orElseThrow());
        feedbackRepository.save(feedback);

        exerciseUtilService.addChannelToExercise(classExercise);

        ModelingExercise receivedModelingExercise = request.get("/api/modeling-exercises/" + classExercise.getId(), HttpStatus.OK, ModelingExercise.class);

        assertThat(receivedModelingExercise.isGradingInstructionFeedbackUsed()).isTrue();
    }

    @Test
    @WithMockUser(username = TEST_PREFIX + "tutor1", roles = "TA")
    void testGetModelingExerciseForCourse_asTA() throws Exception {
        request.get("/api/courses/" + classExercise.getCourseViaExerciseGroupOrCourseMember().getId() + "/modeling-exercises", HttpStatus.OK, List.class);
    }

    @Test
    @WithMockUser(username = TEST_PREFIX + "tutor2", roles = "TA")
    void testGetModelingExerciseForCourse_tutorNotInCourse() throws Exception {
        request.get("/api/courses/" + classExercise.getCourseViaExerciseGroupOrCourseMember().getId() + "/modeling-exercises", HttpStatus.FORBIDDEN, List.class);
    }

    @ParameterizedTest
    @NullSource
    @ValueSource(strings = { "exercise-new-modeling-exercise", "" })
    @WithMockUser(username = TEST_PREFIX + "instructor1", roles = "INSTRUCTOR")
    void testCreateModelingExercise_asInstructor(String channelName) throws Exception {
        ModelingExercise modelingExercise = ModelingExerciseFactory.createModelingExercise(classExercise.getCourseViaExerciseGroupOrCourseMember().getId());
        courseUtilService.enableMessagingForCourse(modelingExercise.getCourseViaExerciseGroupOrCourseMember());
        gradingCriteria = exerciseUtilService.addGradingInstructionsToExercise(modelingExercise);
        modelingExercise.setTitle("new modeling exercise");
        modelingExercise.setChannelName(channelName);
        ModelingExercise receivedModelingExercise = request.postWithResponseBody("/api/modeling-exercises", modelingExercise, ModelingExercise.class, HttpStatus.CREATED);
        Channel channelFromDB = channelRepository.findChannelByExerciseId(receivedModelingExercise.getId());

        assertThat(receivedModelingExercise.getGradingCriteria()).hasSize(3);
        assertThat(receivedModelingExercise.getGradingCriteria().stream().map(criterion -> criterion.getStructuredGradingInstructions().size())).containsExactlyInAnyOrder(1, 1, 3);
        assertThat(channelFromDB).isNotNull();
        assertThat(channelFromDB.getName()).isEqualTo("exercise-new-modeling-exercise");

        modelingExercise = ModelingExerciseFactory.createModelingExercise(classExercise.getCourseViaExerciseGroupOrCourseMember().getId(), 1L);
        request.post("/api/modeling-exercises", modelingExercise, HttpStatus.BAD_REQUEST);

        modelingExercise = ModelingExerciseFactory.createModelingExercise(-1L);
        request.post("/api/modeling-exercises", modelingExercise, HttpStatus.NOT_FOUND);
    }

    @Test
    @WithMockUser(username = TEST_PREFIX + "instructor2", roles = "INSTRUCTOR")
    void testCreateModelingExercise_instructorNotInCourse() throws Exception {
        ModelingExercise modelingExercise = ModelingExerciseFactory.createModelingExercise(classExercise.getCourseViaExerciseGroupOrCourseMember().getId());
        request.post("/api/modeling-exercises", modelingExercise, HttpStatus.FORBIDDEN);
    }

    @Test
    @WithMockUser(username = TEST_PREFIX + "instructor1", roles = "INSTRUCTOR")
    void testUpdateModelingExercise_asInstructor() throws Exception {
        ModelingExercise modelingExercise = ModelingExerciseFactory.createModelingExercise(classExercise.getCourseViaExerciseGroupOrCourseMember().getId());
        courseUtilService.enableMessagingForCourse(modelingExercise.getCourseViaExerciseGroupOrCourseMember());
        modelingExercise.setChannelName("testchannel-" + UUID.randomUUID().toString().substring(0, 8));

        ModelingExercise createdModelingExercise = request.postWithResponseBody("/api/modeling-exercises", modelingExercise, ModelingExercise.class, HttpStatus.CREATED);
        gradingCriteria = exerciseUtilService.addGradingInstructionsToExercise(modelingExercise);

        createdModelingExercise.setGradingCriteria(gradingCriteria);
        var params = new LinkedMultiValueMap<String, String>();
        var notificationText = "notified!";
        params.add("notificationText", notificationText);
        ModelingExercise returnedModelingExercise = request.putWithResponseBodyAndParams("/api/modeling-exercises", createdModelingExercise, ModelingExercise.class, HttpStatus.OK,
                params);
        assertThat(returnedModelingExercise.getGradingCriteria()).hasSameSizeAs(gradingCriteria);
        verify(groupNotificationService).notifyStudentAndEditorAndInstructorGroupAboutExerciseUpdate(returnedModelingExercise, notificationText);

        // use an arbitrary course id that was not yet stored on the server to get a bad request in the PUT call
        modelingExercise = ModelingExerciseFactory.createModelingExercise(Long.MAX_VALUE, classExercise.getId());
        request.put("/api/modeling-exercises", modelingExercise, HttpStatus.CONFLICT);
    }

    @Test
    @WithMockUser(username = TEST_PREFIX + "instructor1", roles = "INSTRUCTOR")
    void testUpdateModelingExercise_updatingCourseId_conflict() throws Exception {
        // Create a modeling exercise.
        ModelingExercise createdModelingExercise = classExercise;
        Long oldCourseId = createdModelingExercise.getCourseViaExerciseGroupOrCourseMember().getId();

        // Create a new course with different id.
        Long newCourseId = oldCourseId + 1;
        Course newCourse = courseUtilService.createCourse(newCourseId);

        // Assign new course to the modeling exercise.
        createdModelingExercise.setCourse(newCourse);

        // Modeling exercise update with the new course should fail.
        ModelingExercise returnedModelingExercise = request.putWithResponseBody("/api/modeling-exercises", createdModelingExercise, ModelingExercise.class, HttpStatus.CONFLICT);
        assertThat(returnedModelingExercise).isNull();
    }

    @Test
    @WithMockUser(username = TEST_PREFIX + "instructor1", roles = "INSTRUCTOR")
    void testUpdateModelingExerciseCriteria_asInstructor() throws Exception {
        ModelingExercise modelingExercise = ModelingExerciseFactory.createModelingExercise(classExercise.getCourseViaExerciseGroupOrCourseMember().getId());
        gradingCriteria = exerciseUtilService.addGradingInstructionsToExercise(modelingExercise);
        var currentCriteriaSize = modelingExercise.getGradingCriteria().size();
        var newCriteria = new GradingCriterion();
        newCriteria.setTitle("new");
        modelingExercise.addGradingCriteria(newCriteria);
        modelingExercise.setChannelName("testchannel-" + UUID.randomUUID().toString().substring(0, 8));
        ModelingExercise createdModelingExercise = request.postWithResponseBody("/api/modeling-exercises", modelingExercise, ModelingExercise.class, HttpStatus.CREATED);
        assertThat(createdModelingExercise.getGradingCriteria()).hasSize(currentCriteriaSize + 1);

        modelingExercise.getGradingCriteria().stream().findFirst().orElseThrow().setTitle("UPDATED");
        modelingExercise.setChannelName("testchannelname-" + UUID.randomUUID().toString().substring(0, 8));

        createdModelingExercise = request.postWithResponseBody("/api/modeling-exercises", modelingExercise, ModelingExercise.class, HttpStatus.CREATED);
        assertThat(GradingCriterionUtil.findGradingCriterionByTitle(createdModelingExercise, "UPDATED")).isNotNull();

        // If the grading criteria are deleted then their instructions should also be deleted
        modelingExercise.setGradingCriteria(null);
        modelingExercise.setChannelName("testchannelname-" + UUID.randomUUID().toString().substring(0, 8));

        createdModelingExercise = request.postWithResponseBody("/api/modeling-exercises", modelingExercise, ModelingExercise.class, HttpStatus.CREATED);
        assertThat(createdModelingExercise.getGradingCriteria()).isEmpty();
    }

    @Test
    @WithMockUser(username = TEST_PREFIX + "instructor1", roles = "INSTRUCTOR")
    void testUpdateModelingExerciseInstructions_asInstructor() throws Exception {
        ModelingExercise modelingExercise = ModelingExerciseFactory.createModelingExercise(classExercise.getCourseViaExerciseGroupOrCourseMember().getId());
        gradingCriteria = exerciseUtilService.addGradingInstructionsToExercise(modelingExercise);

        GradingCriterion criterionToUpdate = modelingExercise.getGradingCriteria().stream().findAny().orElseThrow();
        var currentInstructionsSize = criterionToUpdate.getStructuredGradingInstructions().size();
        var newInstruction = new GradingInstruction();
        newInstruction.setInstructionDescription("New Instruction");

        criterionToUpdate.addStructuredGradingInstruction(newInstruction);
        modelingExercise.setChannelName("testchannel-" + UUID.randomUUID().toString().substring(0, 8));
        ModelingExercise createdModelingExercise = request.postWithResponseBody("/api/modeling-exercises", modelingExercise, ModelingExercise.class, HttpStatus.CREATED);
        assertThat(GradingCriterionUtil.findGradingCriterionByTitle(createdModelingExercise, criterionToUpdate.getTitle()).getStructuredGradingInstructions())
                .hasSize(currentInstructionsSize + 1);

        criterionToUpdate.getStructuredGradingInstructions().stream().findFirst().orElseThrow().setInstructionDescription("UPDATE");
        modelingExercise.setChannelName("testchannelname-" + UUID.randomUUID().toString().substring(0, 8));

        createdModelingExercise = request.postWithResponseBody("/api/modeling-exercises", modelingExercise, ModelingExercise.class, HttpStatus.CREATED);
        assertThat(GradingCriterionUtil.findGradingCriterionByTitle(createdModelingExercise, criterionToUpdate.getTitle()).getStructuredGradingInstructions())
                .anyMatch(instruction -> "UPDATE".equals(instruction.getInstructionDescription()));

        criterionToUpdate.setStructuredGradingInstructions(null);
        modelingExercise.setChannelName("testchannelname-" + UUID.randomUUID().toString().substring(0, 8));
        createdModelingExercise = request.postWithResponseBody("/api/modeling-exercises", modelingExercise, ModelingExercise.class, HttpStatus.CREATED);
        assertThat(createdModelingExercise.getGradingCriteria()).isNotEmpty();
        assertThat(GradingCriterionUtil.findGradingCriterionByTitle(createdModelingExercise, criterionToUpdate.getTitle()).getStructuredGradingInstructions()).isNullOrEmpty();
    }

    @ParameterizedTest(name = "{displayName} [{index}] {argumentsWithNames}")
    @ArgumentsSource(InvalidExamExerciseDatesArgumentProvider.class)
    @WithMockUser(username = TEST_PREFIX + "instructor1", roles = "INSTRUCTOR")
    void testUpdateModelingExerciseForExam_invalidExercise_dates(InvalidExamExerciseDateConfiguration invalidDates) throws Exception {
        ExerciseGroup exerciseGroup = examUtilService.addExerciseGroupWithExamAndCourse(true);
        ModelingExercise modelingExercise = ModelingExerciseFactory.generateModelingExerciseForExam(DiagramType.ClassDiagram, exerciseGroup);
        modelingExerciseRepository.save(modelingExercise);

<<<<<<< HEAD
        request.postWithResponseBody("/api/modeling-exercises", invalidDates.applyTo(modelingExercise), ProgrammingExercise.class, HttpStatus.BAD_REQUEST);
=======
        request.postWithResponseBody("/api/modeling-exercises", invalidDates.applyTo(modelingExercise), ModelingExercise.class, HttpStatus.BAD_REQUEST);
>>>>>>> 5ea5b51d
    }

    @Test
    @WithMockUser(username = TEST_PREFIX + "instructor1", roles = "INSTRUCTOR")
    void updateModelingExerciseDueDate() throws Exception {
        final ZonedDateTime individualDueDate = ZonedDateTime.now().plusHours(20);

        {
            final ModelingSubmission submission1 = ParticipationFactory.generateModelingSubmission("model1", true);
            modelingExerciseUtilService.addModelingSubmission(classExercise, submission1, TEST_PREFIX + "student1");
            final ModelingSubmission submission2 = ParticipationFactory.generateModelingSubmission("model2", false);
            modelingExerciseUtilService.addModelingSubmission(classExercise, submission2, TEST_PREFIX + "student2");

            final var participations = new ArrayList<>(studentParticipationRepository.findByExerciseId(classExercise.getId()));
            assertThat(participations).hasSize(2);
            participations.get(0).setIndividualDueDate(ZonedDateTime.now().plusHours(2));
            participations.get(1).setIndividualDueDate(individualDueDate);
            studentParticipationRepository.saveAll(participations);
        }

        classExercise.setDueDate(ZonedDateTime.now().plusHours(12));
        request.put("/api/modeling-exercises", classExercise, HttpStatus.OK);

        {
            final var participations = studentParticipationRepository.findByExerciseId(classExercise.getId());
            final var withNoIndividualDueDate = participations.stream().filter(participation -> participation.getIndividualDueDate() == null).toList();
            assertThat(withNoIndividualDueDate).hasSize(1);

            final var withIndividualDueDate = participations.stream().filter(participation -> participation.getIndividualDueDate() != null).toList();
            assertThat(withIndividualDueDate).hasSize(1);
            assertThat(withIndividualDueDate.get(0).getIndividualDueDate()).isEqualToIgnoringNanos(individualDueDate);
        }
    }

    @Test
    @WithMockUser(username = TEST_PREFIX + "instructor2", roles = "INSTRUCTOR")
    void testUpdateModelingExercise_instructorNotInCourse() throws Exception {
        request.put("/api/modeling-exercises", classExercise, HttpStatus.FORBIDDEN);
    }

    @Test
    @WithMockUser(username = TEST_PREFIX + "instructor1", roles = "INSTRUCTOR")
    void testDeleteModelingExercise_asInstructor() throws Exception {
        request.delete("/api/modeling-exercises/" + classExercise.getId(), HttpStatus.OK);
        assertThat(modelingExerciseRepository.findById(classExercise.getId())).as("exercise was deleted").isEmpty();
        request.delete("/api/modeling-exercises/" + classExercise.getId(), HttpStatus.NOT_FOUND);
    }

    @Test
    @WithMockUser(username = TEST_PREFIX + "instructor1", roles = "INSTRUCTOR")
    void testDeleteModelingExerciseWithChannel() throws Exception {
        Course course = modelingExerciseUtilService.addCourseWithOneModelingExercise();
        ModelingExercise modelingExercise = modelingExerciseRepository.findByCourseIdWithCategories(course.getId()).get(0);
        Channel exerciseChannel = exerciseUtilService.addChannelToExercise(modelingExercise);

        request.delete("/api/modeling-exercises/" + modelingExercise.getId(), HttpStatus.OK);

        Optional<Channel> exerciseChannelAfterDelete = channelRepository.findById(exerciseChannel.getId());
        assertThat(exerciseChannelAfterDelete).isEmpty();
    }

    @Test
    @WithMockUser(username = TEST_PREFIX + "instructor1", roles = "INSTRUCTOR")
    void testDeleteModelingExerciseWithTutorParticipations() throws Exception {
        TutorParticipation tutorParticipation = new TutorParticipation().tutor(userUtilService.getUserByLogin(TEST_PREFIX + "tutor1"))
                .status(TutorParticipationStatus.REVIEWED_INSTRUCTIONS).assessedExercise(classExercise);

        String validModel = TestResourceUtils.loadFileFromResources("test-data/model-submission/model.54727.json");
        ExampleSubmission exampleSubmission = participationUtilService.generateExampleSubmission(validModel, classExercise, true);
        exampleSubmission.addTutorParticipations(tutorParticipation);
        participationUtilService.addExampleSubmission(exampleSubmission);
        tutorParticipationRepository.save(tutorParticipation);

        assertThat(tutorParticipationRepository.findByAssessedExercise(classExercise)).isNotEmpty();

        request.delete("/api/modeling-exercises/" + classExercise.getId(), HttpStatus.OK);

        assertThat(modelingExerciseRepository.findById(classExercise.getId())).as("exercise was deleted").isEmpty();
        assertThat(tutorParticipationRepository.findByAssessedExercise(classExercise)).isEmpty();
    }

    @Test
    @WithMockUser(username = TEST_PREFIX + "tutor1", roles = "TA")
    void testDeleteModelingExercise_asTutor_Forbidden() throws Exception {
        request.delete("/api/modeling-exercises/" + classExercise.getId(), HttpStatus.FORBIDDEN);
    }

    @Test
    @WithMockUser(username = TEST_PREFIX + "instructor2", roles = "INSTRUCTOR")
    void testDeleteModelingExercise_notInstructorInCourse() throws Exception {
        request.delete("/api/modeling-exercises/" + classExercise.getId(), HttpStatus.FORBIDDEN);
    }

    @Test
    @WithMockUser(username = TEST_PREFIX + "instructor1", roles = "INSTRUCTOR")
    void importModelingExerciseFromCourseToCourse() throws Exception {
        var now = ZonedDateTime.now();
        Course course1 = courseUtilService.addEmptyCourse();
        Course course2 = courseUtilService.addEmptyCourse();
        courseUtilService.enableMessagingForCourse(course2);
        ModelingExercise modelingExerciseToImport = ModelingExerciseFactory.generateModelingExercise(now.minusDays(1), now.minusHours(2), now.minusHours(1),
                DiagramType.ClassDiagram, course1);
        modelingExerciseRepository.save(modelingExerciseToImport);
        modelingExerciseToImport.setCourse(course2);
        String uniqueChannelName = "channel-" + UUID.randomUUID().toString().substring(0, 8);
        modelingExerciseToImport.setChannelName(uniqueChannelName);

        var importedExercise = request.postWithResponseBody("/api/modeling-exercises/import/" + modelingExerciseToImport.getId(), modelingExerciseToImport, ModelingExercise.class,
                HttpStatus.CREATED);
        assertThat(importedExercise).usingRecursiveComparison()
                .ignoringFields("id", "course", "shortName", "releaseDate", "dueDate", "assessmentDueDate", "exampleSolutionPublicationDate", "channelNameTransient")
                .isEqualTo(modelingExerciseToImport);
        Channel channelFromDB = channelRepository.findChannelByExerciseId(importedExercise.getId());
        assertThat(channelFromDB).isNotNull();
        assertThat(channelFromDB.getName()).isEqualTo(uniqueChannelName);
    }

    @Test
    @WithMockUser(username = TEST_PREFIX + "instructor1", roles = "INSTRUCTOR")
    void importModelingExerciseWithExampleSubmissionFromCourseToCourse() throws Exception {
        var now = ZonedDateTime.now();
        Course course1 = courseUtilService.addEmptyCourse();
        Course course2 = courseUtilService.addEmptyCourse();

        ModelingExercise modelingExercise = ModelingExerciseFactory.generateModelingExercise(now.minusDays(1), now.minusHours(2), now.minusHours(1), DiagramType.ClassDiagram,
                course1);
        modelingExercise = modelingExerciseRepository.save(modelingExercise);
        exerciseUtilService.addGradingInstructionsToExercise(modelingExercise);

        // Create example submission
        var exampleSubmission = participationUtilService.generateExampleSubmission("model", modelingExercise, true);
        exampleSubmission = participationUtilService.addExampleSubmission(exampleSubmission);
        participationUtilService.addResultToSubmission(exampleSubmission.getSubmission(), AssessmentType.MANUAL);
        var submission = submissionRepository.findWithEagerResultAndFeedbackById(exampleSubmission.getSubmission().getId()).orElseThrow();
        participationUtilService.addFeedbackToResult(ParticipationFactory.generateFeedback().stream().findFirst().orElseThrow(),
                Objects.requireNonNull(submission.getLatestResult()));
        modelingExercise.setChannelName("testchannel-" + UUID.randomUUID().toString().substring(0, 8));

        modelingExercise.setCourse(course2);
        var importedModelingExercise = request.postWithResponseBody("/api/modeling-exercises/import/" + modelingExercise.getId(), modelingExercise, ModelingExercise.class,
                HttpStatus.CREATED);

        assertThat(modelingExerciseRepository.findById(importedModelingExercise.getId())).isPresent();
        importedModelingExercise = modelingExerciseRepository.findByIdWithExampleSubmissionsAndResultsAndPlagiarismDetectionConfig(modelingExercise.getId()).orElseThrow();

        var importedExampleSubmission = importedModelingExercise.getExampleSubmissions().stream().findFirst().orElseThrow();
        assertThat(importedExampleSubmission.getId()).isEqualTo(exampleSubmission.getId());
        assertThat(importedExampleSubmission.getSubmission().getLatestResult()).isEqualTo(submission.getLatestResult());
    }

    @Test
    @WithMockUser(username = TEST_PREFIX + "instructor1", roles = "INSTRUCTOR")
    void importModelingExerciseFromCourseToExam() throws Exception {
        var now = ZonedDateTime.now();
        Course course1 = courseUtilService.addEmptyCourse();
        ExerciseGroup exerciseGroup1 = examUtilService.addExerciseGroupWithExamAndCourse(true);
        ModelingExercise modelingExercise = ModelingExerciseFactory.generateModelingExercise(now.minusDays(1), now.minusHours(2), now.minusHours(1), DiagramType.ClassDiagram,
                course1);
        modelingExercise.setReleaseDate(null);
        modelingExercise.setDueDate(null);
        modelingExercise.setAssessmentDueDate(null);
        modelingExerciseRepository.save(modelingExercise);
        modelingExercise.setCourse(null);
        modelingExercise.setExerciseGroup(exerciseGroup1);

        var importedExercise = request.postWithResponseBody("/api/modeling-exercises/import/" + modelingExercise.getId(), modelingExercise, ModelingExercise.class,
                HttpStatus.CREATED);

        Channel channelFromDB = channelRepository.findChannelByExerciseId(importedExercise.getId());
        assertThat(channelFromDB).isNull();
    }

    @Test
    @WithMockUser(username = TEST_PREFIX + "instructor1", roles = "TA")
    void importModelingExerciseFromCourseToExam_forbidden() throws Exception {
        var now = ZonedDateTime.now();
        Course course1 = courseUtilService.addEmptyCourse();
        ExerciseGroup exerciseGroup1 = examUtilService.addExerciseGroupWithExamAndCourse(true);
        ModelingExercise modelingExercise = ModelingExerciseFactory.generateModelingExercise(now.minusDays(1), now.minusHours(2), now.minusHours(1), DiagramType.ClassDiagram,
                course1);
        modelingExerciseRepository.save(modelingExercise);
        modelingExercise.setCourse(null);
        modelingExercise.setExerciseGroup(exerciseGroup1);

        request.postWithResponseBody("/api/modeling-exercises/import/" + modelingExercise.getId(), modelingExercise, ModelingExercise.class, HttpStatus.FORBIDDEN);
    }

    @Test
    @WithMockUser(username = TEST_PREFIX + "instructor1", roles = "INSTRUCTOR")
    void importModelingExerciseFromExamToCourse() throws Exception {
        ExerciseGroup exerciseGroup1 = examUtilService.addExerciseGroupWithExamAndCourse(true);
        ModelingExercise modelingExercise = ModelingExerciseFactory.generateModelingExerciseForExam(DiagramType.ClassDiagram, exerciseGroup1);
        Course course1 = courseUtilService.addEmptyCourse();
        modelingExerciseRepository.save(modelingExercise);
        modelingExercise.setCourse(course1);
        modelingExercise.setExerciseGroup(null);
        modelingExercise.setChannelName("testchannel-" + UUID.randomUUID().toString().substring(0, 8));
        request.postWithResponseBody("/api/modeling-exercises/import/" + modelingExercise.getId(), modelingExercise, ModelingExercise.class, HttpStatus.CREATED);
    }

    @Test
    @WithMockUser(username = TEST_PREFIX + "instructor1", roles = "TA")
    void importModelingExerciseFromExamToCourse_forbidden() throws Exception {
        ExerciseGroup exerciseGroup1 = examUtilService.addExerciseGroupWithExamAndCourse(true);
        ModelingExercise modelingExercise = ModelingExerciseFactory.generateModelingExerciseForExam(DiagramType.ClassDiagram, exerciseGroup1);
        Course course1 = courseUtilService.addEmptyCourse();
        modelingExerciseRepository.save(modelingExercise);
        modelingExercise.setCourse(course1);
        modelingExercise.setExerciseGroup(null);

        request.postWithResponseBody("/api/modeling-exercises/import/" + modelingExercise.getId(), modelingExercise, ModelingExercise.class, HttpStatus.FORBIDDEN);
    }

    @Test
    @WithMockUser(username = TEST_PREFIX + "instructor1", roles = "INSTRUCTOR")
    void importModelingExerciseFromExamToExam() throws Exception {
        ExerciseGroup exerciseGroup1 = examUtilService.addExerciseGroupWithExamAndCourse(true);
        ExerciseGroup exerciseGroup2 = examUtilService.addExerciseGroupWithExamAndCourse(true);
        ModelingExercise modelingExercise = ModelingExerciseFactory.generateModelingExerciseForExam(DiagramType.ClassDiagram, exerciseGroup1);
        modelingExerciseRepository.save(modelingExercise);
        modelingExercise.setExerciseGroup(exerciseGroup2);

        request.postWithResponseBody("/api/modeling-exercises/import/" + modelingExercise.getId(), modelingExercise, ModelingExercise.class, HttpStatus.CREATED);
    }

    @Test
    @WithMockUser(username = TEST_PREFIX + "instructor1", roles = "INSTRUCTOR")
    void importModelingExerciseFromCourseToCourse_badRequest() throws Exception {
        var now = ZonedDateTime.now();
        Course course1 = courseUtilService.addEmptyCourse();
        ModelingExercise modelingExercise = ModelingExerciseFactory.generateModelingExercise(now.minusDays(1), now.minusHours(2), now.minusHours(1), DiagramType.ClassDiagram,
                course1);
        modelingExerciseRepository.save(modelingExercise);
        modelingExercise.setCourse(null);

        request.postWithResponseBody("/api/modeling-exercises/import/" + modelingExercise.getId(), modelingExercise, ModelingExercise.class, HttpStatus.BAD_REQUEST);
    }

    @Test
    @WithMockUser(username = TEST_PREFIX + "instructor1", roles = "INSTRUCTOR")
    void importModelingExerciseFromCourseToCourse_exampleSolutionPublicationDate() throws Exception {
        var now = ZonedDateTime.now();
        Course course1 = courseUtilService.addEmptyCourse();
        Course course2 = courseUtilService.addEmptyCourse();
        ModelingExercise modelingExercise = ModelingExerciseFactory.generateModelingExercise(now.minusDays(1), now.minusHours(2), now.minusHours(1), DiagramType.ClassDiagram,
                course1);

        modelingExercise.setExampleSolutionPublicationDate(ZonedDateTime.now());

        modelingExerciseRepository.save(modelingExercise);
        modelingExercise.setCourse(course2);
        modelingExercise.setChannelName("testchannel-" + UUID.randomUUID().toString().substring(0, 8));

        ModelingExercise newModelingExercise = request.postWithResponseBody("/api/modeling-exercises/import/" + modelingExercise.getId(), modelingExercise, ModelingExercise.class,
                HttpStatus.CREATED);
        assertThat(newModelingExercise.getExampleSolutionPublicationDate()).as("modeling example solution publication date was correctly set to null in the response").isNull();

        ModelingExercise newModelingExerciseFromDatabase = modelingExerciseRepository.findById(newModelingExercise.getId()).orElseThrow();
        assertThat(newModelingExerciseFromDatabase.getExampleSolutionPublicationDate()).as("modeling example solution publication date was correctly set to null in the database")
                .isNull();
    }

    @Test
    @WithMockUser(username = TEST_PREFIX + "instructor1", roles = "INSTRUCTOR")
    void createModelingExerciseForExam() throws Exception {
        ExerciseGroup exerciseGroup = examUtilService.addExerciseGroupWithExamAndCourse(true);
        ModelingExercise modelingExercise = ModelingExerciseFactory.generateModelingExerciseForExam(DiagramType.ClassDiagram, exerciseGroup);

        String title = "New Exam Modeling Exercise";
        DifficultyLevel difficulty = DifficultyLevel.HARD;
        modelingExercise.setTitle(title);
        modelingExercise.setDifficulty(difficulty);

        ModelingExercise newModelingExercise = request.postWithResponseBody("/api/modeling-exercises", modelingExercise, ModelingExercise.class, HttpStatus.CREATED);
        Channel channelFromDB = channelRepository.findChannelByExerciseId(newModelingExercise.getId());

        assertThat(channelFromDB).isNull(); // there should not be any channel for exam exercise

        assertThat(newModelingExercise.getTitle()).as("modeling exercise title was correctly set").isEqualTo(title);
        assertThat(newModelingExercise.getDifficulty()).as("modeling exercise difficulty was correctly set").isEqualTo(difficulty);
        assertThat(newModelingExercise.isCourseExercise()).as("course was not set for exam exercise").isFalse();
        assertThat(newModelingExercise.getExerciseGroup()).as("exerciseGroup was set for exam exercise").isNotNull();
        assertThat(newModelingExercise.getExerciseGroup().getId()).as("exerciseGroupId was set correctly").isEqualTo(exerciseGroup.getId());
    }

    @ParameterizedTest(name = "{displayName} [{index}] {argumentsWithNames}")
    @ArgumentsSource(InvalidExamExerciseDatesArgumentProvider.class)
    @WithMockUser(username = TEST_PREFIX + "instructor1", roles = "INSTRUCTOR")
    void createModelingExerciseForExam_invalidExercise_dates(InvalidExamExerciseDateConfiguration invalidDates) throws Exception {
        ExerciseGroup exerciseGroup = examUtilService.addExerciseGroupWithExamAndCourse(true);
        ModelingExercise modelingExercise = ModelingExerciseFactory.generateModelingExerciseForExam(DiagramType.ClassDiagram, exerciseGroup);

<<<<<<< HEAD
        request.postWithResponseBody("/api/modeling-exercises", invalidDates.applyTo(modelingExercise), ProgrammingExercise.class, HttpStatus.BAD_REQUEST);
=======
        request.postWithResponseBody("/api/modeling-exercises", invalidDates.applyTo(modelingExercise), ModelingExercise.class, HttpStatus.BAD_REQUEST);
>>>>>>> 5ea5b51d
    }

    @Test
    @WithMockUser(username = TEST_PREFIX + "instructor1", roles = "INSTRUCTOR")
    void createModelingExercise_setCourseAndExerciseGroup_badRequest() throws Exception {
        ExerciseGroup exerciseGroup = examUtilService.addExerciseGroupWithExamAndCourse(true);
        ModelingExercise modelingExercise = ModelingExerciseFactory.generateModelingExerciseForExam(DiagramType.ClassDiagram, exerciseGroup);
        modelingExercise.setCourse(exerciseGroup.getExam().getCourse());
        request.postWithResponseBody("/api/modeling-exercises", modelingExercise, ModelingExercise.class, HttpStatus.BAD_REQUEST);
    }

    @Test
    @WithMockUser(username = TEST_PREFIX + "instructor1", roles = "INSTRUCTOR")
    void createModelingExercise_setNeitherCourseAndExerciseGroup_badRequest() throws Exception {
        ModelingExercise modelingExercise = ModelingExerciseFactory.generateModelingExerciseForExam(DiagramType.ClassDiagram, null);
        request.postWithResponseBody("/api/modeling-exercises", modelingExercise, ModelingExercise.class, HttpStatus.BAD_REQUEST);
    }

    @Test
    @WithMockUser(username = TEST_PREFIX + "instructor1", roles = "INSTRUCTOR")
    void createModelingExercise_InvalidMaxScore() throws Exception {
        ModelingExercise modelingExercise = ModelingExerciseFactory.createModelingExercise(classExercise.getCourseViaExerciseGroupOrCourseMember().getId());
        modelingExercise.setMaxPoints(0.0);
        request.postWithResponseBody("/api/modeling-exercises", modelingExercise, ModelingExercise.class, HttpStatus.BAD_REQUEST);
    }

    @Test
    @WithMockUser(username = TEST_PREFIX + "instructor1", roles = "INSTRUCTOR")
    void createModelingExercise_IncludedAsBonusInvalidBonusPoints() throws Exception {
        ModelingExercise modelingExercise = ModelingExerciseFactory.createModelingExercise(classExercise.getCourseViaExerciseGroupOrCourseMember().getId());
        modelingExercise.setMaxPoints(10.0);
        modelingExercise.setBonusPoints(1.0);
        modelingExercise.setIncludedInOverallScore(IncludedInOverallScore.INCLUDED_AS_BONUS);
        request.postWithResponseBody("/api/modeling-exercises", modelingExercise, ModelingExercise.class, HttpStatus.BAD_REQUEST);
    }

    @Test
    @WithMockUser(username = TEST_PREFIX + "instructor1", roles = "INSTRUCTOR")
    void createModelingExercise_NotIncludedInvalidBonusPoints() throws Exception {
        ModelingExercise modelingExercise = ModelingExerciseFactory.createModelingExercise(classExercise.getCourseViaExerciseGroupOrCourseMember().getId());
        modelingExercise.setMaxPoints(10.0);
        modelingExercise.setBonusPoints(1.0);
        modelingExercise.setIncludedInOverallScore(IncludedInOverallScore.NOT_INCLUDED);
        request.postWithResponseBody("/api/modeling-exercises", modelingExercise, ModelingExercise.class, HttpStatus.BAD_REQUEST);
    }

    @Test
    @WithMockUser(username = TEST_PREFIX + "instructor2", roles = "INSTRUCTOR")
    void testInstructorGetsOnlyResultsFromOwningCourses() throws Exception {
        final var search = pageableSearchUtilService.configureSearch("");
        final var result = request.getSearchResult("/api/modeling-exercises", HttpStatus.OK, ModelingExercise.class, pageableSearchUtilService.searchMapping(search));
        assertThat(result.getResultsOnPage()).isNullOrEmpty();
    }

    @Test
    @WithMockUser(username = TEST_PREFIX + "instructor1", roles = "INSTRUCTOR")
    void testInstructorSearchTermMatchesTitle() throws Exception {
        userUtilService.addUsers(TEST_PREFIX, 1, 1, 0, 1);
        testSearchTermMatchesTitle(TEST_PREFIX + "testInstructorSearchTermMatchesTitle");
    }

    @Test
    @WithMockUser(username = "admin", roles = "ADMIN")
    void testAdminSearchTermMatchesTitle() throws Exception {
        userUtilService.addUsers(TEST_PREFIX, 1, 1, 0, 1);
        testSearchTermMatchesTitle(TEST_PREFIX + "testAdminSearchTermMatchesTitle");
    }

    private void testSearchTermMatchesTitle(String exerciseTitle) throws Exception {
        final Course course = courseUtilService.addEmptyCourse();
        final var now = ZonedDateTime.now();
        ModelingExercise exercise = ModelingExerciseFactory.generateModelingExercise(now.minusDays(1), now.minusHours(2), now.minusHours(1), DiagramType.ClassDiagram, course);
        exercise.setTitle(exerciseTitle);
        exercise = modelingExerciseRepository.save(exercise);

        final var searchTerm = pageableSearchUtilService.configureSearch(exercise.getTitle());
        final var searchResult = request.getSearchResult("/api/modeling-exercises", HttpStatus.OK, ModelingExercise.class, pageableSearchUtilService.searchMapping(searchTerm));
        assertThat(searchResult.getResultsOnPage()).hasSize(1);
    }

    @Test
    @WithMockUser(username = TEST_PREFIX + "instructor1", roles = "INSTRUCTOR")
    void testInstructorGetsResultsFromOwningCoursesNotEmpty() throws Exception {
        final String titleExtension = "testInstructorGetsResultsFromOwningCoursesNotEmpty";
        modelingExerciseUtilService.addCourseWithOneModelingExercise("ClassDiagram" + titleExtension);
        modelingExerciseUtilService.addCourseWithOneModelingExercise("Activity Diagram" + titleExtension);
        final var searchClassDiagram = pageableSearchUtilService.configureSearch("ClassDiagram" + titleExtension);
        final var resultClassDiagram = request.getSearchResult("/api/modeling-exercises", HttpStatus.OK, ModelingExercise.class,
                pageableSearchUtilService.searchMapping(searchClassDiagram));
        assertThat(resultClassDiagram.getResultsOnPage()).hasSize(1);

        final var searchActivityDiagram = pageableSearchUtilService.configureSearch("Activity Diagram" + titleExtension);
        final var resultActivityDiagram = request.getSearchResult("/api/modeling-exercises", HttpStatus.OK, ModelingExercise.class,
                pageableSearchUtilService.searchMapping(searchActivityDiagram));
        assertThat(resultActivityDiagram.getResultsOnPage()).hasSize(1);
    }

    @Test
    @WithMockUser(username = "admin", roles = "ADMIN")
    void testAdminGetsResultsFromAllCourses() throws Exception {
        String searchTerm = "ClassDiagram testAdminGetsResultsFromAllCourses";
        final var search = pageableSearchUtilService.configureSearch(searchTerm);
        final var oldResult = request.getSearchResult("/api/modeling-exercises", HttpStatus.OK, ModelingExercise.class, pageableSearchUtilService.searchMapping(search));
        courseUtilService.addCourseInOtherInstructionGroupAndExercise(searchTerm);
        final var result = request.getSearchResult("/api/modeling-exercises", HttpStatus.OK, ModelingExercise.class, pageableSearchUtilService.searchMapping(search));
        assertThat(result.getResultsOnPage()).hasSize(oldResult.getResultsOnPage().size() + 1);
    }

    @Test
    @WithMockUser(username = TEST_PREFIX + "instructor1", roles = "INSTRUCTOR")
    void testCourseAndExamFiltersAsInstructor() throws Exception {
        testCourseAndExamFilters("testCourseAndExamFiltersAsInstructor");
    }

    @Test
    @WithMockUser(username = "admin", roles = "ADMIN")
    void testCourseAndExamFiltersAsAdmin() throws Exception {
        testCourseAndExamFilters("testCourseAndExamFiltersAsAdmin");
    }

    private void testCourseAndExamFilters(String title) throws Exception {
        modelingExerciseUtilService.addCourseWithOneModelingExercise(title);
        modelingExerciseUtilService.addCourseExamExerciseGroupWithOneModelingExercise(title + "-Morpork");
        exerciseIntegrationTestService.testCourseAndExamFilters("/api/modeling-exercises", title);
    }

    @Test
    @WithMockUser(username = TEST_PREFIX + "instructor1", roles = "INSTRUCTOR")
    void testImport_team_modeChange() throws Exception {
        var now = ZonedDateTime.now();
        Course course1 = courseUtilService.addEmptyCourse();
        Course course2 = courseUtilService.addEmptyCourse();
        ModelingExercise sourceExercise = ModelingExerciseFactory.generateModelingExercise(now.minusDays(1), now.minusHours(2), now.minusHours(1), DiagramType.ClassDiagram,
                course1);
        sourceExercise.setMode(ExerciseMode.INDIVIDUAL);
        sourceExercise = modelingExerciseRepository.save(sourceExercise);

        var exerciseToBeImported = ModelingExerciseFactory.generateModelingExercise(now.minusDays(1), now.minusHours(2), now.minusHours(1), DiagramType.ClassDiagram, course2);
        exerciseToBeImported.setMode(ExerciseMode.TEAM);
        exerciseToBeImported.setCourse(course2);

        var teamAssignmentConfig = new TeamAssignmentConfig();
        teamAssignmentConfig.setExercise(exerciseToBeImported);
        teamAssignmentConfig.setMinTeamSize(1);
        teamAssignmentConfig.setMaxTeamSize(10);
        exerciseToBeImported.setTeamAssignmentConfig(teamAssignmentConfig);
        exerciseToBeImported.setChannelName("testchannel-" + UUID.randomUUID().toString().substring(0, 8));
        exerciseToBeImported = request.postWithResponseBody("/api/modeling-exercises/import/" + sourceExercise.getId(), exerciseToBeImported, ModelingExercise.class,
                HttpStatus.CREATED);

        assertThat(exerciseToBeImported.getCourseViaExerciseGroupOrCourseMember().getId()).isEqualTo(course2.getId());
        assertThat(exerciseToBeImported.getMode()).isEqualTo(ExerciseMode.TEAM);
        assertThat(exerciseToBeImported.getTeamAssignmentConfig().getMinTeamSize()).isEqualTo(teamAssignmentConfig.getMinTeamSize());
        assertThat(exerciseToBeImported.getTeamAssignmentConfig().getMaxTeamSize()).isEqualTo(teamAssignmentConfig.getMaxTeamSize());
        assertThat(teamRepository.findAllByExerciseIdWithEagerStudents(exerciseToBeImported, null)).isEmpty();

        sourceExercise = modelingExerciseRepository.findById(sourceExercise.getId()).orElseThrow();
        assertThat(sourceExercise.getCourseViaExerciseGroupOrCourseMember().getId()).isEqualTo(course1.getId());
        assertThat(sourceExercise.getMode()).isEqualTo(ExerciseMode.INDIVIDUAL);
        assertThat(teamRepository.findAllByExerciseIdWithEagerStudents(sourceExercise, null)).isEmpty();
    }

    @Test
    @WithMockUser(username = TEST_PREFIX + "instructor1", roles = "INSTRUCTOR")
    void testImport_individual_modeChange() throws Exception {
        var now = ZonedDateTime.now();
        Course course1 = courseUtilService.addEmptyCourse();
        Course course2 = courseUtilService.addEmptyCourse();
        ModelingExercise sourceExercise = ModelingExerciseFactory.generateModelingExercise(now.minusDays(1), now.minusHours(2), now.minusHours(1), DiagramType.ClassDiagram,
                course1);
        sourceExercise.setMode(ExerciseMode.TEAM);
        var teamAssignmentConfig = new TeamAssignmentConfig();
        teamAssignmentConfig.setExercise(sourceExercise);
        teamAssignmentConfig.setMinTeamSize(1);
        teamAssignmentConfig.setMaxTeamSize(10);
        sourceExercise.setTeamAssignmentConfig(teamAssignmentConfig);
        sourceExercise.setCourse(course1);

        sourceExercise = modelingExerciseRepository.save(sourceExercise);
        var team = new Team();
        team.setShortName(TEST_PREFIX + "testImport_individual_modeChange");
        teamRepository.save(sourceExercise, team);

        var exerciseToBeImported = ModelingExerciseFactory.generateModelingExercise(now.minusDays(1), now.minusHours(2), now.minusHours(1), DiagramType.ClassDiagram, course2);
        exerciseToBeImported.setMode(ExerciseMode.INDIVIDUAL);
        exerciseToBeImported.setCourse(course2);
        exerciseToBeImported.setChannelName("channelName-" + UUID.randomUUID().toString().substring(0, 8));
        exerciseToBeImported = request.postWithResponseBody("/api/modeling-exercises/import/" + sourceExercise.getId(), exerciseToBeImported, ModelingExercise.class,
                HttpStatus.CREATED);

        assertThat(exerciseToBeImported.getCourseViaExerciseGroupOrCourseMember().getId()).isEqualTo(course2.getId());
        assertThat(exerciseToBeImported.getMode()).isEqualTo(ExerciseMode.INDIVIDUAL);
        assertThat(exerciseToBeImported.getTeamAssignmentConfig()).isNull();
        assertThat(teamRepository.findAllByExerciseIdWithEagerStudents(exerciseToBeImported, null)).isEmpty();

        sourceExercise = modelingExerciseRepository.findById(sourceExercise.getId()).orElseThrow();
        assertThat(sourceExercise.getCourseViaExerciseGroupOrCourseMember().getId()).isEqualTo(course1.getId());
        assertThat(sourceExercise.getMode()).isEqualTo(ExerciseMode.TEAM);
        assertThat(teamRepository.findAllByExerciseIdWithEagerStudents(sourceExercise, null)).hasSize(1);
    }

    @Test
    @WithMockUser(username = TEST_PREFIX + "instructor1", roles = "INSTRUCTOR")
    void testGetPlagiarismResult() throws Exception {
        final Course course = modelingExerciseUtilService.addCourseWithOneModelingExercise();
        ModelingExercise modelingExercise = modelingExerciseRepository.findByCourseIdWithCategories(course.getId()).get(0);

        ModelingPlagiarismResult expectedResult = modelingExerciseUtilService.createModelingPlagiarismResultForExercise(modelingExercise);

        var result = request.get("/api/modeling-exercises/" + modelingExercise.getId() + "/plagiarism-result", HttpStatus.OK, PlagiarismResultDTO.class);
        assertThat(result.plagiarismResult().getId()).isEqualTo(expectedResult.getId());
    }

    @Test
    @WithMockUser(username = TEST_PREFIX + "instructor1", roles = "INSTRUCTOR")
    void testGetPlagiarismResultWithoutResult() throws Exception {
        final Course course = modelingExerciseUtilService.addCourseWithOneModelingExercise();
        ModelingExercise modelingExercise = modelingExerciseRepository.findByCourseIdWithCategories(course.getId()).get(0);
        var result = request.get("/api/modeling-exercises/" + modelingExercise.getId() + "/plagiarism-result", HttpStatus.OK, String.class);
        assertThat(result).isNullOrEmpty();
    }

    @Test
    @WithMockUser(username = TEST_PREFIX + "instructor1", roles = "INSTRUCTOR")
    void testGetPlagiarismResultWithoutExercise() throws Exception {
        Long exerciseId = classExercise.getId();
        modelingExerciseRepository.deleteById(exerciseId);
        ModelingPlagiarismResult result = request.get("/api/modeling-exercises/" + exerciseId + "/plagiarism-result", HttpStatus.NOT_FOUND, ModelingPlagiarismResult.class);
        assertThat(result).isNull();
    }

    @Test
    @WithMockUser(username = TEST_PREFIX + "instructor1", roles = "INSTRUCTOR")
    void testReEvaluateAndUpdateModelingExercise() throws Exception {
        Set<GradingCriterion> gradingCriteria = exerciseUtilService.addGradingInstructionsToExercise(classExercise);
        gradingCriterionRepository.saveAll(gradingCriteria);

        participationUtilService.addAssessmentWithFeedbackWithGradingInstructionsForExercise(classExercise, TEST_PREFIX + "instructor1");

        // change grading instruction score
        GradingCriterion toUpdate = GradingCriterionUtil.findAnyWhere(gradingCriteria, criterion -> !criterion.getStructuredGradingInstructions().isEmpty()).orElseThrow();
        toUpdate.getStructuredGradingInstructions().stream().findFirst().orElseThrow().setCredits(3);
        gradingCriteria.removeIf(criterion -> criterion != toUpdate);
        classExercise.setGradingCriteria(gradingCriteria);

        ModelingExercise updatedModelingExercise = request.putWithResponseBody("/api/modeling-exercises/" + classExercise.getId() + "/re-evaluate" + "?deleteFeedback=false",
                classExercise, ModelingExercise.class, HttpStatus.OK);
        List<Result> updatedResults = participationUtilService.getResultsForExercise(updatedModelingExercise);
        assertThat(GradingCriterionUtil.findAnyInstructionWhere(updatedModelingExercise.getGradingCriteria(), instruction -> instruction.getCredits() == 3)).isPresent();
        assertThat(updatedResults.get(0).getScore()).isEqualTo(60);
        assertThat(updatedResults.get(0).getFeedbacks().get(0).getCredits()).isEqualTo(3);
    }

    @Test
    @WithMockUser(username = TEST_PREFIX + "instructor1", roles = "INSTRUCTOR")
    void testReEvaluateAndUpdateModelingExercise_shouldDeleteFeedbacks() throws Exception {
        Set<GradingCriterion> gradingCriteria = exerciseUtilService.addGradingInstructionsToExercise(classExercise);
        gradingCriterionRepository.saveAll(gradingCriteria);

        participationUtilService.addAssessmentWithFeedbackWithGradingInstructionsForExercise(classExercise, TEST_PREFIX + "instructor1");

        // remove instruction which is associated with feedbacks
        gradingCriteria.removeIf(criterion -> criterion.getTitle() == null);
        classExercise.setGradingCriteria(gradingCriteria);

        ModelingExercise updatedModelingExercise = request.putWithResponseBody("/api/modeling-exercises/" + classExercise.getId() + "/re-evaluate" + "?deleteFeedback=true",
                classExercise, ModelingExercise.class, HttpStatus.OK);
        List<Result> updatedResults = participationUtilService.getResultsForExercise(updatedModelingExercise);
        assertThat(updatedModelingExercise.getGradingCriteria()).hasSize(2);
        assertThat(updatedResults.get(0).getScore()).isZero();
        assertThat(updatedResults.get(0).getFeedbacks()).isEmpty();
    }

    @Test
    @WithMockUser(username = TEST_PREFIX + "instructor2", roles = "INSTRUCTOR")
    void testReEvaluateAndUpdateModelingExercise_isNotAtLeastInstructorInCourse_forbidden() throws Exception {
        Course course = modelingExerciseUtilService.addCourseWithOneModelingExercise();
        classExercise = (ModelingExercise) course.getExercises().iterator().next();
        course.setInstructorGroupName("test");
        courseRepo.save(course);
        request.put("/api/modeling-exercises/" + classExercise.getId() + "/re-evaluate", classExercise, HttpStatus.FORBIDDEN);
    }

    @Test
    @WithMockUser(username = TEST_PREFIX + "instructor1", roles = "INSTRUCTOR")
    void testReEvaluateAndUpdateModelingExercise_isNotSameGivenExerciseIdInRequestBody_conflict() throws Exception {
        ModelingExercise modelingExerciseToBeConflicted = modelingExerciseRepository.findByIdElseThrow(classExercise.getId());
        modelingExerciseToBeConflicted.setId(123456789L);
        modelingExerciseRepository.save(modelingExerciseToBeConflicted);

        request.put("/api/modeling-exercises/" + classExercise.getId() + "/re-evaluate", modelingExerciseToBeConflicted, HttpStatus.CONFLICT);
    }

    @Test
    @WithMockUser(username = TEST_PREFIX + "instructor1", roles = "INSTRUCTOR")
    void testReEvaluateAndUpdateModelingExercise_notFound() throws Exception {
        request.put("/api/modeling-exercises/" + 123456789 + "/re-evaluate", classExercise, HttpStatus.NOT_FOUND);
    }

    @Test
    @WithMockUser(username = "admin", roles = "ADMIN")
    void deleteModelingExerciseClustersAndElementsAsAdmin() throws Exception {
        final Course course = modelingExerciseUtilService.addCourseWithOneModelingExercise();
        ModelingExercise modelingExercise = modelingExerciseRepository.findByCourseIdWithCategories(course.getId()).get(0);
        request.delete("/api/admin/modeling-exercises/" + modelingExercise.getId() + "/clusters", HttpStatus.OK);
    }

    @Test
    @WithMockUser(username = TEST_PREFIX + "instructor1", roles = "INSTRUCTOR")
    void createModelingExercise_setInvalidExampleSolutionPublicationDate_badRequest() throws Exception {
        final var baseTime = ZonedDateTime.now();
        final Course course = modelingExerciseUtilService.addCourseWithOneModelingExercise();
        ModelingExercise modelingExercise = modelingExerciseRepository.findByCourseIdWithCategories(course.getId()).get(0);
        modelingExercise.setId(null);
        modelingExercise.setAssessmentDueDate(null);
        modelingExercise.setIncludedInOverallScore(IncludedInOverallScore.INCLUDED_COMPLETELY);

        modelingExercise.setReleaseDate(baseTime.plusHours(1));
        modelingExercise.setDueDate(baseTime.plusHours(3));
        modelingExercise.setExampleSolutionPublicationDate(baseTime.plusHours(2));

        request.postWithResponseBody("/api/modeling-exercises", modelingExercise, ModelingExercise.class, HttpStatus.BAD_REQUEST);

        modelingExercise.setReleaseDate(baseTime.plusHours(3));
        modelingExercise.setDueDate(null);
        modelingExercise.setExampleSolutionPublicationDate(baseTime.plusHours(2));

        request.postWithResponseBody("/api/modeling-exercises", modelingExercise, ModelingExercise.class, HttpStatus.BAD_REQUEST);
    }

    @Test
    @WithMockUser(username = TEST_PREFIX + "instructor1", roles = "INSTRUCTOR")
    void createModelingExercise_setValidExampleSolutionPublicationDate() throws Exception {
        final var baseTime = ZonedDateTime.now();
        final Course course = modelingExerciseUtilService.addCourseWithOneModelingExercise();
        ModelingExercise modelingExercise = modelingExerciseRepository.findByCourseIdWithCategories(course.getId()).get(0);
        modelingExercise.setId(null);
        modelingExercise.setAssessmentDueDate(null);
        modelingExercise.setIncludedInOverallScore(IncludedInOverallScore.INCLUDED_COMPLETELY);

        modelingExercise.setReleaseDate(baseTime.plusHours(1));
        modelingExercise.setDueDate(baseTime.plusHours(2));
        var exampleSolutionPublicationDate = baseTime.plusHours(3);
        modelingExercise.setExampleSolutionPublicationDate(exampleSolutionPublicationDate);
        modelingExercise.setChannelName("testchannelname-" + UUID.randomUUID().toString().substring(0, 8));
        var result = request.postWithResponseBody("/api/modeling-exercises", modelingExercise, ModelingExercise.class, HttpStatus.CREATED);
        assertThat(result.getExampleSolutionPublicationDate()).isEqualTo(exampleSolutionPublicationDate);

        modelingExercise.setIncludedInOverallScore(IncludedInOverallScore.NOT_INCLUDED);
        modelingExercise.setReleaseDate(baseTime.plusHours(1));
        modelingExercise.setDueDate(baseTime.plusHours(3));
        exampleSolutionPublicationDate = baseTime.plusHours(2);
        modelingExercise.setExampleSolutionPublicationDate(exampleSolutionPublicationDate);
        modelingExercise.setChannelName("testchannelname-" + UUID.randomUUID().toString().substring(0, 8));

        result = request.postWithResponseBody("/api/modeling-exercises", modelingExercise, ModelingExercise.class, HttpStatus.CREATED);
        assertThat(result.getExampleSolutionPublicationDate()).isEqualTo(exampleSolutionPublicationDate);

    }

    @Test
    @WithMockUser(username = TEST_PREFIX + "student1", roles = "USER")
    void testGetModelingExercise_asStudent_exampleSolutionVisibility() throws Exception {
        testGetModelingExercise_exampleSolutionVisibility(true, TEST_PREFIX + "student1");
    }

    @Test
    @WithMockUser(username = TEST_PREFIX + "instructor1", roles = "INSTRUCTOR")
    void testGetModelingExercise_asInstructor_exampleSolutionVisibility() throws Exception {
        testGetModelingExercise_exampleSolutionVisibility(false, TEST_PREFIX + "instructor1");
    }

    private void testGetModelingExercise_exampleSolutionVisibility(boolean isStudent, String username) throws Exception {
        // Utility function to avoid duplication
        Function<Course, ModelingExercise> modelingExerciseGetter = c -> (ModelingExercise) c.getExercises().stream().filter(e -> e.getId().equals(classExercise.getId())).findAny()
                .orElseThrow();

        classExercise.setExampleSolutionModel("<Sample solution model>");
        classExercise.setExampleSolutionExplanation("<Sample solution explanation>");

        if (isStudent) {
            participationUtilService.createAndSaveParticipationForExercise(classExercise, username);
        }

        // Test example solution publication date not set.
        classExercise.setExampleSolutionPublicationDate(null);
        modelingExerciseRepository.save(classExercise);

        CourseForDashboardDTO courseForDashboard = request.get("/api/courses/" + classExercise.getCourseViaExerciseGroupOrCourseMember().getId() + "/for-dashboard", HttpStatus.OK,
                CourseForDashboardDTO.class);
        Course course = courseForDashboard.course();
        ModelingExercise modelingExercise = modelingExerciseGetter.apply(course);

        if (isStudent) {
            assertThat(modelingExercise.getExampleSolutionModel()).isNull();
            assertThat(modelingExercise.getExampleSolutionExplanation()).isNull();
        }
        else {
            assertThat(modelingExercise.getExampleSolutionModel()).isEqualTo(classExercise.getExampleSolutionModel());
            assertThat(modelingExercise.getExampleSolutionExplanation()).isEqualTo(classExercise.getExampleSolutionExplanation());
        }

        // Test example solution publication date in the past.
        classExercise.setExampleSolutionPublicationDate(ZonedDateTime.now().minusHours(1));
        modelingExerciseRepository.save(classExercise);

        courseForDashboard = request.get("/api/courses/" + classExercise.getCourseViaExerciseGroupOrCourseMember().getId() + "/for-dashboard", HttpStatus.OK,
                CourseForDashboardDTO.class);
        course = courseForDashboard.course();
        modelingExercise = modelingExerciseGetter.apply(course);

        assertThat(modelingExercise.getExampleSolutionModel()).isEqualTo(classExercise.getExampleSolutionModel());
        assertThat(modelingExercise.getExampleSolutionExplanation()).isEqualTo(classExercise.getExampleSolutionExplanation());

        // Test example solution publication date in the future.
        classExercise.setExampleSolutionPublicationDate(ZonedDateTime.now().plusHours(1));
        modelingExerciseRepository.save(classExercise);

        courseForDashboard = request.get("/api/courses/" + classExercise.getCourseViaExerciseGroupOrCourseMember().getId() + "/for-dashboard", HttpStatus.OK,
                CourseForDashboardDTO.class);
        course = courseForDashboard.course();
        modelingExercise = modelingExerciseGetter.apply(course);

        if (isStudent) {
            assertThat(modelingExercise.getExampleSolutionModel()).isNull();
            assertThat(modelingExercise.getExampleSolutionExplanation()).isNull();
        }
        else {
            assertThat(modelingExercise.getExampleSolutionModel()).isEqualTo(classExercise.getExampleSolutionModel());
            assertThat(modelingExercise.getExampleSolutionExplanation()).isEqualTo(classExercise.getExampleSolutionExplanation());
        }
    }

    @Test
    @WithMockUser(username = TEST_PREFIX + "instructor1", roles = "INSTRUCTOR")
    void testImportModelingExercise_setGradingInstructionForCopiedFeedback() throws Exception {
        var now = ZonedDateTime.now();
        Course course1 = courseUtilService.addEmptyCourse();
        Course course2 = courseUtilService.addEmptyCourse();

        ModelingExercise modelingExercise = ModelingExerciseFactory.generateModelingExercise(now.minusDays(1), now.minusHours(2), now.minusHours(1), DiagramType.ClassDiagram,
                course1);
        modelingExercise = modelingExerciseRepository.save(modelingExercise);
        Set<GradingCriterion> gradingCriteria = exerciseUtilService.addGradingInstructionsToExercise(modelingExercise);
        gradingCriterionRepository.saveAll(gradingCriteria);
        GradingInstruction gradingInstruction = GradingCriterionUtil.findAnyInstructionWhere(gradingCriteria, instruction -> instruction.getFeedback() != null).orElseThrow();

        // Create example submission
        var exampleSubmission = participationUtilService.generateExampleSubmission("model", modelingExercise, true);
        exampleSubmission = participationUtilService.addExampleSubmission(exampleSubmission);
        participationUtilService.addResultToSubmission(exampleSubmission.getSubmission(), AssessmentType.MANUAL);
        var submission = submissionRepository.findWithEagerResultAndFeedbackById(exampleSubmission.getSubmission().getId()).orElseThrow();

        Feedback feedback = ParticipationFactory.generateFeedback().get(0);
        feedback.setGradingInstruction(gradingInstruction);
        participationUtilService.addFeedbackToResult(feedback, Objects.requireNonNull(submission.getLatestResult()));
        modelingExercise.setChannelName("testchannel-" + UUID.randomUUID().toString().substring(0, 8));
        modelingExercise.setCourse(course2);
        var importedModelingExercise = request.postWithResponseBody("/api/modeling-exercises/import/" + modelingExercise.getId(), modelingExercise, ModelingExercise.class,
                HttpStatus.CREATED);

        assertThat(modelingExerciseRepository.findById(importedModelingExercise.getId())).isPresent();

        var importedExampleSubmission = importedModelingExercise.getExampleSubmissions().stream().findFirst().orElseThrow();
        GradingInstruction importedFeedbackGradingInstruction = importedExampleSubmission.getSubmission().getLatestResult().getFeedbacks().get(0).getGradingInstruction();
        assertThat(importedFeedbackGradingInstruction).isNotNull();

        // Copy and original should have the same data but not the same ids.
        assertThat(importedFeedbackGradingInstruction.getId()).isNotEqualTo(gradingInstruction.getId());
        assertThat(importedFeedbackGradingInstruction.getGradingCriterion()).isNull(); // To avoid infinite recursion when serializing to JSON.
        assertThat(importedFeedbackGradingInstruction.getFeedback()).isEqualTo(gradingInstruction.getFeedback());
        assertThat(importedFeedbackGradingInstruction.getGradingScale()).isEqualTo(gradingInstruction.getGradingScale());
        assertThat(importedFeedbackGradingInstruction.getInstructionDescription()).isEqualTo(gradingInstruction.getInstructionDescription());
        assertThat(importedFeedbackGradingInstruction.getCredits()).isEqualTo(gradingInstruction.getCredits());
        assertThat(importedFeedbackGradingInstruction.getUsageCount()).isEqualTo(gradingInstruction.getUsageCount());

        var importedModelingExerciseFromDb = modelingExerciseRepository.findByIdWithExampleSubmissionsAndResultsAndPlagiarismDetectionConfig(importedModelingExercise.getId())
                .orElseThrow();
        var importedFeedbackGradingInstructionFromDb = importedModelingExerciseFromDb.getExampleSubmissions().stream().findFirst().orElseThrow().getSubmission().getLatestResult()
                .getFeedbacks().get(0).getGradingInstruction();

        assertThat(importedFeedbackGradingInstructionFromDb.getGradingCriterion().getId()).isNotEqualTo(gradingInstruction.getGradingCriterion().getId());

    }
}<|MERGE_RESOLUTION|>--- conflicted
+++ resolved
@@ -302,11 +302,7 @@
         ModelingExercise modelingExercise = ModelingExerciseFactory.generateModelingExerciseForExam(DiagramType.ClassDiagram, exerciseGroup);
         modelingExerciseRepository.save(modelingExercise);
 
-<<<<<<< HEAD
-        request.postWithResponseBody("/api/modeling-exercises", invalidDates.applyTo(modelingExercise), ProgrammingExercise.class, HttpStatus.BAD_REQUEST);
-=======
         request.postWithResponseBody("/api/modeling-exercises", invalidDates.applyTo(modelingExercise), ModelingExercise.class, HttpStatus.BAD_REQUEST);
->>>>>>> 5ea5b51d
     }
 
     @Test
@@ -599,11 +595,7 @@
         ExerciseGroup exerciseGroup = examUtilService.addExerciseGroupWithExamAndCourse(true);
         ModelingExercise modelingExercise = ModelingExerciseFactory.generateModelingExerciseForExam(DiagramType.ClassDiagram, exerciseGroup);
 
-<<<<<<< HEAD
-        request.postWithResponseBody("/api/modeling-exercises", invalidDates.applyTo(modelingExercise), ProgrammingExercise.class, HttpStatus.BAD_REQUEST);
-=======
         request.postWithResponseBody("/api/modeling-exercises", invalidDates.applyTo(modelingExercise), ModelingExercise.class, HttpStatus.BAD_REQUEST);
->>>>>>> 5ea5b51d
     }
 
     @Test
