--- conflicted
+++ resolved
@@ -719,11 +719,7 @@
     private void testCourseAndExamFilters(String title) throws Exception {
         modelingExerciseUtilService.addCourseWithOneModelingExercise(title);
         modelingExerciseUtilService.addCourseExamExerciseGroupWithOneModelingExercise(title + "-Morpork");
-<<<<<<< HEAD
         exerciseIntegrationTestUtils.testCourseAndExamFilters("/api/modeling-exercises", title);
-=======
-        exerciseIntegrationTestService.testCourseAndExamFilters("/api/modeling-exercises/", title);
->>>>>>> c22dcf69
     }
 
     @Test
