package de.tum.in.www1.artemis.exercise.modelingexercise;

import static org.assertj.core.api.Assertions.assertThat;
import static org.awaitility.Awaitility.await;
import static org.mockito.Mockito.verify;

import java.time.ZonedDateTime;
import java.util.*;
import java.util.function.Function;

import org.junit.jupiter.api.BeforeEach;
import org.junit.jupiter.api.Test;
import org.junit.jupiter.params.ParameterizedTest;
import org.junit.jupiter.params.provider.ArgumentsSource;
import org.springframework.beans.factory.annotation.Autowired;
import org.springframework.http.HttpStatus;
import org.springframework.security.test.context.support.WithMockUser;
import org.springframework.util.LinkedMultiValueMap;

import de.tum.in.www1.artemis.AbstractSpringIntegrationBambooBitbucketJiraTest;
import de.tum.in.www1.artemis.course.CourseUtilService;
import de.tum.in.www1.artemis.domain.*;
import de.tum.in.www1.artemis.domain.enumeration.*;
import de.tum.in.www1.artemis.domain.exam.ExerciseGroup;
import de.tum.in.www1.artemis.domain.metis.ConversationParticipant;
import de.tum.in.www1.artemis.domain.metis.conversation.Channel;
import de.tum.in.www1.artemis.domain.modeling.ModelingExercise;
import de.tum.in.www1.artemis.domain.modeling.ModelingSubmission;
import de.tum.in.www1.artemis.domain.participation.TutorParticipation;
import de.tum.in.www1.artemis.domain.plagiarism.PlagiarismChecksConfig;
import de.tum.in.www1.artemis.domain.plagiarism.modeling.ModelingPlagiarismResult;
import de.tum.in.www1.artemis.exam.ExamUtilService;
import de.tum.in.www1.artemis.exercise.ExerciseUtilService;
import de.tum.in.www1.artemis.participation.ParticipationFactory;
import de.tum.in.www1.artemis.participation.ParticipationUtilService;
import de.tum.in.www1.artemis.repository.*;
import de.tum.in.www1.artemis.repository.metis.ConversationParticipantRepository;
import de.tum.in.www1.artemis.repository.metis.conversation.ChannelRepository;
import de.tum.in.www1.artemis.security.SecurityUtils;
import de.tum.in.www1.artemis.user.UserUtilService;
import de.tum.in.www1.artemis.util.*;
import de.tum.in.www1.artemis.util.InvalidExamExerciseDatesArgumentProvider.InvalidExamExerciseDateConfiguration;
import de.tum.in.www1.artemis.web.rest.dto.CourseForDashboardDTO;

class ModelingExerciseIntegrationTest extends AbstractSpringIntegrationBambooBitbucketJiraTest {

    private static final String TEST_PREFIX = "modelingexerciseintegration";

    @Autowired
    private ModelingExerciseUtilService modelingExerciseUtilService;

    @Autowired
    private ModelingExerciseRepository modelingExerciseRepository;

    @Autowired
    private TeamRepository teamRepository;

    @Autowired
    private SubmissionRepository submissionRepository;

    @Autowired
    private FeedbackRepository feedbackRepository;

    @Autowired
    private GradingCriterionRepository gradingCriterionRepository;

    @Autowired
    private CourseRepository courseRepo;

    @Autowired
    private StudentParticipationRepository studentParticipationRepository;

    @Autowired
    private ExerciseIntegrationTestUtils exerciseIntegrationTestUtils;

    @Autowired
    private TutorParticipationRepository tutorParticipationRepository;

    @Autowired
    private ChannelRepository channelRepository;

    @Autowired
    private ConversationParticipantRepository conversationParticipantRepository;

    @Autowired
    private UserUtilService userUtilService;

    @Autowired
    private ExerciseUtilService exerciseUtilService;

    @Autowired
    private CourseUtilService courseUtilService;

    @Autowired
    private ExamUtilService examUtilService;

    @Autowired
    private ParticipationUtilService participationUtilService;

    @Autowired
    private PageableSearchUtilService pageableSearchUtilService;

    private ModelingExercise classExercise;

    private List<GradingCriterion> gradingCriteria;

    @BeforeEach
    void initTestCase() {
        userUtilService.addUsers(TEST_PREFIX, 2, 1, 0, 1);
        Course course = modelingExerciseUtilService.addCourseWithOneModelingExercise();
        classExercise = (ModelingExercise) course.getExercises().iterator().next();

        // Add users that are not in course
        userUtilService.createAndSaveUser(TEST_PREFIX + "instructor2");
        userUtilService.createAndSaveUser(TEST_PREFIX + "tutor2");

    }

    @Test
    @WithMockUser(username = TEST_PREFIX + "user1", roles = "USER")
    void testGetModelingExercise_asStudent_Forbidden() throws Exception {
        request.get("/api/modeling-exercises/" + classExercise.getId(), HttpStatus.FORBIDDEN, ModelingExercise.class);
    }

    @Test
    @WithMockUser(username = TEST_PREFIX + "tutor1", roles = "TA")
    void testGetModelingExercise_asTA() throws Exception {
        Channel channel = new Channel();
        channel.setIsPublic(true);
        channel.setIsAnnouncementChannel(false);
        channel.setIsArchived(false);
        channel.setName("testchannel-" + UUID.randomUUID().toString().substring(0, 8));
        channel.setExercise(classExercise);
        channelRepository.save(channel);

        ModelingExercise receivedModelingExercise = request.get("/api/modeling-exercises/" + classExercise.getId(), HttpStatus.OK, ModelingExercise.class);
        gradingCriteria = exerciseUtilService.addGradingInstructionsToExercise(receivedModelingExercise);
        assertThat(receivedModelingExercise.getGradingCriteria().get(0).getTitle()).isNull();
        assertThat(receivedModelingExercise.getGradingCriteria().get(1).getTitle()).isEqualTo("test title");

        assertThat(gradingCriteria.get(0).getStructuredGradingInstructions()).hasSize(1);
        assertThat(gradingCriteria.get(1).getStructuredGradingInstructions()).hasSize(3);
        assertThat(gradingCriteria.get(0).getStructuredGradingInstructions().get(0).getInstructionDescription())
                .isEqualTo("created first instruction with empty criteria for testing");
    }

    @Test
    @WithMockUser(username = TEST_PREFIX + "tutor2", roles = "TA")
    void testGetModelingExercise_tutorNotInCourse() throws Exception {
        request.get("/api/modeling-exercises/" + classExercise.getId(), HttpStatus.FORBIDDEN, ModelingExercise.class);
    }

    @Test
    @WithMockUser(username = TEST_PREFIX + "tutor1", roles = "TA")
    void testGetModelingExercise_setGradingInstructionFeedbackUsed() throws Exception {

        gradingCriteria = exerciseUtilService.addGradingInstructionsToExercise(classExercise);
        gradingCriterionRepository.saveAll(gradingCriteria);
        Feedback feedback = new Feedback();
        feedback.setGradingInstruction(gradingCriteria.get(0).getStructuredGradingInstructions().get(0));
        feedbackRepository.save(feedback);
        Channel channel = new Channel();
        channel.setIsPublic(true);
        channel.setIsAnnouncementChannel(false);
        channel.setIsArchived(false);
        channel.setName("testchannel-" + UUID.randomUUID().toString().substring(0, 8));
        channel.setExercise(classExercise);
        channelRepository.save(channel);
        ModelingExercise receivedModelingExercise = request.get("/api/modeling-exercises/" + classExercise.getId(), HttpStatus.OK, ModelingExercise.class);

        assertThat(receivedModelingExercise.isGradingInstructionFeedbackUsed()).isTrue();
    }

    @Test
    @WithMockUser(username = TEST_PREFIX + "tutor1", roles = "TA")
    void testGetModelingExerciseForCourse_asTA() throws Exception {
        request.get("/api/courses/" + classExercise.getCourseViaExerciseGroupOrCourseMember().getId() + "/modeling-exercises", HttpStatus.OK, List.class);
    }

    @Test
    @WithMockUser(username = TEST_PREFIX + "tutor2", roles = "TA")
    void testGetModelingExerciseForCourse_tutorNotInCourse() throws Exception {
        request.get("/api/courses/" + classExercise.getCourseViaExerciseGroupOrCourseMember().getId() + "/modeling-exercises", HttpStatus.FORBIDDEN, List.class);
    }

    @Test
    @WithMockUser(username = TEST_PREFIX + "instructor1", roles = "INSTRUCTOR")
    void testCreateModelingExercise_asInstructor() throws Exception {
        ModelingExercise modelingExercise = modelingExerciseUtilService.createModelingExercise(classExercise.getCourseViaExerciseGroupOrCourseMember().getId());
        courseUtilService.enableMessagingForCourse(modelingExercise.getCourseViaExerciseGroupOrCourseMember());
        gradingCriteria = exerciseUtilService.addGradingInstructionsToExercise(modelingExercise);
        String uniqueChannelName = "channel-" + UUID.randomUUID().toString().substring(0, 8);
        modelingExercise.setChannelName(uniqueChannelName);
        ModelingExercise receivedModelingExercise = request.postWithResponseBody("/api/modeling-exercises", modelingExercise, ModelingExercise.class, HttpStatus.CREATED);
        Channel channelFromDB = channelRepository.findChannelByExerciseId(receivedModelingExercise.getId());

        assertThat(receivedModelingExercise.getGradingCriteria().get(0).getStructuredGradingInstructions()).hasSize(1);
        assertThat(receivedModelingExercise.getGradingCriteria().get(1).getStructuredGradingInstructions()).hasSize(3);
        assertThat(channelFromDB).isNotNull();
        assertThat(channelFromDB.getName()).isEqualTo(uniqueChannelName);

        modelingExercise = modelingExerciseUtilService.createModelingExercise(classExercise.getCourseViaExerciseGroupOrCourseMember().getId(), 1L);
        request.post("/api/modeling-exercises", modelingExercise, HttpStatus.BAD_REQUEST);

        modelingExercise = modelingExerciseUtilService.createModelingExercise(-1L);
        request.post("/api/modeling-exercises", modelingExercise, HttpStatus.NOT_FOUND);

        // Check that the conversation participants are added correctly to the exercise channel
        await().until(() -> {
            SecurityUtils.setAuthorizationObject();
            Set<ConversationParticipant> conversationParticipants = conversationParticipantRepository.findConversationParticipantByConversationId(channelFromDB.getId());
            return conversationParticipants.size() == 4; // 2 student, 1 tutor, 1 instructor (see @BeforeEach)
        });
    }

    @Test
    @WithMockUser(username = TEST_PREFIX + "instructor2", roles = "INSTRUCTOR")
    void testCreateModelingExercise_instructorNotInCourse() throws Exception {
        ModelingExercise modelingExercise = modelingExerciseUtilService.createModelingExercise(classExercise.getCourseViaExerciseGroupOrCourseMember().getId());
        request.post("/api/modeling-exercises", modelingExercise, HttpStatus.FORBIDDEN);
    }

    @Test
    @WithMockUser(username = TEST_PREFIX + "instructor1", roles = "INSTRUCTOR")
    void testUpdateModelingExercise_asInstructor() throws Exception {
        ModelingExercise modelingExercise = modelingExerciseUtilService.createModelingExercise(classExercise.getCourseViaExerciseGroupOrCourseMember().getId());
        courseUtilService.enableMessagingForCourse(modelingExercise.getCourseViaExerciseGroupOrCourseMember());
        modelingExercise.setChannelName("testchannel-" + UUID.randomUUID().toString().substring(0, 8));

        ModelingExercise createdModelingExercise = request.postWithResponseBody("/api/modeling-exercises", modelingExercise, ModelingExercise.class, HttpStatus.CREATED);
        gradingCriteria = exerciseUtilService.addGradingInstructionsToExercise(modelingExercise);

        createdModelingExercise.setGradingCriteria(gradingCriteria);
        var params = new LinkedMultiValueMap<String, String>();
        var notificationText = "notified!";
        params.add("notificationText", notificationText);
        ModelingExercise returnedModelingExercise = request.putWithResponseBodyAndParams("/api/modeling-exercises", createdModelingExercise, ModelingExercise.class, HttpStatus.OK,
                params);
        assertThat(returnedModelingExercise.getGradingCriteria()).hasSameSizeAs(gradingCriteria);
        verify(groupNotificationService).notifyStudentAndEditorAndInstructorGroupAboutExerciseUpdate(returnedModelingExercise, notificationText);

        // use an arbitrary course id that was not yet stored on the server to get a bad request in the PUT call
        modelingExercise = modelingExerciseUtilService.createModelingExercise(Long.MAX_VALUE, classExercise.getId());
        request.put("/api/modeling-exercises", modelingExercise, HttpStatus.CONFLICT);
    }

    @Test
    @WithMockUser(username = TEST_PREFIX + "instructor1", roles = "INSTRUCTOR")
    void testUpdateModelingExercise_updatingCourseId_conflict() throws Exception {
        // Create a modeling exercise.
        ModelingExercise createdModelingExercise = classExercise;
        Long oldCourseId = createdModelingExercise.getCourseViaExerciseGroupOrCourseMember().getId();

        // Create a new course with different id.
        Long newCourseId = oldCourseId + 1;
        Course newCourse = courseUtilService.createCourse(newCourseId);

        // Assign new course to the modeling exercise.
        createdModelingExercise.setCourse(newCourse);

        // Modeling exercise update with the new course should fail.
        ModelingExercise returnedModelingExercise = request.putWithResponseBody("/api/modeling-exercises", createdModelingExercise, ModelingExercise.class, HttpStatus.CONFLICT);
        assertThat(returnedModelingExercise).isNull();
    }

    @Test
    @WithMockUser(username = TEST_PREFIX + "instructor1", roles = "INSTRUCTOR")
    void testUpdateModelingExerciseCriteria_asInstructor() throws Exception {
        ModelingExercise modelingExercise = modelingExerciseUtilService.createModelingExercise(classExercise.getCourseViaExerciseGroupOrCourseMember().getId());
        gradingCriteria = exerciseUtilService.addGradingInstructionsToExercise(modelingExercise);
        var currentCriteriaSize = modelingExercise.getGradingCriteria().size();
        var newCriteria = new GradingCriterion();
        newCriteria.setTitle("new");
        modelingExercise.addGradingCriteria(newCriteria);
        modelingExercise.setChannelName("testchannel-" + UUID.randomUUID().toString().substring(0, 8));
        ModelingExercise createdModelingExercise = request.postWithResponseBody("/api/modeling-exercises", modelingExercise, ModelingExercise.class, HttpStatus.CREATED);
        assertThat(createdModelingExercise.getGradingCriteria()).hasSize(currentCriteriaSize + 1);

        modelingExercise.getGradingCriteria().get(1).setTitle("UPDATE");
        modelingExercise.setChannelName("testchannelname-" + UUID.randomUUID().toString().substring(0, 8));

        createdModelingExercise = request.postWithResponseBody("/api/modeling-exercises", modelingExercise, ModelingExercise.class, HttpStatus.CREATED);
        assertThat(createdModelingExercise.getGradingCriteria().get(1).getTitle()).isEqualTo("UPDATE");

        // If the grading criteria are deleted then their instructions should also be deleted
        modelingExercise.setGradingCriteria(null);
        modelingExercise.setChannelName("testchannelname-" + UUID.randomUUID().toString().substring(0, 8));

        createdModelingExercise = request.postWithResponseBody("/api/modeling-exercises", modelingExercise, ModelingExercise.class, HttpStatus.CREATED);
        assertThat(createdModelingExercise.getGradingCriteria()).isEmpty();
    }

    @Test
    @WithMockUser(username = TEST_PREFIX + "instructor1", roles = "INSTRUCTOR")
    void testUpdateModelingExerciseInstructions_asInstructor() throws Exception {
        ModelingExercise modelingExercise = modelingExerciseUtilService.createModelingExercise(classExercise.getCourseViaExerciseGroupOrCourseMember().getId());
        gradingCriteria = exerciseUtilService.addGradingInstructionsToExercise(modelingExercise);

        var currentInstructionsSize = modelingExercise.getGradingCriteria().get(1).getStructuredGradingInstructions().size();
        var newInstruction = new GradingInstruction();
        newInstruction.setInstructionDescription("New Instruction");

        modelingExercise.getGradingCriteria().get(1).addStructuredGradingInstruction(newInstruction);
        modelingExercise.setChannelName("testchannel-" + UUID.randomUUID().toString().substring(0, 8));
        ModelingExercise createdModelingExercise = request.postWithResponseBody("/api/modeling-exercises", modelingExercise, ModelingExercise.class, HttpStatus.CREATED);
        assertThat(createdModelingExercise.getGradingCriteria().get(1).getStructuredGradingInstructions()).hasSize(currentInstructionsSize + 1);

        modelingExercise.getGradingCriteria().get(1).getStructuredGradingInstructions().get(0).setInstructionDescription("UPDATE");
        modelingExercise.setChannelName("testchannelname-" + UUID.randomUUID().toString().substring(0, 8));

        createdModelingExercise = request.postWithResponseBody("/api/modeling-exercises", modelingExercise, ModelingExercise.class, HttpStatus.CREATED);
        assertThat(createdModelingExercise.getGradingCriteria().get(1).getStructuredGradingInstructions().get(0).getInstructionDescription()).isEqualTo("UPDATE");

        modelingExercise.getGradingCriteria().get(1).setStructuredGradingInstructions(null);
        modelingExercise.setChannelName("testchannelname-" + UUID.randomUUID().toString().substring(0, 8));
        createdModelingExercise = request.postWithResponseBody("/api/modeling-exercises", modelingExercise, ModelingExercise.class, HttpStatus.CREATED);
        assertThat(createdModelingExercise.getGradingCriteria()).isNotEmpty();
        assertThat(createdModelingExercise.getGradingCriteria().get(1).getStructuredGradingInstructions()).isNullOrEmpty();
    }

    @ParameterizedTest(name = "{displayName} [{index}] {argumentsWithNames}")
    @ArgumentsSource(InvalidExamExerciseDatesArgumentProvider.class)
    @WithMockUser(username = TEST_PREFIX + "instructor1", roles = "INSTRUCTOR")
    void testUpdateModelingExerciseForExam_invalidExercise_dates(InvalidExamExerciseDateConfiguration invalidDates) throws Exception {
        ExerciseGroup exerciseGroup = examUtilService.addExerciseGroupWithExamAndCourse(true);
        ModelingExercise modelingExercise = ModelingExerciseFactory.generateModelingExerciseForExam(DiagramType.ClassDiagram, exerciseGroup);
        modelingExerciseRepository.save(modelingExercise);

        request.postWithResponseBody("/api/modeling-exercises/", invalidDates.applyTo(modelingExercise), ProgrammingExercise.class, HttpStatus.BAD_REQUEST);
    }

    @Test
    @WithMockUser(username = TEST_PREFIX + "instructor1", roles = "INSTRUCTOR")
    void updateModelingExerciseDueDate() throws Exception {
        final ZonedDateTime individualDueDate = ZonedDateTime.now().plusHours(20);

        {
            final ModelingSubmission submission1 = ParticipationFactory.generateModelingSubmission("model1", true);
            modelingExerciseUtilService.addModelingSubmission(classExercise, submission1, TEST_PREFIX + "student1");
            final ModelingSubmission submission2 = ParticipationFactory.generateModelingSubmission("model2", false);
            modelingExerciseUtilService.addModelingSubmission(classExercise, submission2, TEST_PREFIX + "student2");

            final var participations = new ArrayList<>(studentParticipationRepository.findByExerciseId(classExercise.getId()));
            assertThat(participations).hasSize(2);
            participations.get(0).setIndividualDueDate(ZonedDateTime.now().plusHours(2));
            participations.get(1).setIndividualDueDate(individualDueDate);
            studentParticipationRepository.saveAll(participations);
        }

        classExercise.setDueDate(ZonedDateTime.now().plusHours(12));
        request.put("/api/modeling-exercises/", classExercise, HttpStatus.OK);

        {
            final var participations = studentParticipationRepository.findByExerciseId(classExercise.getId());
            final var withNoIndividualDueDate = participations.stream().filter(participation -> participation.getIndividualDueDate() == null).toList();
            assertThat(withNoIndividualDueDate).hasSize(1);

            final var withIndividualDueDate = participations.stream().filter(participation -> participation.getIndividualDueDate() != null).toList();
            assertThat(withIndividualDueDate).hasSize(1);
            assertThat(withIndividualDueDate.get(0).getIndividualDueDate()).isEqualToIgnoringNanos(individualDueDate);
        }
    }

    @Test
    @WithMockUser(username = TEST_PREFIX + "instructor2", roles = "INSTRUCTOR")
    void testUpdateModelingExercise_instructorNotInCourse() throws Exception {
        request.put("/api/modeling-exercises", classExercise, HttpStatus.FORBIDDEN);
    }

    @Test
    @WithMockUser(username = TEST_PREFIX + "instructor1", roles = "INSTRUCTOR")
    void testDeleteModelingExercise_asInstructor() throws Exception {
        request.delete("/api/modeling-exercises/" + classExercise.getId(), HttpStatus.OK);
        assertThat(modelingExerciseRepository.findById(classExercise.getId())).as("exercise was deleted").isEmpty();
        request.delete("/api/modeling-exercises/" + classExercise.getId(), HttpStatus.NOT_FOUND);
    }

    @Test
    @WithMockUser(username = TEST_PREFIX + "instructor1", roles = "INSTRUCTOR")
    void testDeleteModelingExerciseWithTutorParticipations() throws Exception {
        TutorParticipation tutorParticipation = new TutorParticipation().tutor(userUtilService.getUserByLogin(TEST_PREFIX + "tutor1"))
                .status(TutorParticipationStatus.REVIEWED_INSTRUCTIONS).assessedExercise(classExercise);

        String validModel = FileUtils.loadFileFromResources("test-data/model-submission/model.54727.json");
        ExampleSubmission exampleSubmission = participationUtilService.generateExampleSubmission(validModel, classExercise, true);
        exampleSubmission.addTutorParticipations(tutorParticipation);
        participationUtilService.addExampleSubmission(exampleSubmission);
        tutorParticipationRepository.save(tutorParticipation);

        assertThat(tutorParticipationRepository.findByAssessedExercise(classExercise)).isNotEmpty();

        request.delete("/api/modeling-exercises/" + classExercise.getId(), HttpStatus.OK);

        assertThat(modelingExerciseRepository.findById(classExercise.getId())).as("exercise was deleted").isEmpty();
        assertThat(tutorParticipationRepository.findByAssessedExercise(classExercise)).isEmpty();
    }

    @Test
    @WithMockUser(username = TEST_PREFIX + "tutor1", roles = "TA")
    void testDeleteModelingExercise_asTutor_Forbidden() throws Exception {
        request.delete("/api/modeling-exercises/" + classExercise.getId(), HttpStatus.FORBIDDEN);
    }

    @Test
    @WithMockUser(username = TEST_PREFIX + "instructor2", roles = "INSTRUCTOR")
    void testDeleteModelingExercise_notInstructorInCourse() throws Exception {
        request.delete("/api/modeling-exercises/" + classExercise.getId(), HttpStatus.FORBIDDEN);
    }

    @Test
    @WithMockUser(username = TEST_PREFIX + "instructor1", roles = "INSTRUCTOR")
    void importModelingExerciseFromCourseToCourse() throws Exception {
        var now = ZonedDateTime.now();
        Course course1 = courseUtilService.addEmptyCourse();
        Course course2 = courseUtilService.addEmptyCourse();
        courseUtilService.enableMessagingForCourse(course2);
        ModelingExercise modelingExerciseToImport = ModelingExerciseFactory.generateModelingExercise(now.minusDays(1), now.minusHours(2), now.minusHours(1),
                DiagramType.ClassDiagram, course1);
        modelingExerciseRepository.save(modelingExerciseToImport);
        modelingExerciseToImport.setCourse(course2);
        String uniqueChannelName = "channel-" + UUID.randomUUID().toString().substring(0, 8);
        modelingExerciseToImport.setChannelName(uniqueChannelName);

        var importedExercise = request.postWithResponseBody("/api/modeling-exercises/import/" + modelingExerciseToImport.getId(), modelingExerciseToImport, ModelingExercise.class,
                HttpStatus.CREATED);
        assertThat(importedExercise).usingRecursiveComparison()
<<<<<<< HEAD
                .ignoringFields("id", "course", "shortName", "releaseDate", "dueDate", "assessmentDueDate", "exampleSolutionPublicationDate", "plagiarismChecksConfig.id")
                .isEqualTo(modelingExerciseToImport);
=======
                .ignoringFields("id", "course", "shortName", "releaseDate", "dueDate", "assessmentDueDate", "exampleSolutionPublicationDate", "channelNameTransient")
                .isEqualTo(modelingExerciseToImport);
        Channel channelFromDB = channelRepository.findChannelByExerciseId(importedExercise.getId());
        assertThat(channelFromDB).isNotNull();
        assertThat(channelFromDB.getName()).isEqualTo(uniqueChannelName);

        // Check that the conversation participants are added correctly to the exercise channel
        await().until(() -> {
            SecurityUtils.setAuthorizationObject();
            Set<ConversationParticipant> conversationParticipants = conversationParticipantRepository.findConversationParticipantByConversationId(channelFromDB.getId());
            return conversationParticipants.size() == 4; // 2 student, 1 tutor, 1 instructor (see @BeforeEach)
        });
>>>>>>> 3660cc7a
    }

    @Test
    @WithMockUser(username = TEST_PREFIX + "instructor1", roles = "INSTRUCTOR")
    void importModelingExerciseWithExampleSubmissionFromCourseToCourse() throws Exception {
        var now = ZonedDateTime.now();
        Course course1 = courseUtilService.addEmptyCourse();
        Course course2 = courseUtilService.addEmptyCourse();

        ModelingExercise modelingExercise = ModelingExerciseFactory.generateModelingExercise(now.minusDays(1), now.minusHours(2), now.minusHours(1), DiagramType.ClassDiagram,
                course1);
        modelingExercise = modelingExerciseRepository.save(modelingExercise);
        exerciseUtilService.addGradingInstructionsToExercise(modelingExercise);

        // Create example submission
        var exampleSubmission = participationUtilService.generateExampleSubmission("model", modelingExercise, true);
        exampleSubmission = participationUtilService.addExampleSubmission(exampleSubmission);
        participationUtilService.addResultToSubmission(exampleSubmission.getSubmission(), AssessmentType.MANUAL);
        var submission = submissionRepository.findWithEagerResultAndFeedbackById(exampleSubmission.getSubmission().getId()).get();
        participationUtilService.addFeedbackToResult(ParticipationFactory.generateFeedback().stream().findFirst().get(), Objects.requireNonNull(submission.getLatestResult()));
        modelingExercise.setChannelName("testchannel-" + UUID.randomUUID().toString().substring(0, 8));

        modelingExercise.setCourse(course2);
        var importedModelingExercise = request.postWithResponseBody("/api/modeling-exercises/import/" + modelingExercise.getId(), modelingExercise, ModelingExercise.class,
                HttpStatus.CREATED);

        assertThat(modelingExerciseRepository.findById(importedModelingExercise.getId())).isPresent();
        importedModelingExercise = modelingExerciseRepository.findByIdWithExampleSubmissionsAndResults(modelingExercise.getId()).get();

        var importedExampleSubmission = importedModelingExercise.getExampleSubmissions().stream().findFirst().get();
        assertThat(importedExampleSubmission.getId()).isEqualTo(exampleSubmission.getId());
        assertThat(importedExampleSubmission.getSubmission().getLatestResult()).isEqualTo(submission.getLatestResult());
    }

    @Test
    @WithMockUser(username = TEST_PREFIX + "instructor1", roles = "INSTRUCTOR")
    void importModelingExerciseFromCourseToExam() throws Exception {
        var now = ZonedDateTime.now();
        Course course1 = courseUtilService.addEmptyCourse();
        ExerciseGroup exerciseGroup1 = examUtilService.addExerciseGroupWithExamAndCourse(true);
        ModelingExercise modelingExercise = ModelingExerciseFactory.generateModelingExercise(now.minusDays(1), now.minusHours(2), now.minusHours(1), DiagramType.ClassDiagram,
                course1);
        modelingExercise.setReleaseDate(null);
        modelingExercise.setDueDate(null);
        modelingExercise.setAssessmentDueDate(null);
        modelingExerciseRepository.save(modelingExercise);
        modelingExercise.setCourse(null);
        modelingExercise.setExerciseGroup(exerciseGroup1);

        var importedExercise = request.postWithResponseBody("/api/modeling-exercises/import/" + modelingExercise.getId(), modelingExercise, ModelingExercise.class,
                HttpStatus.CREATED);

        Channel channelFromDB = channelRepository.findChannelByExerciseId(importedExercise.getId());
        assertThat(channelFromDB).isNull();
    }

    @Test
    @WithMockUser(username = TEST_PREFIX + "instructor1", roles = "TA")
    void importModelingExerciseFromCourseToExam_forbidden() throws Exception {
        var now = ZonedDateTime.now();
        Course course1 = courseUtilService.addEmptyCourse();
        ExerciseGroup exerciseGroup1 = examUtilService.addExerciseGroupWithExamAndCourse(true);
        ModelingExercise modelingExercise = ModelingExerciseFactory.generateModelingExercise(now.minusDays(1), now.minusHours(2), now.minusHours(1), DiagramType.ClassDiagram,
                course1);
        modelingExerciseRepository.save(modelingExercise);
        modelingExercise.setCourse(null);
        modelingExercise.setExerciseGroup(exerciseGroup1);

        request.postWithResponseBody("/api/modeling-exercises/import/" + modelingExercise.getId(), modelingExercise, ModelingExercise.class, HttpStatus.FORBIDDEN);
    }

    @Test
    @WithMockUser(username = TEST_PREFIX + "instructor1", roles = "INSTRUCTOR")
    void importModelingExerciseFromExamToCourse() throws Exception {
        ExerciseGroup exerciseGroup1 = examUtilService.addExerciseGroupWithExamAndCourse(true);
        ModelingExercise modelingExercise = ModelingExerciseFactory.generateModelingExerciseForExam(DiagramType.ClassDiagram, exerciseGroup1);
        Course course1 = courseUtilService.addEmptyCourse();
        modelingExerciseRepository.save(modelingExercise);
        modelingExercise.setCourse(course1);
        modelingExercise.setExerciseGroup(null);
        modelingExercise.setChannelName("testchannel-" + UUID.randomUUID().toString().substring(0, 8));
        request.postWithResponseBody("/api/modeling-exercises/import/" + modelingExercise.getId(), modelingExercise, ModelingExercise.class, HttpStatus.CREATED);
    }

    @Test
    @WithMockUser(username = TEST_PREFIX + "instructor1", roles = "TA")
    void importModelingExerciseFromExamToCourse_forbidden() throws Exception {
        ExerciseGroup exerciseGroup1 = examUtilService.addExerciseGroupWithExamAndCourse(true);
        ModelingExercise modelingExercise = ModelingExerciseFactory.generateModelingExerciseForExam(DiagramType.ClassDiagram, exerciseGroup1);
        Course course1 = courseUtilService.addEmptyCourse();
        modelingExerciseRepository.save(modelingExercise);
        modelingExercise.setCourse(course1);
        modelingExercise.setExerciseGroup(null);

        request.postWithResponseBody("/api/modeling-exercises/import/" + modelingExercise.getId(), modelingExercise, ModelingExercise.class, HttpStatus.FORBIDDEN);
    }

    @Test
    @WithMockUser(username = TEST_PREFIX + "instructor1", roles = "INSTRUCTOR")
    void importModelingExerciseFromExamToExam() throws Exception {
        ExerciseGroup exerciseGroup1 = examUtilService.addExerciseGroupWithExamAndCourse(true);
        ExerciseGroup exerciseGroup2 = examUtilService.addExerciseGroupWithExamAndCourse(true);
        ModelingExercise modelingExercise = ModelingExerciseFactory.generateModelingExerciseForExam(DiagramType.ClassDiagram, exerciseGroup1);
        modelingExerciseRepository.save(modelingExercise);
        modelingExercise.setExerciseGroup(exerciseGroup2);

        request.postWithResponseBody("/api/modeling-exercises/import/" + modelingExercise.getId(), modelingExercise, ModelingExercise.class, HttpStatus.CREATED);
    }

    @Test
    @WithMockUser(username = TEST_PREFIX + "instructor1", roles = "INSTRUCTOR")
    void importModelingExerciseFromCourseToCourse_badRequest() throws Exception {
        var now = ZonedDateTime.now();
        Course course1 = courseUtilService.addEmptyCourse();
        ModelingExercise modelingExercise = ModelingExerciseFactory.generateModelingExercise(now.minusDays(1), now.minusHours(2), now.minusHours(1), DiagramType.ClassDiagram,
                course1);
        modelingExerciseRepository.save(modelingExercise);
        modelingExercise.setCourse(null);

        request.postWithResponseBody("/api/modeling-exercises/import/" + modelingExercise.getId(), modelingExercise, ModelingExercise.class, HttpStatus.BAD_REQUEST);
    }

    @Test
    @WithMockUser(username = TEST_PREFIX + "instructor1", roles = "INSTRUCTOR")
    void importModelingExerciseFromCourseToCourse_exampleSolutionPublicationDate() throws Exception {
        var now = ZonedDateTime.now();
        Course course1 = courseUtilService.addEmptyCourse();
        Course course2 = courseUtilService.addEmptyCourse();
        ModelingExercise modelingExercise = ModelingExerciseFactory.generateModelingExercise(now.minusDays(1), now.minusHours(2), now.minusHours(1), DiagramType.ClassDiagram,
                course1);

        modelingExercise.setExampleSolutionPublicationDate(ZonedDateTime.now());

        modelingExerciseRepository.save(modelingExercise);
        modelingExercise.setCourse(course2);
        modelingExercise.setChannelName("testchannel-" + UUID.randomUUID().toString().substring(0, 8));

        ModelingExercise newModelingExercise = request.postWithResponseBody("/api/modeling-exercises/import/" + modelingExercise.getId(), modelingExercise, ModelingExercise.class,
                HttpStatus.CREATED);
        assertThat(newModelingExercise.getExampleSolutionPublicationDate()).as("modeling example solution publication date was correctly set to null in the response").isNull();

        ModelingExercise newModelingExerciseFromDatabase = modelingExerciseRepository.findById(newModelingExercise.getId()).get();
        assertThat(newModelingExerciseFromDatabase.getExampleSolutionPublicationDate()).as("modeling example solution publication date was correctly set to null in the database")
                .isNull();
    }

    @Test
    @WithMockUser(username = TEST_PREFIX + "instructor1", roles = "INSTRUCTOR")
    void createModelingExerciseForExam() throws Exception {
        ExerciseGroup exerciseGroup = examUtilService.addExerciseGroupWithExamAndCourse(true);
        ModelingExercise modelingExercise = ModelingExerciseFactory.generateModelingExerciseForExam(DiagramType.ClassDiagram, exerciseGroup);

        String title = "New Exam Modeling Exercise";
        DifficultyLevel difficulty = DifficultyLevel.HARD;
        modelingExercise.setTitle(title);
        modelingExercise.setDifficulty(difficulty);

        ModelingExercise newModelingExercise = request.postWithResponseBody("/api/modeling-exercises/", modelingExercise, ModelingExercise.class, HttpStatus.CREATED);
        Channel channelFromDB = channelRepository.findChannelByExerciseId(newModelingExercise.getId());

        assertThat(channelFromDB).isNull(); // there should not be any channel for exam exercise

        assertThat(newModelingExercise.getTitle()).as("modeling exercise title was correctly set").isEqualTo(title);
        assertThat(newModelingExercise.getDifficulty()).as("modeling exercise difficulty was correctly set").isEqualTo(difficulty);
        assertThat(newModelingExercise.isCourseExercise()).as("course was not set for exam exercise").isFalse();
        assertThat(newModelingExercise.getExerciseGroup()).as("exerciseGroup was set for exam exercise").isNotNull();
        assertThat(newModelingExercise.getExerciseGroup().getId()).as("exerciseGroupId was set correctly").isEqualTo(exerciseGroup.getId());
    }

    @ParameterizedTest(name = "{displayName} [{index}] {argumentsWithNames}")
    @ArgumentsSource(InvalidExamExerciseDatesArgumentProvider.class)
    @WithMockUser(username = TEST_PREFIX + "instructor1", roles = "INSTRUCTOR")
    void createModelingExerciseForExam_invalidExercise_dates(InvalidExamExerciseDateConfiguration invalidDates) throws Exception {
        ExerciseGroup exerciseGroup = examUtilService.addExerciseGroupWithExamAndCourse(true);
        ModelingExercise modelingExercise = ModelingExerciseFactory.generateModelingExerciseForExam(DiagramType.ClassDiagram, exerciseGroup);

        request.postWithResponseBody("/api/modeling-exercises/", invalidDates.applyTo(modelingExercise), ProgrammingExercise.class, HttpStatus.BAD_REQUEST);
    }

    @Test
    @WithMockUser(username = TEST_PREFIX + "instructor1", roles = "INSTRUCTOR")
    void createModelingExercise_setCourseAndExerciseGroup_badRequest() throws Exception {
        ExerciseGroup exerciseGroup = examUtilService.addExerciseGroupWithExamAndCourse(true);
        ModelingExercise modelingExercise = ModelingExerciseFactory.generateModelingExerciseForExam(DiagramType.ClassDiagram, exerciseGroup);
        modelingExercise.setCourse(exerciseGroup.getExam().getCourse());
        request.postWithResponseBody("/api/modeling-exercises/", modelingExercise, ModelingExercise.class, HttpStatus.BAD_REQUEST);
    }

    @Test
    @WithMockUser(username = TEST_PREFIX + "instructor1", roles = "INSTRUCTOR")
    void createModelingExercise_setNeitherCourseAndExerciseGroup_badRequest() throws Exception {
        ModelingExercise modelingExercise = ModelingExerciseFactory.generateModelingExerciseForExam(DiagramType.ClassDiagram, null);
        request.postWithResponseBody("/api/modeling-exercises/", modelingExercise, ModelingExercise.class, HttpStatus.BAD_REQUEST);
    }

    @Test
    @WithMockUser(username = TEST_PREFIX + "instructor1", roles = "INSTRUCTOR")
    void createModelingExercise_InvalidMaxScore() throws Exception {
        ModelingExercise modelingExercise = modelingExerciseUtilService.createModelingExercise(classExercise.getCourseViaExerciseGroupOrCourseMember().getId());
        modelingExercise.setMaxPoints(0.0);
        request.postWithResponseBody("/api/modeling-exercises", modelingExercise, ModelingExercise.class, HttpStatus.BAD_REQUEST);
    }

    @Test
    @WithMockUser(username = TEST_PREFIX + "instructor1", roles = "INSTRUCTOR")
    void createModelingExercise_IncludedAsBonusInvalidBonusPoints() throws Exception {
        ModelingExercise modelingExercise = modelingExerciseUtilService.createModelingExercise(classExercise.getCourseViaExerciseGroupOrCourseMember().getId());
        modelingExercise.setMaxPoints(10.0);
        modelingExercise.setBonusPoints(1.0);
        modelingExercise.setIncludedInOverallScore(IncludedInOverallScore.INCLUDED_AS_BONUS);
        request.postWithResponseBody("/api/modeling-exercises", modelingExercise, ModelingExercise.class, HttpStatus.BAD_REQUEST);
    }

    @Test
    @WithMockUser(username = TEST_PREFIX + "instructor1", roles = "INSTRUCTOR")
    void createModelingExercise_NotIncludedInvalidBonusPoints() throws Exception {
        ModelingExercise modelingExercise = modelingExerciseUtilService.createModelingExercise(classExercise.getCourseViaExerciseGroupOrCourseMember().getId());
        modelingExercise.setMaxPoints(10.0);
        modelingExercise.setBonusPoints(1.0);
        modelingExercise.setIncludedInOverallScore(IncludedInOverallScore.NOT_INCLUDED);
        request.postWithResponseBody("/api/modeling-exercises", modelingExercise, ModelingExercise.class, HttpStatus.BAD_REQUEST);
    }

    @Test
    @WithMockUser(username = TEST_PREFIX + "instructor2", roles = "INSTRUCTOR")
    void testInstructorGetsOnlyResultsFromOwningCourses() throws Exception {
        final var search = pageableSearchUtilService.configureSearch("");
        final var result = request.getSearchResult("/api/modeling-exercises/", HttpStatus.OK, ModelingExercise.class, pageableSearchUtilService.searchMapping(search));
        assertThat(result.getResultsOnPage()).isNullOrEmpty();
    }

    @Test
    @WithMockUser(username = TEST_PREFIX + "instructor1", roles = "INSTRUCTOR")
    void testInstructorSearchTermMatchesTitle() throws Exception {
        userUtilService.addUsers(TEST_PREFIX, 1, 1, 0, 1);
        testSearchTermMatchesTitle(TEST_PREFIX + "testInstructorSearchTermMatchesTitle");
    }

    @Test
    @WithMockUser(username = "admin", roles = "ADMIN")
    void testAdminSearchTermMatchesTitle() throws Exception {
        userUtilService.addUsers(TEST_PREFIX, 1, 1, 0, 1);
        testSearchTermMatchesTitle(TEST_PREFIX + "testAdminSearchTermMatchesTitle");
    }

    private void testSearchTermMatchesTitle(String exerciseTitle) throws Exception {
        final Course course = courseUtilService.addEmptyCourse();
        final var now = ZonedDateTime.now();
        ModelingExercise exercise = ModelingExerciseFactory.generateModelingExercise(now.minusDays(1), now.minusHours(2), now.minusHours(1), DiagramType.ClassDiagram, course);
        exercise.setTitle(exerciseTitle);
        exercise = modelingExerciseRepository.save(exercise);

        final var searchTerm = pageableSearchUtilService.configureSearch(exercise.getTitle());
        final var searchResult = request.getSearchResult("/api/modeling-exercises", HttpStatus.OK, ModelingExercise.class, pageableSearchUtilService.searchMapping(searchTerm));
        assertThat(searchResult.getResultsOnPage()).hasSize(1);
    }

    @Test
    @WithMockUser(username = TEST_PREFIX + "instructor1", roles = "INSTRUCTOR")
    void testInstructorGetsResultsFromOwningCoursesNotEmpty() throws Exception {
        final String titleExtension = "testInstructorGetsResultsFromOwningCoursesNotEmpty";
        modelingExerciseUtilService.addCourseWithOneModelingExercise("ClassDiagram" + titleExtension);
        modelingExerciseUtilService.addCourseWithOneModelingExercise("Activity Diagram" + titleExtension);
        final var searchClassDiagram = pageableSearchUtilService.configureSearch("ClassDiagram" + titleExtension);
        final var resultClassDiagram = request.getSearchResult("/api/modeling-exercises/", HttpStatus.OK, ModelingExercise.class,
                pageableSearchUtilService.searchMapping(searchClassDiagram));
        assertThat(resultClassDiagram.getResultsOnPage()).hasSize(1);

        final var searchActivityDiagram = pageableSearchUtilService.configureSearch("Activity Diagram" + titleExtension);
        final var resultActivityDiagram = request.getSearchResult("/api/modeling-exercises/", HttpStatus.OK, ModelingExercise.class,
                pageableSearchUtilService.searchMapping(searchActivityDiagram));
        assertThat(resultActivityDiagram.getResultsOnPage()).hasSize(1);
    }

    @Test
    @WithMockUser(username = "admin", roles = "ADMIN")
    void testAdminGetsResultsFromAllCourses() throws Exception {
        String searchTerm = "ClassDiagram testAdminGetsResultsFromAllCourses";
        final var search = pageableSearchUtilService.configureSearch(searchTerm);
        final var oldResult = request.getSearchResult("/api/modeling-exercises/", HttpStatus.OK, ModelingExercise.class, pageableSearchUtilService.searchMapping(search));
        courseUtilService.addCourseInOtherInstructionGroupAndExercise(searchTerm);
        final var result = request.getSearchResult("/api/modeling-exercises/", HttpStatus.OK, ModelingExercise.class, pageableSearchUtilService.searchMapping(search));
        assertThat(result.getResultsOnPage()).hasSize(oldResult.getResultsOnPage().size() + 1);
    }

    @Test
    @WithMockUser(username = TEST_PREFIX + "instructor1", roles = "INSTRUCTOR")
    void testCourseAndExamFiltersAsInstructor() throws Exception {
        testCourseAndExamFilters("testCourseAndExamFiltersAsInstructor");
    }

    @Test
    @WithMockUser(username = "admin", roles = "ADMIN")
    void testCourseAndExamFiltersAsAdmin() throws Exception {
        testCourseAndExamFilters("testCourseAndExamFiltersAsAdmin");
    }

    private void testCourseAndExamFilters(String title) throws Exception {
        modelingExerciseUtilService.addCourseWithOneReleasedModelExerciseWithKnowledge(title);
        modelingExerciseUtilService.addCourseExamExerciseGroupWithOneModelingExercise(title + "-Morpork");
        exerciseIntegrationTestUtils.testCourseAndExamFilters("/api/modeling-exercises/", title);
    }

    @Test
    @WithMockUser(username = TEST_PREFIX + "instructor1", roles = "INSTRUCTOR")
    void testImport_team_modeChange() throws Exception {
        var now = ZonedDateTime.now();
        Course course1 = courseUtilService.addEmptyCourse();
        Course course2 = courseUtilService.addEmptyCourse();
        ModelingExercise sourceExercise = ModelingExerciseFactory.generateModelingExercise(now.minusDays(1), now.minusHours(2), now.minusHours(1), DiagramType.ClassDiagram,
                course1);
        sourceExercise.setMode(ExerciseMode.INDIVIDUAL);
        sourceExercise = modelingExerciseRepository.save(sourceExercise);

        var exerciseToBeImported = ModelingExerciseFactory.generateModelingExercise(now.minusDays(1), now.minusHours(2), now.minusHours(1), DiagramType.ClassDiagram, course2);
        exerciseToBeImported.setMode(ExerciseMode.TEAM);
        exerciseToBeImported.setCourse(course2);

        var teamAssignmentConfig = new TeamAssignmentConfig();
        teamAssignmentConfig.setExercise(exerciseToBeImported);
        teamAssignmentConfig.setMinTeamSize(1);
        teamAssignmentConfig.setMaxTeamSize(10);
        exerciseToBeImported.setTeamAssignmentConfig(teamAssignmentConfig);
        exerciseToBeImported.setChannelName("testchannel-" + UUID.randomUUID().toString().substring(0, 8));
        exerciseToBeImported = request.postWithResponseBody("/api/modeling-exercises/import/" + sourceExercise.getId(), exerciseToBeImported, ModelingExercise.class,
                HttpStatus.CREATED);

        assertThat(exerciseToBeImported.getCourseViaExerciseGroupOrCourseMember().getId()).isEqualTo(course2.getId());
        assertThat(exerciseToBeImported.getMode()).isEqualTo(ExerciseMode.TEAM);
        assertThat(exerciseToBeImported.getTeamAssignmentConfig().getMinTeamSize()).isEqualTo(teamAssignmentConfig.getMinTeamSize());
        assertThat(exerciseToBeImported.getTeamAssignmentConfig().getMaxTeamSize()).isEqualTo(teamAssignmentConfig.getMaxTeamSize());
        assertThat(teamRepository.findAllByExerciseIdWithEagerStudents(exerciseToBeImported, null)).isEmpty();

        sourceExercise = modelingExerciseRepository.findById(sourceExercise.getId()).get();
        assertThat(sourceExercise.getCourseViaExerciseGroupOrCourseMember().getId()).isEqualTo(course1.getId());
        assertThat(sourceExercise.getMode()).isEqualTo(ExerciseMode.INDIVIDUAL);
        assertThat(teamRepository.findAllByExerciseIdWithEagerStudents(sourceExercise, null)).isEmpty();
    }

    @Test
    @WithMockUser(username = TEST_PREFIX + "instructor1", roles = "INSTRUCTOR")
    void testImport_individual_modeChange() throws Exception {
        var now = ZonedDateTime.now();
        Course course1 = courseUtilService.addEmptyCourse();
        Course course2 = courseUtilService.addEmptyCourse();
        ModelingExercise sourceExercise = ModelingExerciseFactory.generateModelingExercise(now.minusDays(1), now.minusHours(2), now.minusHours(1), DiagramType.ClassDiagram,
                course1);
        sourceExercise.setMode(ExerciseMode.TEAM);
        var teamAssignmentConfig = new TeamAssignmentConfig();
        teamAssignmentConfig.setExercise(sourceExercise);
        teamAssignmentConfig.setMinTeamSize(1);
        teamAssignmentConfig.setMaxTeamSize(10);
        sourceExercise.setTeamAssignmentConfig(teamAssignmentConfig);
        sourceExercise.setCourse(course1);

        sourceExercise = modelingExerciseRepository.save(sourceExercise);
        var team = new Team();
        team.setShortName(TEST_PREFIX + "testImport_individual_modeChange");
        teamRepository.save(sourceExercise, team);

        var exerciseToBeImported = ModelingExerciseFactory.generateModelingExercise(now.minusDays(1), now.minusHours(2), now.minusHours(1), DiagramType.ClassDiagram, course2);
        exerciseToBeImported.setMode(ExerciseMode.INDIVIDUAL);
        exerciseToBeImported.setCourse(course2);
        exerciseToBeImported.setChannelName("channelName-" + UUID.randomUUID().toString().substring(0, 8));
        exerciseToBeImported = request.postWithResponseBody("/api/modeling-exercises/import/" + sourceExercise.getId(), exerciseToBeImported, ModelingExercise.class,
                HttpStatus.CREATED);

        assertThat(exerciseToBeImported.getCourseViaExerciseGroupOrCourseMember().getId()).isEqualTo(course2.getId());
        assertThat(exerciseToBeImported.getMode()).isEqualTo(ExerciseMode.INDIVIDUAL);
        assertThat(exerciseToBeImported.getTeamAssignmentConfig()).isNull();
        assertThat(teamRepository.findAllByExerciseIdWithEagerStudents(exerciseToBeImported, null)).isEmpty();

        sourceExercise = modelingExerciseRepository.findById(sourceExercise.getId()).get();
        assertThat(sourceExercise.getCourseViaExerciseGroupOrCourseMember().getId()).isEqualTo(course1.getId());
        assertThat(sourceExercise.getMode()).isEqualTo(ExerciseMode.TEAM);
        assertThat(teamRepository.findAllByExerciseIdWithEagerStudents(sourceExercise, null)).hasSize(1);
    }

    @Test
    @WithMockUser(username = TEST_PREFIX + "instructor1", roles = "INSTRUCTOR")
    void testGetPlagiarismResult() throws Exception {
        final Course course = modelingExerciseUtilService.addCourseWithOneModelingExercise();
        ModelingExercise modelingExercise = modelingExerciseRepository.findByCourseIdWithCategories(course.getId()).get(0);

        ModelingPlagiarismResult expectedResult = modelingExerciseUtilService.createModelingPlagiarismResultForExercise(modelingExercise);

        ModelingPlagiarismResult result = request.get("/api/modeling-exercises/" + modelingExercise.getId() + "/plagiarism-result", HttpStatus.OK, ModelingPlagiarismResult.class);
        assertThat(result.getId()).isEqualTo(expectedResult.getId());
    }

    @Test
    @WithMockUser(username = TEST_PREFIX + "instructor1", roles = "INSTRUCTOR")
    void testGetPlagiarismResultWithoutResult() throws Exception {
        final Course course = modelingExerciseUtilService.addCourseWithOneModelingExercise();
        ModelingExercise modelingExercise = modelingExerciseRepository.findByCourseIdWithCategories(course.getId()).get(0);
        var result = request.get("/api/modeling-exercises/" + modelingExercise.getId() + "/plagiarism-result", HttpStatus.OK, String.class);
        assertThat(result).isNullOrEmpty();
    }

    @Test
    @WithMockUser(username = TEST_PREFIX + "instructor1", roles = "INSTRUCTOR")
    void testGetPlagiarismResultWithoutExercise() throws Exception {
        Long exerciseId = classExercise.getId();
        modelingExerciseRepository.deleteById(exerciseId);
        ModelingPlagiarismResult result = request.get("/api/modeling-exercises/" + exerciseId + "/plagiarism-result", HttpStatus.NOT_FOUND, ModelingPlagiarismResult.class);
        assertThat(result).isNull();
    }

    @Test
    @WithMockUser(username = TEST_PREFIX + "instructor1", roles = "INSTRUCTOR")
    void testReEvaluateAndUpdateModelingExercise() throws Exception {

        List<GradingCriterion> gradingCriteria = exerciseUtilService.addGradingInstructionsToExercise(classExercise);
        gradingCriterionRepository.saveAll(gradingCriteria);

        participationUtilService.addAssessmentWithFeedbackWithGradingInstructionsForExercise(classExercise, TEST_PREFIX + "instructor1");

        // change grading instruction score
        gradingCriteria.get(0).getStructuredGradingInstructions().get(0).setCredits(3);
        gradingCriteria.remove(1);
        classExercise.setGradingCriteria(gradingCriteria);

        ModelingExercise updatedModelingExercise = request.putWithResponseBody("/api/modeling-exercises/" + classExercise.getId() + "/re-evaluate" + "?deleteFeedback=false",
                classExercise, ModelingExercise.class, HttpStatus.OK);
        List<Result> updatedResults = participationUtilService.getResultsForExercise(updatedModelingExercise);
        assertThat(updatedModelingExercise.getGradingCriteria().get(0).getStructuredGradingInstructions().get(0).getCredits()).isEqualTo(3);
        assertThat(updatedResults.get(0).getScore()).isEqualTo(60);
        assertThat(updatedResults.get(0).getFeedbacks().get(0).getCredits()).isEqualTo(3);
    }

    @Test
    @WithMockUser(username = TEST_PREFIX + "instructor1", roles = "INSTRUCTOR")
    void testReEvaluateAndUpdateModelingExercise_shouldDeleteFeedbacks() throws Exception {
        List<GradingCriterion> gradingCriteria = exerciseUtilService.addGradingInstructionsToExercise(classExercise);
        gradingCriterionRepository.saveAll(gradingCriteria);

        participationUtilService.addAssessmentWithFeedbackWithGradingInstructionsForExercise(classExercise, TEST_PREFIX + "instructor1");

        // remove instruction which is associated with feedbacks
        gradingCriteria.remove(1);
        gradingCriteria.remove(0);
        classExercise.setGradingCriteria(gradingCriteria);

        ModelingExercise updatedModelingExercise = request.putWithResponseBody("/api/modeling-exercises/" + classExercise.getId() + "/re-evaluate" + "?deleteFeedback=true",
                classExercise, ModelingExercise.class, HttpStatus.OK);
        List<Result> updatedResults = participationUtilService.getResultsForExercise(updatedModelingExercise);
        assertThat(updatedModelingExercise.getGradingCriteria()).hasSize(1);
        assertThat(updatedResults.get(0).getScore()).isZero();
        assertThat(updatedResults.get(0).getFeedbacks()).isEmpty();
    }

    @Test
    @WithMockUser(username = TEST_PREFIX + "instructor2", roles = "INSTRUCTOR")
    void testReEvaluateAndUpdateModelingExercise_isNotAtLeastInstructorInCourse_forbidden() throws Exception {
        Course course = modelingExerciseUtilService.addCourseWithOneModelingExercise();
        classExercise = (ModelingExercise) course.getExercises().iterator().next();
        course.setInstructorGroupName("test");
        courseRepo.save(course);
        request.put("/api/modeling-exercises/" + classExercise.getId() + "/re-evaluate", classExercise, HttpStatus.FORBIDDEN);
    }

    @Test
    @WithMockUser(username = TEST_PREFIX + "instructor1", roles = "INSTRUCTOR")
    void testReEvaluateAndUpdateModelingExercise_isNotSameGivenExerciseIdInRequestBody_conflict() throws Exception {
        ModelingExercise modelingExerciseToBeConflicted = modelingExerciseRepository.findByIdElseThrow(classExercise.getId());
        modelingExerciseToBeConflicted.setId(123456789L);
        modelingExerciseRepository.save(modelingExerciseToBeConflicted);

        request.put("/api/modeling-exercises/" + classExercise.getId() + "/re-evaluate", modelingExerciseToBeConflicted, HttpStatus.CONFLICT);
    }

    @Test
    @WithMockUser(username = TEST_PREFIX + "instructor1", roles = "INSTRUCTOR")
    void testReEvaluateAndUpdateModelingExercise_notFound() throws Exception {
        request.put("/api/modeling-exercises/" + 123456789 + "/re-evaluate", classExercise, HttpStatus.NOT_FOUND);
    }

    @Test
    @WithMockUser(username = "admin", roles = "ADMIN")
    void deleteModelingExerciseClustersAndElementsAsAdmin() throws Exception {
        final Course course = modelingExerciseUtilService.addCourseWithOneModelingExercise();
        ModelingExercise modelingExercise = modelingExerciseRepository.findByCourseIdWithCategories(course.getId()).get(0);
        request.delete("/api/admin/modeling-exercises/" + modelingExercise.getId() + "/clusters", HttpStatus.OK);
    }

    @Test
    @WithMockUser(username = TEST_PREFIX + "instructor1", roles = "INSTRUCTOR")
    void createModelingExercise_setInvalidExampleSolutionPublicationDate_badRequest() throws Exception {
        final var baseTime = ZonedDateTime.now();
        final Course course = modelingExerciseUtilService.addCourseWithOneModelingExercise();
        ModelingExercise modelingExercise = modelingExerciseRepository.findByCourseIdWithCategories(course.getId()).get(0);
        modelingExercise.setId(null);
        modelingExercise.setAssessmentDueDate(null);
        modelingExercise.setIncludedInOverallScore(IncludedInOverallScore.INCLUDED_COMPLETELY);

        modelingExercise.setReleaseDate(baseTime.plusHours(1));
        modelingExercise.setDueDate(baseTime.plusHours(3));
        modelingExercise.setExampleSolutionPublicationDate(baseTime.plusHours(2));

        request.postWithResponseBody("/api/modeling-exercises/", modelingExercise, ModelingExercise.class, HttpStatus.BAD_REQUEST);

        modelingExercise.setReleaseDate(baseTime.plusHours(3));
        modelingExercise.setDueDate(null);
        modelingExercise.setExampleSolutionPublicationDate(baseTime.plusHours(2));

        request.postWithResponseBody("/api/modeling-exercises/", modelingExercise, ModelingExercise.class, HttpStatus.BAD_REQUEST);
    }

    @Test
    @WithMockUser(username = TEST_PREFIX + "instructor1", roles = "INSTRUCTOR")
    void createModelingExercise_setValidExampleSolutionPublicationDate() throws Exception {
        final var baseTime = ZonedDateTime.now();
        final Course course = modelingExerciseUtilService.addCourseWithOneModelingExercise();
        ModelingExercise modelingExercise = modelingExerciseRepository.findByCourseIdWithCategories(course.getId()).get(0);
        modelingExercise.setId(null);
        modelingExercise.setAssessmentDueDate(null);
        modelingExercise.setIncludedInOverallScore(IncludedInOverallScore.INCLUDED_COMPLETELY);

        modelingExercise.setReleaseDate(baseTime.plusHours(1));
        modelingExercise.setDueDate(baseTime.plusHours(2));
        var exampleSolutionPublicationDate = baseTime.plusHours(3);
        modelingExercise.setExampleSolutionPublicationDate(exampleSolutionPublicationDate);
<<<<<<< HEAD
        modelingExercise.setPlagiarismChecksConfig(PlagiarismChecksConfig.createDefault());

=======
        modelingExercise.setChannelName("testchannelname-" + UUID.randomUUID().toString().substring(0, 8));
>>>>>>> 3660cc7a
        var result = request.postWithResponseBody("/api/modeling-exercises/", modelingExercise, ModelingExercise.class, HttpStatus.CREATED);
        assertThat(result.getExampleSolutionPublicationDate()).isEqualTo(exampleSolutionPublicationDate);

        modelingExercise.setIncludedInOverallScore(IncludedInOverallScore.NOT_INCLUDED);
        modelingExercise.setReleaseDate(baseTime.plusHours(1));
        modelingExercise.setDueDate(baseTime.plusHours(3));
        exampleSolutionPublicationDate = baseTime.plusHours(2);
        modelingExercise.setExampleSolutionPublicationDate(exampleSolutionPublicationDate);
        modelingExercise.setChannelName("testchannelname-" + UUID.randomUUID().toString().substring(0, 8));

        result = request.postWithResponseBody("/api/modeling-exercises/", modelingExercise, ModelingExercise.class, HttpStatus.CREATED);
        assertThat(result.getExampleSolutionPublicationDate()).isEqualTo(exampleSolutionPublicationDate);

    }

    @Test
    @WithMockUser(username = TEST_PREFIX + "student1", roles = "USER")
    void testGetModelingExercise_asStudent_exampleSolutionVisibility() throws Exception {
        testGetModelingExercise_exampleSolutionVisibility(true, TEST_PREFIX + "student1");
    }

    @Test
    @WithMockUser(username = TEST_PREFIX + "instructor1", roles = "INSTRUCTOR")
    void testGetModelingExercise_asInstructor_exampleSolutionVisibility() throws Exception {
        testGetModelingExercise_exampleSolutionVisibility(false, TEST_PREFIX + "instructor1");
    }

    private void testGetModelingExercise_exampleSolutionVisibility(boolean isStudent, String username) throws Exception {
        // Utility function to avoid duplication
        Function<Course, ModelingExercise> modelingExerciseGetter = c -> (ModelingExercise) c.getExercises().stream().filter(e -> e.getId().equals(classExercise.getId())).findAny()
                .get();

        classExercise.setExampleSolutionModel("<Sample solution model>");
        classExercise.setExampleSolutionExplanation("<Sample solution explanation>");

        if (isStudent) {
            participationUtilService.createAndSaveParticipationForExercise(classExercise, username);
        }

        // Test example solution publication date not set.
        classExercise.setExampleSolutionPublicationDate(null);
        modelingExerciseRepository.save(classExercise);

        CourseForDashboardDTO courseForDashboard = request.get("/api/courses/" + classExercise.getCourseViaExerciseGroupOrCourseMember().getId() + "/for-dashboard", HttpStatus.OK,
                CourseForDashboardDTO.class);
        Course course = courseForDashboard.course();
        ModelingExercise modelingExercise = modelingExerciseGetter.apply(course);

        if (isStudent) {
            assertThat(modelingExercise.getExampleSolutionModel()).isNull();
            assertThat(modelingExercise.getExampleSolutionExplanation()).isNull();
        }
        else {
            assertThat(modelingExercise.getExampleSolutionModel()).isEqualTo(classExercise.getExampleSolutionModel());
            assertThat(modelingExercise.getExampleSolutionExplanation()).isEqualTo(classExercise.getExampleSolutionExplanation());
        }

        // Test example solution publication date in the past.
        classExercise.setExampleSolutionPublicationDate(ZonedDateTime.now().minusHours(1));
        modelingExerciseRepository.save(classExercise);

        courseForDashboard = request.get("/api/courses/" + classExercise.getCourseViaExerciseGroupOrCourseMember().getId() + "/for-dashboard", HttpStatus.OK,
                CourseForDashboardDTO.class);
        course = courseForDashboard.course();
        modelingExercise = modelingExerciseGetter.apply(course);

        assertThat(modelingExercise.getExampleSolutionModel()).isEqualTo(classExercise.getExampleSolutionModel());
        assertThat(modelingExercise.getExampleSolutionExplanation()).isEqualTo(classExercise.getExampleSolutionExplanation());

        // Test example solution publication date in the future.
        classExercise.setExampleSolutionPublicationDate(ZonedDateTime.now().plusHours(1));
        modelingExerciseRepository.save(classExercise);

        courseForDashboard = request.get("/api/courses/" + classExercise.getCourseViaExerciseGroupOrCourseMember().getId() + "/for-dashboard", HttpStatus.OK,
                CourseForDashboardDTO.class);
        course = courseForDashboard.course();
        modelingExercise = modelingExerciseGetter.apply(course);

        if (isStudent) {
            assertThat(modelingExercise.getExampleSolutionModel()).isNull();
            assertThat(modelingExercise.getExampleSolutionExplanation()).isNull();
        }
        else {
            assertThat(modelingExercise.getExampleSolutionModel()).isEqualTo(classExercise.getExampleSolutionModel());
            assertThat(modelingExercise.getExampleSolutionExplanation()).isEqualTo(classExercise.getExampleSolutionExplanation());
        }
    }

    @Test
    @WithMockUser(username = TEST_PREFIX + "instructor1", roles = "INSTRUCTOR")
    void testImportModelingExercise_setGradingInstructionForCopiedFeedback() throws Exception {
        var now = ZonedDateTime.now();
        Course course1 = courseUtilService.addEmptyCourse();
        Course course2 = courseUtilService.addEmptyCourse();

        ModelingExercise modelingExercise = ModelingExerciseFactory.generateModelingExercise(now.minusDays(1), now.minusHours(2), now.minusHours(1), DiagramType.ClassDiagram,
                course1);
        modelingExercise = modelingExerciseRepository.save(modelingExercise);
        List<GradingCriterion> gradingCriteria = exerciseUtilService.addGradingInstructionsToExercise(modelingExercise);
        gradingCriterionRepository.saveAll(gradingCriteria);
        GradingInstruction gradingInstruction = gradingCriteria.get(0).getStructuredGradingInstructions().get(0);
        assertThat(gradingInstruction.getFeedback()).as("Test feedback should have student readable feedback").isNotEmpty();

        // Create example submission
        var exampleSubmission = participationUtilService.generateExampleSubmission("model", modelingExercise, true);
        exampleSubmission = participationUtilService.addExampleSubmission(exampleSubmission);
        participationUtilService.addResultToSubmission(exampleSubmission.getSubmission(), AssessmentType.MANUAL);
        var submission = submissionRepository.findWithEagerResultAndFeedbackById(exampleSubmission.getSubmission().getId()).get();

        Feedback feedback = ParticipationFactory.generateFeedback().get(0);
        feedback.setGradingInstruction(gradingInstruction);
        participationUtilService.addFeedbackToResult(feedback, Objects.requireNonNull(submission.getLatestResult()));
        modelingExercise.setChannelName("testchannel-" + UUID.randomUUID().toString().substring(0, 8));
        modelingExercise.setCourse(course2);
        var importedModelingExercise = request.postWithResponseBody("/api/modeling-exercises/import/" + modelingExercise.getId(), modelingExercise, ModelingExercise.class,
                HttpStatus.CREATED);

        assertThat(modelingExerciseRepository.findById(importedModelingExercise.getId())).isPresent();

        var importedExampleSubmission = importedModelingExercise.getExampleSubmissions().stream().findFirst().get();
        GradingInstruction importedFeedbackGradingInstruction = importedExampleSubmission.getSubmission().getLatestResult().getFeedbacks().get(0).getGradingInstruction();
        assertThat(importedFeedbackGradingInstruction).isNotNull();

        // Copy and original should have the same data but not the same ids.
        assertThat(importedFeedbackGradingInstruction.getId()).isNotEqualTo(gradingInstruction.getId());
        assertThat(importedFeedbackGradingInstruction.getGradingCriterion()).isNull(); // To avoid infinite recursion when serializing to JSON.
        assertThat(importedFeedbackGradingInstruction.getFeedback()).isEqualTo(gradingInstruction.getFeedback());
        assertThat(importedFeedbackGradingInstruction.getGradingScale()).isEqualTo(gradingInstruction.getGradingScale());
        assertThat(importedFeedbackGradingInstruction.getInstructionDescription()).isEqualTo(gradingInstruction.getInstructionDescription());
        assertThat(importedFeedbackGradingInstruction.getCredits()).isEqualTo(gradingInstruction.getCredits());
        assertThat(importedFeedbackGradingInstruction.getUsageCount()).isEqualTo(gradingInstruction.getUsageCount());

        var importedModelingExerciseFromDb = modelingExerciseRepository.findByIdWithExampleSubmissionsAndResults(importedModelingExercise.getId()).get();
        var importedFeedbackGradingInstructionFromDb = importedModelingExerciseFromDb.getExampleSubmissions().stream().findFirst().get().getSubmission().getLatestResult()
                .getFeedbacks().get(0).getGradingInstruction();

        assertThat(importedFeedbackGradingInstructionFromDb.getGradingCriterion().getId()).isNotEqualTo(gradingInstruction.getGradingCriterion().getId());

    }
}<|MERGE_RESOLUTION|>--- conflicted
+++ resolved
@@ -423,13 +423,8 @@
 
         var importedExercise = request.postWithResponseBody("/api/modeling-exercises/import/" + modelingExerciseToImport.getId(), modelingExerciseToImport, ModelingExercise.class,
                 HttpStatus.CREATED);
-        assertThat(importedExercise).usingRecursiveComparison()
-<<<<<<< HEAD
-                .ignoringFields("id", "course", "shortName", "releaseDate", "dueDate", "assessmentDueDate", "exampleSolutionPublicationDate", "plagiarismChecksConfig.id")
-                .isEqualTo(modelingExerciseToImport);
-=======
-                .ignoringFields("id", "course", "shortName", "releaseDate", "dueDate", "assessmentDueDate", "exampleSolutionPublicationDate", "channelNameTransient")
-                .isEqualTo(modelingExerciseToImport);
+        assertThat(importedExercise).usingRecursiveComparison().ignoringFields("id", "course", "shortName", "releaseDate", "dueDate", "assessmentDueDate",
+                "exampleSolutionPublicationDate", "channelNameTransient", "plagiarismChecksConfig.id").isEqualTo(modelingExerciseToImport);
         Channel channelFromDB = channelRepository.findChannelByExerciseId(importedExercise.getId());
         assertThat(channelFromDB).isNotNull();
         assertThat(channelFromDB.getName()).isEqualTo(uniqueChannelName);
@@ -440,7 +435,6 @@
             Set<ConversationParticipant> conversationParticipants = conversationParticipantRepository.findConversationParticipantByConversationId(channelFromDB.getId());
             return conversationParticipants.size() == 4; // 2 student, 1 tutor, 1 instructor (see @BeforeEach)
         });
->>>>>>> 3660cc7a
     }
 
     @Test
@@ -963,12 +957,8 @@
         modelingExercise.setDueDate(baseTime.plusHours(2));
         var exampleSolutionPublicationDate = baseTime.plusHours(3);
         modelingExercise.setExampleSolutionPublicationDate(exampleSolutionPublicationDate);
-<<<<<<< HEAD
         modelingExercise.setPlagiarismChecksConfig(PlagiarismChecksConfig.createDefault());
-
-=======
         modelingExercise.setChannelName("testchannelname-" + UUID.randomUUID().toString().substring(0, 8));
->>>>>>> 3660cc7a
         var result = request.postWithResponseBody("/api/modeling-exercises/", modelingExercise, ModelingExercise.class, HttpStatus.CREATED);
         assertThat(result.getExampleSolutionPublicationDate()).isEqualTo(exampleSolutionPublicationDate);
 
