--- conflicted
+++ resolved
@@ -84,13 +84,9 @@
         exercise.assessmentDueDate(assessmentDueDate);
         exercise.setCourse(course);
         exercise.setDifficulty(DifficultyLevel.MEDIUM);
-<<<<<<< HEAD
         exercise.setMode(ExerciseMode.INDIVIDUAL);
         exercise.setTeamScope(null);
-        exercise.setCategories(new HashSet<>());
-=======
         exercise.getCategories().add("Category");
->>>>>>> 428a2e04
         exercise.setPresentationScoreEnabled(course.getPresentationScore() != 0);
         return exercise;
     }
