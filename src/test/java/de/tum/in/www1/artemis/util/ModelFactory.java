package de.tum.in.www1.artemis.util;

import static java.time.ZonedDateTime.now;
import static org.assertj.core.api.Assertions.fail;

import java.io.File;
import java.io.IOException;
import java.nio.file.Path;
import java.time.LocalDate;
import java.time.ZonedDateTime;
import java.time.format.DateTimeFormatter;
import java.util.*;

import javax.validation.constraints.NotNull;

import org.apache.commons.io.FileUtils;
import org.springframework.util.ResourceUtils;

import de.tum.in.www1.artemis.config.Constants;
import de.tum.in.www1.artemis.domain.*;
import de.tum.in.www1.artemis.domain.analytics.TextAssessmentEvent;
import de.tum.in.www1.artemis.domain.enumeration.*;
import de.tum.in.www1.artemis.domain.exam.Exam;
import de.tum.in.www1.artemis.domain.exam.ExerciseGroup;
import de.tum.in.www1.artemis.domain.exam.StudentExam;
import de.tum.in.www1.artemis.domain.modeling.ApollonDiagram;
import de.tum.in.www1.artemis.domain.modeling.ModelingExercise;
import de.tum.in.www1.artemis.domain.modeling.ModelingSubmission;
import de.tum.in.www1.artemis.domain.notification.GroupNotification;
import de.tum.in.www1.artemis.domain.notification.SingleUserNotification;
import de.tum.in.www1.artemis.domain.notification.SystemNotification;
import de.tum.in.www1.artemis.domain.participation.ProgrammingExerciseStudentParticipation;
import de.tum.in.www1.artemis.domain.participation.StudentParticipation;
import de.tum.in.www1.artemis.domain.quiz.*;
import de.tum.in.www1.artemis.domain.submissionpolicy.LockRepositoryPolicy;
import de.tum.in.www1.artemis.domain.tutorialgroups.TutorialGroup;
import de.tum.in.www1.artemis.domain.tutorialgroups.TutorialGroupsConfiguration;
import de.tum.in.www1.artemis.security.Role;
import de.tum.in.www1.artemis.service.FilePathService;
import de.tum.in.www1.artemis.service.FileService;
import de.tum.in.www1.artemis.service.connectors.bamboo.dto.BambooBuildLogDTO;
import de.tum.in.www1.artemis.service.connectors.bamboo.dto.BambooBuildPlanDTO;
import de.tum.in.www1.artemis.service.connectors.bamboo.dto.BambooBuildResultNotificationDTO;
import de.tum.in.www1.artemis.service.connectors.jenkins.dto.*;
import de.tum.in.www1.artemis.service.dto.StaticCodeAnalysisReportDTO;

public class ModelFactory {

    public static final String USER_PASSWORD = "00000000";

    public static final String DEFAULT_BRANCH = "main";

    public static Lecture generateLecture(ZonedDateTime startDate, ZonedDateTime endDate, Course course) {
        Lecture lecture = new Lecture();
        lecture.setStartDate(startDate);
        lecture.setDescription("Description");
        lecture.setTitle("Lecture");
        lecture.setEndDate(endDate);
        lecture.setCourse(course);
        return lecture;
    }

    /**
     * Create a dummy attachment for testing
     *
     * @param date The optional upload and release date to set on the attachment
     * @return Attachment that was created
     */
    public static Attachment generateAttachment(ZonedDateTime date) {
        Attachment attachment = new Attachment();
        attachment.setAttachmentType(AttachmentType.FILE);
        if (date != null) {
            attachment.setReleaseDate(date);
            attachment.setUploadDate(date);
        }
        attachment.setName("TestAttachment");
        return attachment;
    }

    /**
     * Create a dummy attachment for testing with a placeholder image file on disk
     *
     * @param startDate The release date to set on the attachment
     * @return Attachment that was created with its link set to a testing file on disk
     */
    public static Attachment generateAttachmentWithFile(ZonedDateTime startDate) {
        Attachment attachment = generateAttachment(startDate);
        String testFileName = "test_" + UUID.randomUUID().toString().substring(0, 8) + ".jpg";
        try {
            FileUtils.copyFile(ResourceUtils.getFile("classpath:test-data/attachment/placeholder.jpg"), new File(FilePathService.getTempFilePath(), testFileName));
        }
        catch (IOException ex) {
            fail("Failed while copying test attachment files", ex);
        }
        attachment.setLink(Path.of(FileService.DEFAULT_FILE_SUBPATH, testFileName).toString());
        return attachment;
    }

    public static QuizBatch generateQuizBatch(QuizExercise quizExercise, ZonedDateTime startTime) {
        var quizBatch = new QuizBatch();
        quizBatch.setQuizExercise(quizExercise);
        quizBatch.setStartTime(startTime);
        return quizBatch;
    }

    public static QuizExercise generateQuizExercise(ZonedDateTime releaseDate, ZonedDateTime dueDate, QuizMode quizMode, Course course) {
        var quizExercise = (QuizExercise) populateExercise(new QuizExercise(), releaseDate, dueDate, null, course);
        quizExercise.setProblemStatement(null);
        quizExercise.setGradingInstructions(null);
        quizExercise.setPresentationScoreEnabled(false);
        quizExercise.setIsOpenForPractice(false);
        quizExercise.setAllowedNumberOfAttempts(1);
        quizExercise.setDuration(10);
        quizExercise.setRandomizeQuestionOrder(true);
        quizExercise.setQuizMode(quizMode);
        if (quizMode == QuizMode.SYNCHRONIZED) {
            quizExercise.setQuizBatches(Set.of(generateQuizBatch(quizExercise, releaseDate)));
        }
        return quizExercise;
    }

    public static QuizExercise generateQuizExerciseWithQuizBatches(ZonedDateTime releaseDate, ZonedDateTime dueDate, QuizMode quizMode, Course course) {
        var quizExercise = generateQuizExercise(releaseDate, dueDate, quizMode, course);
        quizExercise.setQuizBatches(Set.of(generateQuizBatch(quizExercise, releaseDate)));
        return quizExercise;
    }

    public static QuizExercise generateQuizExerciseForExam(ExerciseGroup exerciseGroup) {
        var quizExercise = (QuizExercise) populateExerciseForExam(new QuizExercise(), exerciseGroup);
        quizExercise.setProblemStatement(null);
        quizExercise.setGradingInstructions(null);
        quizExercise.setPresentationScoreEnabled(false);
        quizExercise.setIsOpenForPractice(false);
        quizExercise.setAllowedNumberOfAttempts(1);
        quizExercise.setDuration(10);
        quizExercise.setQuizPointStatistic(new QuizPointStatistic());
        for (var question : quizExercise.getQuizQuestions()) {
            if (question instanceof DragAndDropQuestion) {
                question.setQuizQuestionStatistic(new DragAndDropQuestionStatistic());
            }
            else if (question instanceof MultipleChoiceQuestion) {
                question.setQuizQuestionStatistic(new MultipleChoiceQuestionStatistic());
            }
            else {
                question.setQuizQuestionStatistic(new ShortAnswerQuestionStatistic());
            }
        }
        quizExercise.setRandomizeQuestionOrder(true);
        return quizExercise;
    }

    public static ProgrammingExercise generateProgrammingExercise(ZonedDateTime releaseDate, ZonedDateTime dueDate, Course course) {
        return generateProgrammingExercise(releaseDate, dueDate, course, ProgrammingLanguage.JAVA);
    }

    public static ProgrammingExercise generateProgrammingExercise(ZonedDateTime releaseDate, ZonedDateTime dueDate, Course course, ProgrammingLanguage programmingLanguage) {
        var programmingExercise = (ProgrammingExercise) populateExercise(new ProgrammingExercise(), releaseDate, dueDate, null, course);
        populateProgrammingExercise(programmingExercise, programmingLanguage);
        return programmingExercise;
    }

    public static ProgrammingExercise generateProgrammingExerciseForExam(ExerciseGroup exerciseGroup) {
        return generateProgrammingExerciseForExam(exerciseGroup, ProgrammingLanguage.JAVA);
    }

    public static ProgrammingExercise generateProgrammingExerciseForExam(ExerciseGroup exerciseGroup, ProgrammingLanguage programmingLanguage) {
        var programmingExercise = (ProgrammingExercise) populateExerciseForExam(new ProgrammingExercise(), exerciseGroup);
        populateProgrammingExercise(programmingExercise, programmingLanguage);
        return programmingExercise;
    }

    private static void populateProgrammingExercise(ProgrammingExercise programmingExercise, ProgrammingLanguage programmingLanguage) {
        programmingExercise.generateAndSetProjectKey();
        programmingExercise.setAllowOfflineIde(true);
        programmingExercise.setStaticCodeAnalysisEnabled(false);
        programmingExercise.setTestwiseCoverageEnabled(false);
        programmingExercise.setAssessmentType(AssessmentType.SEMI_AUTOMATIC);
        programmingExercise.setProgrammingLanguage(programmingLanguage);
        if (programmingLanguage == ProgrammingLanguage.JAVA) {
            programmingExercise.setProjectType(ProjectType.PLAIN_MAVEN);
        }
        else if (programmingLanguage == ProgrammingLanguage.SWIFT) {
            programmingExercise.setProjectType(ProjectType.PLAIN);
        }
        else {
            programmingExercise.setProjectType(null);
        }
        programmingExercise.setPackageName(programmingLanguage == ProgrammingLanguage.SWIFT ? "swiftTest" : "de.test");
        final var repoName = programmingExercise.generateRepositoryName(RepositoryType.TESTS);
        String testRepoUrl = String.format("http://some.test.url/scm/%s/%s.git", programmingExercise.getProjectKey(), repoName);
        programmingExercise.setTestRepositoryUrl(testRepoUrl);
        programmingExercise.setBranch(DEFAULT_BRANCH);
    }

    public static ModelingExercise generateModelingExercise(ZonedDateTime releaseDate, ZonedDateTime dueDate, ZonedDateTime assessmentDueDate, DiagramType diagramType,
            Course course) {
        var modelingExercise = (ModelingExercise) populateExercise(new ModelingExercise(), releaseDate, dueDate, assessmentDueDate, course);
        modelingExercise.setDiagramType(diagramType);
        modelingExercise.setExampleSolutionModel("This is my example solution model");
        modelingExercise.setExampleSolutionExplanation("This is my example solution model");
        return modelingExercise;
    }

    public static ModelingExercise generateModelingExerciseForExam(DiagramType diagramType, ExerciseGroup exerciseGroup) {
        var modelingExercise = (ModelingExercise) populateExerciseForExam(new ModelingExercise(), exerciseGroup);
        modelingExercise.setDiagramType(diagramType);
        modelingExercise.setExampleSolutionModel("This is my example solution model");
        modelingExercise.setExampleSolutionExplanation("This is my example solution model");
        return modelingExercise;
    }

    public static TextExercise generateTextExercise(ZonedDateTime releaseDate, ZonedDateTime dueDate, ZonedDateTime assessmentDueDate, Course course) {
        var textExercise = (TextExercise) populateExercise(new TextExercise(), releaseDate, dueDate, assessmentDueDate, course);
        textExercise.setExampleSolution("This is my example solution");
        return textExercise;
    }

    public static TextExercise generateTextExerciseForExam(ExerciseGroup exerciseGroup) {
        var textExercise = (TextExercise) populateExerciseForExam(new TextExercise(), exerciseGroup);
        textExercise.setExampleSolution("This is my example solution");
        return textExercise;
    }

    public static FileUploadExercise generateFileUploadExercise(ZonedDateTime releaseDate, ZonedDateTime dueDate, ZonedDateTime assessmentDueDate, String filePattern,
            Course course) {
        var fileUploadExercise = (FileUploadExercise) populateExercise(new FileUploadExercise(), releaseDate, dueDate, assessmentDueDate, course);
        fileUploadExercise.setFilePattern(filePattern);
        fileUploadExercise.setExampleSolution("This is my example solution");
        return fileUploadExercise;
    }

    public static FileUploadExercise generateFileUploadExerciseForExam(String filePattern, ExerciseGroup exerciseGroup) {
        FileUploadExercise fileUploadExercise = new FileUploadExercise();
        fileUploadExercise.setFilePattern(filePattern);
        return (FileUploadExercise) populateExerciseForExam(fileUploadExercise, exerciseGroup);
    }

    public static GitUtilService.MockFileRepositoryUrl getMockFileRepositoryUrl(LocalRepository repository) {
        return new GitUtilService.MockFileRepositoryUrl(repository.originRepoFile);
    }

    private static Exercise populateExercise(Exercise exercise, ZonedDateTime releaseDate, ZonedDateTime dueDate, ZonedDateTime assessmentDueDate, Course course) {
        exercise.setTitle(UUID.randomUUID().toString());
        exercise.setShortName("t" + UUID.randomUUID().toString().substring(0, 3));
        exercise.setProblemStatement("Problem Statement");
        exercise.setMaxPoints(5.0);
        exercise.setBonusPoints(0.0);
        exercise.setReleaseDate(releaseDate);
        exercise.setDueDate(dueDate);
        exercise.setAssessmentDueDate(assessmentDueDate);
        exercise.setDifficulty(DifficultyLevel.MEDIUM);
        exercise.setMode(ExerciseMode.INDIVIDUAL);
        exercise.getCategories().add("Category");
        exercise.setPresentationScoreEnabled(course.getPresentationScore() != 0);
        exercise.setCourse(course);
        exercise.setExerciseGroup(null);
        return exercise;
    }

    private static Exercise populateExerciseForExam(Exercise exercise, ExerciseGroup exerciseGroup) {
        exercise.setTitle(UUID.randomUUID().toString());
        exercise.setShortName("t" + UUID.randomUUID().toString().substring(0, 3));
        exercise.setProblemStatement("Exam Problem Statement");
        exercise.setMaxPoints(5.0);
        exercise.setBonusPoints(0.0);
        // these values are set to null explicitly
        exercise.setReleaseDate(null);
        exercise.setDueDate(null);
        exercise.setAssessmentDueDate(null);
        exercise.setDifficulty(DifficultyLevel.MEDIUM);
        exercise.setMode(ExerciseMode.INDIVIDUAL);
        exercise.getCategories().add("Category");
        exercise.setExerciseGroup(exerciseGroup);
        exercise.setCourse(null);
        if (!(exercise instanceof QuizExercise)) {
            exercise.setGradingInstructions("Grading instructions");
            exercise.setGradingCriteria(List.of(new GradingCriterion()));
        }
        return exercise;
    }

    public static List<User> generateActivatedUsers(String loginPrefix, String commonPasswordHash, String[] groups, Set<Authority> authorities, int amount) {
        List<User> generatedUsers = new ArrayList<>();
        for (int i = 1; i <= amount; i++) {
            User user = ModelFactory.generateActivatedUser(loginPrefix + i, commonPasswordHash);
            if (groups != null) {
                user.setGroups(Set.of(groups));
                user.setAuthorities(authorities);
            }
            generatedUsers.add(user);
        }
        return generatedUsers;
    }

    public static List<User> generateActivatedUsers(String loginPrefix, String[] groups, Set<Authority> authorities, int amount) {
        return generateActivatedUsers(loginPrefix, USER_PASSWORD, groups, authorities, amount);
    }

    /**
     * Generate users that have registration numbers
     *
     * @param loginPrefix              prefix that will be added in front of every user's login
     * @param groups                   groups that the users will be added
     * @param authorities              authorities that the users will have
     * @param amount                   amount of users to generate
     * @param registrationNumberPrefix prefix that will be added in front of every user
     * @return users that were generated
     */
    public static List<User> generateActivatedUsersWithRegistrationNumber(String loginPrefix, String[] groups, Set<Authority> authorities, int amount,
            String registrationNumberPrefix) {
        List<User> generatedUsers = ModelFactory.generateActivatedUsers(loginPrefix, groups, authorities, amount);
        for (int i = 0; i < amount; i++) {
            generatedUsers.get(i).setRegistrationNumber(registrationNumberPrefix + "R" + i);
        }
        return generatedUsers;
    }

    public static User generateActivatedUser(String login, String password) {
        User user = new User();
        user.setLogin(login);
        user.setPassword(password);
        user.setFirstName(login + "First");
        user.setLastName(login + "Last");
        user.setEmail(login + "@test.de");
        user.setActivated(true);
        user.setLangKey("en");
        user.setGroups(new HashSet<>());
        user.setAuthorities(new HashSet<>());
        return user;
    }

    public static User generateActivatedUser(String login) {
        return generateActivatedUser(login, USER_PASSWORD);
    }

    /**
     * Generate a team
     *
     * @param exercise           exercise of the team
     * @param name               name of the team
     * @param shortName          short name of the team
     * @param loginPrefix        prefix that will be added in front of every user's login
     * @param numberOfStudents   amount of users to generate for team as students
     * @param owner              owner of the team generally a tutor
     * @param creatorLogin       login of user that creates the teams
     * @param registrationPrefix prefix that will be added in front of every student's registration number
     * @return team that was generated
     */
    public static Team generateTeamForExercise(Exercise exercise, String name, String shortName, String loginPrefix, int numberOfStudents, User owner, String creatorLogin,
            String registrationPrefix) {
        List<User> students = generateActivatedUsersWithRegistrationNumber(shortName + loginPrefix, new String[] { "tumuser", "testgroup" },
                Set.of(new Authority(Role.STUDENT.getAuthority())), numberOfStudents, shortName + registrationPrefix);

        Team team = new Team();
        team.setName(name);
        team.setShortName(shortName);
        team.setExercise(exercise);
        team.setStudents(new HashSet<>(students));
        if (owner != null) {
            team.setOwner(owner);
        }
        if (creatorLogin != null) {
            team.setCreatedBy(creatorLogin);
            team.setLastModifiedBy(creatorLogin);
        }
        return team;
    }

    /**
     * Generate a team
     *
     * @param exercise         exercise of the team
     * @param name             name of the team
     * @param shortName        short name of the team
     * @param numberOfStudents amount of users to generate for team as students
     * @param owner            owner of the team generally a tutor
     * @return team that was generated
     */
    public static Team generateTeamForExercise(Exercise exercise, String name, String shortName, int numberOfStudents, User owner) {
        return generateTeamForExercise(exercise, name, shortName, "student", numberOfStudents, owner, null, "R");
    }

    /**
     * Generate teams
     *
     * @param exercise        exercise of the teams
     * @param shortNamePrefix prefix that will be added in front of every team's short name
     * @param loginPrefix     prefix that will be added in front of every student's login
     * @param numberOfTeams   amount of teams to generate
     * @param owner           owner of the teams generally a tutor
     * @param creatorLogin    login of user that created the teams
     * @return teams that were generated
     */
    public static List<Team> generateTeamsForExercise(Exercise exercise, String shortNamePrefix, String loginPrefix, int numberOfTeams, User owner, String creatorLogin) {
        return generateTeamsForExercise(exercise, shortNamePrefix, loginPrefix, numberOfTeams, owner, creatorLogin, "R");
    }

    /**
     * Generate teams
     *
     * @param exercise           exercise of the teams
     * @param shortNamePrefix    prefix that will be added in front of every team's short name
     * @param loginPrefix        prefix that will be added in front of every student's login
     * @param numberOfTeams      amount of teams to generate
     * @param owner              owner of the teams generally a tutor
     * @param creatorLogin       login of user that created the teams
     * @param registrationPrefix prefix that will be added in front of every student's registration number
     * @return teams that were generated
     */
    public static List<Team> generateTeamsForExercise(Exercise exercise, String shortNamePrefix, String loginPrefix, int numberOfTeams, User owner, String creatorLogin,
            String registrationPrefix) {
        List<Team> teams = new ArrayList<>();
        for (int i = 1; i <= numberOfTeams; i++) {
            int numberOfStudents = new Random().nextInt(4) + 1; // range: 1-4 students
            teams.add(generateTeamForExercise(exercise, "Team " + i, shortNamePrefix + i, loginPrefix, numberOfStudents, owner, creatorLogin, registrationPrefix));
        }
        return teams;
    }

    /**
     * Generate teams
     *
     * @param exercise           exercise of the teams
     * @param shortNamePrefix    prefix that will be added in front of every team's short name
     * @param loginPrefix        prefix that will be added in front of every student's login
     * @param numberOfTeams      amount of teams to generate
     * @param owner              owner of the teams generally a tutor
     * @param creatorLogin       login of user that created the teams
     * @param registrationPrefix prefix that will be added in front of every student's registration number
     * @param teamSize           size of each individual team
     * @return teams that were generated
     */
    public static List<Team> generateTeamsForExerciseFixedTeamSize(Exercise exercise, String shortNamePrefix, String loginPrefix, int numberOfTeams, User owner,
            String creatorLogin, String registrationPrefix, int teamSize) {
        List<Team> teams = new ArrayList<>();
        for (int i = 1; i <= numberOfTeams; i++) {
            teams.add(generateTeamForExercise(exercise, "Team " + i, shortNamePrefix + i, loginPrefix, teamSize, owner, creatorLogin, registrationPrefix));
        }
        return teams;
    }

    public static Course generateCourse(Long id, ZonedDateTime startDate, ZonedDateTime endDate, Set<Exercise> exercises) {
        return generateCourse(id, startDate, endDate, exercises, null, null, null, null);
    }

    public static TextSubmission generateTextSubmission(String text, Language language, boolean submitted) {
        TextSubmission textSubmission = new TextSubmission();
        textSubmission.text(text);
        textSubmission.setLanguage(language);
        textSubmission.setSubmitted(submitted);
        if (submitted) {
            textSubmission.setSubmissionDate(now().minusDays(1));
        }
        return textSubmission;
    }

    public static TextSubmission generateLateTextSubmission(String text, Language language) {
        TextSubmission textSubmission = new TextSubmission();
        textSubmission.text(text);
        textSubmission.setLanguage(language);
        textSubmission.setSubmitted(true);
        textSubmission.setSubmissionDate(now().plusDays(1));
        return textSubmission;
    }

    public static ProgrammingSubmission generateProgrammingSubmission(boolean submitted, String commitHash, SubmissionType type) {
        ProgrammingSubmission programmingSubmission = new ProgrammingSubmission();
        programmingSubmission.setSubmitted(submitted);
        if (submitted) {
            programmingSubmission.setSubmissionDate(now().minusDays(1));
        }
        programmingSubmission.setCommitHash(commitHash);
        programmingSubmission.setType(type);
        return programmingSubmission;
    }

    public static ProgrammingSubmission generateProgrammingSubmission(boolean submitted) {
        ProgrammingSubmission programmingSubmission = new ProgrammingSubmission();
        programmingSubmission.setSubmitted(submitted);
        if (submitted) {
            programmingSubmission.setSubmissionDate(now().minusDays(1));
        }
        return programmingSubmission;
    }

    public static FileUploadSubmission generateFileUploadSubmission(boolean submitted) {
        FileUploadSubmission fileUploadSubmission = new FileUploadSubmission();
        fileUploadSubmission.setSubmitted(submitted);
        if (submitted) {
            fileUploadSubmission.setSubmissionDate(now().minusDays(1));
        }
        return fileUploadSubmission;
    }

    public static FileUploadSubmission generateFileUploadSubmissionWithFile(boolean submitted, String filePath) {
        FileUploadSubmission fileUploadSubmission = generateFileUploadSubmission(submitted);
        fileUploadSubmission.setFilePath(filePath);
        if (submitted) {
            fileUploadSubmission.setSubmissionDate(now().minusDays(1));
        }
        return fileUploadSubmission;
    }

    public static FileUploadSubmission generateLateFileUploadSubmission() {
        FileUploadSubmission fileUploadSubmission = new FileUploadSubmission();
        fileUploadSubmission.setSubmitted(true);
        fileUploadSubmission.setSubmissionDate(now().plusDays(1));
        return fileUploadSubmission;
    }

    public static ModelingSubmission generateModelingSubmission(String model, boolean submitted) {
        ModelingSubmission submission = new ModelingSubmission();
        submission.setModel(model);
        submission.setSubmitted(submitted);
        if (submitted) {
            submission.setSubmissionDate(now().minusDays(1));
        }
        return submission;
    }

    public static QuizSubmission generateQuizSubmission(boolean submitted) {
        QuizSubmission submission = new QuizSubmission();
        submission.setSubmitted(submitted);
        if (submitted) {
            submission.setSubmissionDate(now().minusDays(1));
        }
        return submission;
    }

    public static ExampleSubmission generateExampleSubmission(Submission submission, Exercise exercise, boolean usedForTutorial) {
        ExampleSubmission exampleSubmission = new ExampleSubmission();
        exampleSubmission.setSubmission(submission);
        exampleSubmission.setExercise(exercise);
        exampleSubmission.setUsedForTutorial(usedForTutorial);
        return exampleSubmission;
    }

    public static Course generateCourse(Long id, ZonedDateTime startDate, ZonedDateTime endDate, Set<Exercise> exercises, String studentGroupName,
            String teachingAssistantGroupName, String editorGroupName, String instructorGroupName) {
        return generateCourse(id, startDate, endDate, exercises, studentGroupName, teachingAssistantGroupName, editorGroupName, instructorGroupName, 3, 3, 7, 2000, 2000, true, 7);
    }

    public static Course generateCourse(Long id, ZonedDateTime startDate, ZonedDateTime endDate, Set<Exercise> exercises, String studentGroupName,
            String teachingAssistantGroupName, String editorGroupName, String instructorGroupName, Integer maxComplaints, Integer maxTeamComplaints, Integer maxComplaintTimeDays,
            int maxComplaintTextLimit, int maxComplaintResponseTextLimit, boolean postsEnabled, int requestMoreFeedbackTimeDays) {
        Course course = new Course();
        course.setId(id);
        course.setTitle("Course title " + UUID.randomUUID());

        // must start with a letter
        course.setShortName("short" + UUID.randomUUID().toString().replace("-", "0"));
        course.setMaxComplaints(maxComplaints);
        course.setMaxTeamComplaints(maxTeamComplaints);
        course.setMaxComplaintTimeDays(maxComplaintTimeDays);
        course.setMaxComplaintTextLimit(maxComplaintTextLimit);
        course.setMaxComplaintResponseTextLimit(maxComplaintResponseTextLimit);
        course.setPostsEnabled(postsEnabled);
        course.setMaxRequestMoreFeedbackTimeDays(requestMoreFeedbackTimeDays);
        course.setStudentGroupName(studentGroupName);
        course.setTeachingAssistantGroupName(teachingAssistantGroupName);
        course.setEditorGroupName(editorGroupName);
        course.setInstructorGroupName(instructorGroupName);
        course.setStartDate(startDate);
        course.setEndDate(endDate);
        course.setExercises(exercises);
        course.setOnlineCourse(false);
        course.setRegistrationEnabled(false);
        course.setPresentationScore(2);
        course.setAccuracyOfScores(1);
        return course;
    }

    /**
     * Generates a TextAssessment event with the given parameters
     *
     * @param eventType       the type of the event
     * @param feedbackType    the type of the feedback
     * @param segmentType     the segment type of the event
     * @param courseId        the course id of the event
     * @param userId          the userid of the event
     * @param exerciseId      the exercise id of the event
     * @param participationId the participation id of the event
     * @param submissionId    the submission id of the event
     * @return the TextAssessment event with all the properties applied
     */
    public static TextAssessmentEvent generateTextAssessmentEvent(TextAssessmentEventType eventType, FeedbackType feedbackType, TextBlockType segmentType, Long courseId,
            Long userId, Long exerciseId, Long participationId, Long submissionId) {
        TextAssessmentEvent event = new TextAssessmentEvent();
        event.setId(null);
        event.setEventType(eventType);
        event.setFeedbackType(feedbackType);
        event.setSegmentType(segmentType);
        event.setCourseId(courseId);
        event.setTextExerciseId(exerciseId);
        event.setParticipationId(participationId);
        event.setSubmissionId(submissionId);
        event.setUserId(userId);
        return event;
    }

    /**
     * Generates a list of different combinations of assessment events based on the given parameters
     *
     * @param courseId        the course id of the event
     * @param userId          the userid of the event
     * @param exerciseId      the exercise id of the event
     * @param participationId the participation id of the event
     * @param submissionId    the submission id of the event
     * @return a list of TextAssessment events that are generated
     */
    public static List<TextAssessmentEvent> generateMultipleTextAssessmentEvents(Long courseId, Long userId, Long exerciseId, Long participationId, Long submissionId) {
        List<TextAssessmentEvent> events = new ArrayList<>();
        events.add(generateTextAssessmentEvent(TextAssessmentEventType.VIEW_AUTOMATIC_SUGGESTION_ORIGIN, FeedbackType.AUTOMATIC, TextBlockType.AUTOMATIC, courseId, userId,
                exerciseId, participationId, submissionId));
        events.add(generateTextAssessmentEvent(TextAssessmentEventType.EDIT_AUTOMATIC_FEEDBACK, FeedbackType.AUTOMATIC, TextBlockType.AUTOMATIC, courseId, userId, exerciseId,
                participationId, submissionId));
        events.add(generateTextAssessmentEvent(TextAssessmentEventType.HOVER_OVER_IMPACT_WARNING, FeedbackType.MANUAL, TextBlockType.AUTOMATIC, courseId, userId, exerciseId,
                participationId, submissionId));
        events.add(generateTextAssessmentEvent(TextAssessmentEventType.DELETE_FEEDBACK, FeedbackType.MANUAL, TextBlockType.AUTOMATIC, courseId, userId, exerciseId, participationId,
                submissionId));
        events.add(generateTextAssessmentEvent(TextAssessmentEventType.ADD_FEEDBACK_AUTOMATICALLY_SELECTED_BLOCK, FeedbackType.MANUAL, TextBlockType.AUTOMATIC, courseId, userId,
                exerciseId, participationId, submissionId));
        events.add(generateTextAssessmentEvent(TextAssessmentEventType.DELETE_FEEDBACK, FeedbackType.MANUAL, TextBlockType.AUTOMATIC, courseId, userId, exerciseId, participationId,
                submissionId));
        events.add(generateTextAssessmentEvent(TextAssessmentEventType.ADD_FEEDBACK_MANUALLY_SELECTED_BLOCK, FeedbackType.MANUAL, TextBlockType.MANUAL, courseId, userId,
                exerciseId, participationId, submissionId));
        events.add(generateTextAssessmentEvent(TextAssessmentEventType.SUBMIT_ASSESSMENT, FeedbackType.MANUAL, TextBlockType.MANUAL, courseId, userId, exerciseId, participationId,
                submissionId));
        events.add(generateTextAssessmentEvent(TextAssessmentEventType.CLICK_TO_RESOLVE_CONFLICT, FeedbackType.MANUAL, TextBlockType.MANUAL, courseId, userId, exerciseId,
                participationId, submissionId));
        events.add(generateTextAssessmentEvent(TextAssessmentEventType.ASSESS_NEXT_SUBMISSION, FeedbackType.MANUAL, TextBlockType.MANUAL, courseId, userId, exerciseId,
                participationId, submissionId));
        return events;
    }

    /**
     * Generates a real exam with student review dates set
     *
     * @param course the associated course
     * @return the created exam
     */
    public static Exam generateExamWithStudentReviewDates(Course course) {
        Exam exam = generateExamHelper(course, false);
        ZonedDateTime currentTime = now();
        exam.setNumberOfExercisesInExam(1);
        exam.setRandomizeExerciseOrder(false);
        exam.setExamStudentReviewStart(currentTime);
        exam.setExamStudentReviewEnd(currentTime.plusMinutes(60));
        return exam;
    }

    /**
     * Generates a real exam without student review dates set
     *
     * @param course the associated course
     * @return the created exam
     */
    public static Exam generateExam(Course course) {
        return generateExamHelper(course, false);
    }

    /**
     * Generates a test eam (test exams have no student review dates)
     *
     * @param course the associated course
     * @return the created exam
     */
    public static Exam generateTestExam(Course course) {
        return generateExamHelper(course, true);
    }

    /**
     * Helper method to create an exam
     *
     * @param course   the associated course
     * @param testExam Boolean flag to determine whether it is a test exam
     * @return the created Exam
     */
    private static Exam generateExamHelper(Course course, boolean testExam) {
        ZonedDateTime currentTime = now();
        Exam exam = new Exam();
        exam.setTitle((testExam ? "Test " : "Real ") + "exam 1");
        exam.setTestExam(testExam);
        exam.setVisibleDate(currentTime);
        exam.setStartDate(currentTime.plusMinutes(10));
        exam.setEndDate(currentTime.plusMinutes(testExam ? 80 : 60));
        exam.setWorkingTime(3000);
        exam.setStartText("Start Text");
        exam.setEndText("End Text");
        exam.setConfirmationStartText("Confirmation Start Text");
        exam.setConfirmationEndText("Confirmation End Text");
        exam.setMaxPoints(90);
        exam.setNumberOfExercisesInExam(1);
        exam.setRandomizeExerciseOrder(false);
        exam.setNumberOfCorrectionRoundsInExam(testExam ? 0 : 1);
        exam.setCourse(course);
        return exam;
    }

    public static ExerciseGroup generateExerciseGroup(boolean mandatory, Exam exam) {
        ExerciseGroup exerciseGroup = new ExerciseGroup();
        exerciseGroup.setTitle("Exercise group title");
        exerciseGroup.setIsMandatory(mandatory);
        exam.addExerciseGroup(exerciseGroup);
        return exerciseGroup;
    }

    public static StudentExam generateStudentExam(Exam exam) {
        StudentExam studentExam = new StudentExam();
        studentExam.setExam(exam);
        studentExam.setTestRun(false);
        return studentExam;
    }

    /**
     * Helper Method to generate a studentExam for a test exam
     *
     * @param exam the exam to be linked to the studentExam
     * @return a StudentExam for a test exam
     */
    public static StudentExam generateStudentExamForTestExam(Exam exam) {
        StudentExam studentExam = new StudentExam();
        studentExam.setExam(exam);
        studentExam.setWorkingTime(exam.getWorkingTime());
        studentExam.setTestRun(false);
        return studentExam;
    }

    public static StudentExam generateExamTestRun(Exam exam) {
        StudentExam studentExam = new StudentExam();
        studentExam.setExam(exam);
        studentExam.setTestRun(true);
        return studentExam;
    }

    public static GradingCriterion generateGradingCriterion(String title) {
        var criterion = new GradingCriterion();
        criterion.setTitle(title);
        return criterion;
    }

    public static List<GradingInstruction> generateGradingInstructions(GradingCriterion criterion, int numberOfTestInstructions, int usageCount) {
        var instructions = new ArrayList<GradingInstruction>();
        while (numberOfTestInstructions > 0) {
            var exampleInstruction1 = new GradingInstruction();
            exampleInstruction1.setGradingCriterion(criterion);
            exampleInstruction1.setCredits(1);
            exampleInstruction1.setGradingScale("good test");
            exampleInstruction1.setInstructionDescription("created first instruction with empty criteria for testing");
            exampleInstruction1.setFeedback("test feedback");
            exampleInstruction1.setUsageCount(usageCount);
            instructions.add(exampleInstruction1);
            numberOfTestInstructions--;
        }
        return instructions;
    }

    public static List<Feedback> generateFeedback() {
        List<Feedback> feedbacks = new ArrayList<>();
        Feedback positiveFeedback = createPositiveFeedback(FeedbackType.AUTOMATIC);
        positiveFeedback.setReference("theory");
        feedbacks.add(positiveFeedback);
        Feedback positiveFeedback2 = new Feedback();
        positiveFeedback2.setCredits(1D);
        positiveFeedback2.setReference("theory2");
        positiveFeedback2.setType(FeedbackType.AUTOMATIC);
        feedbacks.add(positiveFeedback2);
        Feedback negativeFeedback = createNegativeFeedback(FeedbackType.AUTOMATIC);
        negativeFeedback.setReference("practice");
        negativeFeedback.setType(FeedbackType.AUTOMATIC);
        feedbacks.add(negativeFeedback);
        return feedbacks;
    }

    public static List<Feedback> generateManualFeedback() {
        List<Feedback> feedbacks = new ArrayList<>();
        Feedback positiveFeedback = createPositiveFeedback(FeedbackType.MANUAL);
        feedbacks.add(positiveFeedback);
        Feedback negativeFeedback = createNegativeFeedback(FeedbackType.MANUAL);
        feedbacks.add(negativeFeedback);
        Feedback unrefFeedback = new Feedback();
        unrefFeedback.setCredits(-1D);
        unrefFeedback.setText("no reference");
        unrefFeedback.setType(FeedbackType.MANUAL_UNREFERENCED);
        feedbacks.add(unrefFeedback);
        return feedbacks;
    }

    @NotNull
    public static Feedback createPositiveFeedback(FeedbackType type) {
        Feedback positiveFeedback = new Feedback();
        positiveFeedback.setCredits(2D);
        positiveFeedback.setText("good");
        positiveFeedback.setType(type);
        return positiveFeedback;
    }

    @NotNull
    public static Feedback createNegativeFeedback(FeedbackType type) {
        Feedback negativeFeedback = new Feedback();
        negativeFeedback.setCredits(-1D);
        negativeFeedback.setText("bad");
        negativeFeedback.setType(type);
        return negativeFeedback;
    }

    @NotNull
    public static Feedback createManualTextFeedback(Double credits, String textBlockReference) {
        Feedback feedback = new Feedback();
        feedback.setCredits(credits);
        feedback.setText("bad");
        feedback.setType(FeedbackType.MANUAL);
        feedback.setReference(textBlockReference);
        return feedback;
    }

    public static List<Feedback> generateStaticCodeAnalysisFeedbackList(int numOfFeedback) {
        List<Feedback> feedbackList = new ArrayList<>();
        for (int i = 0; i < numOfFeedback; i++) {
            feedbackList.add(generateStaticCodeAnalysisFeedback());
        }
        return feedbackList;
    }

    private static Feedback generateStaticCodeAnalysisFeedback() {
        Feedback feedback = new Feedback();
        feedback.setPositive(false);
        feedback.setType(FeedbackType.AUTOMATIC);
        feedback.setText(Feedback.STATIC_CODE_ANALYSIS_FEEDBACK_IDENTIFIER);
        feedback.setReference("Tool");
        feedback.setDetailText("{\"filePath\":\"" + Constants.STUDENT_WORKING_DIRECTORY
                + "/www/withSCA/MergeSort.java\",\"startLine\":9,\"endLine\":9,\"startColumn\":11,\"endColumn\":11,\"rule\":\"rule\",\"category\":\"category\",\"message\":\"message\"}");
        return feedback;
    }

    public static List<Feedback> applySGIonFeedback(Exercise receivedExercise) {
        List<Feedback> feedbacks = ModelFactory.generateFeedback();

        var gradingInstructionWithNoLimit = receivedExercise.getGradingCriteria().get(0).getStructuredGradingInstructions().get(0);
        var gradingInstructionWithLimit = receivedExercise.getGradingCriteria().get(1).getStructuredGradingInstructions().get(0);

        feedbacks.get(0).setGradingInstruction(gradingInstructionWithLimit);
        feedbacks.get(0).setCredits(gradingInstructionWithLimit.getCredits()); // score +1P
        feedbacks.get(1).setGradingInstruction(gradingInstructionWithLimit);
        feedbacks.get(1).setCredits(gradingInstructionWithLimit.getCredits()); // score +1P
        feedbacks.get(2).setGradingInstruction(gradingInstructionWithNoLimit);
        feedbacks.get(2).setCredits(gradingInstructionWithNoLimit.getCredits()); // score +1P
        var moreFeedback = new Feedback();
        moreFeedback.setGradingInstruction(gradingInstructionWithNoLimit);
        moreFeedback.setCredits(gradingInstructionWithNoLimit.getCredits()); // score +1P
        feedbacks.add(moreFeedback);

        return feedbacks; // total score should be 3P
    }

    public static FeedbackConflict generateFeedbackConflictBetweenFeedbacks(Feedback firstFeedback, Feedback secondFeedback) {
        FeedbackConflict feedbackConflict = new FeedbackConflict();
        feedbackConflict.setConflict(true);
        feedbackConflict.setCreatedAt(now());
        feedbackConflict.setFirstFeedback(firstFeedback);
        feedbackConflict.setSecondFeedback(secondFeedback);
        feedbackConflict.setType(FeedbackConflictType.INCONSISTENT_SCORE);
        feedbackConflict.setDiscard(false);
        return feedbackConflict;
    }

    public static ProgrammingExercise generateToBeImportedProgrammingExercise(String title, String shortName, ProgrammingExercise template, Course targetCourse) {
        ProgrammingExercise toBeImported = new ProgrammingExercise();
        toBeImported.setCourse(targetCourse);
        toBeImported.setTitle(title);
        toBeImported.setShortName(shortName);
        toBeImported.setId(template.getId());
        toBeImported.setTestCases(null);
        toBeImported.setStaticCodeAnalysisCategories(null);
        toBeImported.setTotalNumberOfAssessments(template.getTotalNumberOfAssessments());
        toBeImported.setNumberOfComplaints(template.getNumberOfComplaints());
        toBeImported.setNumberOfMoreFeedbackRequests(template.getNumberOfMoreFeedbackRequests());
        toBeImported.setExerciseHints(null);
        toBeImported.setSolutionParticipation(null);
        toBeImported.setTemplateParticipation(null);
        toBeImported.setPublishBuildPlanUrl(template.isPublishBuildPlanUrl());
        toBeImported.setSequentialTestRuns(template.hasSequentialTestRuns());
        toBeImported.setProblemStatement(template.getProblemStatement());
        toBeImported.setMaxPoints(template.getMaxPoints());
        toBeImported.setBonusPoints(template.getBonusPoints());
        toBeImported.setGradingInstructions(template.getGradingInstructions());
        toBeImported.setDifficulty(template.getDifficulty());
        toBeImported.setMode(template.getMode());
        toBeImported.setAssessmentType(template.getAssessmentType());
        toBeImported.setCategories(template.getCategories());
        toBeImported.setPackageName(template.getPackageName());
        toBeImported.setAllowOnlineEditor(template.isAllowOnlineEditor());
        toBeImported.setAllowOfflineIde(template.isAllowOfflineIde());
        toBeImported.setStaticCodeAnalysisEnabled(template.isStaticCodeAnalysisEnabled());
        toBeImported.setTestwiseCoverageEnabled(template.isTestwiseCoverageEnabled());
        toBeImported.setTutorParticipations(null);
        toBeImported.setPosts(null);
        toBeImported.setStudentParticipations(null);
        toBeImported.setNumberOfSubmissions(template.getNumberOfSubmissions());
        toBeImported.setExampleSubmissions(null);
        toBeImported.setTestRepositoryUrl(template.getTestRepositoryUrl());
        toBeImported.setProgrammingLanguage(template.getProgrammingLanguage());
        toBeImported.setProjectType(template.getProjectType());
        toBeImported.setAssessmentDueDate(template.getAssessmentDueDate());
        toBeImported.setAttachments(null);
        toBeImported.setDueDate(template.getDueDate());
        toBeImported.setReleaseDate(template.getReleaseDate());
        toBeImported.setExampleSolutionPublicationDate(null);
        toBeImported.setSequentialTestRuns(template.hasSequentialTestRuns());
        toBeImported.setBuildAndTestStudentSubmissionsAfterDueDate(template.getBuildAndTestStudentSubmissionsAfterDueDate());
        toBeImported.generateAndSetProjectKey();

        return toBeImported;
    }

    public static StudentParticipation generateStudentParticipation(InitializationState initializationState, Exercise exercise, User user) {
        StudentParticipation studentParticipation = new StudentParticipation();
        studentParticipation.setInitializationState(initializationState);
        studentParticipation.setInitializationDate(now().minusDays(5));
        studentParticipation.setExercise(exercise);
        studentParticipation.setParticipant(user);
        return studentParticipation;
    }

    /**
     * Generates a minimal student participation without a specific user attached.
     *
     * @param initializationState the state of the participation
     * @param exercise            the referenced exercise of the participation
     * @return the StudentParticipation created
     */
    public static StudentParticipation generateStudentParticipationWithoutUser(InitializationState initializationState, Exercise exercise) {
        StudentParticipation studentParticipation = new StudentParticipation();
        studentParticipation.setInitializationState(initializationState);
        studentParticipation.setInitializationDate(now().minusDays(5));
        studentParticipation.setExercise(exercise);
        return studentParticipation;
    }

    public static ProgrammingExerciseStudentParticipation generateProgrammingExerciseStudentParticipation(InitializationState initializationState, ProgrammingExercise exercise,
            User user) {
        ProgrammingExerciseStudentParticipation studentParticipation = new ProgrammingExerciseStudentParticipation();
        studentParticipation.setInitializationState(initializationState);
        studentParticipation.setInitializationDate(now().minusDays(5));
        studentParticipation.setExercise(exercise);
        studentParticipation.setParticipant(user);
        return studentParticipation;
    }

    public static Result generateResult(boolean rated, double score) {
        Result result = new Result();
        result.setRated(rated);
        result.setScore(score);
        return result;
    }

    public static TextBlock generateTextBlock(int startIndex, int endIndex, String text) {
        final TextBlock textBlock = new TextBlock();
        textBlock.setStartIndex(startIndex);
        textBlock.setEndIndex(endIndex);
        textBlock.setText(text);
        textBlock.computeId();
        return textBlock;
    }

    public static TextBlock generateTextBlock(int startIndex, int endIndex) {
        return generateTextBlock(startIndex, endIndex, "");
    }

    public static SingleUserNotification generateSingleUserNotification(ZonedDateTime notificationDate, User recipient) {
        SingleUserNotification singleUserNotification = new SingleUserNotification();
        singleUserNotification.setNotificationDate(notificationDate);
        singleUserNotification.setRecipient(recipient);
        return singleUserNotification;
    }

    public static GroupNotification generateGroupNotification(ZonedDateTime notificationDate, Course course, GroupNotificationType type) {
        GroupNotification groupNotification = new GroupNotification();
        groupNotification.setNotificationDate(notificationDate);
        groupNotification.setCourse(course);
        groupNotification.setType(type);
        return groupNotification;
    }

    public static SystemNotification generateSystemNotification(ZonedDateTime notificationDate, ZonedDateTime expireDate) {
        SystemNotification systemNotification = new SystemNotification();
        systemNotification.setNotificationDate(notificationDate);
        systemNotification.setExpireDate(expireDate);
        return systemNotification;
    }

    public static ApollonDiagram generateApollonDiagram(DiagramType diagramType, String title) {
        ApollonDiagram apollonDiagram = new ApollonDiagram();
        apollonDiagram.setDiagramType(diagramType);
        apollonDiagram.setTitle(title);
        return apollonDiagram;
    }

    public static LockRepositoryPolicy generateLockRepositoryPolicy(int submissionLimit, boolean active) {
        LockRepositoryPolicy policy = new LockRepositoryPolicy();
        policy.setSubmissionLimit(submissionLimit);
        policy.setActive(active);
        return policy;
    }

    /**
     * Creates a dummy DTO used by Jenkins, which notifies about new programming exercise results.
     *
     * @param fullName                    full name of the build (includes Folder, Job and Build number)
     * @param repoName                    name of the repository
     * @param buildRunDate                the date of the build run, can be null
     * @param programmingLanguage         programming language to use
     * @param enableStaticAnalysisReports should the notification include static analysis reports
     * @param successfulTestNames         names of successful tests
     * @param failedTestNames             names of failed tests
     * @param logs                        the logs produced by the test result
     * @param commits                     the involved commits, can be null or empty
     * @param testSuiteDto                the test suite
     * @return TestResultDTO with dummy data
     */
    public static TestResultsDTO generateTestResultDTO(String fullName, String repoName, ZonedDateTime buildRunDate, ProgrammingLanguage programmingLanguage,
            boolean enableStaticAnalysisReports, List<String> successfulTestNames, List<String> failedTestNames, List<String> logs, List<CommitDTO> commits,
            TestSuiteDTO testSuiteDto) {

        final var testSuite = new TestSuiteDTO("TestSuiteName1", now().toEpochSecond(), 0, 0, failedTestNames.size(), successfulTestNames.size() + failedTestNames.size(),
                new ArrayList<>());
        testSuite.testCases().addAll(successfulTestNames.stream().map(name -> new TestCaseDTO(name, "Class", 0d)).toList());
        testSuite.testCases().addAll(failedTestNames.stream()
                .map(name -> new TestCaseDTO(name, "Class", 0d, new ArrayList<>(), List.of(new TestCaseDetailMessageDTO(name + " error message")), new ArrayList<>())).toList());

        final var commitDTO = new CommitDTO(TestConstants.COMMIT_HASH_STRING, repoName, DEFAULT_BRANCH);
        final var staticCodeAnalysisReports = enableStaticAnalysisReports ? generateStaticCodeAnalysisReports(programmingLanguage) : new ArrayList<StaticCodeAnalysisReportDTO>();

        return new TestResultsDTO(successfulTestNames.size(), 0, 0, failedTestNames.size(), fullName, commits != null && commits.size() > 0 ? commits : List.of(commitDTO),
                List.of(testSuiteDto != null ? testSuiteDto : testSuite), staticCodeAnalysisReports, List.of(), buildRunDate != null ? buildRunDate : now(), false, logs);
    }

    /**
     * Creates a dummy DTO with custom feedbacks used by Jenkins, which notifies about new programming exercise results.
     * Uses {@link #generateTestResultDTO(String, String, ZonedDateTime, ProgrammingLanguage, boolean, List, List, List, List, TestSuiteDTO)} as basis.
     * Then adds a new {@link TestSuiteDTO} with name "CustomFeedbacks" to it.
     * This Testsuite has four {@link TestCaseDTO}s:
     * <ul>
     *     <li>CustomSuccessMessage: successful test with a message</li>
     *     <li>CustomSuccessNoMessage: successful test without message</li>
     *     <li>CustomFailedMessage: failed test with a message</li>
     * </ul>
     *
     * @param repoName                    name of the repository
     * @param successfulTestNames         names of successful tests
     * @param failedTestNames             names of failed tests
     * @param programmingLanguage         programming language to use
     * @param enableStaticAnalysisReports should the notification include static analysis reports
     * @return TestResultDTO with dummy data
     */
    public static TestResultsDTO generateTestResultsDTOWithCustomFeedback(String repoName, List<String> successfulTestNames, List<String> failedTestNames,
            ProgrammingLanguage programmingLanguage, boolean enableStaticAnalysisReports) {

        final List<TestCaseDTO> testCases = new ArrayList<>();

        // successful with message
        {
            var testCase = new TestCaseDTO("CustomSuccessMessage", null, 0d);
            testCase.successInfos().add(new TestCaseDetailMessageDTO("Successful test with message"));
            testCases.add(testCase);
        }

        // successful without message
        {
            var testCase = new TestCaseDTO("CustomSuccessNoMessage", null, 0d);
            testCase.successInfos().add(new TestCaseDetailMessageDTO(null));
            testCases.add(testCase);
        }

        // failed with message
        {
            var testCase = new TestCaseDTO("CustomFailedMessage", null, 0d);
            testCase.failures().add(new TestCaseDetailMessageDTO("Failed test with message"));
            testCases.add(testCase);
        }

        // failed without message
        {
            var testCase = new TestCaseDTO("CustomFailedNoMessage", null, 0d);
            testCase.failures().add(new TestCaseDetailMessageDTO(null));
            testCases.add(testCase);
        }
        var testSuite = new TestSuiteDTO("customFeedbacks", 0d, 0, 0, failedTestNames.size(), successfulTestNames.size() + failedTestNames.size(), testCases);
        return generateTestResultDTO(null, repoName, null, programmingLanguage, enableStaticAnalysisReports, successfulTestNames, failedTestNames, new ArrayList<>(),
                new ArrayList<>(), testSuite);
    }

    public static BambooBuildResultNotificationDTO generateBambooBuildResult(String repoName, String planKey, String testSummaryDescription, ZonedDateTime buildCompletionDate,
            List<String> successfulTestNames, List<String> failedTestNames, List<BambooBuildResultNotificationDTO.BambooVCSDTO> vcsDtos) {

        final var summary = new BambooBuildResultNotificationDTO.BambooTestSummaryDTO(42, 0, failedTestNames.size(), failedTestNames.size(), 0, successfulTestNames.size(),
                testSummaryDescription, 0, 0, successfulTestNames.size() + failedTestNames.size(), failedTestNames.size());

        final var successfulTests = successfulTestNames.stream().map(name -> generateBambooTestJob(name, true)).toList();
        final var failedTests = failedTestNames.stream().map(name -> generateBambooTestJob(name, false)).toList();
        final var job = new BambooBuildResultNotificationDTO.BambooJobDTO(42, failedTests, successfulTests, new ArrayList<>(), new ArrayList<>(), new ArrayList<>());
        final var vcs = new BambooBuildResultNotificationDTO.BambooVCSDTO(TestConstants.COMMIT_HASH_STRING, repoName, DEFAULT_BRANCH, new ArrayList<>());
        final var plan = new BambooBuildPlanDTO(planKey != null ? planKey : "TEST201904BPROGRAMMINGEXERCISE6-STUDENT1");

        final var build = new BambooBuildResultNotificationDTO.BambooBuildDTO(false, 42, "foobar", buildCompletionDate != null ? buildCompletionDate : now().minusSeconds(5),
                failedTestNames.isEmpty(), summary, vcsDtos != null && vcsDtos.size() > 0 ? vcsDtos : List.of(vcs), List.of(job));

        return new BambooBuildResultNotificationDTO("secret", "TestNotification", plan, build);
    }

    /**
     * Generate a Bamboo notification with build logs of various sizes
     *
     * @param buildPlanKey        the key of the build plan
     * @param repoName            repository name
     * @param successfulTestNames names of successful tests
     * @param failedTestNames     names of failed tests
     * @param buildCompletionDate the completion date of the build
     * @param vcsDtos             the vcs objects containing commit information
     * @return notification with build logs
     */
    public static BambooBuildResultNotificationDTO generateBambooBuildResultWithLogs(String buildPlanKey, String repoName, List<String> successfulTestNames,
            List<String> failedTestNames, ZonedDateTime buildCompletionDate, List<BambooBuildResultNotificationDTO.BambooVCSDTO> vcsDtos) {
        var notification = generateBambooBuildResult(repoName, buildPlanKey, "No tests found", buildCompletionDate, successfulTestNames, failedTestNames, vcsDtos);

        String logWith254Chars = "a".repeat(254);

        var buildLogDTO254Chars = new BambooBuildLogDTO(now(), logWith254Chars, null);
        var buildLogDTO255Chars = new BambooBuildLogDTO(now(), logWith254Chars + "a", null);
        var buildLogDTO256Chars = new BambooBuildLogDTO(now(), logWith254Chars + "aa", null);
        var largeBuildLogDTO = new BambooBuildLogDTO(now(), logWith254Chars + logWith254Chars, null);
        var logTypicalErrorLog = new BambooBuildLogDTO(now(), "error: the java class ABC does not exist", null);
        var logTypicalDuplicatedErrorLog = new BambooBuildLogDTO(now(), "error: the java class ABC does not exist", null);
        var logCompilationError = new BambooBuildLogDTO(now(), "COMPILATION ERROR", null);
        var logBuildError = new BambooBuildLogDTO(now(), "BUILD FAILURE", null);
        var logWarning = new BambooBuildLogDTO(now(), "[WARNING]", null);
        var logWarningIllegalReflectiveAccess = new BambooBuildLogDTO(now(), "WARNING: Illegal reflective access by", null);

        notification.getBuild().jobs().get(0).logs().addAll(List.of(buildLogDTO254Chars, buildLogDTO255Chars, buildLogDTO256Chars, largeBuildLogDTO, logTypicalErrorLog,
                logTypicalDuplicatedErrorLog, logWarning, logWarningIllegalReflectiveAccess, logCompilationError, logBuildError));

        return notification;
    }

    public static Feedback createSCAFeedbackWithInactiveCategory(Result result) {
        return new Feedback().result(result).text(Feedback.STATIC_CODE_ANALYSIS_FEEDBACK_IDENTIFIER).reference("CHECKSTYLE").detailText("{\"category\": \"miscellaneous\"}")
                .type(FeedbackType.AUTOMATIC).positive(false);
    }

    public static BambooBuildResultNotificationDTO generateBambooBuildResultWithStaticCodeAnalysisReport(String repoName, List<String> successfulTestNames,
            List<String> failedTestNames, ProgrammingLanguage programmingLanguage) {
        var notification = generateBambooBuildResult(repoName, null, null, null, successfulTestNames, failedTestNames, new ArrayList<>());
        var reports = generateStaticCodeAnalysisReports(programmingLanguage);
        notification.getBuild().jobs().get(0).staticCodeAnalysisReports().addAll(reports);
        return notification;
    }

    public static List<StaticCodeAnalysisReportDTO> generateStaticCodeAnalysisReports(ProgrammingLanguage language) {
        return StaticCodeAnalysisTool.getToolsForProgrammingLanguage(language).stream().map(ModelFactory::generateStaticCodeAnalysisReport).toList();
    }

    private static StaticCodeAnalysisReportDTO generateStaticCodeAnalysisReport(StaticCodeAnalysisTool tool) {
        var report = new StaticCodeAnalysisReportDTO();
        report.setTool(tool);
        report.setIssues(List.of(generateStaticCodeAnalysisIssue(tool)));
        return report;
    }

    private static StaticCodeAnalysisReportDTO.StaticCodeAnalysisIssue generateStaticCodeAnalysisIssue(StaticCodeAnalysisTool tool) {
        // Use a category which is not invisible in the default configuration
        String category = switch (tool) {
            case SPOTBUGS -> "BAD_PRACTICE";
            case PMD -> "Best Practices";
            case CHECKSTYLE -> "coding";
            case PMD_CPD -> "Copy/Paste Detection";
            case SWIFTLINT -> "swiftLint"; // TODO: rene: set better value after categories are better defined
            case GCC -> "Memory";
        };

        var issue = new StaticCodeAnalysisReportDTO.StaticCodeAnalysisIssue();
        issue.setFilePath(Constants.STUDENT_WORKING_DIRECTORY + "/www/packagename/Class1.java");
        issue.setStartLine(1);
        issue.setEndLine(2);
        issue.setStartColumn(1);
        issue.setEndColumn(10);
        issue.setRule("Rule");
        issue.setCategory(category);
        issue.setMessage("Message");
        issue.setPriority("Priority");

        return issue;
    }

    public static StaticCodeAnalysisCategory generateStaticCodeAnalysisCategory(ProgrammingExercise programmingExercise, String name, CategoryState state, Double penalty,
            Double maxPenalty) {
        var category = new StaticCodeAnalysisCategory();
        category.setName(name);
        category.setPenalty(penalty);
        category.setMaxPenalty(maxPenalty);
        category.setState(state);
        category.setProgrammingExercise(programmingExercise);
        return category;
    }

    private static BambooBuildResultNotificationDTO.BambooTestJobDTO generateBambooTestJob(String name, boolean successful) {
        return new BambooBuildResultNotificationDTO.BambooTestJobDTO(name, name, "SpringTestClass", successful ? List.of() : List.of("bad solution, did not work"));
    }

    /**
     * Generates example TextSubmissions
     *
     * @param count How many submissions should be generated (max. 10)
     * @return A list containing the generated TextSubmissions
     */
    public static List<TextSubmission> generateTextSubmissions(int count) {
        if (count > 10) {
            throw new IllegalArgumentException();
        }

        // Example texts for submissions
        String[] submissionTexts = {
                "Differences: \nAntipatterns: \n-Have one problem and two solutions(one problematic and one refactored)\n-Antipatterns are a sign of bad architecture and bad coding \nPattern:\n-Have one problem and one solution\n-Patterns are a sign of elaborated architecutre and coding",
                "The main difference between patterns and antipatterns is, that patterns show you a good way to do something and antipatterns show a bad way to do something. Nevertheless patterns may become antipatterns in the course of changing understanding of how good software engineering looks like. One example for that is functional decomposition, which used to be a pattern and \"good practice\". Over the time it turned out that it is not a goog way to solve problems, so it became a antipattern.\n\nA pattern itsself is a proposed solution to a problem that occurs often and in different situations.\nIn contrast to that a antipattern shows commonly made mistakes when dealing with a certain problem. Nevertheless a refactored solution is aswell proposed.",
                "1.Patterns can evolve into Antipatterns when change occurs\\n2. Pattern has one solution, whereas anti pattern can have subtypes of solution\\n3. Antipattern has negative consequences and symptom, where as patterns looks only into benefits and consequences",
                "Patterns: A way to Model code in differents ways \nAntipattern: A way of how Not to Model code",
                "Antipatterns are used when there are common mistakes in software management and development to find these, while patterns by themselves are used to build software systems in the context of frequent change by reducing complexity and isolating the change.\nAnother difference is that the antipatterns have problematic solution and then refactored solution, while patterns only have a solution.",
                "- In patterns we have a problem and a solution, in antipatterns we have a problematic solution and a refactored solution instead\n- patterns represent best practices from the industry etc. so proven concepts, whereas antipatterns shed a light on common mistakes during software development etc.",
                "1) Patterns have one solution, antipatterns have to solutions (one problematic and one refactored).\n2) for the coice of patterns code has to be written; for antipatterns, the bad smell code already exists",
                "Design Patterns:\n\nSolutions which are productive and efficient and are developed by Software Engineers over the years of practice and solving problems.\n\nAnti Patterns:\n\nKnown solutions which are actually bad or defective to certain kind of problems.",
                "Patterns has one problem and one solution.\nAntipatterns have one problematic solution and a solution for that. The antipattern happens when  a solution that is been used for a long time can not apply anymore. ",
                "Patterns identify problems and present solutions.\nAntipatterns identify problems but two kinds of solutions. One problematic solution and a better \"refactored\" version of the solution. Problematic solutions are suggested not to be used because they results in smells or hinder future work." };

        // Create Submissions with id's 0 - count
        List<TextSubmission> textSubmissions = new ArrayList<>();
        for (int i = 0; i < count; i++) {
            TextSubmission textSubmission = new TextSubmission((long) i).text(submissionTexts[i]);
            textSubmission.setLanguage(Language.ENGLISH);
            textSubmissions.add(textSubmission);
        }

        return textSubmissions;
    }

    /**
     * Generate an example organization entity
     *
     * @param name         of organization
     * @param shortName    of organization
     * @param url          of organization
     * @param description  of organization
     * @param logoUrl      of organization
     * @param emailPattern of organization
     * @return An organization entity
     */
    public static Organization generateOrganization(String name, String shortName, String url, String description, String logoUrl, String emailPattern) {
        Organization organization = new Organization();
        organization.setName(name);
        organization.setShortName(shortName);
        organization.setUrl(url);
        organization.setDescription(description);
        organization.setLogoUrl(logoUrl);
        organization.setEmailPattern(emailPattern);
        return organization;
    }

<<<<<<< HEAD
    public static TutorialGroup generateTutorialGroup(String title, String additionalInformation, Integer capacity, Boolean isOnline, Language language, String campus) {
        TutorialGroup tutorialGroup = new TutorialGroup();
        tutorialGroup.setTitle(title);
        tutorialGroup.setAdditionalInformation(additionalInformation);
        tutorialGroup.setCapacity(capacity);
        tutorialGroup.setIsOnline(isOnline);
        tutorialGroup.setLanguage(language);
        tutorialGroup.setCampus(campus);
        return tutorialGroup;
    }

    public static TutorialGroupsConfiguration generateTutorialGroupsConfiguration(String timeZone, LocalDate start, LocalDate end) {
        TutorialGroupsConfiguration tutorialGroupsConfiguration = new TutorialGroupsConfiguration();
        tutorialGroupsConfiguration.setTimeZone(timeZone);
        tutorialGroupsConfiguration.setTutorialPeriodStartInclusive(start.format(DateTimeFormatter.ISO_LOCAL_DATE));
        tutorialGroupsConfiguration.setTutorialPeriodEndInclusive(end.format(DateTimeFormatter.ISO_LOCAL_DATE));
        return tutorialGroupsConfiguration;
=======
    /**
     * Generates a Bonus instance with given arguments.
     *
     * @param bonusStrategy       of bonus
     * @param weight              of bonus
     * @param sourceGradingScaleId  of sourceGradingScale of bonus
     * @param bonusToGradingScaleId of bonusToGradingScale bonus
     * @return a new Bonus instance associated with the gradins scales corresonding to ids bonusToGradingScaleId and bonusToGradingScaleId.
     */
    public static Bonus generateBonus(BonusStrategy bonusStrategy, Double weight, long sourceGradingScaleId, long bonusToGradingScaleId) {
        Bonus bonus = new Bonus();
        bonus.setBonusStrategy(bonusStrategy);
        bonus.setWeight(weight);
        // New object is created to avoid circular dependency on json serialization.
        var sourceGradingScale = new GradingScale();
        sourceGradingScale.setId(sourceGradingScaleId);
        bonus.setSourceGradingScale(sourceGradingScale);

        // New object is created to avoid circular dependency on json serialization.
        var bonusToGradingScale = new GradingScale();
        bonusToGradingScale.setId(bonusToGradingScaleId);
        bonus.setBonusToGradingScale(bonusToGradingScale);

        return bonus;

>>>>>>> eb67cf62
    }
}<|MERGE_RESOLUTION|>--- conflicted
+++ resolved
@@ -1263,7 +1263,6 @@
         return organization;
     }
 
-<<<<<<< HEAD
     public static TutorialGroup generateTutorialGroup(String title, String additionalInformation, Integer capacity, Boolean isOnline, Language language, String campus) {
         TutorialGroup tutorialGroup = new TutorialGroup();
         tutorialGroup.setTitle(title);
@@ -1281,7 +1280,8 @@
         tutorialGroupsConfiguration.setTutorialPeriodStartInclusive(start.format(DateTimeFormatter.ISO_LOCAL_DATE));
         tutorialGroupsConfiguration.setTutorialPeriodEndInclusive(end.format(DateTimeFormatter.ISO_LOCAL_DATE));
         return tutorialGroupsConfiguration;
-=======
+    }
+
     /**
      * Generates a Bonus instance with given arguments.
      *
@@ -1307,6 +1307,5 @@
 
         return bonus;
 
->>>>>>> eb67cf62
     }
 }