--- conflicted
+++ resolved
@@ -1085,68 +1085,23 @@
 
     public static BambooBuildResultNotificationDTO generateBambooBuildResult(String repoName, String planKey, String testSummaryDescription, ZonedDateTime buildCompletionDate,
             List<String> successfulTestNames, List<String> failedTestNames, List<BambooBuildResultNotificationDTO.BambooVCSDTO> vcsDtos) {
+        return generateBambooBuildResult(repoName, planKey, testSummaryDescription, buildCompletionDate, successfulTestNames, failedTestNames, vcsDtos, failedTestNames.isEmpty());
+    }
+
+    public static BambooBuildResultNotificationDTO generateBambooBuildResult(String repoName, String planKey, String testSummaryDescription, ZonedDateTime buildCompletionDate,
+            List<String> successfulTestNames, List<String> failedTestNames, List<BambooBuildResultNotificationDTO.BambooVCSDTO> vcsDtos, boolean successful) {
 
         final var summary = new BambooBuildResultNotificationDTO.BambooTestSummaryDTO(42, 0, failedTestNames.size(), failedTestNames.size(), 0, successfulTestNames.size(),
                 testSummaryDescription, 0, 0, successfulTestNames.size() + failedTestNames.size(), failedTestNames.size());
 
-<<<<<<< HEAD
-    public static BambooBuildResultNotificationDTO generateBambooBuildResult(String repoName, List<String> successfulTestNames, List<String> failedTestNames) {
-        return generateBambooBuildResult(repoName, successfulTestNames, failedTestNames, failedTestNames.isEmpty());
-    }
-
-    public static BambooBuildResultNotificationDTO generateBambooBuildResult(String repoName, List<String> successfulTestNames, List<String> failedTestNames, boolean successful) {
-        final var notification = new BambooBuildResultNotificationDTO();
-        final var build = new BambooBuildResultNotificationDTO.BambooBuildDTO();
-        final var summary = new BambooBuildResultNotificationDTO.BambooTestSummaryDTO();
-        final var job = new BambooBuildResultNotificationDTO.BambooJobDTO();
-        final var successfulTests = successfulTestNames.stream().map(name -> generateBambooTestJob(name, true)).toList();
-        final var failedTests = failedTestNames.stream().map(name -> generateBambooTestJob(name, false)).toList();
-        final var vcs = new BambooBuildResultNotificationDTO.BambooVCSDTO();
-        final var plan = new BambooBuildPlanDTO("TEST201904BPROGRAMMINGEXERCISE6-STUDENT1");
-
-        vcs.setRepositoryName(repoName);
-        vcs.setId(TestConstants.COMMIT_HASH_STRING);
-
-        job.setId(42);
-        job.setFailedTests(failedTests);
-        job.setSuccessfulTests(successfulTests);
-        job.setLogs(List.of());
-
-        summary.setTotalCount(successfulTestNames.size() + failedTestNames.size());
-        summary.setSuccessfulCount(successfulTestNames.size());
-        summary.setSkippedCount(0);
-        summary.setQuarantineCount(0);
-        summary.setNewFailedCount(failedTestNames.size());
-        summary.setIgnoreCount(0);
-        summary.setFixedCount(0);
-        summary.setFailedCount(failedTestNames.size());
-        summary.setExistingFailedCount(failedTestNames.size());
-        summary.setDuration(42);
-        summary.setDescription("foobar");
-
-        build.setNumber(42);
-        build.setReason("foobar");
-        build.setSuccessful(successful);
-        build.setBuildCompletedDate(ZonedDateTime.now().minusSeconds(5));
-        build.setArtifact(false);
-        build.setTestSummary(summary);
-        build.setJobs(List.of(job));
-        build.setVcs(List.of(vcs));
-
-        notification.setSecret("secret");
-        notification.setNotificationType("TestNotification");
-        notification.setBuild(build);
-        notification.setPlan(plan);
-=======
         final var successfulTests = successfulTestNames.stream().map(name -> generateBambooTestJob(name, true)).toList();
         final var failedTests = failedTestNames.stream().map(name -> generateBambooTestJob(name, false)).toList();
         final var job = new BambooBuildResultNotificationDTO.BambooJobDTO(42, failedTests, successfulTests, new ArrayList<>(), new ArrayList<>(), new ArrayList<>());
         final var vcs = new BambooBuildResultNotificationDTO.BambooVCSDTO(TestConstants.COMMIT_HASH_STRING, repoName, DEFAULT_BRANCH, new ArrayList<>());
         final var plan = new BambooBuildPlanDTO(planKey != null ? planKey : "TEST201904BPROGRAMMINGEXERCISE6-STUDENT1");
->>>>>>> 2ff13d11
 
         final var build = new BambooBuildResultNotificationDTO.BambooBuildDTO(false, 42, "foobar", buildCompletionDate != null ? buildCompletionDate : now().minusSeconds(5),
-                failedTestNames.isEmpty(), summary, vcsDtos != null && vcsDtos.size() > 0 ? vcsDtos : List.of(vcs), List.of(job));
+                successful, summary, vcsDtos != null && vcsDtos.size() > 0 ? vcsDtos : List.of(vcs), List.of(job));
 
         return new BambooBuildResultNotificationDTO("secret", "TestNotification", plan, build);
     }
@@ -1162,29 +1117,14 @@
      * @param vcsDtos             the vcs objects containing commit information
      * @return notification with build logs
      */
-<<<<<<< HEAD
-    public static BambooBuildResultNotificationDTO generateBambooBuildResultWithLogs(String repoName, List<String> successfulTestNames, List<String> failedTestNames) {
-        return generateBambooBuildResultWithLogs(repoName, successfulTestNames, failedTestNames, failedTestNames.isEmpty());
-    }
-
-    /**
-     * Generate a Bamboo notification with build logs of various sizes
-     *
-     * @param repoName repository name
-     * @param successfulTestNames names of successful tests
-     * @param failedTestNames names of failed tests
-     * @param successful Whether the build was successful
-     * @return notification with build logs
-     */
-    public static BambooBuildResultNotificationDTO generateBambooBuildResultWithLogs(String repoName, List<String> successfulTestNames, List<String> failedTestNames,
-            boolean successful) {
-        var notification = generateBambooBuildResult(repoName, successfulTestNames, failedTestNames, successful);
-        notification.getBuild().getTestSummary().setDescription("No tests found");
-=======
     public static BambooBuildResultNotificationDTO generateBambooBuildResultWithLogs(String buildPlanKey, String repoName, List<String> successfulTestNames,
             List<String> failedTestNames, ZonedDateTime buildCompletionDate, List<BambooBuildResultNotificationDTO.BambooVCSDTO> vcsDtos) {
-        var notification = generateBambooBuildResult(repoName, buildPlanKey, "No tests found", buildCompletionDate, successfulTestNames, failedTestNames, vcsDtos);
->>>>>>> 2ff13d11
+        return generateBambooBuildResultWithLogs(buildPlanKey, repoName, successfulTestNames, failedTestNames, buildCompletionDate, vcsDtos, failedTestNames.isEmpty());
+    }
+
+    public static BambooBuildResultNotificationDTO generateBambooBuildResultWithLogs(String buildPlanKey, String repoName, List<String> successfulTestNames,
+            List<String> failedTestNames, ZonedDateTime buildCompletionDate, List<BambooBuildResultNotificationDTO.BambooVCSDTO> vcsDtos, boolean successful) {
+        var notification = generateBambooBuildResult(repoName, buildPlanKey, "No tests found", buildCompletionDate, successfulTestNames, failedTestNames, vcsDtos, successful);
 
         String logWith254Chars = "a".repeat(254);
 
@@ -1205,52 +1145,35 @@
         return notification;
     }
 
-    public static BambooBuildResultNotificationDTO generateBambooBuildResultWithAnalyticsLogs(String repoName, List<String> successfulTestNames, List<String> failedTestNames,
-            boolean sca) {
-        var notification = generateBambooBuildResult(repoName, successfulTestNames, failedTestNames, true);
-
-        var jobStarted = new BambooBuildLogDTO();
-        jobStarted.setDate(ZonedDateTime.of(2021, 5, 10, 14, 58, 30, 0, ZoneId.systemDefault()));
-        jobStarted.setLog("started building on agent 1");
-
-        var executingBuild = new BambooBuildLogDTO();
-        executingBuild.setDate(ZonedDateTime.of(2021, 5, 10, 15, 0, 0, 0, ZoneId.systemDefault()));
-        executingBuild.setLog("Executing build");
-
-        var testingStarted = new BambooBuildLogDTO();
-        testingStarted.setDate(ZonedDateTime.of(2021, 5, 10, 15, 0, 5, 0, ZoneId.systemDefault()));
-        testingStarted.setLog("Starting task 'Tests'");
-
-        var dependency1Downloaded = new BambooBuildLogDTO();
-        dependency1Downloaded.setDate(ZonedDateTime.of(2021, 5, 10, 15, 0, 10, 0, ZoneId.systemDefault()));
-        dependency1Downloaded.setLog("Dependency 1 Downloaded from");
-
-        var testingFinished = new BambooBuildLogDTO();
-        testingFinished.setDate(ZonedDateTime.of(2021, 5, 10, 15, 0, 15, 0, ZoneId.systemDefault()));
-        testingFinished.setLog("Finished task 'Tests' with result");
-
-        var scaStarted = new BambooBuildLogDTO();
-        scaStarted.setDate(ZonedDateTime.of(2021, 5, 10, 15, 0, 16, 0, ZoneId.systemDefault()));
-        scaStarted.setLog("Starting task 'Static Code Analysis'");
-
-        var dependency2Downloaded = new BambooBuildLogDTO();
-        dependency2Downloaded.setDate(ZonedDateTime.of(2021, 5, 10, 15, 0, 20, 0, ZoneId.systemDefault()));
-        dependency2Downloaded.setLog("Dependency 2 Downloaded from");
-
-        var scaFinished = new BambooBuildLogDTO();
-        scaFinished.setDate(ZonedDateTime.of(2021, 5, 10, 15, 0, 27, 0, ZoneId.systemDefault()));
-        scaFinished.setLog("Finished task 'Static Code Analysis'");
-
-        var jobFinished = new BambooBuildLogDTO();
-        jobFinished.setDate(ZonedDateTime.of(2021, 5, 10, 15, 0, 30, 0, ZoneId.systemDefault()));
-        jobFinished.setLog("Finished building");
-
+    public static BambooBuildResultNotificationDTO generateBambooBuildResultWithAnalyticsLogs(String buildPlanKey, String repoName, List<String> successfulTestNames,
+            List<String> failedTestNames, ZonedDateTime buildCompletionDate, List<BambooBuildResultNotificationDTO.BambooVCSDTO> vcsDtos, boolean sca) {
+        var notification = generateBambooBuildResult(buildPlanKey, repoName, "Test executed", buildCompletionDate, successfulTestNames, failedTestNames, vcsDtos, true);
+
+        var jobStarted = new BambooBuildLogDTO(ZonedDateTime.of(2021, 5, 10, 14, 58, 30, 0, ZoneId.systemDefault()), "started building on agent 1", null);
+
+        var executingBuild = new BambooBuildLogDTO(ZonedDateTime.of(2021, 5, 10, 15, 0, 0, 0, ZoneId.systemDefault()), "Executing build", null);
+
+        var testingStarted = new BambooBuildLogDTO(ZonedDateTime.of(2021, 5, 10, 15, 0, 5, 0, ZoneId.systemDefault()), "Starting task 'Tests'", null);
+
+        var dependency1Downloaded = new BambooBuildLogDTO(ZonedDateTime.of(2021, 5, 10, 15, 0, 10, 0, ZoneId.systemDefault()), "Dependency 1 Downloaded from", null);
+
+        var testingFinished = new BambooBuildLogDTO(ZonedDateTime.of(2021, 5, 10, 15, 0, 15, 0, ZoneId.systemDefault()), "Finished task 'Tests' with result", null);
+
+        var scaStarted = new BambooBuildLogDTO(ZonedDateTime.of(2021, 5, 10, 15, 0, 16, 0, ZoneId.systemDefault()), "Starting task 'Static Code Analysis'", null);
+
+        var dependency2Downloaded = new BambooBuildLogDTO(ZonedDateTime.of(2021, 5, 10, 15, 0, 20, 0, ZoneId.systemDefault()), "Dependency 2 Downloaded from", null);
+
+        var scaFinished = new BambooBuildLogDTO(ZonedDateTime.of(2021, 5, 10, 15, 0, 27, 0, ZoneId.systemDefault()), "Finished task 'Static Code Analysis'", null);
+
+        var jobFinished = new BambooBuildLogDTO(ZonedDateTime.of(2021, 5, 10, 15, 0, 30, 0, ZoneId.systemDefault()), "Finished building", null);
+
+        notification.getBuild().jobs().get(0).logs().clear();
         if (sca) {
-            notification.getBuild().getJobs().iterator().next().setLogs(
+            notification.getBuild().jobs().get(0).logs().addAll(
                     List.of(jobStarted, executingBuild, testingStarted, dependency1Downloaded, testingFinished, scaStarted, dependency2Downloaded, scaFinished, jobFinished));
         }
         else {
-            notification.getBuild().getJobs().iterator().next().setLogs(List.of(jobStarted, executingBuild, testingStarted, dependency1Downloaded, testingFinished, jobFinished));
+            notification.getBuild().jobs().get(0).logs().addAll(List.of(jobStarted, executingBuild, testingStarted, dependency1Downloaded, testingFinished, jobFinished));
         }
 
         return notification;
@@ -1263,11 +1186,7 @@
 
     public static BambooBuildResultNotificationDTO generateBambooBuildResultWithStaticCodeAnalysisReport(String repoName, List<String> successfulTestNames,
             List<String> failedTestNames, ProgrammingLanguage programmingLanguage) {
-<<<<<<< HEAD
-        var notification = generateBambooBuildResult(repoName, successfulTestNames, failedTestNames, true);
-=======
-        var notification = generateBambooBuildResult(repoName, null, null, null, successfulTestNames, failedTestNames, new ArrayList<>());
->>>>>>> 2ff13d11
+        var notification = generateBambooBuildResult(repoName, null, null, null, successfulTestNames, failedTestNames, new ArrayList<>(), true);
         var reports = generateStaticCodeAnalysisReports(programmingLanguage);
         notification.getBuild().jobs().get(0).staticCodeAnalysisReports().addAll(reports);
         return notification;
