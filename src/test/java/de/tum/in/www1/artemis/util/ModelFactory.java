package de.tum.in.www1.artemis.util;

import java.time.ZonedDateTime;
import java.util.*;
import java.util.stream.Collectors;

import de.tum.in.www1.artemis.domain.*;
import de.tum.in.www1.artemis.domain.enumeration.*;
import de.tum.in.www1.artemis.domain.exam.Exam;
import de.tum.in.www1.artemis.domain.exam.ExerciseGroup;
<<<<<<< HEAD
=======
import de.tum.in.www1.artemis.domain.exam.StudentExam;
>>>>>>> 106a07c0
import de.tum.in.www1.artemis.domain.modeling.ApollonDiagram;
import de.tum.in.www1.artemis.domain.modeling.ModelingExercise;
import de.tum.in.www1.artemis.domain.modeling.ModelingSubmission;
import de.tum.in.www1.artemis.domain.notification.GroupNotification;
import de.tum.in.www1.artemis.domain.notification.SingleUserNotification;
import de.tum.in.www1.artemis.domain.notification.SystemNotification;
import de.tum.in.www1.artemis.domain.participation.ProgrammingExerciseStudentParticipation;
import de.tum.in.www1.artemis.domain.participation.StudentParticipation;
import de.tum.in.www1.artemis.domain.quiz.QuizExercise;
import de.tum.in.www1.artemis.security.AuthoritiesConstants;
import de.tum.in.www1.artemis.service.connectors.bamboo.dto.BambooBuildResultNotificationDTO;

public class ModelFactory {

    public static final String USER_PASSWORD = "0000";

    public static Lecture generateLecture(ZonedDateTime startDate, ZonedDateTime endDate, Course course) {
        Lecture lecture = new Lecture();
        lecture.setStartDate(startDate);
        lecture.setDescription("Description");
        lecture.setTitle("Lecture");
        lecture.setEndDate(endDate);
        lecture.setCourse(course);
        return lecture;
    }

    public static Attachment generateAttachment(ZonedDateTime startDate, Lecture lecture) {
        Attachment attachment = new Attachment();
        attachment.setAttachmentType(AttachmentType.FILE);
        attachment.setReleaseDate(startDate);
        attachment.setUploadDate(startDate);
        attachment.setName("TestAttachement");
        attachment.setLecture(lecture);
        return attachment;
    }

    public static QuizExercise generateQuizExercise(ZonedDateTime releaseDate, ZonedDateTime dueDate, Course course) {
        QuizExercise quizExercise = new QuizExercise();
        quizExercise = (QuizExercise) populateExercise(quizExercise, releaseDate, dueDate, null, course);
        quizExercise.setProblemStatement(null);
        quizExercise.setGradingInstructions(null);
        quizExercise.setPresentationScoreEnabled(false);
        quizExercise.setIsOpenForPractice(false);
        quizExercise.setIsPlannedToStart(true);
        quizExercise.setIsVisibleBeforeStart(true);
        quizExercise.setAllowedNumberOfAttempts(1);
        quizExercise.setDuration(10);
        quizExercise.setRandomizeQuestionOrder(true);
        return quizExercise;
    }

    public static ProgrammingExercise generateProgrammingExercise(ZonedDateTime releaseDate, ZonedDateTime dueDate, Course course) {
        ProgrammingExercise programmingExercise = new ProgrammingExercise();
        programmingExercise = (ProgrammingExercise) populateExercise(programmingExercise, releaseDate, dueDate, null, course);
        programmingExercise.generateAndSetProjectKey();
        programmingExercise.setAssessmentType(AssessmentType.SEMI_AUTOMATIC);
        programmingExercise.setProgrammingLanguage(ProgrammingLanguage.JAVA);
        programmingExercise.setPackageName("de.test");
        programmingExercise.setTestRepositoryUrl("test@url");
        return programmingExercise;
    }

    public static ModelingExercise generateModelingExercise(ZonedDateTime releaseDate, ZonedDateTime dueDate, ZonedDateTime assessmentDueDate, DiagramType diagramType,
            Course course) {
        ModelingExercise modelingExercise = new ModelingExercise();
        modelingExercise = (ModelingExercise) populateExercise(modelingExercise, releaseDate, dueDate, assessmentDueDate, course);
        modelingExercise.setDiagramType(diagramType);
        return modelingExercise;
    }

    public static TextExercise generateTextExercise(ZonedDateTime releaseDate, ZonedDateTime dueDate, ZonedDateTime assessmentDueDate, Course course) {
        TextExercise textExercise = new TextExercise();
        return (TextExercise) populateExercise(textExercise, releaseDate, dueDate, assessmentDueDate, course);
    }

    public static TextExercise generateTextExerciseForExam(ZonedDateTime releaseDate, ZonedDateTime dueDate, ZonedDateTime assessmentDueDate, ExerciseGroup exerciseGroup) {
        TextExercise textExercise = new TextExercise();
        return (TextExercise) populateExerciseForExam(textExercise, releaseDate, dueDate, assessmentDueDate, exerciseGroup);
    }

    public static FileUploadExercise generateFileUploadExercise(ZonedDateTime releaseDate, ZonedDateTime dueDate, ZonedDateTime assessmentDueDate, String filePattern,
            Course course) {
        FileUploadExercise fileUploadExercise = new FileUploadExercise();
        fileUploadExercise.setFilePattern(filePattern);
        return (FileUploadExercise) populateExercise(fileUploadExercise, releaseDate, dueDate, assessmentDueDate, course);
    }

    private static Exercise populateExercise(Exercise exercise, ZonedDateTime releaseDate, ZonedDateTime dueDate, ZonedDateTime assessmentDueDate, Course course) {
        exercise.setTitle(UUID.randomUUID().toString());
        exercise.setShortName("t" + UUID.randomUUID().toString().substring(0, 3));
        exercise.setProblemStatement("Problem Statement");
        exercise.setMaxScore(5.0);
        exercise.setReleaseDate(releaseDate);
        exercise.setDueDate(dueDate);
        exercise.assessmentDueDate(assessmentDueDate);
        exercise.setDifficulty(DifficultyLevel.MEDIUM);
        exercise.setMode(ExerciseMode.INDIVIDUAL);
        exercise.getCategories().add("Category");
        exercise.setPresentationScoreEnabled(course.getPresentationScore() != 0);
        exercise.setCourse(course);
        exercise.setExerciseGroup(null);
        return exercise;
    }

    private static Exercise populateExerciseForExam(Exercise exercise, ZonedDateTime releaseDate, ZonedDateTime dueDate, ZonedDateTime assessmentDueDate,
            ExerciseGroup exerciseGroup) {
        exercise.setTitle(UUID.randomUUID().toString());
        exercise.setShortName("t" + UUID.randomUUID().toString().substring(0, 3));
        exercise.setProblemStatement("Exam Problem Statement");
        exercise.setMaxScore(5.0);
        exercise.setReleaseDate(releaseDate);
        exercise.setDueDate(dueDate);
        exercise.assessmentDueDate(assessmentDueDate);
        exercise.setDifficulty(DifficultyLevel.MEDIUM);
        exercise.setMode(ExerciseMode.INDIVIDUAL);
        exercise.getCategories().add("Category");
        exercise.setExerciseGroup(exerciseGroup);
        exercise.setCourse(null);
        return exercise;
    }

    public static List<User> generateActivatedUsers(String loginPrefix, String[] groups, Set<Authority> authorities, int amount) {
        List<User> generatedUsers = new ArrayList<>();
        for (int i = 1; i <= amount; i++) {
            User user = ModelFactory.generateActivatedUser(loginPrefix + i);
            if (groups != null) {
                user.setGroups(Set.of(groups));
                user.setAuthorities(authorities);
            }
            generatedUsers.add(user);
        }
        return generatedUsers;
    }

    public static User generateActivatedUser(String login, String password) {
        User user = new User();
        user.setLogin(login);
        user.setPassword(password);
        user.setFirstName(login + "First");
        user.setLastName(login + "Last");
        user.setEmail(login + "@test.de");
        user.setActivated(true);
        user.setLangKey("en");
        user.setGroups(new HashSet<>());
        user.setAuthorities(new HashSet<>());
        return user;
    }

    public static User generateActivatedUser(String login) {
        return generateActivatedUser(login, USER_PASSWORD);
    }

    public static Team generateTeamForExercise(Exercise exercise, String name, String shortName, String loginPrefix, int numberOfStudents, User owner) {
        List<User> students = generateActivatedUsers(shortName + loginPrefix, new String[] { "tumuser", "testgroup" }, Set.of(new Authority(AuthoritiesConstants.USER)),
                numberOfStudents);

        Team team = new Team();
        team.setName(name);
        team.setShortName(shortName);
        team.setExercise(exercise);
        team.setStudents(new HashSet<>(students));
        team.setOwner(owner);

        return team;
    }

    public static Team generateTeamForExercise(Exercise exercise, String name, String shortName, int numberOfStudents, User owner) {
        return generateTeamForExercise(exercise, name, shortName, "student", numberOfStudents, owner);
    }

    public static List<Team> generateTeamsForExercise(Exercise exercise, String shortNamePrefix, String loginPrefix, int numberOfTeams, User owner) {
        List<Team> teams = new ArrayList<>();
        for (int i = 1; i <= numberOfTeams; i++) {
            int numberOfStudents = new Random().nextInt(4) + 1; // range: 1-4 students
            teams.add(generateTeamForExercise(exercise, "Team " + i, shortNamePrefix + i, loginPrefix, numberOfStudents, owner));
        }
        return teams;
    }

    public static Course generateCourse(Long id, ZonedDateTime startDate, ZonedDateTime endDate, Set<Exercise> exercises) {
        return generateCourse(id, startDate, endDate, exercises, null, null, null);
    }

    public static TextSubmission generateTextSubmission(String text, Language language, boolean submitted) {
        TextSubmission textSubmission = new TextSubmission();
        textSubmission.text(text);
        textSubmission.setLanguage(language);
        textSubmission.setSubmitted(submitted);
        if (submitted) {
            textSubmission.setSubmissionDate(ZonedDateTime.now().minusDays(1));
        }
        return textSubmission;
    }

    public static TextSubmission generateLateTextSubmission(String text, Language language) {
        TextSubmission textSubmission = new TextSubmission();
        textSubmission.text(text);
        textSubmission.setLanguage(language);
        textSubmission.setSubmitted(true);
        textSubmission.setSubmissionDate(ZonedDateTime.now().plusDays(1));
        return textSubmission;
    }

    public static ProgrammingSubmission generateProgrammingSubmission(boolean submitted) {
        ProgrammingSubmission programmingSubmission = new ProgrammingSubmission();
        programmingSubmission.setSubmitted(submitted);
        if (submitted) {
            programmingSubmission.setSubmissionDate(ZonedDateTime.now().minusDays(1));
        }
        return programmingSubmission;
    }

    public static FileUploadSubmission generateFileUploadSubmission(boolean submitted) {
        FileUploadSubmission fileUploadSubmission = new FileUploadSubmission();
        fileUploadSubmission.setSubmitted(submitted);
        if (submitted) {
            fileUploadSubmission.setSubmissionDate(ZonedDateTime.now().minusDays(1));
        }
        return fileUploadSubmission;
    }

    public static FileUploadSubmission generateLateFileUploadSubmission() {
        FileUploadSubmission fileUploadSubmission = new FileUploadSubmission();
        fileUploadSubmission.setSubmitted(true);
        fileUploadSubmission.setSubmissionDate(ZonedDateTime.now().plusDays(1));
        return fileUploadSubmission;
    }

    public static ModelingSubmission generateModelingSubmission(String model, boolean submitted) {
        ModelingSubmission submission = new ModelingSubmission();
        submission.setModel(model);
        submission.setSubmitted(submitted);
        if (submitted) {
            submission.setSubmissionDate(ZonedDateTime.now().minusDays(1));
        }
        return submission;
    }

    public static ExampleSubmission generateExampleSubmission(Submission submission, Exercise exercise, boolean usedForTutorial) {
        ExampleSubmission exampleSubmission = new ExampleSubmission();
        exampleSubmission.setSubmission(submission);
        exampleSubmission.setExercise(exercise);
        exampleSubmission.setUsedForTutorial(usedForTutorial);
        return exampleSubmission;
    }

    public static Course generateCourse(Long id, ZonedDateTime startDate, ZonedDateTime endDate, Set<Exercise> exercises, String studentGroupName,
            String teachingAssistantGroupName, String instructorGroupName) {
        return generateCourse(id, startDate, endDate, exercises, studentGroupName, teachingAssistantGroupName, instructorGroupName, 3, 3, 7, true);
    }

    public static Course generateCourse(Long id, ZonedDateTime startDate, ZonedDateTime endDate, Set<Exercise> exercises, String studentGroupName,
            String teachingAssistantGroupName, String instructorGroupName, Integer maxComplaints, Integer maxTeamComplaints, Integer maxComplaintTimeDays,
            Boolean studentQuestionsEnabled) {
        Course course = new Course();
        course.setId(id);
        course.setTitle("Course title " + UUID.randomUUID().toString());
        course.setDescription("Course description " + UUID.randomUUID().toString());
        // must start with a letter
        course.setShortName("short" + UUID.randomUUID().toString().replace("-", "0"));
        course.setMaxComplaints(maxComplaints);
        course.setMaxTeamComplaints(maxTeamComplaints);
        course.setMaxComplaintTimeDays(maxComplaintTimeDays);
        course.setStudentQuestionsEnabled(studentQuestionsEnabled);
        course.setStudentGroupName(studentGroupName);
        course.setTeachingAssistantGroupName(teachingAssistantGroupName);
        course.setInstructorGroupName(instructorGroupName);
        course.setStartDate(startDate);
        course.setEndDate(endDate);
        course.setExercises(exercises);
        course.setOnlineCourse(false);
        course.setPresentationScore(2);
        return course;
    }

<<<<<<< HEAD
    public static Exam generateExam(Long id, String title, Course course) {
        Exam exam = new Exam();
        exam.setTitle(title);
        exam.setId(id);
=======
    public static Exam generateExam(Course course) {
        Exam exam = new Exam();
        exam.setTitle("Exam title");
>>>>>>> 106a07c0
        exam.setCourse(course);
        return exam;
    }

<<<<<<< HEAD
    public static ExerciseGroup generateExerciseGroup(Long id, String title, boolean mandatory, Exam exam) {
        ExerciseGroup exerciseGroup = new ExerciseGroup();
        exerciseGroup.setId(id);
        exerciseGroup.setTitle(title);
        exerciseGroup.setIsMandatory(mandatory);
=======
    public static ExerciseGroup generateExerciseGroup(Exam exam) {
        ExerciseGroup exerciseGroup = new ExerciseGroup();
        exerciseGroup.setTitle("Exercise group title");
>>>>>>> 106a07c0
        exerciseGroup.setExam(exam);
        return exerciseGroup;
    }

<<<<<<< HEAD
=======
    public static StudentExam generateStudentExam(Exam exam) {
        StudentExam studentExam = new StudentExam();
        studentExam.setExam(exam);
        return studentExam;
    }

>>>>>>> 106a07c0
    public static GradingCriterion generateGradingCriterion(String title) {
        var criterion = new GradingCriterion();
        criterion.setTitle(title);
        return criterion;
    }

    public static List<GradingInstruction> generateGradingInstructions(GradingCriterion criterion, int numberOfTestInstructions) {
        var instructions = new ArrayList<GradingInstruction>();
        var exampleInstruction1 = new GradingInstruction();
        while (numberOfTestInstructions > 0) {
            exampleInstruction1.setGradingCriterion(criterion);
            exampleInstruction1.setCredits(0.5);
            exampleInstruction1.setGradingScale("good test");
            exampleInstruction1.setInstructionDescription("created first instruction with empty criteria for testing");
            exampleInstruction1.setFeedback("test feedback");
            exampleInstruction1.setUsageCount(3);
            instructions.add(exampleInstruction1);
            numberOfTestInstructions--;
        }
        return instructions;
    }

    public static List<Feedback> generateFeedback() {
        List<Feedback> feedbacks = new ArrayList<>();
        Feedback positiveFeedback = new Feedback();
        positiveFeedback.setCredits(2D);
        positiveFeedback.setReference("theory");
        feedbacks.add(positiveFeedback);
        Feedback negativeFeedback = new Feedback();
        negativeFeedback.setCredits(-1D);
        negativeFeedback.setDetailText("Bad solution");
        negativeFeedback.setReference("practice");
        feedbacks.add(negativeFeedback);
        return feedbacks;
    }

    public static ProgrammingExercise generateToBeImportedProgrammingExercise(String title, String shortName, ProgrammingExercise template, Course targetCourse) {
        ProgrammingExercise toBeImported = new ProgrammingExercise();
        toBeImported.setCourse(targetCourse);
        toBeImported.setTitle(title);
        toBeImported.setShortName(shortName);
        toBeImported.setId(template.getId());
        toBeImported.setTestCases(null);
        toBeImported.setNumberOfAssessments(template.getNumberOfAssessments());
        toBeImported.setNumberOfComplaints(template.getNumberOfComplaints());
        toBeImported.setNumberOfMoreFeedbackRequests(template.getNumberOfMoreFeedbackRequests());
        toBeImported.setExerciseHints(null);
        toBeImported.setSolutionParticipation(null);
        toBeImported.setTemplateParticipation(null);
        toBeImported.setPublishBuildPlanUrl(template.isPublishBuildPlanUrl());
        toBeImported.setSequentialTestRuns(template.hasSequentialTestRuns());
        toBeImported.setProblemStatement(template.getProblemStatement());
        toBeImported.setMaxScore(template.getMaxScore());
        toBeImported.setGradingInstructions(template.getGradingInstructions());
        toBeImported.setDifficulty(template.getDifficulty());
        toBeImported.setMode(template.getMode());
        toBeImported.setAssessmentType(template.getAssessmentType());
        toBeImported.setCategories(template.getCategories());
        toBeImported.setPackageName(template.getPackageName());
        toBeImported.setAllowOnlineEditor(template.isAllowOnlineEditor());
        toBeImported.setTutorParticipations(null);
        toBeImported.setStudentQuestions(null);
        toBeImported.setStudentParticipations(null);
        toBeImported.setNumberOfSubmissions(template.getNumberOfSubmissions());
        toBeImported.setExampleSubmissions(null);
        toBeImported.setTestRepositoryUrl(template.getTestRepositoryUrl());
        toBeImported.setProgrammingLanguage(template.getProgrammingLanguage());
        toBeImported.setAssessmentDueDate(template.getAssessmentDueDate());
        toBeImported.setAttachments(null);
        toBeImported.setDueDate(template.getDueDate());
        toBeImported.setReleaseDate(template.getReleaseDate());
        toBeImported.setSequentialTestRuns(template.hasSequentialTestRuns());
        toBeImported.setBuildAndTestStudentSubmissionsAfterDueDate(template.getBuildAndTestStudentSubmissionsAfterDueDate());
        toBeImported.generateAndSetProjectKey();

        return toBeImported;
    }

    public static StudentParticipation generateStudentParticipation(InitializationState initializationState, Exercise exercise, User user) {
        StudentParticipation studentParticipation = new StudentParticipation();
        studentParticipation.setInitializationState(initializationState);
        studentParticipation.setInitializationDate(ZonedDateTime.now().minusDays(5));
        studentParticipation.setExercise(exercise);
        studentParticipation.setParticipant(user);
        return studentParticipation;
    }

    public static ProgrammingExerciseStudentParticipation generateProgrammingExerciseStudentParticipation(InitializationState initializationState, ProgrammingExercise exercise,
            User user) {
        ProgrammingExerciseStudentParticipation studentParticipation = new ProgrammingExerciseStudentParticipation();
        studentParticipation.setInitializationState(initializationState);
        studentParticipation.setInitializationDate(ZonedDateTime.now().minusDays(5));
        studentParticipation.setExercise(exercise);
        studentParticipation.setParticipant(user);
        return studentParticipation;
    }

    public static Result generateResult(boolean rated, long score) {
        Result result = new Result();
        result.setRated(rated);
        result.setScore(score);
        return result;
    }

    public static TextBlock generateTextBlock(int startIndex, int endIndex, String text) {
        final TextBlock textBlock = new TextBlock();
        textBlock.setStartIndex(startIndex);
        textBlock.setEndIndex(endIndex);
        textBlock.setText(text);
        textBlock.computeId();
        return textBlock;
    }

    public static TextBlock generateTextBlock(int startIndex, int endIndex) {
        return generateTextBlock(startIndex, endIndex, "");
    }

    public static SingleUserNotification generateSingleUserNotification(ZonedDateTime notificationDate, User recipient) {
        SingleUserNotification singleUserNotification = new SingleUserNotification();
        singleUserNotification.setNotificationDate(notificationDate);
        singleUserNotification.setRecipient(recipient);
        return singleUserNotification;
    }

    public static GroupNotification generateGroupNotification(ZonedDateTime notificationDate, Course course, GroupNotificationType type) {
        GroupNotification groupNotification = new GroupNotification();
        groupNotification.setNotificationDate(notificationDate);
        groupNotification.setCourse(course);
        groupNotification.setType(type);
        return groupNotification;
    }

    public static SystemNotification generateSystemNotification(ZonedDateTime notificationDate, ZonedDateTime expireDate) {
        SystemNotification systemNotification = new SystemNotification();
        systemNotification.setNotificationDate(notificationDate);
        systemNotification.setExpireDate(expireDate);
        return systemNotification;
    }

    public static ApollonDiagram generateApollonDiagram(DiagramType diagramType, String title) {
        ApollonDiagram apollonDiagram = new ApollonDiagram();
        apollonDiagram.setDiagramType(diagramType);
        apollonDiagram.setTitle(title);
        return apollonDiagram;
    }

    public static BambooBuildResultNotificationDTO generateBambooBuildResult(String repoName, List<String> successfulTestNames, List<String> failedTestNames) {
        final var notification = new BambooBuildResultNotificationDTO();
        final var build = new BambooBuildResultNotificationDTO.BambooBuildDTO();
        final var summary = new BambooBuildResultNotificationDTO.BambooTestSummaryDTO();
        final var job = new BambooBuildResultNotificationDTO.BambooJobDTO();
        final var successfulTests = successfulTestNames.stream().map(name -> generateBambooTestJob(name, true)).collect(Collectors.toList());
        final var failedTests = failedTestNames.stream().map(name -> generateBambooTestJob(name, false)).collect(Collectors.toList());
        final var vcs = new BambooBuildResultNotificationDTO.BambooVCSDTO();

        vcs.setRepositoryName(repoName);
        vcs.setId(TestConstants.COMMIT_HASH_STRING);

        job.setId(42);
        job.setFailedTests(failedTests);
        job.setSuccessfulTests(successfulTests);

        summary.setTotalCount(successfulTestNames.size() + failedTestNames.size());
        summary.setSuccessfulCount(successfulTestNames.size());
        summary.setSkippedCount(0);
        summary.setQuarantineCount(0);
        summary.setNewFailedCount(failedTestNames.size());
        summary.setIgnoreCount(0);
        summary.setFixedCount(0);
        summary.setFailedCount(failedTestNames.size());
        summary.setExistingFailedCount(failedTestNames.size());
        summary.setDuration(42);
        summary.setDescription("foobar");

        build.setNumber(42);
        build.setReason("foobar");
        build.setSuccessful(failedTestNames.isEmpty());
        build.setBuildCompletedDate(ZonedDateTime.now().minusSeconds(5));
        build.setArtifact(false);
        build.setTestSummary(summary);
        build.setJobs(List.of(job));
        build.setVcs(List.of(vcs));

        notification.setSecret("secret");
        notification.setNotificationType("TestNotification");
        notification.setBuild(build);

        return notification;
    }

    private static BambooBuildResultNotificationDTO.BambooTestJobDTO generateBambooTestJob(String name, boolean successful) {
        final var test = new BambooBuildResultNotificationDTO.BambooTestJobDTO();
        test.setErrors(successful ? List.of() : List.of("bad solution, did not work"));
        test.setMethodName(name);
        test.setClassName("SpringTestClass");
        test.setName(name);

        return test;
    }
}<|MERGE_RESOLUTION|>--- conflicted
+++ resolved
@@ -8,10 +8,7 @@
 import de.tum.in.www1.artemis.domain.enumeration.*;
 import de.tum.in.www1.artemis.domain.exam.Exam;
 import de.tum.in.www1.artemis.domain.exam.ExerciseGroup;
-<<<<<<< HEAD
-=======
 import de.tum.in.www1.artemis.domain.exam.StudentExam;
->>>>>>> 106a07c0
 import de.tum.in.www1.artemis.domain.modeling.ApollonDiagram;
 import de.tum.in.www1.artemis.domain.modeling.ModelingExercise;
 import de.tum.in.www1.artemis.domain.modeling.ModelingSubmission;
@@ -287,44 +284,27 @@
         return course;
     }
 
-<<<<<<< HEAD
-    public static Exam generateExam(Long id, String title, Course course) {
-        Exam exam = new Exam();
-        exam.setTitle(title);
-        exam.setId(id);
-=======
     public static Exam generateExam(Course course) {
         Exam exam = new Exam();
         exam.setTitle("Exam title");
->>>>>>> 106a07c0
         exam.setCourse(course);
         return exam;
     }
 
-<<<<<<< HEAD
-    public static ExerciseGroup generateExerciseGroup(Long id, String title, boolean mandatory, Exam exam) {
-        ExerciseGroup exerciseGroup = new ExerciseGroup();
-        exerciseGroup.setId(id);
-        exerciseGroup.setTitle(title);
-        exerciseGroup.setIsMandatory(mandatory);
-=======
-    public static ExerciseGroup generateExerciseGroup(Exam exam) {
+    public static ExerciseGroup generateExerciseGroup(boolean mandatory, Exam exam) {
         ExerciseGroup exerciseGroup = new ExerciseGroup();
         exerciseGroup.setTitle("Exercise group title");
->>>>>>> 106a07c0
+        exerciseGroup.setIsMandatory(mandatory);
         exerciseGroup.setExam(exam);
         return exerciseGroup;
     }
 
-<<<<<<< HEAD
-=======
     public static StudentExam generateStudentExam(Exam exam) {
         StudentExam studentExam = new StudentExam();
         studentExam.setExam(exam);
         return studentExam;
     }
 
->>>>>>> 106a07c0
     public static GradingCriterion generateGradingCriterion(String title) {
         var criterion = new GradingCriterion();
         criterion.setTitle(title);
