package de.tum.in.www1.artemis.util;

import java.time.ZonedDateTime;
import java.util.*;
import java.util.stream.Collectors;

import de.tum.in.www1.artemis.config.Constants;
import de.tum.in.www1.artemis.domain.*;
import de.tum.in.www1.artemis.domain.enumeration.*;
import de.tum.in.www1.artemis.domain.exam.Exam;
import de.tum.in.www1.artemis.domain.exam.ExerciseGroup;
import de.tum.in.www1.artemis.domain.exam.StudentExam;
import de.tum.in.www1.artemis.domain.modeling.ApollonDiagram;
import de.tum.in.www1.artemis.domain.modeling.ModelingExercise;
import de.tum.in.www1.artemis.domain.modeling.ModelingSubmission;
import de.tum.in.www1.artemis.domain.notification.GroupNotification;
import de.tum.in.www1.artemis.domain.notification.SingleUserNotification;
import de.tum.in.www1.artemis.domain.notification.SystemNotification;
import de.tum.in.www1.artemis.domain.participation.ProgrammingExerciseStudentParticipation;
import de.tum.in.www1.artemis.domain.participation.StudentParticipation;
import de.tum.in.www1.artemis.domain.quiz.*;
import de.tum.in.www1.artemis.security.AuthoritiesConstants;
import de.tum.in.www1.artemis.service.connectors.bamboo.dto.BambooBuildResultNotificationDTO;
import de.tum.in.www1.artemis.service.dto.StaticCodeAnalysisReportDTO;

public class ModelFactory {

    public static final String USER_PASSWORD = "0000";

    public static Lecture generateLecture(ZonedDateTime startDate, ZonedDateTime endDate, Course course) {
        Lecture lecture = new Lecture();
        lecture.setStartDate(startDate);
        lecture.setDescription("Description");
        lecture.setTitle("Lecture");
        lecture.setEndDate(endDate);
        lecture.setCourse(course);
        return lecture;
    }

    public static Attachment generateAttachment(ZonedDateTime startDate, Lecture lecture) {
        Attachment attachment = new Attachment();
        attachment.setAttachmentType(AttachmentType.FILE);
        attachment.setReleaseDate(startDate);
        attachment.setUploadDate(startDate);
        attachment.setName("TestAttachement");
        attachment.setLecture(lecture);
        return attachment;
    }

    public static QuizExercise generateQuizExercise(ZonedDateTime releaseDate, ZonedDateTime dueDate, Course course) {
        QuizExercise quizExercise = new QuizExercise();
        quizExercise = (QuizExercise) populateExercise(quizExercise, releaseDate, dueDate, null, course);
        quizExercise.setProblemStatement(null);
        quizExercise.setGradingInstructions(null);
        quizExercise.setPresentationScoreEnabled(false);
        quizExercise.setIsOpenForPractice(false);
        quizExercise.setIsPlannedToStart(true);
        quizExercise.setIsVisibleBeforeStart(true);
        quizExercise.setAllowedNumberOfAttempts(1);
        quizExercise.setDuration(10);
        quizExercise.setRandomizeQuestionOrder(true);
        return quizExercise;
    }

    public static QuizExercise generateQuizExerciseForExam(ExerciseGroup exerciseGroup) {
        QuizExercise quizExercise = new QuizExercise();
        quizExercise = (QuizExercise) populateExerciseForExam(quizExercise, exerciseGroup);
        quizExercise.setProblemStatement(null);
        quizExercise.setGradingInstructions(null);
        quizExercise.setPresentationScoreEnabled(false);
        quizExercise.setIsOpenForPractice(false);
        quizExercise.setIsPlannedToStart(false);
        quizExercise.setIsVisibleBeforeStart(true);
        quizExercise.setAllowedNumberOfAttempts(1);
        quizExercise.setDuration(10);
        quizExercise.setQuizPointStatistic(new QuizPointStatistic());
        for (var question : quizExercise.getQuizQuestions()) {
            if (question instanceof DragAndDropQuestion) {
                question.setQuizQuestionStatistic(new DragAndDropQuestionStatistic());
            }
            else if (question instanceof MultipleChoiceQuestion) {
                question.setQuizQuestionStatistic(new MultipleChoiceQuestionStatistic());
            }
            else {
                question.setQuizQuestionStatistic(new ShortAnswerQuestionStatistic());
            }
        }
        quizExercise.setRandomizeQuestionOrder(true);
        return quizExercise;
    }

    public static ProgrammingExercise generateProgrammingExercise(ZonedDateTime releaseDate, ZonedDateTime dueDate, Course course) {
        ProgrammingExercise programmingExercise = new ProgrammingExercise();
        programmingExercise = (ProgrammingExercise) populateExercise(programmingExercise, releaseDate, dueDate, null, course);
        populateProgrammingExercise(programmingExercise);
        return programmingExercise;
    }

    public static ProgrammingExercise generateProgrammingExerciseForExam(ExerciseGroup exerciseGroup) {
        ProgrammingExercise programmingExercise = new ProgrammingExercise();
        programmingExercise = (ProgrammingExercise) populateExerciseForExam(programmingExercise, exerciseGroup);
        populateProgrammingExercise(programmingExercise);
        return programmingExercise;
    }

    private static void populateProgrammingExercise(ProgrammingExercise programmingExercise) {
        programmingExercise.generateAndSetProjectKey();
        programmingExercise.setAllowOfflineIde(true);
        programmingExercise.setStaticCodeAnalysisEnabled(false);
        programmingExercise.setAssessmentType(AssessmentType.SEMI_AUTOMATIC);
        programmingExercise.setProgrammingLanguage(ProgrammingLanguage.JAVA);
        programmingExercise.setPackageName("de.test");
        final var repoName = (programmingExercise.getProjectKey() + "-" + RepositoryType.TESTS.getName()).toLowerCase();
        String testRepoUrl = String.format("http://some.test.url/scm/%s/%s.git", programmingExercise.getProjectKey(), repoName);
        programmingExercise.setTestRepositoryUrl(testRepoUrl);
    }

    public static ModelingExercise generateModelingExercise(ZonedDateTime releaseDate, ZonedDateTime dueDate, ZonedDateTime assessmentDueDate, DiagramType diagramType,
            Course course) {
        ModelingExercise modelingExercise = new ModelingExercise();
        modelingExercise = (ModelingExercise) populateExercise(modelingExercise, releaseDate, dueDate, assessmentDueDate, course);
        modelingExercise.setDiagramType(diagramType);
        return modelingExercise;
    }

    public static ModelingExercise generateModelingExerciseForExam(DiagramType diagramType, ExerciseGroup exerciseGroup) {
        ModelingExercise modelingExercise = new ModelingExercise();
        modelingExercise = (ModelingExercise) populateExerciseForExam(modelingExercise, exerciseGroup);
        modelingExercise.setDiagramType(diagramType);
        return modelingExercise;
    }

    public static TextExercise generateTextExercise(ZonedDateTime releaseDate, ZonedDateTime dueDate, ZonedDateTime assessmentDueDate, Course course) {
        TextExercise textExercise = new TextExercise();
        return (TextExercise) populateExercise(textExercise, releaseDate, dueDate, assessmentDueDate, course);
    }

    public static TextExercise generateTextExerciseForExam(ExerciseGroup exerciseGroup) {
        TextExercise textExercise = new TextExercise();
        return (TextExercise) populateExerciseForExam(textExercise, exerciseGroup);
    }

    public static FileUploadExercise generateFileUploadExercise(ZonedDateTime releaseDate, ZonedDateTime dueDate, ZonedDateTime assessmentDueDate, String filePattern,
            Course course) {
        FileUploadExercise fileUploadExercise = new FileUploadExercise();
        fileUploadExercise.setFilePattern(filePattern);
        return (FileUploadExercise) populateExercise(fileUploadExercise, releaseDate, dueDate, assessmentDueDate, course);
    }

    public static FileUploadExercise generateFileUploadExerciseForExam(String filePattern, ExerciseGroup exerciseGroup) {
        FileUploadExercise fileUploadExercise = new FileUploadExercise();
        fileUploadExercise.setFilePattern(filePattern);
        return (FileUploadExercise) populateExerciseForExam(fileUploadExercise, exerciseGroup);
    }

    private static Exercise populateExercise(Exercise exercise, ZonedDateTime releaseDate, ZonedDateTime dueDate, ZonedDateTime assessmentDueDate, Course course) {
        exercise.setTitle(UUID.randomUUID().toString());
        exercise.setShortName("t" + UUID.randomUUID().toString().substring(0, 3));
        exercise.setProblemStatement("Problem Statement");
        exercise.setMaxScore(5.0);
        exercise.setBonusPoints(0.0);
        exercise.setReleaseDate(releaseDate);
        exercise.setDueDate(dueDate);
        exercise.assessmentDueDate(assessmentDueDate);
        exercise.setDifficulty(DifficultyLevel.MEDIUM);
        exercise.setMode(ExerciseMode.INDIVIDUAL);
        exercise.getCategories().add("Category");
        exercise.setPresentationScoreEnabled(course.getPresentationScore() != 0);
        exercise.setCourse(course);
        exercise.setExerciseGroup(null);
        return exercise;
    }

    private static Exercise populateExerciseForExam(Exercise exercise, ExerciseGroup exerciseGroup) {
        exercise.setTitle(UUID.randomUUID().toString());
        exercise.setShortName("t" + UUID.randomUUID().toString().substring(0, 3));
        exercise.setProblemStatement("Exam Problem Statement");
        exercise.setMaxScore(5.0);
        exercise.setBonusPoints(0.0);
        // these values are set to null explicitly
        exercise.setReleaseDate(null);
        exercise.setDueDate(null);
        exercise.assessmentDueDate(null);
        exercise.setDifficulty(DifficultyLevel.MEDIUM);
        exercise.setMode(ExerciseMode.INDIVIDUAL);
        exercise.getCategories().add("Category");
        exercise.setExerciseGroup(exerciseGroup);
        exercise.setCourse(null);
        if (!(exercise instanceof QuizExercise)) {
            exercise.setGradingInstructions("Grading instructions");
            exercise.setGradingCriteria(List.of(new GradingCriterion()));
        }
        return exercise;
    }

    public static List<User> generateActivatedUsers(String loginPrefix, String[] groups, Set<Authority> authorities, int amount) {
        List<User> generatedUsers = new ArrayList<>();
        for (int i = 1; i <= amount; i++) {
            User user = ModelFactory.generateActivatedUser(loginPrefix + i);
            if (groups != null) {
                user.setGroups(Set.of(groups));
                user.setAuthorities(authorities);
            }
            generatedUsers.add(user);
        }
        return generatedUsers;
    }

    public static User generateActivatedUser(String login, String password) {
        User user = new User();
        user.setLogin(login);
        user.setPassword(password);
        user.setFirstName(login + "First");
        user.setLastName(login + "Last");
        user.setEmail(login + "@test.de");
        user.setActivated(true);
        user.setLangKey("en");
        user.setGroups(new HashSet<>());
        user.setAuthorities(new HashSet<>());
        return user;
    }

    public static User generateActivatedUser(String login) {
        return generateActivatedUser(login, USER_PASSWORD);
    }

    public static Team generateTeamForExercise(Exercise exercise, String name, String shortName, String loginPrefix, int numberOfStudents, User owner) {
        List<User> students = generateActivatedUsers(shortName + loginPrefix, new String[] { "tumuser", "testgroup" }, Set.of(new Authority(AuthoritiesConstants.USER)),
                numberOfStudents);

        Team team = new Team();
        team.setName(name);
        team.setShortName(shortName);
        team.setExercise(exercise);
        team.setStudents(new HashSet<>(students));
        team.setOwner(owner);

        return team;
    }

    public static Team generateTeamForExercise(Exercise exercise, String name, String shortName, int numberOfStudents, User owner) {
        return generateTeamForExercise(exercise, name, shortName, "student", numberOfStudents, owner);
    }

    public static List<Team> generateTeamsForExercise(Exercise exercise, String shortNamePrefix, String loginPrefix, int numberOfTeams, User owner) {
        List<Team> teams = new ArrayList<>();
        for (int i = 1; i <= numberOfTeams; i++) {
            int numberOfStudents = new Random().nextInt(4) + 1; // range: 1-4 students
            teams.add(generateTeamForExercise(exercise, "Team " + i, shortNamePrefix + i, loginPrefix, numberOfStudents, owner));
        }
        return teams;
    }

    public static Course generateCourse(Long id, ZonedDateTime startDate, ZonedDateTime endDate, Set<Exercise> exercises) {
        return generateCourse(id, startDate, endDate, exercises, null, null, null);
    }

    public static TextSubmission generateTextSubmission(String text, Language language, boolean submitted) {
        TextSubmission textSubmission = new TextSubmission();
        textSubmission.text(text);
        textSubmission.setLanguage(language);
        textSubmission.setSubmitted(submitted);
        if (submitted) {
            textSubmission.setSubmissionDate(ZonedDateTime.now().minusDays(1));
        }
        return textSubmission;
    }

    public static TextSubmission generateLateTextSubmission(String text, Language language) {
        TextSubmission textSubmission = new TextSubmission();
        textSubmission.text(text);
        textSubmission.setLanguage(language);
        textSubmission.setSubmitted(true);
        textSubmission.setSubmissionDate(ZonedDateTime.now().plusDays(1));
        return textSubmission;
    }

    public static ProgrammingSubmission generateProgrammingSubmission(boolean submitted) {
        ProgrammingSubmission programmingSubmission = new ProgrammingSubmission();
        programmingSubmission.setSubmitted(submitted);
        if (submitted) {
            programmingSubmission.setSubmissionDate(ZonedDateTime.now().minusDays(1));
        }
        return programmingSubmission;
    }

    public static FileUploadSubmission generateFileUploadSubmission(boolean submitted) {
        FileUploadSubmission fileUploadSubmission = new FileUploadSubmission();
        fileUploadSubmission.setSubmitted(submitted);
        if (submitted) {
            fileUploadSubmission.setSubmissionDate(ZonedDateTime.now().minusDays(1));
        }
        return fileUploadSubmission;
    }

    public static FileUploadSubmission generateFileUploadSubmissionWithFile(boolean submitted, String filePath) {
        FileUploadSubmission fileUploadSubmission = generateFileUploadSubmission(submitted);
        fileUploadSubmission.setFilePath(filePath);
        return fileUploadSubmission;
    }

    public static FileUploadSubmission generateLateFileUploadSubmission() {
        FileUploadSubmission fileUploadSubmission = new FileUploadSubmission();
        fileUploadSubmission.setSubmitted(true);
        fileUploadSubmission.setSubmissionDate(ZonedDateTime.now().plusDays(1));
        return fileUploadSubmission;
    }

    public static ModelingSubmission generateModelingSubmission(String model, boolean submitted) {
        ModelingSubmission submission = new ModelingSubmission();
        submission.setModel(model);
        submission.setSubmitted(submitted);
        if (submitted) {
            submission.setSubmissionDate(ZonedDateTime.now().minusDays(1));
        }
        return submission;
    }

    public static ExampleSubmission generateExampleSubmission(Submission submission, Exercise exercise, boolean usedForTutorial) {
        ExampleSubmission exampleSubmission = new ExampleSubmission();
        exampleSubmission.setSubmission(submission);
        exampleSubmission.setExercise(exercise);
        exampleSubmission.setUsedForTutorial(usedForTutorial);
        return exampleSubmission;
    }

    public static Course generateCourse(Long id, ZonedDateTime startDate, ZonedDateTime endDate, Set<Exercise> exercises, String studentGroupName,
            String teachingAssistantGroupName, String instructorGroupName) {
        return generateCourse(id, startDate, endDate, exercises, studentGroupName, teachingAssistantGroupName, instructorGroupName, 3, 3, 7, true);
    }

    public static Course generateCourse(Long id, ZonedDateTime startDate, ZonedDateTime endDate, Set<Exercise> exercises, String studentGroupName,
            String teachingAssistantGroupName, String instructorGroupName, Integer maxComplaints, Integer maxTeamComplaints, Integer maxComplaintTimeDays,
            Boolean studentQuestionsEnabled) {
        Course course = new Course();
        course.setId(id);
        course.setTitle("Course title " + UUID.randomUUID().toString());
        course.setDescription("Course description " + UUID.randomUUID().toString());
        // must start with a letter
        course.setShortName("short" + UUID.randomUUID().toString().replace("-", "0"));
        course.setMaxComplaints(maxComplaints);
        course.setMaxTeamComplaints(maxTeamComplaints);
        course.setMaxComplaintTimeDays(maxComplaintTimeDays);
        course.setStudentQuestionsEnabled(studentQuestionsEnabled);
        course.setStudentGroupName(studentGroupName);
        course.setTeachingAssistantGroupName(teachingAssistantGroupName);
        course.setInstructorGroupName(instructorGroupName);
        course.setStartDate(startDate);
        course.setEndDate(endDate);
        course.setExercises(exercises);
        course.setOnlineCourse(false);
        course.setPresentationScore(2);
        return course;
    }

    public static Exam generateExamWithStudentReviewDates(Course course) {
        ZonedDateTime currentTime = ZonedDateTime.now();
        Exam exam = new Exam();
        exam.setTitle("Test exam 1");
        exam.setVisibleDate(currentTime);
        exam.setStartDate(currentTime.plusMinutes(10));
        exam.setEndDate(currentTime.plusMinutes(60));
        exam.setStartText("Start Text");
        exam.setEndText("End Text");
        exam.setConfirmationStartText("Confirmation Start Text");
        exam.setConfirmationEndText("Confirmation End Text");
        exam.setMaxPoints(90);
        exam.setNumberOfExercisesInExam(1);
        exam.setRandomizeExerciseOrder(false);
        exam.setExamStudentReviewStart(currentTime);
        exam.setExamStudentReviewEnd(currentTime.plusMinutes(60));
        exam.setCourse(course);
        return exam;
    }

    public static Exam generateExam(Course course) {
        ZonedDateTime currentTime = ZonedDateTime.now();
        Exam exam = new Exam();
        exam.setTitle("Test exam 1");
        exam.setVisibleDate(currentTime);
        exam.setStartDate(currentTime.plusMinutes(10));
        exam.setEndDate(currentTime.plusMinutes(60));
        exam.setStartText("Start Text");
        exam.setEndText("End Text");
        exam.setConfirmationStartText("Confirmation Start Text");
        exam.setConfirmationEndText("Confirmation End Text");
        exam.setMaxPoints(90);
        exam.setNumberOfExercisesInExam(1);
        exam.setRandomizeExerciseOrder(false);
        exam.setCourse(course);
        return exam;
    }

    public static ExerciseGroup generateExerciseGroup(boolean mandatory, Exam exam) {
        ExerciseGroup exerciseGroup = new ExerciseGroup();
        exerciseGroup.setTitle("Exercise group title");
        exerciseGroup.setIsMandatory(mandatory);
        exam.addExerciseGroup(exerciseGroup);
        return exerciseGroup;
    }

    public static StudentExam generateStudentExam(Exam exam) {
        StudentExam studentExam = new StudentExam();
        studentExam.setExam(exam);
        studentExam.setTestRun(false);
        return studentExam;
    }

    public static GradingCriterion generateGradingCriterion(String title) {
        var criterion = new GradingCriterion();
        criterion.setTitle(title);
        return criterion;
    }

    public static List<GradingInstruction> generateGradingInstructions(GradingCriterion criterion, int numberOfTestInstructions, int usageCount) {
        var instructions = new ArrayList<GradingInstruction>();
        var exampleInstruction1 = new GradingInstruction();
        while (numberOfTestInstructions > 0) {
            exampleInstruction1.setGradingCriterion(criterion);
            exampleInstruction1.setCredits(1);
            exampleInstruction1.setGradingScale("good test");
            exampleInstruction1.setInstructionDescription("created first instruction with empty criteria for testing");
            exampleInstruction1.setFeedback("test feedback");
            exampleInstruction1.setUsageCount(usageCount);
            instructions.add(exampleInstruction1);
            numberOfTestInstructions--;
        }
        return instructions;
    }

    public static List<Feedback> generateFeedback() {
        List<Feedback> feedbacks = new ArrayList<>();
        Feedback positiveFeedback = new Feedback();
        positiveFeedback.setCredits(2D);
        positiveFeedback.setReference("theory");
        feedbacks.add(positiveFeedback);
        Feedback positiveFeedback2 = new Feedback();
        positiveFeedback2.setCredits(1D);
        positiveFeedback2.setReference("theory2");
        feedbacks.add(positiveFeedback2);
        Feedback negativeFeedback = new Feedback();
        negativeFeedback.setCredits(-1D);
        negativeFeedback.setDetailText("Bad solution");
        negativeFeedback.setReference("practice");
        feedbacks.add(negativeFeedback);
        return feedbacks;
    }

    public static List<Feedback> generateStaticCodeAnalysisFeedbackList(int numOfFeedback) {
        List<Feedback> feedbackList = new ArrayList<>();
        for (int i = 0; i < numOfFeedback; i++) {
            feedbackList.add(generateStaticCodeAnalysisFeedback());
        }
        return feedbackList;
    }

    private static Feedback generateStaticCodeAnalysisFeedback() {
        Feedback feedback = new Feedback();
        feedback.setPositive(false);
        feedback.setType(FeedbackType.AUTOMATIC);
        feedback.setText(Feedback.STATIC_CODE_ANALYSIS_FEEDBACK_IDENTIFIER);
        feedback.setReference("Tool");
        feedback.setDetailText("{\"filePath\":\"" + Constants.STUDENT_WORKING_DIRECTORY
                + "/www/withSCA/MergeSort.java\",\"startLine\":9,\"endLine\":9,\"startColumn\":11,\"endColumn\":11,\"rule\":\"rule\",\"category\":\"category\",\"message\":\"message\"}");
        return feedback;
    }

    public static List<Feedback> applySGIonFeedback(Exercise receivedExercise) throws Exception {
        List<Feedback> feedbacks = ModelFactory.generateFeedback();

        var gradingInstructionWithNoLimit = receivedExercise.getGradingCriteria().get(0).getStructuredGradingInstructions().get(0);
        var gradingInstructionWithLimit = receivedExercise.getGradingCriteria().get(1).getStructuredGradingInstructions().get(0);

        feedbacks.get(0).setGradingInstruction(gradingInstructionWithLimit);
        feedbacks.get(0).setCredits(gradingInstructionWithLimit.getCredits()); // score +1P
        feedbacks.get(1).setGradingInstruction(gradingInstructionWithLimit);
        feedbacks.get(1).setCredits(gradingInstructionWithLimit.getCredits()); // score +1P
        feedbacks.get(2).setGradingInstruction(gradingInstructionWithNoLimit);
        feedbacks.get(2).setCredits(gradingInstructionWithNoLimit.getCredits()); // score +1P
        var moreFeedback = new Feedback();
        moreFeedback.setGradingInstruction(gradingInstructionWithNoLimit);
        moreFeedback.setCredits(gradingInstructionWithNoLimit.getCredits()); // score +1P
        feedbacks.add(moreFeedback);

        return feedbacks; // total score should be 3P
    }

    public static ProgrammingExercise generateToBeImportedProgrammingExercise(String title, String shortName, ProgrammingExercise template, Course targetCourse) {
        ProgrammingExercise toBeImported = new ProgrammingExercise();
        toBeImported.setCourse(targetCourse);
        toBeImported.setTitle(title);
        toBeImported.setShortName(shortName);
        toBeImported.setId(template.getId());
        toBeImported.setTestCases(null);
        toBeImported.setStaticCodeAnalysisCategories(null);
        toBeImported.setNumberOfAssessments(template.getNumberOfAssessments());
        toBeImported.setNumberOfComplaints(template.getNumberOfComplaints());
        toBeImported.setNumberOfMoreFeedbackRequests(template.getNumberOfMoreFeedbackRequests());
        toBeImported.setExerciseHints(null);
        toBeImported.setSolutionParticipation(null);
        toBeImported.setTemplateParticipation(null);
        toBeImported.setPublishBuildPlanUrl(template.isPublishBuildPlanUrl());
        toBeImported.setSequentialTestRuns(template.hasSequentialTestRuns());
        toBeImported.setProblemStatement(template.getProblemStatement());
        toBeImported.setMaxScore(template.getMaxScore());
        toBeImported.setBonusPoints(template.getBonusPoints());
        toBeImported.setGradingInstructions(template.getGradingInstructions());
        toBeImported.setDifficulty(template.getDifficulty());
        toBeImported.setMode(template.getMode());
        toBeImported.setAssessmentType(template.getAssessmentType());
        toBeImported.setCategories(template.getCategories());
        toBeImported.setPackageName(template.getPackageName());
        toBeImported.setAllowOnlineEditor(template.isAllowOnlineEditor());
        toBeImported.setStaticCodeAnalysisEnabled(template.isStaticCodeAnalysisEnabled());
        toBeImported.setTutorParticipations(null);
        toBeImported.setStudentQuestions(null);
        toBeImported.setStudentParticipations(null);
        toBeImported.setNumberOfSubmissions(template.getNumberOfSubmissions());
        toBeImported.setExampleSubmissions(null);
        toBeImported.setTestRepositoryUrl(template.getTestRepositoryUrl());
        toBeImported.setProgrammingLanguage(template.getProgrammingLanguage());
        toBeImported.setAssessmentDueDate(template.getAssessmentDueDate());
        toBeImported.setAttachments(null);
        toBeImported.setDueDate(template.getDueDate());
        toBeImported.setReleaseDate(template.getReleaseDate());
        toBeImported.setSequentialTestRuns(template.hasSequentialTestRuns());
        toBeImported.setBuildAndTestStudentSubmissionsAfterDueDate(template.getBuildAndTestStudentSubmissionsAfterDueDate());
        toBeImported.generateAndSetProjectKey();

        return toBeImported;
    }

    public static StudentParticipation generateStudentParticipation(InitializationState initializationState, Exercise exercise, User user) {
        StudentParticipation studentParticipation = new StudentParticipation();
        studentParticipation.setInitializationState(initializationState);
        studentParticipation.setInitializationDate(ZonedDateTime.now().minusDays(5));
        studentParticipation.setExercise(exercise);
        studentParticipation.setParticipant(user);
        return studentParticipation;
    }

    public static ProgrammingExerciseStudentParticipation generateProgrammingExerciseStudentParticipation(InitializationState initializationState, ProgrammingExercise exercise,
            User user) {
        ProgrammingExerciseStudentParticipation studentParticipation = new ProgrammingExerciseStudentParticipation();
        studentParticipation.setInitializationState(initializationState);
        studentParticipation.setInitializationDate(ZonedDateTime.now().minusDays(5));
        studentParticipation.setExercise(exercise);
        studentParticipation.setParticipant(user);
        return studentParticipation;
    }

    public static Result generateResult(boolean rated, long score) {
        Result result = new Result();
        result.setRated(rated);
        result.setScore(score);
        return result;
    }

    public static TextBlock generateTextBlock(int startIndex, int endIndex, String text) {
        final TextBlock textBlock = new TextBlock();
        textBlock.setStartIndex(startIndex);
        textBlock.setEndIndex(endIndex);
        textBlock.setText(text);
        textBlock.computeId();
        return textBlock;
    }

    public static TextBlock generateTextBlock(int startIndex, int endIndex) {
        return generateTextBlock(startIndex, endIndex, "");
    }

    public static SingleUserNotification generateSingleUserNotification(ZonedDateTime notificationDate, User recipient) {
        SingleUserNotification singleUserNotification = new SingleUserNotification();
        singleUserNotification.setNotificationDate(notificationDate);
        singleUserNotification.setRecipient(recipient);
        return singleUserNotification;
    }

    public static GroupNotification generateGroupNotification(ZonedDateTime notificationDate, Course course, GroupNotificationType type) {
        GroupNotification groupNotification = new GroupNotification();
        groupNotification.setNotificationDate(notificationDate);
        groupNotification.setCourse(course);
        groupNotification.setType(type);
        return groupNotification;
    }

    public static SystemNotification generateSystemNotification(ZonedDateTime notificationDate, ZonedDateTime expireDate) {
        SystemNotification systemNotification = new SystemNotification();
        systemNotification.setNotificationDate(notificationDate);
        systemNotification.setExpireDate(expireDate);
        return systemNotification;
    }

    public static ApollonDiagram generateApollonDiagram(DiagramType diagramType, String title) {
        ApollonDiagram apollonDiagram = new ApollonDiagram();
        apollonDiagram.setDiagramType(diagramType);
        apollonDiagram.setTitle(title);
        return apollonDiagram;
    }

    public static BambooBuildResultNotificationDTO generateBambooBuildResult(String repoName, List<String> successfulTestNames, List<String> failedTestNames) {
        final var notification = new BambooBuildResultNotificationDTO();
        final var build = new BambooBuildResultNotificationDTO.BambooBuildDTO();
        final var summary = new BambooBuildResultNotificationDTO.BambooTestSummaryDTO();
        final var job = new BambooBuildResultNotificationDTO.BambooJobDTO();
        final var successfulTests = successfulTestNames.stream().map(name -> generateBambooTestJob(name, true)).collect(Collectors.toList());
        final var failedTests = failedTestNames.stream().map(name -> generateBambooTestJob(name, false)).collect(Collectors.toList());
        final var vcs = new BambooBuildResultNotificationDTO.BambooVCSDTO();

        vcs.setRepositoryName(repoName);
        vcs.setId(TestConstants.COMMIT_HASH_STRING);

        job.setId(42);
        job.setFailedTests(failedTests);
        job.setSuccessfulTests(successfulTests);

        summary.setTotalCount(successfulTestNames.size() + failedTestNames.size());
        summary.setSuccessfulCount(successfulTestNames.size());
        summary.setSkippedCount(0);
        summary.setQuarantineCount(0);
        summary.setNewFailedCount(failedTestNames.size());
        summary.setIgnoreCount(0);
        summary.setFixedCount(0);
        summary.setFailedCount(failedTestNames.size());
        summary.setExistingFailedCount(failedTestNames.size());
        summary.setDuration(42);
        summary.setDescription("foobar");

        build.setNumber(42);
        build.setReason("foobar");
        build.setSuccessful(failedTestNames.isEmpty());
        build.setBuildCompletedDate(ZonedDateTime.now().minusSeconds(5));
        build.setArtifact(false);
        build.setTestSummary(summary);
        build.setJobs(List.of(job));
        build.setVcs(List.of(vcs));

        notification.setSecret("secret");
        notification.setNotificationType("TestNotification");
        notification.setBuild(build);

        return notification;
    }

    public static BambooBuildResultNotificationDTO generateBambooBuildResultWithStaticCodeAnalysisReport(String repoName, List<String> successfulTestNames,
            List<String> failedTestNames) {
        var notification = generateBambooBuildResult(repoName, successfulTestNames, failedTestNames);
        var spotbugsReport = generateStaticCodeAnalysisReport(StaticCodeAnalysisTool.SPOTBUGS);
        var checkstyleReport = generateStaticCodeAnalysisReport(StaticCodeAnalysisTool.CHECKSTYLE);
        var pmdReport = generateStaticCodeAnalysisReport(StaticCodeAnalysisTool.PMD);
        notification.getBuild().getJobs().get(0).setStaticCodeAnalysisReports(List.of(spotbugsReport, checkstyleReport, pmdReport));
        return notification;
    }

    private static StaticCodeAnalysisReportDTO generateStaticCodeAnalysisReport(StaticCodeAnalysisTool tool) {
        var report = new StaticCodeAnalysisReportDTO();
        report.setTool(tool);
        report.setIssues(List.of(generateStaticCodeAnalysisIssue()));
        return report;
    }

<<<<<<< HEAD
    public static StaticCodeAnalysisCategory generateStaticCodeAnalysisCategory(ProgrammingExercise programmingExercise) {
        var category = new StaticCodeAnalysisCategory();
        category.setName("Bad practice");
        category.setPenalty(2D);
        category.setMaxPenalty(10D);
        category.setState(CategoryState.VISIBLE);
        category.setProgrammingExercise(programmingExercise);
        return category;
=======
    private static StaticCodeAnalysisReportDTO.StaticCodeAnalysisIssue generateStaticCodeAnalysisIssue() {
        var issue = new StaticCodeAnalysisReportDTO.StaticCodeAnalysisIssue();
        issue.setFilePath(Constants.STUDENT_WORKING_DIRECTORY + "/www/packagename/Class1.java");
        issue.setStartLine(1);
        issue.setEndLine(2);
        issue.setStartColumn(1);
        issue.setEndColumn(10);
        issue.setRule("Rule");
        issue.setCategory("Category");
        issue.setMessage("Message");
        issue.setPriority("Priority");
        return issue;
>>>>>>> fa2f2146
    }

    private static BambooBuildResultNotificationDTO.BambooTestJobDTO generateBambooTestJob(String name, boolean successful) {
        final var test = new BambooBuildResultNotificationDTO.BambooTestJobDTO();
        test.setErrors(successful ? List.of() : List.of("bad solution, did not work"));
        test.setMethodName(name);
        test.setClassName("SpringTestClass");
        test.setName(name);

        return test;
    }
}<|MERGE_RESOLUTION|>--- conflicted
+++ resolved
@@ -659,7 +659,6 @@
         return report;
     }
 
-<<<<<<< HEAD
     public static StaticCodeAnalysisCategory generateStaticCodeAnalysisCategory(ProgrammingExercise programmingExercise) {
         var category = new StaticCodeAnalysisCategory();
         category.setName("Bad practice");
@@ -668,7 +667,8 @@
         category.setState(CategoryState.VISIBLE);
         category.setProgrammingExercise(programmingExercise);
         return category;
-=======
+    }
+
     private static StaticCodeAnalysisReportDTO.StaticCodeAnalysisIssue generateStaticCodeAnalysisIssue() {
         var issue = new StaticCodeAnalysisReportDTO.StaticCodeAnalysisIssue();
         issue.setFilePath(Constants.STUDENT_WORKING_DIRECTORY + "/www/packagename/Class1.java");
@@ -681,7 +681,6 @@
         issue.setMessage("Message");
         issue.setPriority("Priority");
         return issue;
->>>>>>> fa2f2146
     }
 
     private static BambooBuildResultNotificationDTO.BambooTestJobDTO generateBambooTestJob(String name, boolean successful) {
