--- conflicted
+++ resolved
@@ -4,7 +4,6 @@
 import java.util.*;
 import java.util.stream.Collectors;
 
-import de.tum.in.www1.artemis.config.Constants;
 import de.tum.in.www1.artemis.domain.*;
 import de.tum.in.www1.artemis.domain.enumeration.*;
 import de.tum.in.www1.artemis.domain.exam.Exam;
@@ -670,16 +669,6 @@
         return report;
     }
 
-<<<<<<< HEAD
-    public static StaticCodeAnalysisCategory generateStaticCodeAnalysisCategory(ProgrammingExercise programmingExercise) {
-        var category = new StaticCodeAnalysisCategory();
-        category.setName("Bad practice");
-        category.setPenalty(2D);
-        category.setMaxPenalty(10D);
-        category.setState(CategoryState.VISIBLE);
-        category.setProgrammingExercise(programmingExercise);
-        return category;
-=======
     private static StaticCodeAnalysisReportDTO.StaticCodeAnalysisIssue generateStaticCodeAnalysisIssue() {
         var issue = new StaticCodeAnalysisReportDTO.StaticCodeAnalysisIssue();
         issue.setFilePath(Constants.STUDENT_WORKING_DIRECTORY + "/www/packagename/Class1.java");
@@ -692,7 +681,16 @@
         issue.setMessage("Message");
         issue.setPriority("Priority");
         return issue;
->>>>>>> ee68d5a6
+    }
+
+    public static StaticCodeAnalysisCategory generateStaticCodeAnalysisCategory(ProgrammingExercise programmingExercise) {
+        var category = new StaticCodeAnalysisCategory();
+        category.setName("Bad practice");
+        category.setPenalty(2D);
+        category.setMaxPenalty(10D);
+        category.setState(CategoryState.VISIBLE);
+        category.setProgrammingExercise(programmingExercise);
+        return category;
     }
 
     private static BambooBuildResultNotificationDTO.BambooTestJobDTO generateBambooTestJob(String name, boolean successful) {
