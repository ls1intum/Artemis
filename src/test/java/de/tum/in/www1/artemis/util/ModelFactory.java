--- conflicted
+++ resolved
@@ -138,22 +138,6 @@
         return course;
     }
 
-<<<<<<< HEAD
-    public static StudentParticipation generateStudentParticipation(InitializationState initializationState, Exercise exercise, User user) {
-        StudentParticipation studentParticipation = new StudentParticipation();
-        studentParticipation.setInitializationState(initializationState);
-        studentParticipation.setInitializationDate(ZonedDateTime.now().minusDays(5));
-        studentParticipation.setExercise(exercise);
-        studentParticipation.setStudent(user);
-        return studentParticipation;
-    }
-
-    public static Result generateResult(boolean rated, long score) {
-        Result result = new Result();
-        result.setRated(rated);
-        result.setScore(score);
-        return result;
-=======
     public static ProgrammingExercise generateToBeImportedProgrammingExercise(String title, String shortName, ProgrammingExercise template, Course targetCourse) {
         ProgrammingExercise toBeImported = new ProgrammingExercise();
         toBeImported.setCourse(targetCourse);
@@ -192,6 +176,21 @@
         toBeImported.setBuildAndTestStudentSubmissionsAfterDueDate(template.getBuildAndTestStudentSubmissionsAfterDueDate());
 
         return toBeImported;
->>>>>>> 9c9be610
+    }
+
+    public static StudentParticipation generateStudentParticipation(InitializationState initializationState, Exercise exercise, User user) {
+        StudentParticipation studentParticipation = new StudentParticipation();
+        studentParticipation.setInitializationState(initializationState);
+        studentParticipation.setInitializationDate(ZonedDateTime.now().minusDays(5));
+        studentParticipation.setExercise(exercise);
+        studentParticipation.setStudent(user);
+        return studentParticipation;
+    }
+
+    public static Result generateResult(boolean rated, long score) {
+        Result result = new Result();
+        result.setRated(rated);
+        result.setScore(score);
+        return result;
     }
 }