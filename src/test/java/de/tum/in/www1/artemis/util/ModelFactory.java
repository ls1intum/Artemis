package de.tum.in.www1.artemis.util;

import java.time.ZonedDateTime;
import java.util.HashSet;
import java.util.LinkedList;
import java.util.Set;
import java.util.UUID;

import com.google.common.collect.Sets;

import de.tum.in.www1.artemis.domain.*;
import de.tum.in.www1.artemis.domain.enumeration.DiagramType;
import de.tum.in.www1.artemis.domain.enumeration.DifficultyLevel;
import de.tum.in.www1.artemis.domain.enumeration.Language;
import de.tum.in.www1.artemis.domain.modeling.ModelingExercise;
import de.tum.in.www1.artemis.domain.modeling.ModelingSubmission;

public class ModelFactory {

    public static ModelingExercise generateModelingExercise(ZonedDateTime releaseDate, ZonedDateTime dueDate, ZonedDateTime assessmentDueDate, DiagramType diagramType,
            Course course) {
        ModelingExercise modelingExercise = new ModelingExercise();
        modelingExercise = (ModelingExercise) populateExercise(modelingExercise, releaseDate, dueDate, assessmentDueDate, course);
        modelingExercise.setDiagramType(diagramType);
        return modelingExercise;
    }

    public static TextExercise generateTextExercise(ZonedDateTime releaseDate, ZonedDateTime dueDate, ZonedDateTime assessmentDueDate, Course course) {
        TextExercise textExercise = new TextExercise();
        return (TextExercise) populateExercise(textExercise, releaseDate, dueDate, assessmentDueDate, course);
    }

    public static FileUploadExercise generateFileUploadExercise(ZonedDateTime releaseDate, ZonedDateTime dueDate, ZonedDateTime assessmentDueDate, String filePattern,
            Course course) {
        FileUploadExercise fileUploadExercise = new FileUploadExercise();
        fileUploadExercise = (FileUploadExercise) populateExercise(fileUploadExercise, releaseDate, dueDate, assessmentDueDate, course);
        fileUploadExercise.setFilePattern(filePattern);
        return (FileUploadExercise) populateExercise(fileUploadExercise, releaseDate, dueDate, assessmentDueDate, course);
    }

    public static Exercise populateExercise(Exercise exercise, ZonedDateTime releaseDate, ZonedDateTime dueDate, ZonedDateTime assessmentDueDate, Course course) {
        exercise.setTitle(UUID.randomUUID().toString());
        exercise.setShortName("t" + UUID.randomUUID().toString().substring(0, 3));
        exercise.setMaxScore(5.0);
        exercise.setReleaseDate(releaseDate);
        exercise.setDueDate(dueDate);
        exercise.assessmentDueDate(assessmentDueDate);
        exercise.setCourse(course);
        exercise.setStudentParticipations(new HashSet<>());
        exercise.setExampleSubmissions(new HashSet<>());
        exercise.setTutorParticipations(new HashSet<>());
        exercise.setDifficulty(DifficultyLevel.MEDIUM);
        exercise.setCategories(new HashSet<>());
        return exercise;
    }

    public static LinkedList<User> generateActivatedUsers(String loginPrefix, String[] groups, int amount) {
        LinkedList<User> generatedUsers = new LinkedList<>();
        for (int i = 1; i <= amount; i++) {
            User student = ModelFactory.generateActivatedUser(loginPrefix + i);
            student.setGroups(Sets.newHashSet(groups));
            generatedUsers.add(student);
        }
        return generatedUsers;
    }

    public static User generateActivatedUser(String login) {
        User user = new User();
        user.setLogin(login);
        user.setPassword("0000");
        user.setFirstName(login + "First");
        user.setLastName(login + "Last");
        user.setEmail(login + "@test.de");
        user.setActivated(true);
        user.setLangKey("en");
        user.setGroups(new HashSet<>());
        user.setAuthorities(new HashSet<>());
        return user;
    }

    public static Course generateCourse(Long id, ZonedDateTime startDate, ZonedDateTime endDate, Set<Exercise> exercises) {
        return generateCourse(id, startDate, endDate, exercises, UUID.randomUUID().toString(), UUID.randomUUID().toString(), UUID.randomUUID().toString());
    }

    public static TextSubmission generateTextSubmission(String text, Language language, boolean submitted) {
        TextSubmission textSubmission = new TextSubmission();
        textSubmission.text(text);
        textSubmission.setLanguage(language);
        textSubmission.setSubmitted(submitted);
        if (submitted) {
            textSubmission.setSubmissionDate(ZonedDateTime.now().minusDays(1));
        }
        return textSubmission;
    }

    public static FileUploadSubmission generateFileUploadSubmission(boolean submitted) {
        FileUploadSubmission fileUploadSubmission = new FileUploadSubmission();
        fileUploadSubmission.setSubmitted(submitted);
        if (submitted) {
            fileUploadSubmission.setSubmissionDate(ZonedDateTime.now().minusDays(1));
        }
        return fileUploadSubmission;
    }

    public static ModelingSubmission generateModelingSubmission(String model, boolean submitted) {
        ModelingSubmission submission = new ModelingSubmission();
        submission.setModel(model);
        submission.setSubmitted(submitted);
        if (submitted) {
            submission.setSubmissionDate(ZonedDateTime.now().minusDays(1));
        }
        return submission;
    }

    public static ExampleSubmission generateExampleSubmission(Submission submission, Exercise exercise, boolean usedForTutorial) {
        ExampleSubmission exampleSubmission = new ExampleSubmission();
        exampleSubmission.setSubmission(submission);
        exampleSubmission.setExercise(exercise);
        exampleSubmission.setUsedForTutorial(usedForTutorial);
        return exampleSubmission;
    }

    public static Course generateCourse(Long id, ZonedDateTime startDate, ZonedDateTime endDate, Set<Exercise> exercises, String studentGroupName,
            String teachingAssistantGroupName, String instructorGroupName) {
        Course course = new Course();
        course.setId(id);
        course.setTitle(UUID.randomUUID().toString());
        course.setDescription(UUID.randomUUID().toString());
        course.setShortName("t" + UUID.randomUUID().toString().substring(0, 3));
        course.setStudentGroupName(studentGroupName);
        course.setTeachingAssistantGroupName(teachingAssistantGroupName);
        course.setInstructorGroupName(instructorGroupName);
        course.setStartDate(startDate);
        course.setEndDate(endDate);
        course.setMaxComplaints(5);
        course.setExercises(exercises);
        course.setOnlineCourse(false);
        return course;
    }

<<<<<<< HEAD
    public static List<Feedback> generateFeedback() {
        List<Feedback> feedbacks = new ArrayList<>();
        Feedback positiveFeedback = new Feedback();
        positiveFeedback.setCredits(2D);
        positiveFeedback.setReference("theory");
        feedbacks.add(positiveFeedback);
        Feedback negativeFeedback = new Feedback();
        negativeFeedback.setCredits(-1D);
        negativeFeedback.setDetailText("Bad solution");
        negativeFeedback.setReference("practice");
        feedbacks.add(negativeFeedback);
        return feedbacks;
=======
    public static ProgrammingExercise generateToBeImportedProgrammingExercise(String title, String shortName, ProgrammingExercise template, Course targetCourse) {
        ProgrammingExercise toBeImported = new ProgrammingExercise();
        toBeImported.setCourse(targetCourse);
        toBeImported.setTitle(title);
        toBeImported.setShortName(shortName);
        toBeImported.setId(template.getId());
        toBeImported.setTestCases(null);
        toBeImported.setNumberOfAssessments(template.getNumberOfAssessments());
        toBeImported.setNumberOfComplaints(template.getNumberOfComplaints());
        toBeImported.setNumberOfMoreFeedbackRequests(template.getNumberOfMoreFeedbackRequests());
        toBeImported.setExerciseHints(null);
        toBeImported.setSolutionParticipation(null);
        toBeImported.setTemplateParticipation(null);
        toBeImported.setPublishBuildPlanUrl(template.isPublishBuildPlanUrl());
        toBeImported.setSequentialTestRuns(template.hasSequentialTestRuns());
        toBeImported.setProblemStatement(template.getProblemStatement());
        toBeImported.setMaxScore(template.getMaxScore());
        toBeImported.setGradingInstructions(template.getGradingInstructions());
        toBeImported.setDifficulty(template.getDifficulty());
        toBeImported.setAssessmentType(template.getAssessmentType());
        toBeImported.setCategories(template.getCategories());
        toBeImported.setPackageName(template.getPackageName());
        toBeImported.setAllowOnlineEditor(template.isAllowOnlineEditor());
        toBeImported.setTutorParticipations(null);
        toBeImported.setStudentQuestions(null);
        toBeImported.setStudentParticipations(null);
        toBeImported.setNumberOfParticipations(template.getNumberOfParticipations());
        toBeImported.setExampleSubmissions(null);
        toBeImported.setTestRepositoryUrl(template.getTestRepositoryUrl());
        toBeImported.setProgrammingLanguage(template.getProgrammingLanguage());
        toBeImported.setAssessmentDueDate(template.getAssessmentDueDate());
        toBeImported.setAttachments(null);
        toBeImported.setDueDate(template.getDueDate());
        toBeImported.setReleaseDate(template.getReleaseDate());
        toBeImported.setSequentialTestRuns(template.hasSequentialTestRuns());
        toBeImported.setBuildAndTestStudentSubmissionsAfterDueDate(template.getBuildAndTestStudentSubmissionsAfterDueDate());

        return toBeImported;
>>>>>>> 9c9be610
    }
}<|MERGE_RESOLUTION|>--- conflicted
+++ resolved
@@ -1,10 +1,7 @@
 package de.tum.in.www1.artemis.util;
 
 import java.time.ZonedDateTime;
-import java.util.HashSet;
-import java.util.LinkedList;
-import java.util.Set;
-import java.util.UUID;
+import java.util.*;
 
 import com.google.common.collect.Sets;
 
@@ -138,7 +135,6 @@
         return course;
     }
 
-<<<<<<< HEAD
     public static List<Feedback> generateFeedback() {
         List<Feedback> feedbacks = new ArrayList<>();
         Feedback positiveFeedback = new Feedback();
@@ -151,7 +147,8 @@
         negativeFeedback.setReference("practice");
         feedbacks.add(negativeFeedback);
         return feedbacks;
-=======
+    }
+
     public static ProgrammingExercise generateToBeImportedProgrammingExercise(String title, String shortName, ProgrammingExercise template, Course targetCourse) {
         ProgrammingExercise toBeImported = new ProgrammingExercise();
         toBeImported.setCourse(targetCourse);
@@ -190,6 +187,5 @@
         toBeImported.setBuildAndTestStudentSubmissionsAfterDueDate(template.getBuildAndTestStudentSubmissionsAfterDueDate());
 
         return toBeImported;
->>>>>>> 9c9be610
     }
 }