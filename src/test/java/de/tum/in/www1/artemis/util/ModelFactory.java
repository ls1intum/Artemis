--- conflicted
+++ resolved
@@ -1000,15 +1000,9 @@
     /**
      * Creates a dummy DTO used by Jenkins, which notifies about new programming exercise results.
      *
-<<<<<<< HEAD
-     * @param repoName                    name of the repository
-     * @param successfulTestNames         names of successful tests
-     * @param failedTestNames             names of failed tests
-=======
      * @param fullName                    full name of the build (includes Folder, Job and Build number)
      * @param repoName                    name of the repository
      * @param buildRunDate                the date of the build run, can be null
->>>>>>> f9bd08a7
      * @param programmingLanguage         programming language to use
      * @param enableStaticAnalysisReports should the notification include static analysis reports
      * @param successfulTestNames         names of successful tests
@@ -1111,18 +1105,12 @@
     /**
      * Generate a Bamboo notification with build logs of various sizes
      *
-<<<<<<< HEAD
-     * @param repoName            repository name
-     * @param successfulTestNames names of successful tests
-     * @param failedTestNames     names of failed tests
-=======
      * @param buildPlanKey        the key of the build plan
      * @param repoName            repository name
      * @param successfulTestNames names of successful tests
      * @param failedTestNames     names of failed tests
      * @param buildCompletionDate the completion date of the build
      * @param vcsDtos             the vcs objects containing commit information
->>>>>>> f9bd08a7
      * @return notification with build logs
      */
     public static BambooBuildResultNotificationDTO generateBambooBuildResultWithLogs(String buildPlanKey, String repoName, List<String> successfulTestNames,
