package de.tum.in.www1.artemis.util;

import java.time.ZonedDateTime;
import java.util.*;
import java.util.stream.Collectors;

import de.tum.in.www1.artemis.domain.*;
import de.tum.in.www1.artemis.domain.enumeration.*;
import de.tum.in.www1.artemis.domain.exam.Exam;
import de.tum.in.www1.artemis.domain.exam.ExerciseGroup;
import de.tum.in.www1.artemis.domain.exam.StudentExam;
import de.tum.in.www1.artemis.domain.modeling.ApollonDiagram;
import de.tum.in.www1.artemis.domain.modeling.ModelingExercise;
import de.tum.in.www1.artemis.domain.modeling.ModelingSubmission;
import de.tum.in.www1.artemis.domain.notification.GroupNotification;
import de.tum.in.www1.artemis.domain.notification.SingleUserNotification;
import de.tum.in.www1.artemis.domain.notification.SystemNotification;
import de.tum.in.www1.artemis.domain.participation.ProgrammingExerciseStudentParticipation;
import de.tum.in.www1.artemis.domain.participation.StudentParticipation;
import de.tum.in.www1.artemis.domain.quiz.*;
import de.tum.in.www1.artemis.security.AuthoritiesConstants;
import de.tum.in.www1.artemis.service.connectors.bamboo.dto.BambooBuildResultNotificationDTO;
import de.tum.in.www1.artemis.service.dto.StaticCodeAnalysisReportDTO;

public class ModelFactory {

    public static final String USER_PASSWORD = "0000";

    public static Lecture generateLecture(ZonedDateTime startDate, ZonedDateTime endDate, Course course) {
        Lecture lecture = new Lecture();
        lecture.setStartDate(startDate);
        lecture.setDescription("Description");
        lecture.setTitle("Lecture");
        lecture.setEndDate(endDate);
        lecture.setCourse(course);
        return lecture;
    }

    public static Attachment generateAttachment(ZonedDateTime startDate, Lecture lecture) {
        Attachment attachment = new Attachment();
        attachment.setAttachmentType(AttachmentType.FILE);
        attachment.setReleaseDate(startDate);
        attachment.setUploadDate(startDate);
        attachment.setName("TestAttachement");
        attachment.setLecture(lecture);
        return attachment;
    }

    public static QuizExercise generateQuizExercise(ZonedDateTime releaseDate, ZonedDateTime dueDate, Course course) {
        QuizExercise quizExercise = new QuizExercise();
        quizExercise = (QuizExercise) populateExercise(quizExercise, releaseDate, dueDate, null, course);
        quizExercise.setProblemStatement(null);
        quizExercise.setGradingInstructions(null);
        quizExercise.setPresentationScoreEnabled(false);
        quizExercise.setIsOpenForPractice(false);
        quizExercise.setIsPlannedToStart(true);
        quizExercise.setIsVisibleBeforeStart(true);
        quizExercise.setAllowedNumberOfAttempts(1);
        quizExercise.setDuration(10);
        quizExercise.setRandomizeQuestionOrder(true);
        return quizExercise;
    }

    public static QuizExercise generateQuizExerciseForExam(ExerciseGroup exerciseGroup) {
        QuizExercise quizExercise = new QuizExercise();
        quizExercise = (QuizExercise) populateExerciseForExam(quizExercise, exerciseGroup);
        quizExercise.setProblemStatement(null);
        quizExercise.setGradingInstructions(null);
        quizExercise.setPresentationScoreEnabled(false);
        quizExercise.setIsOpenForPractice(false);
        quizExercise.setIsPlannedToStart(false);
        quizExercise.setIsVisibleBeforeStart(true);
        quizExercise.setAllowedNumberOfAttempts(1);
        quizExercise.setDuration(10);
        quizExercise.setQuizPointStatistic(new QuizPointStatistic());
        for (var question : quizExercise.getQuizQuestions()) {
            if (question instanceof DragAndDropQuestion) {
                question.setQuizQuestionStatistic(new DragAndDropQuestionStatistic());
            }
            else if (question instanceof MultipleChoiceQuestion) {
                question.setQuizQuestionStatistic(new MultipleChoiceQuestionStatistic());
            }
            else {
                question.setQuizQuestionStatistic(new ShortAnswerQuestionStatistic());
            }
        }
        quizExercise.setRandomizeQuestionOrder(true);
        return quizExercise;
    }

    public static ProgrammingExercise generateProgrammingExercise(ZonedDateTime releaseDate, ZonedDateTime dueDate, Course course) {
        ProgrammingExercise programmingExercise = new ProgrammingExercise();
        programmingExercise = (ProgrammingExercise) populateExercise(programmingExercise, releaseDate, dueDate, null, course);
        populateProgrammingExercise(programmingExercise);
        return programmingExercise;
    }

    public static ProgrammingExercise generateProgrammingExerciseForExam(ExerciseGroup exerciseGroup) {
        ProgrammingExercise programmingExercise = new ProgrammingExercise();
        programmingExercise = (ProgrammingExercise) populateExerciseForExam(programmingExercise, exerciseGroup);
        populateProgrammingExercise(programmingExercise);
        return programmingExercise;
    }

    private static void populateProgrammingExercise(ProgrammingExercise programmingExercise) {
        programmingExercise.generateAndSetProjectKey();
        programmingExercise.setAllowOfflineIde(true);
        programmingExercise.setStaticCodeAnalysisEnabled(false);
        programmingExercise.setAssessmentType(AssessmentType.SEMI_AUTOMATIC);
        programmingExercise.setProgrammingLanguage(ProgrammingLanguage.JAVA);
        programmingExercise.setPackageName("de.test");
        final var repoName = (programmingExercise.getProjectKey() + "-" + RepositoryType.TESTS.getName()).toLowerCase();
        String testRepoUrl = String.format("http://some.test.url/scm/%s/%s.git", programmingExercise.getProjectKey(), repoName);
        programmingExercise.setTestRepositoryUrl(testRepoUrl);
    }

    public static ModelingExercise generateModelingExercise(ZonedDateTime releaseDate, ZonedDateTime dueDate, ZonedDateTime assessmentDueDate, DiagramType diagramType,
            Course course) {
        ModelingExercise modelingExercise = new ModelingExercise();
        modelingExercise = (ModelingExercise) populateExercise(modelingExercise, releaseDate, dueDate, assessmentDueDate, course);
        modelingExercise.setDiagramType(diagramType);
        return modelingExercise;
    }

    public static ModelingExercise generateModelingExerciseForExam(DiagramType diagramType, ExerciseGroup exerciseGroup) {
        ModelingExercise modelingExercise = new ModelingExercise();
        modelingExercise = (ModelingExercise) populateExerciseForExam(modelingExercise, exerciseGroup);
        modelingExercise.setDiagramType(diagramType);
        return modelingExercise;
    }

    public static TextExercise generateTextExercise(ZonedDateTime releaseDate, ZonedDateTime dueDate, ZonedDateTime assessmentDueDate, Course course) {
        TextExercise textExercise = new TextExercise();
        return (TextExercise) populateExercise(textExercise, releaseDate, dueDate, assessmentDueDate, course);
    }

    public static TextExercise generateTextExerciseForExam(ExerciseGroup exerciseGroup) {
        TextExercise textExercise = new TextExercise();
        return (TextExercise) populateExerciseForExam(textExercise, exerciseGroup);
    }

    public static FileUploadExercise generateFileUploadExercise(ZonedDateTime releaseDate, ZonedDateTime dueDate, ZonedDateTime assessmentDueDate, String filePattern,
            Course course) {
        FileUploadExercise fileUploadExercise = new FileUploadExercise();
        fileUploadExercise.setFilePattern(filePattern);
        return (FileUploadExercise) populateExercise(fileUploadExercise, releaseDate, dueDate, assessmentDueDate, course);
    }

    public static FileUploadExercise generateFileUploadExerciseForExam(String filePattern, ExerciseGroup exerciseGroup) {
        FileUploadExercise fileUploadExercise = new FileUploadExercise();
        fileUploadExercise.setFilePattern(filePattern);
        return (FileUploadExercise) populateExerciseForExam(fileUploadExercise, exerciseGroup);
    }

    private static Exercise populateExercise(Exercise exercise, ZonedDateTime releaseDate, ZonedDateTime dueDate, ZonedDateTime assessmentDueDate, Course course) {
        exercise.setTitle(UUID.randomUUID().toString());
        exercise.setShortName("t" + UUID.randomUUID().toString().substring(0, 3));
        exercise.setProblemStatement("Problem Statement");
        exercise.setMaxScore(5.0);
        exercise.setBonusPoints(0.0);
        exercise.setReleaseDate(releaseDate);
        exercise.setDueDate(dueDate);
        exercise.assessmentDueDate(assessmentDueDate);
        exercise.setDifficulty(DifficultyLevel.MEDIUM);
        exercise.setMode(ExerciseMode.INDIVIDUAL);
        exercise.getCategories().add("Category");
        exercise.setPresentationScoreEnabled(course.getPresentationScore() != 0);
        exercise.setCourse(course);
        exercise.setExerciseGroup(null);
        return exercise;
    }

    private static Exercise populateExerciseForExam(Exercise exercise, ExerciseGroup exerciseGroup) {
        exercise.setTitle(UUID.randomUUID().toString());
        exercise.setShortName("t" + UUID.randomUUID().toString().substring(0, 3));
        exercise.setProblemStatement("Exam Problem Statement");
        exercise.setMaxScore(5.0);
        exercise.setBonusPoints(0.0);
        // these values are set to null explicitly
        exercise.setReleaseDate(null);
        exercise.setDueDate(null);
        exercise.assessmentDueDate(null);
        exercise.setDifficulty(DifficultyLevel.MEDIUM);
        exercise.setMode(ExerciseMode.INDIVIDUAL);
        exercise.getCategories().add("Category");
        exercise.setExerciseGroup(exerciseGroup);
        exercise.setCourse(null);
        if (!(exercise instanceof QuizExercise)) {
            exercise.setGradingInstructions("Grading instructions");
            exercise.setGradingCriteria(List.of(new GradingCriterion()));
        }
        return exercise;
    }

    public static List<User> generateActivatedUsers(String loginPrefix, String[] groups, Set<Authority> authorities, int amount) {
        List<User> generatedUsers = new ArrayList<>();
        for (int i = 1; i <= amount; i++) {
            User user = ModelFactory.generateActivatedUser(loginPrefix + i);
            if (groups != null) {
                user.setGroups(Set.of(groups));
                user.setAuthorities(authorities);
            }
            generatedUsers.add(user);
        }
        return generatedUsers;
    }

    public static User generateActivatedUser(String login, String password) {
        User user = new User();
        user.setLogin(login);
        user.setPassword(password);
        user.setFirstName(login + "First");
        user.setLastName(login + "Last");
        user.setEmail(login + "@test.de");
        user.setActivated(true);
        user.setLangKey("en");
        user.setGroups(new HashSet<>());
        user.setAuthorities(new HashSet<>());
        return user;
    }

    public static User generateActivatedUser(String login) {
        return generateActivatedUser(login, USER_PASSWORD);
    }

    public static Team generateTeamForExercise(Exercise exercise, String name, String shortName, String loginPrefix, int numberOfStudents, User owner) {
        List<User> students = generateActivatedUsers(shortName + loginPrefix, new String[] { "tumuser", "testgroup" }, Set.of(new Authority(AuthoritiesConstants.USER)),
                numberOfStudents);

        Team team = new Team();
        team.setName(name);
        team.setShortName(shortName);
        team.setExercise(exercise);
        team.setStudents(new HashSet<>(students));
        team.setOwner(owner);

        return team;
    }

    public static Team generateTeamForExercise(Exercise exercise, String name, String shortName, int numberOfStudents, User owner) {
        return generateTeamForExercise(exercise, name, shortName, "student", numberOfStudents, owner);
    }

    public static List<Team> generateTeamsForExercise(Exercise exercise, String shortNamePrefix, String loginPrefix, int numberOfTeams, User owner) {
        List<Team> teams = new ArrayList<>();
        for (int i = 1; i <= numberOfTeams; i++) {
            int numberOfStudents = new Random().nextInt(4) + 1; // range: 1-4 students
            teams.add(generateTeamForExercise(exercise, "Team " + i, shortNamePrefix + i, loginPrefix, numberOfStudents, owner));
        }
        return teams;
    }

    public static Course generateCourse(Long id, ZonedDateTime startDate, ZonedDateTime endDate, Set<Exercise> exercises) {
        return generateCourse(id, startDate, endDate, exercises, null, null, null);
    }

    public static TextSubmission generateTextSubmission(String text, Language language, boolean submitted) {
        TextSubmission textSubmission = new TextSubmission();
        textSubmission.text(text);
        textSubmission.setLanguage(language);
        textSubmission.setSubmitted(submitted);
        if (submitted) {
            textSubmission.setSubmissionDate(ZonedDateTime.now().minusDays(1));
        }
        return textSubmission;
    }

    public static TextSubmission generateLateTextSubmission(String text, Language language) {
        TextSubmission textSubmission = new TextSubmission();
        textSubmission.text(text);
        textSubmission.setLanguage(language);
        textSubmission.setSubmitted(true);
        textSubmission.setSubmissionDate(ZonedDateTime.now().plusDays(1));
        return textSubmission;
    }

    public static ProgrammingSubmission generateProgrammingSubmission(boolean submitted) {
        ProgrammingSubmission programmingSubmission = new ProgrammingSubmission();
        programmingSubmission.setSubmitted(submitted);
        if (submitted) {
            programmingSubmission.setSubmissionDate(ZonedDateTime.now().minusDays(1));
        }
        return programmingSubmission;
    }

    public static FileUploadSubmission generateFileUploadSubmission(boolean submitted) {
        FileUploadSubmission fileUploadSubmission = new FileUploadSubmission();
        fileUploadSubmission.setSubmitted(submitted);
        if (submitted) {
            fileUploadSubmission.setSubmissionDate(ZonedDateTime.now().minusDays(1));
        }
        return fileUploadSubmission;
    }

    public static FileUploadSubmission generateFileUploadSubmissionWithFile(boolean submitted, String filePath) {
        FileUploadSubmission fileUploadSubmission = generateFileUploadSubmission(submitted);
        fileUploadSubmission.setFilePath(filePath);
        return fileUploadSubmission;
    }

    public static FileUploadSubmission generateLateFileUploadSubmission() {
        FileUploadSubmission fileUploadSubmission = new FileUploadSubmission();
        fileUploadSubmission.setSubmitted(true);
        fileUploadSubmission.setSubmissionDate(ZonedDateTime.now().plusDays(1));
        return fileUploadSubmission;
    }

    public static ModelingSubmission generateModelingSubmission(String model, boolean submitted) {
        ModelingSubmission submission = new ModelingSubmission();
        submission.setModel(model);
        submission.setSubmitted(submitted);
        if (submitted) {
            submission.setSubmissionDate(ZonedDateTime.now().minusDays(1));
        }
        return submission;
    }

    public static ExampleSubmission generateExampleSubmission(Submission submission, Exercise exercise, boolean usedForTutorial) {
        ExampleSubmission exampleSubmission = new ExampleSubmission();
        exampleSubmission.setSubmission(submission);
        exampleSubmission.setExercise(exercise);
        exampleSubmission.setUsedForTutorial(usedForTutorial);
        return exampleSubmission;
    }

    public static Course generateCourse(Long id, ZonedDateTime startDate, ZonedDateTime endDate, Set<Exercise> exercises, String studentGroupName,
            String teachingAssistantGroupName, String instructorGroupName) {
        return generateCourse(id, startDate, endDate, exercises, studentGroupName, teachingAssistantGroupName, instructorGroupName, 3, 3, 7, true);
    }

    public static Course generateCourse(Long id, ZonedDateTime startDate, ZonedDateTime endDate, Set<Exercise> exercises, String studentGroupName,
            String teachingAssistantGroupName, String instructorGroupName, Integer maxComplaints, Integer maxTeamComplaints, Integer maxComplaintTimeDays,
            Boolean studentQuestionsEnabled) {
        Course course = new Course();
        course.setId(id);
        course.setTitle("Course title " + UUID.randomUUID().toString());
        course.setDescription("Course description " + UUID.randomUUID().toString());
        // must start with a letter
        course.setShortName("short" + UUID.randomUUID().toString().replace("-", "0"));
        course.setMaxComplaints(maxComplaints);
        course.setMaxTeamComplaints(maxTeamComplaints);
        course.setMaxComplaintTimeDays(maxComplaintTimeDays);
        course.setStudentQuestionsEnabled(studentQuestionsEnabled);
        course.setStudentGroupName(studentGroupName);
        course.setTeachingAssistantGroupName(teachingAssistantGroupName);
        course.setInstructorGroupName(instructorGroupName);
        course.setStartDate(startDate);
        course.setEndDate(endDate);
        course.setExercises(exercises);
        course.setOnlineCourse(false);
        course.setPresentationScore(2);
        return course;
    }

    public static Exam generateExamWithStudentReviewDates(Course course) {
        ZonedDateTime currentTime = ZonedDateTime.now();
        Exam exam = new Exam();
        exam.setTitle("Test exam 1");
        exam.setVisibleDate(currentTime);
        exam.setStartDate(currentTime.plusMinutes(10));
        exam.setEndDate(currentTime.plusMinutes(60));
        exam.setStartText("Start Text");
        exam.setEndText("End Text");
        exam.setConfirmationStartText("Confirmation Start Text");
        exam.setConfirmationEndText("Confirmation End Text");
        exam.setMaxPoints(90);
        exam.setNumberOfExercisesInExam(1);
        exam.setRandomizeExerciseOrder(false);
        exam.setExamStudentReviewStart(currentTime);
        exam.setExamStudentReviewEnd(currentTime.plusMinutes(60));
        exam.setCourse(course);
        return exam;
    }

    public static Exam generateExam(Course course) {
        ZonedDateTime currentTime = ZonedDateTime.now();
        Exam exam = new Exam();
        exam.setTitle("Test exam 1");
        exam.setVisibleDate(currentTime);
        exam.setStartDate(currentTime.plusMinutes(10));
        exam.setEndDate(currentTime.plusMinutes(60));
        exam.setStartText("Start Text");
        exam.setEndText("End Text");
        exam.setConfirmationStartText("Confirmation Start Text");
        exam.setConfirmationEndText("Confirmation End Text");
        exam.setMaxPoints(90);
        exam.setNumberOfExercisesInExam(1);
        exam.setRandomizeExerciseOrder(false);
        exam.setCourse(course);
        return exam;
    }

    public static ExerciseGroup generateExerciseGroup(boolean mandatory, Exam exam) {
        ExerciseGroup exerciseGroup = new ExerciseGroup();
        exerciseGroup.setTitle("Exercise group title");
        exerciseGroup.setIsMandatory(mandatory);
        exam.addExerciseGroup(exerciseGroup);
        return exerciseGroup;
    }

    public static StudentExam generateStudentExam(Exam exam) {
        StudentExam studentExam = new StudentExam();
        studentExam.setExam(exam);
        studentExam.setTestRun(false);
        return studentExam;
    }

    public static GradingCriterion generateGradingCriterion(String title) {
        var criterion = new GradingCriterion();
        criterion.setTitle(title);
        return criterion;
    }

    public static List<GradingInstruction> generateGradingInstructions(GradingCriterion criterion, int numberOfTestInstructions, int usageCount) {
        var instructions = new ArrayList<GradingInstruction>();
        var exampleInstruction1 = new GradingInstruction();
        while (numberOfTestInstructions > 0) {
            exampleInstruction1.setGradingCriterion(criterion);
            exampleInstruction1.setCredits(1);
            exampleInstruction1.setGradingScale("good test");
            exampleInstruction1.setInstructionDescription("created first instruction with empty criteria for testing");
            exampleInstruction1.setFeedback("test feedback");
            exampleInstruction1.setUsageCount(usageCount);
            instructions.add(exampleInstruction1);
            numberOfTestInstructions--;
        }
        return instructions;
    }

    public static List<Feedback> generateFeedback() {
        List<Feedback> feedbacks = new ArrayList<>();
        Feedback positiveFeedback = new Feedback();
        positiveFeedback.setCredits(2D);
        positiveFeedback.setReference("theory");
        feedbacks.add(positiveFeedback);
        Feedback positiveFeedback2 = new Feedback();
        positiveFeedback2.setCredits(1D);
        positiveFeedback2.setReference("theory2");
        feedbacks.add(positiveFeedback2);
        Feedback negativeFeedback = new Feedback();
        negativeFeedback.setCredits(-1D);
        negativeFeedback.setDetailText("Bad solution");
        negativeFeedback.setReference("practice");
        feedbacks.add(negativeFeedback);
        return feedbacks;
    }

    public static List<Feedback> generateStaticCodeAnalysisFeedbackList(int numOfFeedback) {
        List<Feedback> feedbackList = new ArrayList<>();
        for (int i = 0; i < numOfFeedback; i++) {
            feedbackList.add(generateStaticCodeAnalysisFeedback(i));
        }
        return feedbackList;
    }

    private static Feedback generateStaticCodeAnalysisFeedback(int index) {
        Feedback feedback = new Feedback();
        feedback.setPositive(false);
        feedback.setType(FeedbackType.AUTOMATIC);
        feedback.setText(Feedback.STATIC_CODE_ANALYSIS_FEEDBACK_IDENTIFIER + "Tool" + index);
        feedback.setReference("Class:Line" + index);
        feedback.setDetailText("This is a DetailText " + index);
        return feedback;
    }

    public static List<Feedback> applySGIonFeedback(Exercise receivedExercise) throws Exception {
        List<Feedback> feedbacks = ModelFactory.generateFeedback();

        var gradingInstructionWithNoLimit = receivedExercise.getGradingCriteria().get(0).getStructuredGradingInstructions().get(0);
        var gradingInstructionWithLimit = receivedExercise.getGradingCriteria().get(1).getStructuredGradingInstructions().get(0);

        feedbacks.get(0).setGradingInstruction(gradingInstructionWithLimit);
        feedbacks.get(0).setCredits(gradingInstructionWithLimit.getCredits()); // score +1P
        feedbacks.get(1).setGradingInstruction(gradingInstructionWithLimit);
        feedbacks.get(1).setCredits(gradingInstructionWithLimit.getCredits()); // score +1P
        feedbacks.get(2).setGradingInstruction(gradingInstructionWithNoLimit);
        feedbacks.get(2).setCredits(gradingInstructionWithNoLimit.getCredits()); // score +1P
        var moreFeedback = new Feedback();
        moreFeedback.setGradingInstruction(gradingInstructionWithNoLimit);
        moreFeedback.setCredits(gradingInstructionWithNoLimit.getCredits()); // score +1P
        feedbacks.add(moreFeedback);

        return feedbacks; // total score should be 3P
    }

<<<<<<< HEAD
    public static TextAssessmentConflict generateTextAssessmentConflict(Feedback firstFeedback, Feedback secondFeedback, TextAssessmentConflictType type) {
        TextAssessmentConflict textAssessmentConflict = new TextAssessmentConflict();
        textAssessmentConflict.setConflict(true);
        textAssessmentConflict.setFirstFeedback(firstFeedback);
        textAssessmentConflict.setSecondFeedback(secondFeedback);
        textAssessmentConflict.setType(type);
        textAssessmentConflict.setCreatedAt(ZonedDateTime.now());
=======
    public static TextAssessmentConflict generateTextAssessmentConflictWithFeedback(Feedback firstFeedback, Feedback secondFeedback) {
        TextAssessmentConflict textAssessmentConflict = new TextAssessmentConflict();
        textAssessmentConflict.setConflict(true);
        textAssessmentConflict.setCreatedAt(ZonedDateTime.now());
        textAssessmentConflict.setFirstFeedback(firstFeedback);
        textAssessmentConflict.setSecondFeedback(secondFeedback);
        textAssessmentConflict.setType(TextAssessmentConflictType.INCONSISTENT_SCORE);
>>>>>>> 84270bfd
        return textAssessmentConflict;
    }

    public static ProgrammingExercise generateToBeImportedProgrammingExercise(String title, String shortName, ProgrammingExercise template, Course targetCourse) {
        ProgrammingExercise toBeImported = new ProgrammingExercise();
        toBeImported.setCourse(targetCourse);
        toBeImported.setTitle(title);
        toBeImported.setShortName(shortName);
        toBeImported.setId(template.getId());
        toBeImported.setTestCases(null);
        toBeImported.setNumberOfAssessments(template.getNumberOfAssessments());
        toBeImported.setNumberOfComplaints(template.getNumberOfComplaints());
        toBeImported.setNumberOfMoreFeedbackRequests(template.getNumberOfMoreFeedbackRequests());
        toBeImported.setExerciseHints(null);
        toBeImported.setSolutionParticipation(null);
        toBeImported.setTemplateParticipation(null);
        toBeImported.setPublishBuildPlanUrl(template.isPublishBuildPlanUrl());
        toBeImported.setSequentialTestRuns(template.hasSequentialTestRuns());
        toBeImported.setProblemStatement(template.getProblemStatement());
        toBeImported.setMaxScore(template.getMaxScore());
        toBeImported.setBonusPoints(template.getBonusPoints());
        toBeImported.setGradingInstructions(template.getGradingInstructions());
        toBeImported.setDifficulty(template.getDifficulty());
        toBeImported.setMode(template.getMode());
        toBeImported.setAssessmentType(template.getAssessmentType());
        toBeImported.setCategories(template.getCategories());
        toBeImported.setPackageName(template.getPackageName());
        toBeImported.setAllowOnlineEditor(template.isAllowOnlineEditor());
        toBeImported.setStaticCodeAnalysisEnabled(false);
        toBeImported.setTutorParticipations(null);
        toBeImported.setStudentQuestions(null);
        toBeImported.setStudentParticipations(null);
        toBeImported.setNumberOfSubmissions(template.getNumberOfSubmissions());
        toBeImported.setExampleSubmissions(null);
        toBeImported.setTestRepositoryUrl(template.getTestRepositoryUrl());
        toBeImported.setProgrammingLanguage(template.getProgrammingLanguage());
        toBeImported.setAssessmentDueDate(template.getAssessmentDueDate());
        toBeImported.setAttachments(null);
        toBeImported.setDueDate(template.getDueDate());
        toBeImported.setReleaseDate(template.getReleaseDate());
        toBeImported.setSequentialTestRuns(template.hasSequentialTestRuns());
        toBeImported.setBuildAndTestStudentSubmissionsAfterDueDate(template.getBuildAndTestStudentSubmissionsAfterDueDate());
        toBeImported.generateAndSetProjectKey();

        return toBeImported;
    }

    public static StudentParticipation generateStudentParticipation(InitializationState initializationState, Exercise exercise, User user) {
        StudentParticipation studentParticipation = new StudentParticipation();
        studentParticipation.setInitializationState(initializationState);
        studentParticipation.setInitializationDate(ZonedDateTime.now().minusDays(5));
        studentParticipation.setExercise(exercise);
        studentParticipation.setParticipant(user);
        return studentParticipation;
    }

    public static ProgrammingExerciseStudentParticipation generateProgrammingExerciseStudentParticipation(InitializationState initializationState, ProgrammingExercise exercise,
            User user) {
        ProgrammingExerciseStudentParticipation studentParticipation = new ProgrammingExerciseStudentParticipation();
        studentParticipation.setInitializationState(initializationState);
        studentParticipation.setInitializationDate(ZonedDateTime.now().minusDays(5));
        studentParticipation.setExercise(exercise);
        studentParticipation.setParticipant(user);
        return studentParticipation;
    }

    public static Result generateResult(boolean rated, long score) {
        Result result = new Result();
        result.setRated(rated);
        result.setScore(score);
        return result;
    }

    public static TextBlock generateTextBlock(int startIndex, int endIndex, String text) {
        final TextBlock textBlock = new TextBlock();
        textBlock.setStartIndex(startIndex);
        textBlock.setEndIndex(endIndex);
        textBlock.setText(text);
        textBlock.computeId();
        return textBlock;
    }

    public static TextBlock generateTextBlock(int startIndex, int endIndex) {
        return generateTextBlock(startIndex, endIndex, "");
    }

    public static SingleUserNotification generateSingleUserNotification(ZonedDateTime notificationDate, User recipient) {
        SingleUserNotification singleUserNotification = new SingleUserNotification();
        singleUserNotification.setNotificationDate(notificationDate);
        singleUserNotification.setRecipient(recipient);
        return singleUserNotification;
    }

    public static GroupNotification generateGroupNotification(ZonedDateTime notificationDate, Course course, GroupNotificationType type) {
        GroupNotification groupNotification = new GroupNotification();
        groupNotification.setNotificationDate(notificationDate);
        groupNotification.setCourse(course);
        groupNotification.setType(type);
        return groupNotification;
    }

    public static SystemNotification generateSystemNotification(ZonedDateTime notificationDate, ZonedDateTime expireDate) {
        SystemNotification systemNotification = new SystemNotification();
        systemNotification.setNotificationDate(notificationDate);
        systemNotification.setExpireDate(expireDate);
        return systemNotification;
    }

    public static ApollonDiagram generateApollonDiagram(DiagramType diagramType, String title) {
        ApollonDiagram apollonDiagram = new ApollonDiagram();
        apollonDiagram.setDiagramType(diagramType);
        apollonDiagram.setTitle(title);
        return apollonDiagram;
    }

    public static BambooBuildResultNotificationDTO generateBambooBuildResult(String repoName, List<String> successfulTestNames, List<String> failedTestNames) {
        final var notification = new BambooBuildResultNotificationDTO();
        final var build = new BambooBuildResultNotificationDTO.BambooBuildDTO();
        final var summary = new BambooBuildResultNotificationDTO.BambooTestSummaryDTO();
        final var job = new BambooBuildResultNotificationDTO.BambooJobDTO();
        final var successfulTests = successfulTestNames.stream().map(name -> generateBambooTestJob(name, true)).collect(Collectors.toList());
        final var failedTests = failedTestNames.stream().map(name -> generateBambooTestJob(name, false)).collect(Collectors.toList());
        final var vcs = new BambooBuildResultNotificationDTO.BambooVCSDTO();

        vcs.setRepositoryName(repoName);
        vcs.setId(TestConstants.COMMIT_HASH_STRING);

        job.setId(42);
        job.setFailedTests(failedTests);
        job.setSuccessfulTests(successfulTests);
        job.setLogs(List.of());

        summary.setTotalCount(successfulTestNames.size() + failedTestNames.size());
        summary.setSuccessfulCount(successfulTestNames.size());
        summary.setSkippedCount(0);
        summary.setQuarantineCount(0);
        summary.setNewFailedCount(failedTestNames.size());
        summary.setIgnoreCount(0);
        summary.setFixedCount(0);
        summary.setFailedCount(failedTestNames.size());
        summary.setExistingFailedCount(failedTestNames.size());
        summary.setDuration(42);
        summary.setDescription("foobar");

        build.setNumber(42);
        build.setReason("foobar");
        build.setSuccessful(failedTestNames.isEmpty());
        build.setBuildCompletedDate(ZonedDateTime.now().minusSeconds(5));
        build.setArtifact(false);
        build.setTestSummary(summary);
        build.setJobs(List.of(job));
        build.setVcs(List.of(vcs));

        notification.setSecret("secret");
        notification.setNotificationType("TestNotification");
        notification.setBuild(build);

        return notification;
    }

    public static BambooBuildResultNotificationDTO generateBambooBuildResultWithStaticCodeAnalysisReport(String repoName, List<String> successfulTestNames,
            List<String> failedTestNames) {
        final var notification = generateBambooBuildResult(repoName, successfulTestNames, failedTestNames);
        final var spotbugsReport = generateStaticCodeAnalysisReport(StaticCodeAnalysisTool.SPOTBUGS);
        notification.getBuild().getJobs().get(0).setStaticAssessmentReports(List.of(spotbugsReport));
        return notification;
    }

    private static StaticCodeAnalysisReportDTO generateStaticCodeAnalysisReport(StaticCodeAnalysisTool tool) {
        final var report = new StaticCodeAnalysisReportDTO();
        final var issue1 = new StaticCodeAnalysisReportDTO.StaticCodeAnalysisIssue();
        final var issue2 = new StaticCodeAnalysisReportDTO.StaticCodeAnalysisIssue();
        report.setTool(tool);
        issue1.setType("Error1");
        issue1.setMessage("Error1 - Message");
        issue1.setClassname("Class1");
        issue1.setLine(1);
        issue2.setType("Error2");
        issue2.setMessage("Error2 - Message");
        issue1.setClassname("Class2");
        issue1.setLine(2);
        report.setIssues(List.of(issue1, issue2));
        return report;
    }

    private static BambooBuildResultNotificationDTO.BambooTestJobDTO generateBambooTestJob(String name, boolean successful) {
        final var test = new BambooBuildResultNotificationDTO.BambooTestJobDTO();
        test.setErrors(successful ? List.of() : List.of("bad solution, did not work"));
        test.setMethodName(name);
        test.setClassName("SpringTestClass");
        test.setName(name);

        return test;
    }
}<|MERGE_RESOLUTION|>--- conflicted
+++ resolved
@@ -483,15 +483,6 @@
         return feedbacks; // total score should be 3P
     }
 
-<<<<<<< HEAD
-    public static TextAssessmentConflict generateTextAssessmentConflict(Feedback firstFeedback, Feedback secondFeedback, TextAssessmentConflictType type) {
-        TextAssessmentConflict textAssessmentConflict = new TextAssessmentConflict();
-        textAssessmentConflict.setConflict(true);
-        textAssessmentConflict.setFirstFeedback(firstFeedback);
-        textAssessmentConflict.setSecondFeedback(secondFeedback);
-        textAssessmentConflict.setType(type);
-        textAssessmentConflict.setCreatedAt(ZonedDateTime.now());
-=======
     public static TextAssessmentConflict generateTextAssessmentConflictWithFeedback(Feedback firstFeedback, Feedback secondFeedback) {
         TextAssessmentConflict textAssessmentConflict = new TextAssessmentConflict();
         textAssessmentConflict.setConflict(true);
@@ -499,7 +490,6 @@
         textAssessmentConflict.setFirstFeedback(firstFeedback);
         textAssessmentConflict.setSecondFeedback(secondFeedback);
         textAssessmentConflict.setType(TextAssessmentConflictType.INCONSISTENT_SCORE);
->>>>>>> 84270bfd
         return textAssessmentConflict;
     }
 
@@ -630,7 +620,6 @@
         job.setId(42);
         job.setFailedTests(failedTests);
         job.setSuccessfulTests(successfulTests);
-        job.setLogs(List.of());
 
         summary.setTotalCount(successfulTestNames.size() + failedTestNames.size());
         summary.setSuccessfulCount(successfulTestNames.size());
