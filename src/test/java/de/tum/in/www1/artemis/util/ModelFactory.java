package de.tum.in.www1.artemis.util;

import static java.time.ZonedDateTime.now;
import static org.assertj.core.api.Assertions.fail;

import java.io.File;
import java.io.IOException;
import java.nio.file.Path;
import java.time.ZoneId;
import java.time.ZonedDateTime;
import java.util.*;

import javax.validation.constraints.NotNull;

import org.apache.commons.io.FileUtils;
import org.springframework.util.ResourceUtils;

import de.tum.in.www1.artemis.config.Constants;
import de.tum.in.www1.artemis.domain.*;
import de.tum.in.www1.artemis.domain.analytics.TextAssessmentEvent;
import de.tum.in.www1.artemis.domain.enumeration.*;
import de.tum.in.www1.artemis.domain.exam.Exam;
import de.tum.in.www1.artemis.domain.exam.ExerciseGroup;
import de.tum.in.www1.artemis.domain.exam.StudentExam;
import de.tum.in.www1.artemis.domain.modeling.ApollonDiagram;
import de.tum.in.www1.artemis.domain.modeling.ModelingExercise;
import de.tum.in.www1.artemis.domain.modeling.ModelingSubmission;
import de.tum.in.www1.artemis.domain.notification.GroupNotification;
import de.tum.in.www1.artemis.domain.notification.SingleUserNotification;
import de.tum.in.www1.artemis.domain.notification.SystemNotification;
import de.tum.in.www1.artemis.domain.participation.ProgrammingExerciseStudentParticipation;
import de.tum.in.www1.artemis.domain.participation.StudentParticipation;
import de.tum.in.www1.artemis.domain.quiz.*;
import de.tum.in.www1.artemis.service.FilePathService;
import de.tum.in.www1.artemis.service.FileService;
import de.tum.in.www1.artemis.service.connectors.bamboo.dto.BambooBuildLogDTO;
import de.tum.in.www1.artemis.service.connectors.bamboo.dto.BambooBuildPlanDTO;
import de.tum.in.www1.artemis.service.connectors.bamboo.dto.BambooBuildResultNotificationDTO;
import de.tum.in.www1.artemis.service.connectors.jenkins.dto.*;
import de.tum.in.www1.artemis.service.dto.StaticCodeAnalysisReportDTO;

public class ModelFactory {

    public static final String USER_PASSWORD = "00000000";

    public static final String DEFAULT_BRANCH = "main";

    public static Lecture generateLecture(ZonedDateTime startDate, ZonedDateTime endDate, Course course) {
        Lecture lecture = new Lecture();
        lecture.setStartDate(startDate);
        lecture.setDescription("Description");
        lecture.setTitle("Lecture");
        lecture.setEndDate(endDate);
        lecture.setCourse(course);
        return lecture;
    }

    /**
     * Create a dummy attachment for testing
     *
     * @param date The optional upload and release date to set on the attachment
     * @return Attachment that was created
     */
    public static Attachment generateAttachment(ZonedDateTime date) {
        Attachment attachment = new Attachment();
        attachment.setAttachmentType(AttachmentType.FILE);
        if (date != null) {
            attachment.setReleaseDate(date);
            attachment.setUploadDate(date);
        }
        attachment.setName("TestAttachment");
        return attachment;
    }

    /**
     * Create a dummy attachment for testing with a placeholder image file on disk
     *
     * @param startDate The release date to set on the attachment
     * @return Attachment that was created with its link set to a testing file on disk
     */
    public static Attachment generateAttachmentWithFile(ZonedDateTime startDate) {
        Attachment attachment = generateAttachment(startDate);
        String testFileName = "test_" + UUID.randomUUID().toString().substring(0, 8) + ".jpg";
        try {
            FileUtils.copyFile(ResourceUtils.getFile("classpath:test-data/attachment/placeholder.jpg"), new File(FilePathService.getTempFilePath(), testFileName));
        }
        catch (IOException ex) {
            fail("Failed while copying test attachment files", ex);
        }
        attachment.setLink(Path.of(FileService.DEFAULT_FILE_SUBPATH, testFileName).toString());
        return attachment;
    }

    public static QuizBatch generateQuizBatch(QuizExercise quizExercise, ZonedDateTime startTime) {
        var quizBatch = new QuizBatch();
        quizBatch.setQuizExercise(quizExercise);
        quizBatch.setStartTime(startTime);
        return quizBatch;
    }

    public static QuizExercise generateQuizExercise(ZonedDateTime releaseDate, ZonedDateTime dueDate, QuizMode quizMode, Course course) {
        var quizExercise = (QuizExercise) populateExercise(new QuizExercise(), releaseDate, dueDate, null, course);
        quizExercise.setProblemStatement(null);
        quizExercise.setGradingInstructions(null);
        quizExercise.setPresentationScoreEnabled(false);
        quizExercise.setIsOpenForPractice(false);
        quizExercise.setAllowedNumberOfAttempts(1);
        quizExercise.setDuration(10);
        quizExercise.setRandomizeQuestionOrder(true);
        quizExercise.setQuizMode(quizMode);
        if (quizMode == QuizMode.SYNCHRONIZED) {
            quizExercise.setQuizBatches(Set.of(generateQuizBatch(quizExercise, releaseDate)));
        }
        return quizExercise;
    }

    public static QuizExercise generateQuizExerciseWithQuizBatches(ZonedDateTime releaseDate, ZonedDateTime dueDate, QuizMode quizMode, Course course) {
        var quizExercise = generateQuizExercise(releaseDate, dueDate, quizMode, course);
        quizExercise.setQuizBatches(Set.of(generateQuizBatch(quizExercise, releaseDate)));
        return quizExercise;
    }

    public static QuizExercise generateQuizExerciseForExam(ExerciseGroup exerciseGroup) {
        var quizExercise = (QuizExercise) populateExerciseForExam(new QuizExercise(), exerciseGroup);
        quizExercise.setProblemStatement(null);
        quizExercise.setGradingInstructions(null);
        quizExercise.setPresentationScoreEnabled(false);
        quizExercise.setIsOpenForPractice(false);
        quizExercise.setAllowedNumberOfAttempts(1);
        quizExercise.setDuration(10);
        quizExercise.setQuizPointStatistic(new QuizPointStatistic());
        for (var question : quizExercise.getQuizQuestions()) {
            if (question instanceof DragAndDropQuestion) {
                question.setQuizQuestionStatistic(new DragAndDropQuestionStatistic());
            }
            else if (question instanceof MultipleChoiceQuestion) {
                question.setQuizQuestionStatistic(new MultipleChoiceQuestionStatistic());
            }
            else {
                question.setQuizQuestionStatistic(new ShortAnswerQuestionStatistic());
            }
        }
        quizExercise.setRandomizeQuestionOrder(true);
        return quizExercise;
    }

    public static ProgrammingExercise generateProgrammingExercise(ZonedDateTime releaseDate, ZonedDateTime dueDate, Course course) {
        return generateProgrammingExercise(releaseDate, dueDate, course, ProgrammingLanguage.JAVA);
    }

    public static ProgrammingExercise generateProgrammingExercise(ZonedDateTime releaseDate, ZonedDateTime dueDate, Course course, ProgrammingLanguage programmingLanguage) {
        var programmingExercise = (ProgrammingExercise) populateExercise(new ProgrammingExercise(), releaseDate, dueDate, null, course);
        populateProgrammingExercise(programmingExercise, programmingLanguage);
        return programmingExercise;
    }

    public static ProgrammingExercise generateProgrammingExerciseForExam(ExerciseGroup exerciseGroup) {
        return generateProgrammingExerciseForExam(exerciseGroup, ProgrammingLanguage.JAVA);
    }

    public static ProgrammingExercise generateProgrammingExerciseForExam(ExerciseGroup exerciseGroup, ProgrammingLanguage programmingLanguage) {
        var programmingExercise = (ProgrammingExercise) populateExerciseForExam(new ProgrammingExercise(), exerciseGroup);
        populateProgrammingExercise(programmingExercise, programmingLanguage);
        return programmingExercise;
    }

    private static void populateProgrammingExercise(ProgrammingExercise programmingExercise, ProgrammingLanguage programmingLanguage) {
        programmingExercise.generateAndSetProjectKey();
        programmingExercise.setAllowOfflineIde(true);
        programmingExercise.setStaticCodeAnalysisEnabled(false);
        programmingExercise.setTestwiseCoverageEnabled(false);
        programmingExercise.setAssessmentType(AssessmentType.SEMI_AUTOMATIC);
        programmingExercise.setProgrammingLanguage(programmingLanguage);
        if (programmingLanguage == ProgrammingLanguage.JAVA) {
            programmingExercise.setProjectType(ProjectType.PLAIN_MAVEN);
        }
        else if (programmingLanguage == ProgrammingLanguage.SWIFT) {
            programmingExercise.setProjectType(ProjectType.PLAIN);
        }
        else {
            programmingExercise.setProjectType(null);
        }
        programmingExercise.setPackageName(programmingLanguage == ProgrammingLanguage.SWIFT ? "swiftTest" : "de.test");
        final var repoName = programmingExercise.generateRepositoryName(RepositoryType.TESTS);
        String testRepoUrl = String.format("http://some.test.url/scm/%s/%s.git", programmingExercise.getProjectKey(), repoName);
        programmingExercise.setTestRepositoryUrl(testRepoUrl);
        programmingExercise.setBranch(DEFAULT_BRANCH);
    }

    public static ModelingExercise generateModelingExercise(ZonedDateTime releaseDate, ZonedDateTime dueDate, ZonedDateTime assessmentDueDate, DiagramType diagramType,
            Course course) {
        var modelingExercise = (ModelingExercise) populateExercise(new ModelingExercise(), releaseDate, dueDate, assessmentDueDate, course);
        modelingExercise.setDiagramType(diagramType);
        modelingExercise.setExampleSolutionModel("This is my example solution model");
        modelingExercise.setExampleSolutionExplanation("This is my example solution model");
        return modelingExercise;
    }

    public static ModelingExercise generateModelingExerciseForExam(DiagramType diagramType, ExerciseGroup exerciseGroup) {
        var modelingExercise = (ModelingExercise) populateExerciseForExam(new ModelingExercise(), exerciseGroup);
        modelingExercise.setDiagramType(diagramType);
        modelingExercise.setExampleSolutionModel("This is my example solution model");
        modelingExercise.setExampleSolutionExplanation("This is my example solution model");
        return modelingExercise;
    }

    public static TextExercise generateTextExercise(ZonedDateTime releaseDate, ZonedDateTime dueDate, ZonedDateTime assessmentDueDate, Course course) {
        var textExercise = (TextExercise) populateExercise(new TextExercise(), releaseDate, dueDate, assessmentDueDate, course);
        textExercise.setExampleSolution("This is my example solution");
        return textExercise;
    }

    public static TextExercise generateTextExerciseForExam(ExerciseGroup exerciseGroup) {
        var textExercise = (TextExercise) populateExerciseForExam(new TextExercise(), exerciseGroup);
        textExercise.setExampleSolution("This is my example solution");
        return textExercise;
    }

    public static FileUploadExercise generateFileUploadExercise(ZonedDateTime releaseDate, ZonedDateTime dueDate, ZonedDateTime assessmentDueDate, String filePattern,
            Course course) {
        var fileUploadExercise = (FileUploadExercise) populateExercise(new FileUploadExercise(), releaseDate, dueDate, assessmentDueDate, course);
        fileUploadExercise.setFilePattern(filePattern);
        fileUploadExercise.setExampleSolution("This is my example solution");
        return fileUploadExercise;
    }

    public static FileUploadExercise generateFileUploadExerciseForExam(String filePattern, ExerciseGroup exerciseGroup) {
        FileUploadExercise fileUploadExercise = new FileUploadExercise();
        fileUploadExercise.setFilePattern(filePattern);
        return (FileUploadExercise) populateExerciseForExam(fileUploadExercise, exerciseGroup);
    }

    public static GitUtilService.MockFileRepositoryUrl getMockFileRepositoryUrl(LocalRepository repository) {
        return new GitUtilService.MockFileRepositoryUrl(repository.originRepoFile);
    }

    private static Exercise populateExercise(Exercise exercise, ZonedDateTime releaseDate, ZonedDateTime dueDate, ZonedDateTime assessmentDueDate, Course course) {
        exercise.setTitle(UUID.randomUUID().toString());
        exercise.setShortName("t" + UUID.randomUUID().toString().substring(0, 3));
        exercise.setProblemStatement("Problem Statement");
        exercise.setMaxPoints(5.0);
        exercise.setBonusPoints(0.0);
        exercise.setReleaseDate(releaseDate);
        exercise.setDueDate(dueDate);
        exercise.setAssessmentDueDate(assessmentDueDate);
        exercise.setDifficulty(DifficultyLevel.MEDIUM);
        exercise.setMode(ExerciseMode.INDIVIDUAL);
        exercise.getCategories().add("Category");
        exercise.setPresentationScoreEnabled(course.getPresentationScore() != 0);
        exercise.setCourse(course);
        exercise.setExerciseGroup(null);
        return exercise;
    }

    private static Exercise populateExerciseForExam(Exercise exercise, ExerciseGroup exerciseGroup) {
        exercise.setTitle(UUID.randomUUID().toString());
        exercise.setShortName("t" + UUID.randomUUID().toString().substring(0, 3));
        exercise.setProblemStatement("Exam Problem Statement");
        exercise.setMaxPoints(5.0);
        exercise.setBonusPoints(0.0);
        // these values are set to null explicitly
        exercise.setReleaseDate(null);
        exercise.setDueDate(null);
        exercise.setAssessmentDueDate(null);
        exercise.setDifficulty(DifficultyLevel.MEDIUM);
        exercise.setMode(ExerciseMode.INDIVIDUAL);
        exercise.getCategories().add("Category");
        exercise.setExerciseGroup(exerciseGroup);
        exercise.setCourse(null);
        if (!(exercise instanceof QuizExercise)) {
            exercise.setGradingInstructions("Grading instructions");
            exercise.setGradingCriteria(List.of(new GradingCriterion()));
        }
        return exercise;
    }

<<<<<<< HEAD
=======
    public static List<User> generateActivatedUsers(String loginPrefix, String commonPasswordHash, String[] groups, Set<Authority> authorities, int amount) {
        List<User> generatedUsers = new ArrayList<>();
        for (int i = 1; i <= amount; i++) {
            User user = ModelFactory.generateActivatedUser(loginPrefix + i, commonPasswordHash);
            if (groups != null) {
                user.setGroups(Set.of(groups));
                user.setAuthorities(authorities);
            }
            generatedUsers.add(user);
        }
        return generatedUsers;
    }

    public static List<User> generateActivatedUsers(String loginPrefix, String[] groups, Set<Authority> authorities, int amount) {
        return generateActivatedUsers(loginPrefix, USER_PASSWORD, groups, authorities, amount);
    }

    /**
     * Generate users that have registration numbers
     *
     * @param loginPrefix              prefix that will be added in front of every user's login
     * @param groups                   groups that the users will be added
     * @param authorities              authorities that the users will have
     * @param amount                   amount of users to generate
     * @param registrationNumberPrefix prefix that will be added in front of every user
     * @return users that were generated
     */
    public static List<User> generateActivatedUsersWithRegistrationNumber(String loginPrefix, String[] groups, Set<Authority> authorities, int amount,
            String registrationNumberPrefix) {
        List<User> generatedUsers = ModelFactory.generateActivatedUsers(loginPrefix, groups, authorities, amount);
        for (int i = 0; i < amount; i++) {
            generatedUsers.get(i).setRegistrationNumber(registrationNumberPrefix + "R" + i);
        }
        return generatedUsers;
    }

>>>>>>> 5d4c9add
    public static User generateActivatedUser(String login, String password) {
        User user = new User();
        user.setLogin(login);
        user.setPassword(password);
        user.setFirstName(login + "First");
        user.setLastName(login + "Last");
        user.setEmail(login + "@test.de");
        user.setActivated(true);
        user.setLangKey("en");
        user.setGroups(new HashSet<>());
        user.setAuthorities(new HashSet<>());
        return user;
    }

    public static User generateActivatedUser(String login) {
        return generateActivatedUser(login, USER_PASSWORD);
    }

<<<<<<< HEAD
=======
    /**
     * Generate a team
     *
     * @param exercise           exercise of the team
     * @param name               name of the team
     * @param shortName          short name of the team
     * @param loginPrefix        prefix that will be added in front of every user's login
     * @param numberOfStudents   amount of users to generate for team as students
     * @param owner              owner of the team generally a tutor
     * @param creatorLogin       login of user that creates the teams
     * @param registrationPrefix prefix that will be added in front of every student's registration number
     * @return team that was generated
     */
    public static Team generateTeamForExercise(Exercise exercise, String name, String shortName, String loginPrefix, int numberOfStudents, User owner, String creatorLogin,
            String registrationPrefix) {
        List<User> students = generateActivatedUsersWithRegistrationNumber(shortName + loginPrefix, new String[] { "tumuser", "testgroup" },
                Set.of(new Authority(Role.STUDENT.getAuthority())), numberOfStudents, shortName + registrationPrefix);

        Team team = new Team();
        team.setName(name);
        team.setShortName(shortName);
        team.setExercise(exercise);
        team.setStudents(new HashSet<>(students));
        if (owner != null) {
            team.setOwner(owner);
        }
        if (creatorLogin != null) {
            team.setCreatedBy(creatorLogin);
            team.setLastModifiedBy(creatorLogin);
        }
        return team;
    }

    /**
     * Generate a team
     *
     * @param exercise         exercise of the team
     * @param name             name of the team
     * @param shortName        short name of the team
     * @param numberOfStudents amount of users to generate for team as students
     * @param owner            owner of the team generally a tutor
     * @return team that was generated
     */
    public static Team generateTeamForExercise(Exercise exercise, String name, String shortName, int numberOfStudents, User owner) {
        return generateTeamForExercise(exercise, name, shortName, "student", numberOfStudents, owner, null, "R");
    }

    /**
     * Generate teams
     *
     * @param exercise        exercise of the teams
     * @param shortNamePrefix prefix that will be added in front of every team's short name
     * @param loginPrefix     prefix that will be added in front of every student's login
     * @param numberOfTeams   amount of teams to generate
     * @param owner           owner of the teams generally a tutor
     * @param creatorLogin    login of user that created the teams
     * @return teams that were generated
     */
    public static List<Team> generateTeamsForExercise(Exercise exercise, String shortNamePrefix, String loginPrefix, int numberOfTeams, User owner, String creatorLogin) {
        return generateTeamsForExercise(exercise, shortNamePrefix, loginPrefix, numberOfTeams, owner, creatorLogin, "R");
    }

    /**
     * Generate teams
     *
     * @param exercise           exercise of the teams
     * @param shortNamePrefix    prefix that will be added in front of every team's short name
     * @param loginPrefix        prefix that will be added in front of every student's login
     * @param numberOfTeams      amount of teams to generate
     * @param owner              owner of the teams generally a tutor
     * @param creatorLogin       login of user that created the teams
     * @param registrationPrefix prefix that will be added in front of every student's registration number
     * @return teams that were generated
     */
    public static List<Team> generateTeamsForExercise(Exercise exercise, String shortNamePrefix, String loginPrefix, int numberOfTeams, User owner, String creatorLogin,
            String registrationPrefix) {
        List<Team> teams = new ArrayList<>();
        for (int i = 1; i <= numberOfTeams; i++) {
            int numberOfStudents = new Random().nextInt(4) + 1; // range: 1-4 students
            teams.add(generateTeamForExercise(exercise, "Team " + i, shortNamePrefix + i, loginPrefix, numberOfStudents, owner, creatorLogin, registrationPrefix));
        }
        return teams;
    }

    /**
     * Generate teams
     *
     * @param exercise           exercise of the teams
     * @param shortNamePrefix    prefix that will be added in front of every team's short name
     * @param loginPrefix        prefix that will be added in front of every student's login
     * @param numberOfTeams      amount of teams to generate
     * @param owner              owner of the teams generally a tutor
     * @param creatorLogin       login of user that created the teams
     * @param registrationPrefix prefix that will be added in front of every student's registration number
     * @param teamSize           size of each individual team
     * @return teams that were generated
     */
    public static List<Team> generateTeamsForExerciseFixedTeamSize(Exercise exercise, String shortNamePrefix, String loginPrefix, int numberOfTeams, User owner,
            String creatorLogin, String registrationPrefix, int teamSize) {
        List<Team> teams = new ArrayList<>();
        for (int i = 1; i <= numberOfTeams; i++) {
            teams.add(generateTeamForExercise(exercise, "Team " + i, shortNamePrefix + i, loginPrefix, teamSize, owner, creatorLogin, registrationPrefix));
        }
        return teams;
    }

>>>>>>> 5d4c9add
    public static Course generateCourse(Long id, ZonedDateTime startDate, ZonedDateTime endDate, Set<Exercise> exercises) {
        return generateCourse(id, startDate, endDate, exercises, null, null, null, null);
    }

    public static TextSubmission generateTextSubmission(String text, Language language, boolean submitted) {
        TextSubmission textSubmission = new TextSubmission();
        textSubmission.text(text);
        textSubmission.setLanguage(language);
        textSubmission.setSubmitted(submitted);
        if (submitted) {
            textSubmission.setSubmissionDate(now().minusDays(1));
        }
        return textSubmission;
    }

    public static TextSubmission generateLateTextSubmission(String text, Language language) {
        TextSubmission textSubmission = new TextSubmission();
        textSubmission.text(text);
        textSubmission.setLanguage(language);
        textSubmission.setSubmitted(true);
        textSubmission.setSubmissionDate(now().plusDays(1));
        return textSubmission;
    }

    public static ProgrammingSubmission generateProgrammingSubmission(boolean submitted, String commitHash, SubmissionType type) {
        ProgrammingSubmission programmingSubmission = new ProgrammingSubmission();
        programmingSubmission.setSubmitted(submitted);
        if (submitted) {
            programmingSubmission.setSubmissionDate(now().minusDays(1));
        }
        programmingSubmission.setCommitHash(commitHash);
        programmingSubmission.setType(type);
        return programmingSubmission;
    }

    public static ProgrammingSubmission generateProgrammingSubmission(boolean submitted) {
        ProgrammingSubmission programmingSubmission = new ProgrammingSubmission();
        programmingSubmission.setSubmitted(submitted);
        if (submitted) {
            programmingSubmission.setSubmissionDate(now().minusDays(1));
        }
        return programmingSubmission;
    }

    public static FileUploadSubmission generateFileUploadSubmission(boolean submitted) {
        FileUploadSubmission fileUploadSubmission = new FileUploadSubmission();
        fileUploadSubmission.setSubmitted(submitted);
        if (submitted) {
            fileUploadSubmission.setSubmissionDate(now().minusDays(1));
        }
        return fileUploadSubmission;
    }

    public static FileUploadSubmission generateFileUploadSubmissionWithFile(boolean submitted, String filePath) {
        FileUploadSubmission fileUploadSubmission = generateFileUploadSubmission(submitted);
        fileUploadSubmission.setFilePath(filePath);
        if (submitted) {
            fileUploadSubmission.setSubmissionDate(now().minusDays(1));
        }
        return fileUploadSubmission;
    }

    public static FileUploadSubmission generateLateFileUploadSubmission() {
        FileUploadSubmission fileUploadSubmission = new FileUploadSubmission();
        fileUploadSubmission.setSubmitted(true);
        fileUploadSubmission.setSubmissionDate(now().plusDays(1));
        return fileUploadSubmission;
    }

    public static ModelingSubmission generateModelingSubmission(String model, boolean submitted) {
        ModelingSubmission submission = new ModelingSubmission();
        submission.setModel(model);
        submission.setSubmitted(submitted);
        if (submitted) {
            submission.setSubmissionDate(now().minusDays(1));
        }
        return submission;
    }

    public static QuizSubmission generateQuizSubmission(boolean submitted) {
        QuizSubmission submission = new QuizSubmission();
        submission.setSubmitted(submitted);
        if (submitted) {
            submission.setSubmissionDate(now().minusDays(1));
        }
        return submission;
    }

    public static ExampleSubmission generateExampleSubmission(Submission submission, Exercise exercise, boolean usedForTutorial) {
        ExampleSubmission exampleSubmission = new ExampleSubmission();
        exampleSubmission.setSubmission(submission);
        exampleSubmission.setExercise(exercise);
        exampleSubmission.setUsedForTutorial(usedForTutorial);
        return exampleSubmission;
    }

    public static Course generateCourse(Long id, ZonedDateTime startDate, ZonedDateTime endDate, Set<Exercise> exercises, String studentGroupName,
            String teachingAssistantGroupName, String editorGroupName, String instructorGroupName) {
        return generateCourse(id, startDate, endDate, exercises, studentGroupName, teachingAssistantGroupName, editorGroupName, instructorGroupName, 3, 3, 7, 2000, 2000, true, 7);
    }

    public static Course generateCourse(Long id, ZonedDateTime startDate, ZonedDateTime endDate, Set<Exercise> exercises, String studentGroupName,
            String teachingAssistantGroupName, String editorGroupName, String instructorGroupName, Integer maxComplaints, Integer maxTeamComplaints, Integer maxComplaintTimeDays,
            int maxComplaintTextLimit, int maxComplaintResponseTextLimit, boolean postsEnabled, int requestMoreFeedbackTimeDays) {
        Course course = new Course();
        course.setId(id);
        course.setTitle("Course title " + UUID.randomUUID());

        // must start with a letter
        course.setShortName("short" + UUID.randomUUID().toString().replace("-", "0"));
        course.setMaxComplaints(maxComplaints);
        course.setMaxTeamComplaints(maxTeamComplaints);
        course.setMaxComplaintTimeDays(maxComplaintTimeDays);
        course.setMaxComplaintTextLimit(maxComplaintTextLimit);
        course.setMaxComplaintResponseTextLimit(maxComplaintResponseTextLimit);
        course.setPostsEnabled(postsEnabled);
        course.setMaxRequestMoreFeedbackTimeDays(requestMoreFeedbackTimeDays);
        course.setStudentGroupName(studentGroupName);
        course.setTeachingAssistantGroupName(teachingAssistantGroupName);
        course.setEditorGroupName(editorGroupName);
        course.setInstructorGroupName(instructorGroupName);
        course.setStartDate(startDate);
        course.setEndDate(endDate);
        course.setExercises(exercises);
        course.setOnlineCourse(false);
        course.setRegistrationEnabled(false);
        course.setPresentationScore(2);
        course.setAccuracyOfScores(1);
        return course;
    }

    /**
     * Generates a TextAssessment event with the given parameters
     *
     * @param eventType       the type of the event
     * @param feedbackType    the type of the feedback
     * @param segmentType     the segment type of the event
     * @param courseId        the course id of the event
     * @param userId          the userid of the event
     * @param exerciseId      the exercise id of the event
     * @param participationId the participation id of the event
     * @param submissionId    the submission id of the event
     * @return the TextAssessment event with all the properties applied
     */
    public static TextAssessmentEvent generateTextAssessmentEvent(TextAssessmentEventType eventType, FeedbackType feedbackType, TextBlockType segmentType, Long courseId,
            Long userId, Long exerciseId, Long participationId, Long submissionId) {
        TextAssessmentEvent event = new TextAssessmentEvent();
        event.setId(null);
        event.setEventType(eventType);
        event.setFeedbackType(feedbackType);
        event.setSegmentType(segmentType);
        event.setCourseId(courseId);
        event.setTextExerciseId(exerciseId);
        event.setParticipationId(participationId);
        event.setSubmissionId(submissionId);
        event.setUserId(userId);
        return event;
    }

    /**
     * Generates a list of different combinations of assessment events based on the given parameters
     *
     * @param courseId        the course id of the event
     * @param userId          the userid of the event
     * @param exerciseId      the exercise id of the event
     * @param participationId the participation id of the event
     * @param submissionId    the submission id of the event
     * @return a list of TextAssessment events that are generated
     */
    public static List<TextAssessmentEvent> generateMultipleTextAssessmentEvents(Long courseId, Long userId, Long exerciseId, Long participationId, Long submissionId) {
        List<TextAssessmentEvent> events = new ArrayList<>();
        events.add(generateTextAssessmentEvent(TextAssessmentEventType.VIEW_AUTOMATIC_SUGGESTION_ORIGIN, FeedbackType.AUTOMATIC, TextBlockType.AUTOMATIC, courseId, userId,
                exerciseId, participationId, submissionId));
        events.add(generateTextAssessmentEvent(TextAssessmentEventType.EDIT_AUTOMATIC_FEEDBACK, FeedbackType.AUTOMATIC, TextBlockType.AUTOMATIC, courseId, userId, exerciseId,
                participationId, submissionId));
        events.add(generateTextAssessmentEvent(TextAssessmentEventType.HOVER_OVER_IMPACT_WARNING, FeedbackType.MANUAL, TextBlockType.AUTOMATIC, courseId, userId, exerciseId,
                participationId, submissionId));
        events.add(generateTextAssessmentEvent(TextAssessmentEventType.DELETE_FEEDBACK, FeedbackType.MANUAL, TextBlockType.AUTOMATIC, courseId, userId, exerciseId, participationId,
                submissionId));
        events.add(generateTextAssessmentEvent(TextAssessmentEventType.ADD_FEEDBACK_AUTOMATICALLY_SELECTED_BLOCK, FeedbackType.MANUAL, TextBlockType.AUTOMATIC, courseId, userId,
                exerciseId, participationId, submissionId));
        events.add(generateTextAssessmentEvent(TextAssessmentEventType.DELETE_FEEDBACK, FeedbackType.MANUAL, TextBlockType.AUTOMATIC, courseId, userId, exerciseId, participationId,
                submissionId));
        events.add(generateTextAssessmentEvent(TextAssessmentEventType.ADD_FEEDBACK_MANUALLY_SELECTED_BLOCK, FeedbackType.MANUAL, TextBlockType.MANUAL, courseId, userId,
                exerciseId, participationId, submissionId));
        events.add(generateTextAssessmentEvent(TextAssessmentEventType.SUBMIT_ASSESSMENT, FeedbackType.MANUAL, TextBlockType.MANUAL, courseId, userId, exerciseId, participationId,
                submissionId));
        events.add(generateTextAssessmentEvent(TextAssessmentEventType.CLICK_TO_RESOLVE_CONFLICT, FeedbackType.MANUAL, TextBlockType.MANUAL, courseId, userId, exerciseId,
                participationId, submissionId));
        events.add(generateTextAssessmentEvent(TextAssessmentEventType.ASSESS_NEXT_SUBMISSION, FeedbackType.MANUAL, TextBlockType.MANUAL, courseId, userId, exerciseId,
                participationId, submissionId));
        return events;
    }

    /**
     * Generates a real exam with student review dates set
     *
     * @param course the associated course
     * @return the created exam
     */
    public static Exam generateExamWithStudentReviewDates(Course course) {
        Exam exam = generateExamHelper(course, false);
        ZonedDateTime currentTime = now();
        exam.setNumberOfExercisesInExam(1);
        exam.setRandomizeExerciseOrder(false);
        exam.setExamStudentReviewStart(currentTime);
        exam.setExamStudentReviewEnd(currentTime.plusMinutes(60));
        return exam;
    }

    /**
     * Generates a real exam without student review dates set
     *
     * @param course the associated course
     * @return the created exam
     */
    public static Exam generateExam(Course course) {
        return generateExamHelper(course, false);
    }

    /**
     * Generates a test eam (test exams have no student review dates)
     *
     * @param course the associated course
     * @return the created exam
     */
    public static Exam generateTestExam(Course course) {
        return generateExamHelper(course, true);
    }

    /**
     * Helper method to create an exam
     *
     * @param course   the associated course
     * @param testExam Boolean flag to determine whether it is a test exam
     * @return the created Exam
     */
    private static Exam generateExamHelper(Course course, boolean testExam) {
        ZonedDateTime currentTime = now();
        Exam exam = new Exam();
        exam.setTitle((testExam ? "Test " : "Real ") + "exam 1");
        exam.setTestExam(testExam);
        exam.setVisibleDate(currentTime);
        exam.setStartDate(currentTime.plusMinutes(10));
        exam.setEndDate(currentTime.plusMinutes(testExam ? 80 : 60));
        exam.setWorkingTime(3000);
        exam.setStartText("Start Text");
        exam.setEndText("End Text");
        exam.setConfirmationStartText("Confirmation Start Text");
        exam.setConfirmationEndText("Confirmation End Text");
        exam.setMaxPoints(90);
        exam.setNumberOfExercisesInExam(1);
        exam.setRandomizeExerciseOrder(false);
        exam.setNumberOfCorrectionRoundsInExam(testExam ? 0 : 1);
        exam.setCourse(course);
        return exam;
    }

    public static ExerciseGroup generateExerciseGroup(boolean mandatory, Exam exam) {
        ExerciseGroup exerciseGroup = new ExerciseGroup();
        exerciseGroup.setTitle("Exercise group title");
        exerciseGroup.setIsMandatory(mandatory);
        exam.addExerciseGroup(exerciseGroup);
        return exerciseGroup;
    }

    public static StudentExam generateStudentExam(Exam exam) {
        StudentExam studentExam = new StudentExam();
        studentExam.setExam(exam);
        studentExam.setTestRun(false);
        return studentExam;
    }

    /**
     * Helper Method to generate a studentExam for a test exam
     *
     * @param exam the exam to be linked to the studentExam
     * @return a StudentExam for a test exam
     */
    public static StudentExam generateStudentExamForTestExam(Exam exam) {
        StudentExam studentExam = new StudentExam();
        studentExam.setExam(exam);
        studentExam.setWorkingTime(exam.getWorkingTime());
        studentExam.setTestRun(false);
        return studentExam;
    }

    public static StudentExam generateExamTestRun(Exam exam) {
        StudentExam studentExam = new StudentExam();
        studentExam.setExam(exam);
        studentExam.setTestRun(true);
        return studentExam;
    }

    public static GradingCriterion generateGradingCriterion(String title) {
        var criterion = new GradingCriterion();
        criterion.setTitle(title);
        return criterion;
    }

    public static List<GradingInstruction> generateGradingInstructions(GradingCriterion criterion, int numberOfTestInstructions, int usageCount) {
        var instructions = new ArrayList<GradingInstruction>();
        while (numberOfTestInstructions > 0) {
            var exampleInstruction1 = new GradingInstruction();
            exampleInstruction1.setGradingCriterion(criterion);
            exampleInstruction1.setCredits(1);
            exampleInstruction1.setGradingScale("good test");
            exampleInstruction1.setInstructionDescription("created first instruction with empty criteria for testing");
            exampleInstruction1.setFeedback("test feedback");
            exampleInstruction1.setUsageCount(usageCount);
            instructions.add(exampleInstruction1);
            numberOfTestInstructions--;
        }
        return instructions;
    }

    public static List<Feedback> generateFeedback() {
        List<Feedback> feedbacks = new ArrayList<>();
        Feedback positiveFeedback = createPositiveFeedback(FeedbackType.AUTOMATIC);
        positiveFeedback.setReference("theory");
        feedbacks.add(positiveFeedback);
        Feedback positiveFeedback2 = new Feedback();
        positiveFeedback2.setCredits(1D);
        positiveFeedback2.setReference("theory2");
        positiveFeedback2.setType(FeedbackType.AUTOMATIC);
        feedbacks.add(positiveFeedback2);
        Feedback negativeFeedback = createNegativeFeedback(FeedbackType.AUTOMATIC);
        negativeFeedback.setReference("practice");
        negativeFeedback.setType(FeedbackType.AUTOMATIC);
        feedbacks.add(negativeFeedback);
        return feedbacks;
    }

    public static List<Feedback> generateManualFeedback() {
        List<Feedback> feedbacks = new ArrayList<>();
        Feedback positiveFeedback = createPositiveFeedback(FeedbackType.MANUAL);
        feedbacks.add(positiveFeedback);
        Feedback negativeFeedback = createNegativeFeedback(FeedbackType.MANUAL);
        feedbacks.add(negativeFeedback);
        Feedback unrefFeedback = new Feedback();
        unrefFeedback.setCredits(-1D);
        unrefFeedback.setText("no reference");
        unrefFeedback.setType(FeedbackType.MANUAL_UNREFERENCED);
        feedbacks.add(unrefFeedback);
        return feedbacks;
    }

    @NotNull
    public static Feedback createPositiveFeedback(FeedbackType type) {
        Feedback positiveFeedback = new Feedback();
        positiveFeedback.setCredits(2D);
        positiveFeedback.setText("good");
        positiveFeedback.setType(type);
        return positiveFeedback;
    }

    @NotNull
    public static Feedback createNegativeFeedback(FeedbackType type) {
        Feedback negativeFeedback = new Feedback();
        negativeFeedback.setCredits(-1D);
        negativeFeedback.setText("bad");
        negativeFeedback.setType(type);
        return negativeFeedback;
    }

    @NotNull
    public static Feedback createManualTextFeedback(Double credits, String textBlockReference) {
        Feedback feedback = new Feedback();
        feedback.setCredits(credits);
        feedback.setText("bad");
        feedback.setType(FeedbackType.MANUAL);
        feedback.setReference(textBlockReference);
        return feedback;
    }

    public static List<Feedback> generateStaticCodeAnalysisFeedbackList(int numOfFeedback) {
        List<Feedback> feedbackList = new ArrayList<>();
        for (int i = 0; i < numOfFeedback; i++) {
            feedbackList.add(generateStaticCodeAnalysisFeedback());
        }
        return feedbackList;
    }

    private static Feedback generateStaticCodeAnalysisFeedback() {
        Feedback feedback = new Feedback();
        feedback.setPositive(false);
        feedback.setType(FeedbackType.AUTOMATIC);
        feedback.setText(Feedback.STATIC_CODE_ANALYSIS_FEEDBACK_IDENTIFIER);
        feedback.setReference("Tool");
        feedback.setDetailText("{\"filePath\":\"" + Constants.STUDENT_WORKING_DIRECTORY
                + "/www/withSCA/MergeSort.java\",\"startLine\":9,\"endLine\":9,\"startColumn\":11,\"endColumn\":11,\"rule\":\"rule\",\"category\":\"category\",\"message\":\"message\"}");
        return feedback;
    }

    public static List<Feedback> applySGIonFeedback(Exercise receivedExercise) {
        List<Feedback> feedbacks = ModelFactory.generateFeedback();

        var gradingInstructionWithNoLimit = receivedExercise.getGradingCriteria().get(0).getStructuredGradingInstructions().get(0);
        var gradingInstructionWithLimit = receivedExercise.getGradingCriteria().get(1).getStructuredGradingInstructions().get(0);

        feedbacks.get(0).setGradingInstruction(gradingInstructionWithLimit);
        feedbacks.get(0).setCredits(gradingInstructionWithLimit.getCredits()); // score +1P
        feedbacks.get(1).setGradingInstruction(gradingInstructionWithLimit);
        feedbacks.get(1).setCredits(gradingInstructionWithLimit.getCredits()); // score +1P
        feedbacks.get(2).setGradingInstruction(gradingInstructionWithNoLimit);
        feedbacks.get(2).setCredits(gradingInstructionWithNoLimit.getCredits()); // score +1P
        var moreFeedback = new Feedback();
        moreFeedback.setGradingInstruction(gradingInstructionWithNoLimit);
        moreFeedback.setCredits(gradingInstructionWithNoLimit.getCredits()); // score +1P
        feedbacks.add(moreFeedback);

        return feedbacks; // total score should be 3P
    }

    public static FeedbackConflict generateFeedbackConflictBetweenFeedbacks(Feedback firstFeedback, Feedback secondFeedback) {
        FeedbackConflict feedbackConflict = new FeedbackConflict();
        feedbackConflict.setConflict(true);
        feedbackConflict.setCreatedAt(now());
        feedbackConflict.setFirstFeedback(firstFeedback);
        feedbackConflict.setSecondFeedback(secondFeedback);
        feedbackConflict.setType(FeedbackConflictType.INCONSISTENT_SCORE);
        feedbackConflict.setDiscard(false);
        return feedbackConflict;
    }

    public static ProgrammingExercise generateToBeImportedProgrammingExercise(String title, String shortName, ProgrammingExercise template, Course targetCourse) {
        ProgrammingExercise toBeImported = new ProgrammingExercise();
        toBeImported.setCourse(targetCourse);
        toBeImported.setTitle(title);
        toBeImported.setShortName(shortName);
        toBeImported.setId(template.getId());
        toBeImported.setTestCases(null);
        toBeImported.setStaticCodeAnalysisCategories(null);
        toBeImported.setTotalNumberOfAssessments(template.getTotalNumberOfAssessments());
        toBeImported.setNumberOfComplaints(template.getNumberOfComplaints());
        toBeImported.setNumberOfMoreFeedbackRequests(template.getNumberOfMoreFeedbackRequests());
        toBeImported.setExerciseHints(null);
        toBeImported.setSolutionParticipation(null);
        toBeImported.setTemplateParticipation(null);
        toBeImported.setPublishBuildPlanUrl(template.isPublishBuildPlanUrl());
        toBeImported.setSequentialTestRuns(template.hasSequentialTestRuns());
        toBeImported.setProblemStatement(template.getProblemStatement());
        toBeImported.setMaxPoints(template.getMaxPoints());
        toBeImported.setBonusPoints(template.getBonusPoints());
        toBeImported.setGradingInstructions(template.getGradingInstructions());
        toBeImported.setDifficulty(template.getDifficulty());
        toBeImported.setMode(template.getMode());
        toBeImported.setAssessmentType(template.getAssessmentType());
        toBeImported.setCategories(template.getCategories());
        toBeImported.setPackageName(template.getPackageName());
        toBeImported.setAllowOnlineEditor(template.isAllowOnlineEditor());
        toBeImported.setAllowOfflineIde(template.isAllowOfflineIde());
        toBeImported.setStaticCodeAnalysisEnabled(template.isStaticCodeAnalysisEnabled());
        toBeImported.setTestwiseCoverageEnabled(template.isTestwiseCoverageEnabled());
        toBeImported.setTutorParticipations(null);
        toBeImported.setPosts(null);
        toBeImported.setStudentParticipations(null);
        toBeImported.setNumberOfSubmissions(template.getNumberOfSubmissions());
        toBeImported.setExampleSubmissions(null);
        toBeImported.setTestRepositoryUrl(template.getTestRepositoryUrl());
        toBeImported.setProgrammingLanguage(template.getProgrammingLanguage());
        toBeImported.setProjectType(template.getProjectType());
        toBeImported.setAssessmentDueDate(template.getAssessmentDueDate());
        toBeImported.setAttachments(null);
        toBeImported.setDueDate(template.getDueDate());
        toBeImported.setReleaseDate(template.getReleaseDate());
        toBeImported.setExampleSolutionPublicationDate(null);
        toBeImported.setSequentialTestRuns(template.hasSequentialTestRuns());
        toBeImported.setBuildAndTestStudentSubmissionsAfterDueDate(template.getBuildAndTestStudentSubmissionsAfterDueDate());
        toBeImported.generateAndSetProjectKey();

        return toBeImported;
    }

    public static StudentParticipation generateStudentParticipation(InitializationState initializationState, Exercise exercise, User user) {
        StudentParticipation studentParticipation = new StudentParticipation();
        studentParticipation.setInitializationState(initializationState);
        studentParticipation.setInitializationDate(now().minusDays(5));
        studentParticipation.setExercise(exercise);
        studentParticipation.setParticipant(user);
        return studentParticipation;
    }

    /**
     * Generates a minimal student participation without a specific user attached.
     *
     * @param initializationState the state of the participation
     * @param exercise            the referenced exercise of the participation
     * @return the StudentParticipation created
     */
    public static StudentParticipation generateStudentParticipationWithoutUser(InitializationState initializationState, Exercise exercise) {
        StudentParticipation studentParticipation = new StudentParticipation();
        studentParticipation.setInitializationState(initializationState);
        studentParticipation.setInitializationDate(now().minusDays(5));
        studentParticipation.setExercise(exercise);
        return studentParticipation;
    }

    public static ProgrammingExerciseStudentParticipation generateProgrammingExerciseStudentParticipation(InitializationState initializationState, ProgrammingExercise exercise,
            User user) {
        ProgrammingExerciseStudentParticipation studentParticipation = new ProgrammingExerciseStudentParticipation();
        studentParticipation.setInitializationState(initializationState);
        studentParticipation.setInitializationDate(now().minusDays(5));
        studentParticipation.setExercise(exercise);
        studentParticipation.setParticipant(user);
        return studentParticipation;
    }

    public static Result generateResult(boolean rated, double score) {
        Result result = new Result();
        result.setRated(rated);
        result.setScore(score);
        return result;
    }

    public static TextBlock generateTextBlock(int startIndex, int endIndex, String text) {
        final TextBlock textBlock = new TextBlock();
        textBlock.setStartIndex(startIndex);
        textBlock.setEndIndex(endIndex);
        textBlock.setText(text);
        textBlock.computeId();
        return textBlock;
    }

    public static TextBlock generateTextBlock(int startIndex, int endIndex) {
        return generateTextBlock(startIndex, endIndex, "");
    }

    public static SingleUserNotification generateSingleUserNotification(ZonedDateTime notificationDate, User recipient) {
        SingleUserNotification singleUserNotification = new SingleUserNotification();
        singleUserNotification.setNotificationDate(notificationDate);
        singleUserNotification.setRecipient(recipient);
        return singleUserNotification;
    }

    public static GroupNotification generateGroupNotification(ZonedDateTime notificationDate, Course course, GroupNotificationType type) {
        GroupNotification groupNotification = new GroupNotification();
        groupNotification.setNotificationDate(notificationDate);
        groupNotification.setCourse(course);
        groupNotification.setType(type);
        return groupNotification;
    }

    public static SystemNotification generateSystemNotification(ZonedDateTime notificationDate, ZonedDateTime expireDate) {
        SystemNotification systemNotification = new SystemNotification();
        systemNotification.setNotificationDate(notificationDate);
        systemNotification.setExpireDate(expireDate);
        return systemNotification;
    }

    public static ApollonDiagram generateApollonDiagram(DiagramType diagramType, String title) {
        ApollonDiagram apollonDiagram = new ApollonDiagram();
        apollonDiagram.setDiagramType(diagramType);
        apollonDiagram.setTitle(title);
        return apollonDiagram;
    }

    /**
     * Creates a dummy DTO used by Jenkins, which notifies about new programming exercise results.
     *
     * @param fullName                    full name of the build (includes Folder, Job and Build number)
     * @param repoName                    name of the repository
     * @param buildRunDate                the date of the build run, can be null
     * @param programmingLanguage         programming language to use
     * @param enableStaticAnalysisReports should the notification include static analysis reports
     * @param successfulTestNames         names of successful tests
     * @param failedTestNames             names of failed tests
     * @param logs                        the logs produced by the test result
     * @param commits                     the involved commits, can be null or empty
     * @param testSuiteDto                the test suite
     * @return TestResultDTO with dummy data
     */
    public static TestResultsDTO generateTestResultDTO(String fullName, String repoName, ZonedDateTime buildRunDate, ProgrammingLanguage programmingLanguage,
            boolean enableStaticAnalysisReports, List<String> successfulTestNames, List<String> failedTestNames, List<String> logs, List<CommitDTO> commits,
            TestSuiteDTO testSuiteDto) {

        final var testSuite = new TestSuiteDTO("TestSuiteName1", now().toEpochSecond(), 0, 0, failedTestNames.size(), successfulTestNames.size() + failedTestNames.size(),
                new ArrayList<>());
        testSuite.testCases().addAll(successfulTestNames.stream().map(name -> new TestCaseDTO(name, "Class", 0d)).toList());
        testSuite.testCases().addAll(failedTestNames.stream()
                .map(name -> new TestCaseDTO(name, "Class", 0d, new ArrayList<>(), List.of(new TestCaseDetailMessageDTO(name + " error message")), new ArrayList<>())).toList());

        final var commitDTO = new CommitDTO(TestConstants.COMMIT_HASH_STRING, repoName, DEFAULT_BRANCH);
        final var staticCodeAnalysisReports = enableStaticAnalysisReports ? generateStaticCodeAnalysisReports(programmingLanguage) : new ArrayList<StaticCodeAnalysisReportDTO>();

        return new TestResultsDTO(successfulTestNames.size(), 0, 0, failedTestNames.size(), fullName, commits != null && commits.size() > 0 ? commits : List.of(commitDTO),
                List.of(testSuiteDto != null ? testSuiteDto : testSuite), staticCodeAnalysisReports, List.of(), buildRunDate != null ? buildRunDate : now(), false, logs);
    }

    /**
     * Creates a dummy DTO with custom feedbacks used by Jenkins, which notifies about new programming exercise results.
     * Uses {@link #generateTestResultDTO(String, String, ZonedDateTime, ProgrammingLanguage, boolean, List, List, List, List, TestSuiteDTO)} as basis.
     * Then adds a new {@link TestSuiteDTO} with name "CustomFeedbacks" to it.
     * This Testsuite has four {@link TestCaseDTO}s:
     * <ul>
     *     <li>CustomSuccessMessage: successful test with a message</li>
     *     <li>CustomSuccessNoMessage: successful test without message</li>
     *     <li>CustomFailedMessage: failed test with a message</li>
     * </ul>
     *
     * @param repoName                    name of the repository
     * @param successfulTestNames         names of successful tests
     * @param failedTestNames             names of failed tests
     * @param programmingLanguage         programming language to use
     * @param enableStaticAnalysisReports should the notification include static analysis reports
     * @return TestResultDTO with dummy data
     */
    public static TestResultsDTO generateTestResultsDTOWithCustomFeedback(String repoName, List<String> successfulTestNames, List<String> failedTestNames,
            ProgrammingLanguage programmingLanguage, boolean enableStaticAnalysisReports) {

        final List<TestCaseDTO> testCases = new ArrayList<>();

        // successful with message
        {
            var testCase = new TestCaseDTO("CustomSuccessMessage", null, 0d);
            testCase.successInfos().add(new TestCaseDetailMessageDTO("Successful test with message"));
            testCases.add(testCase);
        }

        // successful without message
        {
            var testCase = new TestCaseDTO("CustomSuccessNoMessage", null, 0d);
            testCase.successInfos().add(new TestCaseDetailMessageDTO(null));
            testCases.add(testCase);
        }

        // failed with message
        {
            var testCase = new TestCaseDTO("CustomFailedMessage", null, 0d);
            testCase.failures().add(new TestCaseDetailMessageDTO("Failed test with message"));
            testCases.add(testCase);
        }

        // failed without message
        {
            var testCase = new TestCaseDTO("CustomFailedNoMessage", null, 0d);
            testCase.failures().add(new TestCaseDetailMessageDTO(null));
            testCases.add(testCase);
        }
        var testSuite = new TestSuiteDTO("customFeedbacks", 0d, 0, 0, failedTestNames.size(), successfulTestNames.size() + failedTestNames.size(), testCases);
        return generateTestResultDTO(null, repoName, null, programmingLanguage, enableStaticAnalysisReports, successfulTestNames, failedTestNames, new ArrayList<>(),
                new ArrayList<>(), testSuite);
    }

    public static BambooBuildResultNotificationDTO generateBambooBuildResult(String repoName, String planKey, String testSummaryDescription, ZonedDateTime buildCompletionDate,
            List<String> successfulTestNames, List<String> failedTestNames, List<BambooBuildResultNotificationDTO.BambooVCSDTO> vcsDtos) {
        return generateBambooBuildResult(repoName, planKey, testSummaryDescription, buildCompletionDate, successfulTestNames, failedTestNames, vcsDtos, failedTestNames.isEmpty());
    }

    public static BambooBuildResultNotificationDTO generateBambooBuildResult(String repoName, String planKey, String testSummaryDescription, ZonedDateTime buildCompletionDate,
            List<String> successfulTestNames, List<String> failedTestNames, List<BambooBuildResultNotificationDTO.BambooVCSDTO> vcsDtos, boolean successful) {

        final var summary = new BambooBuildResultNotificationDTO.BambooTestSummaryDTO(42, 0, failedTestNames.size(), failedTestNames.size(), 0, successfulTestNames.size(),
                testSummaryDescription, 0, 0, successfulTestNames.size() + failedTestNames.size(), failedTestNames.size());

        final var successfulTests = successfulTestNames.stream().map(name -> generateBambooTestJob(name, true)).toList();
        final var failedTests = failedTestNames.stream().map(name -> generateBambooTestJob(name, false)).toList();
        final var job = new BambooBuildResultNotificationDTO.BambooJobDTO(42, failedTests, successfulTests, new ArrayList<>(), new ArrayList<>(), new ArrayList<>());
        final var vcs = new BambooBuildResultNotificationDTO.BambooVCSDTO(TestConstants.COMMIT_HASH_STRING, repoName, DEFAULT_BRANCH, new ArrayList<>());
        final var plan = new BambooBuildPlanDTO(planKey != null ? planKey : "TEST201904BPROGRAMMINGEXERCISE6-STUDENT1");

        final var build = new BambooBuildResultNotificationDTO.BambooBuildDTO(false, 42, "foobar", buildCompletionDate != null ? buildCompletionDate : now().minusSeconds(5),
                successful, summary, vcsDtos != null && vcsDtos.size() > 0 ? vcsDtos : List.of(vcs), List.of(job));

        return new BambooBuildResultNotificationDTO("secret", "TestNotification", plan, build);
    }

    /**
     * Generate a Bamboo notification with build logs of various sizes
     *
     * @param buildPlanKey        the key of the build plan
     * @param repoName            repository name
     * @param successfulTestNames names of successful tests
     * @param failedTestNames     names of failed tests
     * @param buildCompletionDate the completion date of the build
     * @param vcsDtos             the vcs objects containing commit information
     * @return notification with build logs
     */
    public static BambooBuildResultNotificationDTO generateBambooBuildResultWithLogs(String buildPlanKey, String repoName, List<String> successfulTestNames,
            List<String> failedTestNames, ZonedDateTime buildCompletionDate, List<BambooBuildResultNotificationDTO.BambooVCSDTO> vcsDtos) {
        return generateBambooBuildResultWithLogs(buildPlanKey, repoName, successfulTestNames, failedTestNames, buildCompletionDate, vcsDtos, failedTestNames.isEmpty());
    }

    public static BambooBuildResultNotificationDTO generateBambooBuildResultWithLogs(String buildPlanKey, String repoName, List<String> successfulTestNames,
            List<String> failedTestNames, ZonedDateTime buildCompletionDate, List<BambooBuildResultNotificationDTO.BambooVCSDTO> vcsDtos, boolean successful) {
        var notification = generateBambooBuildResult(repoName, buildPlanKey, "No tests found", buildCompletionDate, successfulTestNames, failedTestNames, vcsDtos, successful);

        String logWith254Chars = "a".repeat(254);

        var buildLogDTO254Chars = new BambooBuildLogDTO(now(), logWith254Chars, null);
        var buildLogDTO255Chars = new BambooBuildLogDTO(now(), logWith254Chars + "a", null);
        var buildLogDTO256Chars = new BambooBuildLogDTO(now(), logWith254Chars + "aa", null);
        var largeBuildLogDTO = new BambooBuildLogDTO(now(), logWith254Chars + logWith254Chars, null);
        var logTypicalErrorLog = new BambooBuildLogDTO(now(), "error: the java class ABC does not exist", null);
        var logTypicalDuplicatedErrorLog = new BambooBuildLogDTO(now(), "error: the java class ABC does not exist", null);
        var logCompilationError = new BambooBuildLogDTO(now(), "COMPILATION ERROR", null);
        var logBuildError = new BambooBuildLogDTO(now(), "BUILD FAILURE", null);
        var logWarning = new BambooBuildLogDTO(now(), "[WARNING]", null);
        var logWarningIllegalReflectiveAccess = new BambooBuildLogDTO(now(), "WARNING: Illegal reflective access by", null);

        notification.getBuild().jobs().get(0).logs().addAll(List.of(buildLogDTO254Chars, buildLogDTO255Chars, buildLogDTO256Chars, largeBuildLogDTO, logTypicalErrorLog,
                logTypicalDuplicatedErrorLog, logWarning, logWarningIllegalReflectiveAccess, logCompilationError, logBuildError));

        return notification;
    }

    public static BambooBuildResultNotificationDTO generateBambooBuildResultWithAnalyticsLogs(String buildPlanKey, String repoName, List<String> successfulTestNames,
            List<String> failedTestNames, ZonedDateTime buildCompletionDate, List<BambooBuildResultNotificationDTO.BambooVCSDTO> vcsDtos, boolean sca) {
        var notification = generateBambooBuildResult(repoName, buildPlanKey, "Test executed", buildCompletionDate, successfulTestNames, failedTestNames, vcsDtos, true);

        var jobStarted = new BambooBuildLogDTO(ZonedDateTime.of(2021, 5, 10, 14, 58, 30, 0, ZoneId.systemDefault()), "started building on agent 1", null);

        var executingBuild = new BambooBuildLogDTO(ZonedDateTime.of(2021, 5, 10, 15, 0, 0, 0, ZoneId.systemDefault()), "Executing build", null);

        var testingStarted = new BambooBuildLogDTO(ZonedDateTime.of(2021, 5, 10, 15, 0, 5, 0, ZoneId.systemDefault()), "Starting task 'Tests'", null);

        var dependency1Downloaded = new BambooBuildLogDTO(ZonedDateTime.of(2021, 5, 10, 15, 0, 10, 0, ZoneId.systemDefault()), "Dependency 1 Downloaded from", null);

        var testingFinished = new BambooBuildLogDTO(ZonedDateTime.of(2021, 5, 10, 15, 0, 15, 0, ZoneId.systemDefault()), "Finished task 'Tests' with result", null);

        var scaStarted = new BambooBuildLogDTO(ZonedDateTime.of(2021, 5, 10, 15, 0, 16, 0, ZoneId.systemDefault()), "Starting task 'Static Code Analysis'", null);

        var dependency2Downloaded = new BambooBuildLogDTO(ZonedDateTime.of(2021, 5, 10, 15, 0, 20, 0, ZoneId.systemDefault()), "Dependency 2 Downloaded from", null);

        var scaFinished = new BambooBuildLogDTO(ZonedDateTime.of(2021, 5, 10, 15, 0, 27, 0, ZoneId.systemDefault()), "Finished task 'Static Code Analysis'", null);

        var jobFinished = new BambooBuildLogDTO(ZonedDateTime.of(2021, 5, 10, 15, 0, 30, 0, ZoneId.systemDefault()), "Finished building", null);

        notification.getBuild().jobs().get(0).logs().clear();
        if (sca) {
            notification.getBuild().jobs().get(0).logs().addAll(
                    List.of(jobStarted, executingBuild, testingStarted, dependency1Downloaded, testingFinished, scaStarted, dependency2Downloaded, scaFinished, jobFinished));
        }
        else {
            notification.getBuild().jobs().get(0).logs().addAll(List.of(jobStarted, executingBuild, testingStarted, dependency1Downloaded, testingFinished, jobFinished));
        }

        return notification;
    }

    public static Feedback createSCAFeedbackWithInactiveCategory(Result result) {
        return new Feedback().result(result).text(Feedback.STATIC_CODE_ANALYSIS_FEEDBACK_IDENTIFIER).reference("CHECKSTYLE").detailText("{\"category\": \"miscellaneous\"}")
                .type(FeedbackType.AUTOMATIC).positive(false);
    }

    public static BambooBuildResultNotificationDTO generateBambooBuildResultWithStaticCodeAnalysisReport(String repoName, List<String> successfulTestNames,
            List<String> failedTestNames, ProgrammingLanguage programmingLanguage) {
        var notification = generateBambooBuildResult(repoName, null, null, null, successfulTestNames, failedTestNames, new ArrayList<>(), true);
        var reports = generateStaticCodeAnalysisReports(programmingLanguage);
        notification.getBuild().jobs().get(0).staticCodeAnalysisReports().addAll(reports);
        return notification;
    }

    public static List<StaticCodeAnalysisReportDTO> generateStaticCodeAnalysisReports(ProgrammingLanguage language) {
        return StaticCodeAnalysisTool.getToolsForProgrammingLanguage(language).stream().map(ModelFactory::generateStaticCodeAnalysisReport).toList();
    }

    private static StaticCodeAnalysisReportDTO generateStaticCodeAnalysisReport(StaticCodeAnalysisTool tool) {
        var report = new StaticCodeAnalysisReportDTO();
        report.setTool(tool);
        report.setIssues(List.of(generateStaticCodeAnalysisIssue(tool)));
        return report;
    }

    private static StaticCodeAnalysisReportDTO.StaticCodeAnalysisIssue generateStaticCodeAnalysisIssue(StaticCodeAnalysisTool tool) {
        // Use a category which is not invisible in the default configuration
        String category = switch (tool) {
            case SPOTBUGS -> "BAD_PRACTICE";
            case PMD -> "Best Practices";
            case CHECKSTYLE -> "coding";
            case PMD_CPD -> "Copy/Paste Detection";
            case SWIFTLINT -> "swiftLint"; // TODO: rene: set better value after categories are better defined
            case GCC -> "Memory";
        };

        var issue = new StaticCodeAnalysisReportDTO.StaticCodeAnalysisIssue();
        issue.setFilePath(Constants.STUDENT_WORKING_DIRECTORY + "/www/packagename/Class1.java");
        issue.setStartLine(1);
        issue.setEndLine(2);
        issue.setStartColumn(1);
        issue.setEndColumn(10);
        issue.setRule("Rule");
        issue.setCategory(category);
        issue.setMessage("Message");
        issue.setPriority("Priority");

        return issue;
    }

    public static StaticCodeAnalysisCategory generateStaticCodeAnalysisCategory(ProgrammingExercise programmingExercise, String name, CategoryState state, Double penalty,
            Double maxPenalty) {
        var category = new StaticCodeAnalysisCategory();
        category.setName(name);
        category.setPenalty(penalty);
        category.setMaxPenalty(maxPenalty);
        category.setState(state);
        category.setProgrammingExercise(programmingExercise);
        return category;
    }

    private static BambooBuildResultNotificationDTO.BambooTestJobDTO generateBambooTestJob(String name, boolean successful) {
        return new BambooBuildResultNotificationDTO.BambooTestJobDTO(name, name, "SpringTestClass", successful ? List.of() : List.of("bad solution, did not work"));
    }

    /**
     * Generates example TextSubmissions
     *
     * @param count How many submissions should be generated (max. 10)
     * @return A list containing the generated TextSubmissions
     */
    public static List<TextSubmission> generateTextSubmissions(int count) {
        if (count > 10) {
            throw new IllegalArgumentException();
        }

        // Example texts for submissions
        String[] submissionTexts = {
                "Differences: \nAntipatterns: \n-Have one problem and two solutions(one problematic and one refactored)\n-Antipatterns are a sign of bad architecture and bad coding \nPattern:\n-Have one problem and one solution\n-Patterns are a sign of elaborated architecutre and coding",
                "The main difference between patterns and antipatterns is, that patterns show you a good way to do something and antipatterns show a bad way to do something. Nevertheless patterns may become antipatterns in the course of changing understanding of how good software engineering looks like. One example for that is functional decomposition, which used to be a pattern and \"good practice\". Over the time it turned out that it is not a goog way to solve problems, so it became a antipattern.\n\nA pattern itsself is a proposed solution to a problem that occurs often and in different situations.\nIn contrast to that a antipattern shows commonly made mistakes when dealing with a certain problem. Nevertheless a refactored solution is aswell proposed.",
                "1.Patterns can evolve into Antipatterns when change occurs\\n2. Pattern has one solution, whereas anti pattern can have subtypes of solution\\n3. Antipattern has negative consequences and symptom, where as patterns looks only into benefits and consequences",
                "Patterns: A way to Model code in differents ways \nAntipattern: A way of how Not to Model code",
                "Antipatterns are used when there are common mistakes in software management and development to find these, while patterns by themselves are used to build software systems in the context of frequent change by reducing complexity and isolating the change.\nAnother difference is that the antipatterns have problematic solution and then refactored solution, while patterns only have a solution.",
                "- In patterns we have a problem and a solution, in antipatterns we have a problematic solution and a refactored solution instead\n- patterns represent best practices from the industry etc. so proven concepts, whereas antipatterns shed a light on common mistakes during software development etc.",
                "1) Patterns have one solution, antipatterns have to solutions (one problematic and one refactored).\n2) for the coice of patterns code has to be written; for antipatterns, the bad smell code already exists",
                "Design Patterns:\n\nSolutions which are productive and efficient and are developed by Software Engineers over the years of practice and solving problems.\n\nAnti Patterns:\n\nKnown solutions which are actually bad or defective to certain kind of problems.",
                "Patterns has one problem and one solution.\nAntipatterns have one problematic solution and a solution for that. The antipattern happens when  a solution that is been used for a long time can not apply anymore. ",
                "Patterns identify problems and present solutions.\nAntipatterns identify problems but two kinds of solutions. One problematic solution and a better \"refactored\" version of the solution. Problematic solutions are suggested not to be used because they results in smells or hinder future work." };

        // Create Submissions with id's 0 - count
        List<TextSubmission> textSubmissions = new ArrayList<>();
        for (int i = 0; i < count; i++) {
            TextSubmission textSubmission = new TextSubmission((long) i).text(submissionTexts[i]);
            textSubmission.setLanguage(Language.ENGLISH);
            textSubmissions.add(textSubmission);
        }

        return textSubmissions;
    }

    /**
     * Generate an example organization entity
     *
     * @param name         of organization
     * @param shortName    of organization
     * @param url          of organization
     * @param description  of organization
     * @param logoUrl      of organization
     * @param emailPattern of organization
     * @return An organization entity
     */
    public static Organization generateOrganization(String name, String shortName, String url, String description, String logoUrl, String emailPattern) {
        Organization organization = new Organization();
        organization.setName(name);
        organization.setShortName(shortName);
        organization.setUrl(url);
        organization.setDescription(description);
        organization.setLogoUrl(logoUrl);
        organization.setEmailPattern(emailPattern);
        return organization;
    }

    /**
     * Generates a Bonus instance with given arguments.
     *
     * @param bonusStrategy       of bonus
     * @param weight              of bonus
     * @param sourceGradingScaleId  of sourceGradingScale of bonus
     * @param bonusToGradingScaleId of bonusToGradingScale bonus
     * @return a new Bonus instance associated with the gradins scales corresonding to ids bonusToGradingScaleId and bonusToGradingScaleId.
     */
    public static Bonus generateBonus(BonusStrategy bonusStrategy, Double weight, long sourceGradingScaleId, long bonusToGradingScaleId) {
        Bonus bonus = new Bonus();
        bonus.setBonusStrategy(bonusStrategy);
        bonus.setWeight(weight);
        // New object is created to avoid circular dependency on json serialization.
        var sourceGradingScale = new GradingScale();
        sourceGradingScale.setId(sourceGradingScaleId);
        bonus.setSourceGradingScale(sourceGradingScale);

        // New object is created to avoid circular dependency on json serialization.
        var bonusToGradingScale = new GradingScale();
        bonusToGradingScale.setId(bonusToGradingScaleId);
        bonus.setBonusToGradingScale(bonusToGradingScale);

        return bonus;

    }
}<|MERGE_RESOLUTION|>--- conflicted
+++ resolved
@@ -31,6 +31,7 @@
 import de.tum.in.www1.artemis.domain.participation.ProgrammingExerciseStudentParticipation;
 import de.tum.in.www1.artemis.domain.participation.StudentParticipation;
 import de.tum.in.www1.artemis.domain.quiz.*;
+import de.tum.in.www1.artemis.security.Role;
 import de.tum.in.www1.artemis.service.FilePathService;
 import de.tum.in.www1.artemis.service.FileService;
 import de.tum.in.www1.artemis.service.connectors.bamboo.dto.BambooBuildLogDTO;
@@ -274,8 +275,6 @@
         return exercise;
     }
 
-<<<<<<< HEAD
-=======
     public static List<User> generateActivatedUsers(String loginPrefix, String commonPasswordHash, String[] groups, Set<Authority> authorities, int amount) {
         List<User> generatedUsers = new ArrayList<>();
         for (int i = 1; i <= amount; i++) {
@@ -312,7 +311,6 @@
         return generatedUsers;
     }
 
->>>>>>> 5d4c9add
     public static User generateActivatedUser(String login, String password) {
         User user = new User();
         user.setLogin(login);
@@ -331,8 +329,6 @@
         return generateActivatedUser(login, USER_PASSWORD);
     }
 
-<<<<<<< HEAD
-=======
     /**
      * Generate a team
      *
@@ -439,7 +435,6 @@
         return teams;
     }
 
->>>>>>> 5d4c9add
     public static Course generateCourse(Long id, ZonedDateTime startDate, ZonedDateTime endDate, Set<Exercise> exercises) {
         return generateCourse(id, startDate, endDate, exercises, null, null, null, null);
     }
