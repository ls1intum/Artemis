package de.tum.in.www1.artemis.programmingexercise;

import static de.tum.in.www1.artemis.config.Constants.NEW_SUBMISSION_TOPIC;
import static de.tum.in.www1.artemis.util.TestConstants.COMMIT_HASH_OBJECT_ID;
import static org.assertj.core.api.Assertions.assertThat;
import static org.awaitility.Awaitility.await;
import static org.mockito.Mockito.*;

import java.time.ZoneId;
import java.time.ZonedDateTime;
import java.time.temporal.ChronoUnit;
import java.util.ArrayList;
import java.util.Arrays;
import java.util.LinkedList;
import java.util.List;
import java.util.stream.Collectors;

import org.eclipse.jgit.lib.ObjectId;
import org.junit.jupiter.api.AfterEach;
import org.junit.jupiter.api.BeforeEach;
import org.junit.jupiter.api.Test;
import org.junit.jupiter.api.Timeout;
import org.springframework.beans.factory.annotation.Autowired;
import org.springframework.http.HttpHeaders;
import org.springframework.http.HttpStatus;
import org.springframework.security.test.context.support.WithMockUser;
import org.springframework.util.LinkedMultiValueMap;

import de.tum.in.www1.artemis.AbstractSpringIntegrationBambooBitbucketJiraTest;
import de.tum.in.www1.artemis.config.Constants;
import de.tum.in.www1.artemis.domain.*;
import de.tum.in.www1.artemis.domain.enumeration.AssessmentType;
import de.tum.in.www1.artemis.domain.enumeration.FeedbackType;
import de.tum.in.www1.artemis.domain.enumeration.SubmissionType;
import de.tum.in.www1.artemis.domain.participation.Participation;
import de.tum.in.www1.artemis.domain.participation.ProgrammingExerciseParticipation;
import de.tum.in.www1.artemis.domain.participation.ProgrammingExerciseStudentParticipation;
import de.tum.in.www1.artemis.domain.participation.StudentParticipation;
import de.tum.in.www1.artemis.repository.ProgrammingExerciseRepository;
import de.tum.in.www1.artemis.repository.ProgrammingExerciseStudentParticipationRepository;
import de.tum.in.www1.artemis.repository.ProgrammingSubmissionRepository;
import de.tum.in.www1.artemis.service.connectors.bamboo.dto.BambooBuildPlanDTO;
import de.tum.in.www1.artemis.util.ModelFactory;
import de.tum.in.www1.artemis.util.TestConstants;

public class ProgrammingSubmissionIntegrationTest extends AbstractSpringIntegrationBambooBitbucketJiraTest {

    @Autowired
    ProgrammingExerciseRepository programmingExerciseRepository;

    @Autowired
    ProgrammingSubmissionRepository submissionRepository;

    @Autowired
    private ProgrammingExerciseStudentParticipationRepository programmingExerciseStudentParticipationRepository;

    ProgrammingExercise exercise;

    ProgrammingExerciseStudentParticipation programmingExerciseStudentParticipation;

    @BeforeEach
    public void init() {
        database.addUsers(10, 2, 2);
        database.addCourseWithOneProgrammingExerciseAndTestCases();

        exercise = programmingExerciseRepository.findAllWithEagerParticipationsAndSubmissions().get(0);
        database.addSolutionParticipationForProgrammingExercise(exercise);
        database.addTemplateParticipationForProgrammingExercise(exercise);
        database.addProgrammingParticipationWithResultForExercise(exercise, "student1");
        exercise.setTestCasesChanged(true);
        programmingExerciseRepository.save(exercise);

        programmingExerciseStudentParticipation = database.addStudentParticipationForProgrammingExercise(exercise, "student2");

        var newObjectId = new ObjectId(4, 5, 2, 5, 3);
        doReturn(newObjectId).when(gitService).getLastCommitHash(null);
        doReturn(newObjectId).when(gitService).getLastCommitHash(exercise.getTemplateParticipation().getVcsRepositoryUrl());
        var dummyHash = "9b3a9bd71a0d80e5bbc42204c319ed3d1d4f0d6d";
        doReturn(ObjectId.fromString(dummyHash)).when(gitService).getLastCommitHash(programmingExerciseStudentParticipation.getVcsRepositoryUrl());
    }

    @AfterEach
    public void tearDown() {
        database.resetDatabase();
    }

    @Test
    @WithMockUser(username = "student1", roles = "USER")
    void triggerBuildStudent() throws Exception {
        bambooRequestMockProvider.enableMockingOfRequests();
        doReturn(COMMIT_HASH_OBJECT_ID).when(gitService).getLastCommitHash(any());
        String login = "student1";
        StudentParticipation participation = database.addStudentParticipationForProgrammingExercise(exercise, login);
        bambooRequestMockProvider.mockTriggerBuild((ProgrammingExerciseParticipation) participation);
        request.postWithoutLocation("/api/programming-submissions/" + participation.getId() + "/trigger-build", null, HttpStatus.OK, new HttpHeaders());

        List<ProgrammingSubmission> submissions = submissionRepository.findAll();
        assertThat(submissions).hasSize(1);

        ProgrammingSubmission submission = submissions.get(0);
        assertThat(submissionRepository.findWithEagerResultsById(submission.getId()).get().getLatestResult()).isNull();
        assertThat(submission.isSubmitted()).isTrue();
        assertThat(submission.getType()).isEqualTo(SubmissionType.MANUAL);
    }

    @Test
    @WithMockUser(username = "instructor1", roles = "INSTRUCTOR")
    void triggerBuildInstructor() throws Exception {
        bambooRequestMockProvider.enableMockingOfRequests();
        doReturn(COMMIT_HASH_OBJECT_ID).when(gitService).getLastCommitHash(any());
        String login = "student1";
        StudentParticipation participation = database.addStudentParticipationForProgrammingExercise(exercise, login);
        bambooRequestMockProvider.mockTriggerBuild((ProgrammingExerciseParticipation) participation);
        bambooRequestMockProvider.mockTriggerBuild((ProgrammingExerciseParticipation) participation);
        request.postWithoutLocation("/api/programming-submissions/" + participation.getId() + "/trigger-build?submissionType=INSTRUCTOR", null, HttpStatus.OK, new HttpHeaders());

        List<ProgrammingSubmission> submissions = submissionRepository.findAll();
        assertThat(submissions).hasSize(1);

        ProgrammingSubmission submission = submissions.get(0);
        assertThat(submissionRepository.findWithEagerResultsById(submission.getId()).get().getLatestResult()).isNull();
        assertThat(submission.isSubmitted()).isTrue();
        assertThat(submission.getType()).isEqualTo(SubmissionType.INSTRUCTOR);

        // Trigger the call again and make sure that the submission shouldn't be recreated
        request.postWithoutLocation("/api/programming-submissions/" + participation.getId() + "/trigger-build?submissionType=INSTRUCTOR", null, HttpStatus.OK, new HttpHeaders());
        var updatedSubmissions = submissionRepository.findAll();
        assertThat(updatedSubmissions).hasSize(1);
        assertThat(updatedSubmissions.get(0).getId()).isEqualTo(submission.getId());
    }

    @Test
    @WithMockUser(username = "tutor1", roles = "TA")
    void triggerBuildInstructor_tutorForbidden() throws Exception {
        String login = "student1";
        StudentParticipation participation = database.addStudentParticipationForProgrammingExercise(exercise, login);
        request.postWithoutLocation("/api/programming-submissions/" + participation.getId() + "/trigger-build?submissionType=INSTRUCTOR", null, HttpStatus.FORBIDDEN,
                new HttpHeaders());
    }

    @Test
    @WithMockUser(username = "student1", roles = "USER")
    void triggerBuildInstructor_studentForbidden() throws Exception {
        String login = "student1";
        StudentParticipation participation = database.addStudentParticipationForProgrammingExercise(exercise, login);
        request.postWithoutLocation("/api/programming-submissions/" + participation.getId() + "/trigger-build?submissionType=INSTRUCTOR", null, HttpStatus.FORBIDDEN,
                new HttpHeaders());
    }

    @Test
    @Timeout(5)
    @WithMockUser(username = "instructor1", roles = "INSTRUCTOR")
    void triggerBuildForExercise_Instructor() throws Exception {
        bambooRequestMockProvider.enableMockingOfRequests();
        doReturn(COMMIT_HASH_OBJECT_ID).when(gitService).getLastCommitHash(any());
        String login1 = "student1";
        String login2 = "student2";
        String login3 = "student3";
        final var firstParticipation = database.addStudentParticipationForProgrammingExercise(exercise, login1);
        final var secondParticipation = database.addStudentParticipationForProgrammingExercise(exercise, login2);
        final var thirdParticipation = database.addStudentParticipationForProgrammingExercise(exercise, login3);
        // Set test cases changed to true; after the build run it should be false;
        exercise.setTestCasesChanged(true);
        programmingExerciseRepository.save(exercise);

        bambooRequestMockProvider.mockTriggerBuild(firstParticipation);
        bambooRequestMockProvider.mockTriggerBuild(secondParticipation);
        bambooRequestMockProvider.mockTriggerBuild(thirdParticipation);
        // Each trigger build is mocked twice per participation so that we test
        // that no new submission is created on re-trigger
        bambooRequestMockProvider.mockTriggerBuild(firstParticipation);
        bambooRequestMockProvider.mockTriggerBuild(secondParticipation);
        bambooRequestMockProvider.mockTriggerBuild(thirdParticipation);

        // Perform a call to trigger-instructor-build-all twice. We want to check that the submissions
        // aren't being re-created.
        var url = "/api/programming-exercises/" + exercise.getId() + "/trigger-instructor-build-all";
        request.postWithoutLocation(url, null, HttpStatus.OK, new HttpHeaders());
        request.postWithoutLocation(url, null, HttpStatus.OK, new HttpHeaders());

        await().until(() -> submissionRepository.count() >= 3);

        List<ProgrammingSubmission> submissions = submissionRepository.findAll();

        // Make sure submissions aren't re-created.
        assertThat(submissions.size()).isEqualTo(3);

        List<ProgrammingExerciseParticipation> participations = new ArrayList<>();
        for (ProgrammingSubmission submission : submissions) {
            assertThat(submissionRepository.findWithEagerResultsById(submission.getId()).get().getLatestResult()).isNull();
            assertThat(submission.isSubmitted()).isTrue();
            assertThat(submission.getType()).isEqualTo(SubmissionType.INSTRUCTOR);
            assertThat(submission.getParticipation()).isNotNull();
            // There should be no participation assigned to two submissions.
            assertThat(participations.stream().noneMatch(p -> p.equals(submission.getParticipation()))).isTrue();
            participations.add((ProgrammingExerciseParticipation) submission.getParticipation());
        }

        ProgrammingExercise updatedProgrammingExercise = programmingExerciseRepository.findWithTemplateAndSolutionParticipationTeamAssignmentConfigCategoriesById(exercise.getId())
                .get();
        assertThat(updatedProgrammingExercise.getTestCasesChanged()).isFalse();
        verify(groupNotificationService, times(1)).notifyInstructorGroupAboutExerciseUpdate(updatedProgrammingExercise, Constants.TEST_CASES_CHANGED_RUN_COMPLETED_NOTIFICATION);
        verify(websocketMessagingService, times(1)).sendMessage("/topic/programming-exercises/" + exercise.getId() + "/test-cases-changed", false);
    }

    @Test
    @WithMockUser(username = "tutor1", roles = "TA")
    void triggerBuildForExercise_tutorForbidden() throws Exception {
        request.postWithoutLocation("/api/programming-exercises/" + 1L + "/trigger-instructor-build-all", null, HttpStatus.FORBIDDEN, new HttpHeaders());
    }

    @Test
    @WithMockUser(username = "student1", roles = "USER")
    void triggerBuildForExercise_studentForbidden() throws Exception {
        request.postWithoutLocation("/api/programming-exercises/" + 1L + "/trigger-instructor-build-all", null, HttpStatus.FORBIDDEN, new HttpHeaders());
    }

    @Test
    @WithMockUser(username = "instructor1", roles = "INSTRUCTOR")
    void triggerBuildForParticipations_instructor() throws Exception {
        bambooRequestMockProvider.enableMockingOfRequests();
        String login1 = "student1";
        String login2 = "student2";
        String login3 = "student3";
        ProgrammingExerciseStudentParticipation participation1 = database.addStudentParticipationForProgrammingExercise(exercise, login1);
        ProgrammingExerciseStudentParticipation participation2 = database.addStudentParticipationForProgrammingExercise(exercise, login2);
        ProgrammingExerciseStudentParticipation participation3 = database.addStudentParticipationForProgrammingExercise(exercise, login3);

        // We only trigger two participations here: 1 and 3.
        bambooRequestMockProvider.mockTriggerBuild(participation1);
        bambooRequestMockProvider.mockTriggerBuild(participation3);

        // Mock again because we call the trigger request two times
        bambooRequestMockProvider.mockTriggerBuild(participation1);
        bambooRequestMockProvider.mockTriggerBuild(participation3);

        List<Long> participationsToTrigger = new ArrayList<>(Arrays.asList(participation1.getId(), participation3.getId()));

        doReturn(COMMIT_HASH_OBJECT_ID).when(gitService).getLastCommitHash(any());

        // Perform a call to trigger-instructor-build-all twice. We want to check that the submissions
        // aren't being re-created.
        var url = "/api/programming-exercises/" + exercise.getId() + "/trigger-instructor-build";
        request.postWithoutLocation(url, participationsToTrigger, HttpStatus.OK, new HttpHeaders());
        request.postWithoutLocation(url, participationsToTrigger, HttpStatus.OK, new HttpHeaders());

        List<ProgrammingSubmission> submissions = submissionRepository.findAll();
        assertThat(submissions).hasSize(2);

        List<ProgrammingExerciseStudentParticipation> participations = new ArrayList<>();
        for (ProgrammingSubmission submission : submissions) {
            assertThat(submissionRepository.findWithEagerResultsById(submission.getId()).get().getLatestResult()).isNull();
            assertThat(submission.isSubmitted()).isTrue();
            assertThat(submission.getType()).isEqualTo(SubmissionType.INSTRUCTOR);
            assertThat(submission.getParticipation()).isNotNull();
            // There should be no submission for the participation that was not sent to the endpoint.
            assertThat(submission.getParticipation().getId()).isNotEqualTo(participation2.getId());
            // There should be no participation assigned to two submissions.
            assertThat(participations.stream().noneMatch(p -> p.equals(submission.getParticipation()))).isTrue();
            participations.add((ProgrammingExerciseStudentParticipation) submission.getParticipation());
        }
    }

    @Test
    @WithMockUser(username = "tutor1", roles = "TA")
    void triggerBuildForParticipations_tutorForbidden() throws Exception {
        request.postWithoutLocation("/api/programming-exercises/" + 1L + "/trigger-instructor-build", new ArrayList<>(), HttpStatus.FORBIDDEN, new HttpHeaders());
    }

    @Test
    @WithMockUser(username = "student1", roles = "USER")
    void triggerBuildForParticipations_studentForbidden() throws Exception {
        request.postWithoutLocation("/api/programming-exercises/" + 1L + "/trigger-instructor-build", new ArrayList<>(), HttpStatus.FORBIDDEN, new HttpHeaders());
    }

    @Test
    @WithMockUser(username = "student1", roles = "USER")
    public void triggerFailedBuild_resultPresentInCI_ok() throws Exception {
        var user = database.getUserByLogin("student1");
        var submission = new ProgrammingSubmission();
        submission.setSubmissionDate(ZonedDateTime.now().minusMinutes(4));
        submission.setSubmitted(true);
        submission.setCommitHash(TestConstants.COMMIT_HASH_STRING);
        submission.setType(SubmissionType.MANUAL);
        submission = database.addProgrammingSubmission(exercise, submission, "student1");
        final var participation = programmingExerciseStudentParticipationRepository.findById(submission.getParticipation().getId()).get();
        bambooRequestMockProvider.enableMockingOfRequests();
        var buildPlan = new BambooBuildPlanDTO(true, false);
        bambooRequestMockProvider.mockGetBuildPlan(participation.getBuildPlanId(), buildPlan);
        // Mock again because we call the trigger request two times
        bambooRequestMockProvider.mockGetBuildPlan(participation.getBuildPlanId(), buildPlan);

        var url = "/api" + Constants.PROGRAMMING_SUBMISSION_RESOURCE_PATH + participation.getId() + "/trigger-failed-build";
        request.postWithoutLocation(url, null, HttpStatus.OK, null);

        verify(messagingTemplate).convertAndSendToUser(user.getLogin(), NEW_SUBMISSION_TOPIC, submission);

        // Perform the request again and make sure no new submission was created
        request.postWithoutLocation(url, null, HttpStatus.OK, null);
        var updatedSubmissions = submissionRepository.findAll();
        assertThat(updatedSubmissions.size()).isEqualTo(1);
        assertThat(updatedSubmissions.get(0).getId()).isEqualTo(submission.getId());
    }

    @Test
    @WithMockUser(username = "student1", roles = "USER")
    public void getAllProgrammingSubmissions_asUser_forbidden() throws Exception {
        request.get("/api/exercises/" + exercise.getId() + "/programming-submissions", HttpStatus.FORBIDDEN, String.class);
    }

    @Test
    @WithMockUser(username = "instructor1", roles = "INSTRUCTOR")
    public void getAllProgrammingSubmissions_asInstructor_allSubmissionsReturned() throws Exception {
        final var submissions = new LinkedList<ProgrammingSubmission>();
        for (int i = 1; i < 4; i++) {
            final var submission = ModelFactory.generateProgrammingSubmission(true);
            submissions.add(submission);
            database.addProgrammingSubmission(exercise, submission, "student" + i);
        }

        final var responseSubmissions = request.getList("/api/exercises/" + exercise.getId() + "/programming-submissions", HttpStatus.OK, ProgrammingSubmission.class);

        assertThat(responseSubmissions).containsExactly(submissions.toArray(new ProgrammingSubmission[0]));
    }

    @Test
    @WithMockUser(username = "tutor1", roles = "TA")
    public void getAllProgrammingSubmissions_assessedByTutor_allSubmissionsReturned() throws Exception {
        database.addProgrammingSubmission(exercise, ModelFactory.generateProgrammingSubmission(true), "student1");
        var assessedSubmission = ModelFactory.generateProgrammingSubmission(true);
        assessedSubmission = database.addProgrammingSubmission(exercise, assessedSubmission, "student2");
        final var tutor = database.getUserByLogin("tutor1");
        database.addResultToSubmission(assessedSubmission, AssessmentType.SEMI_AUTOMATIC, tutor);

        final var paramMap = new LinkedMultiValueMap<String, String>();
        paramMap.add("assessedByTutor", "true");
        final var responseSubmissions = request.getList("/api/exercises/" + exercise.getId() + "/programming-submissions", HttpStatus.OK, ProgrammingSubmission.class, paramMap);

        assertThat(responseSubmissions).containsExactly(assessedSubmission);
    }

    @Test
    @WithMockUser(username = "tutor1", roles = "TA")
    public void getProgrammingSubmissionWithoutAssessment_asTutorWithOneAvailable_returnsSubmission() throws Exception {
        exercise.setBuildAndTestStudentSubmissionsAfterDueDate(ZonedDateTime.now().minusDays(1));
        exercise.setDueDate(ZonedDateTime.now().minusDays(1));
        programmingExerciseRepository.saveAndFlush(exercise);
        final var submission = database.addProgrammingSubmission(exercise, ModelFactory.generateProgrammingSubmission(true), "student1");
        database.addResultToSubmission(submission, AssessmentType.AUTOMATIC, null);

        final var responseSubmission = request.get("/api/exercises/" + exercise.getId() + "/programming-submission-without-assessment", HttpStatus.OK, ProgrammingSubmission.class);

        assertThat(responseSubmission).isEqualTo(submission);
    }

    @Test
    @WithMockUser(value = "tutor1", roles = "TA")
    public void testLockAndGetProgrammingSubmission_withManualResult() throws Exception {
        ProgrammingSubmission submission = ModelFactory.generateProgrammingSubmission(true);
        submission = database.addProgrammingSubmission(exercise, submission, "student1");
        database.updateExerciseDueDate(exercise.getId(), ZonedDateTime.now().minusHours(1));
<<<<<<< HEAD
        database.addResultToParticipation(AssessmentType.SEMI_AUTOMATIC, ZonedDateTime.now().minusHours(1).minusMinutes(30), programmingExerciseStudentParticipation);
        var submissions = submissionRepository.findAll();
=======
        Result result = database.addResultToParticipation(AssessmentType.SEMI_AUTOMATIC, ZonedDateTime.now().minusHours(1).minusMinutes(30),
                programmingExerciseStudentParticipation);
        result.setSubmission(submission);
        submission.addResult(result);
        submission.setParticipation(programmingExerciseStudentParticipation);
        submissionRepository.save(submission);
>>>>>>> f93a3d3f

        request.get("/api/programming-submissions/" + programmingExerciseStudentParticipation.getId() + "/lock", HttpStatus.OK, Participation.class);

        // Make sure no new submissions are created
        var latestSubmissions = submissionRepository.findAll();
        assertThat(submissions.size()).isEqualTo(latestSubmissions.size());
    }

    @Test
    @WithMockUser(value = "tutor1", roles = "TA")
    public void testLockAndGetProgrammingSubmission_withoutManualResult() throws Exception {
        var result = database.addResultToParticipation(AssessmentType.AUTOMATIC, ZonedDateTime.now().minusHours(1).minusMinutes(30), programmingExerciseStudentParticipation);
        database.addProgrammingSubmissionToResultAndParticipation(result, programmingExerciseStudentParticipation, "9b3a9bd71a0d80e5bbc42204c319ed3d1d4f0d6d");
        database.updateExerciseDueDate(exercise.getId(), ZonedDateTime.now().minusHours(1));
        var submissions = submissionRepository.findAll();

        Participation response = request.get("/api/programming-submissions/" + programmingExerciseStudentParticipation.getId() + "/lock", HttpStatus.OK, Participation.class);
<<<<<<< HEAD
        var participation = programmingExerciseStudentParticipationRepository
                .findByIdWithLatestManualOrSemiAutomaticResultAndFeedbacksAndRelatedSubmissionAndAssessor(response.getId());
        var newManualResult = participation.get().getResults().stream().filter(Result::isManualResult).collect(Collectors.toList()).get(0);
=======
        var participation = programmingExerciseStudentParticipationRepository.findByIdWithLatestManualResultAndFeedbacksAndRelatedSubmissionAndAssessor(response.getId());
        var newManualResult = participation.get().getResults().stream().filter(Result::isManual).collect(Collectors.toList()).get(0);
>>>>>>> f93a3d3f
        assertThat(newManualResult.getAssessor().getLogin()).isEqualTo("tutor1");

        // Make sure no new submissions are created
        var latestSubmissions = submissionRepository.findAll();
        assertThat(submissions.size()).isEqualTo(latestSubmissions.size());
    }

    @Test
    @WithMockUser(value = "tutor1", roles = "TA")
    public void testGetProgrammingSubmissionWithoutAssessment() throws Exception {
        ProgrammingSubmission submission = ModelFactory.generateProgrammingSubmission(true);
        submission = database.addProgrammingSubmission(exercise, submission, "student1");
        database.updateExerciseDueDate(exercise.getId(), ZonedDateTime.now().minusHours(1));

        ProgrammingSubmission storedSubmission = request.get("/api/exercises/" + exercise.getId() + "/programming-submission-without-assessment", HttpStatus.OK,
                ProgrammingSubmission.class);

        // set dates to UTC and round to milliseconds for comparison
        submission.setSubmissionDate(ZonedDateTime.ofInstant(submission.getSubmissionDate().truncatedTo(ChronoUnit.MILLIS).toInstant(), ZoneId.of("UTC")));
        storedSubmission.setSubmissionDate(ZonedDateTime.ofInstant(storedSubmission.getSubmissionDate().truncatedTo(ChronoUnit.MILLIS).toInstant(), ZoneId.of("UTC")));
        assertThat(storedSubmission).as("submission was found").isEqualToIgnoringGivenFields(submission, "result");
        assertThat(storedSubmission.getLatestResult()).as("result is not set").isNull();
    }

    @Test
    @WithMockUser(value = "tutor1", roles = "TA")
    public void testGetProgrammingSubmissionWithoutAssessment_lockSubmission() throws Exception {
        User user = database.getUserByLogin("tutor1");
        var automaticFeedback = new Feedback().credits(null).detailText("asdfasdf").type(FeedbackType.AUTOMATIC).text("asdf");
        var automaticFeedbacks = new ArrayList<Feedback>();
        automaticFeedbacks.add(automaticFeedback);
        var newResult = database.addResultToParticipation(AssessmentType.AUTOMATIC, ZonedDateTime.now().minusHours(2), programmingExerciseStudentParticipation);
        programmingExerciseStudentParticipation.addResult(newResult);
        var submission = database.addProgrammingSubmissionToResultAndParticipation(newResult, programmingExerciseStudentParticipation, "9b3a9bd71a0d80e5bbc42204c319ed3d1d4f0d6d");

        database.updateExerciseDueDate(exercise.getId(), ZonedDateTime.now().minusHours(1));

        ProgrammingSubmission storedSubmission = request.get("/api/exercises/" + exercise.getId() + "/programming-submission-without-assessment?lock=true", HttpStatus.OK,
                ProgrammingSubmission.class);

        assertThat(storedSubmission.getLatestResult()).as("result is set").isNotNull();
        assertThat(storedSubmission.getLatestResult().getAssessmentType()).isEqualTo(AssessmentType.SEMI_AUTOMATIC);
        var automaticResults = storedSubmission.getLatestResult().getFeedbacks().stream().filter(feedback -> feedback.getType() == FeedbackType.AUTOMATIC)
                .collect(Collectors.toList());
        assertThat(storedSubmission.getLatestResult().getFeedbacks().size()).isEqualTo(automaticResults.size());
        assertThat(storedSubmission.getLatestResult().getAssessor()).as("assessor is tutor1").isEqualTo(user);
        assertThat(storedSubmission.getLatestResult().getResultString()).isEqualTo(submission.getLatestResult().getResultString());

        // Make sure no new submissions are created
        var latestSubmissions = submissionRepository.findAll();
        assertThat(latestSubmissions.size()).isEqualTo(1);
        assertThat(latestSubmissions.get(0).getId()).isEqualTo(submission.getId());
    }

    @Test
    @WithMockUser(value = "tutor1", roles = "TA")
    public void testGetModelSubmissionWithoutAssessment_testLockLimit() throws Exception {
        createTenLockedSubmissionsForExercise("tutor1");
        database.updateExerciseDueDate(exercise.getId(), ZonedDateTime.now().minusHours(1));

        request.get("/api/exercises/" + exercise.getId() + "/programming-submission-without-assessment", HttpStatus.BAD_REQUEST, ProgrammingSubmission.class);
    }

    @Test
    @WithMockUser(username = "tutor1", roles = "TA")
    public void getProgrammingSubmissionWithoutAssessment_dueDateNotPassedYet() throws Exception {
        exercise.setBuildAndTestStudentSubmissionsAfterDueDate(ZonedDateTime.now().plusDays(1));
        programmingExerciseRepository.saveAndFlush(exercise);
        final var submission = database.addProgrammingSubmission(exercise, ModelFactory.generateProgrammingSubmission(true), "student1");
        database.addResultToSubmission(submission, AssessmentType.AUTOMATIC, null);

        request.get("/api/exercises/" + exercise.getId() + "/programming-submission-without-assessment", HttpStatus.FORBIDDEN, String.class);
    }

    @Test
    @WithMockUser(username = "tutor1", roles = "TA")
    public void getProgrammingSubmissionWithoutAssessment_alreadyAssessed_noFound() throws Exception {
        exercise.setDueDate(ZonedDateTime.now().minusDays(2));
        exercise.setBuildAndTestStudentSubmissionsAfterDueDate(ZonedDateTime.now().minusDays(1));
        programmingExerciseRepository.saveAndFlush(exercise);
        var submission = ModelFactory.generateProgrammingSubmission(true);
        submission = database.addProgrammingSubmission(exercise, submission, "student1");
        final var tutor = database.getUserByLogin("tutor1");
        database.addResultToSubmission(submission, AssessmentType.SEMI_AUTOMATIC, tutor);

        request.get("/api/exercises/" + exercise.getId() + "/programming-submission-without-assessment", HttpStatus.NOT_FOUND, String.class);
    }

    private void createTenLockedSubmissionsForExercise(String assessor) {
        ProgrammingSubmission submission;
        for (int i = 1; i < 11; i++) {
            submission = ModelFactory.generateProgrammingSubmission(true);
            database.addProgrammingSubmissionWithResultAndAssessor(exercise, submission, "student" + i, assessor, AssessmentType.SEMI_AUTOMATIC, false);
        }
    }
}<|MERGE_RESOLUTION|>--- conflicted
+++ resolved
@@ -359,17 +359,13 @@
         ProgrammingSubmission submission = ModelFactory.generateProgrammingSubmission(true);
         submission = database.addProgrammingSubmission(exercise, submission, "student1");
         database.updateExerciseDueDate(exercise.getId(), ZonedDateTime.now().minusHours(1));
-<<<<<<< HEAD
-        database.addResultToParticipation(AssessmentType.SEMI_AUTOMATIC, ZonedDateTime.now().minusHours(1).minusMinutes(30), programmingExerciseStudentParticipation);
-        var submissions = submissionRepository.findAll();
-=======
         Result result = database.addResultToParticipation(AssessmentType.SEMI_AUTOMATIC, ZonedDateTime.now().minusHours(1).minusMinutes(30),
                 programmingExerciseStudentParticipation);
         result.setSubmission(submission);
         submission.addResult(result);
         submission.setParticipation(programmingExerciseStudentParticipation);
         submissionRepository.save(submission);
->>>>>>> f93a3d3f
+        var submissions = submissionRepository.findAll();
 
         request.get("/api/programming-submissions/" + programmingExerciseStudentParticipation.getId() + "/lock", HttpStatus.OK, Participation.class);
 
@@ -387,14 +383,8 @@
         var submissions = submissionRepository.findAll();
 
         Participation response = request.get("/api/programming-submissions/" + programmingExerciseStudentParticipation.getId() + "/lock", HttpStatus.OK, Participation.class);
-<<<<<<< HEAD
-        var participation = programmingExerciseStudentParticipationRepository
-                .findByIdWithLatestManualOrSemiAutomaticResultAndFeedbacksAndRelatedSubmissionAndAssessor(response.getId());
-        var newManualResult = participation.get().getResults().stream().filter(Result::isManualResult).collect(Collectors.toList()).get(0);
-=======
         var participation = programmingExerciseStudentParticipationRepository.findByIdWithLatestManualResultAndFeedbacksAndRelatedSubmissionAndAssessor(response.getId());
         var newManualResult = participation.get().getResults().stream().filter(Result::isManual).collect(Collectors.toList()).get(0);
->>>>>>> f93a3d3f
         assertThat(newManualResult.getAssessor().getLogin()).isEqualTo("tutor1");
 
         // Make sure no new submissions are created
