package de.tum.in.www1.artemis.programmingexercise;

import static de.tum.in.www1.artemis.config.Constants.NEW_SUBMISSION_TOPIC;
import static de.tum.in.www1.artemis.config.Constants.SETUP_COMMIT_MESSAGE;
import static de.tum.in.www1.artemis.util.TestConstants.COMMIT_HASH_OBJECT_ID;
import static org.assertj.core.api.Assertions.assertThat;
import static org.awaitility.Awaitility.await;
import static org.mockito.Mockito.*;

import java.time.ZonedDateTime;
import java.util.ArrayList;
import java.util.Arrays;
import java.util.List;

import org.eclipse.jgit.lib.ObjectId;
import org.junit.jupiter.api.AfterEach;
import org.junit.jupiter.api.BeforeEach;
import org.junit.jupiter.api.Test;
import org.junit.jupiter.api.Timeout;
import org.junit.jupiter.params.ParameterizedTest;
import org.junit.jupiter.params.provider.ValueSource;
import org.springframework.beans.factory.annotation.Autowired;
import org.springframework.beans.factory.annotation.Value;
import org.springframework.http.HttpHeaders;
import org.springframework.http.HttpStatus;
import org.springframework.security.test.context.support.WithMockUser;
import org.springframework.util.LinkedMultiValueMap;

import de.tum.in.www1.artemis.AbstractSpringIntegrationBambooBitbucketJiraTest;
import de.tum.in.www1.artemis.config.Constants;
import de.tum.in.www1.artemis.domain.*;
import de.tum.in.www1.artemis.domain.enumeration.AssessmentType;
import de.tum.in.www1.artemis.domain.enumeration.FeedbackType;
import de.tum.in.www1.artemis.domain.enumeration.SubmissionType;
import de.tum.in.www1.artemis.domain.modeling.ModelingExercise;
import de.tum.in.www1.artemis.domain.modeling.ModelingSubmission;
import de.tum.in.www1.artemis.domain.participation.Participation;
import de.tum.in.www1.artemis.domain.participation.ProgrammingExerciseParticipation;
import de.tum.in.www1.artemis.domain.participation.ProgrammingExerciseStudentParticipation;
import de.tum.in.www1.artemis.domain.participation.StudentParticipation;
import de.tum.in.www1.artemis.exception.ContinuousIntegrationException;
import de.tum.in.www1.artemis.repository.ProgrammingExerciseRepository;
import de.tum.in.www1.artemis.repository.ProgrammingExerciseStudentParticipationRepository;
import de.tum.in.www1.artemis.repository.ProgrammingSubmissionRepository;
import de.tum.in.www1.artemis.repository.StudentParticipationRepository;
import de.tum.in.www1.artemis.service.connectors.bamboo.dto.BambooBuildPlanDTO;
import de.tum.in.www1.artemis.util.FileUtils;
import de.tum.in.www1.artemis.util.ModelFactory;
import de.tum.in.www1.artemis.util.TestConstants;
import de.tum.in.www1.artemis.web.rest.errors.EntityNotFoundException;

class ProgrammingSubmissionIntegrationTest extends AbstractSpringIntegrationBambooBitbucketJiraTest {

    private static final String TEST_PREFIX = "programmingsubmission";

    @Value("${artemis.git.name}")
    private String artemisGitName;

    @Value("${artemis.git.email}")
    private String artemisGitEmail;

    @Autowired
    private ProgrammingExerciseRepository programmingExerciseRepository;

    @Autowired
    private ProgrammingSubmissionRepository submissionRepository;

    @Autowired
    private ProgrammingExerciseStudentParticipationRepository programmingExerciseStudentParticipationRepository;

    @Autowired
    private StudentParticipationRepository studentParticipationRepository;

    private ProgrammingExercise exercise;

    private ProgrammingExerciseStudentParticipation programmingExerciseStudentParticipation;

    @BeforeEach
    void init() {
        database.addUsers(TEST_PREFIX, 10, 2, 1, 2);
        var course = database.addCourseWithOneProgrammingExerciseAndTestCases();
        exercise = database.getFirstExerciseWithType(course, ProgrammingExercise.class);
        exercise = programmingExerciseRepository.findWithEagerStudentParticipationsStudentAndLegalSubmissionsById(exercise.getId()).get();
        database.addSolutionParticipationForProgrammingExercise(exercise);
        database.addTemplateParticipationForProgrammingExercise(exercise);
        database.addProgrammingParticipationWithResultForExercise(exercise, TEST_PREFIX + "student1");
        exercise.setTestCasesChanged(true);
        programmingExerciseRepository.save(exercise);

        programmingExerciseStudentParticipation = database.addStudentParticipationForProgrammingExercise(exercise, TEST_PREFIX + "student2");

        var newObjectId = new ObjectId(4, 5, 2, 5, 3);
        doReturn(newObjectId).when(gitService).getLastCommitHash(null);
        doReturn(newObjectId).when(gitService).getLastCommitHash(exercise.getTemplateParticipation().getVcsRepositoryUrl());

        var dummyHash = "9b3a9bd71a0d80e5bbc42204c319ed3d1d4f0d6d";
        doReturn(ObjectId.fromString(dummyHash)).when(gitService).getLastCommitHash(programmingExerciseStudentParticipation.getVcsRepositoryUrl());
    }

    @AfterEach
    void tearDown() {
        bitbucketRequestMockProvider.reset();
        bambooRequestMockProvider.reset();
    }

    @Test
    @WithMockUser(username = TEST_PREFIX + "student1", roles = "USER")
    void triggerBuildStudent() throws Exception {
        bambooRequestMockProvider.enableMockingOfRequests();
        doReturn(COMMIT_HASH_OBJECT_ID).when(gitService).getLastCommitHash(any());

        String login = TEST_PREFIX + "student1";
        StudentParticipation participation = database.addStudentParticipationForProgrammingExercise(exercise, login);
        bambooRequestMockProvider.mockTriggerBuild((ProgrammingExerciseParticipation) participation);

        String url = "/api/programming-submissions/" + participation.getId() + "/trigger-build";
        request.postWithoutLocation(url, null, HttpStatus.OK, new HttpHeaders());

        List<ProgrammingSubmission> submissions = submissionRepository.findAllByParticipationIdWithResults(participation.getId());
        assertThat(submissions).hasSize(1);

        ProgrammingSubmission submission = submissions.get(0);
        var optionalSubmission = submissionRepository.findWithEagerResultsById(submission.getId());
        assertThat(optionalSubmission).isPresent();
        assertThat(optionalSubmission.get().getLatestResult()).isNull();
        assertThat(submission.isSubmitted()).isTrue();
        assertThat(submission.getType()).isEqualTo(SubmissionType.MANUAL);
    }

    @Test
    @WithMockUser(username = TEST_PREFIX + "student1", roles = "USER")
    void triggerBuildStudentSubmissionNotFound() throws Exception {
        String login = TEST_PREFIX + "student1";
        Course course = database.addCourseWithDifferentModelingExercises();
        ModelingExercise classExercise = database.findModelingExerciseWithTitle(course.getExercises(), "ClassDiagram");
        ModelingSubmission modelingSubmission = ModelFactory.generateModelingSubmission(FileUtils.loadFileFromResources("test-data/model-submission/empty-class-diagram.json"),
                true);
        modelingSubmission = database.addModelingSubmission(classExercise, modelingSubmission, login);

        String url = "/api/programming-submissions/" + modelingSubmission.getParticipation().getId() + "/trigger-build";
        request.postWithoutLocation(url, null, HttpStatus.NOT_FOUND, new HttpHeaders());
    }

    @Test
    @WithMockUser(username = TEST_PREFIX + "instructor1", roles = "INSTRUCTOR")
    void triggerBuildInstructor() throws Exception {
        bambooRequestMockProvider.enableMockingOfRequests();
        doReturn(COMMIT_HASH_OBJECT_ID).when(gitService).getLastCommitHash(any());
        String login = TEST_PREFIX + "student1";
        StudentParticipation participation = database.addStudentParticipationForProgrammingExercise(exercise, login);
        bambooRequestMockProvider.mockTriggerBuild((ProgrammingExerciseParticipation) participation);
        bambooRequestMockProvider.mockTriggerBuild((ProgrammingExerciseParticipation) participation);
        request.postWithoutLocation("/api/programming-submissions/" + participation.getId() + "/trigger-build?submissionType=INSTRUCTOR", null, HttpStatus.OK, new HttpHeaders());

        List<ProgrammingSubmission> submissions = submissionRepository.findAllByParticipationIdWithResults(participation.getId());
        assertThat(submissions).hasSize(1);

        ProgrammingSubmission submission = submissions.get(0);
        var optionalSubmission = submissionRepository.findWithEagerResultsById(submission.getId());
        assertThat(optionalSubmission).isPresent();
        assertThat(optionalSubmission.get().getLatestResult()).isNull();
        assertThat(submission.isSubmitted()).isTrue();
        assertThat(submission.getType()).isEqualTo(SubmissionType.INSTRUCTOR);

        // Trigger the call again and make sure that the submission shouldn't be recreated
        request.postWithoutLocation("/api/programming-submissions/" + participation.getId() + "/trigger-build?submissionType=INSTRUCTOR", null, HttpStatus.OK, new HttpHeaders());
        var updatedSubmissions = submissionRepository.findAllByParticipationIdWithResults(participation.getId());
        assertThat(updatedSubmissions).hasSize(1);
        assertThat(updatedSubmissions.get(0).getId()).isEqualTo(submission.getId());
    }

    @Test
    @WithMockUser(username = TEST_PREFIX + "instructor1", roles = "INSTRUCTOR")
    void triggerBuildInstructor_cannotGetLastCommitHash() throws Exception {
        bambooRequestMockProvider.enableMockingOfRequests();
        doThrow(EntityNotFoundException.class).when(gitService).getLastCommitHash(any());
        String login = TEST_PREFIX + "student1";
        StudentParticipation participation = database.addStudentParticipationForProgrammingExercise(exercise, login);
        bambooRequestMockProvider.mockTriggerBuild((ProgrammingExerciseParticipation) participation);
        bambooRequestMockProvider.mockTriggerBuild((ProgrammingExerciseParticipation) participation);
        request.postWithoutLocation("/api/programming-submissions/" + participation.getId() + "/trigger-build?submissionType=INSTRUCTOR", null, HttpStatus.NOT_FOUND,
                new HttpHeaders());
    }

    @Test
    @WithMockUser(username = TEST_PREFIX + "tutor1", roles = "TA")
    void triggerBuildInstructorTutorForbidden() throws Exception {
        String login = TEST_PREFIX + "student1";
        StudentParticipation participation = database.addStudentParticipationForProgrammingExercise(exercise, login);

        String url = "/api/programming-submissions/" + participation.getId() + "/trigger-build?submissionType=INSTRUCTOR";
        request.postWithoutLocation(url, null, HttpStatus.FORBIDDEN, new HttpHeaders());
    }

    @Test
    @WithMockUser(username = TEST_PREFIX + "student1", roles = "USER")
    void triggerBuildInstructorStudentForbidden() throws Exception {
        String login = TEST_PREFIX + "student1";
        StudentParticipation participation = database.addStudentParticipationForProgrammingExercise(exercise, login);

        String url = "/api/programming-submissions/" + participation.getId() + "/trigger-build?submissionType=INSTRUCTOR";
        request.postWithoutLocation(url, null, HttpStatus.FORBIDDEN, new HttpHeaders());
    }

    @Test
    @Timeout(5)
    @WithMockUser(username = TEST_PREFIX + "instructor1", roles = "INSTRUCTOR")
    void triggerBuildForExerciseAsInstructor() throws Exception {
        bambooRequestMockProvider.enableMockingOfRequests();
        doReturn(COMMIT_HASH_OBJECT_ID).when(gitService).getLastCommitHash(any());

        String login1 = TEST_PREFIX + "student1";
        String login2 = TEST_PREFIX + "student2";
        String login3 = TEST_PREFIX + "student3";
        final var firstParticipation = database.addStudentParticipationForProgrammingExercise(exercise, login1);
        final var secondParticipation = database.addStudentParticipationForProgrammingExercise(exercise, login2);
        final var thirdParticipation = database.addStudentParticipationForProgrammingExercise(exercise, login3);

        // Set test cases changed to true; after the build run it should be false;
        exercise.setTestCasesChanged(true);
        exercise = programmingExerciseRepository.save(exercise);
        bambooRequestMockProvider.mockTriggerBuild(firstParticipation);
        bambooRequestMockProvider.mockTriggerBuild(secondParticipation);
        bambooRequestMockProvider.mockTriggerBuild(thirdParticipation);

        // Each trigger build is mocked twice per participation so that we test
        // that no new submission is created on re-trigger
        bambooRequestMockProvider.mockTriggerBuild(firstParticipation);
        bambooRequestMockProvider.mockTriggerBuild(secondParticipation);
        bambooRequestMockProvider.mockTriggerBuild(thirdParticipation);

        String url = "/api/programming-exercises/" + exercise.getId() + "/trigger-instructor-build-all";
        request.postWithoutLocation(url, null, HttpStatus.OK, new HttpHeaders());

        // Note: the participations above have no submissions, so they are not triggered
        // TODO: write another test with participations with submissions and make sure those are actually triggered

        // due to the async function call on the server, we need to wait here until the server has saved the changes
        await().until(() -> !programmingExerciseRepository.findById(exercise.getId()).get().getTestCasesChanged());
        var optionalUpdatedProgrammingExercise = programmingExerciseRepository.findById(exercise.getId());
        assertThat(optionalUpdatedProgrammingExercise).isPresent();
        ProgrammingExercise updatedProgrammingExercise = optionalUpdatedProgrammingExercise.get();
        assertThat(updatedProgrammingExercise.getTestCasesChanged()).isFalse();
        verify(groupNotificationService, times(1)).notifyEditorAndInstructorGroupAboutExerciseUpdate(updatedProgrammingExercise,
                Constants.TEST_CASES_CHANGED_RUN_COMPLETED_NOTIFICATION);
        verify(websocketMessagingService, times(1)).sendMessage("/topic/programming-exercises/" + exercise.getId() + "/test-cases-changed", false);
    }

    @Test
    @WithMockUser(username = TEST_PREFIX + "editor1", roles = "EDITOR")
    void triggerBuildForExerciseEditorForbidden() throws Exception {
        String url = "/api/programming-exercises/" + 1L + "/trigger-instructor-build-all";
        request.postWithoutLocation(url, null, HttpStatus.FORBIDDEN, new HttpHeaders());
    }

    @Test
    @WithMockUser(username = TEST_PREFIX + "tutor1", roles = "TA")
    void triggerBuildForExerciseTutorForbidden() throws Exception {
        String url = "/api/programming-exercises/" + 1L + "/trigger-instructor-build-all";
        request.postWithoutLocation(url, null, HttpStatus.FORBIDDEN, new HttpHeaders());
    }

    @Test
    @WithMockUser(username = TEST_PREFIX + "student1", roles = "USER")
    void triggerBuildForExerciseStudentForbidden() throws Exception {
        String url = "/api/programming-exercises/" + 1L + "/trigger-instructor-build-all";
        request.postWithoutLocation(url, null, HttpStatus.FORBIDDEN, new HttpHeaders());
    }

    @Test
    @WithMockUser(username = TEST_PREFIX + "instructor1", roles = "INSTRUCTOR")
    void triggerBuildForParticipationsInstructorEmpty() throws Exception {
        bambooRequestMockProvider.enableMockingOfRequests();
        String login1 = TEST_PREFIX + "student1";
        String login2 = TEST_PREFIX + "student2";
        String login3 = TEST_PREFIX + "student3";
        ProgrammingExerciseStudentParticipation participation1 = database.addStudentParticipationForProgrammingExercise(exercise, login1);
        database.addStudentParticipationForProgrammingExercise(exercise, login2);
        ProgrammingExerciseStudentParticipation participation3 = database.addStudentParticipationForProgrammingExercise(exercise, login3);

        // We only trigger two participations here: 1 and 3.
        bambooRequestMockProvider.mockTriggerBuild(participation1);
        bambooRequestMockProvider.mockTriggerBuild(participation3);

        // Mock again because we call the trigger request two times
        bambooRequestMockProvider.mockTriggerBuild(participation1);
        bambooRequestMockProvider.mockTriggerBuild(participation3);

        List<Long> participationsToTrigger = new ArrayList<>(Arrays.asList(participation1.getId(), participation3.getId()));

        doReturn(COMMIT_HASH_OBJECT_ID).when(gitService).getLastCommitHash(any());

        // Perform a call to trigger-instructor-build-all twice. We want to check that the submissions
        // aren't being re-created.
        String url = "/api/programming-exercises/" + exercise.getId() + "/trigger-instructor-build";
        request.postWithoutLocation(url, participationsToTrigger, HttpStatus.OK, new HttpHeaders());
        request.postWithoutLocation(url, participationsToTrigger, HttpStatus.OK, new HttpHeaders());

        // Note: the participations above have no submissions, so the builds will not be triggered
        assertThat(submissionRepository.findAllByParticipationIdWithResults(participation1.getId())).isEmpty();
        assertThat(submissionRepository.findAllByParticipationIdWithResults(participation3.getId())).isEmpty();
    }

    @Test
    @WithMockUser(username = TEST_PREFIX + "instructor1", roles = "INSTRUCTOR")
    void triggerBuildForParticipationsInstructorParticipationsEmpty() throws Exception {
        String url = "/api/programming-exercises/" + exercise.getId() + "/trigger-instructor-build";
        request.postWithoutLocation(url, List.of(), HttpStatus.BAD_REQUEST, new HttpHeaders());
    }

    @Test
    @WithMockUser(username = TEST_PREFIX + "editor1", roles = "EDITOR")
    void triggerBuildForParticipationsEditorForbidden() throws Exception {
        String url = "/api/programming-exercises/" + 1L + "/trigger-instructor-build";
        request.postWithoutLocation(url, new ArrayList<>(), HttpStatus.FORBIDDEN, new HttpHeaders());
    }

    @Test
    @WithMockUser(username = TEST_PREFIX + "tutor1", roles = "TA")
    void triggerBuildForParticipationsTutorForbidden() throws Exception {
        String url = "/api/programming-exercises/" + 1L + "/trigger-instructor-build";
        request.postWithoutLocation(url, new ArrayList<>(), HttpStatus.FORBIDDEN, new HttpHeaders());
    }

    @Test
    @WithMockUser(username = TEST_PREFIX + "student1", roles = "USER")
    void triggerBuildForParticipationsStudentForbidden() throws Exception {
        String url = "/api/programming-exercises/" + 1L + "/trigger-instructor-build";
        request.postWithoutLocation(url, new ArrayList<>(), HttpStatus.FORBIDDEN, new HttpHeaders());
    }

    @Test
    @WithMockUser(username = TEST_PREFIX + "student1", roles = "USER")
    void triggerFailedBuildResultPresentInCIOk() throws Exception {
        var user = database.getUserByLogin(TEST_PREFIX + "student1");
        var submission = new ProgrammingSubmission();
        submission.setSubmissionDate(ZonedDateTime.now().minusMinutes(4));
        submission.setSubmitted(true);
        submission.setCommitHash(TestConstants.COMMIT_HASH_STRING);
        submission.setType(SubmissionType.MANUAL);
        submission = database.addProgrammingSubmission(exercise, submission, TEST_PREFIX + "student1");
        var optionalParticipation = programmingExerciseStudentParticipationRepository.findById(submission.getParticipation().getId());
        assertThat(optionalParticipation).isPresent();
        final var participation = optionalParticipation.get();
        bambooRequestMockProvider.enableMockingOfRequests();
        var buildPlan = new BambooBuildPlanDTO(true, false);
        bambooRequestMockProvider.mockGetBuildPlan(participation.getBuildPlanId(), buildPlan, false);
        // Mock again because we call the trigger request two times
        bambooRequestMockProvider.mockGetBuildPlan(participation.getBuildPlanId(), buildPlan, false);

        String url = Constants.PROGRAMMING_SUBMISSION_RESOURCE_API_PATH + participation.getId() + "/trigger-failed-build";
        request.postWithoutLocation(url, null, HttpStatus.OK, null);

        verify(messagingTemplate).convertAndSendToUser(user.getLogin(), NEW_SUBMISSION_TOPIC, submission);

        // Perform the request again and make sure no new submission was created
        request.postWithoutLocation(url, null, HttpStatus.OK, null);
        var updatedSubmissions = submissionRepository.findAllByParticipationIdWithResults(participation.getId());
        assertThat(updatedSubmissions).hasSize(1);
        assertThat(updatedSubmissions.get(0).getId()).isEqualTo(submission.getId());
    }

    @Test
    @WithMockUser(username = TEST_PREFIX + "student1", roles = "USER")
    void triggerFailedBuildSubmissionNotLatestButLastGradedNotFound() throws Exception {
        var participation = createExerciseWithSubmissionAndParticipation();

        String url = Constants.PROGRAMMING_SUBMISSION_RESOURCE_API_PATH + participation.getId() + "/trigger-failed-build?lastGraded=true";
        request.postWithoutLocation(url, null, HttpStatus.NOT_FOUND, null);
    }

    @Test
    @WithMockUser(username = TEST_PREFIX + "student1", roles = "USER")
    void triggerFailedBuild_CIException() throws Exception {
        var participation = createExerciseWithSubmissionAndParticipation();
        bambooRequestMockProvider.enableMockingOfRequests(true);
        bitbucketRequestMockProvider.enableMockingOfRequests(true);
        mockConnectorRequestsForResumeParticipation(exercise, participation.getParticipantIdentifier(), participation.getParticipant().getParticipants(), true);

<<<<<<< HEAD
        doThrow(ContinuousIntegrationException.class).when(continuousIntegrationService).triggerBuild(participation);
        String url = Constants.PROGRAMMING_SUBMISSION_RESOURCE_API_PATH + participation.getId() + "/trigger-failed-build";
=======
        doThrow(ContinuousIntegrationException.class).when(continuousIntegrationTriggerService).triggerBuild(participation);
        String url = "/api" + Constants.PROGRAMMING_SUBMISSION_RESOURCE_PATH + participation.getId() + "/trigger-failed-build";
>>>>>>> 99825147
        request.postWithoutLocation(url, null, HttpStatus.OK, null);
    }

    private ProgrammingExerciseStudentParticipation createExerciseWithSubmissionAndParticipation() {
        var user = database.getUserByLogin(TEST_PREFIX + "student1");
        exercise.setDueDate(ZonedDateTime.now().minusDays(1));
        exercise = programmingExerciseRepository.save(exercise);
        var submission = new ProgrammingSubmission();
        submission.setType(SubmissionType.MANUAL);
        submission = database.addProgrammingSubmission(exercise, submission, user.getLogin());
        var optionalParticipation = programmingExerciseStudentParticipationRepository.findById(submission.getParticipation().getId());
        assertThat(optionalParticipation).isPresent();
        var participation = optionalParticipation.get();
        participation.setBuildPlanId(null);
        participation = programmingExerciseStudentParticipationRepository.save(participation);
        return participation;
    }

    @Test
    @WithMockUser(username = TEST_PREFIX + "student1", roles = "USER")
    void triggerFailedBuildForbiddenParticipationAccess() throws Exception {
        String login = TEST_PREFIX + "student2";
        StudentParticipation participation = database.addStudentParticipationForProgrammingExercise(exercise, login);

        String url = "/api/programming-submissions/" + participation.getId() + "/trigger-failed-build";
        request.postWithoutLocation(url, null, HttpStatus.FORBIDDEN, new HttpHeaders());
    }

    @Test
    @WithMockUser(username = TEST_PREFIX + "student1", roles = "USER")
    void triggerFailedBuildEmptyLatestPendingSubmission() throws Exception {
        bambooRequestMockProvider.enableMockingOfRequests();
        doReturn(COMMIT_HASH_OBJECT_ID).when(gitService).getLastCommitHash(any());

        String login = TEST_PREFIX + "student1";
        StudentParticipation participation = database.addStudentParticipationForProgrammingExercise(exercise, login);
        bambooRequestMockProvider.mockTriggerBuild((ProgrammingExerciseParticipation) participation);

        String url = "/api/programming-submissions/" + participation.getId() + "/trigger-failed-build";
        request.postWithoutLocation(url, null, HttpStatus.NOT_FOUND, new HttpHeaders());
    }

    @Test
    @WithMockUser(username = TEST_PREFIX + "student1", roles = "USER")
    void triggerFailedBuildSubmissionNotFound() throws Exception {
        String login = TEST_PREFIX + "student1";
        Course course = database.addCourseWithDifferentModelingExercises();
        ModelingExercise classExercise = database.findModelingExerciseWithTitle(course.getExercises(), "ClassDiagram");
        ModelingSubmission modelingSubmission = ModelFactory.generateModelingSubmission(FileUtils.loadFileFromResources("test-data/model-submission/empty-class-diagram.json"),
                true);
        modelingSubmission = database.addModelingSubmission(classExercise, modelingSubmission, login);

        String url = "/api/programming-submissions/" + modelingSubmission.getParticipation().getId() + "/trigger-failed-build";
        request.postWithoutLocation(url, null, HttpStatus.NOT_FOUND, new HttpHeaders());
    }

    @Test
    @WithMockUser(username = TEST_PREFIX + "student1", roles = "USER")
    void getAllProgrammingSubmissionsAsUserForbidden() throws Exception {
        request.get("/api/exercises/" + exercise.getId() + "/programming-submissions", HttpStatus.FORBIDDEN, String.class);
    }

    @Test
    @WithMockUser(username = TEST_PREFIX + "instructor1", roles = "INSTRUCTOR")
    void testNotifyPush_invalidParticipation() throws Exception {
        StudentParticipation studentParticipation = new StudentParticipation();
        studentParticipation = studentParticipationRepository.save(studentParticipation);

        String url = "/api/public/programming-submissions/" + studentParticipation.getId();
        request.post(url, "test", HttpStatus.NOT_FOUND);
    }

    @Test
    @WithMockUser(username = TEST_PREFIX + "instructor1", roles = "INSTRUCTOR")
    void testNotifyPush_cannotGetLastCommitDetails() throws Exception {
        var participation = database.addStudentParticipationForProgrammingExercise(exercise, TEST_PREFIX + "student1");
        doThrow(ContinuousIntegrationException.class).when(versionControlService).getLastCommitDetails(any());
        String url = "/api/public/programming-submissions/" + participation.getId();
        request.post(url, "test", HttpStatus.BAD_REQUEST);
    }

    @Test
    @WithMockUser(username = TEST_PREFIX + "instructor1", roles = "INSTRUCTOR")
    void testNotifyPush_commitIsDifferentBranch() throws Exception {
        var participation = database.addStudentParticipationForProgrammingExercise(exercise, TEST_PREFIX + "student1");

        Commit mockCommit = mock(Commit.class);
        doReturn(mockCommit).when(versionControlService).getLastCommitDetails(any());
        doReturn("branch").when(versionControlService).getDefaultBranchOfRepository(any());
        doReturn("another-branch").when(mockCommit).getBranch();

        String url = "/api/public/programming-submissions/" + participation.getId();
        request.postWithoutLocation(url, "test", HttpStatus.OK, new HttpHeaders());
    }

    @Test
    @WithMockUser(username = TEST_PREFIX + "instructor1", roles = "INSTRUCTOR")
    void testNotifyPush_isSetupCommit() throws Exception {
        var participation = database.addStudentParticipationForProgrammingExercise(exercise, TEST_PREFIX + "student1");

        Commit mockCommit = mock(Commit.class);
        doReturn(mockCommit).when(versionControlService).getLastCommitDetails(any());
        doReturn("default-branch").when(versionControlService).getDefaultBranchOfRepository(any());

        doReturn("default-branch").when(mockCommit).getBranch();
        doReturn(artemisGitName).when(mockCommit).getAuthorName();
        doReturn(artemisGitEmail).when(mockCommit).getAuthorEmail();
        doReturn(SETUP_COMMIT_MESSAGE).when(mockCommit).getMessage();

        String url = "/api/public/programming-submissions/" + participation.getId();
        request.postWithoutLocation(url, "test", HttpStatus.OK, new HttpHeaders());

    }

    @Test
    @WithMockUser(username = TEST_PREFIX + "instructor1", roles = "INSTRUCTOR")
    void getAllProgrammingSubmissionsAsInstructorAllSubmissionsReturned() throws Exception {
        final var submissions = new ArrayList<ProgrammingSubmission>();
        for (int i = 1; i < 4; i++) {
            final var submission = ModelFactory.generateProgrammingSubmission(true);
            submissions.add(submission);
            database.addProgrammingSubmission(exercise, submission, TEST_PREFIX + "student" + i);
        }

        String url = "/api/exercises/" + exercise.getId() + "/programming-submissions";
        final var responseSubmissions = request.getList(url, HttpStatus.OK, ProgrammingSubmission.class);

        assertThat(responseSubmissions).containsExactly(submissions.toArray(new ProgrammingSubmission[0]));
    }

    @Test
    @WithMockUser(username = TEST_PREFIX + "tutor1", roles = "TA")
    void getAllProgrammingSubmissionsAssessedByTutorAllSubmissionsReturned() throws Exception {
        database.addProgrammingSubmission(exercise, ModelFactory.generateProgrammingSubmission(true), TEST_PREFIX + "student1");
        var assessedSubmission = ModelFactory.generateProgrammingSubmission(true);
        assessedSubmission = database.addProgrammingSubmission(exercise, assessedSubmission, TEST_PREFIX + "student2");
        final var tutor = database.getUserByLogin(TEST_PREFIX + "tutor1");
        database.addResultToSubmission(assessedSubmission, AssessmentType.SEMI_AUTOMATIC, null);
        database.addResultToSubmission(assessedSubmission, AssessmentType.AUTOMATIC, null);
        database.addResultToSubmission(assessedSubmission, AssessmentType.SEMI_AUTOMATIC, tutor);

        final var paramMap = new LinkedMultiValueMap<String, String>();
        paramMap.add("assessedByTutor", "true");

        String url = "/api/exercises/" + exercise.getId() + "/programming-submissions";
        final var responseSubmissions = request.getList(url, HttpStatus.OK, ProgrammingSubmission.class, paramMap);

        assertThat(responseSubmissions).containsExactly(assessedSubmission);
        assertThat(responseSubmissions.get(0).getResults()).hasSize(1);
    }

    @Test
    @WithMockUser(username = TEST_PREFIX + "tutor1", roles = "TA")
    void getProgrammingSubmissionWithoutAssessmentAsTutorWithOneAvailableReturnsSubmission() throws Exception {
        String login = TEST_PREFIX + "student1";
        exercise.setBuildAndTestStudentSubmissionsAfterDueDate(ZonedDateTime.now().minusDays(1));
        exercise.setDueDate(ZonedDateTime.now().minusDays(1));
        programmingExerciseRepository.saveAndFlush(exercise);
        final var submission = database.addProgrammingSubmission(exercise, ModelFactory.generateProgrammingSubmission(true), login);
        database.addResultToSubmission(submission, AssessmentType.AUTOMATIC, null);

        String url = "/api/exercises/" + exercise.getId() + "/programming-submission-without-assessment";
        final var responseSubmission = request.get(url, HttpStatus.OK, ProgrammingSubmission.class);

        assertThat(responseSubmission).isEqualTo(submission);
    }

    @Test
    @WithMockUser(username = TEST_PREFIX + "tutor1", roles = "TA")
    void testLockAndGetProgrammingSubmissionWithManualResult() throws Exception {
        String login = TEST_PREFIX + "student1";
        database.addGradingInstructionsToExercise(exercise);
        programmingExerciseRepository.save(exercise);

        ProgrammingSubmission submission = ModelFactory.generateProgrammingSubmission(true);
        submission = database.addProgrammingSubmission(exercise, submission, login);
        exercise.setAssessmentType(AssessmentType.SEMI_AUTOMATIC);
        exercise = programmingExerciseRepository.save(exercise);
        database.updateExerciseDueDate(exercise.getId(), ZonedDateTime.now().minusHours(1));
        Result result = database.addResultToParticipation(AssessmentType.SEMI_AUTOMATIC, ZonedDateTime.now().minusHours(1).minusMinutes(30),
                programmingExerciseStudentParticipation);

        result.setSubmission(submission);
        submission.addResult(result);
        submission.setParticipation(programmingExerciseStudentParticipation);
        submission = submissionRepository.save(submission);
        var submissions = submissionRepository.findAll();

        String url = "/api/programming-submissions/" + submission.getId() + "/lock";
        var storedSubmission = request.get(url, HttpStatus.OK, ProgrammingSubmission.class);

        // Make sure no new submissions are created
        var latestSubmissions = submissionRepository.findAll();
        assertThat(submissions).hasSameSizeAs(latestSubmissions);

        // Check that grading instructions are loaded
        ProgrammingExercise exercise = (ProgrammingExercise) storedSubmission.getParticipation().getExercise();
        assertThat(exercise.getGradingCriteria().get(0).getStructuredGradingInstructions()).hasSize(1);
        assertThat(exercise.getGradingCriteria().get(1).getStructuredGradingInstructions()).hasSize(3);
    }

    @Test
    @WithMockUser(username = TEST_PREFIX + "tutor1", roles = "TA")
    void testLockAndGetProgrammingSubmissionLessManualResultsThanCorrectionRoundWithoutAutomaticResult() throws Exception {

        ProgrammingSubmission submission = ModelFactory.generateProgrammingSubmission(true);
        submission = database.addProgrammingSubmission(exercise, submission, TEST_PREFIX + "student1");
        exercise.setAssessmentType(AssessmentType.SEMI_AUTOMATIC);
        exercise = programmingExerciseRepository.save(exercise);
        database.updateExerciseDueDate(exercise.getId(), ZonedDateTime.now().minusHours(1));

        submission.setParticipation(programmingExerciseStudentParticipation);
        submission = submissionRepository.save(submission);

        // Make sure that there are no results on the current submission
        assertThat(submission.getLatestResult()).isNull();

        String url = "/api/programming-submissions/" + submission.getId() + "/lock";
        var storedSubmission = request.get(url, HttpStatus.OK, ProgrammingSubmission.class);

        // Make sure that the stored submission has a semi-automatic assessment by tutor 1
        assertThat(storedSubmission.getLatestResult()).isNotNull();
        assertThat(storedSubmission.getLatestResult().getAssessmentType()).isEqualTo(AssessmentType.SEMI_AUTOMATIC);
        assertThat(storedSubmission.getLatestResult().getAssessor().getLogin()).isEqualTo(TEST_PREFIX + "tutor1");
    }

    @Test
    @WithMockUser(username = TEST_PREFIX + "tutor1", roles = "TA")
    void testLockAndGetProgrammingSubmissionLessManualResultsThanCorrectionRoundWithAutomaticResult() throws Exception {

        ProgrammingSubmission submission = ModelFactory.generateProgrammingSubmission(true);
        submission = database.addProgrammingSubmission(exercise, submission, TEST_PREFIX + "student1");
        exercise.setAssessmentType(AssessmentType.SEMI_AUTOMATIC);
        exercise = programmingExerciseRepository.save(exercise);
        database.updateExerciseDueDate(exercise.getId(), ZonedDateTime.now().minusHours(1));

        submission.setParticipation(programmingExerciseStudentParticipation);
        submission = submissionRepository.save(submission);

        Result result = database.addResultToParticipation(AssessmentType.AUTOMATIC, ZonedDateTime.now().minusHours(1).minusMinutes(30), programmingExerciseStudentParticipation);

        result.setSubmission(submission);
        submission.addResult(result);
        submission.setParticipation(programmingExerciseStudentParticipation);
        submission = submissionRepository.save(submission);

        // Make sure that there is one automatic result on the current submission
        assertThat(submission.getLatestResult()).isNotNull();
        assertThat(submission.getLatestResult().getAssessmentType()).isEqualTo(AssessmentType.AUTOMATIC);

        String url = "/api/programming-submissions/" + submission.getId() + "/lock?correction-round=0";
        var storedSubmission = request.get(url, HttpStatus.OK, ProgrammingSubmission.class);

        // Make sure that the stored submission has a latest manual assessment by tutor 1
        assertThat(storedSubmission.getLatestResult()).isNotNull();
        assertThat(storedSubmission.getLatestResult().getAssessmentType()).isEqualTo(AssessmentType.SEMI_AUTOMATIC);
        assertThat(storedSubmission.getLatestResult().getAssessor().getLogin()).isEqualTo(TEST_PREFIX + "tutor1");
    }

    @Test
    @WithMockUser(username = TEST_PREFIX + "tutor1", roles = "TA")
    void testLockAndGetProgrammingSubmissionWithoutManualResult() throws Exception {
        var result = database.addResultToParticipation(AssessmentType.AUTOMATIC, ZonedDateTime.now().minusHours(1).minusMinutes(30), programmingExerciseStudentParticipation);
        var submission = database.addProgrammingSubmissionToResultAndParticipation(result, programmingExerciseStudentParticipation, "9b3a9bd71a0d80e5bbc42204c319ed3d1d4f0d6d");
        exercise.setAssessmentType(AssessmentType.AUTOMATIC);
        exercise = programmingExerciseRepository.save(exercise);
        database.updateExerciseDueDate(exercise.getId(), ZonedDateTime.now().minusHours(1));
        var submissions = submissionRepository.findAll();

        String url = "/api/programming-submissions/" + submission.getId() + "/lock";
        request.get(url, HttpStatus.FORBIDDEN, Participation.class);

        // Make sure no new submissions are created
        var latestSubmissions = submissionRepository.findAll();
        assertThat(submissions).hasSameSizeAs(latestSubmissions);
    }

    @Test
    @WithMockUser(username = TEST_PREFIX + "tutor1", roles = "TA")
    void testGetProgrammingSubmissionWithoutAssessment() throws Exception {
        String login = TEST_PREFIX + "student1";
        ProgrammingSubmission submission = ModelFactory.generateProgrammingSubmission(true);
        submission = database.addProgrammingSubmission(exercise, submission, login);
        database.updateExerciseDueDate(exercise.getId(), ZonedDateTime.now().minusHours(1));

        String url = "/api/exercises/" + exercise.getId() + "/programming-submission-without-assessment";
        ProgrammingSubmission storedSubmission = request.get(url, HttpStatus.OK, ProgrammingSubmission.class);

        assertThat(storedSubmission).as("submission was found").isEqualToIgnoringGivenFields(submission, "results", "submissionDate");
        assertThat(storedSubmission.getSubmissionDate()).as("submission date is correct").isEqualToIgnoringNanos(submission.getSubmissionDate());
        assertThat(storedSubmission.getLatestResult()).as("result is not set").isNull();
    }

    @Test
    @WithMockUser(username = TEST_PREFIX + "tutor1", roles = "TA")
    void testGetProgrammingSubmissionWithoutAssessmentLockSubmission() throws Exception {
        database.addGradingInstructionsToExercise(exercise);
        programmingExerciseRepository.save(exercise);
        User user = database.getUserByLogin(TEST_PREFIX + "tutor1");
        var newResult = database.addResultToParticipation(AssessmentType.AUTOMATIC, ZonedDateTime.now().minusHours(2), programmingExerciseStudentParticipation);
        programmingExerciseStudentParticipation.addResult(newResult);
        var submission = database.addProgrammingSubmissionToResultAndParticipation(newResult, programmingExerciseStudentParticipation, "9b3a9bd71a0d80e5bbc42204c319ed3d1d4f0d6d");

        database.updateExerciseDueDate(exercise.getId(), ZonedDateTime.now().minusHours(1));

        String url = "/api/exercises/" + exercise.getId() + "/programming-submission-without-assessment?lock=true";
        ProgrammingSubmission storedSubmission = request.get(url, HttpStatus.OK, ProgrammingSubmission.class);

        assertThat(storedSubmission.getLatestResult()).as("result is set").isNotNull();
        assertThat(storedSubmission.getLatestResult().getAssessmentType()).isEqualTo(AssessmentType.SEMI_AUTOMATIC);
        var automaticResults = storedSubmission.getLatestResult().getFeedbacks().stream().filter(feedback -> feedback.getType() == FeedbackType.AUTOMATIC).toList();
        assertThat(storedSubmission.getLatestResult().getFeedbacks()).hasSameSizeAs(automaticResults);
        assertThat(storedSubmission.getLatestResult().getAssessor()).as("assessor is tutor1").isEqualTo(user);
        assertThat(submission.getLatestResult()).isNotNull();

        // Make sure no new submissions are created
        var latestSubmissions = submissionRepository.findAllByParticipationIdWithResults(programmingExerciseStudentParticipation.getId());
        assertThat(latestSubmissions).hasSize(1);
        assertThat(latestSubmissions.get(0).getId()).isEqualTo(submission.getId());

        // Check that grading instructions are loaded
        ProgrammingExercise exercise = (ProgrammingExercise) storedSubmission.getParticipation().getExercise();
        assertThat(exercise.getGradingCriteria().get(0).getStructuredGradingInstructions()).hasSize(1);
        assertThat(exercise.getGradingCriteria().get(1).getStructuredGradingInstructions()).hasSize(3);
    }

    @Test
    @WithMockUser(username = TEST_PREFIX + "tutor1", roles = "TA")
    void testGetModelSubmissionWithoutAssessmentTestLockLimit() throws Exception {
        createTenLockedSubmissionsForExercise(TEST_PREFIX + "tutor1");
        database.updateExerciseDueDate(exercise.getId(), ZonedDateTime.now().minusHours(1));

        String url = "/api/exercises/" + exercise.getId() + "/programming-submission-without-assessment";
        request.get(url, HttpStatus.BAD_REQUEST, ProgrammingSubmission.class);
    }

    @Test
    @WithMockUser(username = TEST_PREFIX + "tutor1", roles = "TA")
    void getProgrammingSubmissionWithoutAssessmentDueDateNotPassedYet() throws Exception {
        exercise.setBuildAndTestStudentSubmissionsAfterDueDate(ZonedDateTime.now().plusDays(1));
        programmingExerciseRepository.saveAndFlush(exercise);
        final var submission = database.addProgrammingSubmission(exercise, ModelFactory.generateProgrammingSubmission(true), TEST_PREFIX + "student1");
        database.addResultToSubmission(submission, AssessmentType.AUTOMATIC, null);

        String url = "/api/exercises/" + exercise.getId() + "/programming-submission-without-assessment";
        request.get(url, HttpStatus.FORBIDDEN, String.class);
    }

    /**
     * Checks that submissions for a participation with an individual due date are not shown to tutors before this due date has passed.
     *
     * @param isIndividualDueDateInFuture if the due date is in the future, the submission should not be shown. Otherwise, it should be shown.
     */
    @ParameterizedTest(name = "{displayName} [{index}] {argumentsWithNames}")
    @ValueSource(booleans = { true, false })
    @WithMockUser(username = TEST_PREFIX + "tutor1", roles = "TA")
    void testGetProgrammingSubmissionWithoutAssessmentWithIndividualDueDate(boolean isIndividualDueDateInFuture) throws Exception {
        // exercise due date in the past
        exercise.setDueDate(ZonedDateTime.now().minusDays(1));
        exercise.setBuildAndTestStudentSubmissionsAfterDueDate(ZonedDateTime.now().minusDays(1));
        programmingExerciseRepository.saveAndFlush(exercise);

        final var submission = database.addProgrammingSubmission(exercise, ModelFactory.generateProgrammingSubmission(true), TEST_PREFIX + "student1");
        if (isIndividualDueDateInFuture) {
            submission.getParticipation().setIndividualDueDate(ZonedDateTime.now().plusDays(1));
        }
        else {
            submission.getParticipation().setIndividualDueDate(ZonedDateTime.now().minusDays(1));
        }
        programmingExerciseStudentParticipationRepository.save((ProgrammingExerciseStudentParticipation) submission.getParticipation());
        database.addResultToSubmission(submission, AssessmentType.AUTOMATIC, null);

        String url = "/api/exercises/" + exercise.getId() + "/programming-submission-without-assessment";

        if (isIndividualDueDateInFuture) {
            // the submission should not be returned as the due date is in the future
            request.get(url, HttpStatus.FORBIDDEN, String.class);
        }
        else {
            ProgrammingSubmission storedSubmission = request.get(url, HttpStatus.OK, ProgrammingSubmission.class);
            assertThat(storedSubmission.getId()).isEqualTo(submission.getId());
        }
    }

    @ParameterizedTest
    @ValueSource(booleans = { true, false })
    @WithMockUser(username = TEST_PREFIX + "tutor1", roles = "TA")
    void testGetProgrammingSubmissionWithoutAssessmentNothingAvailable(boolean lock) throws Exception {
        exercise.setDueDate(ZonedDateTime.now().minusDays(2));
        exercise.setBuildAndTestStudentSubmissionsAfterDueDate(ZonedDateTime.now().minusDays(1));
        programmingExerciseRepository.saveAndFlush(exercise);
        var submission = ModelFactory.generateProgrammingSubmission(true);
        submission = database.addProgrammingSubmission(exercise, submission, TEST_PREFIX + "student1");
        final var tutor = database.getUserByLogin(TEST_PREFIX + "tutor1");
        database.addResultToSubmission(submission, AssessmentType.SEMI_AUTOMATIC, tutor);

        String url = "/api/exercises/" + exercise.getId() + "/programming-submission-without-assessment?lock=" + lock;

        var storedSubmission = request.get(url, HttpStatus.OK, ProgrammingSubmission.class);
        assertThat(storedSubmission).isNull();
    }

    private void createTenLockedSubmissionsForExercise(String assessor) {
        ProgrammingSubmission submission;
        for (int i = 1; i < 11; i++) {
            submission = ModelFactory.generateProgrammingSubmission(true);
            database.addProgrammingSubmissionWithResultAndAssessor(exercise, submission, TEST_PREFIX + "student" + i, assessor, AssessmentType.SEMI_AUTOMATIC, false);
        }
    }
}<|MERGE_RESOLUTION|>--- conflicted
+++ resolved
@@ -377,13 +377,8 @@
         bitbucketRequestMockProvider.enableMockingOfRequests(true);
         mockConnectorRequestsForResumeParticipation(exercise, participation.getParticipantIdentifier(), participation.getParticipant().getParticipants(), true);
 
-<<<<<<< HEAD
-        doThrow(ContinuousIntegrationException.class).when(continuousIntegrationService).triggerBuild(participation);
+        doThrow(ContinuousIntegrationException.class).when(continuousIntegrationTriggerService).triggerBuild(participation);
         String url = Constants.PROGRAMMING_SUBMISSION_RESOURCE_API_PATH + participation.getId() + "/trigger-failed-build";
-=======
-        doThrow(ContinuousIntegrationException.class).when(continuousIntegrationTriggerService).triggerBuild(participation);
-        String url = "/api" + Constants.PROGRAMMING_SUBMISSION_RESOURCE_PATH + participation.getId() + "/trigger-failed-build";
->>>>>>> 99825147
         request.postWithoutLocation(url, null, HttpStatus.OK, null);
     }
 
