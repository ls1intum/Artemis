package de.tum.in.www1.artemis.connector;

import static org.springframework.test.web.client.match.MockRestRequestMatchers.method;
import static org.springframework.test.web.client.match.MockRestRequestMatchers.requestTo;
import static org.springframework.test.web.client.response.MockRestResponseCreators.withRawStatus;
import static org.springframework.test.web.client.response.MockRestResponseCreators.withStatus;
import static org.springframework.test.web.client.response.MockRestResponseCreators.withSuccess;

import java.net.URL;
import java.util.function.Consumer;

import org.mockito.MockitoAnnotations;
import org.springframework.beans.factory.annotation.Autowired;
import org.springframework.beans.factory.annotation.Qualifier;
import org.springframework.beans.factory.annotation.Value;
import org.springframework.context.annotation.Profile;
import org.springframework.http.HttpMethod;
import org.springframework.http.HttpStatus;
import org.springframework.http.MediaType;
import org.springframework.mock.http.client.MockClientHttpRequest;
import org.springframework.stereotype.Component;
import org.springframework.test.web.client.ExpectedCount;
import org.springframework.test.web.client.MockRestServiceServer;
import org.springframework.test.web.client.response.MockRestResponseCreators;
import org.springframework.web.client.RestTemplate;

import com.fasterxml.jackson.core.JsonProcessingException;
import com.fasterxml.jackson.databind.ObjectMapper;

import de.tum.in.www1.artemis.service.connectors.pyris.dto.PyrisHealthStatusDTO;
import de.tum.in.www1.artemis.service.connectors.pyris.dto.PyrisModelDTO;
import de.tum.in.www1.artemis.service.connectors.pyris.dto.chat.exercise.PyrisExerciseChatPipelineExecutionDTO;

@Component
@Profile("iris")
public class IrisRequestMockProvider {

    private final RestTemplate restTemplate;

    private final RestTemplate shortTimeoutRestTemplate;

    private MockRestServiceServer mockServer;

    private MockRestServiceServer shortTimeoutMockServer;

    @Value("${artemis.iris.url}/api/v1/pipelines")
    private URL pipelinesApiURL;

    @Value("${artemis.iris.url}/api/v1/models")
    private URL modelsApiURL;

    @Value("${artemis.iris.url}/api/v1/health/")
    private URL healthApiURL;

    @Autowired
    private ObjectMapper mapper;

    private AutoCloseable closeable;

    public IrisRequestMockProvider(@Qualifier("pyrisRestTemplate") RestTemplate restTemplate, @Qualifier("shortTimeoutPyrisRestTemplate") RestTemplate shortTimeoutRestTemplate) {
        this.restTemplate = restTemplate;
        this.shortTimeoutRestTemplate = shortTimeoutRestTemplate;
    }

    public void enableMockingOfRequests() {
        mockServer = MockRestServiceServer.createServer(restTemplate);
        shortTimeoutMockServer = MockRestServiceServer.createServer(shortTimeoutRestTemplate);
        closeable = MockitoAnnotations.openMocks(this);
    }

    public void reset() throws Exception {
        if (mockServer != null) {
            mockServer.reset();
        }

        if (closeable != null) {
            closeable.close();
        }
    }

<<<<<<< HEAD
    public void mockRunResponse(Consumer<PyrisExerciseChatPipelineExecutionDTO> responseConsumer) {
        mockServer.expect(ExpectedCount.once(), requestTo(pipelinesApiURL + "/exercise-chat/default/run")).andExpect(method(HttpMethod.POST)).andRespond(request -> {
            var mockRequest = (MockClientHttpRequest) request;
            var dto = mapper.readValue(mockRequest.getBodyAsString(), PyrisExerciseChatPipelineExecutionDTO.class);
            responseConsumer.accept(dto);
            return MockRestResponseCreators.withRawStatus(HttpStatus.ACCEPTED.value()).createResponse(request);
        });
    }

    public void mockRunError(int httpStatus) {
        mockServer.expect(ExpectedCount.once(), requestTo(pipelinesApiURL + "/exercise-chat/default/run")).andExpect(method(HttpMethod.POST))
                .andRespond(withStatus(HttpStatus.valueOf(httpStatus)));
    }

    public void mockCustomJsonResponse(URL requestUrl, String responseJson) {
=======
    public void mockRunResponse(Consumer<PyrisTutorChatPipelineExecutionDTO> responseConsumer) {
>>>>>>> b64f3dca
        // @formatter:off
        mockServer
                .expect(ExpectedCount.once(), requestTo(pipelinesApiURL + "/tutor-chat/default/run"))
                .andExpect(method(HttpMethod.POST))
                .andRespond(request -> {
                    var mockRequest = (MockClientHttpRequest) request;
                    var dto = mapper.readValue(mockRequest.getBodyAsString(), PyrisTutorChatPipelineExecutionDTO.class);
                    responseConsumer.accept(dto);
                    return MockRestResponseCreators.withRawStatus(HttpStatus.ACCEPTED.value()).createResponse(request);
                });
        // @formatter:on
    }

    public void mockRunError(int httpStatus) {
        // @formatter:off
        mockServer
                .expect(ExpectedCount.once(), requestTo(pipelinesApiURL + "/tutor-chat/default/run"))
                .andExpect(method(HttpMethod.POST))
                .andRespond(withStatus(HttpStatus.valueOf(httpStatus)));
        // @formatter:on
    }

    public void mockModelsResponse() throws JsonProcessingException {
        var irisModelDTO = new PyrisModelDTO("TEST_MODEL", "Test model", "Test description");
        var irisModelDTOArray = new PyrisModelDTO[] { irisModelDTO };
        // @formatter:off
        mockServer.expect(ExpectedCount.once(), requestTo(modelsApiURL.toString()))
                .andExpect(method(HttpMethod.GET))
                .andRespond(withSuccess(mapper.writeValueAsString(irisModelDTOArray), MediaType.APPLICATION_JSON));
        // @formatter:on
    }

    public void mockStatusResponse(boolean active) throws JsonProcessingException {
        // @formatter:off
        PyrisHealthStatusDTO[] irisStatusDTO = null;
        if (active) {
           irisStatusDTO = new PyrisHealthStatusDTO[] {
                new PyrisHealthStatusDTO("model", PyrisHealthStatusDTO.ModelStatus.UP)
           };
        }

        shortTimeoutMockServer
                .expect(ExpectedCount.once(), requestTo(healthApiURL.toString()))
                .andExpect(method(HttpMethod.GET))
                .andRespond(withSuccess(mapper.writeValueAsString(irisStatusDTO), MediaType.APPLICATION_JSON));
        // @formatter:on
    }

    /**
     * Mocks a get model error from the Pyris models endpoint
     */
    public void mockModelsError() {
        // @formatter:off
        mockServer.expect(ExpectedCount.once(), requestTo(modelsApiURL.toString()))
                .andExpect(method(HttpMethod.GET))
                .andRespond(withRawStatus(418));
        // @formatter:on
    }
}<|MERGE_RESOLUTION|>--- conflicted
+++ resolved
@@ -29,7 +29,7 @@
 
 import de.tum.in.www1.artemis.service.connectors.pyris.dto.PyrisHealthStatusDTO;
 import de.tum.in.www1.artemis.service.connectors.pyris.dto.PyrisModelDTO;
-import de.tum.in.www1.artemis.service.connectors.pyris.dto.chat.exercise.PyrisExerciseChatPipelineExecutionDTO;
+import de.tum.in.www1.artemis.service.connectors.pyris.dto.tutorChat.PyrisTutorChatPipelineExecutionDTO;
 
 @Component
 @Profile("iris")
@@ -78,25 +78,7 @@
         }
     }
 
-<<<<<<< HEAD
-    public void mockRunResponse(Consumer<PyrisExerciseChatPipelineExecutionDTO> responseConsumer) {
-        mockServer.expect(ExpectedCount.once(), requestTo(pipelinesApiURL + "/exercise-chat/default/run")).andExpect(method(HttpMethod.POST)).andRespond(request -> {
-            var mockRequest = (MockClientHttpRequest) request;
-            var dto = mapper.readValue(mockRequest.getBodyAsString(), PyrisExerciseChatPipelineExecutionDTO.class);
-            responseConsumer.accept(dto);
-            return MockRestResponseCreators.withRawStatus(HttpStatus.ACCEPTED.value()).createResponse(request);
-        });
-    }
-
-    public void mockRunError(int httpStatus) {
-        mockServer.expect(ExpectedCount.once(), requestTo(pipelinesApiURL + "/exercise-chat/default/run")).andExpect(method(HttpMethod.POST))
-                .andRespond(withStatus(HttpStatus.valueOf(httpStatus)));
-    }
-
-    public void mockCustomJsonResponse(URL requestUrl, String responseJson) {
-=======
     public void mockRunResponse(Consumer<PyrisTutorChatPipelineExecutionDTO> responseConsumer) {
->>>>>>> b64f3dca
         // @formatter:off
         mockServer
                 .expect(ExpectedCount.once(), requestTo(pipelinesApiURL + "/tutor-chat/default/run"))
