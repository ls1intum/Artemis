package de.tum.in.www1.artemis;

import static org.assertj.core.api.Assertions.assertThat;
import static org.awaitility.Awaitility.await;

import java.time.ZonedDateTime;
import java.time.temporal.ChronoUnit;
import java.util.Arrays;
import java.util.List;

import org.junit.jupiter.api.BeforeEach;
import org.junit.jupiter.api.Test;
import org.junit.jupiter.params.ParameterizedTest;
import org.junit.jupiter.params.provider.EnumSource;
import org.springframework.beans.factory.annotation.Autowired;
import org.springframework.http.HttpStatus;
import org.springframework.security.test.context.support.WithMockUser;
import org.springframework.util.LinkedMultiValueMap;
import org.springframework.util.MultiValueMap;

import de.tum.in.www1.artemis.domain.Course;
import de.tum.in.www1.artemis.domain.TextExercise;
import de.tum.in.www1.artemis.domain.TextSubmission;
import de.tum.in.www1.artemis.domain.User;
import de.tum.in.www1.artemis.domain.enumeration.AssessmentType;
import de.tum.in.www1.artemis.domain.enumeration.GraphType;
import de.tum.in.www1.artemis.domain.enumeration.SpanType;
import de.tum.in.www1.artemis.domain.enumeration.StatisticsView;
import de.tum.in.www1.artemis.domain.metis.AnswerPost;
import de.tum.in.www1.artemis.domain.metis.Post;
import de.tum.in.www1.artemis.repository.ParticipantScoreRepository;
import de.tum.in.www1.artemis.repository.TextExerciseRepository;
import de.tum.in.www1.artemis.repository.UserRepository;
import de.tum.in.www1.artemis.repository.metis.AnswerPostRepository;
import de.tum.in.www1.artemis.repository.metis.PostRepository;
import de.tum.in.www1.artemis.util.ModelFactory;
import de.tum.in.www1.artemis.web.rest.dto.CourseManagementStatisticsDTO;
import de.tum.in.www1.artemis.web.rest.dto.ExerciseManagementStatisticsDTO;

class StatisticsIntegrationTest extends AbstractSpringIntegrationBambooBitbucketJiraTest {

    private static final String TEST_PREFIX = "statisticsintegration";

    @Autowired
    private TextExerciseRepository textExerciseRepository;

    @Autowired
    private UserRepository userRepository;

    @Autowired
    private PostRepository postRepository;

    @Autowired
    private AnswerPostRepository answerPostRepository;

    @Autowired
    private ParticipantScoreRepository participantScoreRepository;

    private Course course;

    private TextExercise exercise;

    private final List<GraphType> artemisGraphs = List.of(GraphType.SUBMISSIONS, GraphType.ACTIVE_USERS, GraphType.LOGGED_IN_USERS, GraphType.RELEASED_EXERCISES,
            GraphType.EXERCISES_DUE, GraphType.CONDUCTED_EXAMS, GraphType.EXAM_PARTICIPATIONS, GraphType.EXAM_REGISTRATIONS, GraphType.ACTIVE_TUTORS, GraphType.CREATED_RESULTS,
            GraphType.CREATED_FEEDBACKS);

    private final List<GraphType> courseGraphs = List.of(GraphType.SUBMISSIONS, GraphType.ACTIVE_USERS, GraphType.RELEASED_EXERCISES, GraphType.EXERCISES_DUE,
            GraphType.CONDUCTED_EXAMS, GraphType.EXAM_PARTICIPATIONS, GraphType.EXAM_REGISTRATIONS, GraphType.ACTIVE_TUTORS, GraphType.CREATED_RESULTS, GraphType.CREATED_FEEDBACKS,
            GraphType.POSTS, GraphType.RESOLVED_POSTS);

    private final List<GraphType> exerciseGraphs = List.of(GraphType.SUBMISSIONS, GraphType.ACTIVE_USERS, GraphType.ACTIVE_TUTORS, GraphType.CREATED_RESULTS,
            GraphType.CREATED_FEEDBACKS, GraphType.POSTS, GraphType.RESOLVED_POSTS);

    private static final int NUMBER_OF_STUDENTS = 5;

    @BeforeEach
    void initTestCase() {
<<<<<<< HEAD
        participantScoreScheduleService.activate();
        database.addUsers(TEST_PREFIX, 12, 10, 0, 10);
=======
        participantScoreSchedulerService.activate();
        database.addUsers(TEST_PREFIX, NUMBER_OF_STUDENTS, 1, 0, 1);
>>>>>>> b6f6ae51

        course = database.addCourseWithOneModelingExercise();
        var now = ZonedDateTime.now();
        exercise = ModelFactory.generateTextExercise(now.minusDays(1), now.minusHours(2), now.plusHours(1), course);
        course.addExercises(exercise);
        textExerciseRepository.save(exercise);
        Post post = new Post();
        post.setExercise(exercise);
        post.setContent("Test Student Question 1");
        post.setVisibleForStudents(true);
        post.setCreationDate(ZonedDateTime.now().minusSeconds(11));
        post.setAuthor(database.getUserByLoginWithoutAuthorities(TEST_PREFIX + "student1"));
        postRepository.save(post);

        AnswerPost answerPost = new AnswerPost();
        answerPost.setAuthor(database.getUserByLoginWithoutAuthorities(TEST_PREFIX + "student1"));
        answerPost.setContent("Test Answer");
        answerPost.setCreationDate(ZonedDateTime.now().minusSeconds(10));
        answerPost.setPost(post);
        answerPostRepository.save(answerPost);

        // one submission today
        TextSubmission textSubmission = new TextSubmission();
        textSubmission.submissionDate(ZonedDateTime.now().minusSeconds(1));
        var submission = database.addSubmission(exercise, textSubmission, TEST_PREFIX + "student1");
        database.addResultToSubmission(submission, AssessmentType.MANUAL);

        for (int i = 2; i <= NUMBER_OF_STUDENTS; i++) {
            textSubmission = new TextSubmission();
            textSubmission.submissionDate(ZonedDateTime.now().minusMonths(i - 1).withDayOfMonth(10));
            submission = database.addSubmission(exercise, textSubmission, TEST_PREFIX + "student" + i);
            database.addResultToSubmission(submission, AssessmentType.MANUAL);
        }
    }

    @ParameterizedTest(name = "{displayName} [{index}] {argumentsWithNames}")
    @EnumSource(SpanType.class)
    @WithMockUser(username = "admin", roles = "ADMIN")
    void testDataRangeEachGraph(SpanType span) throws Exception {
        int expectedResultLength = expectedResultLength(span);

        for (GraphType graph : artemisGraphs) {
            int periodIndex = 0;
            var parameters = buildParameters(span, periodIndex, graph);
            Integer[] result = request.get("/api/admin/management/statistics/data", HttpStatus.OK, Integer[].class, parameters);
            assertThat(result).hasSize(expectedResultLength);
        }
    }

    private int expectedResultLength(SpanType spanType) {
        return switch (spanType) {
            case DAY -> 24;
            case WEEK -> 7;
            case MONTH -> {
                ZonedDateTime now = ZonedDateTime.now();
                yield (int) ChronoUnit.DAYS.between(now.minusMonths(1), now);
            }
            case QUARTER, YEAR -> 12;
        };
    }

    @Test
    @WithMockUser(username = TEST_PREFIX + "tutor1", roles = "TA")
    void testGetChartDataForCourse() throws Exception {
        SpanType span = SpanType.WEEK;
        int periodIndex = 0;
        var view = StatisticsView.COURSE;
        var courseId = course.getId();
        for (GraphType graph : courseGraphs) {
            var parameters = buildParameters(span, periodIndex, graph, view, courseId);
            Integer[] result = request.get("/api/management/statistics/data-for-content", HttpStatus.OK, Integer[].class, parameters);
            assertThat(result).hasSize(7);
        }
    }

    @Test
    @WithMockUser(username = TEST_PREFIX + "tutor1", roles = "TA")
    void testGetChartDataForExercise() throws Exception {
        SpanType span = SpanType.WEEK;
        int periodIndex = 0;
        var view = StatisticsView.EXERCISE;
        var exerciseId = exercise.getId();
        for (GraphType graph : exerciseGraphs) {
            var parameters = buildParameters(span, periodIndex, graph, view, exerciseId);
            Integer[] result = request.get("/api/management/statistics/data-for-content", HttpStatus.OK, Integer[].class, parameters);
            assertThat(result).hasSize(7);
        }
    }

    @Test
    @WithMockUser(username = TEST_PREFIX + "tutor1", roles = "TA")
    void testGetCourseStatistics() throws Exception {
        ZonedDateTime pastTimestamp = ZonedDateTime.now().minusDays(5);
        TextExercise laterTextExercise = database.createIndividualTextExercise(course, pastTimestamp, pastTimestamp, pastTimestamp);
        TextExercise earlierTextExercise = database.createIndividualTextExercise(course, pastTimestamp.minusDays(1), pastTimestamp.minusDays(1), pastTimestamp.minusDays(1));

        var laterTextExerciseId = laterTextExercise.getId();
        var earlierTextExerciseId = earlierTextExercise.getId();
        User student1 = userRepository.findOneByLogin(TEST_PREFIX + "student1").orElseThrow();
        User student2 = userRepository.findOneByLogin(TEST_PREFIX + "student2").orElseThrow();

        // Creating result for student1 and student2 for the later exercise
        database.createParticipationSubmissionAndResult(laterTextExerciseId, student1, 10.0, 0.0, 50, true);
        database.createParticipationSubmissionAndResult(laterTextExerciseId, student2, 10.0, 0.0, 100, true);

        // Creating result for student1 and student2 for the earlier exercise
        database.createParticipationSubmissionAndResult(earlierTextExerciseId, student1, 10.0, 0.0, 0, true);
        database.createParticipationSubmissionAndResult(earlierTextExerciseId, student2, 10.0, 0.0, 80, true);

        await().until(() -> participantScoreRepository.findAllByExercise(laterTextExercise).size() == 2);
        await().until(() -> participantScoreRepository.findAllByExercise(earlierTextExercise).size() == 2);

        Long courseId = course.getId();
        LinkedMultiValueMap<String, String> parameters = new LinkedMultiValueMap<>();
        parameters.add("courseId", "" + courseId);
        CourseManagementStatisticsDTO result = request.get("/api/management/statistics/course-statistics", HttpStatus.OK, CourseManagementStatisticsDTO.class, parameters);

        assertThat(result.averageScoreOfCourse()).isEqualTo(57.5);
        assertThat(result.averageScoresOfExercises()).hasSize(2);

        // take the second entry as the results are getting sorted for release dates
        var firstTextExerciseStatistics = result.averageScoresOfExercises().get(1);
        assertThat(firstTextExerciseStatistics.getAverageScore()).isEqualTo(75.0);
        assertThat(firstTextExerciseStatistics.getExerciseId()).isEqualTo(laterTextExerciseId);
        assertThat(firstTextExerciseStatistics.getExerciseName()).isEqualTo(laterTextExercise.getTitle());

        // take the first entry as the results are getting sorted for release dates
        var secondTextExerciseStatistics = result.averageScoresOfExercises().get(0);
        assertThat(secondTextExerciseStatistics.getAverageScore()).isEqualTo(40.0);
        assertThat(secondTextExerciseStatistics.getExerciseId()).isEqualTo(earlierTextExerciseId);
        assertThat(secondTextExerciseStatistics.getExerciseName()).isEqualTo(earlierTextExercise.getTitle());
    }

    @Test
    @WithMockUser(username = TEST_PREFIX + "tutor1", roles = "TA")
    void testGetExerciseStatistics() throws Exception {
        ZonedDateTime pastTimestamp = ZonedDateTime.now().minusDays(5);
        TextExercise textExercise = database.createIndividualTextExercise(course, pastTimestamp, pastTimestamp, pastTimestamp);

        var firstTextExerciseId = textExercise.getId();
        User student1 = userRepository.findOneByLogin(TEST_PREFIX + "student1").orElseThrow();
        User student2 = userRepository.findOneByLogin(TEST_PREFIX + "student2").orElseThrow();

        // Creating result for student1 and student2 for firstExercise
        database.createParticipationSubmissionAndResult(firstTextExerciseId, student1, 10.0, 0.0, 50, true);
        database.createParticipationSubmissionAndResult(firstTextExerciseId, student2, 10.0, 0.0, 100, true);

        Post post = new Post();
        post.setExercise(textExercise);
        post.setContent("Test Student Question 1");
        post.setVisibleForStudents(true);
        post.setCreationDate(ZonedDateTime.now().minusHours(2));
        post.setAuthor(database.getUserByLoginWithoutAuthorities(TEST_PREFIX + "student1"));
        postRepository.save(post);

        AnswerPost answerPost = new AnswerPost();
        answerPost.setAuthor(database.getUserByLoginWithoutAuthorities(TEST_PREFIX + "student1"));
        answerPost.setContent("Test Answer");
        answerPost.setCreationDate(ZonedDateTime.now().minusHours(1));
        answerPost.setResolvesPost(true);
        answerPost.setPost(post);
        answerPostRepository.save(answerPost);

        await().until(() -> participantScoreRepository.findAllByExercise(textExercise).size() == 2);

        LinkedMultiValueMap<String, String> parameters = new LinkedMultiValueMap<>();
        parameters.add("exerciseId", "" + firstTextExerciseId);
        ExerciseManagementStatisticsDTO result = request.get("/api/management/statistics/exercise-statistics", HttpStatus.OK, ExerciseManagementStatisticsDTO.class, parameters);

        assertThat(result.getAverageScoreOfExercise()).isEqualTo(75.0);
        assertThat(result.getMaxPointsOfExercise()).isEqualTo(10);
        assertThat(result.getNumberOfExerciseScores()).isEqualTo(2);
        assertThat(result.getNumberOfParticipations()).isEqualTo(2);
        assertThat(result.getNumberOfStudentsOrTeamsInCourse()).isEqualTo(userRepository.countUserInGroup(course.getStudentGroupName()));
        assertThat(result.getNumberOfPosts()).isEqualTo(1);
        assertThat(result.getNumberOfResolvedPosts()).isEqualTo(1);
        var expectedScoresResult = new int[10];
        Arrays.fill(expectedScoresResult, 0);
        // We have one assessment with 50% and one with 100%
        expectedScoresResult[5] = 1;
        expectedScoresResult[9] = 1;
        assertThat(result.getScoreDistribution()).isEqualTo(expectedScoresResult);
    }

    private MultiValueMap<String, String> buildParameters(SpanType span, Integer periodIndex, GraphType graph) {
        return buildParameters(span, periodIndex, graph, null, null);
    }

    private MultiValueMap<String, String> buildParameters(SpanType span, Integer periodIndex, GraphType graph, StatisticsView view, Long entityId) {
        final MultiValueMap<String, String> parameters = new LinkedMultiValueMap<>();

        parameters.add("span", span.toString());
        parameters.add("periodIndex", periodIndex.toString());
        parameters.add("graphType", graph.toString());
        if (view != null) {
            parameters.add("view", view.toString());
        }
        if (entityId != null) {
            parameters.add("entityId", entityId.toString());
        }

        return parameters;
    }
}<|MERGE_RESOLUTION|>--- conflicted
+++ resolved
@@ -75,13 +75,8 @@
 
     @BeforeEach
     void initTestCase() {
-<<<<<<< HEAD
         participantScoreScheduleService.activate();
-        database.addUsers(TEST_PREFIX, 12, 10, 0, 10);
-=======
-        participantScoreSchedulerService.activate();
         database.addUsers(TEST_PREFIX, NUMBER_OF_STUDENTS, 1, 0, 1);
->>>>>>> b6f6ae51
 
         course = database.addCourseWithOneModelingExercise();
         var now = ZonedDateTime.now();
