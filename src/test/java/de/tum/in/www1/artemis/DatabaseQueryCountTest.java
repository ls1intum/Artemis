--- conflicted
+++ resolved
@@ -56,11 +56,8 @@
             var userCourses = request.get("/api/courses/for-dashboard", HttpStatus.OK, CoursesForDashboardDTO.class);
             log.info("Finish courses for dashboard call for multiple courses");
             return userCourses;
-        }).hasBeenCalledAtMostTimes(10);
-<<<<<<< HEAD
+        }).hasBeenCalledAtMostTimes(11);
         // TODO: update the following description, we only have 9 and not 11 calls
-=======
->>>>>>> e504e96e
         // 1 DB call to get the user from the DB
         // 1 DB call to get all active courses
         // 1 DB call to load all exercises
