package de.tum.in.www1.artemis;

import org.junit.jupiter.api.BeforeEach;
import org.junit.jupiter.api.Test;
import org.slf4j.Logger;
import org.slf4j.LoggerFactory;
import org.springframework.http.HttpStatus;
import org.springframework.security.test.context.support.WithMockUser;

import de.tum.in.www1.artemis.domain.Course;

class DatabaseQueryCountTest extends AbstractSpringIntegrationBambooBitbucketJiraTest {

    private final Logger log = LoggerFactory.getLogger(this.getClass());

    private static final String TEST_PREFIX = "databasequerycount";

    private static final int NUMBER_OF_TUTORS = 1;

    @BeforeEach
    void setup() {
        participantScoreScheduleService.shutdown();
        database.addUsers(TEST_PREFIX, 1, NUMBER_OF_TUTORS, 0, 0);
    }

    @Test
    @WithMockUser(username = TEST_PREFIX + "student1", roles = "USER")
    void testGetAllCoursesForDashboardRealisticQueryCount() throws Exception {
        // Tests the amount of DB calls for a 'realistic' call to courses/for-dashboard. We should aim to maintain or lower the amount of DB calls, and be aware if they increase
        // TODO: add team exercises, do not make all quizzes active
        var courses = database.createMultipleCoursesWithAllExercisesAndLectures(TEST_PREFIX, 1, 1, NUMBER_OF_TUTORS);

        assertThatDb(() -> {
            log.info("Start courses for dashboard call for multiple courses");
            var userCourses = request.getList("/api/courses/for-dashboard", HttpStatus.OK, Course.class);
            log.info("Finish courses for dashboard call for multiple courses");
            return userCourses;
<<<<<<< HEAD
        }).hasBeenCalledAtMostTimes(8);
=======
        }).hasBeenCalledAtMostTimes(18);
>>>>>>> 91fdb733
        // 1 DB call to get the user from the DB
        // 1 DB call to get the course with exercise, lectures
        // 1 DB call to load all exercises
        // 1 DB call to load all exams
<<<<<<< HEAD
        // 1 DB calls to get the quiz batches for active quiz exercises
=======
        // 10 DB calls to get the quiz batches for active quiz exercises
        // 1 DB call to get all presentation configurations via grading scales
>>>>>>> 91fdb733
        // 1 DB call to get all individual student participations with submissions and results
        // 1 DB call to get all team student participations with submissions and results
        // 1 DB call to get all plagiarism cases

        var course = courses.get(0);
        assertThatDb(() -> {
            log.info("Start course for dashboard call for one course");
            var userCourse = request.get("/api/courses/" + course.getId() + "/for-dashboard", HttpStatus.OK, Course.class);
            log.info("Finish courses for dashboard call for one course");
            return userCourse;
        }).hasBeenCalledAtMostTimes(12);
        // 1 DB call to get the user from the DB
        // 1 DB call to get the course with exercise, lectures, exams
        // 1 DB call to load all exercises
        // 1 DB call to load all exams
        // 1 DB call to load all competencies
        // 1 DB call to load all prerequisite
        // 1 DB call to load all tutorial groups
        // 1 DB call to load the tutorial group configuration
        // 1 DB call to get the presentation configuration via grading scale
        // 1 DB call to get all individual student participations with submissions and results
        // 1 DB call to get all team student participations with submissions and results
        // 1 DB call to get all plagiarism cases
    }
}<|MERGE_RESOLUTION|>--- conflicted
+++ resolved
@@ -35,21 +35,13 @@
             var userCourses = request.getList("/api/courses/for-dashboard", HttpStatus.OK, Course.class);
             log.info("Finish courses for dashboard call for multiple courses");
             return userCourses;
-<<<<<<< HEAD
-        }).hasBeenCalledAtMostTimes(8);
-=======
-        }).hasBeenCalledAtMostTimes(18);
->>>>>>> 91fdb733
+        }).hasBeenCalledAtMostTimes(9);
         // 1 DB call to get the user from the DB
         // 1 DB call to get the course with exercise, lectures
         // 1 DB call to load all exercises
         // 1 DB call to load all exams
-<<<<<<< HEAD
         // 1 DB calls to get the quiz batches for active quiz exercises
-=======
-        // 10 DB calls to get the quiz batches for active quiz exercises
         // 1 DB call to get all presentation configurations via grading scales
->>>>>>> 91fdb733
         // 1 DB call to get all individual student participations with submissions and results
         // 1 DB call to get all team student participations with submissions and results
         // 1 DB call to get all plagiarism cases
