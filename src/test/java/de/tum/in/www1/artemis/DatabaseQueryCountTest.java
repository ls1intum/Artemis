package de.tum.in.www1.artemis;

import java.util.Set;

import org.junit.jupiter.api.BeforeEach;
import org.junit.jupiter.api.Test;
import org.slf4j.Logger;
import org.slf4j.LoggerFactory;
import org.springframework.beans.factory.annotation.Autowired;
import org.springframework.http.HttpStatus;
import org.springframework.security.test.context.support.WithMockUser;

import de.tum.in.www1.artemis.domain.Course;
import de.tum.in.www1.artemis.domain.User;
import de.tum.in.www1.artemis.domain.exam.StudentExam;
import de.tum.in.www1.artemis.exam.ExamUtilService;
import de.tum.in.www1.artemis.lecture.LectureUtilService;
import de.tum.in.www1.artemis.user.UserUtilService;
import de.tum.in.www1.artemis.web.rest.dto.CoursesForDashboardDTO;

class DatabaseQueryCountTest extends AbstractSpringIntegrationIndependentTest {

    private final Logger log = LoggerFactory.getLogger(this.getClass());

    private static final String TEST_PREFIX = "databasequerycount";

    @Autowired
    private UserUtilService userUtilService;

    @Autowired
    private ExamUtilService examUtilService;

    @Autowired
    private LectureUtilService lectureUtilService;

    private static final int NUMBER_OF_TUTORS = 1;

    @BeforeEach
    void setup() {
        participantScoreScheduleService.shutdown();
        userUtilService.addUsers(TEST_PREFIX, 1, NUMBER_OF_TUTORS, 0, 0);
        User student = userUtilService.getUserByLogin(TEST_PREFIX + "student1");
        student.setGroups(Set.of(TEST_PREFIX + "tumuser"));
    }

    @Test
    @WithMockUser(username = TEST_PREFIX + "student1", roles = "USER")
    void testGetAllCoursesForDashboardRealisticQueryCount() throws Exception {
        // Tests the amount of DB calls for a 'realistic' call to courses/for-dashboard. We should aim to maintain or lower the amount of DB calls, and be aware if they increase
        // TODO: add team exercises, do not make all quizzes active
        // TODO: add 1. tutorial groups with a 2. tutorial group configuration, 3. competencies and 4. prerequisites and make sure those are not loaded in the database
        var courses = lectureUtilService.createCoursesWithExercisesAndLecturesAndLectureUnits(TEST_PREFIX, true, true, NUMBER_OF_TUTORS);

        assertThatDb(() -> {
            log.info("Start courses for dashboard call for multiple courses");
            var userCourses = request.get("/api/courses/for-dashboard", HttpStatus.OK, CoursesForDashboardDTO.class);
            log.info("Finish courses for dashboard call for multiple courses");
            return userCourses;
        }).hasBeenCalledAtMostTimes(10);
        // 1 DB call to get the user from the DB
        // 1 DB call to get all active courses
        // 1 DB call to load all exercises
        // 1 DB call to count the exams
        // 1 DB call to count the lectures
        // 1 DB call to get the active exams
        // 1 DB call to get all presentation configurations via grading scales
        // 1 DB call to get all individual student participations with submissions and results
        // 1 DB call to get all team student participations with submissions and results
        // 1 DB call to get all plagiarism cases

        var course = courses.get(0);
        assertThatDb(() -> {
            log.info("Start course for dashboard call for one course");
            var userCourse = request.get("/api/courses/" + course.getId() + "/for-dashboard", HttpStatus.OK, Course.class);
            log.info("Finish courses for dashboard call for one course");
            return userCourse;
        }).hasBeenCalledAtMostTimes(11);
        // TODO: update the following description, we only have 11 and not 15 calls
        // 1 DB call to get the user from the DB
        // 2 DB calls to get the course with exercise, lectures, exams
        // 1 DB call to load all exercises
        // 1 DB call to load all exams
        // 1 DB call to load all competencies
        // 1 DB call to load all prerequisite
        // 1 DB call to load all tutorial groups
        // 1 DB call to load the tutorial group configuration
        // 1 DB call to get the presentation configuration via grading scale
        // 1 DB call to get all individual student participations with submissions and results
        // 1 DB call to get all team student participations with submissions and results
        // 2 DB calls to get the quiz batches for active quiz exercises
        // 1 DB call to get all plagiarism cases
    }

    @Test
    @WithMockUser(username = TEST_PREFIX + "student1", roles = "USER")
    void testExamQueryCount() throws Exception {
        StudentExam studentExam = examUtilService.addStudentExamForActiveExamWithUser(TEST_PREFIX + "student1");

        assertThatDb(() -> startWorkingOnExam(studentExam)).hasBeenCalledAtMostTimes(7);
        assertThatDb(() -> submitExam(studentExam)).hasBeenCalledAtMostTimes(3);
    }

    private StudentExam startWorkingOnExam(StudentExam studentExam) throws Exception {
        return request.get(
                "/api/courses/" + studentExam.getExam().getCourse().getId() + "/exams/" + studentExam.getExam().getId() + "/student-exams/" + studentExam.getId() + "/conduction",
                HttpStatus.OK, StudentExam.class);
    }

    private Void submitExam(StudentExam studentExam) throws Exception {
        request.postWithoutLocation("/api/courses/" + studentExam.getExam().getCourse().getId() + "/exams/" + studentExam.getExam().getId() + "/student-exams/submit", studentExam,
                HttpStatus.OK, null);
        return null;
    }
<<<<<<< HEAD

    private long getStartWorkingOnExamExpectedTotalQueryCount() {
        final int findUserWithGroupsAndAuthoritiesQueryCount = 1;
        final int findByIdWithExercisesQueryCount = 1;
        final int findExamByIdWithCourseQueryCount = 1;
        final int updateStudentExamQueryCount = 1;
        final int findStudentParticipationsByStudentExamWithSubmissionsResultQueryCount = 1;
        final int createExamSessionQueryCount = 1;
        final int findExamSessionCountByStudentExamIdQueryCount = 1;
        final int findQuizPoolByExamIdQueryCount = 1;
        return findUserWithGroupsAndAuthoritiesQueryCount + findByIdWithExercisesQueryCount + findExamByIdWithCourseQueryCount + updateStudentExamQueryCount
                + findStudentParticipationsByStudentExamWithSubmissionsResultQueryCount + createExamSessionQueryCount + findExamSessionCountByStudentExamIdQueryCount
                + findQuizPoolByExamIdQueryCount;
    }

    private long getSubmitExamExpectedTotalQueryCount() {
        final int findUserWithGroupsAndAuthoritiesQueryCount = 1;
        final int findStudentExamByIdWithExercisesQueryCount = 1;
        final int findExamSessionByStudentExamIdQueryCount = 1;
        final int updateStudentExamQueryCount = 1;
        final int findStudentParticipationsByStudentExamWithSubmissionsResultQueryCount = 1;
        return findUserWithGroupsAndAuthoritiesQueryCount + findStudentExamByIdWithExercisesQueryCount + findExamSessionByStudentExamIdQueryCount + updateStudentExamQueryCount
                + findStudentParticipationsByStudentExamWithSubmissionsResultQueryCount;
    }
=======
>>>>>>> 2ea0ab51
}<|MERGE_RESOLUTION|>--- conflicted
+++ resolved
@@ -96,7 +96,7 @@
     void testExamQueryCount() throws Exception {
         StudentExam studentExam = examUtilService.addStudentExamForActiveExamWithUser(TEST_PREFIX + "student1");
 
-        assertThatDb(() -> startWorkingOnExam(studentExam)).hasBeenCalledAtMostTimes(7);
+        assertThatDb(() -> startWorkingOnExam(studentExam)).hasBeenCalledAtMostTimes(8);
         assertThatDb(() -> submitExam(studentExam)).hasBeenCalledAtMostTimes(3);
     }
 
@@ -111,31 +111,4 @@
                 HttpStatus.OK, null);
         return null;
     }
-<<<<<<< HEAD
-
-    private long getStartWorkingOnExamExpectedTotalQueryCount() {
-        final int findUserWithGroupsAndAuthoritiesQueryCount = 1;
-        final int findByIdWithExercisesQueryCount = 1;
-        final int findExamByIdWithCourseQueryCount = 1;
-        final int updateStudentExamQueryCount = 1;
-        final int findStudentParticipationsByStudentExamWithSubmissionsResultQueryCount = 1;
-        final int createExamSessionQueryCount = 1;
-        final int findExamSessionCountByStudentExamIdQueryCount = 1;
-        final int findQuizPoolByExamIdQueryCount = 1;
-        return findUserWithGroupsAndAuthoritiesQueryCount + findByIdWithExercisesQueryCount + findExamByIdWithCourseQueryCount + updateStudentExamQueryCount
-                + findStudentParticipationsByStudentExamWithSubmissionsResultQueryCount + createExamSessionQueryCount + findExamSessionCountByStudentExamIdQueryCount
-                + findQuizPoolByExamIdQueryCount;
-    }
-
-    private long getSubmitExamExpectedTotalQueryCount() {
-        final int findUserWithGroupsAndAuthoritiesQueryCount = 1;
-        final int findStudentExamByIdWithExercisesQueryCount = 1;
-        final int findExamSessionByStudentExamIdQueryCount = 1;
-        final int updateStudentExamQueryCount = 1;
-        final int findStudentParticipationsByStudentExamWithSubmissionsResultQueryCount = 1;
-        return findUserWithGroupsAndAuthoritiesQueryCount + findStudentExamByIdWithExercisesQueryCount + findExamSessionByStudentExamIdQueryCount + updateStudentExamQueryCount
-                + findStudentParticipationsByStudentExamWithSubmissionsResultQueryCount;
-    }
-=======
->>>>>>> 2ea0ab51
 }