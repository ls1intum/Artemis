package de.tum.in.www1.artemis;

import static de.tum.in.www1.artemis.config.Constants.*;
import static de.tum.in.www1.artemis.constants.ProgrammingSubmissionConstants.*;
import static org.assertj.core.api.Assertions.assertThat;
import static org.mockito.ArgumentMatchers.any;
import static org.mockito.ArgumentMatchers.anyString;
import static org.mockito.Mockito.doReturn;
import static org.mockito.Mockito.when;

<<<<<<< HEAD
import java.util.ArrayList;
import java.util.HashMap;
import java.util.List;
import java.util.Map;
=======
import java.net.URL;
import java.util.*;
>>>>>>> e733ff22
import java.util.stream.Collectors;
import java.util.stream.Stream;

import org.eclipse.jgit.lib.ObjectId;
import org.json.simple.JSONObject;
import org.json.simple.parser.JSONParser;
import org.junit.jupiter.api.AfterEach;
import org.junit.jupiter.api.BeforeEach;
import org.junit.jupiter.api.Test;
import org.junit.jupiter.api.extension.ExtendWith;
import org.junit.jupiter.params.ParameterizedTest;
import org.junit.jupiter.params.provider.Arguments;
import org.junit.jupiter.params.provider.EnumSource;
import org.junit.jupiter.params.provider.MethodSource;
import org.springframework.beans.factory.annotation.Autowired;
import org.springframework.beans.factory.annotation.Value;
import org.springframework.boot.test.autoconfigure.jdbc.AutoConfigureTestDatabase;
import org.springframework.boot.test.autoconfigure.web.servlet.AutoConfigureMockMvc;
import org.springframework.boot.test.context.SpringBootTest;
import org.springframework.boot.test.mock.mockito.MockBean;
import org.springframework.boot.test.mock.mockito.SpyBean;
import org.springframework.boot.test.mock.mockito.SpyBeans;
import org.springframework.http.HttpHeaders;
import org.springframework.http.HttpStatus;
import org.springframework.security.test.context.support.WithMockUser;
import org.springframework.test.context.ActiveProfiles;
import org.springframework.test.context.junit.jupiter.SpringExtension;

import de.tum.in.www1.artemis.domain.*;
import de.tum.in.www1.artemis.domain.enumeration.SubmissionType;
import de.tum.in.www1.artemis.repository.*;
import de.tum.in.www1.artemis.security.SecurityUtils;
import de.tum.in.www1.artemis.service.ProgrammingSubmissionService;
import de.tum.in.www1.artemis.service.connectors.BambooService;
import de.tum.in.www1.artemis.service.connectors.BitbucketService;
import de.tum.in.www1.artemis.service.connectors.GitService;
import de.tum.in.www1.artemis.util.DatabaseUtilService;
import de.tum.in.www1.artemis.util.RequestUtilService;
import de.tum.in.www1.artemis.web.rest.ProgrammingSubmissionResource;
import de.tum.in.www1.artemis.web.rest.ResultResource;

@ExtendWith(SpringExtension.class)
@SpringBootTest
@AutoConfigureMockMvc
@AutoConfigureTestDatabase
@ActiveProfiles("artemis, bamboo, bitbucket")
@SpyBeans(@SpyBean(BambooService.class))
class ProgrammingSubmissionAndResultIntegrationTest {

    private enum IntegrationTestParticipationType {
        STUDENT, TEMPLATE, SOLUTION
    }

    @Value("${artemis.bamboo.authentication-token}")
    private String CI_AUTHENTICATION_TOKEN = "<secrettoken>";

    @MockBean
    GitService gitServiceMock;

    @Autowired
    BambooService bambooService;

    @Autowired
    ProgrammingExerciseRepository exerciseRepo;

    @Autowired
    RequestUtilService request;

    @Autowired
    DatabaseUtilService database;

    @Autowired
    ProgrammingSubmissionResource programmingSubmissionResource;

    @Autowired
    ResultResource resultResource;

    @Autowired
    ProgrammingSubmissionService programmingSubmissionService;

    @Autowired
    ProgrammingSubmissionRepository submissionRepository;

    @Autowired
    ParticipationRepository participationRepository;

    @Autowired
    ProgrammingExerciseStudentParticipationRepository studentParticipationRepository;

    @Autowired
    SolutionProgrammingExerciseParticipationRepository solutionProgrammingExerciseParticipationRepository;

    @Autowired
    TemplateProgrammingExerciseParticipationRepository templateProgrammingExerciseParticipationRepository;

    @Autowired
    ProgrammingExerciseRepository programmingExerciseRepository;

    @Autowired
    ResultRepository resultRepository;

    @Autowired
    BitbucketService versionControlService;

    private Long exerciseId;

    private Long templateParticipationId;

    private Long solutionParticipationId;

    private List<Long> participationIds;

    @BeforeEach
    void reset() {
        doReturn(true).when(bambooService).isBuildPlanEnabled(anyString());
        database.addUsers(2, 2, 2);
        database.addCourseWithOneProgrammingExerciseAndTestCases();

        ProgrammingExercise exercise = programmingExerciseRepository.findAllWithEagerParticipationsAndSubmissions().get(0);
        /*
         * exercise = database.addTemplateParticipationForProgrammingExercise(exercise); exercise = database.addSolutionParticipationForProgrammingExercise(exercise);
         */
        database.addStudentParticipationForProgrammingExercise(exercise, "student1");
        database.addStudentParticipationForProgrammingExercise(exercise, "student2");

        exerciseId = exercise.getId();
        exercise = programmingExerciseRepository.findAllWithEagerParticipationsAndSubmissions().get(0);

        templateParticipationId = templateProgrammingExerciseParticipationRepository.findByProgrammingExerciseId(exerciseId).get().getId();
        solutionParticipationId = solutionProgrammingExerciseParticipationRepository.findByProgrammingExerciseId(exerciseId).get().getId();
        participationIds = exercise.getStudentParticipations().stream().map(Participation::getId).collect(Collectors.toList());
    }

    @AfterEach
    public void tearDown() {
        database.resetDatabase();
    }

    /**
     * The student commits, the code change is pushed to the VCS.
     * The VCS notifies Artemis about a new submission.
     *
     * However the participation id provided by the VCS on the request is invalid.
     */
    @Test
    void shouldNotCreateSubmissionOnNotifyPushForInvalidParticipationId() throws Exception {
        long fakeParticipationId = 9999L;
        JSONParser jsonParser = new JSONParser();
        Object obj = jsonParser.parse(BITBUCKET_REQUEST);
        // Api should return not found.
        request.postWithoutLocation(PROGRAMMING_SUBMISSION_RESOURCE_API_PATH + fakeParticipationId, obj, HttpStatus.NOT_FOUND, new HttpHeaders());
        // No submission should be created for the fake participation.
        assertThat(submissionRepository.findAll()).hasSize(0);
    }

    /**
     * The student commits, the code change is pushed to the VCS.
     * The VCS notifies Artemis about a new submission.
     * However the participation id provided by the VCS on the request is invalid.
     */
    @ParameterizedTest
    @EnumSource(IntegrationTestParticipationType.class)
    void shouldCreateSubmissionOnNotifyPushForSubmission(IntegrationTestParticipationType participationType) throws Exception {
        Long participationId = getParticipationIdByType(participationType, 0);
        ProgrammingSubmission submission = postSubmission(participationId, HttpStatus.OK);

        assertThat(submission.getParticipation().getId()).isEqualTo(participationId);
        // Needs to be set for using a custom repository method, known spring bug.
        SecurityUtils.setAuthorizationObject();
        Participation updatedParticipation = participationRepository.getOneWithEagerSubmissions(participationId);
        assertThat(updatedParticipation.getSubmissions().size()).isEqualTo(1);
        assertThat(updatedParticipation.getSubmissions().stream().findFirst().get().getId()).isEqualTo(submission.getId());

        // Make sure the submission has the correct commit hash.
        assertThat(submission.getCommitHash()).isEqualTo("9b3a9bd71a0d80e5bbc42204c319ed3d1d4f0d6d");
        // The submission should be manual and submitted.
        assertThat(submission.getType()).isEqualTo(SubmissionType.MANUAL);
        assertThat(submission.isSubmitted()).isTrue();
    }

    /**
     * The student commits, the code change is pushed to the VCS.
     * The VCS notifies Artemis about a new submission.
     *
     * Here the participation provided does exist so Artemis can create the submission.
     *
     * After that the CI builds the code submission and notifies Artemis so it can create the result.
     *
     * @param additionalCommit Whether an additional commit in the Assignment repo should be added to the payload
     */
    @ParameterizedTest
    @MethodSource("participationTypeAndAdditionalCommitProvider")
    void shouldHandleNewBuildResultCreatedByCommit(IntegrationTestParticipationType participationType, boolean additionalCommit) throws Exception {
        Long participationId = getParticipationIdByType(participationType, 0);
        ProgrammingSubmission submission = postSubmission(participationId, HttpStatus.OK);
        final long submissionId = submission.getId();
        postResult(participationType, 0, HttpStatus.OK, additionalCommit);

        // Check that the result was created successfully and is linked to the participation and submission.
        List<Result> results = resultRepository.findByParticipationIdOrderByCompletionDateDesc(participationId);
        assertThat(results).hasSize(1);
        Result createdResult = results.get(0);
        // Needs to be set for using a custom repository method, known spring bug.
        SecurityUtils.setAuthorizationObject();
        Participation participation = participationRepository.getOneWithEagerSubmissions(participationId);
        submission = submissionRepository.findByIdWithEagerResult(submission.getId());
        assertThat(createdResult.getParticipation().getId()).isEqualTo(participation.getId());
        assertThat(submission.getResult().getId()).isEqualTo(createdResult.getId());
        assertThat(participation.getSubmissions()).hasSize(1);
        assertThat(participation.getSubmissions().stream().anyMatch(s -> s.getId().equals(submissionId))).isTrue();
    }

    private static Stream<Arguments> participationTypeAndAdditionalCommitProvider() {
        return Stream.of(Arguments.of(IntegrationTestParticipationType.STUDENT, true), Arguments.of(IntegrationTestParticipationType.STUDENT, false),
                Arguments.of(IntegrationTestParticipationType.TEMPLATE, true), Arguments.of(IntegrationTestParticipationType.TEMPLATE, false),
                Arguments.of(IntegrationTestParticipationType.SOLUTION, true), Arguments.of(IntegrationTestParticipationType.SOLUTION, false));
    }

    /**
     * The student commits, the code change is pushed to the VCS.
     * The VCS notifies Artemis about a new submission.
     *
     * After that the CI builds the code submission and notifies Artemis so it can create the result - however for an unknown reason this request is sent twice!
     *
     * Only the last result should be linked to the created submission.
     */
    @ParameterizedTest
    @EnumSource(IntegrationTestParticipationType.class)
    void shouldNotLinkTwoResultsToTheSameSubmission(IntegrationTestParticipationType participationType) throws Exception {
        Long participationId = getParticipationIdByType(participationType, 0);
        // Create 1 submission.
        postSubmission(participationId, HttpStatus.OK);
        // Create 2 results for the same submission.
        postResult(participationType, 0, HttpStatus.OK, false);
        postResult(participationType, 0, HttpStatus.OK, false);

        // Make sure there are now 2 submission: 1 that was created on submit and 1 when the second result came in.
        List<ProgrammingSubmission> submissions = submissionRepository.findAll();
        assertThat(submissions).hasSize(2);
        SecurityUtils.setAuthorizationObject();
        ProgrammingSubmission submission1 = submissionRepository.findByIdWithEagerResult(submissions.get(0).getId());
        ProgrammingSubmission submission2 = submissionRepository.findByIdWithEagerResult(submissions.get(1).getId());

        // There should be 1 result linked to each submission.
        List<Result> results = resultRepository.findAll();
        assertThat(results).hasSize(2);
        Result result1 = resultRepository.findWithEagerSubmissionAndFeedbackById(results.get(0).getId()).get();
        Result result2 = resultRepository.findWithEagerSubmissionAndFeedbackById(results.get(1).getId()).get();
        assertThat(result1.getSubmission()).isNotNull();
        assertThat(result2.getSubmission()).isNotNull();
        assertThat(submission1.getResult().getId()).isEqualTo(result1.getId());
        assertThat(submission2.getResult().getId()).isEqualTo(result2.getId());
    }

    /**
     * The student commits, the code change is pushed to the VCS.
     * The VCS notifies Artemis about a new submission - however for an unknown reason this request is sent twice!
     *
     * This should not create two identical submissions.
     */
    @ParameterizedTest
    @EnumSource(IntegrationTestParticipationType.class)
    void shouldNotCreateTwoSubmissionsForTwoIdenticalCommits(IntegrationTestParticipationType participationType) throws Exception {
        Long participationId = getParticipationIdByType(participationType, 0);
        // Post the same submission twice.
        ProgrammingSubmission submission = postSubmission(participationId, HttpStatus.OK);
        postSubmission(participationId, HttpStatus.BAD_REQUEST);
        // Post the build result once.
        postResult(participationType, 0, HttpStatus.OK, false);

        // There should only be one submission and this submission should be linked to the created result.
        List<Result> results = resultRepository.findAll();
        assertThat(results).hasSize(1);
        Result result = resultRepository.findWithEagerSubmissionAndFeedbackById(results.get(0).getId()).get();
        submission = submissionRepository.findById(submission.getId()).get();
        assertThat(result.getSubmission()).isNotNull();
        assertThat(result.getSubmission().getId()).isEqualTo(submission.getId());
        assertThat(submission.getResult()).isNotNull();
        assertThat(submission.getResult().getId()).isEqualTo(result.getId());
    }

    /**
     * This is the case where an instructor manually triggers the build from the CI.
     * Here no submission exists yet and now needs to be created on the result notification.
     */
    @ParameterizedTest
    @EnumSource(IntegrationTestParticipationType.class)
    void shouldCreateSubmissionForManualBuildRun(IntegrationTestParticipationType participationType) throws Exception {
        Long participationId = getParticipationIdByType(participationType, 0);
        postResult(participationType, 0, HttpStatus.OK, false);

        SecurityUtils.setAuthorizationObject();
        Participation participation = participationRepository.getOneWithEagerSubmissions(participationId);

        // Now a submission for the manual build should exist.
        List<ProgrammingSubmission> submissions = submissionRepository.findAll();
        List<Result> results = resultRepository.findAll();
        assertThat(submissions).hasSize(1);
        ProgrammingSubmission submission = submissions.get(0);
        assertThat(results).hasSize(1);
        Result result = results.get(0);
        assertThat(submission.getCommitHash()).isEqualTo("9b3a9bd71a0d80e5bbc42204c319ed3d1d4f0d6d");
        // The submission should be other as it was not created by a commit.
        assertThat(submission.getType()).isEqualTo(SubmissionType.OTHER);
        assertThat(submission.isSubmitted()).isTrue();
        assertThat(result.getSubmission().getId()).isEqualTo(submission.getId());
        assertThat(participation.getSubmissions().size()).isEqualTo(1);
    }

    /**
     * This is the case where an instructor manually triggers the build from the CI.
     * Here no submission exists yet and now needs to be created on the result notification.
     */
    @ParameterizedTest
    @EnumSource(IntegrationTestParticipationType.class)
    @WithMockUser(username = "instructor1", roles = "INSTRUCTOR")
    void shouldTriggerManualBuildRunForLastCommit(IntegrationTestParticipationType participationType) throws Exception {
        Long participationId = getParticipationIdByType(participationType, 0);
        ObjectId objectId = ObjectId.fromString("9b3a9bd71a0d80e5bbc42204c319ed3d1d4f0d6d");
<<<<<<< HEAD
        when(gitServiceMock.getLastCommitHash(any())).thenReturn(objectId);
=======
        URL repositoryUrl = ((ProgrammingExerciseParticipation) participationRepository.findById(participationId).get()).getRepositoryUrlAsUrl();
        when(gitServiceMock.getLastCommitHash(repositoryUrl)).thenReturn(objectId);
>>>>>>> e733ff22
        triggerBuild(participationType, 0, HttpStatus.OK);

        // Now a submission for the manual build should exist.
        List<ProgrammingSubmission> submissions = submissionRepository.findAll();
        assertThat(submissions).hasSize(1);
        ProgrammingSubmission submission = submissions.get(0);
        assertThat(submission.getCommitHash()).isEqualTo(objectId.getName());
        assertThat(submission.getType()).isEqualTo(SubmissionType.MANUAL);
        assertThat(submission.isSubmitted()).isTrue();

        SecurityUtils.setAuthorizationObject();
        Participation participation = participationRepository.getOneWithEagerSubmissions(participationId);

        postResult(participationType, 0, HttpStatus.OK, false);

        // The new result should be attached to the created submission, no new submission should have been created.
        submissions = submissionRepository.findAll();
        assertThat(submissions).hasSize(1);
        List<Result> results = resultRepository.findAll();
        assertThat(results).hasSize(1);
        Result result = results.get(0);
        assertThat(result.getSubmission().getId()).isEqualTo(submission.getId());
        assertThat(participation.getSubmissions().size()).isEqualTo(1);
    }

    /**
     * This is the case where an instructor manually triggers the build from the CI.
     * Here no submission exists yet and now needs to be created on the result notification.
     */
    @ParameterizedTest
    @EnumSource(IntegrationTestParticipationType.class)
    @WithMockUser(username = "instructor1", roles = "INSTRUCTOR")
    void shouldTriggerInstructorBuildRunForLastCommit(IntegrationTestParticipationType participationType) throws Exception {
        Long participationId = getParticipationIdByType(participationType, 0);
        URL repositoryUrl = ((ProgrammingExerciseParticipation) participationRepository.findById(participationId).get()).getRepositoryUrlAsUrl();
        ObjectId objectId = ObjectId.fromString("9b3a9bd71a0d80e5bbc42204c319ed3d1d4f0d6d");
<<<<<<< HEAD
        when(gitServiceMock.getLastCommitHash(any())).thenReturn(objectId);
=======
        when(gitServiceMock.getLastCommitHash(repositoryUrl)).thenReturn(objectId);
>>>>>>> e733ff22
        triggerInstructorBuild(participationType, 0, HttpStatus.OK);

        // Now a submission for the manual build should exist.
        List<ProgrammingSubmission> submissions = submissionRepository.findAll();
        assertThat(submissions).hasSize(1);
        ProgrammingSubmission submission = submissions.get(0);
        assertThat(submission.getCommitHash()).isEqualTo(objectId.getName());
        assertThat(submission.getType()).isEqualTo(SubmissionType.INSTRUCTOR);
        assertThat(submission.isSubmitted()).isTrue();

        SecurityUtils.setAuthorizationObject();
        Participation participation = participationRepository.getOneWithEagerSubmissions(participationId);

        postResult(participationType, 0, HttpStatus.OK, false);

        // The new result should be attached to the created submission, no new submission should have been created.
        submissions = submissionRepository.findAll();
        assertThat(submissions).hasSize(1);
        List<Result> results = resultRepository.findAll();
        assertThat(results).hasSize(1);
        Result result = results.get(0);
        assertThat(result.getSubmission().getId()).isEqualTo(submission.getId());
        assertThat(participation.getSubmissions().size()).isEqualTo(1);
    }

    /**
     * After a commit into the test repository, the VCS triggers Artemis to create submissions for all participations of the given exercise.
     * The reason for this is that the test repository update will trigger a build run in the CI for every participation.
     */
    @Test
    void shouldCreateSubmissionsForAllParticipationsOfExerciseAfterTestRepositoryCommit() throws Exception {
        // Phase 1: There has been a commit to the test repository, the VCS now informs Artemis about it.
        postTestRepositorySubmission();
        // There are two student participations, so after the test notification two new submissions should have been created.
        List<Participation> participations = new ArrayList<>();
        SecurityUtils.setAuthorizationObject();
        participations.add(participationRepository.getOneWithEagerSubmissions(templateParticipationId));
        participations.add(participationRepository.getOneWithEagerSubmissions(solutionParticipationId));
        participations.add(participationRepository.getOneWithEagerSubmissions(participationIds.get(0)));
        participations.add(participationRepository.getOneWithEagerSubmissions(participationIds.get(1)));
        List<ProgrammingSubmission> submissions = submissionRepository.findAll();
        assertThat(submissions).hasSize(4); // There should be a 1-1 relationship from submissions to participations.
        for (Participation participation : participations) {
            assertThat(submissions.stream().filter(s -> s.getParticipation().getId().equals(participation.getId())).collect(Collectors.toList())).hasSize(1);
        }
        assertThat(submissions.stream().allMatch(s -> s.isSubmitted() && s.getCommitHash().equals(TEST_COMMIT) && s.getType().equals(SubmissionType.TEST))).isTrue();

        // Phase 2: Now the CI informs Artemis about the student participation build results.
        postResult(IntegrationTestParticipationType.STUDENT, 0, HttpStatus.OK, false);
        postResult(IntegrationTestParticipationType.STUDENT, 1, HttpStatus.OK, false);
        postResult(IntegrationTestParticipationType.TEMPLATE, 0, HttpStatus.OK, false);
        postResult(IntegrationTestParticipationType.SOLUTION, 0, HttpStatus.OK, false);
        // Now for both student's submission a result should have been created and assigned to the submission.
        List<Result> results = resultRepository.findAll();
        submissions = submissionRepository.findAll();
        participations = participationRepository.getAllWithEagerSubmissionsAndResults();
        assertThat(participations).hasSize(4);
        assertThat(results).hasSize(4);
        for (Result r : results) {
            boolean hasMatchingSubmission = submissions.stream().anyMatch(s -> s.getId().equals(r.getSubmission().getId()));
            assertThat(hasMatchingSubmission);
        }
        for (Participation p : participations) {
            assertThat(p.getSubmissions()).hasSize(1);
            assertThat(p.getResults()).hasSize(1);
            assertThat(new ArrayList<>(p.getResults()).get(0).getId()).isEqualTo(new ArrayList<>(p.getSubmissions()).get(0).getResult().getId());
        }
    }

    /**
     * This is the simulated request from the VCS to Artemis on a new commit.
     */
    private ProgrammingSubmission postSubmission(Long participationId, HttpStatus expectedStatus) throws Exception {
        JSONParser jsonParser = new JSONParser();
        Object obj = jsonParser.parse(BITBUCKET_REQUEST);

        // Api should return ok.
        request.postWithoutLocation("/api" + PROGRAMMING_SUBMISSION_RESOURCE_PATH + participationId, obj, expectedStatus, new HttpHeaders());

        // Submission should have been created for the participation.
        assertThat(submissionRepository.findAll()).hasSize(1);
        // Make sure that both the submission and participation are correctly linked with each other.
        return submissionRepository.findAll().get(0);
    }

    /**
     * Simulate a commit to the test repository, this executes a http request from the VCS to Artemis.
     */
    @SuppressWarnings("unchecked")
    private void postTestRepositorySubmission() throws Exception {
        JSONParser jsonParser = new JSONParser();
        Object obj = jsonParser.parse(BITBUCKET_REQUEST);

        Map<String, Object> requestBodyMap = (Map<String, Object>) obj;
        List<HashMap<String, Object>> changes = (List<HashMap<String, Object>>) requestBodyMap.get("changes");
        changes.get(0).put("toHash", TEST_COMMIT);

        // Api should return ok.
        request.postWithoutLocation(TEST_CASE_CHANGED_API_PATH + exerciseId, obj, HttpStatus.OK, new HttpHeaders());
    }

    private String getPlanIdByParticipationType(IntegrationTestParticipationType participationType, int participationNumber) {
        switch (participationType) {
        case TEMPLATE:
            return "BASE";
        case SOLUTION:
            return "SOLUTION";
        default:
            return getStudentLoginFromParticipation(participationNumber);
        }
    }

    private void triggerBuild(IntegrationTestParticipationType participationType, int participationNumber, HttpStatus expectedStatus) throws Exception {
        Long id = getParticipationIdByType(participationType, participationNumber);
        request.postWithoutLocation("/api/programming-submissions/" + id + "/trigger-build", null, HttpStatus.OK, new HttpHeaders());
    }

    private void triggerInstructorBuild(IntegrationTestParticipationType participationType, int participationNumber, HttpStatus expectedStatus) throws Exception {
        Long id = getParticipationIdByType(participationType, participationNumber);
        request.postWithoutLocation("/api/programming-submissions/" + id + "/trigger-instructor-build", null, HttpStatus.OK, new HttpHeaders());
    }

    /**
     * This is the simulated request from the CI to Artemis on a new build result.
     */
    @SuppressWarnings("unchecked")
    private void postResult(IntegrationTestParticipationType participationType, int participationNumber, HttpStatus expectedStatus, boolean additionalCommit) throws Exception {
        String id = getPlanIdByParticipationType(participationType, participationNumber);
        JSONParser jsonParser = new JSONParser();
        Object obj = jsonParser.parse(BAMBOO_REQUEST);

        Map<String, Object> requestBodyMap = (Map<String, Object>) obj;
        Map<String, Object> planMap = (Map<String, Object>) requestBodyMap.get("plan");
        planMap.put("key", "TEST201904BPROGRAMMINGEXERCISE6-" + id.toUpperCase());

        if (additionalCommit) {
            Map<String, Object> buildMap = (Map<String, Object>) requestBodyMap.get("build");
            List<Object> vcsList = (List<Object>) buildMap.get("vcs");
            JSONObject repo = (JSONObject) vcsList.get(0); // Assignment Repo
            List<Object> commitList = (List<Object>) repo.get("commits");
            Map<String, Object> newCommit = new HashMap<>();
            newCommit.put("comment", "Some commit that occurred before");
            newCommit.put("id", "90b6af5650c30d35a0836fd58c677f8980e1df27");
            commitList.add(newCommit);
        }

        HttpHeaders httpHeaders = new HttpHeaders();
        httpHeaders.add("Authorization", CI_AUTHENTICATION_TOKEN);
        request.postWithoutLocation("/api" + NEW_RESULT_RESOURCE_PATH, obj, expectedStatus, httpHeaders);
    }

    private String getStudentLoginFromParticipation(int participationNumber) {
        SecurityUtils.setAuthorizationObject();
        StudentParticipation participation = studentParticipationRepository.findByIdWithStudent(participationIds.get(participationNumber)).get();
        return participation.getStudent().getLogin();
    }

    private Long getParticipationIdByType(IntegrationTestParticipationType participationType, int participationNumber) {
        switch (participationType) {
        case SOLUTION:
            return solutionParticipationId;
        case TEMPLATE:
            return templateParticipationId;
        default:
            return participationIds.get(participationNumber);
        }
    }
}<|MERGE_RESOLUTION|>--- conflicted
+++ resolved
@@ -3,22 +3,12 @@
 import static de.tum.in.www1.artemis.config.Constants.*;
 import static de.tum.in.www1.artemis.constants.ProgrammingSubmissionConstants.*;
 import static org.assertj.core.api.Assertions.assertThat;
-import static org.mockito.ArgumentMatchers.any;
 import static org.mockito.ArgumentMatchers.anyString;
 import static org.mockito.Mockito.doReturn;
 import static org.mockito.Mockito.when;
 
-<<<<<<< HEAD
-import java.util.ArrayList;
-import java.util.HashMap;
-import java.util.List;
-import java.util.Map;
-=======
 import java.net.URL;
 import java.util.*;
->>>>>>> e733ff22
-import java.util.stream.Collectors;
-import java.util.stream.Stream;
 
 import org.eclipse.jgit.lib.ObjectId;
 import org.json.simple.JSONObject;
@@ -336,12 +326,8 @@
     void shouldTriggerManualBuildRunForLastCommit(IntegrationTestParticipationType participationType) throws Exception {
         Long participationId = getParticipationIdByType(participationType, 0);
         ObjectId objectId = ObjectId.fromString("9b3a9bd71a0d80e5bbc42204c319ed3d1d4f0d6d");
-<<<<<<< HEAD
-        when(gitServiceMock.getLastCommitHash(any())).thenReturn(objectId);
-=======
         URL repositoryUrl = ((ProgrammingExerciseParticipation) participationRepository.findById(participationId).get()).getRepositoryUrlAsUrl();
         when(gitServiceMock.getLastCommitHash(repositoryUrl)).thenReturn(objectId);
->>>>>>> e733ff22
         triggerBuild(participationType, 0, HttpStatus.OK);
 
         // Now a submission for the manual build should exist.
@@ -378,11 +364,7 @@
         Long participationId = getParticipationIdByType(participationType, 0);
         URL repositoryUrl = ((ProgrammingExerciseParticipation) participationRepository.findById(participationId).get()).getRepositoryUrlAsUrl();
         ObjectId objectId = ObjectId.fromString("9b3a9bd71a0d80e5bbc42204c319ed3d1d4f0d6d");
-<<<<<<< HEAD
-        when(gitServiceMock.getLastCommitHash(any())).thenReturn(objectId);
-=======
         when(gitServiceMock.getLastCommitHash(repositoryUrl)).thenReturn(objectId);
->>>>>>> e733ff22
         triggerInstructorBuild(participationType, 0, HttpStatus.OK);
 
         // Now a submission for the manual build should exist.
