package de.tum.in.www1.artemis.localvcci;

import static de.tum.in.www1.artemis.user.UserFactory.USER_PASSWORD;
import static org.assertj.core.api.Assertions.assertThat;
import static org.assertj.core.api.Assertions.assertThatExceptionOfType;
import static org.assertj.core.api.Fail.fail;
import static org.awaitility.Awaitility.await;
import static org.mockito.ArgumentMatchers.anyString;
import static org.mockito.ArgumentMatchers.argThat;
import static org.mockito.Mockito.doReturn;
import static org.mockito.Mockito.mock;

import java.io.BufferedInputStream;
import java.io.ByteArrayInputStream;
import java.io.ByteArrayOutputStream;
import java.io.IOException;
import java.net.URISyntaxException;
import java.net.URL;
import java.nio.charset.StandardCharsets;
import java.nio.file.FileVisitResult;
import java.nio.file.Files;
import java.nio.file.Path;
import java.nio.file.Paths;
import java.nio.file.SimpleFileVisitor;
import java.nio.file.attribute.BasicFileAttributes;
import java.time.Duration;
import java.util.ArrayList;
import java.util.HashMap;
import java.util.List;
import java.util.Map;

import org.apache.commons.compress.archivers.tar.TarArchiveEntry;
import org.apache.commons.compress.archivers.tar.TarArchiveOutputStream;
import org.eclipse.jgit.api.FetchCommand;
import org.eclipse.jgit.api.Git;
import org.eclipse.jgit.api.PushCommand;
import org.eclipse.jgit.api.errors.GitAPIException;
import org.eclipse.jgit.api.errors.TransportException;
import org.eclipse.jgit.revwalk.RevCommit;
import org.eclipse.jgit.transport.RefSpec;
import org.mockito.ArgumentMatcher;
import org.slf4j.Logger;
import org.slf4j.LoggerFactory;
import org.springframework.beans.factory.annotation.Autowired;
import org.springframework.beans.factory.annotation.Value;
import org.springframework.security.core.Authentication;
import org.springframework.security.core.context.SecurityContextHolder;
import org.springframework.stereotype.Service;

import com.github.dockerjava.api.DockerClient;
import com.github.dockerjava.api.command.CopyArchiveFromContainerCmd;
import com.github.dockerjava.api.command.InspectImageCmd;
import com.github.dockerjava.api.command.InspectImageResponse;

import de.tum.in.www1.artemis.domain.Course;
import de.tum.in.www1.artemis.domain.ProgrammingExercise;
import de.tum.in.www1.artemis.domain.ProgrammingExerciseTestCase;
import de.tum.in.www1.artemis.domain.ProgrammingSubmission;
import de.tum.in.www1.artemis.domain.Result;
<<<<<<< HEAD
import de.tum.in.www1.artemis.domain.enumeration.ProjectType;
=======
import de.tum.in.www1.artemis.domain.User;
>>>>>>> 1a6169f0
import de.tum.in.www1.artemis.domain.enumeration.Visibility;
import de.tum.in.www1.artemis.domain.participation.ParticipationVCSAccessToken;
import de.tum.in.www1.artemis.domain.participation.ProgrammingExerciseStudentParticipation;
import de.tum.in.www1.artemis.domain.participation.SolutionProgrammingExerciseParticipation;
import de.tum.in.www1.artemis.domain.participation.TemplateProgrammingExerciseParticipation;
import de.tum.in.www1.artemis.exercise.ExerciseUtilService;
import de.tum.in.www1.artemis.exercise.programming.ProgrammingExerciseUtilService;
import de.tum.in.www1.artemis.participation.ParticipationUtilService;
import de.tum.in.www1.artemis.repository.ProgrammingExerciseRepository;
import de.tum.in.www1.artemis.repository.ProgrammingExerciseStudentParticipationRepository;
import de.tum.in.www1.artemis.repository.ProgrammingExerciseTestCaseRepository;
import de.tum.in.www1.artemis.repository.ProgrammingSubmissionTestRepository;
import de.tum.in.www1.artemis.repository.ResultRepository;
<<<<<<< HEAD
import de.tum.in.www1.artemis.repository.SolutionProgrammingExerciseParticipationRepository;
import de.tum.in.www1.artemis.repository.TemplateProgrammingExerciseParticipationRepository;
=======
import de.tum.in.www1.artemis.service.ParticipationVcsAccessTokenService;
>>>>>>> 1a6169f0
import de.tum.in.www1.artemis.service.connectors.GitService;
import de.tum.in.www1.artemis.service.connectors.localvc.LocalVCRepositoryUri;
import de.tum.in.www1.artemis.user.UserUtilService;
import de.tum.in.www1.artemis.util.LocalRepository;

/**
 * This class contains helper methods for all tests of the local VC and local CI system..
 */
@Service
public class LocalVCLocalCITestService {

    @Autowired
    private ParticipationUtilService participationUtilService;

    @Autowired
    private ProgrammingExerciseTestCaseRepository testCaseRepository;

    @Autowired
    private ProgrammingSubmissionTestRepository programmingSubmissionRepository;

    @Autowired
    private ProgrammingExerciseStudentParticipationRepository programmingExerciseStudentParticipationRepository;

    @Autowired
<<<<<<< HEAD
    private TemplateProgrammingExerciseParticipationRepository templateProgrammingExerciseParticipationRepository;

    @Autowired
    private SolutionProgrammingExerciseParticipationRepository solutionProgrammingExerciseParticipationRepository;

    @Autowired
    private ProgrammingExerciseUtilService programmingExerciseUtilService;

    @Autowired
    protected ProgrammingExerciseRepository programmingExerciseRepository;

    @Autowired
    private ExerciseUtilService exerciseUtilService;
=======
    private ParticipationVcsAccessTokenService participationVcsAccessTokenService;
>>>>>>> 1a6169f0

    @Autowired
    private ResultRepository resultRepository;

    @Autowired
    private UserUtilService userUtilService;

    private Course course;

    private ProgrammingExercise programmingExercise;

    private LocalRepository templateRepository;

    private LocalRepository solutionRepository;

    private LocalRepository testsRepository;

    private LocalRepository assignmentRepository;

    @Value("${artemis.version-control.url}")
    private URL localVCBaseUrl;

    @Value("${artemis.version-control.default-branch:main}")
    protected String defaultBranch;

    private static final int DEFAULT_AWAITILITY_TIMEOUT_IN_SECONDS = 10;

    private static final Logger log = LoggerFactory.getLogger(LocalVCLocalCITestService.class);

    // Cannot inject {local.server.port} here, because it is not available at the time this class is instantiated.
    private int port;

    public void setPort(int port) {
        this.port = port;
    }

    public String getRepositorySlug(String projectKey, String repositoryTypeOrUserName) {
        return (projectKey + "-" + repositoryTypeOrUserName).toLowerCase();
    }

    /**
     * Create a participation for a given user in a given programming exercise.
     *
     * @param programmingExercise the programming exercise.
     * @param userLogin           the user login.
     * @return the participation.
     */
    public ProgrammingExerciseStudentParticipation createParticipation(ProgrammingExercise programmingExercise, String userLogin) {
        String projectKey = programmingExercise.getProjectKey();
        String repositorySlug = getRepositorySlug(projectKey, userLogin);
        ProgrammingExerciseStudentParticipation participation = participationUtilService.addStudentParticipationForProgrammingExercise(programmingExercise, userLogin);
        participation.setRepositoryUri(String.format(localVCBaseUrl + "/git/%s/%s.git", projectKey, repositorySlug));
        participation.setBranch(defaultBranch);
        programmingExerciseStudentParticipationRepository.save(participation);

        return participation;
    }

    /**
     * Mock dockerClient.copyArchiveFromContainerCmd() such that it returns the XMLs containing the test results.
     *
     * @param dockerClient          the DockerClient to mock.
     * @param mockedTestResultsPath the path to the directory containing the test results in the resources folder.
     * @param testResultsPath       the path to the directory containing the test results inside the container.
     */
    public void mockTestResults(DockerClient dockerClient, Path mockedTestResultsPath, String testResultsPath) throws IOException {
        mockInputStreamReturnedFromContainer(dockerClient, testResultsPath, createMapFromTestResultsFolder(mockedTestResultsPath));
    }

    /**
     * Overloaded version of mockTestResults(DockerClient dockerClient, Path mockedTestResultsPath, String testResultsPath) that allows to mock multiple test result folders.
     *
     * @param dockerClient           the DockerClient to mock.
     * @param mockedTestResultsPaths the paths to the directories containing the test results in the resources folder.
     * @param testResultsPath        the path to the directory containing the test results inside the container.
     */
    public void mockTestResults(DockerClient dockerClient, List<Path> mockedTestResultsPaths, String testResultsPath) throws IOException {
        mockInputStreamReturnedFromContainer(dockerClient, testResultsPath, createMapFromMultipleTestResultFolders(mockedTestResultsPaths));
    }

    /**
     * Mocks the inspection of the image returned by dockerClient.inspectImageCmd(String imageId).exec().
     * The mocked image inspection will have the architecture "amd64" to pass the check in LocalCIBuildService.
     *
     * @param dockerClient the DockerClient to mock.
     */
    public void mockInspectImage(DockerClient dockerClient) {
        InspectImageResponse inspectImageResponse = new InspectImageResponse();
        inspectImageResponse.withArch("amd64");

        InspectImageCmd inspectImageCmd = mock(InspectImageCmd.class);
        doReturn(inspectImageCmd).when(dockerClient).inspectImageCmd(anyString());
        doReturn(inspectImageResponse).when(inspectImageCmd).exec();
    }

    /**
     * Mocks the InputStream returned by dockerClient.copyArchiveFromContainerCmd(String containerId, String resource).exec()
     *
     * @param dockerClient         the DockerClient to mock.
     * @param resourceRegexPattern the regex pattern that the resource path must match. The resource path is the path of the file or directory inside the container.
     * @param dataToReturn         the data to return inside the InputStream in form of a map. Each entry of the map will be one TarArchiveEntry with the key denoting the
     *                                 tarArchiveEntry.getName() and the value being the content of the TarArchiveEntry. There can be up to two dataToReturn entries, in which case
     *                                 the first call to "copyArchiveFromContainerCmd().exec()" will return the first entry, and the second call will return the second entry.
     * @throws IOException if the InputStream cannot be created.
     */
    @SafeVarargs
    public final void mockInputStreamReturnedFromContainer(DockerClient dockerClient, String resourceRegexPattern, Map<String, String>... dataToReturn) throws IOException {
        // Mock dockerClient.copyArchiveFromContainerCmd(String containerId, String resource).exec()
        CopyArchiveFromContainerCmd copyArchiveFromContainerCmd = mock(CopyArchiveFromContainerCmd.class);
        ArgumentMatcher<String> expectedPathMatcher = path -> path.matches(resourceRegexPattern);
        doReturn(copyArchiveFromContainerCmd).when(dockerClient).copyArchiveFromContainerCmd(anyString(), argThat(expectedPathMatcher));

        if (dataToReturn.length == 0) {
            throw new IllegalArgumentException("At least one dataToReturn entry must be provided.");
        }

        if (dataToReturn.length > 2) {
            throw new IllegalArgumentException("At most two dataToReturn entries are supported.");
        }

        if (dataToReturn.length == 1) {
            // If only one dataToReturn entry is provided, return it for every call to "copyArchiveFromContainerCmd().exec()"
            doReturn(createInputStreamForTarArchiveFromMap(dataToReturn[0])).when(copyArchiveFromContainerCmd).exec();
        }
        else {
            // If two dataToReturn entries are provided, return the first one for the first call to "copyArchiveFromContainerCmd().exec()" and the second one for the second call to
            // "copyArchiveFromContainerCmd().exec()"
            doReturn(createInputStreamForTarArchiveFromMap(dataToReturn[0])).doReturn(createInputStreamForTarArchiveFromMap(dataToReturn[1])).when(copyArchiveFromContainerCmd)
                    .exec();
        }
    }

    /**
     * Create a BufferedInputStream from a map. Each entry of the map will be one TarArchiveEntry with the key denoting the tarArchiveEntry.getName() and the value being the
     * content.
     * The returned InputStream can be used to mock the InputStream returned by dockerClient.copyArchiveFromContainerCmd(String containerId, String resource).exec().
     *
     * @param dataMap the data to return inside the InputStream in form of a map.
     * @return the BufferedInputStream.
     * @throws IOException if any interaction with the TarArchiveOutputStream fails.
     */
    public BufferedInputStream createInputStreamForTarArchiveFromMap(Map<String, String> dataMap) throws IOException {
        ByteArrayOutputStream byteArrayOutputStream = new ByteArrayOutputStream();
        TarArchiveOutputStream tarArchiveOutputStream = new TarArchiveOutputStream(byteArrayOutputStream);

        for (Map.Entry<String, String> entry : dataMap.entrySet()) {
            String filePath = entry.getKey();
            String content = entry.getValue();

            byte[] contentBytes = content.getBytes(StandardCharsets.UTF_8);

            TarArchiveEntry tarEntry = new TarArchiveEntry(filePath);
            tarEntry.setSize(contentBytes.length);
            tarArchiveOutputStream.putArchiveEntry(tarEntry);
            tarArchiveOutputStream.write(contentBytes);
            tarArchiveOutputStream.closeArchiveEntry();
        }

        tarArchiveOutputStream.close();

        return new BufferedInputStream(new ByteArrayInputStream(byteArrayOutputStream.toByteArray()));
    }

    /**
     * Create the standard test cases for a programming exercise and save them in the database.
     *
     * @param programmingExercise the programming exercise for which the test cases should be created.
     */
    public void addTestCases(ProgrammingExercise programmingExercise) {
        // Clean up existing test cases
        testCaseRepository.deleteAll(testCaseRepository.findByExerciseId(programmingExercise.getId()));

        List<ProgrammingExerciseTestCase> testCases = new ArrayList<>();
        testCases.add(new ProgrammingExerciseTestCase().testName("testClass[SortStrategy]").weight(1.0).active(true).exercise(programmingExercise).visibility(Visibility.ALWAYS)
                .bonusMultiplier(1D).bonusPoints(0D));
        testCases.add(new ProgrammingExerciseTestCase().testName("testAttributes[Context]").weight(1.0).active(true).exercise(programmingExercise).visibility(Visibility.ALWAYS)
                .bonusMultiplier(1D).bonusPoints(0D));
        testCases.add(new ProgrammingExerciseTestCase().testName("testAttributes[Policy]").weight(1.0).active(true).exercise(programmingExercise).visibility(Visibility.ALWAYS)
                .bonusMultiplier(1D).bonusPoints(0D));
        testCases.add(new ProgrammingExerciseTestCase().testName("testClass[MergeSort]").weight(1.0).active(true).exercise(programmingExercise).visibility(Visibility.ALWAYS)
                .bonusMultiplier(1D).bonusPoints(0D));
        testCases.add(new ProgrammingExerciseTestCase().testName("testClass[BubbleSort]").weight(1.0).active(true).exercise(programmingExercise).visibility(Visibility.ALWAYS)
                .bonusMultiplier(1D).bonusPoints(0D));
        testCases.add(new ProgrammingExerciseTestCase().testName("testConstructors[Policy]").weight(1.0).active(true).exercise(programmingExercise).visibility(Visibility.ALWAYS)
                .bonusMultiplier(1D).bonusPoints(0D));
        testCases.add(new ProgrammingExerciseTestCase().testName("testMethods[Context]").weight(1.0).active(true).exercise(programmingExercise).visibility(Visibility.ALWAYS)
                .bonusMultiplier(1D).bonusPoints(0D));
        testCases.add(new ProgrammingExerciseTestCase().testName("testMethods[Policy]").weight(1.0).active(true).exercise(programmingExercise).visibility(Visibility.ALWAYS)
                .bonusMultiplier(1D).bonusPoints(0D));
        testCases.add(new ProgrammingExerciseTestCase().testName("testMethods[SortStrategy]").weight(1.0).active(true).exercise(programmingExercise).visibility(Visibility.ALWAYS)
                .bonusMultiplier(1D).bonusPoints(0D));
        testCases.add(new ProgrammingExerciseTestCase().testName("testMergeSort()").weight(1.0).active(true).exercise(programmingExercise).visibility(Visibility.ALWAYS)
                .bonusMultiplier(1D).bonusPoints(0D));
        testCases.add(new ProgrammingExerciseTestCase().testName("testUseBubbleSortForSmallList()").weight(1.0).active(true).exercise(programmingExercise)
                .visibility(Visibility.ALWAYS).bonusMultiplier(1D).bonusPoints(0D));
        testCases.add(new ProgrammingExerciseTestCase().testName("testUseMergeSortForBigList()").weight(1.0).active(true).exercise(programmingExercise)
                .visibility(Visibility.ALWAYS).bonusMultiplier(1D).bonusPoints(0D));
        testCases.add(new ProgrammingExerciseTestCase().testName("testBubbleSort()").weight(1.0).active(true).exercise(programmingExercise).visibility(Visibility.ALWAYS)
                .bonusMultiplier(1D).bonusPoints(0D));

        testCaseRepository.saveAll(testCases);

        List<ProgrammingExerciseTestCase> tests = new ArrayList<>(testCaseRepository.findByExerciseId(programmingExercise.getId()));
        assertThat(tests).as("test case is initialized").hasSize(13);
    }

    /**
     * Create and configure a LocalRepository that works for the local VC system, i.e. the remote folder adheres to the folder structure required for local VC and the remote
     * repository is bare.
     *
     * @param projectKey     the project key of the exercise this repository is to be created for.
     * @param repositorySlug the repository slug of the repository to be created (e.g. "someprojectkey-solution" or "someprojectkey-practice-student1").
     * @return the configured LocalRepository that contains Git handles to the remote and local repository.
     */
    public LocalRepository createAndConfigureLocalRepository(String projectKey, String repositorySlug) throws GitAPIException, IOException, URISyntaxException {
        Path localRepositoryFolder = createRepositoryFolderInTempDirectory(projectKey, repositorySlug);
        LocalRepository repository = new LocalRepository(defaultBranch);
        repository.configureRepos("localRepo", localRepositoryFolder);
        return repository;
    }

    /**
     * Create a folder in the temporary directory with the project key as its name and another folder inside there that gets the name of the repository slug + ".git".
     * This is consistent with the repository folder structure used for the local VC system (though the repositories for the local VC system are not saved in the temporary
     * directory).
     *
     * @param projectKey     the project key of the repository.
     * @param repositorySlug the repository slug of the repository.
     * @return the path to the repository folder.
     */
    private Path createRepositoryFolderInTempDirectory(String projectKey, String repositorySlug) throws IOException {
        String tempDir = System.getProperty("java.io.tmpdir");

        Path projectFolder = Paths.get(tempDir, projectKey);

        // Create the project folder if it does not exist.
        if (!Files.exists(projectFolder)) {
            Files.createDirectories(projectFolder);
        }

        // Create the repository folder.
        Path repositoryFolder = projectFolder.resolve(repositorySlug + ".git");
        try {
            Files.createDirectories(repositoryFolder);
        }
        catch (IOException e) {
            throw new RuntimeException(e);
        }

        return repositoryFolder;
    }

    /**
     * Construct a repository URI that works with the local VC system.
     *
     * @param username       the username of the user that tries to access the repository using this URL.
     * @param projectKey     the project key of the repository.
     * @param repositorySlug the repository slug of the repository.
     * @return the URL to the repository.
     */
    public String constructLocalVCUrl(String username, String projectKey, String repositorySlug) {
        return constructLocalVCUrl(username, USER_PASSWORD, projectKey, repositorySlug);
    }

    /**
     * Construct a repository URI that works with the local VC system.
     *
     * @param username       the username of the user that tries to access the repository using this URL.
     * @param password       the password of the user that tries to access the repository using this URL.
     * @param projectKey     the project key of the repository.
     * @param repositorySlug the repository slug of the repository.
     * @return the URL to the repository.
     */
    public String constructLocalVCUrl(String username, String password, String projectKey, String repositorySlug) {
        return "http://" + username + (!password.isEmpty() ? ":" : "") + password + (!username.isEmpty() ? "@" : "") + "localhost:" + port + "/git/" + projectKey.toUpperCase()
                + "/" + repositorySlug + ".git";
    }

    /**
     * Create a map from the files in a folder containing test results.
     * This map contains one entry for each file in the folder, the key being the file path and the value being the content of the file in case it is an XML file.
     * This map is used by localVCLocalCITestService.mockInputStreamReturnedFromContainer() to mock the InputStream returned by dockerClient.copyArchiveFromContainerCmd() and thus
     * mocks the retrieval of test results from the Docker container.
     *
     * @param testResultsPath Path to the folder containing the test results.
     * @return Map containing the file paths and the content of the files.
     */
    public Map<String, String> createMapFromTestResultsFolder(Path testResultsPath) throws IOException {
        Map<String, String> resultMap = new HashMap<>();
        String testResultsPathString = testResultsPath.toString();

        if (Files.isDirectory(testResultsPath)) {
            Files.walkFileTree(testResultsPath, new SimpleFileVisitor<>() {

                @Override
                public FileVisitResult visitFile(Path file, BasicFileAttributes attrs) throws IOException {
                    if (!attrs.isDirectory()) {
                        String key = file.toString().replace(testResultsPathString, "test");
                        String value;
                        if (file.getFileName().toString().endsWith(".xml")) {
                            value = new String(Files.readAllBytes(file));
                        }
                        else {
                            value = "dummy-data";
                        }
                        resultMap.put(key, value);
                    }
                    return FileVisitResult.CONTINUE;
                }
            });
        }
        else {
            // If it's a file, handle it directly
            String key = testResultsPath.toString();
            String value = Files.isRegularFile(testResultsPath) && testResultsPath.toString().endsWith(".xml") ? new String(Files.readAllBytes(testResultsPath)) : "dummy-data";
            resultMap.put(key, value);
        }

        return resultMap;
    }

    /**
     * Overloaded version of createMapFromTestResultsFolder(Path testResultsPath) that allows to create a map from multiple test result folders.
     *
     * @param testResultsPaths Paths to the folders containing the test results.
     * @return Map containing the file paths and the content of the files.
     */
    public Map<String, String> createMapFromMultipleTestResultFolders(List<Path> testResultsPaths) throws IOException {
        Map<String, String> resultMap = new HashMap<>();
        for (Path testResultsPath : testResultsPaths) {
            resultMap.putAll(createMapFromTestResultsFolder(testResultsPath));
        }
        return resultMap;
    }

    /**
     * Create a file in the local repository and commit it.
     *
     * @param localRepositoryFolder the path to the local repository.
     * @param localGit              the Git object for the local repository.
     * @return the commit hash.
     * @throws Exception if the file could not be created or committed.
     */
    public String commitFile(Path localRepositoryFolder, Git localGit) throws Exception {
        return commitFile(localRepositoryFolder, localGit, "new-file.txt");
    }

    /**
     * Create a file in the local repository and commit it.
     *
     * @param localRepositoryFolder the path to the local repository.
     * @param localGit              the Git object for the local repository.
     * @param fileName              the name of the file to be created.
     * @return the commit hash.
     * @throws IOException     if the file could not be created
     * @throws GitAPIException if the file could not be committed.
     */
    public String commitFile(Path localRepositoryFolder, Git localGit, String fileName) throws GitAPIException, IOException {
        Path testFilePath = localRepositoryFolder.resolve(fileName);
        Files.createFile(testFilePath);
        localGit.add().addFilepattern(".").call();
        RevCommit commit = GitService.commit(localGit).setMessage("Add " + fileName).call();
        return commit.getId().getName();
    }

    /**
     * Perform a fetch operation and fail if there was an exception.
     *
     * @param repositoryHandle the Git object for the repository.
     * @param username         the username of the user that tries to fetch from the repository.
     * @param projectKey       the project key of the repository.
     * @param repositorySlug   the repository slug of the repository.
     */
    public void testFetchSuccessful(Git repositoryHandle, String username, String projectKey, String repositorySlug) {
        testFetchSuccessful(repositoryHandle, username, USER_PASSWORD, projectKey, repositorySlug);
    }

    /**
     * Perform a fetch operation and fail if there was an exception.
     *
     * @param repositoryHandle the Git object for the repository.
     * @param username         the username of the user that tries to fetch from the repository.
     * @param password         the password of the user that tries to fetch from the repository.
     * @param projectKey       the project key of the repository.
     * @param repositorySlug   the repository slug of the repository.
     */
    public void testFetchSuccessful(Git repositoryHandle, String username, String password, String projectKey, String repositorySlug) {
        try {
            performFetch(repositoryHandle, username, password, projectKey, repositorySlug);
        }
        catch (GitAPIException e) {
            fail("Fetching was not successful: " + e.getMessage());
        }
    }

    /**
     * Perform a fetch operation and fail if there was no exception.
     *
     * @param repositoryHandle the Git object for the repository.
     * @param username         the username of the user that tries to fetch from the repository.
     * @param projectKey       the project key of the repository.
     * @param repositorySlug   the repository slug of the repository.
     * @param expectedMessage  the expected message of the exception.
     */
    public void testFetchReturnsError(Git repositoryHandle, String username, String projectKey, String repositorySlug, String expectedMessage) {
        testFetchReturnsError(repositoryHandle, username, USER_PASSWORD, projectKey, repositorySlug, expectedMessage);
    }

    /**
     * Perform a fetch operation and fail if there was no exception.
     *
     * @param repositoryHandle the Git object for the repository.
     * @param username         the username of the user that tries to fetch from the repository.
     * @param password         the password of the user that tries to fetch from the repository.
     * @param projectKey       the project key of the repository.
     * @param repositorySlug   the repository slug of the repository.
     * @param expectedMessage  the expected message of the exception.
     */
    public void testFetchReturnsError(Git repositoryHandle, String username, String password, String projectKey, String repositorySlug, String expectedMessage) {
        testFetchThrowsException(repositoryHandle, username, password, projectKey, repositorySlug, TransportException.class, expectedMessage);
    }

    /**
     * Perform a fetch operation and fail if there was no exception.
     *
     * @param repositoryHandle  the Git object for the repository.
     * @param username          the username of the user that tries to fetch from the repository.
     * @param password          the password of the user that tries to fetch from the repository.
     * @param projectKey        the project key of the repository.
     * @param repositorySlug    the repository slug of the repository.
     * @param expectedException the expected exception.
     * @param expectedMessage   the expected message of the exception.
     * @param <T>               the type of the expected exception.
     */
    public <T extends Exception> void testFetchThrowsException(Git repositoryHandle, String username, String password, String projectKey, String repositorySlug,
            Class<T> expectedException, String expectedMessage) {
        assertThatExceptionOfType(expectedException).isThrownBy(() -> performFetch(repositoryHandle, username, password, projectKey, repositorySlug))
                .withMessageContaining(expectedMessage);
    }

    private void performFetch(Git repositoryHandle, String username, String password, String projectKey, String repositorySlug) throws GitAPIException {
        String repositoryUri = constructLocalVCUrl(username, password, projectKey, repositorySlug);
        FetchCommand fetchCommand = repositoryHandle.fetch();
        // Set the remote URL.
        fetchCommand.setRemote(repositoryUri);
        // Set the refspec to fetch all branches.
        fetchCommand.setRefSpecs(new RefSpec("+refs/heads/*:refs/remotes/origin/*"));
        // Execute the fetch.
        fetchCommand.call();
    }

    /**
     * Perform a push operation and fail if there was an exception.
     *
     * @param repositoryHandle the Git object for the repository.
     * @param username         the username of the user that tries to push to the repository.
     * @param projectKey       the project key of the repository.
     * @param repositorySlug   the repository slug of the repository.
     */
    public void testPushSuccessful(Git repositoryHandle, String username, String projectKey, String repositorySlug) {
        testPushSuccessful(repositoryHandle, username, USER_PASSWORD, projectKey, repositorySlug);
    }

    /**
     * Perform a push operation and fail if there was an exception.
     *
     * @param repositoryHandle the Git object for the repository.
     * @param username         the username of the user that tries to push to the repository.
     * @param password         the password or token of the user
     * @param projectKey       the project key of the repository.
     * @param repositorySlug   the repository slug of the repository.
     */
    public void testPushSuccessful(Git repositoryHandle, String username, String password, String projectKey, String repositorySlug) {
        try {
            performPush(repositoryHandle, username, password, projectKey, repositorySlug);
        }
        catch (GitAPIException e) {
            fail("Pushing was not successful: " + e.getMessage());
        }
    }

    /**
     * Assert that the latest submission has the correct commit hash and the correct result.
     *
     * @param participationId                 of the participation to check the latest submission for.
     * @param expectedCommitHash              the commit hash of the commit that triggered the creation of the submission and is thus expected to be saved in the submission. Null
     *                                            if the commit hash should not be checked.
     * @param expectedSuccessfulTestCaseCount the expected number or passed test cases.
     * @param buildFailed                     whether the build should have failed or not.
     * @param isStaticCodeAnalysisEnabled     whether static code analysis is enabled for the exercise.
     * @param expectedCodeIssueCount          the expected number of code issues (only relevant if static code analysis is enabled).
     * @param timeoutInSeconds                the maximum time to wait for the result to be persisted. If null, the default timeout of 10s is used.
     */
    public void testLatestSubmission(Long participationId, String expectedCommitHash, int expectedSuccessfulTestCaseCount, boolean buildFailed, boolean isStaticCodeAnalysisEnabled,
            int expectedCodeIssueCount, Integer timeoutInSeconds) {
        // wait for result to be persisted
        Duration timeoutDuration = timeoutInSeconds != null ? Duration.ofSeconds(timeoutInSeconds) : Duration.ofSeconds(DEFAULT_AWAITILITY_TIMEOUT_IN_SECONDS);
        await().atMost(timeoutDuration).until(() -> resultRepository.findFirstWithSubmissionsByParticipationIdOrderByCompletionDateDesc(participationId).isPresent());
        Authentication auth = SecurityContextHolder.getContext().getAuthentication();

        List<ProgrammingSubmission> submissions = programmingSubmissionRepository.findAllByParticipationIdWithResults(participationId);
        log.info("Expected commit hash: " + expectedCommitHash);
        for (ProgrammingSubmission submission : submissions) {
            log.info("Submission with commit hash: " + submission.getCommitHash());
        }
        await().until(() -> {
            // get the latest valid submission (!ILLEGAL and with results) of the participation
            SecurityContextHolder.getContext().setAuthentication(auth);
            var submission = programmingSubmissionRepository.findFirstByParticipationIdWithResultsOrderByLegalSubmissionDateDesc(participationId);
            return submission.orElseThrow().getLatestResult() != null;
        });
        // get the latest valid submission (!ILLEGAL and with results) of the participation
        ProgrammingSubmission programmingSubmission = programmingSubmissionRepository.findFirstByParticipationIdWithResultsOrderByLegalSubmissionDateDesc(participationId)
                .orElseThrow();
        if (expectedCommitHash != null) {
            assertThat(programmingSubmission.getCommitHash()).isEqualTo(expectedCommitHash);
        }
        assertThat(programmingSubmission.isBuildFailed()).isEqualTo(buildFailed);
        Result result = programmingSubmission.getLatestResult();
        assertThat(result).isNotNull();
        int expectedTestCaseCount = buildFailed ? 0 : 13;
        assertThat(result.getTestCaseCount()).isEqualTo(expectedTestCaseCount);
        assertThat(result.getPassedTestCaseCount()).isEqualTo(expectedSuccessfulTestCaseCount);

        if (isStaticCodeAnalysisEnabled) {
            assertThat(result.getCodeIssueCount()).isEqualTo(expectedCodeIssueCount);
        }
    }

    public void testLatestSubmission(Long participationId, String expectedCommitHash, int expectedSuccessfulTestCaseCount, boolean buildFailed) {
        testLatestSubmission(participationId, expectedCommitHash, expectedSuccessfulTestCaseCount, buildFailed, false, 0, null);
    }

    /**
     * Perform a push operation and fail if there was no exception.
     *
     * @param repositoryHandle the Git object for the repository.
     * @param username         the username of the user that tries to push to the repository.
     * @param projectKey       the project key of the repository.
     * @param repositorySlug   the repository slug of the repository.
     * @param expectedMessage  the expected message of the exception.
     */
    public void testPushReturnsError(Git repositoryHandle, String username, String projectKey, String repositorySlug, String expectedMessage) {
        testPushReturnsError(repositoryHandle, username, USER_PASSWORD, projectKey, repositorySlug, expectedMessage);
    }

    /**
     * Perform a push operation and fail if there was no exception.
     *
     * @param repositoryHandle the Git object for the repository.
     * @param username         the username of the user that tries to push to the repository.
     * @param password         the password of the user that tries to push to the repository.
     * @param projectKey       the project key of the repository.
     * @param repositorySlug   the repository slug of the repository.
     * @param expectedMessage  the expected message of the exception.
     */
    public void testPushReturnsError(Git repositoryHandle, String username, String password, String projectKey, String repositorySlug, String expectedMessage) {
        assertThatExceptionOfType(TransportException.class).isThrownBy(() -> performPush(repositoryHandle, username, password, projectKey, repositorySlug))
                .withMessageContaining(expectedMessage);
    }

    private void performPush(Git repositoryHandle, String username, String password, String projectKey, String repositorySlug) throws GitAPIException {
        String repositoryUri = constructLocalVCUrl(username, password, projectKey, repositorySlug);
        PushCommand pushCommand = repositoryHandle.push();
        // Set the remote URL.
        pushCommand.setRemote(repositoryUri);
        // Execute the push.
        pushCommand.call();
    }

    /**
     * Assert that the base repository folders were created correctly for a programming exercise.
     *
     * @param programmingExercise the programming exercise.
     * @param localVCBasePath     the base path for the local repositories taken from the artemis.version-control.local-vcs-repo-path environment variable.
     */
    public void verifyRepositoryFoldersExist(ProgrammingExercise programmingExercise, String localVCBasePath) {
        LocalVCRepositoryUri templateRepositoryUri = new LocalVCRepositoryUri(programmingExercise.getTemplateRepositoryUri());
        assertThat(templateRepositoryUri.getLocalRepositoryPath(localVCBasePath)).exists();
        LocalVCRepositoryUri solutionRepositoryUri = new LocalVCRepositoryUri(programmingExercise.getSolutionRepositoryUri());
        assertThat(solutionRepositoryUri.getLocalRepositoryPath(localVCBasePath)).exists();
        LocalVCRepositoryUri testsRepositoryUri = new LocalVCRepositoryUri(programmingExercise.getTestRepositoryUri());
        assertThat(testsRepositoryUri.getLocalRepositoryPath(localVCBasePath)).exists();
    }

<<<<<<< HEAD
    public void setupProgrammingExerciseWithRepositories(String testPrefix, String localVCBasePath) throws Exception {
        userUtilService.addUsers(testPrefix, 1, 1, 1, 1);

        course = programmingExerciseUtilService.addCourseWithOneProgrammingExercise();
        programmingExercise = exerciseUtilService.getFirstExerciseWithType(course, ProgrammingExercise.class);
        String projectKey = programmingExercise.getProjectKey();
        programmingExercise.setProjectType(ProjectType.PLAIN_GRADLE);
        programmingExercise.setTestRepositoryUri(localVCBaseUrl + "/git/" + projectKey + "/" + projectKey.toLowerCase() + "-tests.git");
        programmingExerciseRepository.save(programmingExercise);
        programmingExercise = programmingExerciseRepository.findWithAllParticipationsById(programmingExercise.getId()).orElseThrow();

        // Set the correct repository URIs for the template and the solution participation.
        String templateRepositorySlug = projectKey.toLowerCase() + "-exercise";
        TemplateProgrammingExerciseParticipation templateParticipation = programmingExercise.getTemplateParticipation();
        templateParticipation.setRepositoryUri(localVCBaseUrl + "/git/" + projectKey + "/" + templateRepositorySlug + ".git");
        templateProgrammingExerciseParticipationRepository.save(templateParticipation);
        String solutionRepositorySlug = projectKey.toLowerCase() + "-solution";
        SolutionProgrammingExerciseParticipation solutionParticipation = programmingExercise.getSolutionParticipation();
        solutionParticipation.setRepositoryUri(localVCBaseUrl + "/git/" + projectKey + "/" + solutionRepositorySlug + ".git");
        solutionProgrammingExerciseParticipationRepository.save(solutionParticipation);

        String assignmentRepositorySlug = projectKey.toLowerCase() + "-" + testPrefix + "student1";

        // Add a participation for student1.
        ProgrammingExerciseStudentParticipation studentParticipation = participationUtilService.addStudentParticipationForProgrammingExercise(programmingExercise,
                testPrefix + "student1");
        studentParticipation.setRepositoryUri(String.format(localVCBaseUrl + "/git/%s/%s.git", projectKey, assignmentRepositorySlug));
        studentParticipation.setBranch(defaultBranch);
        programmingExerciseStudentParticipationRepository.save(studentParticipation);

        // Prepare the repositories.
        templateRepository = createAndConfigureLocalRepository(projectKey, templateRepositorySlug);
        testsRepository = createAndConfigureLocalRepository(projectKey, projectKey.toLowerCase() + "-tests");
        solutionRepository = createAndConfigureLocalRepository(projectKey, solutionRepositorySlug);
        assignmentRepository = createAndConfigureLocalRepository(projectKey, assignmentRepositorySlug);

        // Check that the repository folders were created in the file system for all base repositories.
        verifyRepositoryFoldersExist(programmingExercise, localVCBasePath);
    }

    public Course getCourse() {
        return course;
    }

    public ProgrammingExercise getProgrammingExercise() {
        return programmingExercise;
    }

    public void cleanUpRepositories() throws IOException {
        templateRepository.resetLocalRepo();
        solutionRepository.resetLocalRepo();
        testsRepository.resetLocalRepo();
        assignmentRepository.resetLocalRepo();
    }

=======
    /**
     * Gets the participationVcsAccessToken belonging to a user and a participation
     *
     * @param userId                     The user's id
     * @param programmingParticipationId The participation's id
     *
     * @return the participationVcsAccessToken of the user for the given participationId
     */
    public ParticipationVCSAccessToken getParticipationVcsAccessToken(Long userId, Long programmingParticipationId) {
        return participationVcsAccessTokenService.findByUserIdAndParticipationIdOrElseThrow(userId, programmingParticipationId);
    }

    /**
     * Deletes the participationVcsAccessToken for a participation
     *
     * @param participationId The participationVcsAccessToken's participationId
     */
    public void deleteParticipationVcsAccessToken(long participationId) {
        participationVcsAccessTokenService.deleteByParticipationId(participationId);
    }

    /**
     * Creates the participationVcsAccessToken for a user and a participation
     *
     * @param user            The user for which the token should get created
     * @param participationId The participationVcsAccessToken's participationId
     */
    public void createParticipationVcsAccessToken(User user, long participationId) {
        participationVcsAccessTokenService.createVcsAccessTokenForUserAndParticipationIdOrElseThrow(user, participationId);
    }

    /**
     * Deletes a programmingParticipation
     *
     * @param programmingParticipation The participation to delete
     */
    public void deleteParticipation(ProgrammingExerciseStudentParticipation programmingParticipation) {
        programmingExerciseStudentParticipationRepository.delete(programmingParticipation);
    }
>>>>>>> 1a6169f0
}<|MERGE_RESOLUTION|>--- conflicted
+++ resolved
@@ -57,11 +57,8 @@
 import de.tum.in.www1.artemis.domain.ProgrammingExerciseTestCase;
 import de.tum.in.www1.artemis.domain.ProgrammingSubmission;
 import de.tum.in.www1.artemis.domain.Result;
-<<<<<<< HEAD
+import de.tum.in.www1.artemis.domain.User;
 import de.tum.in.www1.artemis.domain.enumeration.ProjectType;
-=======
-import de.tum.in.www1.artemis.domain.User;
->>>>>>> 1a6169f0
 import de.tum.in.www1.artemis.domain.enumeration.Visibility;
 import de.tum.in.www1.artemis.domain.participation.ParticipationVCSAccessToken;
 import de.tum.in.www1.artemis.domain.participation.ProgrammingExerciseStudentParticipation;
@@ -75,12 +72,9 @@
 import de.tum.in.www1.artemis.repository.ProgrammingExerciseTestCaseRepository;
 import de.tum.in.www1.artemis.repository.ProgrammingSubmissionTestRepository;
 import de.tum.in.www1.artemis.repository.ResultRepository;
-<<<<<<< HEAD
 import de.tum.in.www1.artemis.repository.SolutionProgrammingExerciseParticipationRepository;
 import de.tum.in.www1.artemis.repository.TemplateProgrammingExerciseParticipationRepository;
-=======
 import de.tum.in.www1.artemis.service.ParticipationVcsAccessTokenService;
->>>>>>> 1a6169f0
 import de.tum.in.www1.artemis.service.connectors.GitService;
 import de.tum.in.www1.artemis.service.connectors.localvc.LocalVCRepositoryUri;
 import de.tum.in.www1.artemis.user.UserUtilService;
@@ -105,7 +99,6 @@
     private ProgrammingExerciseStudentParticipationRepository programmingExerciseStudentParticipationRepository;
 
     @Autowired
-<<<<<<< HEAD
     private TemplateProgrammingExerciseParticipationRepository templateProgrammingExerciseParticipationRepository;
 
     @Autowired
@@ -119,9 +112,9 @@
 
     @Autowired
     private ExerciseUtilService exerciseUtilService;
-=======
+
+    @Autowired
     private ParticipationVcsAccessTokenService participationVcsAccessTokenService;
->>>>>>> 1a6169f0
 
     @Autowired
     private ResultRepository resultRepository;
@@ -596,7 +589,7 @@
      */
     public void testPushSuccessful(Git repositoryHandle, String username, String password, String projectKey, String repositorySlug) {
         try {
-            performPush(repositoryHandle, username, password, projectKey, repositorySlug);
+            performPush(repositoryHandle, username, USER_PASSWORD, projectKey, repositorySlug);
         }
         catch (GitAPIException e) {
             fail("Pushing was not successful: " + e.getMessage());
@@ -619,7 +612,7 @@
             int expectedCodeIssueCount, Integer timeoutInSeconds) {
         // wait for result to be persisted
         Duration timeoutDuration = timeoutInSeconds != null ? Duration.ofSeconds(timeoutInSeconds) : Duration.ofSeconds(DEFAULT_AWAITILITY_TIMEOUT_IN_SECONDS);
-        await().atMost(timeoutDuration).until(() -> resultRepository.findFirstWithSubmissionsByParticipationIdOrderByCompletionDateDesc(participationId).isPresent());
+        await().atMost(timeoutDuration).until(() -> resultRepository.findFirstByParticipationIdOrderByCompletionDateDesc(participationId).isPresent());
         Authentication auth = SecurityContextHolder.getContext().getAuthentication();
 
         List<ProgrammingSubmission> submissions = programmingSubmissionRepository.findAllByParticipationIdWithResults(participationId);
@@ -707,7 +700,46 @@
         assertThat(testsRepositoryUri.getLocalRepositoryPath(localVCBasePath)).exists();
     }
 
-<<<<<<< HEAD
+    /**
+     * Gets the participationVcsAccessToken belonging to a user and a participation
+     *
+     * @param userId                     The user's id
+     * @param programmingParticipationId The participation's id
+     *
+     * @return the participationVcsAccessToken of the user for the given participationId
+     */
+    public ParticipationVCSAccessToken getParticipationVcsAccessToken(Long userId, Long programmingParticipationId) {
+        return participationVcsAccessTokenService.findByUserIdAndParticipationIdOrElseThrow(userId, programmingParticipationId);
+    }
+
+    /**
+     * Deletes the participationVcsAccessToken for a participation
+     *
+     * @param participationId The participationVcsAccessToken's participationId
+     */
+    public void deleteParticipationVcsAccessToken(long participationId) {
+        participationVcsAccessTokenService.deleteByParticipationId(participationId);
+    }
+
+    /**
+     * Creates the participationVcsAccessToken for a user and a participation
+     *
+     * @param user            The user for which the token should get created
+     * @param participationId The participationVcsAccessToken's participationId
+     */
+    public void createParticipationVcsAccessToken(User user, long participationId) {
+        participationVcsAccessTokenService.createVcsAccessTokenForUserAndParticipationIdOrElseThrow(user, participationId);
+    }
+
+    /**
+     * Deletes a programmingParticipation
+     *
+     * @param programmingParticipation The participation to delete
+     */
+    public void deleteParticipation(ProgrammingExerciseStudentParticipation programmingParticipation) {
+        programmingExerciseStudentParticipationRepository.delete(programmingParticipation);
+    }
+
     public void setupProgrammingExerciseWithRepositories(String testPrefix, String localVCBasePath) throws Exception {
         userUtilService.addUsers(testPrefix, 1, 1, 1, 1);
 
@@ -763,45 +795,4 @@
         assignmentRepository.resetLocalRepo();
     }
 
-=======
-    /**
-     * Gets the participationVcsAccessToken belonging to a user and a participation
-     *
-     * @param userId                     The user's id
-     * @param programmingParticipationId The participation's id
-     *
-     * @return the participationVcsAccessToken of the user for the given participationId
-     */
-    public ParticipationVCSAccessToken getParticipationVcsAccessToken(Long userId, Long programmingParticipationId) {
-        return participationVcsAccessTokenService.findByUserIdAndParticipationIdOrElseThrow(userId, programmingParticipationId);
-    }
-
-    /**
-     * Deletes the participationVcsAccessToken for a participation
-     *
-     * @param participationId The participationVcsAccessToken's participationId
-     */
-    public void deleteParticipationVcsAccessToken(long participationId) {
-        participationVcsAccessTokenService.deleteByParticipationId(participationId);
-    }
-
-    /**
-     * Creates the participationVcsAccessToken for a user and a participation
-     *
-     * @param user            The user for which the token should get created
-     * @param participationId The participationVcsAccessToken's participationId
-     */
-    public void createParticipationVcsAccessToken(User user, long participationId) {
-        participationVcsAccessTokenService.createVcsAccessTokenForUserAndParticipationIdOrElseThrow(user, participationId);
-    }
-
-    /**
-     * Deletes a programmingParticipation
-     *
-     * @param programmingParticipation The participation to delete
-     */
-    public void deleteParticipation(ProgrammingExerciseStudentParticipation programmingParticipation) {
-        programmingExerciseStudentParticipationRepository.delete(programmingParticipation);
-    }
->>>>>>> 1a6169f0
 }