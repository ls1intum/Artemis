package de.tum.in.www1.artemis.participation;

import static org.assertj.core.api.Assertions.*;
import static org.mockito.Mockito.*;

import java.io.File;
import java.io.IOException;
import java.time.ZonedDateTime;
import java.util.regex.Pattern;
import java.util.zip.ZipFile;

import org.junit.jupiter.api.AfterEach;
import org.junit.jupiter.api.BeforeEach;
import org.junit.jupiter.api.Test;
import org.springframework.beans.factory.annotation.Autowired;
import org.springframework.http.HttpStatus;
import org.springframework.security.test.context.support.WithMockUser;

import de.tum.in.www1.artemis.AbstractSpringIntegrationIndependentTest;
import de.tum.in.www1.artemis.course.CourseUtilService;
import de.tum.in.www1.artemis.domain.*;
import de.tum.in.www1.artemis.domain.enumeration.Language;
import de.tum.in.www1.artemis.domain.modeling.ModelingExercise;
import de.tum.in.www1.artemis.domain.modeling.ModelingSubmission;
import de.tum.in.www1.artemis.domain.participation.StudentParticipation;
import de.tum.in.www1.artemis.exercise.fileuploadexercise.FileUploadExerciseUtilService;
import de.tum.in.www1.artemis.exercise.modelingexercise.ModelingExerciseUtilService;
import de.tum.in.www1.artemis.exercise.textexercise.TextExerciseUtilService;
import de.tum.in.www1.artemis.user.UserUtilService;
import de.tum.in.www1.artemis.web.rest.dto.SubmissionExportOptionsDTO;

class SubmissionExportIntegrationTest extends AbstractSpringIntegrationIndependentTest {

    private static final String TEST_PREFIX = "submissionexportintegration";

    @Autowired
    private UserUtilService userUtilService;

    @Autowired
    private CourseUtilService courseUtilService;

    @Autowired
    private ParticipationUtilService participationUtilService;

    @Autowired
    private ModelingExerciseUtilService modelingExerciseUtilService;

    @Autowired
    private FileUploadExerciseUtilService fileUploadExerciseUtilService;

    @Autowired
    private TextExerciseUtilService textExerciseUtilService;

    private ModelingExercise modelingExercise;

    private TextExercise textExercise;

    private FileUploadExercise fileUploadExercise;

    private SubmissionExportOptionsDTO baseExportOptions;

    private ModelingSubmission modelingSubmission1;

    private ModelingSubmission modelingSubmission2;

    private ModelingSubmission modelingSubmission3;

    private TextSubmission textSubmission1;

    private TextSubmission textSubmission2;

    private TextSubmission textSubmission3;

    private FileUploadSubmission fileUploadSubmission1;

    private FileUploadSubmission fileUploadSubmission2;

    private FileUploadSubmission fileUploadSubmission3;

    @BeforeEach
    void initTestCase() {
        userUtilService.addUsers(TEST_PREFIX, 3, 1, 0, 1);
        Course course1 = courseUtilService.addCourseWithModelingAndTextAndFileUploadExercise();
        course1.getExercises().forEach(exercise -> {
            participationUtilService.createAndSaveParticipationForExercise(exercise, TEST_PREFIX + "student1");
            participationUtilService.createAndSaveParticipationForExercise(exercise, TEST_PREFIX + "student2");
            participationUtilService.createAndSaveParticipationForExercise(exercise, TEST_PREFIX + "student3");

            if (exercise instanceof ModelingExercise) {
                modelingExercise = (ModelingExercise) exercise;
                try {
                    modelingSubmission1 = modelingExerciseUtilService.addModelingSubmissionFromResources(modelingExercise, "test-data/model-submission/model.54727.json",
                            TEST_PREFIX + "student1");
                    modelingSubmission2 = modelingExerciseUtilService.addModelingSubmissionFromResources(modelingExercise, "test-data/model-submission/model.54742.json",
                            TEST_PREFIX + "student2");
                    modelingSubmission3 = modelingExerciseUtilService.addModelingSubmissionFromResources(modelingExercise, "test-data/model-submission/model.54745.json",
                            TEST_PREFIX + "student3");
                }
                catch (Exception e) {
                    e.printStackTrace();
                }
            }
            else if (exercise instanceof TextExercise) {
                textExercise = (TextExercise) exercise;

                textSubmission1 = textExerciseUtilService.saveTextSubmission(textExercise, ParticipationFactory.generateTextSubmission("example text", Language.ENGLISH, true),
                        TEST_PREFIX + "student1");
                textSubmission2 = textExerciseUtilService.saveTextSubmission(textExercise, ParticipationFactory.generateTextSubmission("some other text", Language.ENGLISH, true),
                        TEST_PREFIX + "student2");
                textSubmission3 = textExerciseUtilService.saveTextSubmission(textExercise, ParticipationFactory.generateTextSubmission("a third text", Language.ENGLISH, true),
                        TEST_PREFIX + "student3");
            }
            else if (exercise instanceof FileUploadExercise) {
                fileUploadExercise = (FileUploadExercise) exercise;

                fileUploadSubmission1 = fileUploadExerciseUtilService.addFileUploadSubmission(fileUploadExercise,
                        ParticipationFactory.generateFileUploadSubmissionWithFiles(true, "test1.pdf"), TEST_PREFIX + "student1");
                fileUploadSubmission2 = fileUploadExerciseUtilService.addFileUploadSubmission(fileUploadExercise,
                        ParticipationFactory.generateFileUploadSubmissionWithFiles(true, "test2.pdf"), TEST_PREFIX + "student2");
                fileUploadSubmission3 = fileUploadExerciseUtilService.addFileUploadSubmission(fileUploadExercise,
                        ParticipationFactory.generateFileUploadSubmissionWithFiles(true, "test1.pdf", "test2.pdf", "test3.pdf"), TEST_PREFIX + "student3");

                try {
                    saveEmptySubmissionFiles(fileUploadExercise, fileUploadSubmission1);
                    saveEmptySubmissionFiles(fileUploadExercise, fileUploadSubmission2);
                    saveEmptySubmissionFiles(fileUploadExercise, fileUploadSubmission3);
                }
                catch (IOException e) {
                    fail("Could not create submission files", e);
                }

            }
        });

        baseExportOptions = new SubmissionExportOptionsDTO();
        baseExportOptions.setExportAllParticipants(true);
        baseExportOptions.setFilterLateSubmissions(false);
    }

    private void saveEmptySubmissionFiles(Exercise exercise, FileUploadSubmission submission) throws IOException {
        for (String filePath : submission.getFilePaths()) {
            String[] parts = filePath.split(Pattern.quote(File.separator));
            String fileName = parts[parts.length - 1];
            File file = Path.of(FileUploadSubmission.buildFilePath(exercise.getId(), submission.getId()), fileName).toFile();

<<<<<<< HEAD
            File parent = file.getParentFile();
            if (!parent.exists() && !parent.mkdirs()) {
                throw new IOException("Couldn't create dir: " + parent);
            }
=======
        String[] parts = submission.getFilePath().split(Pattern.quote(File.separator));
        String fileName = parts[parts.length - 1];
        File file = FileUploadSubmission.buildFilePath(exercise.getId(), submission.getId()).resolve(fileName).toFile();

        File parent = file.getParentFile();
        if (!parent.exists() && !parent.mkdirs()) {
            throw new IOException("Couldn't create dir: " + parent);
        }
>>>>>>> addaf142

            if (!file.exists()) {
                file.createNewFile();
            }
        }
    }

    @AfterEach
    void tearDown() {
        // change back to instructor user
        userUtilService.changeUser(TEST_PREFIX + "instructor1");
    }

    @Test
    @WithMockUser(username = TEST_PREFIX + "student1", roles = "USER")
    void testAll_asStudent() throws Exception {
        this.testAllPreAuthorize();
    }

    private void testAllPreAuthorize() throws Exception {
        request.post("/api/modeling-exercises/" + modelingExercise.getId() + "/export-submissions", baseExportOptions, HttpStatus.FORBIDDEN);
        request.post("/api/text-exercises/" + textExercise.getId() + "/export-submissions", baseExportOptions, HttpStatus.FORBIDDEN);
        request.post("/api/file-upload-exercises/" + fileUploadExercise.getId() + "/export-submissions", baseExportOptions, HttpStatus.FORBIDDEN);
    }

    @Test
    @WithMockUser(username = TEST_PREFIX + "instructor1", roles = "INSTRUCTOR")
    void testNoSubmissionsForStudent_asInstructor() throws Exception {
        baseExportOptions.setExportAllParticipants(false);
        baseExportOptions.setParticipantIdentifierList("nonexistentstudent");
        request.post("/api/text-exercises/" + textExercise.getId() + "/export-submissions", baseExportOptions, HttpStatus.BAD_REQUEST);
        request.post("/api/modeling-exercises/" + modelingExercise.getId() + "/export-submissions", baseExportOptions, HttpStatus.BAD_REQUEST);
        request.post("/api/file-upload-exercises/" + fileUploadExercise.getId() + "/export-submissions", baseExportOptions, HttpStatus.BAD_REQUEST);
    }

    @Test
    @WithMockUser(username = TEST_PREFIX + "instructor1", roles = "INSTRUCTOR")
    void testNoSubmissionsForStudent_asInstructorNotInGroup() throws Exception {
        baseExportOptions.setExportAllParticipants(false);
        baseExportOptions.setParticipantIdentifierList("nonexistentstudent");
        Course course = textExercise.getCourseViaExerciseGroupOrCourseMember();
        course.setInstructorGroupName("abc");
        courseUtilService.saveCourse(course);
        request.post("/api/text-exercises/" + textExercise.getId() + "/export-submissions", baseExportOptions, HttpStatus.FORBIDDEN);
        request.post("/api/modeling-exercises/" + modelingExercise.getId() + "/export-submissions", baseExportOptions, HttpStatus.FORBIDDEN);
        request.post("/api/file-upload-exercises/" + fileUploadExercise.getId() + "/export-submissions", baseExportOptions, HttpStatus.FORBIDDEN);
    }

    @Test
    @WithMockUser(username = TEST_PREFIX + "tutor1", roles = "TA")
    void testNoSubmissionsForStudent_asTutor() throws Exception {
        baseExportOptions.setExportAllParticipants(true);
        baseExportOptions.setParticipantIdentifierList("nonexistentstudent");
        request.post("/api/text-exercises/" + textExercise.getId() + "/export-submissions", baseExportOptions, HttpStatus.FORBIDDEN);
        request.post("/api/modeling-exercises/" + modelingExercise.getId() + "/export-submissions", baseExportOptions, HttpStatus.FORBIDDEN);
        request.post("/api/file-upload-exercises/" + fileUploadExercise.getId() + "/export-submissions", baseExportOptions, HttpStatus.FORBIDDEN);
    }

    @Test
    @WithMockUser(username = TEST_PREFIX + "instructor1", roles = "INSTRUCTOR")
    void testWrongExerciseId_asInstructor() throws Exception {
        baseExportOptions.setExportAllParticipants(false);
        baseExportOptions.setParticipantIdentifierList("nonexistentstudent");
        long NOT_EXISTING_EXERCISE_ID = 5489218954L;
        request.post("/api/text-exercises/" + NOT_EXISTING_EXERCISE_ID + "/export-submissions", baseExportOptions, HttpStatus.NOT_FOUND);
        request.post("/api/modeling-exercises/" + NOT_EXISTING_EXERCISE_ID + "/export-submissions", baseExportOptions, HttpStatus.NOT_FOUND);
        request.post("/api/file-upload-exercises/" + NOT_EXISTING_EXERCISE_ID + "/export-submissions", baseExportOptions, HttpStatus.NOT_FOUND);
    }

    @Test
    @WithMockUser(username = TEST_PREFIX + "instructor1", roles = "INSTRUCTOR")
    void testNoSubmissionsForDate_asInstructor() throws Exception {
        baseExportOptions.setFilterLateSubmissions(true);
        baseExportOptions.setFilterLateSubmissionsDate(ZonedDateTime.now().minusDays(2));
        request.post("/api/text-exercises/" + textExercise.getId() + "/export-submissions", baseExportOptions, HttpStatus.BAD_REQUEST);
        request.post("/api/modeling-exercises/" + modelingExercise.getId() + "/export-submissions", baseExportOptions, HttpStatus.BAD_REQUEST);
        request.post("/api/file-upload-exercises/" + fileUploadExercise.getId() + "/export-submissions", baseExportOptions, HttpStatus.BAD_REQUEST);
    }

    @Test
    @WithMockUser(username = TEST_PREFIX + "instructor1", roles = "INSTRUCTOR")
    void testExportAll() throws Exception {
        File textZip = request.postWithResponseBodyFile("/api/text-exercises/" + textExercise.getId() + "/export-submissions", baseExportOptions, HttpStatus.OK);
        assertZipContains(textZip, textSubmission1, textSubmission2, textSubmission3);

        File modelingZip = request.postWithResponseBodyFile("/api/modeling-exercises/" + modelingExercise.getId() + "/export-submissions", baseExportOptions, HttpStatus.OK);
        assertZipContains(modelingZip, modelingSubmission1, modelingSubmission2, modelingSubmission3);

        File fileUploadUip = request.postWithResponseBodyFile("/api/file-upload-exercises/" + fileUploadExercise.getId() + "/export-submissions", baseExportOptions, HttpStatus.OK);
        assertZipContains(fileUploadUip, fileUploadSubmission1, fileUploadSubmission2, fileUploadSubmission3);
    }

    @Test
    @WithMockUser(username = TEST_PREFIX + "instructor1", roles = "INSTRUCTOR")
    void testExportAll_IOException() throws Exception {
        doThrow(IOException.class).when(zipFileService).createZipFile(any(), any());
        request.postWithResponseBodyFile("/api/file-upload-exercises/" + fileUploadExercise.getId() + "/export-submissions", baseExportOptions, HttpStatus.BAD_REQUEST);
    }

    @Test
    @WithMockUser(username = TEST_PREFIX + "instructor1", roles = "INSTRUCTOR")
    void testExportTextExerciseSubmission_IOException() throws Exception {
        doThrow(IOException.class).when(zipFileService).createZipFile(any(), any());
        request.postWithResponseBodyFile("/api/text-exercises/" + textExercise.getId() + "/export-submissions", baseExportOptions, HttpStatus.BAD_REQUEST);
    }

    private void assertZipContains(File file, Submission... submissions) {
        try (ZipFile zip = new ZipFile(file)) {
            for (Submission submission : submissions) {
                assertThat(zip.getEntry(getSubmissionFileName(submission))).isNotNull();
            }
        }
        catch (IOException e) {
            fail("Could not read zip file.");
        }
    }

    private String getSubmissionFileName(Submission submission) {
        if (submission instanceof TextSubmission) {
            return textExercise.getTitle() + "-" + ((StudentParticipation) submission.getParticipation()).getParticipantIdentifier() + "-" + submission.getId() + ".txt";
        }
        else if (submission instanceof ModelingSubmission) {
            return modelingExercise.getTitle() + "-" + ((StudentParticipation) submission.getParticipation()).getParticipantIdentifier() + "-" + submission.getId() + ".json";
        }
        else if (submission instanceof FileUploadSubmission) {
            return fileUploadExercise.getTitle() + "-" + ((StudentParticipation) submission.getParticipation()).getParticipantIdentifier() + "-" + submission.getId() + ".zip";
        }
        else {
            fail("Unknown submission type");
            return "";
        }
    }

}<|MERGE_RESOLUTION|>--- conflicted
+++ resolved
@@ -141,23 +141,12 @@
         for (String filePath : submission.getFilePaths()) {
             String[] parts = filePath.split(Pattern.quote(File.separator));
             String fileName = parts[parts.length - 1];
-            File file = Path.of(FileUploadSubmission.buildFilePath(exercise.getId(), submission.getId()), fileName).toFile();
-
-<<<<<<< HEAD
+            File file = FileUploadSubmission.buildFilePath(exercise.getId(), submission.getId()).resolve(fileName).toFile();
+
             File parent = file.getParentFile();
             if (!parent.exists() && !parent.mkdirs()) {
                 throw new IOException("Couldn't create dir: " + parent);
             }
-=======
-        String[] parts = submission.getFilePath().split(Pattern.quote(File.separator));
-        String fileName = parts[parts.length - 1];
-        File file = FileUploadSubmission.buildFilePath(exercise.getId(), submission.getId()).resolve(fileName).toFile();
-
-        File parent = file.getParentFile();
-        if (!parent.exists() && !parent.mkdirs()) {
-            throw new IOException("Couldn't create dir: " + parent);
-        }
->>>>>>> addaf142
 
             if (!file.exists()) {
                 file.createNewFile();
