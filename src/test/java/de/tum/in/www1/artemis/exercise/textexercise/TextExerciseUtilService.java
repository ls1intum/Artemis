--- conflicted
+++ resolved
@@ -83,7 +83,6 @@
     /**
      * Creates and saves a TextExercise with feedback suggestions enabled.
      *
-<<<<<<< HEAD
      * @param count expected size of TextBlock set
      * @return Set of dummy TextBlocks
      */
@@ -103,10 +102,8 @@
      *
      * @param course The course to which the exercise belongs
      * @return the created text exercise
-=======
      * @param course The Course to which the exercise belongs
      * @return The created TextExercise
->>>>>>> c737f96c
      */
     public TextExercise createSampleTextExercise(Course course) {
         var textExercise = new TextExercise();
