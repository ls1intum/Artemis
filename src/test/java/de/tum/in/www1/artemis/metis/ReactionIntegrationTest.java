--- conflicted
+++ resolved
@@ -201,43 +201,7 @@
 
     @Test
     @WithMockUser(username = "student1", roles = "USER")
-<<<<<<< HEAD
     void testGetPostsForCourse_OrderByVoteCountDESC() throws Exception {
-        PostSortCriterion sortCriterion = PostSortCriterion.VOTES;
-        SortingOrder sortingOrder = SortingOrder.DESCENDING;
-
-        User student1 = database.getUserByLogin("student1");
-        User student2 = database.getUserByLogin("student2");
-
-        // student 1 is the author of the post and reacts on this post
-        Post postReactedOn = existingPostsWithAnswers.get(0);
-        createVoteReactionOnPost(postReactedOn, student1);
-
-        Post postReactedOn2 = existingPostsWithAnswers.get(1);
-        createVoteReactionOnPost(postReactedOn2, student1);
-        createVoteReactionOnPost(postReactedOn2, student2);
-
-        // refresh posts after reactions are added
-        existingPostsWithAnswers = postRepository.findPostsForCourse(courseId, null, false, false, false, null);
-
-        var params = new LinkedMultiValueMap<String, String>();
-
-        // ordering only available in course discussions page, where paging is enabled
-        params.add("pagingEnabled", "true");
-        params.add("page", "0");
-        params.add("size", String.valueOf(MAX_POSTS_PER_PAGE));
-
-        params.add("postSortCriterion", sortCriterion.toString());
-        params.add("sortingOrder", sortingOrder.toString());
-
-        List<Post> returnedPosts = request.getList("/api/courses/" + courseId + "/posts", HttpStatus.OK, Post.class, params);
-
-        existingPostsWithAnswers
-                .sort(Comparator.comparing((Post post) -> post.getReactions().stream().filter(reaction -> reaction.getEmojiId().equals(VOTE_EMOJI_ID)).count()).reversed());
-
-        assertThat(returnedPosts).isEqualTo(existingPostsWithAnswers);
-=======
-    public void testGetPostsForCourse_OrderByVoteCountDESC() throws Exception {
         // TODO: Disabled until next refactoring due to incompatibility of DISTINCT & ORDER BY in H2 DB during testing
         // TODO: https://github.com/h2database/h2database/issues/408
 
@@ -273,46 +237,11 @@
         // assertThat(numberOfVotes).isLessThanOrEqualTo(numberOfMaxVotesSeenOnAnyPost);
         // numberOfMaxVotesSeenOnAnyPost = numberOfVotes;
         // }
->>>>>>> 144df9a1
-    }
-
-    @Test
-    @WithMockUser(username = "student1", roles = "USER")
-<<<<<<< HEAD
+    }
+
+    @Test
+    @WithMockUser(username = "student1", roles = "USER")
     void testGetPostsForCourse_OrderByVoteCountASC() throws Exception {
-        PostSortCriterion sortCriterion = PostSortCriterion.VOTES;
-        SortingOrder sortingOrder = SortingOrder.ASCENDING;
-
-        User student1 = database.getUserByLogin("student1");
-        User student2 = database.getUserByLogin("student2");
-
-        Post postReactedOn = existingPostsWithAnswers.get(0);
-        createVoteReactionOnPost(postReactedOn, student1);
-        createVoteReactionOnPost(postReactedOn, student2);
-
-        Post post2ReactedOn = existingPostsWithAnswers.get(1);
-        createVoteReactionOnPost(post2ReactedOn, student2);
-
-        // refresh posts after reactions are added
-        existingPostsWithAnswers = postRepository.findPostsForCourse(courseId, null, false, false, false, null);
-
-        var params = new LinkedMultiValueMap<String, String>();
-
-        // ordering only available in course discussions page, where paging is enabled
-        params.add("pagingEnabled", "true");
-        params.add("page", "0");
-        params.add("size", String.valueOf(MAX_POSTS_PER_PAGE));
-
-        params.add("postSortCriterion", sortCriterion.toString());
-        params.add("sortingOrder", sortingOrder.toString());
-
-        List<Post> returnedPosts = request.getList("/api/courses/" + courseId + "/posts", HttpStatus.OK, Post.class, params);
-
-        existingPostsWithAnswers.sort(Comparator.comparing((Post post) -> post.getReactions().stream().filter(reaction -> reaction.getEmojiId().equals(VOTE_EMOJI_ID)).count()));
-
-        assertThat(returnedPosts).isEqualTo(existingPostsWithAnswers);
-=======
-    public void testGetPostsForCourse_OrderByVoteCountASC() throws Exception {
         // TODO: Disabled until next refactoring due to incompatibility of DISTINCT & ORDER BY in H2 DB during testing
         // TODO: https://github.com/h2database/h2database/issues/408
 
@@ -347,7 +276,6 @@
         // assertThat(numberOfVotes).isGreaterThanOrEqualTo(numberOfMaxVotesSeenOnAnyPost);
         // numberOfMaxVotesSeenOnAnyPost = numberOfVotes;
         // }
->>>>>>> 144df9a1
     }
 
     // DELETE
