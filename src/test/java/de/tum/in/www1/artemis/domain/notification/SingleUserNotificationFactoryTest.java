--- conflicted
+++ resolved
@@ -1,6 +1,5 @@
 package de.tum.in.www1.artemis.domain.notification;
 
-import static de.tum.in.www1.artemis.domain.enumeration.ExerciseType.TEXT;
 import static de.tum.in.www1.artemis.domain.enumeration.NotificationPriority.*;
 import static de.tum.in.www1.artemis.domain.enumeration.NotificationType.*;
 import static de.tum.in.www1.artemis.domain.notification.NotificationTargetFactory.*;
@@ -67,20 +66,11 @@
         lecture.setId(LECTURE_ID);
         lecture.setCourse(course);
 
-<<<<<<< HEAD
-        exercise = mock(Exercise.class);
-        when(exercise.getId()).thenReturn(exerciseId);
-        when(exercise.getTitle()).thenReturn("exercise title");
-        when(exercise.getCourseViaExerciseGroupOrCourseMember()).thenReturn(course);
-        when(exercise.getProblemStatement()).thenReturn("problem statement");
-        when(exercise.getExerciseType()).thenReturn(TEXT);
-=======
         exercise = new TextExercise();
         exercise.setId(EXERCISE_ID);
         exercise.setTitle(EXERCISE_TITLE);
         exercise.setCourse(course);
         exercise.setProblemStatement(PROBLEM_STATEMENT);
->>>>>>> 1bd24ed1
 
         post = new Post();
         post.setExercise(exercise);
@@ -173,6 +163,7 @@
         expectedTitle = FILE_SUBMISSION_SUCCESSFUL_TITLE;
         expectedText = "Your file for the exercise \"" + exercise.getTitle() + "\" was successfully submitted.";
         expectedPriority = MEDIUM;
+        // TODO FActory
         expectedTransientTarget = createExerciseTarget(exercise, FILE_SUBMISSION_SUCCESSFUL_TITLE);
         createAndCheckExerciseNotification();
     }
@@ -187,6 +178,7 @@
         expectedTitle = EXERCISE_SUBMISSION_ASSESSED_TITLE;
         expectedText = "Your submission for the " + exercise.getExerciseType().getExerciseTypeAsReadableString() + " exercise \"" + exercise.getTitle() + "\" has been assessed.";
         expectedPriority = MEDIUM;
+        // TODO FActory
         expectedTarget = createDefaultExpectedTarget(EXERCISE_SUBMISSION_ASSESSED_TITLE, "exercises", exerciseId);
         createAndCheckExerciseNotification();
     }
