--- conflicted
+++ resolved
@@ -1,15 +1,11 @@
 package de.tum.in.www1.artemis.domain.notification;
 
-import static de.tum.in.www1.artemis.domain.enumeration.ExerciseType.TEXT;
 import static de.tum.in.www1.artemis.domain.enumeration.NotificationPriority.*;
 import static de.tum.in.www1.artemis.domain.enumeration.NotificationType.*;
 import static de.tum.in.www1.artemis.domain.notification.NotificationTargetFactory.*;
 import static de.tum.in.www1.artemis.domain.notification.NotificationTitleTypeConstants.*;
-<<<<<<< HEAD
+import static de.tum.in.www1.artemis.domain.notification.SingleUserNotificationFactory.createNotification;
 import static de.tum.in.www1.artemis.service.notifications.NotificationTargetProvider.*;
-=======
-import static de.tum.in.www1.artemis.domain.notification.SingleUserNotificationFactory.createNotification;
->>>>>>> b2481321
 import static org.assertj.core.api.Assertions.assertThat;
 
 import org.junit.jupiter.api.BeforeAll;
@@ -23,69 +19,57 @@
 import de.tum.in.www1.artemis.domain.plagiarism.PlagiarismComparison;
 import de.tum.in.www1.artemis.domain.plagiarism.PlagiarismResult;
 import de.tum.in.www1.artemis.domain.plagiarism.PlagiarismSubmission;
+import de.tum.in.www1.artemis.domain.plagiarism.text.TextPlagiarismResult;
 
 public class SingleUserNotificationFactoryTest {
 
-<<<<<<< HEAD
-    @Autowired
-    private static SingleUserNotificationFactory singleUserNotificationFactory;
-
-    private User user;
-
-    @Mock
+    private static Lecture lecture;
+
+    private static final Long LECTURE_ID = 0L;
+
+    private static Course course;
+
+    private static final Long COURSE_ID = 12L;
+
+    private static Exercise exercise;
+
+    private static final Long EXERCISE_ID = 42L;
+
+    private static final String EXERCISE_TITLE = "exercise title";
+
+    private static final String PROBLEM_STATEMENT = "problem statement";
+
+    private static Post post;
+
+    private static AnswerPost answerPost;
+
+    private static final String POST_NOTIFICATION_TEXT = "Your post got replied.";
+
+    private String expectedTitle;
+
+    private String expectedText;
+
+    private NotificationTarget expectedTransientTarget;
+
+    private NotificationPriority expectedPriority;
+
+    private SingleUserNotification createdNotification;
+
+    private NotificationType notificationType;
+
+    private User user = null;
+
     private static User cheatingUser;
 
     private final static String USER_LOGIN = "de27sms";
 
-    @Mock
-=======
->>>>>>> b2481321
-    private static Lecture lecture;
-
-    private static final Long LECTURE_ID = 0L;
-
-    private static Course course;
-
-    private static final Long COURSE_ID = 12L;
-
-    private static Exercise exercise;
-
-    private static final Long EXERCISE_ID = 42L;
-
-    private static final String EXERCISE_TITLE = "exercise title";
-
-    private static final String PROBLEM_STATEMENT = "problem statement";
-
-    private static Post post;
-
-    private static AnswerPost answerPost;
-
-    @Mock
     private static PlagiarismComparison plagiarismComparison;
 
-    @Mock
     private static PlagiarismResult plagiarismResult;
 
-    @Mock
     private static PlagiarismSubmission plagiarismSubmission;
 
-    private static final String POST_NOTIFICATION_TEXT = "Your post got replied.";
-
     private static final String PLAGIARISM_INSTRUCTOR_STATEMENT = "You definitely plagiarised! Your answers are identical!";
-
-    private String expectedTitle;
-
-    private String expectedText;
-
-    private NotificationTarget expectedTransientTarget;
-
-    private NotificationPriority expectedPriority;
-
-    private SingleUserNotification createdNotification;
-
-    private NotificationType notificationType;
-
-    private User user = null;
 
     /**
      * sets up all needed mocks and their wanted behavior once for all test cases.
@@ -99,43 +83,32 @@
         lecture.setId(LECTURE_ID);
         lecture.setCourse(course);
 
-<<<<<<< HEAD
-        exercise = mock(Exercise.class);
-        when(exercise.getId()).thenReturn(exerciseId);
-        when(exercise.getTitle()).thenReturn("exercise title");
-        when(exercise.getCourseViaExerciseGroupOrCourseMember()).thenReturn(course);
-        when(exercise.getProblemStatement()).thenReturn("problem statement");
-        when(exercise.getExerciseType()).thenReturn(TEXT);
-=======
         exercise = new TextExercise();
         exercise.setId(EXERCISE_ID);
         exercise.setTitle(EXERCISE_TITLE);
         exercise.setCourse(course);
         exercise.setProblemStatement(PROBLEM_STATEMENT);
->>>>>>> b2481321
 
         post = new Post();
         post.setExercise(exercise);
         post.setLecture(lecture);
 
-<<<<<<< HEAD
-        cheatingUser = mock(User.class);
-        when(cheatingUser.getLogin()).thenReturn(USER_LOGIN);
-
-        plagiarismResult = mock(PlagiarismResult.class);
-        when(plagiarismResult.getExercise()).thenReturn(exercise);
-
-        plagiarismSubmission = mock(PlagiarismSubmission.class);
-        when(plagiarismSubmission.getStudentLogin()).thenReturn(USER_LOGIN);
-
-        plagiarismComparison = mock(PlagiarismComparison.class);
-        when(plagiarismComparison.getInstructorStatementA()).thenReturn(PLAGIARISM_INSTRUCTOR_STATEMENT);
-        when(plagiarismComparison.getPlagiarismResult()).thenReturn(plagiarismResult);
-        when(plagiarismComparison.getSubmissionA()).thenReturn(plagiarismSubmission);
-=======
         answerPost = new AnswerPost();
         answerPost.setPost(post);
->>>>>>> b2481321
+
+        cheatingUser = new User();
+        cheatingUser.setLogin(USER_LOGIN);
+
+        plagiarismResult = new TextPlagiarismResult();
+        plagiarismResult.setExercise(exercise);
+
+        plagiarismSubmission = new PlagiarismSubmission();
+        plagiarismSubmission.setStudentLogin(USER_LOGIN);
+
+        plagiarismComparison = new PlagiarismComparison();
+        plagiarismComparison.setInstructorStatementA(PLAGIARISM_INSTRUCTOR_STATEMENT);
+        plagiarismComparison.setPlagiarismResult(plagiarismResult);
+        plagiarismComparison.setSubmissionA(plagiarismSubmission);
     }
 
     /// Test for Notifications based on Posts
@@ -156,8 +129,11 @@
         checkNotification();
     }
 
+    /**
+     * Calls the real createNotification method of the singleUserNotificationFactory and tests if the result is correct for plagiarism related notifications.
+     */
     private void createAndCheckPlagiarismNotification() {
-        createdNotification = singleUserNotificationFactory.createNotification(plagiarismComparison, notificationType, cheatingUser, user);
+        createdNotification = createNotification(plagiarismComparison, notificationType, cheatingUser, user);
         checkNotification();
     }
 
@@ -165,53 +141,11 @@
      * Tests if the resulting notification is correct.
      */
     private void checkNotification() {
-<<<<<<< HEAD
-        assertThat(createdNotification.getTitle()).isEqualTo(expectedTitle);
-        assertThat(createdNotification.getText()).isEqualTo(expectedText);
-        assertThat(createdNotification.getTarget()).isEqualTo(expectedTarget);
-        assertThat(createdNotification.getPriority()).isEqualTo(expectedPriority);
-        assertThat(createdNotification.getAuthor()).isEqualTo(user);
-    }
-
-    /**
-     * Auxiliary method to create the most common expected target with specific properties.
-     * @param message is the message that should be included in the notification's target.
-     * @param entity is the entity that should be pointed at in the notification's target.
-     * @param relevantIdForCurrentTestCase is the id of a relevant object that should be part of the notification's target.
-     * @return is the final notification target as a String.
-     */
-    private String createDefaultExpectedTarget(String message, String entity, Long relevantIdForCurrentTestCase) {
-        return "{\"" + MESSAGE_TEXT + "\":\"" + message + "\",\"" + ID_TEXT + "\":" + relevantIdForCurrentTestCase + ",\"" + ENTITY_TEXT + "\":\"" + entity + "\",\"" + COURSE_TEXT
-                + "\":" + courseId + ",\"" + MAIN_PAGE_TEXT + "\":\"" + COURSES_TEXT + "\"}";
-    }
-
-    /**
-     * Auxiliary method to create the most common expected target for Post Notifications with specific properties.
-     * @param postId is the id of the post
-     * @param relevantType can be "exerciseId" or "lectureId"
-     * @param idForRelevantType is the id of the exercise or lecture
-     * @param courseId is the course id that is needed for the url
-     * @return is the final notification target as a String.
-     */
-    private String createExpectedTargetForPosts(Long postId, String relevantType, Long idForRelevantType, Long courseId) {
-        return "{\"" + ID_TEXT + "\":" + postId + ",\"" + relevantType + "\":" + idForRelevantType + ",\"" + COURSE_TEXT + "\":" + courseId + "}";
-    }
-
-    /**
-     * Auxiliary method to create the most common expected target for course wide Post Notifications with specific properties.
-     * @param postId is the id of the post
-     * @param courseId is the course id that is needed for the url
-     * @return is the final notification target as a String.
-     */
-    private String createExpectedTargetForCourseWidePosts(Long postId, Long courseId) {
-        return "{\"" + ID_TEXT + "\":" + postId + ",\"" + COURSE_TEXT + "\":" + courseId + "}";
-=======
         assertThat(createdNotification.getTitle()).as("Created notification title should be equal to the expected one").isEqualTo(expectedTitle);
         assertThat(createdNotification.getText()).as("Created notification text should be equal to the expected one").isEqualTo(expectedText);
         assertThat(createdNotification.getTarget()).as("Created notification target should be equal to the expected one").isEqualTo(expectedTransientTarget.toJsonString());
         assertThat(createdNotification.getPriority()).as("Created notification priority should be equal to the expected one").isEqualTo(expectedPriority);
         assertThat(createdNotification.getAuthor()).as("Created notification author should be equal to the expected one").isEqualTo(user);
->>>>>>> b2481321
     }
 
     /**
@@ -224,11 +158,7 @@
         expectedTitle = NEW_REPLY_FOR_EXERCISE_POST_TITLE;
         expectedText = POST_NOTIFICATION_TEXT;
         expectedPriority = MEDIUM;
-<<<<<<< HEAD
-        expectedTarget = createExpectedTargetForPosts(post.getId(), EXERCISE_ID_TEXT, post.getExercise().getId(), courseId);
-=======
         expectedTransientTarget = createExercisePostTarget(post, course);
->>>>>>> b2481321
         createAndCheckPostNotification();
     }
 
@@ -242,11 +172,7 @@
         expectedTitle = NEW_REPLY_FOR_LECTURE_POST_TITLE;
         expectedText = POST_NOTIFICATION_TEXT;
         expectedPriority = MEDIUM;
-<<<<<<< HEAD
-        expectedTarget = createExpectedTargetForPosts(post.getId(), LECTURE_ID_TEXT, post.getLecture().getId(), courseId);
-=======
         expectedTransientTarget = createLecturePostTarget(post, course);
->>>>>>> b2481321
         createAndCheckPostNotification();
     }
 
@@ -276,11 +202,7 @@
         expectedTitle = FILE_SUBMISSION_SUCCESSFUL_TITLE;
         expectedText = "Your file for the exercise \"" + exercise.getTitle() + "\" was successfully submitted.";
         expectedPriority = MEDIUM;
-<<<<<<< HEAD
-        expectedTarget = createDefaultExpectedTarget(FILE_SUBMISSION_SUCCESSFUL_TITLE, EXERCISES_TEXT, exerciseId);
-=======
         expectedTransientTarget = createExerciseTarget(exercise, FILE_SUBMISSION_SUCCESSFUL_TITLE);
->>>>>>> b2481321
         createAndCheckExerciseNotification();
     }
 
@@ -296,6 +218,7 @@
         expectedTitle = NEW_POSSIBLE_PLAGIARISM_CASE_STUDENT_TITLE;
         expectedText = PLAGIARISM_INSTRUCTOR_STATEMENT;
         expectedPriority = HIGH;
+        // TODO replace with Factory call
         expectedTarget = createDefaultExpectedTarget(PLAGIARISM_DETECTED_TEXT, PLAGIARISM_TEXT, plagiarismComparison.getId());
         createAndCheckPlagiarismNotification();
     }
@@ -311,6 +234,7 @@
         expectedText = "Your plagiarism case concerning the " + plagiarismResult.getExercise().getExerciseType().toString().toLowerCase() + " exercise \""
                 + plagiarismResult.getExercise().getTitle() + "\"" + " has a final verdict.";
         expectedPriority = HIGH;
+        // TODO replace with Factory call
         expectedTarget = createDefaultExpectedTarget(PLAGIARISM_DETECTED_TEXT, PLAGIARISM_TEXT, plagiarismComparison.getId());
         createAndCheckPlagiarismNotification();
     }
