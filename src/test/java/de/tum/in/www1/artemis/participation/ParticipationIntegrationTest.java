--- conflicted
+++ resolved
@@ -23,7 +23,6 @@
 
 import org.junit.jupiter.api.AfterEach;
 import org.junit.jupiter.api.BeforeEach;
-import org.junit.jupiter.api.Disabled;
 import org.junit.jupiter.api.Nested;
 import org.junit.jupiter.api.Test;
 import org.junit.jupiter.api.parallel.Isolated;
@@ -74,16 +73,6 @@
 import de.tum.in.www1.artemis.domain.quiz.ShortAnswerSubmittedAnswer;
 import de.tum.in.www1.artemis.domain.quiz.ShortAnswerSubmittedText;
 import de.tum.in.www1.artemis.exam.ExamFactory;
-<<<<<<< HEAD
-import de.tum.in.www1.artemis.exercise.fileuploadexercise.FileUploadExerciseUtilService;
-import de.tum.in.www1.artemis.exercise.programmingexercise.ProgrammingExerciseFactory;
-import de.tum.in.www1.artemis.exercise.programmingexercise.ProgrammingExerciseTestService;
-import de.tum.in.www1.artemis.exercise.programmingexercise.ProgrammingExerciseUtilService;
-import de.tum.in.www1.artemis.exercise.quizexercise.QuizExerciseFactory;
-import de.tum.in.www1.artemis.exercise.quizexercise.QuizExerciseUtilService;
-import de.tum.in.www1.artemis.exercise.textexercise.TextExerciseFactory;
-import de.tum.in.www1.artemis.exercise.textexercise.TextExerciseUtilService;
-=======
 import de.tum.in.www1.artemis.exercise.fileupload.FileUploadExerciseUtilService;
 import de.tum.in.www1.artemis.exercise.programming.ProgrammingExerciseFactory;
 import de.tum.in.www1.artemis.exercise.programming.ProgrammingExerciseTestService;
@@ -92,7 +81,6 @@
 import de.tum.in.www1.artemis.exercise.quiz.QuizExerciseUtilService;
 import de.tum.in.www1.artemis.exercise.text.TextExerciseFactory;
 import de.tum.in.www1.artemis.exercise.text.TextExerciseUtilService;
->>>>>>> e1aebb08
 import de.tum.in.www1.artemis.repository.CourseRepository;
 import de.tum.in.www1.artemis.repository.ExamRepository;
 import de.tum.in.www1.artemis.repository.ExerciseRepository;
@@ -177,11 +165,7 @@
     private ExamRepository examRepository;
 
     @Captor
-<<<<<<< HEAD
     private ArgumentCaptor<SelfLearningFeedbackRequest> selfLearningFeedbackRequestArgumentCaptor;
-=======
-    private ArgumentCaptor<Result> resultCaptor;
->>>>>>> e1aebb08
 
     @Value("${artemis.version-control.default-branch:main}")
     private String defaultBranch;
@@ -230,10 +214,7 @@
     @AfterEach
     void tearDown() throws Exception {
         Mockito.reset(programmingMessagingService);
-<<<<<<< HEAD
-=======
-
->>>>>>> e1aebb08
+
         featureToggleService.enableFeature(Feature.ProgrammingExercises);
         programmingExerciseTestService.tearDown();
     }
@@ -545,7 +526,6 @@
     }
 
     @Test
-    @Disabled
     @WithMockUser(username = TEST_PREFIX + "student1", roles = "USER")
     void requestFeedbackScoreNotFull() throws Exception {
         var participation = ParticipationFactory.generateProgrammingExerciseStudentParticipation(InitializationState.INACTIVE, programmingExercise,
@@ -627,7 +607,6 @@
         doNothing().when(programmingExerciseParticipationService).unlockStudentRepositoryAndParticipation(any());
 
         request.putWithResponseBody("/api/exercises/" + programmingExercise.getId() + "/request-feedback", null, ProgrammingExerciseStudentParticipation.class, HttpStatus.OK);
-<<<<<<< HEAD
 
         verify(programmingMessagingService, timeout(2000).times(2)).notifyUserAboutNewRequest(selfLearningFeedbackRequestArgumentCaptor.capture(), any());
 
@@ -637,17 +616,6 @@
         assertThat(invokedObject.isSuccessful()).isTrue();
         assertThat(invokedObject.getResponseDateTime()).isNotNull();
         assertThat(invokedObject.getResult()).isNotNull();
-=======
-
-        verify(programmingMessagingService, timeout(2000).times(2)).notifyUserAboutNewResult(resultCaptor.capture(), any());
-
-        Result invokedResult = resultCaptor.getAllValues().get(0);
-        assertThat(invokedResult).isNotNull();
-        assertThat(invokedResult.getId()).isNotNull();
-        assertThat(invokedResult.isSuccessful()).isTrue();
-        assertThat(invokedResult.isAthenaAutomatic()).isTrue();
-        assertThat(invokedResult.getFeedbacks()).hasSize(1);
->>>>>>> e1aebb08
 
         localRepo.resetLocalRepo();
     }
@@ -686,7 +654,6 @@
 
         request.putWithResponseBody("/api/exercises/" + programmingExercise.getId() + "/request-feedback", null, ProgrammingExerciseStudentParticipation.class, HttpStatus.OK);
 
-<<<<<<< HEAD
         verify(programmingMessagingService, timeout(2000).times(2)).notifyUserAboutNewRequest(selfLearningFeedbackRequestArgumentCaptor.capture(), any());
 
         SelfLearningFeedbackRequest invokedObject = selfLearningFeedbackRequestArgumentCaptor.getAllValues().get(0);
@@ -695,16 +662,6 @@
         assertThat(invokedObject.isSuccessful()).isFalse();
         assertThat(invokedObject.getResponseDateTime()).isNull();
         assertThat(invokedObject.getResult()).isNull();
-=======
-        verify(programmingMessagingService, timeout(2000).times(2)).notifyUserAboutNewResult(resultCaptor.capture(), any());
-
-        Result invokedResult = resultCaptor.getAllValues().get(0);
-        assertThat(invokedResult).isNotNull();
-        assertThat(invokedResult.getId()).isNotNull();
-        assertThat(invokedResult.isSuccessful()).isFalse();
-        assertThat(invokedResult.isAthenaAutomatic()).isTrue();
-        assertThat(invokedResult.getFeedbacks()).hasSize(0);
->>>>>>> e1aebb08
 
         localRepo.resetLocalRepo();
     }
