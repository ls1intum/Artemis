--- conflicted
+++ resolved
@@ -77,11 +77,10 @@
     private ExerciseIntegrationTestUtils exerciseIntegrationTestUtils;
 
     @Autowired
-<<<<<<< HEAD
     private ChannelRepository channelRepository;
-=======
+  
+    @Autowired
     private ExerciseService exerciseService;
->>>>>>> 9bd981e1
 
     private QuizExercise quizExercise;
 
