--- conflicted
+++ resolved
@@ -73,14 +73,6 @@
     @Autowired
     private ExerciseIntegrationTestUtils exerciseIntegrationTestUtils;
 
-<<<<<<< HEAD
-=======
-    @Autowired
-    private ExerciseService exerciseService;
-
-    private QuizExercise quizExercise;
-
->>>>>>> 6f80fd2c
     // helper attributes for shorter code in assert statements
     private final PointCounter pc01 = pc(0, 1);
 
@@ -1339,7 +1331,7 @@
         }
     }
 
-<<<<<<< HEAD
+  
     private QuizExercise createQuizOnServer(ZonedDateTime releaseDate, ZonedDateTime dueDate, QuizMode quizMode) throws Exception {
         QuizExercise quizExercise = database.createQuiz(releaseDate, dueDate, quizMode);
         quizExercise.setDuration(3600);
@@ -1552,28 +1544,6 @@
 
     private QuizExercise createMultipleChoiceQuizExercise() {
         Course course = database.createAndSaveCourse(null, ZonedDateTime.now().minusDays(1), null, Set.of());
-=======
-    @Test
-    @WithMockUser(username = TEST_PREFIX + "student1", roles = "USER")
-    void testFilterForCourseDashboard_QuizSubmissionButNoParticipation() {
-        Course course = database.addCourseWithOneQuizExercise();
-        QuizExercise quizExercise = (QuizExercise) course.getExercises().stream().findFirst().get();
-
-        QuizSubmission quizSubmission = database.generateSubmissionForThreeQuestions(quizExercise, 1, true, ZonedDateTime.now());
-        database.addSubmission(quizExercise, quizSubmission, TEST_PREFIX + "student1");
-
-        quizScheduleService.updateSubmission(quizExercise.getId(), TEST_PREFIX + "student1", quizSubmission);
-
-        exerciseService.filterForCourseDashboard(quizExercise, List.of(), TEST_PREFIX + "student1", true);
-
-        assertThat(quizExercise.getStudentParticipations()).hasSize(1);
-        assertThat(quizExercise.getStudentParticipations().stream().findFirst().get().getInitializationState()).isEqualTo(InitializationState.INITIALIZED);
-    }
-
-    private QuizExercise createMultipleChoiceQuizExerciseDummy() {
-        Course course = database.createCourse();
-        MultipleChoiceQuestion question = (MultipleChoiceQuestion) new MultipleChoiceQuestion().title("MC").score(4).text("Q1");
->>>>>>> 6f80fd2c
         QuizExercise quizExercise = ModelFactory.generateQuizExercise(ZonedDateTime.now().plusHours(5), null, QuizMode.SYNCHRONIZED, course);
         MultipleChoiceQuestion question = (MultipleChoiceQuestion) new MultipleChoiceQuestion().title("MC").score(4).text("Q1");
 
