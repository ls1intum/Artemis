--- conflicted
+++ resolved
@@ -84,17 +84,11 @@
     @Autowired
     private ChannelRepository channelRepository;
 
-<<<<<<< HEAD
-    @Autowired
-    private ExerciseService exerciseService;
-
     @Autowired
     private ConversationParticipantRepository conversationParticipantRepository;
 
     private QuizExercise quizExercise;
 
-=======
->>>>>>> b81dd9db
     // helper attributes for shorter code in assert statements
     private final PointCounter pc01 = pc(0, 1);
 
@@ -293,83 +287,6 @@
         request.putWithResponseBody("/api/quiz-exercises/", quizExercise, QuizExercise.class, HttpStatus.BAD_REQUEST);
     }
 
-<<<<<<< HEAD
-    private QuizExercise createQuizOnServer(ZonedDateTime releaseDate, ZonedDateTime dueDate, QuizMode quizMode) throws Exception {
-        Course course = database.createCourseWithMessagingEnabled();
-
-        QuizExercise quizExercise = database.createQuiz(course, releaseDate, dueDate, quizMode);
-        quizExercise.setDuration(3600);
-
-        quizExercise.setChannelName("channel-" + UUID.randomUUID().toString().substring(0, 8));
-        QuizExercise quizExerciseServer = request.postWithResponseBody("/api/quiz-exercises", quizExercise, QuizExercise.class, HttpStatus.CREATED);
-        QuizExercise quizExerciseDatabase = quizExerciseRepository.findOneWithQuestionsAndStatistics(quizExerciseServer.getId());
-        assertThat(quizExerciseDatabase).isNotNull();
-        checkQuizExercises(quizExercise, quizExerciseServer);
-        checkQuizExercises(quizExercise, quizExerciseDatabase);
-
-        Channel channelDB = channelRepository.findChannelByExerciseId(quizExerciseDatabase.getId());
-        assertThat(channelDB).isNotNull();
-
-        // Check that the conversation participants are added correctly to the exercise channel
-        await().until(() -> {
-            SecurityUtils.setAuthorizationObject();
-            Set<ConversationParticipant> conversationParticipants = conversationParticipantRepository.findConversationParticipantByConversationId(channelDB.getId());
-            return conversationParticipants.size() == 4; // 1 student, 1 tutor, 1 instructor and 1 editor (see @BeforeEach)
-        });
-
-        for (int i = 0; i < quizExercise.getQuizQuestions().size(); i++) {
-            var question = quizExercise.getQuizQuestions().get(i);
-            var questionServer = quizExerciseServer.getQuizQuestions().get(i);
-            var questionDatabase = quizExerciseDatabase.getQuizQuestions().get(i);
-
-            assertThat(question.getId()).as("Question IDs are correct").isNull();
-            assertThat(questionDatabase.getId()).as("Question IDs are correct").isEqualTo(questionServer.getId());
-
-            assertThat(question.getExercise().getId()).as("Exercise IDs are correct").isNull();
-            assertThat(questionDatabase.getExercise().getId()).as("Exercise IDs are correct").isEqualTo(quizExerciseDatabase.getId());
-
-            assertThat(question.getTitle()).as("Question titles are correct").isEqualTo(questionDatabase.getTitle());
-            assertThat(question.getTitle()).as("Question titles are correct").isEqualTo(questionServer.getTitle());
-
-            assertThat(question.getPoints()).as("Question scores are correct").isEqualTo(questionDatabase.getPoints());
-            assertThat(question.getPoints()).as("Question scores are correct").isEqualTo(questionServer.getPoints());
-        }
-        return quizExerciseDatabase; // TODO: @sleiss: Check if this is fine
-    }
-
-    private QuizExercise createQuizOnServerForExam() throws Exception {
-        ExerciseGroup exerciseGroup = database.addExerciseGroupWithExamAndCourse(true);
-
-        QuizExercise quizExercise = database.createQuizForExam(exerciseGroup);
-        quizExercise.setDuration(3600);
-        QuizExercise quizExerciseServer = request.postWithResponseBody("/api/quiz-exercises", quizExercise, QuizExercise.class, HttpStatus.CREATED);
-        QuizExercise quizExerciseDatabase = quizExerciseRepository.findOneWithQuestionsAndStatistics(quizExerciseServer.getId());
-        assertThat(quizExerciseDatabase).isNotNull();
-        checkQuizExercises(quizExercise, quizExerciseServer);
-        checkQuizExercises(quizExercise, quizExerciseDatabase);
-
-        for (int i = 0; i < quizExercise.getQuizQuestions().size(); i++) {
-            var question = quizExercise.getQuizQuestions().get(i);
-            var questionServer = quizExerciseServer.getQuizQuestions().get(i);
-            var questionDatabase = quizExerciseDatabase.getQuizQuestions().get(i);
-
-            assertThat(question.getId()).as("Question IDs are correct").isNull();
-            assertThat(questionDatabase.getId()).as("Question IDs are correct").isEqualTo(questionServer.getId());
-
-            assertThat(question.getExercise().getId()).as("Exercise IDs are correct").isNull();
-            assertThat(questionDatabase.getExercise().getId()).as("Exercise IDs are correct").isEqualTo(quizExerciseDatabase.getId());
-
-            assertThat(question.getTitle()).as("Question titles are correct").isEqualTo(questionDatabase.getTitle());
-            assertThat(question.getTitle()).as("Question titles are correct").isEqualTo(questionServer.getTitle());
-
-            assertThat(question.getPoints()).as("Question scores are correct").isEqualTo(questionDatabase.getPoints());
-            assertThat(question.getPoints()).as("Question scores are correct").isEqualTo(questionServer.getPoints());
-        }
-        return quizExerciseServer;
-    }
-
-=======
->>>>>>> b81dd9db
     @ParameterizedTest(name = "{displayName} [{index}] {argumentsWithNames}")
     @WithMockUser(username = TEST_PREFIX + "instructor1", roles = "INSTRUCTOR")
     @EnumSource(QuizMode.class)
@@ -1126,16 +1043,9 @@
     @Test
     @WithMockUser(username = TEST_PREFIX + "instructor1", roles = "INSTRUCTOR")
     void importQuizExerciseToSameCourse() throws Exception {
-<<<<<<< HEAD
-        var now = ZonedDateTime.now();
-        Course course = database.addEmptyCourse();
-        quizExercise = database.createQuiz(course, now.plusHours(2), null, QuizMode.SYNCHRONIZED);
-        quizExerciseService.save(quizExercise);
-        database.enableMessagingForCourse(quizExercise.getCourseViaExerciseGroupOrCourseMember());
-=======
         ZonedDateTime now = ZonedDateTime.now();
         QuizExercise quizExercise = database.createAndSaveQuiz(now.plusHours(2), null, QuizMode.SYNCHRONIZED);
->>>>>>> b81dd9db
+        database.enableMessagingForCourse(quizExercise.getCourseViaExerciseGroupOrCourseMember());
 
         QuizExercise changedQuiz = quizExerciseRepository.findOneWithQuestionsAndStatistics(quizExercise.getId());
         assertThat(changedQuiz).isNotNull();
@@ -1150,8 +1060,8 @@
         assertThat(importedExercise.getReleaseDate()).as("Imported exercise has updated release data").isEqualTo(now);
         assertThat(importedExercise.getCourseViaExerciseGroupOrCourseMember().getId()).as("Imported exercise has same course")
                 .isEqualTo(quizExercise.getCourseViaExerciseGroupOrCourseMember().getId());
-<<<<<<< HEAD
-        assertThat(importedExercise.getQuizQuestions().size()).as("Imported exercise has same number of questions").isEqualTo(quizExercise.getQuizQuestions().size());
+        assertThat(importedExercise.getCourseViaExerciseGroupOrCourseMember()).isEqualTo(quizExercise.getCourseViaExerciseGroupOrCourseMember());
+        assertThat(importedExercise.getQuizQuestions()).as("Imported exercise has same number of questions").hasSameSizeAs(quizExercise.getQuizQuestions());
 
         Channel channelDB = channelRepository.findChannelByExerciseId(importedExercise.getId());
         assertThat(channelDB).isNotNull();
@@ -1162,10 +1072,6 @@
             Set<ConversationParticipant> conversationParticipants = conversationParticipantRepository.findConversationParticipantByConversationId(channelDB.getId());
             return conversationParticipants.size() == 4; // 1 student, 1 tutor, 1 instructor and 1 editor (see @BeforeEach)
         });
-=======
-        assertThat(importedExercise.getCourseViaExerciseGroupOrCourseMember()).isEqualTo(quizExercise.getCourseViaExerciseGroupOrCourseMember());
-        assertThat(importedExercise.getQuizQuestions()).as("Imported exercise has same number of questions").hasSameSizeAs(quizExercise.getQuizQuestions());
->>>>>>> b81dd9db
     }
 
     /**
@@ -1198,14 +1104,10 @@
         database.emptyOutQuizExercise(quizExercise);
         quizExercise.setExerciseGroup(exerciseGroup);
 
-<<<<<<< HEAD
-        assertThat(importedExercise.getExerciseGroup()).as("Quiz was imported for different exercise group").isEqualTo(exerciseGroup1);
+        QuizExercise importedExercise = request.postWithResponseBody("/api/quiz-exercises/import/" + quizExercise.getId(), quizExercise, QuizExercise.class, HttpStatus.CREATED);
+        assertThat(importedExercise.getExerciseGroup()).as("Quiz was imported for different exercise group").isEqualTo(exerciseGroup);
         Channel channelDB = channelRepository.findChannelByExerciseId(importedExercise.getId());
         assertThat(channelDB).isNull();
-=======
-        QuizExercise importedExercise = request.postWithResponseBody("/api/quiz-exercises/import/" + quizExercise.getId(), quizExercise, QuizExercise.class, HttpStatus.CREATED);
-        assertThat(importedExercise.getExerciseGroup()).as("Quiz was imported for different exercise group").isEqualTo(exerciseGroup);
->>>>>>> b81dd9db
     }
 
     /**
@@ -1472,7 +1374,7 @@
     private QuizExercise createQuizOnServer(ZonedDateTime releaseDate, ZonedDateTime dueDate, QuizMode quizMode) throws Exception {
         QuizExercise quizExercise = database.createQuiz(releaseDate, dueDate, quizMode);
         quizExercise.setDuration(3600);
-        quizExercise.setChannelName(CHANNEL_NAME + UUID.randomUUID().toString().substring(0, 8));
+        quizExercise.setChannelName("channel-" + UUID.randomUUID().toString().substring(0, 8));
 
         QuizExercise quizExerciseServer = request.postWithResponseBody("/api/quiz-exercises", quizExercise, QuizExercise.class, HttpStatus.CREATED);
         QuizExercise quizExerciseDatabase = quizExerciseRepository.findOneWithQuestionsAndStatistics(quizExerciseServer.getId());
@@ -1480,6 +1382,13 @@
         assertThat(quizExerciseDatabase).isNotNull();
         Channel channelDB = channelRepository.findChannelByExerciseId(quizExerciseDatabase.getId());
         assertThat(channelDB).isNotNull();
+
+        // Check that the conversation participants are added correctly to the exercise channel
+        await().until(() -> {
+            SecurityUtils.setAuthorizationObject();
+            Set<ConversationParticipant> conversationParticipants = conversationParticipantRepository.findConversationParticipantByConversationId(channelDB.getId());
+            return conversationParticipants.size() == 4; // 1 student, 1 tutor, 1 instructor and 1 editor (see @BeforeEach)
+        });
 
         checkQuizExercises(quizExercise, quizExerciseServer);
         checkQuizExercises(quizExercise, quizExerciseDatabase);
