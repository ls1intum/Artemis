--- conflicted
+++ resolved
@@ -8,7 +8,6 @@
 import java.time.ZonedDateTime;
 import java.time.temporal.ChronoUnit;
 import java.util.*;
-import java.util.concurrent.ScheduledThreadPoolExecutor;
 
 import org.junit.jupiter.api.BeforeEach;
 import org.junit.jupiter.api.Test;
@@ -42,6 +41,7 @@
 import de.tum.in.www1.artemis.domain.quiz.*;
 import de.tum.in.www1.artemis.repository.*;
 import de.tum.in.www1.artemis.security.SecurityUtils;
+import de.tum.in.www1.artemis.service.ExerciseService;
 import de.tum.in.www1.artemis.service.QuizExerciseService;
 import de.tum.in.www1.artemis.util.ExerciseIntegrationTestUtils;
 import de.tum.in.www1.artemis.util.ModelFactory;
@@ -86,23 +86,14 @@
     @Autowired
     private ExerciseIntegrationTestUtils exerciseIntegrationTestUtils;
 
-<<<<<<< HEAD
+    @Autowired
+    private ExerciseService exerciseService;
+
     @Autowired
     private ObjectMapper objectMapper;
 
-    @Autowired
-    private CourseRepository courseRepository;
-
-    @Autowired
-    private UserRepository userRepository;
-
-    @Autowired
-    private ExerciseService exerciseService;
-
     private QuizExercise quizExercise;
 
-=======
->>>>>>> a4959121
     // helper attributes for shorter code in assert statements
     private final PointCounter pc01 = pc(0, 1);
 
@@ -138,9 +129,1464 @@
     @WithMockUser(username = TEST_PREFIX + "instructor1", roles = "INSTRUCTOR")
     @EnumSource(QuizMode.class)
     void testCreateQuizExercise(QuizMode quizMode) throws Exception {
-<<<<<<< HEAD
-        quizExercise = createQuizOnServer(ZonedDateTime.now().plusHours(5), null, quizMode);
-
+        QuizExercise quizExercise = createQuizOnServer(ZonedDateTime.now().plusHours(5), null, quizMode);
+        createdQuizAssert(quizExercise);
+    }
+
+    @Test
+    @WithMockUser(username = TEST_PREFIX + "instructor1", roles = "INSTRUCTOR")
+    void testCreateQuizExerciseForExam() throws Exception {
+        QuizExercise quizExercise = createQuizOnServerForExam();
+        createdQuizAssert(quizExercise);
+    }
+
+    @Test
+    @WithMockUser(username = TEST_PREFIX + "instructor1", roles = "INSTRUCTOR")
+    void createQuizExercise_setCourseAndExerciseGroup_badRequest() throws Exception {
+        ExerciseGroup exerciseGroup = database.createAndSaveActiveExerciseGroup(true);
+        QuizExercise quizExercise = ModelFactory.generateQuizExerciseForExam(exerciseGroup);
+        quizExercise.setCourse(exerciseGroup.getExam().getCourse());
+
+        createQuizExerciseWithFiles(quizExercise, HttpStatus.BAD_REQUEST, true);
+    }
+
+    private QuizExercise importQuizExerciseWithFiles(QuizExercise quizExercise, Long id, List<MockMultipartFile> files, HttpStatus expectedStatus) throws Exception {
+        var builder = MockMvcRequestBuilders.multipart(HttpMethod.POST, "/api/quiz-exercises/import/" + id);
+        builder.file(new MockMultipartFile("exercise", "", MediaType.APPLICATION_JSON_VALUE, objectMapper.writeValueAsBytes(quizExercise)))
+                .contentType(MediaType.MULTIPART_FORM_DATA);
+        for (MockMultipartFile file : files) {
+            builder.file(file);
+        }
+        MvcResult result = request.getMvc().perform(builder).andExpect(status().is(expectedStatus.value())).andReturn();
+        request.restoreSecurityContext();
+        if (expectedStatus == HttpStatus.CREATED) {
+            return objectMapper.readValue(result.getResponse().getContentAsString(), QuizExercise.class);
+        }
+        return null;
+    }
+
+    private QuizExercise reevalQuizExerciseWithFiles(QuizExercise quizExercise, Long id, List<MockMultipartFile> files, HttpStatus expectedStatus) throws Exception {
+        var builder = MockMvcRequestBuilders.multipart(HttpMethod.PUT, "/api/quiz-exercises/" + id + "/re-evaluate");
+        builder.file(new MockMultipartFile("exercise", "", MediaType.APPLICATION_JSON_VALUE, objectMapper.writeValueAsBytes(quizExercise)))
+                .contentType(MediaType.MULTIPART_FORM_DATA);
+        for (MockMultipartFile file : files) {
+            builder.file(file);
+        }
+        MvcResult result = request.getMvc().perform(builder).andExpect(status().is(expectedStatus.value())).andReturn();
+        request.restoreSecurityContext();
+        if (expectedStatus == HttpStatus.OK) {
+            return objectMapper.readValue(result.getResponse().getContentAsString(), QuizExercise.class);
+        }
+        return null;
+    }
+
+    /**
+     * Sends a create request for a quiz exercise. It automatically adds the files to the request and modifies the exercise to be sent.
+     *
+     * @param quizExercise       the quiz exercise to be sent
+     * @param expectedStatus     the expected status of the request
+     * @param addBackgroundImage whether to add a background image to the quiz exercise
+     * @return the created quiz exercise or null if the request failed
+     */
+    private QuizExercise createQuizExerciseWithFiles(QuizExercise quizExercise, HttpStatus expectedStatus, boolean addBackgroundImage) throws Exception {
+        var builder = MockMvcRequestBuilders.multipart(HttpMethod.POST, "/api/quiz-exercises");
+        addFilesToBuilderAndModifyExercise(builder, quizExercise, addBackgroundImage);
+        builder.file(new MockMultipartFile("exercise", "", MediaType.APPLICATION_JSON_VALUE, objectMapper.writeValueAsBytes(quizExercise)))
+                .contentType(MediaType.MULTIPART_FORM_DATA);
+        MvcResult result = request.getMvc().perform(builder).andExpect(status().is(expectedStatus.value())).andReturn();
+        request.restoreSecurityContext();
+        if (HttpStatus.valueOf(result.getResponse().getStatus()).is2xxSuccessful()) {
+            assertThat(result.getResponse().getContentAsString()).isNotBlank();
+            return objectMapper.readValue(result.getResponse().getContentAsString(), QuizExercise.class);
+        }
+        return null;
+    }
+
+    private QuizExercise updateQuizExerciseWithFiles(QuizExercise quizExercise, List<String> fileNames, HttpStatus expectedStatus) throws Exception {
+        return updateQuizExerciseWithFiles(quizExercise, fileNames, expectedStatus, null);
+    }
+
+    /**
+     * Sends an update request for the given quiz exercise.
+     *
+     * @param quizExercise   the quiz exercise to update. Expects to contain changed filenames if appliccable
+     * @param fileNames      the filenames of changed or new files
+     * @param expectedStatus the expected status of the request
+     * @return the updated quiz exercise or null if the request failed
+     */
+    private QuizExercise updateQuizExerciseWithFiles(QuizExercise quizExercise, List<String> fileNames, HttpStatus expectedStatus, MultiValueMap<String, String> params)
+            throws Exception {
+        var builder = MockMvcRequestBuilders.multipart(HttpMethod.PUT, "/api/quiz-exercises/" + quizExercise.getId());
+        if (params != null) {
+            builder.params(params);
+        }
+        if (fileNames != null) {
+            for (String fileName : fileNames) {
+                builder.file(new MockMultipartFile("files", fileName, MediaType.IMAGE_PNG_VALUE, "test".getBytes()));
+            }
+        }
+        builder.file(new MockMultipartFile("exercise", "", MediaType.APPLICATION_JSON_VALUE, objectMapper.writeValueAsBytes(quizExercise)))
+                .contentType(MediaType.MULTIPART_FORM_DATA);
+        MvcResult result = request.getMvc().perform(builder).andExpect(status().is(expectedStatus.value())).andReturn();
+        request.restoreSecurityContext();
+        if (HttpStatus.valueOf(result.getResponse().getStatus()).is2xxSuccessful()) {
+            return objectMapper.readValue(result.getResponse().getContentAsString(), QuizExercise.class);
+        }
+        return null;
+    }
+
+    @Test
+    @WithMockUser(username = TEST_PREFIX + "instructor1", roles = "INSTRUCTOR")
+    void createQuizExercise_setNeitherCourseAndExerciseGroup_badRequest() throws Exception {
+        QuizExercise quizExercise = ModelFactory.generateQuizExerciseForExam(null);
+        createQuizExerciseWithFiles(quizExercise, HttpStatus.BAD_REQUEST, true);
+    }
+
+    @Test
+    @WithMockUser(username = TEST_PREFIX + "instructor1", roles = "INSTRUCTOR")
+    void createQuizExercise_InvalidMaxScore() throws Exception {
+        QuizExercise quizExercise = database.createQuiz(ZonedDateTime.now().plusHours(5), null, QuizMode.SYNCHRONIZED);
+        quizExercise.setMaxPoints(0.0);
+
+        createQuizExerciseWithFiles(quizExercise, HttpStatus.BAD_REQUEST, true);
+    }
+
+    @Test
+    @WithMockUser(username = TEST_PREFIX + "instructor1", roles = "INSTRUCTOR")
+    void createQuizExercise_InvalidDates_badRequest() throws Exception {
+        QuizExercise quizExercise = database.createQuiz(ZonedDateTime.now().plusHours(5), null, QuizMode.SYNCHRONIZED);
+        quizExercise.getQuizBatches().forEach(batch -> batch.setStartTime(ZonedDateTime.now()));
+
+        createQuizExerciseWithFiles(quizExercise, HttpStatus.BAD_REQUEST, true);
+    }
+
+    @Test
+    @WithMockUser(username = TEST_PREFIX + "instructor1", roles = "INSTRUCTOR")
+    void createQuizExercise_IncludedAsBonusInvalidBonusPoints() throws Exception {
+        QuizExercise quizExercise = database.createQuiz(ZonedDateTime.now().plusHours(5), null, QuizMode.SYNCHRONIZED);
+
+        quizExercise.setMaxPoints(10.0);
+        quizExercise.setBonusPoints(1.0);
+        quizExercise.setIncludedInOverallScore(IncludedInOverallScore.INCLUDED_AS_BONUS);
+
+        createQuizExerciseWithFiles(quizExercise, HttpStatus.BAD_REQUEST, true);
+    }
+
+    @Test
+    @WithMockUser(username = TEST_PREFIX + "instructor1", roles = "INSTRUCTOR")
+    void createQuizExercise_NotIncludedInvalidBonusPoints() throws Exception {
+        QuizExercise quizExercise = database.createQuiz(ZonedDateTime.now().plusHours(5), null, QuizMode.SYNCHRONIZED);
+
+        quizExercise.setMaxPoints(10.0);
+        quizExercise.setBonusPoints(1.0);
+        quizExercise.setIncludedInOverallScore(IncludedInOverallScore.NOT_INCLUDED);
+
+        createQuizExerciseWithFiles(quizExercise, HttpStatus.BAD_REQUEST, true);
+    }
+
+    @ParameterizedTest(name = "{displayName} [{index}] {argumentsWithNames}")
+    @WithMockUser(username = TEST_PREFIX + "instructor1", roles = "INSTRUCTOR")
+    @EnumSource(QuizMode.class)
+    void testUpdateQuizExercise(QuizMode quizMode) throws Exception {
+        QuizExercise quizExercise = createQuizOnServer(ZonedDateTime.now().plusHours(5), null, quizMode);
+        updateQuizAndAssert(quizExercise);
+    }
+
+    @Test
+    @WithMockUser(username = TEST_PREFIX + "instructor1", roles = "INSTRUCTOR")
+    void testUpdateQuizExerciseForExam() throws Exception {
+        QuizExercise quizExercise = createQuizOnServerForExam();
+        updateQuizAndAssert(quizExercise);
+    }
+
+    @Test
+    @WithMockUser(username = TEST_PREFIX + "instructor1", roles = "INSTRUCTOR")
+    void testUpdateQuizExercise_SingleChoiceMC_AllOrNothing() throws Exception {
+        QuizExercise quizExercise = database.createAndSaveQuiz(ZonedDateTime.now().plusHours(5), null, QuizMode.SYNCHRONIZED);
+
+        // multiple correct answers are not allowed
+        MultipleChoiceQuestion mc = (MultipleChoiceQuestion) quizExercise.getQuizQuestions().get(0);
+        mc.setSingleChoice(true);
+        mc.getAnswerOptions().get(1).setIsCorrect(true);
+
+        updateQuizExerciseWithFiles(quizExercise, List.of(), HttpStatus.BAD_REQUEST);
+    }
+
+    @ParameterizedTest(name = "{displayName} [{index}] {argumentsWithNames}")
+    @WithMockUser(username = TEST_PREFIX + "instructor1", roles = "INSTRUCTOR")
+    @EnumSource(value = ScoringType.class, names = { "PROPORTIONAL_WITHOUT_PENALTY", "PROPORTIONAL_WITH_PENALTY" })
+    void testUpdateQuizExercise_SingleChoiceMC_badRequest(ScoringType scoringType) throws Exception {
+        QuizExercise quizExercise = database.createAndSaveQuiz(ZonedDateTime.now().plusHours(5), null, QuizMode.SYNCHRONIZED);
+
+        MultipleChoiceQuestion mc = (MultipleChoiceQuestion) quizExercise.getQuizQuestions().get(0);
+        mc.setSingleChoice(true);
+        mc.setScoringType(scoringType);
+
+        updateQuizExerciseWithFiles(quizExercise, List.of(), HttpStatus.BAD_REQUEST);
+    }
+
+    @Test
+    @WithMockUser(username = TEST_PREFIX + "instructor1", roles = "INSTRUCTOR")
+    void updateQuizExercise_setCourseAndExerciseGroup_badRequest() throws Exception {
+        ExerciseGroup exerciseGroup = database.createAndSaveActiveExerciseGroup(true);
+        QuizExercise quizExercise = createQuizOnServer(ZonedDateTime.now().plusHours(5), null, QuizMode.SYNCHRONIZED);
+        quizExercise.setExerciseGroup(exerciseGroup);
+
+        updateQuizExerciseWithFiles(quizExercise, List.of(), HttpStatus.BAD_REQUEST);
+    }
+
+    @Test
+    @WithMockUser(username = TEST_PREFIX + "instructor1", roles = "INSTRUCTOR")
+    void updateQuizExercise_setNeitherCourseAndExerciseGroup_badRequest() throws Exception {
+        QuizExercise quizExercise = createQuizOnServer(ZonedDateTime.now().plusHours(5), null, QuizMode.SYNCHRONIZED);
+        quizExercise.setCourse(null);
+
+        updateQuizExerciseWithFiles(quizExercise, List.of(), HttpStatus.BAD_REQUEST);
+    }
+
+    @Test
+    @WithMockUser(username = TEST_PREFIX + "instructor1", roles = "INSTRUCTOR")
+    void updateQuizExercise_invalidDates_badRequest() throws Exception {
+        QuizExercise quizExercise = createQuizOnServer(ZonedDateTime.now().plusHours(5), null, QuizMode.SYNCHRONIZED);
+        quizExercise.getQuizBatches().forEach(batch -> batch.setStartTime(ZonedDateTime.now()));
+        updateQuizExerciseWithFiles(quizExercise, List.of(), HttpStatus.BAD_REQUEST);
+    }
+
+    @Test
+    @WithMockUser(username = TEST_PREFIX + "instructor1", roles = "INSTRUCTOR")
+    void updateQuizExercise_convertFromCourseToExamExercise_badRequest() throws Exception {
+        QuizExercise quizExercise = createQuizOnServer(ZonedDateTime.now().plusHours(5), null, QuizMode.SYNCHRONIZED);
+        ExerciseGroup exerciseGroup = database.createAndSaveActiveExerciseGroup(true);
+
+        quizExercise.setCourse(null);
+        quizExercise.setExerciseGroup(exerciseGroup);
+
+        updateQuizExerciseWithFiles(quizExercise, List.of(), HttpStatus.BAD_REQUEST);
+    }
+
+    @Test
+    @WithMockUser(username = TEST_PREFIX + "instructor1", roles = "INSTRUCTOR")
+    void updateQuizExercise_convertFromExamToCourseExercise_badRequest() throws Exception {
+        QuizExercise quizExercise = createQuizOnServerForExam();
+        Course course = database.addEmptyCourse();
+
+        quizExercise.setExerciseGroup(null);
+        quizExercise.setCourse(course);
+
+        updateQuizExerciseWithFiles(quizExercise, List.of(), HttpStatus.BAD_REQUEST);
+    }
+
+    private void addFilesToBuilderAndModifyExercise(MockMultipartHttpServletRequestBuilder builder, QuizExercise quizExercise, boolean addBackgroundImage) {
+        int index = 0;
+        for (var question : quizExercise.getQuizQuestions()) {
+            if (question instanceof DragAndDropQuestion dragAndDropQuestion) {
+                if (addBackgroundImage) {
+                    String backgroundFileName = "backgroundImage" + index++ + ".jpg";
+                    dragAndDropQuestion.setBackgroundFilePath(backgroundFileName);
+                    builder.file(new MockMultipartFile("files", backgroundFileName, MediaType.IMAGE_JPEG_VALUE, "backgroundImage".getBytes()));
+                }
+                else {
+                    dragAndDropQuestion.setBackgroundFilePath(null);
+                }
+                for (var dragItem : dragAndDropQuestion.getDragItems()) {
+                    if (dragItem.getPictureFilePath() != null) {
+                        String filename = "dragItemImage" + index++ + ".png";
+                        dragItem.setPictureFilePath(filename);
+                        builder.file(new MockMultipartFile("files", filename, MediaType.IMAGE_PNG_VALUE, "dragItemImage".getBytes()));
+                    }
+                }
+            }
+        }
+    }
+
+    @ParameterizedTest(name = "{displayName} [{index}] {argumentsWithNames}")
+    @WithMockUser(username = TEST_PREFIX + "instructor1", roles = "INSTRUCTOR")
+    @EnumSource(QuizMode.class)
+    void testDeleteQuizExercise(QuizMode quizMode) throws Exception {
+        QuizExercise quizExercise = database.createAndSaveQuiz(ZonedDateTime.now().plusHours(5), null, quizMode);
+
+        assertThat(quizExerciseRepository.findOneWithQuestionsAndStatistics(quizExercise.getId())).as("Exercise is created correctly").isNotNull();
+        request.delete("/api/quiz-exercises/" + quizExercise.getId(), HttpStatus.OK);
+        assertThat(quizExerciseRepository.findOneWithQuestionsAndStatistics(quizExercise.getId())).as("Exercise is deleted correctly").isNull();
+    }
+
+    @ParameterizedTest(name = "{displayName} [{index}] {argumentsWithNames}")
+    @WithMockUser(username = TEST_PREFIX + "instructor1", roles = "INSTRUCTOR")
+    @EnumSource(QuizMode.class)
+    void testDeleteQuizExerciseWithSubmittedAnswers(QuizMode quizMode) throws Exception {
+        QuizExercise quizExercise = database.createAndSaveQuiz(ZonedDateTime.now(), ZonedDateTime.now().plusMinutes(1), quizMode);
+        assertThat(quizExerciseRepository.findOneWithQuestionsAndStatistics(quizExercise.getId())).as("Exercise is created correctly").isNotNull();
+
+        String username = TEST_PREFIX + "student1";
+        final Principal principal = () -> username;
+        QuizSubmission quizSubmission = database.generateSubmissionForThreeQuestions(quizExercise, 1, true, null);
+
+        Authentication authentication = SecurityContextHolder.getContext().getAuthentication();
+        quizUtilService.prepareBatchForSubmitting(quizExercise, authentication, SecurityUtils.makeAuthorizationObject(username));
+        quizSubmissionWebsocketService.saveSubmission(quizExercise.getId(), quizSubmission, principal);
+        SecurityContextHolder.getContext().setAuthentication(authentication);
+
+        // Quiz submissions are not yet in database
+        assertThat(quizSubmissionRepository.findByParticipation_Exercise_Id(quizExercise.getId())).isEmpty();
+
+        quizScheduleService.processCachedQuizSubmissions();
+
+        // Quiz submissions are now in database
+        assertThat(quizSubmissionRepository.findByParticipation_Exercise_Id(quizExercise.getId())).hasSize(1);
+
+        request.delete("/api/quiz-exercises/" + quizExercise.getId(), HttpStatus.OK);
+        assertThat(quizExerciseRepository.findOneWithQuestionsAndStatistics(quizExercise.getId())).as("Exercise is deleted correctly").isNull();
+    }
+
+    @Test
+    @WithMockUser(username = TEST_PREFIX + "instructor1", roles = "INSTRUCTOR")
+    void testUpdateRunningQuizExercise() throws Exception {
+        QuizExercise quizExercise = database.createAndSaveQuiz(ZonedDateTime.now().minusHours(1), null, QuizMode.SYNCHRONIZED);
+
+        MultipleChoiceQuestion mc = (MultipleChoiceQuestion) quizExercise.getQuizQuestions().get(0);
+        mc.getAnswerOptions().remove(0);
+        mc.getAnswerOptions().add(new AnswerOption().text("C").hint("H3").explanation("E3").isCorrect(true));
+
+        QuizExercise updatedQuizExercise = updateQuizExerciseWithFiles(quizExercise, List.of(), HttpStatus.BAD_REQUEST);
+        assertThat(updatedQuizExercise).isNull();
+    }
+
+    @Test
+    @WithMockUser(username = TEST_PREFIX + "instructor1", roles = "INSTRUCTOR")
+    void testCreateExistingQuizExercise() throws Exception {
+        QuizExercise quizExercise = createQuizOnServer(ZonedDateTime.now().plusHours(5), null, QuizMode.SYNCHRONIZED);
+
+        createQuizExerciseWithFiles(quizExercise, HttpStatus.BAD_REQUEST, true);
+    }
+
+    @ParameterizedTest(name = "{displayName} [{index}] {argumentsWithNames}")
+    @WithMockUser(username = TEST_PREFIX + "instructor1", roles = "INSTRUCTOR")
+    @EnumSource(QuizMode.class)
+    void testGetQuizExercise(QuizMode quizMode) throws Exception {
+        QuizExercise quizExercise = database.createAndSaveQuiz(ZonedDateTime.now().plusHours(5), null, quizMode);
+
+        QuizExercise quizExerciseGet = request.get("/api/quiz-exercises/" + quizExercise.getId(), HttpStatus.OK, QuizExercise.class);
+        checkQuizExercises(quizExercise, quizExerciseGet);
+
+        // Start Date picker at Quiz Edit page should be populated correctly
+        if (quizMode == QuizMode.SYNCHRONIZED) {
+            assertThat(quizExerciseGet.getQuizBatches()).isNotEmpty();
+        }
+
+        // get all exercises for a course
+        List<QuizExercise> allQuizExercisesForCourse = request.getList("/api/courses/" + quizExercise.getCourseViaExerciseGroupOrCourseMember().getId() + "/quiz-exercises",
+                HttpStatus.OK, QuizExercise.class);
+        assertThat(allQuizExercisesForCourse).hasSize(1).contains(quizExercise);
+    }
+
+    @ParameterizedTest(name = "{displayName} [{index}] {argumentsWithNames}")
+    @WithMockUser(username = TEST_PREFIX + "student1", roles = "USER")
+    @EnumSource(QuizMode.class)
+    void testGetQuizExercise_asStudent(QuizMode quizMode) throws Exception {
+        QuizExercise quizExercise = database.createAndSaveQuiz(ZonedDateTime.now().minusHours(5), null, quizMode);
+        quizExercise.setDuration(360);
+        quizExercise.getQuizBatches().forEach(batch -> batch.setStartTime(ZonedDateTime.now().plusHours(5)));
+
+        // get not yet started exercise for students
+        QuizExercise quizExerciseForStudent_notStarted = request.get("/api/quiz-exercises/" + quizExercise.getId() + "/for-student", HttpStatus.OK, QuizExercise.class);
+        checkQuizExerciseForStudent(quizExerciseForStudent_notStarted);
+
+        // set exercise started 5 min ago
+        quizExercise.getQuizBatches().forEach(batch -> batch.setStartTime(ZonedDateTime.now().minusMinutes(5)));
+        assertThat(quizExercise.getQuizBatches()).allMatch(QuizBatch::isStarted);
+        assertThat(quizExercise.getQuizBatches()).allMatch(QuizBatch::isSubmissionAllowed);
+
+        // get started exercise for students
+        QuizExercise quizExerciseForStudent_Started = request.get("/api/quiz-exercises/" + quizExercise.getId() + "/for-student", HttpStatus.OK, QuizExercise.class);
+        checkQuizExerciseForStudent(quizExerciseForStudent_Started);
+
+        // get finished exercise for students
+        quizExerciseService.endQuiz(quizExercise, ZonedDateTime.now().minusMinutes(2));
+        assertThat(quizExercise.getQuizBatches()).allMatch(QuizBatch::isStarted);
+        assertThat(quizExercise.getQuizBatches()).noneMatch(QuizBatch::isSubmissionAllowed);
+
+        QuizExercise quizExerciseForStudent_Finished = request.get("/api/quiz-exercises/" + quizExercise.getId() + "/for-student", HttpStatus.OK, QuizExercise.class);
+        checkQuizExerciseForStudent(quizExerciseForStudent_Finished);
+    }
+
+    @Test
+    @WithMockUser(username = TEST_PREFIX + "student1", roles = "USER")
+    void testSetQuizBatchStartTimeForNonSynchronizedQuizExercises_asStudent() throws Exception {
+        QuizExercise quizExercise = database.createAndSaveQuiz(ZonedDateTime.now().minusHours(5), null, QuizMode.INDIVIDUAL);
+        quizExercise.setDuration(400);
+        quizExercise.getQuizBatches().forEach(batch -> batch.setStartTime(ZonedDateTime.now().minusMinutes(5)));
+
+        // get started exercise for students
+        // when exercise due date is null
+        QuizExercise quizExerciseForStudent = request.get("/api/quiz-exercises/" + quizExercise.getId() + "/for-student", HttpStatus.OK, QuizExercise.class);
+        assertThat(quizExerciseForStudent.getQuizBatches()).usingRecursiveAssertion().hasNoNullFields();
+
+        // when exercise due date is later than now
+        quizExercise.setDueDate(ZonedDateTime.now().plusHours(1));
+        quizExerciseForStudent = request.get("/api/quiz-exercises/" + quizExercise.getId() + "/for-student", HttpStatus.OK, QuizExercise.class);
+        assertThat(quizExerciseForStudent.getQuizBatches()).usingRecursiveAssertion().hasNoNullFields();
+    }
+
+    @Test
+    @WithMockUser(username = TEST_PREFIX + "student1", roles = "USER")
+    void testCreateQuizExerciseWithoutQuizBatchForSynchronizedQuiz_asStudent() throws Exception {
+        QuizExercise quizExercise = database.createAndSaveQuiz(ZonedDateTime.now().minusHours(4), null, QuizMode.SYNCHRONIZED);
+        quizExercise.setDuration(400);
+        quizExercise.setQuizBatches(null);
+
+        QuizExercise quizExerciseForStudent = request.get("/api/quiz-exercises/" + quizExercise.getId() + "/for-student", HttpStatus.OK, QuizExercise.class);
+        assertThat(quizExerciseForStudent.getQuizBatches()).hasSize(1);
+        checkQuizExerciseForStudent(quizExerciseForStudent);
+    }
+
+    @Test
+    @WithMockUser(username = TEST_PREFIX + "instructor1", roles = "INSTRUCTOR")
+    void testGetQuizExercisesForExam() throws Exception {
+        QuizExercise quizExercise = database.createAndSaveExamQuiz(ZonedDateTime.now().minusHours(4), ZonedDateTime.now().plusHours(4));
+        long examId = quizExercise.getExerciseGroup().getExam().getId();
+
+        List<QuizExercise> quizExercises = request.getList("/api/exams/" + examId + "/quiz-exercises", HttpStatus.OK, QuizExercise.class);
+        assertThat(quizExercises).as("Quiz exercise was retrieved").hasSize(1);
+        assertThat(quizExercise.getId()).as("Quiz exercise with the right id was retrieved").isEqualTo(quizExercises.get(0).getId());
+    }
+
+    @Test
+    @WithMockUser(username = TEST_PREFIX + "instructor1", roles = "INSTRUCTOR")
+    void testGetExamQuizExercise() throws Exception {
+        QuizExercise quizExercise = database.createAndSaveExamQuiz(ZonedDateTime.now().minusHours(5), ZonedDateTime.now().minusHours(10));
+
+        QuizExercise quizExerciseGet = request.get("/api/quiz-exercises/" + quizExercise.getId(), HttpStatus.OK, QuizExercise.class);
+        checkQuizExercises(quizExercise, quizExerciseGet);
+
+        assertThat(quizExerciseGet).as("Quiz exercise was retrieved").isEqualTo(quizExercise).isNotNull();
+        assertThat(quizExerciseGet.getId()).as("Quiz exercise with the right id was retrieved").isEqualTo(quizExerciseGet.getId());
+        assertThat(quizExerciseGet.getQuizBatches()).isEmpty();
+    }
+
+    @Test
+    @WithMockUser(username = TEST_PREFIX + "tutor1", roles = "TA")
+    void testGetExamQuizExercise_asTutor_forbidden() throws Exception {
+        QuizExercise quizExercise = database.createAndSaveExamQuiz(ZonedDateTime.now().minusHours(5), ZonedDateTime.now().minusHours(10));
+        request.get("/api/quiz-exercises/" + quizExercise.getId(), HttpStatus.FORBIDDEN, QuizExercise.class);
+    }
+
+    @Test
+    @WithMockUser(username = TEST_PREFIX + "instructor1", roles = "INSTRUCTOR")
+    void testInstructorSearchTermMatchesId() throws Exception {
+        QuizExercise quizExercise = database.createAndSaveQuiz(ZonedDateTime.now().minusDays(1), ZonedDateTime.now().minusHours(2), QuizMode.INDIVIDUAL);
+        long exerciseId = quizExercise.getId();
+
+        var searchTerm = database.configureSearch(String.valueOf(exerciseId));
+        SearchResultPageDTO<?> searchResult = request.get("/api/quiz-exercises", HttpStatus.OK, SearchResultPageDTO.class, database.searchMapping(searchTerm));
+
+        assertThat(searchResult.getResultsOnPage()).filteredOn(result -> ((int) ((LinkedHashMap<String, ?>) result).get("id")) == exerciseId).hasSize(1);
+    }
+
+    @Test
+    @WithMockUser(username = TEST_PREFIX + "instructor1", roles = "INSTRUCTOR")
+    void testCourseAndExamFiltersAsInstructor() throws Exception {
+        QuizExercise quizExercise = database.createAndSaveQuiz(ZonedDateTime.now().minusDays(2), ZonedDateTime.now().minusHours(1), QuizMode.SYNCHRONIZED);
+        QuizExercise examQuizExercise = database.createAndSaveExamQuiz(ZonedDateTime.now().minusDays(1), ZonedDateTime.now().minusHours(2));
+
+        String searchTerm = "very unique quiz title";
+        database.renameAndSaveQuiz(quizExercise, searchTerm);
+        database.renameAndSaveQuiz(examQuizExercise, searchTerm + "-Morpork");
+
+        exerciseIntegrationTestUtils.testCourseAndExamFilters("/api/quiz-exercises/", searchTerm);
+    }
+
+    @Test
+    @WithMockUser(username = TEST_PREFIX + "instructor1", roles = "INSTRUCTOR")
+    void testRecalculateStatistics() throws Exception {
+        QuizExercise quizExercise = createQuizOnServer(ZonedDateTime.now().plusHours(5), null, QuizMode.SYNCHRONIZED);
+
+        quizExercise.setReleaseDate(ZonedDateTime.now().minusHours(5));
+        quizExercise.setDueDate(ZonedDateTime.now().minusHours(2));
+        quizExercise = updateQuizExerciseWithFiles(quizExercise, List.of(), HttpStatus.OK);
+
+        var now = ZonedDateTime.now();
+
+        // generate submissions for each student
+        int numberOfParticipants = 10;
+        database.addStudents(TEST_PREFIX, 2, 14);
+
+        for (int i = 1; i <= numberOfParticipants; i++) {
+            QuizSubmission quizSubmission = database.generateSubmissionForThreeQuestions(quizExercise, i, true, now.minusHours(3));
+            database.addSubmission(quizExercise, quizSubmission, TEST_PREFIX + "student" + i);
+            database.addResultToSubmission(quizSubmission, AssessmentType.AUTOMATIC, null, quizExercise.getScoreForSubmission(quizSubmission), true);
+        }
+
+        // calculate statistics
+        QuizExercise quizExerciseWithRecalculatedStatistics = request.get("/api/quiz-exercises/" + quizExercise.getId() + "/recalculate-statistics", HttpStatus.OK,
+                QuizExercise.class);
+
+        assertThat(quizExerciseWithRecalculatedStatistics.getQuizPointStatistic().getPointCounters()).hasSize(10);
+        assertThat(quizExerciseWithRecalculatedStatistics.getQuizPointStatistic().getParticipantsRated()).isEqualTo(numberOfParticipants);
+
+        assertQuizPointStatisticsPointCounters(quizExerciseWithRecalculatedStatistics, Map.of(0.0, pc30, 3.0, pc20, 4.0, pc20, 6.0, pc20, 7.0, pc10));
+
+        // add more submissions and recalculate
+        for (int i = numberOfParticipants; i <= 14; i++) {
+            QuizSubmission quizSubmission = database.generateSubmissionForThreeQuestions(quizExercise, i, true, now.minusHours(3));
+            database.addSubmission(quizExercise, quizSubmission, TEST_PREFIX + "student" + i);
+            database.addResultToSubmission(quizSubmission, AssessmentType.AUTOMATIC, null, quizExercise.getScoreForSubmission(quizSubmission), true);
+        }
+
+        // calculate statistics
+        quizExerciseWithRecalculatedStatistics = request.get("/api/quiz-exercises/" + quizExercise.getId() + "/recalculate-statistics", HttpStatus.OK, QuizExercise.class);
+
+        assertThat(quizExerciseWithRecalculatedStatistics.getQuizPointStatistic().getPointCounters()).hasSize(10);
+        assertThat(quizExerciseWithRecalculatedStatistics.getQuizPointStatistic().getParticipantsRated()).isEqualTo(numberOfParticipants + 4);
+
+        assertQuizPointStatisticsPointCounters(quizExerciseWithRecalculatedStatistics, Map.of(0.0, pc50, 3.0, pc20, 4.0, pc30, 6.0, pc20, 7.0, pc10, 9.0, pc10));
+    }
+
+    @Test
+    @WithMockUser(username = TEST_PREFIX + "instructor1", roles = "INSTRUCTOR")
+    void testReevaluateStatistics() throws Exception {
+        QuizExercise quizExercise = createQuizOnServer(ZonedDateTime.now().plusSeconds(5), null, QuizMode.SYNCHRONIZED);
+
+        // we expect a bad request because the quiz has not ended yet
+        reevalQuizExerciseWithFiles(quizExercise, quizExercise.getId(), List.of(), HttpStatus.BAD_REQUEST);
+        quizExercise.setReleaseDate(ZonedDateTime.now().minusHours(5));
+        quizExerciseService.endQuiz(quizExercise, ZonedDateTime.now().minusMinutes(1));
+        quizExercise = updateQuizExerciseWithFiles(quizExercise, List.of(), HttpStatus.OK);
+
+        // generate rated submissions for each student
+        int numberOfParticipants = 10;
+        database.addStudents(TEST_PREFIX, 2, 10);
+
+        for (int i = 1; i <= numberOfParticipants; i++) {
+            if (i != 1 && i != 5) {
+                QuizSubmission quizSubmission = database.generateSubmissionForThreeQuestions(quizExercise, i, true, ZonedDateTime.now().minusHours(1));
+                database.addSubmission(quizExercise, quizSubmission, TEST_PREFIX + "student" + i);
+                database.addResultToSubmission(quizSubmission, AssessmentType.AUTOMATIC, null, quizExercise.getScoreForSubmission(quizSubmission), true);
+                assertThat(submittedAnswerRepository.findBySubmission(quizSubmission)).hasSize(3);
+            }
+        }
+
+        // submission with everything selected
+        QuizSubmission quizSubmission = database.generateSpecialSubmissionWithResult(quizExercise, true, ZonedDateTime.now().minusHours(1), true);
+        database.addSubmission(quizExercise, quizSubmission, TEST_PREFIX + "student1");
+        database.addResultToSubmission(quizSubmission, AssessmentType.AUTOMATIC, null, quizExercise.getScoreForSubmission(quizSubmission), true);
+
+        // submission with nothing selected
+        quizSubmission = database.generateSpecialSubmissionWithResult(quizExercise, true, ZonedDateTime.now().minusHours(1), false);
+        database.addSubmission(quizExercise, quizSubmission, TEST_PREFIX + "student5");
+        database.addResultToSubmission(quizSubmission, AssessmentType.AUTOMATIC, null, quizExercise.getScoreForSubmission(quizSubmission), true);
+
+        assertThat(studentParticipationRepository.findByExerciseId(quizExercise.getId())).hasSize(numberOfParticipants);
+        assertThat(resultRepository.findAllByExerciseId(quizExercise.getId())).hasSize(numberOfParticipants);
+        assertThat(quizSubmissionRepository.findByParticipation_Exercise_Id(quizExercise.getId())).hasSize(numberOfParticipants);
+        assertThat(submittedAnswerRepository.findBySubmission(quizSubmission)).hasSize(3);
+
+        // calculate statistics
+        quizExercise = request.get("/api/quiz-exercises/" + quizExercise.getId() + "/recalculate-statistics", HttpStatus.OK, QuizExercise.class);
+
+        log.debug("QuizPointStatistic before re-evaluate: {}", quizExercise.getQuizPointStatistic());
+
+        // check that the statistic is correct before any re-evaluate
+        assertQuizPointStatisticsPointCounters(quizExercise, Map.of(0.0, pc30, 3.0, pc20, 4.0, pc20, 6.0, pc20, 7.0, pc10));
+
+        // reevaluate without changing anything and check if statistics are still correct (i.e. unchanged)
+        QuizExercise quizExerciseWithReevaluatedStatistics = reevalQuizExerciseWithFiles(quizExercise, quizExercise.getId(), List.of(), HttpStatus.OK);
+        checkStatistics(quizExercise, quizExerciseWithReevaluatedStatistics);
+
+        log.debug("QuizPointStatistic after re-evaluate (without changes): {}", quizExerciseWithReevaluatedStatistics.getQuizPointStatistic());
+
+        // remove wrong answer option and reevaluate
+        var multipleChoiceQuestion = (MultipleChoiceQuestion) quizExercise.getQuizQuestions().get(0);
+        multipleChoiceQuestion.getAnswerOptions().remove(1);
+
+        reevalQuizExerciseWithFiles(quizExercise, quizExercise.getId(), List.of(), HttpStatus.OK);
+
+        // load the exercise again after it was re-evaluated
+        quizExerciseWithReevaluatedStatistics = request.get("/api/quiz-exercises/" + quizExercise.getId(), HttpStatus.OK, QuizExercise.class);
+
+        var multipleChoiceQuestionAfterReevaluate = (MultipleChoiceQuestion) quizExerciseWithReevaluatedStatistics.getQuizQuestions().get(0);
+        assertThat(multipleChoiceQuestionAfterReevaluate.getAnswerOptions()).hasSize(1);
+
+        assertThat(quizExerciseWithReevaluatedStatistics.getQuizPointStatistic()).isEqualTo(quizExercise.getQuizPointStatistic());
+
+        // one student should get a higher score
+        assertThat(quizExerciseWithReevaluatedStatistics.getQuizPointStatistic().getPointCounters()).hasSameSizeAs(quizExercise.getQuizPointStatistic().getPointCounters());
+        log.debug("QuizPointStatistic after 1st re-evaluate: {}", quizExerciseWithReevaluatedStatistics.getQuizPointStatistic());
+
+        assertQuizPointStatisticsPointCounters(quizExerciseWithReevaluatedStatistics, Map.of(0.0, pc20, 3.0, pc20, 4.0, pc30, 6.0, pc20, 7.0, pc10));
+
+        // set a question invalid and reevaluate
+        var shortAnswerQuestion = (ShortAnswerQuestion) quizExercise.getQuizQuestions().get(2);
+        shortAnswerQuestion.setInvalid(true);
+
+        reevalQuizExerciseWithFiles(quizExercise, quizExercise.getId(), List.of(), HttpStatus.OK);
+        // load the exercise again after it was re-evaluated
+        quizExerciseWithReevaluatedStatistics = request.get("/api/quiz-exercises/" + quizExercise.getId(), HttpStatus.OK, QuizExercise.class);
+
+        var shortAnswerQuestionAfterReevaluation = (ShortAnswerQuestion) quizExercise.getQuizQuestions().get(2);
+        assertThat(shortAnswerQuestionAfterReevaluation.isInvalid()).isTrue();
+
+        // several students should get a higher score
+        assertThat(quizExerciseWithReevaluatedStatistics.getQuizPointStatistic().getPointCounters()).hasSameSizeAs(quizExercise.getQuizPointStatistic().getPointCounters());
+        log.debug("QuizPointStatistic after 2nd re-evaluate: {}", quizExerciseWithReevaluatedStatistics.getQuizPointStatistic());
+        assertQuizPointStatisticsPointCounters(quizExerciseWithReevaluatedStatistics, Map.of(2.0, pc20, 5.0, pc20, 6.0, pc50, 9.0, pc10));
+
+        // delete a question and reevaluate
+        quizExercise.getQuizQuestions().remove(1);
+
+        reevalQuizExerciseWithFiles(quizExercise, quizExercise.getId(), List.of(), HttpStatus.OK);
+        // load the exercise again after it was re-evaluated
+        quizExerciseWithReevaluatedStatistics = request.get("/api/quiz-exercises/" + quizExercise.getId(), HttpStatus.OK, QuizExercise.class);
+
+        assertThat(quizExerciseWithReevaluatedStatistics.getQuizQuestions()).hasSize(2);
+
+        // max score should be less
+        assertThat(quizExerciseWithReevaluatedStatistics.getQuizPointStatistic().getPointCounters()).hasSize(quizExercise.getQuizPointStatistic().getPointCounters().size() - 3);
+        log.debug("QuizPointStatistic after 3rd re-evaluate: {}", quizExerciseWithReevaluatedStatistics.getQuizPointStatistic());
+        assertQuizPointStatisticsPointCounters(quizExerciseWithReevaluatedStatistics, Map.of(2.0, pc40, 6.0, pc60));
+    }
+
+    @Test
+    @WithMockUser(username = TEST_PREFIX + "instructor1", roles = "INSTRUCTOR")
+    void testReevaluateStatistics_Practice() throws Exception {
+        QuizExercise quizExercise = createQuizOnServer(ZonedDateTime.now().plusSeconds(5), null, QuizMode.SYNCHRONIZED);
+        // use the exact other scoring types to cover all combinations in the tests
+        quizExercise.getQuizQuestions().get(0).setScoringType(ScoringType.PROPORTIONAL_WITH_PENALTY);   // MC
+        quizExercise.getQuizQuestions().get(1).setScoringType(ScoringType.ALL_OR_NOTHING);              // DnD
+        quizExercise.getQuizQuestions().get(2).setScoringType(ScoringType.PROPORTIONAL_WITH_PENALTY);   // SA
+
+        // we expect a bad request because the quiz has not ended yet
+        reevalQuizExerciseWithFiles(quizExercise, quizExercise.getId(), List.of(), HttpStatus.BAD_REQUEST);
+        quizExercise.setReleaseDate(ZonedDateTime.now().minusHours(2));
+        quizExercise.setDuration(3600);
+        quizExerciseService.endQuiz(quizExercise, ZonedDateTime.now().minusHours(1));
+        quizExercise.setIsOpenForPractice(true);
+        quizExercise = updateQuizExerciseWithFiles(quizExercise, List.of(), HttpStatus.OK);
+
+        // generate unrated submissions for each student
+        int numberOfParticipants = 10;
+        database.addStudents(TEST_PREFIX, 2, 10);
+
+        for (int i = 1; i <= numberOfParticipants; i++) {
+            if (i != 1 && i != 5) {
+                QuizSubmission quizSubmissionPractice = database.generateSubmissionForThreeQuestions(quizExercise, i, true, ZonedDateTime.now());
+                database.addSubmission(quizExercise, quizSubmissionPractice, TEST_PREFIX + "student" + i);
+                database.addResultToSubmission(quizSubmissionPractice, AssessmentType.AUTOMATIC, null, quizExercise.getScoreForSubmission(quizSubmissionPractice), false);
+            }
+        }
+
+        // submission with everything selected
+        QuizSubmission quizSubmissionPractice = database.generateSpecialSubmissionWithResult(quizExercise, true, ZonedDateTime.now(), true);
+        database.addSubmission(quizExercise, quizSubmissionPractice, TEST_PREFIX + "student1");
+        database.addResultToSubmission(quizSubmissionPractice, AssessmentType.AUTOMATIC, null, quizExercise.getScoreForSubmission(quizSubmissionPractice), false);
+
+        // submission with nothing selected
+        quizSubmissionPractice = database.generateSpecialSubmissionWithResult(quizExercise, true, ZonedDateTime.now(), false);
+        database.addSubmission(quizExercise, quizSubmissionPractice, TEST_PREFIX + "student5");
+        database.addResultToSubmission(quizSubmissionPractice, AssessmentType.AUTOMATIC, null, quizExercise.getScoreForSubmission(quizSubmissionPractice), false);
+
+        assertThat(studentParticipationRepository.countParticipationsByExerciseIdAndTestRun(quizExercise.getId(), false)).isEqualTo(10);
+        assertThat(resultRepository.findAllByExerciseId(quizExercise.getId())).hasSize(10);
+
+        // calculate statistics
+        quizExercise = request.get("/api/quiz-exercises/" + quizExercise.getId() + "/recalculate-statistics", HttpStatus.OK, QuizExercise.class);
+
+        log.debug("QuizPointStatistic before re-evaluate: {}", quizExercise.getQuizPointStatistic());
+
+        // reevaluate without changing anything and check if statistics are still correct
+        QuizExercise quizExerciseWithReevaluatedStatistics = reevalQuizExerciseWithFiles(quizExercise, quizExercise.getId(), List.of(), HttpStatus.OK);
+        checkStatistics(quizExercise, quizExerciseWithReevaluatedStatistics);
+
+        log.debug("QuizPointStatistic after re-evaluate (without changes): {}", quizExerciseWithReevaluatedStatistics.getQuizPointStatistic());
+
+        // remove wrong answer option and reevaluate
+        MultipleChoiceQuestion mc = (MultipleChoiceQuestion) quizExerciseWithReevaluatedStatistics.getQuizQuestions().get(0);
+        mc.getAnswerOptions().remove(1);
+
+        quizExerciseWithReevaluatedStatistics = reevalQuizExerciseWithFiles(quizExerciseWithReevaluatedStatistics, quizExercise.getId(), List.of(), HttpStatus.OK);
+
+        // one student should get a higher score
+        assertThat(quizExerciseWithReevaluatedStatistics.getQuizPointStatistic().getPointCounters()).hasSameSizeAs(quizExercise.getQuizPointStatistic().getPointCounters());
+
+        log.debug("QuizPointStatistic after 1st re-evaluate: {}", quizExerciseWithReevaluatedStatistics.getQuizPointStatistic());
+
+        assertQuizPointStatisticsPointCounters(quizExerciseWithReevaluatedStatistics, Map.of(0.0, pc02, 3.0, pc02, 4.0, pc03, 6.0, pc02, 7.0, pc01));
+
+        // set a question invalid and reevaluate
+        quizExerciseWithReevaluatedStatistics.getQuizQuestions().get(2).setInvalid(true);
+
+        quizExerciseWithReevaluatedStatistics = reevalQuizExerciseWithFiles(quizExerciseWithReevaluatedStatistics, quizExercise.getId(), List.of(), HttpStatus.OK);
+
+        // several students should get a higher score
+        assertThat(quizExerciseWithReevaluatedStatistics.getQuizPointStatistic().getPointCounters()).hasSameSizeAs(quizExercise.getQuizPointStatistic().getPointCounters());
+        log.debug("QuizPointStatistic after 2nd re-evaluate: {}", quizExerciseWithReevaluatedStatistics.getQuizPointStatistic());
+
+        assertQuizPointStatisticsPointCounters(quizExerciseWithReevaluatedStatistics, Map.of(2.0, pc02, 5.0, pc02, 6.0, pc05, 9.0, pc01));
+
+        // delete a question and reevaluate
+        quizExerciseWithReevaluatedStatistics.getQuizQuestions().remove(1);
+
+        quizExerciseWithReevaluatedStatistics = reevalQuizExerciseWithFiles(quizExerciseWithReevaluatedStatistics, quizExercise.getId(), List.of(), HttpStatus.OK);
+
+        // max score should be less
+        log.debug("QuizPointStatistic after 3rd re-evaluate: {}", quizExerciseWithReevaluatedStatistics.getQuizPointStatistic());
+        assertThat(quizExerciseWithReevaluatedStatistics.getQuizPointStatistic().getPointCounters()).hasSize(quizExercise.getQuizPointStatistic().getPointCounters().size() - 3);
+
+        assertQuizPointStatisticsPointCounters(quizExerciseWithReevaluatedStatistics, Map.of(2.0, pc04, 6.0, pc06));
+    }
+
+    @Test
+    @WithMockUser(username = TEST_PREFIX + "instructor1", roles = "INSTRUCTOR")
+    void testReEvaluateQuizQuestionWithMoreSolutions() throws Exception {
+        QuizExercise quizExercise = createQuizOnServer(ZonedDateTime.now().minusHours(5), ZonedDateTime.now().minusHours(2), QuizMode.SYNCHRONIZED);
+        QuizQuestion question = quizExercise.getQuizQuestions().get(2);
+
+        if (question instanceof ShortAnswerQuestion shortAnswerQuestion) {
+            // demonstrate that the initial shortAnswerQuestion has 2 correct mappings and 2 solutions
+            assertThat(shortAnswerQuestion.getCorrectMappings()).hasSize(2);
+            assertThat(shortAnswerQuestion.getCorrectMappings()).hasSize(2);
+
+            // add a solution with a mapping onto spot number 0
+            ShortAnswerSolution newSolution = new ShortAnswerSolution();
+            newSolution.setText("text");
+            newSolution.setId(3L);
+            shortAnswerQuestion.getSolutions().add(newSolution);
+            ShortAnswerMapping newMapping = new ShortAnswerMapping();
+            newMapping.setId(3L);
+            newMapping.setInvalid(false);
+            newMapping.setShortAnswerSolutionIndex(2);
+            newMapping.setSolution(newSolution);
+            newMapping.setSpot(shortAnswerQuestion.getSpots().get(0));
+            newMapping.setShortAnswerSpotIndex(0);
+            shortAnswerQuestion.getCorrectMappings().add(newMapping);
+            quizExercise.getQuizQuestions().remove(2);
+            quizExercise.getQuizQuestions().add(shortAnswerQuestion);
+        }
+        // PUT Request with the newly modified quizExercise
+        QuizExercise updatedQuizExercise = reevalQuizExerciseWithFiles(quizExercise, quizExercise.getId(), List.of(), HttpStatus.OK);
+        // Check that the updatedQuizExercise is equal to the modified quizExercise with special focus on the newly added solution and mapping
+        assertThat(updatedQuizExercise).isEqualTo(quizExercise);
+        ShortAnswerQuestion receivedShortAnswerQuestion = (ShortAnswerQuestion) updatedQuizExercise.getQuizQuestions().get(2);
+        assertThat(receivedShortAnswerQuestion.getSolutions()).hasSize(3);
+        assertThat(receivedShortAnswerQuestion.getCorrectMappings()).hasSize(3);
+    }
+
+    @Test
+    @WithMockUser(username = TEST_PREFIX + "instructor1", roles = "INSTRUCTOR")
+    void testPerformStartNow() throws Exception {
+        QuizExercise quizExercise = database.createAndSaveQuiz(ZonedDateTime.now().plusHours(5), null, QuizMode.SYNCHRONIZED);
+        quizExercise.setReleaseDate(ZonedDateTime.now().minusHours(5));
+
+        QuizExercise updatedQuizExercise = request.putWithResponseBody("/api/quiz-exercises/" + quizExercise.getId() + "/start-now", quizExercise, QuizExercise.class,
+                HttpStatus.OK);
+
+        long millis = ChronoUnit.MILLIS.between(Objects.requireNonNull(updatedQuizExercise.getQuizBatches().stream().findAny().orElseThrow().getStartTime()), ZonedDateTime.now());
+        // actually the two dates should be "exactly" the same, but for the sake of slow CI testing machines and to prevent flaky tests, we live with the following rule
+        assertThat(millis).isCloseTo(0, byLessThan(2000L));
+        assertThat(updatedQuizExercise.getQuizBatches()).allMatch(QuizBatch::isStarted);
+    }
+
+    @ParameterizedTest(name = "{displayName} [{index}] {argumentsWithNames}")
+    @WithMockUser(username = TEST_PREFIX + "instructor1", roles = "INSTRUCTOR")
+    @EnumSource(value = QuizMode.class, names = { "SYNCHRONIZED" }, mode = EnumSource.Mode.EXCLUDE)
+    void testPerformStartNow_invalidMode(QuizMode quizMode) throws Exception {
+        QuizExercise quizExercise = database.createAndSaveQuiz(ZonedDateTime.now().plusHours(5), null, quizMode);
+        quizExercise.setReleaseDate(ZonedDateTime.now().minusHours(5));
+
+        request.putWithResponseBody("/api/quiz-exercises/" + quizExercise.getId() + "/start-now", quizExercise, QuizExercise.class, HttpStatus.BAD_REQUEST);
+    }
+
+    @ParameterizedTest(name = "{displayName} [{index}] {argumentsWithNames}")
+    @WithMockUser(username = TEST_PREFIX + "instructor1", roles = "INSTRUCTOR")
+    @EnumSource(QuizMode.class)
+    void testPerformSetVisible(QuizMode quizMode) throws Exception {
+        QuizExercise quizExercise = database.createAndSaveQuiz(ZonedDateTime.now().minusHours(5), null, quizMode);
+
+        // we expect a bad request because the quiz is already visible
+        request.putWithResponseBody("/api/quiz-exercises/" + quizExercise.getId() + "/set-visible", quizExercise, QuizExercise.class, HttpStatus.BAD_REQUEST);
+        quizExercise.setReleaseDate(ZonedDateTime.now().plusDays(1));
+        quizExerciseService.save(quizExercise);
+
+        QuizExercise updatedQuizExercise = request.putWithResponseBody("/api/quiz-exercises/" + quizExercise.getId() + "/set-visible", quizExercise, QuizExercise.class,
+                HttpStatus.OK);
+        assertThat(updatedQuizExercise.isVisibleToStudents()).isTrue();
+    }
+
+    @ParameterizedTest(name = "{displayName} [{index}] {argumentsWithNames}")
+    @WithMockUser(username = TEST_PREFIX + "instructor1", roles = "INSTRUCTOR")
+    @EnumSource(QuizMode.class)
+    void testPerformOpenForPractice(QuizMode quizMode) throws Exception {
+        QuizExercise quizExercise = database.createAndSaveQuiz(ZonedDateTime.now().plusHours(5), null, quizMode);
+
+        // we expect a bad request because the quiz has not ended yet
+        request.putWithResponseBody("/api/quiz-exercises/" + quizExercise.getId() + "/open-for-practice", quizExercise, QuizExercise.class, HttpStatus.BAD_REQUEST);
+
+        quizExercise.setDuration(180);
+        quizExerciseService.endQuiz(quizExercise, ZonedDateTime.now().minusMinutes(2));
+        quizExerciseService.save(quizExercise);
+
+        QuizExercise updatedQuizExercise = request.putWithResponseBody("/api/quiz-exercises/" + quizExercise.getId() + "/open-for-practice", quizExercise, QuizExercise.class,
+                HttpStatus.OK);
+        assertThat(updatedQuizExercise.isIsOpenForPractice()).isTrue();
+    }
+
+    @ParameterizedTest(name = "{displayName} [{index}] {argumentsWithNames}")
+    @WithMockUser(username = TEST_PREFIX + "instructor1", roles = "INSTRUCTOR")
+    @MethodSource(value = "testPerformJoin_args")
+    void testPerformJoin(QuizMode quizMode, ZonedDateTime release, ZonedDateTime due, QuizBatch batch, String password, HttpStatus result) throws Exception {
+        QuizExercise quizExercise = createQuizOnServer(release, due, quizMode);
+        if (batch != null) {
+            database.setQuizBatchExerciseAndSave(batch, quizExercise);
+        }
+        // switch to student
+        SecurityContextHolder.getContext().setAuthentication(SecurityUtils.makeAuthorizationObject(TEST_PREFIX + "student1"));
+
+        request.postWithResponseBody("/api/quiz-exercises/" + quizExercise.getId() + "/join", new QuizBatchJoinDTO(password), QuizBatch.class, result);
+        if (result == HttpStatus.OK) {
+            // if joining was successful repeating the request should fail, otherwise with the same reason as the first attempt
+            result = HttpStatus.BAD_REQUEST;
+        }
+
+        request.postWithResponseBody("/api/quiz-exercises/" + quizExercise.getId() + "/join", new QuizBatchJoinDTO(password), QuizBatch.class, result);
+    }
+
+    /**
+     * test non-editors can't create quiz exercises
+     */
+    @Test
+    @WithMockUser(username = TEST_PREFIX + "tutor1", roles = "TA")
+    void testCreateQuizExerciseAsNonEditorForbidden() throws Exception {
+        QuizExercise quizExercise = database.createQuiz(ZonedDateTime.now().plusDays(5), null, QuizMode.SYNCHRONIZED);
+
+        createQuizExerciseWithFiles(quizExercise, HttpStatus.FORBIDDEN, true);
+        assertThat(quizExercise.getCourseViaExerciseGroupOrCourseMember().getExercises()).isEmpty();
+    }
+
+    /**
+     * test non-tutors can't get all quiz exercises
+     */
+    @Test
+    @WithMockUser(username = TEST_PREFIX + "student1", roles = "USER")
+    void testGetAllQuizExercisesAsNonTutorForbidden() throws Exception {
+        QuizExercise quizExercise = database.createAndSaveQuiz(ZonedDateTime.now().minusDays(1), null, QuizMode.SYNCHRONIZED);
+
+        request.getList("/api/courses/" + quizExercise.getCourseViaExerciseGroupOrCourseMember().getId() + "/quiz-exercises", HttpStatus.FORBIDDEN, QuizExercise.class);
+    }
+
+    /**
+     * test non-editors can't perform start-now, set-visible or open-for-practice on quiz exercises
+     */
+    @ParameterizedTest(name = "{displayName} [{index}] {argumentsWithNames}")
+    @WithMockUser(username = TEST_PREFIX + "tutor1", roles = "TA")
+    @ValueSource(strings = { "start-now", "set-visible", "open-for-practice" })
+    void testPerformPutActionAsNonEditorForbidden(String action) throws Exception {
+        QuizExercise quizExercise = database.createAndSaveQuiz(ZonedDateTime.now().plusDays(1), null, QuizMode.SYNCHRONIZED);
+
+        request.put("/api/quiz-exercises/" + quizExercise.getId() + "/" + action, quizExercise, HttpStatus.FORBIDDEN);
+    }
+
+    /**
+     * test non-tutors can't see the exercise if it is not set to visible
+     */
+    @Test
+    @WithMockUser(username = TEST_PREFIX + "student1", roles = "USER")
+    void testViewQuizExerciseAsNonTutorNotVisibleForbidden() throws Exception {
+        QuizExercise quizExercise = database.createAndSaveQuiz(ZonedDateTime.now().plusDays(1), null, QuizMode.SYNCHRONIZED);
+
+        request.get("/api/quiz-exercises/" + quizExercise.getId() + "/for-student", HttpStatus.FORBIDDEN, QuizExercise.class);
+    }
+
+    /**
+     * test non-instructors can't delete an exercise
+     */
+    @Test
+    @WithMockUser(username = TEST_PREFIX + "editor1", roles = "EDITOR")
+    void testDeleteQuizExerciseAsNonInstructorForbidden() throws Exception {
+        QuizExercise quizExercise = database.createAndSaveQuiz(ZonedDateTime.now().minusDays(1), null, QuizMode.SYNCHRONIZED);
+
+        request.delete("/api/quiz-exercises/" + quizExercise.getId(), HttpStatus.FORBIDDEN);
+    }
+
+    /**
+     * test non-tutors can't recalculate quiz exercise statistics
+     */
+    @Test
+    @WithMockUser(username = TEST_PREFIX + "student1", roles = "USER")
+    void testRecalculateStatisticsAsNonTutorForbidden() throws Exception {
+        QuizExercise quizExercise = database.createAndSaveQuiz(ZonedDateTime.now().minusDays(1), ZonedDateTime.now().minusHours(1), QuizMode.SYNCHRONIZED);
+
+        request.get("/api/quiz-exercises/" + quizExercise.getId() + "/recalculate-statistics", HttpStatus.FORBIDDEN, QuizExercise.class);
+    }
+
+    /**
+     * test non-tutors not in course can't access a quiz exercise
+     */
+    @Test
+    @WithMockUser(username = TEST_PREFIX + "student1", roles = "USER")
+    void testGetQuizExerciseForNonTutorNotInCourseForbidden() throws Exception {
+        QuizExercise quizExercise = database.createAndSaveQuiz(ZonedDateTime.now().minusHours(4), null, QuizMode.SYNCHRONIZED);
+        database.removeUserFromAllCourses(TEST_PREFIX + "student1");
+
+        request.get("/api/quiz-exercises/" + quizExercise.getId() + "/for-student", HttpStatus.FORBIDDEN, QuizExercise.class);
+    }
+
+    /**
+     * test non-instructors in this course can't re-evaluate quiz exercises
+     */
+    @Test
+    @WithMockUser(username = TEST_PREFIX + "editor1", roles = "EDITOR")
+    void testReEvaluateQuizAsNonInstructorForbidden() throws Exception {
+        QuizExercise quizExercise = database.createAndSaveQuiz(ZonedDateTime.now().minusDays(2), ZonedDateTime.now().plusDays(2), QuizMode.SYNCHRONIZED);
+
+        reevalQuizExerciseWithFiles(quizExercise, quizExercise.getId(), List.of(), HttpStatus.FORBIDDEN);
+    }
+
+    /**
+     * test unfinished exam cannot be re-evaluated
+     */
+    @Test
+    @WithMockUser(username = TEST_PREFIX + "instructor1", roles = "INSTRUCTOR")
+    void testUnfinishedExamReEvaluateBadRequest() throws Exception {
+        QuizExercise quizExercise = database.createAndSaveExamQuiz(ZonedDateTime.now().minusDays(2), ZonedDateTime.now().plusDays(2));
+
+        reevalQuizExerciseWithFiles(quizExercise, quizExercise.getId(), List.of(), HttpStatus.BAD_REQUEST);
+    }
+
+    /**
+     * test non-editor can't update quiz exercise
+     */
+    @Test
+    @WithMockUser(username = TEST_PREFIX + "tutor1", roles = "TA")
+    void testUpdateQuizExerciseAsNonEditorForbidden() throws Exception {
+        QuizExercise quizExercise = database.createAndSaveQuiz(ZonedDateTime.now().minusDays(2), ZonedDateTime.now().minusHours(1), QuizMode.SYNCHRONIZED);
+        quizExercise.setTitle("New Title");
+
+        updateQuizExerciseWithFiles(quizExercise, List.of(), HttpStatus.FORBIDDEN);
+    }
+
+    /**
+     * test quiz exercise can't be edited to be invalid
+     */
+    @Test
+    @WithMockUser(username = TEST_PREFIX + "editor1", roles = "EDITOR")
+    void testUpdateQuizExerciseInvalidBadRequest() throws Exception {
+        QuizExercise quizExercise = database.createAndSaveQuiz(ZonedDateTime.now().minusDays(2), ZonedDateTime.now().minusHours(1), QuizMode.SYNCHRONIZED);
+        assertThat(quizExercise.isValid()).isTrue();
+
+        // make the exercise invalid
+        quizExercise.setTitle(null);
+        assertThat(quizExercise.isValid()).isFalse();
+        updateQuizExerciseWithFiles(quizExercise, List.of(), HttpStatus.BAD_REQUEST);
+    }
+
+    /**
+     * test update quiz exercise with notificationText
+     */
+    @Test
+    @WithMockUser(username = TEST_PREFIX + "instructor1", roles = "INSTRUCTOR")
+    void testUpdateQuizExerciseWithNotificationText() throws Exception {
+        QuizExercise quizExercise = createQuizOnServer(ZonedDateTime.now().plusHours(5), null, QuizMode.SYNCHRONIZED);
+
+        updateMultipleChoice(quizExercise);
+        var params = new LinkedMultiValueMap<String, String>();
+        params.add("notificationText", "NotificationTextTEST!");
+
+        updateQuizExerciseWithFiles(quizExercise, List.of(), HttpStatus.OK, params);
+        // TODO check if notifications arrived correctly
+    }
+
+    /**
+     * test import quiz exercise to same course and check if fields are correctly set for import
+     */
+    @Test
+    @WithMockUser(username = TEST_PREFIX + "instructor1", roles = "INSTRUCTOR")
+    void importQuizExerciseToSameCourse() throws Exception {
+        var now = ZonedDateTime.now();
+        Course course = database.addEmptyCourse();
+        quizExercise = database.createQuiz(course, now.plusHours(2), null, QuizMode.SYNCHRONIZED);
+        quizExerciseService.handleDndQuizFileCreation(quizExercise,
+                List.of(new MockMultipartFile("files", "dragItemImage2.png", MediaType.IMAGE_PNG_VALUE, "dragItemImage".getBytes()),
+                        new MockMultipartFile("files", "dragItemImage4.png", MediaType.IMAGE_PNG_VALUE, "dragItemImage".getBytes())));
+        quizExerciseService.save(quizExercise);
+
+        QuizExercise changedQuiz = quizExerciseRepository.findOneWithQuestionsAndStatistics(quizExercise.getId());
+        assertThat(changedQuiz).isNotNull();
+        changedQuiz.setTitle("New title");
+        changedQuiz.setReleaseDate(now);
+
+        QuizExercise importedExercise = importQuizExerciseWithFiles(changedQuiz, changedQuiz.getId(), List.of(), HttpStatus.CREATED);
+
+        assertThat(importedExercise.getId()).as("Imported exercise has different id").isNotEqualTo(quizExercise.getId());
+        assertThat(importedExercise.getTitle()).as("Imported exercise has updated title").isEqualTo("New title");
+        assertThat(importedExercise.getReleaseDate()).as("Imported exercise has updated release data").isEqualTo(now);
+        assertThat(importedExercise.getCourseViaExerciseGroupOrCourseMember().getId()).as("Imported exercise has same course")
+                .isEqualTo(quizExercise.getCourseViaExerciseGroupOrCourseMember().getId());
+        assertThat(importedExercise.getCourseViaExerciseGroupOrCourseMember()).isEqualTo(quizExercise.getCourseViaExerciseGroupOrCourseMember());
+        assertThat(importedExercise.getQuizQuestions()).as("Imported exercise has same number of questions").hasSameSizeAs(quizExercise.getQuizQuestions());
+    }
+
+    /**
+     * test import quiz exercise to a different course
+     */
+    @Test
+    @WithMockUser(username = TEST_PREFIX + "instructor1", roles = "INSTRUCTOR")
+    void importQuizExerciseFromCourseToCourse() throws Exception {
+        var now = ZonedDateTime.now();
+        quizExercise = database.createQuiz(database.addEmptyCourse(), now.plusHours(2), null, QuizMode.SYNCHRONIZED);
+        quizExerciseService.handleDndQuizFileCreation(quizExercise,
+                List.of(new MockMultipartFile("files", "dragItemImage2.png", MediaType.IMAGE_PNG_VALUE, "dragItemImage".getBytes()),
+                        new MockMultipartFile("files", "dragItemImage4.png", MediaType.IMAGE_PNG_VALUE, "dragItemImage".getBytes())));
+        quizExerciseService.save(quizExercise);
+
+        Course course = database.addEmptyCourse();
+        quizExercise.setCourse(course);
+
+        QuizExercise importedExercise = importQuizExerciseWithFiles(quizExercise, quizExercise.getId(), List.of(), HttpStatus.CREATED);
+        assertThat(importedExercise.getCourseViaExerciseGroupOrCourseMember()).as("Quiz was imported for different course").isEqualTo(course);
+    }
+
+    /**
+     * test import quiz exercise from a course to an exam
+     */
+    @Test
+    @WithMockUser(username = TEST_PREFIX + "instructor1", roles = "INSTRUCTOR")
+    void importQuizExerciseFromCourseToExam() throws Exception {
+        ExerciseGroup exerciseGroup = database.createAndSaveActiveExerciseGroup(true);
+        quizExercise = database.createQuiz(database.addEmptyCourse(), ZonedDateTime.now().plusHours(2), null, QuizMode.SYNCHRONIZED);
+        quizExerciseService.handleDndQuizFileCreation(quizExercise,
+                List.of(new MockMultipartFile("files", "dragItemImage2.png", MediaType.IMAGE_PNG_VALUE, "dragItemImage".getBytes()),
+                        new MockMultipartFile("files", "dragItemImage4.png", MediaType.IMAGE_PNG_VALUE, "dragItemImage".getBytes())));
+        quizExerciseService.save(quizExercise);
+        database.emptyOutQuizExercise(quizExercise);
+        quizExercise.setExerciseGroup(exerciseGroup);
+
+        QuizExercise importedExercise = importQuizExerciseWithFiles(quizExercise, quizExercise.getId(), List.of(), HttpStatus.CREATED);
+        assertThat(importedExercise.getExerciseGroup()).as("Quiz was imported for different exercise group").isEqualTo(exerciseGroup);
+    }
+
+    /**
+     * test import quiz exercise to exam with invalid roles
+     */
+    @Test
+    @WithMockUser(username = TEST_PREFIX + "tutor1", roles = "TA")
+    void importQuizExerciseFromCourseToExam_forbidden() throws Exception {
+        ExerciseGroup exerciseGroup = database.createAndSaveActiveExerciseGroup(true);
+        QuizExercise quizExercise = database.createAndSaveQuiz(ZonedDateTime.now().plusHours(2), null, QuizMode.SYNCHRONIZED);
+
+        database.emptyOutQuizExercise(quizExercise);
+        quizExercise.setExerciseGroup(exerciseGroup);
+
+        importQuizExerciseWithFiles(quizExercise, quizExercise.getId(), List.of(), HttpStatus.FORBIDDEN);
+    }
+
+    /**
+     * test import quiz exercise from exam to course
+     */
+    @Test
+    @WithMockUser(username = TEST_PREFIX + "instructor1", roles = "INSTRUCTOR")
+    void importQuizExerciseFromExamToCourse() throws Exception {
+        QuizExercise quizExercise = database.createAndSaveExamQuiz(ZonedDateTime.now(), ZonedDateTime.now().plusDays(1));
+
+        quizExercise.setExerciseGroup(null);
+        Course course1 = database.addEmptyCourse();
+        quizExerciseService.handleDndQuizFileCreation(quizExercise,
+                List.of(new MockMultipartFile("files", "dragItemImage2.png", MediaType.IMAGE_PNG_VALUE, "dragItemImage".getBytes()),
+                        new MockMultipartFile("files", "dragItemImage4.png", MediaType.IMAGE_PNG_VALUE, "dragItemImage".getBytes())));
+        quizExerciseService.save(quizExercise);
+        quizExercise.setCourse(course1);
+
+        QuizExercise importedExercise = importQuizExerciseWithFiles(quizExercise, quizExercise.getId(), List.of(), HttpStatus.CREATED);
+        assertThat(importedExercise.getCourseViaExerciseGroupOrCourseMember()).isEqualTo(course1);
+    }
+
+    /**
+     * test import quiz exercise from exam to course with invalid roles
+     */
+    @Test
+    @WithMockUser(username = TEST_PREFIX + "tutor1", roles = "TA")
+    void importQuizExerciseFromExamToCourse_forbidden() throws Exception {
+        QuizExercise quizExercise = database.createAndSaveExamQuiz(ZonedDateTime.now().plusDays(1), ZonedDateTime.now().plusDays(2));
+
+        quizExercise.setExerciseGroup(null);
+        Course course1 = database.addEmptyCourse();
+        quizExercise.setCourse(course1);
+
+        importQuizExerciseWithFiles(quizExercise, quizExercise.getId(), List.of(), HttpStatus.FORBIDDEN);
+    }
+
+    /**
+     * test import quiz exercise from one exam to a different exam
+     */
+    @Test
+    @WithMockUser(username = TEST_PREFIX + "instructor1", roles = "INSTRUCTOR")
+    void importQuizExerciseFromExamToExam() throws Exception {
+        quizExercise = database.createQuizForExam(database.createAndSaveActiveExerciseGroup(true));
+        quizExerciseService.handleDndQuizFileCreation(quizExercise,
+                List.of(new MockMultipartFile("files", "dragItemImage2.png", MediaType.IMAGE_PNG_VALUE, "dragItemImage".getBytes()),
+                        new MockMultipartFile("files", "dragItemImage4.png", MediaType.IMAGE_PNG_VALUE, "dragItemImage".getBytes())));
+        quizExerciseService.save(quizExercise);
+
+        ExerciseGroup exerciseGroup = database.createAndSaveActiveExerciseGroup(true);
+        quizExercise.setExerciseGroup(exerciseGroup);
+
+        QuizExercise importedExercise = importQuizExerciseWithFiles(quizExercise, quizExercise.getId(), List.of(), HttpStatus.CREATED);
+        assertThat(importedExercise.getExerciseGroup()).as("Quiz was imported for different exercise group").isEqualTo(exerciseGroup);
+    }
+
+    /**
+     * test import quiz exercise with a bad request (no course or exam)
+     */
+    @Test
+    @WithMockUser(username = TEST_PREFIX + "instructor1", roles = "INSTRUCTOR")
+    void importQuizExerciseFromCourseToCourse_badRequest() throws Exception {
+        QuizExercise quizExercise = database.createAndSaveQuiz(ZonedDateTime.now().plusHours(2), null, QuizMode.SYNCHRONIZED);
+        quizExercise.setCourse(null);
+
+        importQuizExerciseWithFiles(quizExercise, quizExercise.getId(), List.of(), HttpStatus.BAD_REQUEST);
+    }
+
+    /**
+     * test import quiz exercise with changed team mode
+     */
+    @Test
+    @WithMockUser(username = TEST_PREFIX + "instructor1", roles = "INSTRUCTOR")
+    void testImportQuizExercise_team_modeChange() throws Exception {
+        quizExercise = database.createQuiz(database.addEmptyCourse(), ZonedDateTime.now().plusHours(2), null, QuizMode.SYNCHRONIZED);
+        quizExerciseService.handleDndQuizFileCreation(quizExercise,
+                List.of(new MockMultipartFile("files", "dragItemImage2.png", MediaType.IMAGE_PNG_VALUE, "dragItemImage".getBytes()),
+                        new MockMultipartFile("files", "dragItemImage4.png", MediaType.IMAGE_PNG_VALUE, "dragItemImage".getBytes())));
+        quizExerciseService.save(quizExercise);
+
+        QuizExercise changedQuiz = quizExerciseRepository.findOneWithQuestionsAndStatistics(quizExercise.getId());
+        assertThat(changedQuiz).isNotNull();
+
+        Course course = database.addEmptyCourse();
+        changedQuiz.setCourse(course);
+        database.setupTeamQuizExercise(changedQuiz, 1, 10);
+
+        changedQuiz = importQuizExerciseWithFiles(changedQuiz, quizExercise.getId(), List.of(), HttpStatus.CREATED);
+
+        assertThat(changedQuiz.getCourseViaExerciseGroupOrCourseMember().getId()).isEqualTo(course.getId());
+        assertThat(changedQuiz.getMode()).isEqualTo(ExerciseMode.TEAM);
+        assertThat(changedQuiz.getTeamAssignmentConfig().getMinTeamSize()).isEqualTo(1);
+        assertThat(changedQuiz.getTeamAssignmentConfig().getMaxTeamSize()).isEqualTo(10);
+        assertThat(teamRepository.findAllByExerciseIdWithEagerStudents(changedQuiz, null)).isEmpty();
+
+        quizExercise = quizExerciseRepository.findByIdElseThrow(quizExercise.getId());
+
+        assertThat(quizExercise.getMode()).isEqualTo(ExerciseMode.INDIVIDUAL);
+        assertThat(quizExercise.getTeamAssignmentConfig()).isNull();
+        assertThat(teamRepository.findAllByExerciseIdWithEagerStudents(quizExercise, null)).isEmpty();
+    }
+
+    /**
+     * test import quiz exercise with changed team mode
+     */
+    @Test
+    @WithMockUser(username = TEST_PREFIX + "instructor1", roles = "INSTRUCTOR")
+    void testImportQuizExercise_individual_modeChange() throws Exception {
+        quizExercise = database.createQuiz(database.addEmptyCourse(), ZonedDateTime.now().plusHours(2), null, QuizMode.SYNCHRONIZED);
+        quizExercise.setMode(ExerciseMode.TEAM);
+        var teamAssignmentConfig = new TeamAssignmentConfig();
+        teamAssignmentConfig.setExercise(quizExercise);
+        teamAssignmentConfig.setMinTeamSize(1);
+        teamAssignmentConfig.setMaxTeamSize(10);
+        quizExercise.setTeamAssignmentConfig(teamAssignmentConfig);
+
+        quizExerciseService.handleDndQuizFileCreation(quizExercise,
+                List.of(new MockMultipartFile("files", "dragItemImage2.png", MediaType.IMAGE_PNG_VALUE, "dragItemImage".getBytes()),
+                        new MockMultipartFile("files", "dragItemImage4.png", MediaType.IMAGE_PNG_VALUE, "dragItemImage".getBytes())));
+
+        quizExercise = quizExerciseService.save(quizExercise);
+        var team = new Team();
+        team.setShortName(TEST_PREFIX + "testImportQuizExercise_individual_modeChange");
+        teamRepository.save(quizExercise, team);
+
+        QuizExercise changedQuiz = quizExerciseRepository.findOneWithQuestionsAndStatistics(quizExercise.getId());
+        assertThat(changedQuiz).isNotNull();
+
+        changedQuiz.setMode(ExerciseMode.INDIVIDUAL);
+        Course course = database.addEmptyCourse();
+        changedQuiz.setCourse(course);
+
+        changedQuiz = importQuizExerciseWithFiles(changedQuiz, quizExercise.getId(), List.of(), HttpStatus.CREATED);
+
+        assertThat(changedQuiz.getCourseViaExerciseGroupOrCourseMember().getId()).isEqualTo(course.getId());
+        assertThat(changedQuiz.getMode()).isEqualTo(ExerciseMode.INDIVIDUAL);
+        assertThat(changedQuiz.getTeamAssignmentConfig()).isNull();
+        assertThat(teamRepository.findAllByExerciseIdWithEagerStudents(changedQuiz, null)).isEmpty();
+
+        quizExercise = quizExerciseRepository.findByIdElseThrow(quizExercise.getId());
+        assertThat(quizExercise.getMode()).isEqualTo(ExerciseMode.TEAM);
+        assertThat(teamRepository.findAllByExerciseIdWithEagerStudents(quizExercise, null)).hasSize(1);
+    }
+
+    /**
+     * test import quiz exercise with changed quiz mode
+     */
+    @Test
+    @WithMockUser(username = TEST_PREFIX + "instructor1", roles = "INSTRUCTOR")
+    void testImportQuizExerciseChangeQuizMode() throws Exception {
+        quizExercise = database.createQuiz(database.addEmptyCourse(), ZonedDateTime.now().plusHours(2), null, QuizMode.SYNCHRONIZED);
+        quizExerciseService.handleDndQuizFileCreation(quizExercise,
+                List.of(new MockMultipartFile("files", "dragItemImage2.png", MediaType.IMAGE_PNG_VALUE, "dragItemImage".getBytes()),
+                        new MockMultipartFile("files", "dragItemImage4.png", MediaType.IMAGE_PNG_VALUE, "dragItemImage".getBytes())));
+        quizExerciseService.save(quizExercise);
+
+        QuizExercise changedQuiz = quizExerciseRepository.findOneWithQuestionsAndStatistics(quizExercise.getId());
+        assertThat(changedQuiz).isNotNull();
+        changedQuiz.setQuizMode(QuizMode.INDIVIDUAL);
+
+        QuizExercise importedExercise = importQuizExerciseWithFiles(changedQuiz, quizExercise.getId(), List.of(), HttpStatus.CREATED);
+
+        assertThat(importedExercise.getId()).as("Imported exercise has different id").isNotEqualTo(quizExercise.getId());
+        assertThat(importedExercise.getQuizMode()).as("Imported exercise has different quiz mode").isEqualTo(QuizMode.INDIVIDUAL);
+    }
+
+    /**
+     * test redundant actions performed on quiz exercises will result in bad request
+     */
+    @Test
+    @WithMockUser(username = TEST_PREFIX + "instructor1", roles = "INSTRUCTOR")
+    void testRedundantActionsBadRequest() throws Exception {
+        QuizExercise quizExercise = database.createAndSaveQuiz(ZonedDateTime.now().minusHours(5), null, QuizMode.SYNCHRONIZED);
+
+        // set-visible
+        assertThat(quizExercise.isVisibleToStudents()).isTrue();
+        request.putWithResponseBody("/api/quiz-exercises/" + quizExercise.getId() + "/set-visible", quizExercise, QuizExercise.class, HttpStatus.BAD_REQUEST);
+
+        // start-now
+        assertThat(quizExercise.isQuizStarted()).isTrue();
+        request.putWithResponseBody("/api/quiz-exercises/" + quizExercise.getId() + "/start-now", quizExercise, QuizExercise.class, HttpStatus.BAD_REQUEST);
+
+        // open-for-practice
+        quizExercise.setIsOpenForPractice(true);
+        request.putWithResponseBody("/api/quiz-exercises/" + quizExercise.getId() + "/open-for-practice", quizExercise, QuizExercise.class, HttpStatus.BAD_REQUEST);
+
+        // misspelled request
+        request.putWithResponseBody("/api/quiz-exercises/" + quizExercise.getId() + "/lorem-ipsum", quizExercise, QuizExercise.class, HttpStatus.BAD_REQUEST);
+    }
+
+    /**
+     * test that a quiz question with an explanation within valid length can be created
+     */
+    @Test
+    @WithMockUser(username = TEST_PREFIX + "instructor1", roles = "INSTRUCTOR")
+    void testMultipleChoiceQuizExplanationLength_Valid() throws Exception {
+        int validityThreshold = 500;
+        QuizExercise quizExercise = createMultipleChoiceQuizExercise();
+
+        MultipleChoiceQuestion question = (MultipleChoiceQuestion) quizExercise.getQuizQuestions().get(0);
+        question.setExplanation("0".repeat(validityThreshold));
+
+        createQuizExerciseWithFiles(quizExercise, HttpStatus.CREATED, true);
+    }
+
+    /**
+     * test that a quiz question with an explanation without valid length can't be created
+     */
+    @Test
+    @WithMockUser(username = TEST_PREFIX + "instructor1", roles = "INSTRUCTOR")
+    void testMultipleChoiceQuizExplanationLength_Invalid() throws Exception {
+        int validityThreshold = 500;
+        QuizExercise quizExercise = createMultipleChoiceQuizExercise();
+
+        MultipleChoiceQuestion question = (MultipleChoiceQuestion) quizExercise.getQuizQuestions().get(0);
+        question.setExplanation("0".repeat(validityThreshold + 1));
+
+        createQuizExerciseWithFiles(quizExercise, HttpStatus.INTERNAL_SERVER_ERROR, true);
+    }
+
+    /**
+     * test that a quiz question with an option with an explanation with valid length can be created
+     */
+    @Test
+    @WithMockUser(username = TEST_PREFIX + "instructor1", roles = "INSTRUCTOR")
+    void testMultipleChoiceQuizOptionExplanationLength_Valid() throws Exception {
+        int validityThreshold = 500;
+        QuizExercise quizExercise = createMultipleChoiceQuizExercise();
+
+        MultipleChoiceQuestion question = (MultipleChoiceQuestion) quizExercise.getQuizQuestions().get(0);
+        question.getAnswerOptions().get(0).setExplanation("0".repeat(validityThreshold));
+
+        createQuizExerciseWithFiles(quizExercise, HttpStatus.CREATED, true);
+    }
+
+    /**
+     * test that a quiz question with an option with an explanation without valid length can't be created
+     */
+    @Test
+    @WithMockUser(username = TEST_PREFIX + "instructor1", roles = "INSTRUCTOR")
+    void testMultipleChoiceQuizOptionExplanationLength_Invalid() throws Exception {
+        int validityThreshold = 500;
+        QuizExercise quizExercise = createMultipleChoiceQuizExercise();
+
+        MultipleChoiceQuestion question = (MultipleChoiceQuestion) quizExercise.getQuizQuestions().get(0);
+        question.getAnswerOptions().get(0).setExplanation("0".repeat(validityThreshold + 1));
+
+        createQuizExerciseWithFiles(quizExercise, HttpStatus.INTERNAL_SERVER_ERROR, true);
+    }
+
+    @Test
+    @WithMockUser(username = TEST_PREFIX + "instructor1", roles = "INSTRUCTOR")
+    void testReset() throws Exception {
+        QuizExercise quizExercise = database.createAndSaveQuiz(ZonedDateTime.now().plusHours(2), null, QuizMode.SYNCHRONIZED);
+
+        for (QuizQuestion quizQuestion : quizExercise.getQuizQuestions()) {
+            quizQuestion.setInvalid(true);
+        }
+        request.delete("/api/exercises/" + quizExercise.getId() + "/reset", HttpStatus.OK);
+
+        quizExercise = quizExerciseRepository.findOneWithQuestionsAndStatistics(quizExercise.getId());
+        assertThat(quizExercise).isNotNull();
+        assertThat(quizExercise.isIsOpenForPractice()).as("Quiz Question is open for practice has been set to false").isFalse();
+        assertThat(quizExercise.getReleaseDate()).as("Quiz Question is released").isBeforeOrEqualTo(ZonedDateTime.now());
+        assertThat(quizExercise.getDueDate()).as("Quiz Question due date has been set to null").isNull();
+        assertThat(quizExercise.getQuizBatches()).as("Quiz Question batches has been set to empty").isEmpty();
+
+        for (QuizQuestion quizQuestion : quizExercise.getQuizQuestions()) {
+            assertThat(quizQuestion.isInvalid()).as("Quiz Question invalid flag has been set to false").isFalse();
+        }
+    }
+
+    @Test
+    @WithMockUser(username = TEST_PREFIX + "instructor1", roles = "INSTRUCTOR")
+    void createQuizExercise_dragAndDrop_withoutBackgroundFile() throws Exception {
+        Course course = database.createCourse();
+        QuizExercise quizExercise = database.createQuiz(course, ZonedDateTime.now().plusHours(5), null, QuizMode.SYNCHRONIZED);
+        quizExercise.setDuration(3600);
+        createQuizExerciseWithFiles(quizExercise, HttpStatus.CREATED, false);
+    }
+
+    @Test
+    @WithMockUser(username = TEST_PREFIX + "instructor1", roles = "INSTRUCTOR")
+    void createQuizExercise_withoutDragAndDrop() throws Exception {
+        Course course = database.createCourse();
+        QuizExercise quizExercise = database.createQuiz(course, ZonedDateTime.now().plusHours(5), null, QuizMode.SYNCHRONIZED);
+        quizExercise.setQuizQuestions(quizExercise.getQuizQuestions().stream().filter(question -> !(question instanceof DragAndDropQuestion)).toList());
+        quizExercise.setDuration(3600);
+        createQuizExerciseWithFiles(quizExercise, HttpStatus.CREATED, false);
+    }
+
+    @Test
+    @WithMockUser(username = TEST_PREFIX + "instructor1", roles = "INSTRUCTOR")
+    void updateQuizExercise_withoutDragAndDrop() throws Exception {
+        Course course = database.createCourse();
+        QuizExercise quizExercise = database.createQuiz(course, ZonedDateTime.now().plusHours(5), null, QuizMode.SYNCHRONIZED);
+        quizExercise.setQuizQuestions(quizExercise.getQuizQuestions().stream().filter(question -> !(question instanceof DragAndDropQuestion)).toList());
+        quizExercise.setDuration(3600);
+        quizExercise = createQuizExerciseWithFiles(quizExercise, HttpStatus.CREATED, false);
+        updateQuizExerciseWithFiles(quizExercise, null, HttpStatus.OK);
+    }
+
+    @Test
+    @WithMockUser(username = TEST_PREFIX + "instructor1", roles = "INSTRUCTOR")
+    void updateQuizExercise_dragAndDrop_withoutFileArrayProvided() throws Exception {
+        QuizExercise quizExercise = createQuizOnServer(ZonedDateTime.now().plusHours(5), null, QuizMode.SYNCHRONIZED);
+        updateQuizExerciseWithFiles(quizExercise, null, HttpStatus.OK);
+    }
+
+    @Test
+    @WithMockUser(username = TEST_PREFIX + "instructor1", roles = "INSTRUCTOR")
+    void updateQuizExercise_dragAndDrop_withFileChanges() throws Exception {
+        QuizExercise quizExercise = createQuizOnServer(ZonedDateTime.now().plusHours(5), null, QuizMode.SYNCHRONIZED);
+        String newBackgroundFilePath = "newBackgroundFile.png";
+        String newPictureFilePath = "newPictureFile.jpg";
+
+        List<DragAndDropQuestion> dragAndDropQuestions = quizExercise.getQuizQuestions().stream().filter(q -> q instanceof DragAndDropQuestion).map(q -> (DragAndDropQuestion) q)
+                .toList();
+        DragAndDropQuestion question = dragAndDropQuestions.get(0);
+        question.setBackgroundFilePath(newBackgroundFilePath);
+        DragItem item = question.getDragItems().get(1);
+        item.setPictureFilePath(newPictureFilePath);
+
+        updateQuizExerciseWithFiles(quizExercise, List.of(newBackgroundFilePath, newPictureFilePath), HttpStatus.OK);
+    }
+
+    // TODO: Removed on purpose?
+    @Test
+    @WithMockUser(username = TEST_PREFIX + "student1", roles = "USER")
+    void testFilterForCourseDashboard_QuizSubmissionButNoParticipation() {
+        Course course = database.addCourseWithOneQuizExercise();
+        QuizExercise quizExercise = (QuizExercise) course.getExercises().stream().findFirst().get();
+
+        QuizSubmission quizSubmission = database.generateSubmissionForThreeQuestions(quizExercise, 1, true, ZonedDateTime.now());
+        database.addSubmission(quizExercise, quizSubmission, TEST_PREFIX + "student1");
+
+        quizScheduleService.updateSubmission(quizExercise.getId(), TEST_PREFIX + "student1", quizSubmission);
+
+        exerciseService.filterForCourseDashboard(quizExercise, List.of(), TEST_PREFIX + "student1", true);
+
+        assertThat(quizExercise.getStudentParticipations()).hasSize(1);
+        assertThat(quizExercise.getStudentParticipations().stream().findFirst().get().getInitializationState()).isEqualTo(InitializationState.INITIALIZED);
+    }
+
+    private QuizExercise createQuizOnServer(ZonedDateTime releaseDate, ZonedDateTime dueDate, QuizMode quizMode) throws Exception {
+        QuizExercise quizExercise = database.createQuiz(releaseDate, dueDate, quizMode);
+        quizExercise.setDuration(3600);
+
+        QuizExercise quizExerciseServer = createQuizExerciseWithFiles(quizExercise, HttpStatus.CREATED, true);
+        QuizExercise quizExerciseDatabase = quizExerciseRepository.findOneWithQuestionsAndStatistics(quizExerciseServer.getId());
+        assertThat(quizExerciseServer).isNotNull();
+        assertThat(quizExerciseDatabase).isNotNull();
+
+        checkQuizExercises(quizExercise, quizExerciseServer);
+        checkQuizExercises(quizExercise, quizExerciseDatabase);
+
+        for (int i = 0; i < quizExercise.getQuizQuestions().size(); i++) {
+            QuizQuestion question = quizExercise.getQuizQuestions().get(i);
+            QuizQuestion questionServer = quizExerciseServer.getQuizQuestions().get(i);
+            QuizQuestion questionDatabase = quizExerciseDatabase.getQuizQuestions().get(i);
+
+            assertThat(question.getId()).as("Question IDs are correct").isNull();
+            assertThat(questionDatabase.getId()).as("Question IDs are correct").isEqualTo(questionServer.getId());
+
+            assertThat(question.getExercise().getId()).as("Exercise IDs are correct").isNull();
+            assertThat(questionDatabase.getExercise().getId()).as("Exercise IDs are correct").isEqualTo(quizExerciseDatabase.getId());
+
+            assertThat(question.getTitle()).as("Question titles are correct").isEqualTo(questionDatabase.getTitle());
+            assertThat(question.getTitle()).as("Question titles are correct").isEqualTo(questionServer.getTitle());
+
+            assertThat(question.getPoints()).as("Question scores are correct").isEqualTo(questionDatabase.getPoints());
+            assertThat(question.getPoints()).as("Question scores are correct").isEqualTo(questionServer.getPoints());
+        }
+        return quizExerciseDatabase;
+    }
+
+    private QuizExercise createQuizOnServerForExam() throws Exception {
+        ExerciseGroup exerciseGroup = database.createAndSaveActiveExerciseGroup(true);
+        QuizExercise quizExercise = database.createQuizForExam(exerciseGroup);
+        quizExercise.setDuration(3600);
+
+        QuizExercise quizExerciseServer = createQuizExerciseWithFiles(quizExercise, HttpStatus.CREATED, true);
+        QuizExercise quizExerciseDatabase = quizExerciseRepository.findOneWithQuestionsAndStatistics(quizExerciseServer.getId());
+        assertThat(quizExerciseServer).isNotNull();
+        assertThat(quizExerciseDatabase).isNotNull();
+
+        checkQuizExercises(quizExercise, quizExerciseServer);
+        checkQuizExercises(quizExercise, quizExerciseDatabase);
+
+        for (int i = 0; i < quizExercise.getQuizQuestions().size(); i++) {
+            QuizQuestion question = quizExercise.getQuizQuestions().get(i);
+            QuizQuestion questionServer = quizExerciseServer.getQuizQuestions().get(i);
+            QuizQuestion questionDatabase = quizExerciseDatabase.getQuizQuestions().get(i);
+
+            assertThat(question.getId()).as("Question IDs are correct").isNull();
+            assertThat(questionDatabase.getId()).as("Question IDs are correct").isEqualTo(questionServer.getId());
+
+            assertThat(question.getExercise().getId()).as("Exercise IDs are correct").isNull();
+            assertThat(questionDatabase.getExercise().getId()).as("Exercise IDs are correct").isEqualTo(quizExerciseDatabase.getId());
+
+            assertThat(question.getTitle()).as("Question titles are correct").isEqualTo(questionDatabase.getTitle());
+            assertThat(question.getTitle()).as("Question titles are correct").isEqualTo(questionServer.getTitle());
+
+            assertThat(question.getPoints()).as("Question scores are correct").isEqualTo(questionDatabase.getPoints());
+            assertThat(question.getPoints()).as("Question scores are correct").isEqualTo(questionServer.getPoints());
+        }
+
+        return quizExerciseDatabase;
+    }
+
+    private void createdQuizAssert(QuizExercise quizExercise) {
         // General assertions
         assertThat(quizExercise.getQuizQuestions()).as("Quiz questions were saved").hasSize(3);
         assertThat(quizExercise.getDuration()).as("Quiz duration was correctly set").isEqualTo(3600);
@@ -181,14 +1627,17 @@
                 assertThat(dropLocations.get(1).getPosY()).as("Pos Y for drop location is correct").isEqualTo(20);
                 assertThat(dropLocations.get(1).getWidth()).as("Width for drop location is correct").isEqualTo(10);
                 assertThat(dropLocations.get(1).getHeight()).as("Height for drop location is correct").isEqualTo(10);
+                assertThat(dropLocations.get(1).getQuestion()).isNotNull();
                 assertThat(dropLocations.get(2).getPosX()).as("Pos X for drop location is correct").isEqualTo(30);
                 assertThat(dropLocations.get(2).getPosY()).as("Pos Y for drop location is correct").isEqualTo(30);
                 assertThat(dropLocations.get(2).getWidth()).as("Width for drop location is correct").isEqualTo(10);
                 assertThat(dropLocations.get(2).getHeight()).as("Height for drop location is correct").isEqualTo(10);
+                assertThat(dropLocations.get(2).getQuestion()).isNotNull();
                 assertThat(dropLocations.get(3).getPosX()).as("Pos X for drop location is correct").isEqualTo(40);
                 assertThat(dropLocations.get(3).getPosY()).as("Pos Y for drop location is correct").isEqualTo(40);
                 assertThat(dropLocations.get(3).getWidth()).as("Width for drop location is correct").isEqualTo(10);
                 assertThat(dropLocations.get(3).getHeight()).as("Height for drop location is correct").isEqualTo(10);
+                assertThat(dropLocations.get(3).getQuestion()).isNotNull();
 
                 List<DragItem> dragItems = dragAndDropQuestion.getDragItems();
                 assertThat(dragItems.get(0).getText()).as("Text for drag item is correct").isEqualTo("D1");
@@ -218,297 +1667,21 @@
                 assertThat(solutions.get(1).getText()).as("Text for solution is correct").isEqualTo("long");
             }
         }
-=======
-        QuizExercise quizExercise = createQuizOnServer(ZonedDateTime.now().plusHours(5), null, quizMode);
-        createdQuizAssert(quizExercise);
->>>>>>> a4959121
-    }
-
-    @Test
-    @WithMockUser(username = TEST_PREFIX + "instructor1", roles = "INSTRUCTOR")
-    void testCreateQuizExerciseForExam() throws Exception {
-<<<<<<< HEAD
-        quizExercise = createQuizOnServerForExam();
-
-        // General assertions
-        assertThat(quizExercise.getQuizQuestions()).as("Quiz questions were saved").hasSize(3);
-        assertThat(quizExercise.getDuration()).as("Quiz duration was correctly set").isEqualTo(3600);
-        assertThat(quizExercise.getDifficulty()).as("Quiz difficulty was correctly set").isEqualTo(DifficultyLevel.MEDIUM);
+    }
+
+    private void updateQuizAndAssert(QuizExercise quizExercise) throws Exception {
+        updateMultipleChoice(quizExercise);
+
+        quizExercise = updateQuizExerciseWithFiles(quizExercise, List.of(), HttpStatus.OK);
 
         // Quiz type specific assertions
         for (QuizQuestion question : quizExercise.getQuizQuestions()) {
             if (question instanceof MultipleChoiceQuestion multipleChoiceQuestion) {
-                assertThat(multipleChoiceQuestion.getAnswerOptions()).as("Multiple choice question answer options were saved").hasSize(2);
+                assertThat(multipleChoiceQuestion.getAnswerOptions()).as("Multiple choice question answer options were saved").hasSize(3);
                 assertThat(multipleChoiceQuestion.getTitle()).as("Multiple choice question title is correct").isEqualTo("MC");
                 assertThat(multipleChoiceQuestion.getText()).as("Multiple choice question text is correct").isEqualTo("Q1");
                 assertThat(multipleChoiceQuestion.getPoints()).as("Multiple choice question score is correct").isEqualTo(4);
 
-                List<AnswerOption> answerOptions = multipleChoiceQuestion.getAnswerOptions();
-                assertThat(answerOptions.get(0).getText()).as("Text for answer option is correct").isEqualTo("A");
-                assertThat(answerOptions.get(0).getHint()).as("Hint for answer option is correct").isEqualTo("H1");
-                assertThat(answerOptions.get(0).getExplanation()).as("Explanation for answer option is correct").isEqualTo("E1");
-                assertThat(answerOptions.get(0).isIsCorrect()).as("Is correct for answer option is correct").isTrue();
-                assertThat(answerOptions.get(1).getText()).as("Text for answer option is correct").isEqualTo("B");
-                assertThat(answerOptions.get(1).getHint()).as("Hint for answer option is correct").isEqualTo("H2");
-                assertThat(answerOptions.get(1).getExplanation()).as("Explanation for answer option is correct").isEqualTo("E2");
-                assertThat(answerOptions.get(1).isIsCorrect()).as("Is correct for answer option is correct").isFalse();
-            }
-            else if (question instanceof DragAndDropQuestion dragAndDropQuestion) {
-                assertThat(dragAndDropQuestion.getDropLocations()).as("Drag and drop question drop locations were saved").hasSize(4);
-                assertThat(dragAndDropQuestion.getDragItems()).as("Drag and drop question drag items were saved").hasSize(4);
-                assertThat(dragAndDropQuestion.getTitle()).as("Drag and drop question title is correct").isEqualTo("DnD");
-                assertThat(dragAndDropQuestion.getText()).as("Drag and drop question text is correct").isEqualTo("Q2");
-                assertThat(dragAndDropQuestion.getPoints()).as("Drag and drop question score is correct").isEqualTo(3);
-
-                List<DropLocation> dropLocations = dragAndDropQuestion.getDropLocations();
-                assertThat(dropLocations.get(0).getPosX()).as("Pos X for drop location is correct").isEqualTo(10);
-                assertThat(dropLocations.get(0).getPosY()).as("Pos Y for drop location is correct").isEqualTo(10);
-                assertThat(dropLocations.get(0).getWidth()).as("Width for drop location is correct").isEqualTo(10);
-                assertThat(dropLocations.get(0).getHeight()).as("Height for drop location is correct").isEqualTo(10);
-                assertThat(dropLocations.get(1).getPosX()).as("Pos X for drop location is correct").isEqualTo(20);
-                assertThat(dropLocations.get(1).getPosY()).as("Pos Y for drop location is correct").isEqualTo(20);
-                assertThat(dropLocations.get(1).getWidth()).as("Width for drop location is correct").isEqualTo(10);
-                assertThat(dropLocations.get(1).getHeight()).as("Height for drop location is correct").isEqualTo(10);
-                assertThat(dropLocations.get(2).getPosX()).as("Pos X for drop location is correct").isEqualTo(30);
-                assertThat(dropLocations.get(2).getPosY()).as("Pos Y for drop location is correct").isEqualTo(30);
-                assertThat(dropLocations.get(2).getWidth()).as("Width for drop location is correct").isEqualTo(10);
-                assertThat(dropLocations.get(2).getHeight()).as("Height for drop location is correct").isEqualTo(10);
-                assertThat(dropLocations.get(3).getPosX()).as("Pos X for drop location is correct").isEqualTo(40);
-                assertThat(dropLocations.get(3).getPosY()).as("Pos Y for drop location is correct").isEqualTo(40);
-                assertThat(dropLocations.get(3).getWidth()).as("Width for drop location is correct").isEqualTo(10);
-                assertThat(dropLocations.get(3).getHeight()).as("Height for drop location is correct").isEqualTo(10);
-
-                List<DragItem> dragItems = dragAndDropQuestion.getDragItems();
-                assertThat(dragItems.get(0).getText()).as("Text for drag item is correct").isEqualTo("D1");
-                assertThat(dragItems.get(0).getPictureFilePath()).as("Picture file path for drag item is correct").isNull();
-                assertThat(dragItems.get(1).getText()).as("Text for drag item is correct").isNull();
-                assertThat(dragItems.get(1).getPictureFilePath()).as("Picture file path for drag item is correct").isNotEmpty();
-                assertThat(dragItems.get(2).getText()).as("Text for drag item is correct").isEqualTo("D3");
-                assertThat(dragItems.get(2).getPictureFilePath()).as("Picture file path for drag item is correct").isNull();
-                assertThat(dragItems.get(3).getText()).as("Text for drag item is correct").isNull();
-                assertThat(dragItems.get(3).getPictureFilePath()).as("Picture file path for drag item is correct").isNotEmpty();
-            }
-            else if (question instanceof ShortAnswerQuestion shortAnswerQuestion) {
-                assertThat(shortAnswerQuestion.getSpots()).as("Short answer question spots were saved").hasSize(2);
-                assertThat(shortAnswerQuestion.getSolutions()).as("Short answer question solutions were saved").hasSize(2);
-                assertThat(shortAnswerQuestion.getTitle()).as("Short answer question title is correct").isEqualTo("SA");
-                assertThat(shortAnswerQuestion.getText()).as("Short answer question text is correct").isEqualTo("This is a long answer text");
-                assertThat(shortAnswerQuestion.getPoints()).as("Short answer question score is correct").isEqualTo(2);
-
-                List<ShortAnswerSpot> spots = shortAnswerQuestion.getSpots();
-                assertThat(spots.get(0).getSpotNr()).as("Spot nr for spot is correct").isZero();
-                assertThat(spots.get(0).getWidth()).as("Width for spot is correct").isEqualTo(1);
-                assertThat(spots.get(1).getSpotNr()).as("Spot nr for spot is correct").isEqualTo(2);
-                assertThat(spots.get(1).getWidth()).as("Width for spot is correct").isEqualTo(2);
-
-                List<ShortAnswerSolution> solutions = shortAnswerQuestion.getSolutions();
-                assertThat(solutions.get(0).getText()).as("Text for solution is correct").isEqualTo("is");
-                assertThat(solutions.get(1).getText()).as("Text for solution is correct").isEqualTo("long");
-            }
-        }
-=======
-        QuizExercise quizExercise = createQuizOnServerForExam();
-        createdQuizAssert(quizExercise);
->>>>>>> a4959121
-    }
-
-    @Test
-    @WithMockUser(username = TEST_PREFIX + "instructor1", roles = "INSTRUCTOR")
-    void createQuizExercise_setCourseAndExerciseGroup_badRequest() throws Exception {
-        ExerciseGroup exerciseGroup = database.createAndSaveActiveExerciseGroup(true);
-        QuizExercise quizExercise = ModelFactory.generateQuizExerciseForExam(exerciseGroup);
-        quizExercise.setCourse(exerciseGroup.getExam().getCourse());
-
-<<<<<<< HEAD
-        createQuizExerciseWithFiles(quizExercise, HttpStatus.BAD_REQUEST, true);
-    }
-
-    private QuizExercise importQuizExerciseWithFiles(QuizExercise quizExercise, Long id, List<MockMultipartFile> files, HttpStatus expectedStatus) throws Exception {
-        var builder = MockMvcRequestBuilders.multipart(HttpMethod.POST, "/api/quiz-exercises/import/" + id);
-        builder.file(new MockMultipartFile("exercise", "", MediaType.APPLICATION_JSON_VALUE, objectMapper.writeValueAsBytes(quizExercise)))
-                .contentType(MediaType.MULTIPART_FORM_DATA);
-        for (MockMultipartFile file : files) {
-            builder.file(file);
-        }
-        MvcResult result = request.getMvc().perform(builder).andExpect(status().is(expectedStatus.value())).andReturn();
-        request.restoreSecurityContext();
-        if (expectedStatus == HttpStatus.CREATED) {
-            return objectMapper.readValue(result.getResponse().getContentAsString(), QuizExercise.class);
-        }
-        return null;
-    }
-
-    private QuizExercise reevalQuizExerciseWithFiles(QuizExercise quizExercise, Long id, List<MockMultipartFile> files, HttpStatus expectedStatus) throws Exception {
-        var builder = MockMvcRequestBuilders.multipart(HttpMethod.PUT, "/api/quiz-exercises/" + id + "/re-evaluate");
-        builder.file(new MockMultipartFile("exercise", "", MediaType.APPLICATION_JSON_VALUE, objectMapper.writeValueAsBytes(quizExercise)))
-                .contentType(MediaType.MULTIPART_FORM_DATA);
-        for (MockMultipartFile file : files) {
-            builder.file(file);
-        }
-        MvcResult result = request.getMvc().perform(builder).andExpect(status().is(expectedStatus.value())).andReturn();
-        request.restoreSecurityContext();
-        if (expectedStatus == HttpStatus.OK) {
-            return objectMapper.readValue(result.getResponse().getContentAsString(), QuizExercise.class);
-        }
-        return null;
-    }
-
-    /**
-     * Sends a create request for a quiz exercise. It automatically adds the files to the request and modifies the exercise to be sent.
-     *
-     * @param quizExercise       the quiz exercise to be sent
-     * @param expectedStatus     the expected status of the request
-     * @param addBackgroundImage whether to add a background image to the quiz exercise
-     * @return the created quiz exercise or null if the request failed
-     */
-    private QuizExercise createQuizExerciseWithFiles(QuizExercise quizExercise, HttpStatus expectedStatus, boolean addBackgroundImage) throws Exception {
-        var builder = MockMvcRequestBuilders.multipart(HttpMethod.POST, "/api/quiz-exercises");
-        addFilesToBuilderAndModifyExercise(builder, quizExercise, addBackgroundImage);
-        builder.file(new MockMultipartFile("exercise", "", MediaType.APPLICATION_JSON_VALUE, objectMapper.writeValueAsBytes(quizExercise)))
-                .contentType(MediaType.MULTIPART_FORM_DATA);
-        MvcResult result = request.getMvc().perform(builder).andExpect(status().is(expectedStatus.value())).andReturn();
-        request.restoreSecurityContext();
-        if (HttpStatus.valueOf(result.getResponse().getStatus()).is2xxSuccessful()) {
-            assertThat(result.getResponse().getContentAsString()).isNotBlank();
-            return objectMapper.readValue(result.getResponse().getContentAsString(), QuizExercise.class);
-        }
-        return null;
-    }
-
-    private QuizExercise updateQuizExerciseWithFiles(QuizExercise quizExercise, List<String> fileNames, HttpStatus expectedStatus) throws Exception {
-        return updateQuizExerciseWithFiles(quizExercise, fileNames, expectedStatus, null);
-    }
-
-    /**
-     * Sends an update request for the given quiz exercise.
-     *
-     * @param quizExercise   the quiz exercise to update. Expects to contain changed filenames if appliccable
-     * @param fileNames      the filenames of changed or new files
-     * @param expectedStatus the expected status of the request
-     * @return the updated quiz exercise or null if the request failed
-     */
-    private QuizExercise updateQuizExerciseWithFiles(QuizExercise quizExercise, List<String> fileNames, HttpStatus expectedStatus, MultiValueMap<String, String> params)
-            throws Exception {
-        var builder = MockMvcRequestBuilders.multipart(HttpMethod.PUT, "/api/quiz-exercises/" + quizExercise.getId());
-        if (params != null) {
-            builder.params(params);
-        }
-        if (fileNames != null) {
-            for (String fileName : fileNames) {
-                builder.file(new MockMultipartFile("files", fileName, MediaType.IMAGE_PNG_VALUE, "test".getBytes()));
-            }
-        }
-        builder.file(new MockMultipartFile("exercise", "", MediaType.APPLICATION_JSON_VALUE, objectMapper.writeValueAsBytes(quizExercise)))
-                .contentType(MediaType.MULTIPART_FORM_DATA);
-        MvcResult result = request.getMvc().perform(builder).andExpect(status().is(expectedStatus.value())).andReturn();
-        request.restoreSecurityContext();
-        if (HttpStatus.valueOf(result.getResponse().getStatus()).is2xxSuccessful()) {
-            return objectMapper.readValue(result.getResponse().getContentAsString(), QuizExercise.class);
-        }
-        return null;
-=======
-        request.postWithResponseBody("/api/quiz-exercises/", quizExercise, QuizExercise.class, HttpStatus.BAD_REQUEST);
->>>>>>> a4959121
-    }
-
-    @Test
-    @WithMockUser(username = TEST_PREFIX + "instructor1", roles = "INSTRUCTOR")
-    void createQuizExercise_setNeitherCourseAndExerciseGroup_badRequest() throws Exception {
-        QuizExercise quizExercise = ModelFactory.generateQuizExerciseForExam(null);
-        createQuizExerciseWithFiles(quizExercise, HttpStatus.BAD_REQUEST, true);
-    }
-
-    @Test
-    @WithMockUser(username = TEST_PREFIX + "instructor1", roles = "INSTRUCTOR")
-    void createQuizExercise_InvalidMaxScore() throws Exception {
-        QuizExercise quizExercise = database.createQuiz(ZonedDateTime.now().plusHours(5), null, QuizMode.SYNCHRONIZED);
-        quizExercise.setMaxPoints(0.0);
-<<<<<<< HEAD
-        createQuizExerciseWithFiles(quizExercise, HttpStatus.BAD_REQUEST, true);
-=======
-
-        request.postWithResponseBody("/api/quiz-exercises", quizExercise, QuizExercise.class, HttpStatus.BAD_REQUEST);
->>>>>>> a4959121
-    }
-
-    @Test
-    @WithMockUser(username = TEST_PREFIX + "instructor1", roles = "INSTRUCTOR")
-    void createQuizExercise_InvalidDates_badRequest() throws Exception {
-        QuizExercise quizExercise = database.createQuiz(ZonedDateTime.now().plusHours(5), null, QuizMode.SYNCHRONIZED);
-        quizExercise.getQuizBatches().forEach(batch -> batch.setStartTime(ZonedDateTime.now()));
-<<<<<<< HEAD
-        createQuizExerciseWithFiles(quizExercise, HttpStatus.BAD_REQUEST, true);
-=======
-
-        request.postWithResponseBody("/api/quiz-exercises", quizExercise, QuizExercise.class, HttpStatus.BAD_REQUEST);
->>>>>>> a4959121
-    }
-
-    @Test
-    @WithMockUser(username = TEST_PREFIX + "instructor1", roles = "INSTRUCTOR")
-    void createQuizExercise_IncludedAsBonusInvalidBonusPoints() throws Exception {
-        QuizExercise quizExercise = database.createQuiz(ZonedDateTime.now().plusHours(5), null, QuizMode.SYNCHRONIZED);
-
-        quizExercise.setMaxPoints(10.0);
-        quizExercise.setBonusPoints(1.0);
-        quizExercise.setIncludedInOverallScore(IncludedInOverallScore.INCLUDED_AS_BONUS);
-<<<<<<< HEAD
-        createQuizExerciseWithFiles(quizExercise, HttpStatus.BAD_REQUEST, true);
-=======
-
-        request.postWithResponseBody("/api/quiz-exercises", quizExercise, QuizExercise.class, HttpStatus.BAD_REQUEST);
->>>>>>> a4959121
-    }
-
-    @Test
-    @WithMockUser(username = TEST_PREFIX + "instructor1", roles = "INSTRUCTOR")
-    void createQuizExercise_NotIncludedInvalidBonusPoints() throws Exception {
-        QuizExercise quizExercise = database.createQuiz(ZonedDateTime.now().plusHours(5), null, QuizMode.SYNCHRONIZED);
-
-        quizExercise.setMaxPoints(10.0);
-        quizExercise.setBonusPoints(1.0);
-        quizExercise.setIncludedInOverallScore(IncludedInOverallScore.NOT_INCLUDED);
-<<<<<<< HEAD
-        createQuizExerciseWithFiles(quizExercise, HttpStatus.BAD_REQUEST, true);
-=======
-
-        request.postWithResponseBody("/api/quiz-exercises", quizExercise, QuizExercise.class, HttpStatus.BAD_REQUEST);
->>>>>>> a4959121
-    }
-
-    @ParameterizedTest(name = "{displayName} [{index}] {argumentsWithNames}")
-    @WithMockUser(username = TEST_PREFIX + "instructor1", roles = "INSTRUCTOR")
-    @EnumSource(QuizMode.class)
-    void testUpdateQuizExercise(QuizMode quizMode) throws Exception {
-        QuizExercise quizExercise = createQuizOnServer(ZonedDateTime.now().plusHours(5), null, quizMode);
-        updateQuizAndAssert(quizExercise);
-    }
-
-    @Test
-    @WithMockUser(username = TEST_PREFIX + "instructor1", roles = "INSTRUCTOR")
-    void testUpdateQuizExerciseForExam() throws Exception {
-        QuizExercise quizExercise = createQuizOnServerForExam();
-        updateQuizAndAssert(quizExercise);
-    }
-
-    @Test
-    @WithMockUser(username = TEST_PREFIX + "instructor1", roles = "INSTRUCTOR")
-    void testUpdateQuizExercise_SingleChoiceMC_AllOrNothing() throws Exception {
-        QuizExercise quizExercise = database.createAndSaveQuiz(ZonedDateTime.now().plusHours(5), null, QuizMode.SYNCHRONIZED);
-
-<<<<<<< HEAD
-        quizExercise = updateQuizExerciseWithFiles(quizExercise, List.of(), HttpStatus.OK);
-=======
-        // multiple correct answers are not allowed
-        MultipleChoiceQuestion mc = (MultipleChoiceQuestion) quizExercise.getQuizQuestions().get(0);
-        mc.setSingleChoice(true);
-        mc.getAnswerOptions().get(1).setIsCorrect(true);
->>>>>>> a4959121
-
-        request.putWithResponseBody("/api/quiz-exercises", quizExercise, QuizExercise.class, HttpStatus.BAD_REQUEST);
-    }
-
-<<<<<<< HEAD
                 List<AnswerOption> answerOptions = multipleChoiceQuestion.getAnswerOptions();
                 assertThat(answerOptions.get(0).getText()).as("Text for answer option is correct").isEqualTo("B");
                 assertThat(answerOptions.get(0).getHint()).as("Hint for answer option is correct").isEqualTo("H2");
@@ -551,1756 +1724,6 @@
                 assertThat(dragItems.get(1).getPictureFilePath()).as("Picture file path for drag item is correct").isNull();
                 assertThat(dragItems.get(2).getText()).as("Text for drag item is correct").isNull();
                 assertThat(dragItems.get(2).getPictureFilePath()).as("Picture file path for drag item is correct").isNotEmpty();
-            }
-            else if (question instanceof ShortAnswerQuestion shortAnswerQuestion) {
-                assertThat(shortAnswerQuestion.getSpots()).as("Short answer question spots were saved").hasSize(1);
-                assertThat(shortAnswerQuestion.getSolutions()).as("Short answer question solutions were saved").hasSize(1);
-                assertThat(shortAnswerQuestion.getTitle()).as("Short answer question title is correct").isEqualTo("SA");
-                assertThat(shortAnswerQuestion.getText()).as("Short answer question text is correct").isEqualTo("This is a long answer text");
-                assertThat(shortAnswerQuestion.getPoints()).as("Short answer question score is correct").isEqualTo(2);
-=======
-    @ParameterizedTest(name = "{displayName} [{index}] {argumentsWithNames}")
-    @WithMockUser(username = TEST_PREFIX + "instructor1", roles = "INSTRUCTOR")
-    @EnumSource(value = ScoringType.class, names = { "PROPORTIONAL_WITHOUT_PENALTY", "PROPORTIONAL_WITH_PENALTY" })
-    void testUpdateQuizExercise_SingleChoiceMC_badRequest(ScoringType scoringType) throws Exception {
-        QuizExercise quizExercise = database.createAndSaveQuiz(ZonedDateTime.now().plusHours(5), null, QuizMode.SYNCHRONIZED);
-
-        MultipleChoiceQuestion mc = (MultipleChoiceQuestion) quizExercise.getQuizQuestions().get(0);
-        mc.setSingleChoice(true);
-        mc.setScoringType(scoringType);
-
-        request.putWithResponseBody("/api/quiz-exercises", quizExercise, QuizExercise.class, HttpStatus.BAD_REQUEST);
-    }
->>>>>>> a4959121
-
-    @Test
-    @WithMockUser(username = TEST_PREFIX + "instructor1", roles = "INSTRUCTOR")
-    void updateQuizExercise_setCourseAndExerciseGroup_badRequest() throws Exception {
-        ExerciseGroup exerciseGroup = database.createAndSaveActiveExerciseGroup(true);
-        QuizExercise quizExercise = database.createAndSaveQuiz(ZonedDateTime.now().plusHours(5), null, QuizMode.SYNCHRONIZED);
-        quizExercise.setExerciseGroup(exerciseGroup);
-
-        request.putWithResponseBody("/api/quiz-exercises/", quizExercise, QuizExercise.class, HttpStatus.BAD_REQUEST);
-    }
-
-    @Test
-    @WithMockUser(username = TEST_PREFIX + "instructor1", roles = "INSTRUCTOR")
-<<<<<<< HEAD
-    void testEditQuizExercise_SingleChoiceMC_AllOrNothing() throws Exception {
-        quizExercise = createQuizOnServer(ZonedDateTime.now().plusHours(5), null, QuizMode.SYNCHRONIZED);
-
-        MultipleChoiceQuestion mc = (MultipleChoiceQuestion) quizExercise.getQuizQuestions().get(0);
-        mc.setSingleChoice(true);
-        mc.setScoringType(ScoringType.ALL_OR_NOTHING);
-        quizExercise = updateQuizExerciseWithFiles(quizExercise, List.of(), HttpStatus.OK);
-        assertThat(quizExercise.getQuizQuestions().get(0).getScoringType()).as("Scoring type was changed").isEqualTo(ScoringType.ALL_OR_NOTHING);
-
-        // multiple correct answers are not allowed
-        mc = (MultipleChoiceQuestion) quizExercise.getQuizQuestions().get(0);
-        mc.getAnswerOptions().get(1).setIsCorrect(true);
-        quizExercise = updateQuizExerciseWithFiles(quizExercise, List.of(), HttpStatus.BAD_REQUEST);
-=======
-    void updateQuizExercise_setNeitherCourseAndExerciseGroup_badRequest() throws Exception {
-        QuizExercise quizExercise = database.createAndSaveQuiz(ZonedDateTime.now().plusHours(5), null, QuizMode.SYNCHRONIZED);
-        quizExercise.setCourse(null);
-
-        request.putWithResponseBody("/api/quiz-exercises/", quizExercise, QuizExercise.class, HttpStatus.BAD_REQUEST);
->>>>>>> a4959121
-    }
-
-    @Test
-    @WithMockUser(username = TEST_PREFIX + "instructor1", roles = "INSTRUCTOR")
-    void updateQuizExercise_invalidDates_badRequest() throws Exception {
-        QuizExercise quizExercise = database.createAndSaveQuiz(ZonedDateTime.now().plusHours(5), null, QuizMode.SYNCHRONIZED);
-        quizExercise.getQuizBatches().forEach(batch -> batch.setStartTime(ZonedDateTime.now()));
-
-<<<<<<< HEAD
-        MultipleChoiceQuestion mc = (MultipleChoiceQuestion) quizExercise.getQuizQuestions().get(0);
-        mc.setSingleChoice(true);
-        mc.setScoringType(ScoringType.PROPORTIONAL_WITHOUT_PENALTY);
-        updateQuizExerciseWithFiles(quizExercise, List.of(), HttpStatus.BAD_REQUEST);
-=======
-        request.putWithResponseBody("/api/quiz-exercises/", quizExercise, QuizExercise.class, HttpStatus.BAD_REQUEST);
->>>>>>> a4959121
-    }
-
-    @Test
-    @WithMockUser(username = TEST_PREFIX + "instructor1", roles = "INSTRUCTOR")
-    void updateQuizExercise_convertFromCourseToExamExercise_badRequest() throws Exception {
-        QuizExercise quizExercise = database.createAndSaveQuiz(ZonedDateTime.now().plusHours(5), null, QuizMode.SYNCHRONIZED);
-        ExerciseGroup exerciseGroup = database.createAndSaveActiveExerciseGroup(true);
-
-<<<<<<< HEAD
-        MultipleChoiceQuestion mc = (MultipleChoiceQuestion) quizExercise.getQuizQuestions().get(0);
-        mc.setSingleChoice(true);
-        mc.setScoringType(ScoringType.PROPORTIONAL_WITH_PENALTY);
-        updateQuizExerciseWithFiles(quizExercise, List.of(), HttpStatus.BAD_REQUEST);
-=======
-        quizExercise.setCourse(null);
-        quizExercise.setExerciseGroup(exerciseGroup);
-
-        request.putWithResponseBody("/api/quiz-exercises/", quizExercise, QuizExercise.class, HttpStatus.BAD_REQUEST);
->>>>>>> a4959121
-    }
-
-    @Test
-    @WithMockUser(username = TEST_PREFIX + "instructor1", roles = "INSTRUCTOR")
-<<<<<<< HEAD
-    void testEditQuizExerciseForExam() throws Exception {
-        quizExercise = createQuizOnServerForExam();
-
-        MultipleChoiceQuestion mc = (MultipleChoiceQuestion) quizExercise.getQuizQuestions().get(0);
-        mc.getAnswerOptions().remove(0);
-        mc.getAnswerOptions().add(new AnswerOption().text("C").hint("H3").explanation("E3").isCorrect(true));
-        mc.getAnswerOptions().add(new AnswerOption().text("D").hint("H4").explanation("E4").isCorrect(true));
-
-        DragAndDropQuestion dnd = (DragAndDropQuestion) quizExercise.getQuizQuestions().get(1);
-        dnd.getDropLocations().remove(0);
-        dnd.getCorrectMappings().remove(0);
-        dnd.getDragItems().remove(0);
-
-        ShortAnswerQuestion sa = (ShortAnswerQuestion) quizExercise.getQuizQuestions().get(2);
-        sa.getSpots().remove(0);
-        sa.getSolutions().remove(0);
-        sa.getCorrectMappings().remove(0);
-
-        quizExercise = updateQuizExerciseWithFiles(quizExercise, List.of(), HttpStatus.OK);
-
-        // Quiz type specific assertions
-        for (QuizQuestion question : quizExercise.getQuizQuestions()) {
-            if (question instanceof MultipleChoiceQuestion multipleChoiceQuestion) {
-                assertThat(multipleChoiceQuestion.getAnswerOptions()).as("Multiple choice question answer options were saved").hasSize(3);
-                assertThat(multipleChoiceQuestion.getTitle()).as("Multiple choice question title is correct").isEqualTo("MC");
-                assertThat(multipleChoiceQuestion.getText()).as("Multiple choice question text is correct").isEqualTo("Q1");
-                assertThat(multipleChoiceQuestion.getPoints()).as("Multiple choice question score is correct").isEqualTo(4);
-
-                List<AnswerOption> answerOptions = multipleChoiceQuestion.getAnswerOptions();
-                assertThat(answerOptions.get(0).getText()).as("Text for answer option is correct").isEqualTo("B");
-                assertThat(answerOptions.get(0).getHint()).as("Hint for answer option is correct").isEqualTo("H2");
-                assertThat(answerOptions.get(0).getExplanation()).as("Explanation for answer option is correct").isEqualTo("E2");
-                assertThat(answerOptions.get(0).isIsCorrect()).as("Is correct for answer option is correct").isFalse();
-                assertThat(answerOptions.get(1).getText()).as("Text for answer option is correct").isEqualTo("C");
-                assertThat(answerOptions.get(1).getHint()).as("Hint for answer option is correct").isEqualTo("H3");
-                assertThat(answerOptions.get(1).getExplanation()).as("Explanation for answer option is correct").isEqualTo("E3");
-                assertThat(answerOptions.get(1).isIsCorrect()).as("Is correct for answer option is correct").isTrue();
-                assertThat(answerOptions.get(2).getText()).as("Text for answer option is correct").isEqualTo("D");
-                assertThat(answerOptions.get(2).getHint()).as("Hint for answer option is correct").isEqualTo("H4");
-                assertThat(answerOptions.get(2).getExplanation()).as("Explanation for answer option is correct").isEqualTo("E4");
-                assertThat(answerOptions.get(2).isIsCorrect()).as("Is correct for answer option is correct").isTrue();
-            }
-            else if (question instanceof DragAndDropQuestion dragAndDropQuestion) {
-                assertThat(dragAndDropQuestion.getDropLocations()).as("Drag and drop question drop locations were saved").hasSize(3);
-                assertThat(dragAndDropQuestion.getDragItems()).as("Drag and drop question drag items were saved").hasSize(3);
-                assertThat(dragAndDropQuestion.getTitle()).as("Drag and drop question title is correct").isEqualTo("DnD");
-                assertThat(dragAndDropQuestion.getText()).as("Drag and drop question text is correct").isEqualTo("Q2");
-                assertThat(dragAndDropQuestion.getPoints()).as("Drag and drop question score is correct").isEqualTo(3);
-
-                List<DropLocation> dropLocations = dragAndDropQuestion.getDropLocations();
-                assertThat(dropLocations.get(0).getPosX()).as("Pos X for drop location is correct").isEqualTo(20);
-                assertThat(dropLocations.get(0).getPosY()).as("Pos Y for drop location is correct").isEqualTo(20);
-                assertThat(dropLocations.get(0).getWidth()).as("Width for drop location is correct").isEqualTo(10);
-                assertThat(dropLocations.get(0).getHeight()).as("Height for drop location is correct").isEqualTo(10);
-                assertThat(dropLocations.get(1).getPosX()).as("Pos X for drop location is correct").isEqualTo(30);
-                assertThat(dropLocations.get(1).getPosY()).as("Pos Y for drop location is correct").isEqualTo(30);
-                assertThat(dropLocations.get(1).getWidth()).as("Width for drop location is correct").isEqualTo(10);
-                assertThat(dropLocations.get(1).getHeight()).as("Height for drop location is correct").isEqualTo(10);
-                assertThat(dropLocations.get(2).getPosX()).as("Pos X for drop location is correct").isEqualTo(40);
-                assertThat(dropLocations.get(2).getPosY()).as("Pos Y for drop location is correct").isEqualTo(40);
-                assertThat(dropLocations.get(2).getWidth()).as("Width for drop location is correct").isEqualTo(10);
-                assertThat(dropLocations.get(2).getHeight()).as("Height for drop location is correct").isEqualTo(10);
-
-                List<DragItem> dragItems = dragAndDropQuestion.getDragItems();
-                assertThat(dragItems.get(0).getText()).as("Text for drag item is correct").isNull();
-                assertThat(dragItems.get(0).getPictureFilePath()).as("Picture file path for drag item is correct").isNotEmpty();
-                assertThat(dragItems.get(1).getText()).as("Text for drag item is correct").isEqualTo("D3");
-                assertThat(dragItems.get(1).getPictureFilePath()).as("Picture file path for drag item is correct").isNull();
-                assertThat(dragItems.get(2).getText()).as("Text for drag item is correct").isNull();
-                assertThat(dragItems.get(2).getPictureFilePath()).as("Picture file path for drag item is correct").isNotEmpty();
-            }
-            else if (question instanceof ShortAnswerQuestion shortAnswerQuestion) {
-                assertThat(shortAnswerQuestion.getSpots()).as("Short answer question spots were saved").hasSize(1);
-                assertThat(shortAnswerQuestion.getSolutions()).as("Short answer question solutions were saved").hasSize(1);
-                assertThat(shortAnswerQuestion.getTitle()).as("Short answer question title is correct").isEqualTo("SA");
-                assertThat(shortAnswerQuestion.getText()).as("Short answer question text is correct").isEqualTo("This is a long answer text");
-                assertThat(shortAnswerQuestion.getPoints()).as("Short answer question score is correct").isEqualTo(2);
-
-                List<ShortAnswerSpot> spots = shortAnswerQuestion.getSpots();
-                assertThat(spots.get(0).getSpotNr()).as("Spot nr for spot is correct").isEqualTo(2);
-                assertThat(spots.get(0).getWidth()).as("Width for spot is correct").isEqualTo(2);
-
-                List<ShortAnswerSolution> solutions = shortAnswerQuestion.getSolutions();
-                assertThat(solutions.get(0).getText()).as("Text for solution is correct").isEqualTo("long");
-            }
-        }
-    }
-
-    @Test
-    @WithMockUser(username = TEST_PREFIX + "instructor1", roles = "INSTRUCTOR")
-    void updateQuizExercise_setCourseAndExerciseGroup_badRequest() throws Exception {
-        ExerciseGroup exerciseGroup = database.addExerciseGroupWithExamAndCourse(true);
-        QuizExercise quizExercise = createQuizOnServer(ZonedDateTime.now().plusHours(5), null, QuizMode.SYNCHRONIZED);
-        quizExercise.setExerciseGroup(exerciseGroup);
-
-        updateQuizExerciseWithFiles(quizExercise, List.of(), HttpStatus.BAD_REQUEST);
-    }
-
-    @Test
-    @WithMockUser(username = TEST_PREFIX + "instructor1", roles = "INSTRUCTOR")
-    void updateQuizExercise_setNeitherCourseAndExerciseGroup_badRequest() throws Exception {
-        QuizExercise quizExercise = createQuizOnServer(ZonedDateTime.now().plusHours(5), null, QuizMode.SYNCHRONIZED);
-        quizExercise.setCourse(null);
-
-        updateQuizExerciseWithFiles(quizExercise, List.of(), HttpStatus.BAD_REQUEST);
-    }
-
-    @Test
-    @WithMockUser(username = TEST_PREFIX + "instructor1", roles = "INSTRUCTOR")
-    void updateQuizExercise_InvalidDates_badRequest() throws Exception {
-        QuizExercise quizExercise = createQuizOnServer(ZonedDateTime.now().plusHours(5), null, QuizMode.SYNCHRONIZED);
-        quizExercise.getQuizBatches().forEach(batch -> batch.setStartTime(ZonedDateTime.now()));
-        updateQuizExerciseWithFiles(quizExercise, List.of(), HttpStatus.BAD_REQUEST);
-    }
-
-    @Test
-    @WithMockUser(username = TEST_PREFIX + "instructor1", roles = "INSTRUCTOR")
-    void updateQuizExercise_convertFromCourseToExamExercise_badRequest() throws Exception {
-        QuizExercise quizExercise = createQuizOnServer(ZonedDateTime.now().plusHours(5), null, QuizMode.SYNCHRONIZED);
-        ExerciseGroup exerciseGroup = database.addExerciseGroupWithExamAndCourse(true);
-
-        quizExercise.setCourse(null);
-        quizExercise.setExerciseGroup(exerciseGroup);
-
-        updateQuizExerciseWithFiles(quizExercise, List.of(), HttpStatus.BAD_REQUEST);
-    }
-
-    @Test
-    @WithMockUser(username = TEST_PREFIX + "instructor1", roles = "INSTRUCTOR")
-    void updateQuizExercise_convertFromExamToCourseExercise_badRequest() throws Exception {
-        Course course = database.addEmptyCourse();
-        database.addExerciseGroupWithExamAndCourse(true);
-        QuizExercise quizExercise = createQuizOnServerForExam();
-=======
-    void updateQuizExercise_convertFromExamToCourseExercise_badRequest() throws Exception {
-        QuizExercise quizExercise = database.createAndSaveExamQuiz(ZonedDateTime.now().plusDays(1), ZonedDateTime.now().plusDays(2));
-        Course course = database.addEmptyCourse();
->>>>>>> a4959121
-
-        quizExercise.setExerciseGroup(null);
-        quizExercise.setCourse(course);
-
-        updateQuizExerciseWithFiles(quizExercise, List.of(), HttpStatus.BAD_REQUEST);
-    }
-
-    private void addFilesToBuilderAndModifyExercise(MockMultipartHttpServletRequestBuilder builder, QuizExercise quizExercise, boolean addBackgroundImage) {
-        int index = 0;
-        for (var question : quizExercise.getQuizQuestions()) {
-            if (question instanceof DragAndDropQuestion dragAndDropQuestion) {
-                if (addBackgroundImage) {
-                    String backgroundFileName = "backgroundImage" + index++ + ".jpg";
-                    dragAndDropQuestion.setBackgroundFilePath(backgroundFileName);
-                    builder.file(new MockMultipartFile("files", backgroundFileName, MediaType.IMAGE_JPEG_VALUE, "backgroundImage".getBytes()));
-                }
-                else {
-                    dragAndDropQuestion.setBackgroundFilePath(null);
-                }
-                for (var dragItem : dragAndDropQuestion.getDragItems()) {
-                    if (dragItem.getPictureFilePath() != null) {
-                        String filename = "dragItemImage" + index++ + ".png";
-                        dragItem.setPictureFilePath(filename);
-                        builder.file(new MockMultipartFile("files", filename, MediaType.IMAGE_PNG_VALUE, "dragItemImage".getBytes()));
-                    }
-                }
-            }
-        }
-    }
-
-<<<<<<< HEAD
-    private QuizExercise createQuizOnServer(ZonedDateTime releaseDate, ZonedDateTime dueDate, QuizMode quizMode) throws Exception {
-        Course course = database.createCourse();
-
-        QuizExercise quizExercise = database.createQuiz(course, releaseDate, dueDate, quizMode);
-        quizExercise.setDuration(3600);
-        QuizExercise quizExerciseServer = createQuizExerciseWithFiles(quizExercise, HttpStatus.CREATED, true);
-        QuizExercise quizExerciseDatabase = quizExerciseRepository.findOneWithQuestionsAndStatistics(quizExerciseServer.getId());
-        assertThat(quizExerciseDatabase).isNotNull();
-        checkQuizExercises(quizExercise, quizExerciseServer);
-        checkQuizExercises(quizExercise, quizExerciseDatabase);
-
-        for (int i = 0; i < quizExercise.getQuizQuestions().size(); i++) {
-            var question = quizExercise.getQuizQuestions().get(i);
-            var questionServer = quizExerciseServer.getQuizQuestions().get(i);
-            var questionDatabase = quizExerciseDatabase.getQuizQuestions().get(i);
-
-            assertThat(question.getId()).as("Question IDs are correct").isNull();
-            assertThat(questionDatabase.getId()).as("Question IDs are correct").isEqualTo(questionServer.getId());
-
-            assertThat(question.getExercise().getId()).as("Exercise IDs are correct").isNull();
-            assertThat(questionDatabase.getExercise().getId()).as("Exercise IDs are correct").isEqualTo(quizExerciseDatabase.getId());
-
-            assertThat(question.getTitle()).as("Question titles are correct").isEqualTo(questionDatabase.getTitle());
-            assertThat(question.getTitle()).as("Question titles are correct").isEqualTo(questionServer.getTitle());
-
-            assertThat(question.getPoints()).as("Question scores are correct").isEqualTo(questionDatabase.getPoints());
-            assertThat(question.getPoints()).as("Question scores are correct").isEqualTo(questionServer.getPoints());
-        }
-        return quizExerciseDatabase; // TODO: @sleiss: Check if this is fine
-    }
-
-    private QuizExercise createQuizOnServerForExam() throws Exception {
-        ExerciseGroup exerciseGroup = database.addExerciseGroupWithExamAndCourse(true);
-
-        QuizExercise quizExercise = database.createQuizForExam(exerciseGroup);
-        quizExercise.setDuration(3600);
-        QuizExercise quizExerciseServer = createQuizExerciseWithFiles(quizExercise, HttpStatus.CREATED, true);
-        QuizExercise quizExerciseDatabase = quizExerciseRepository.findOneWithQuestionsAndStatistics(quizExerciseServer.getId());
-        assertThat(quizExerciseDatabase).isNotNull();
-        checkQuizExercises(quizExercise, quizExerciseServer);
-        checkQuizExercises(quizExercise, quizExerciseDatabase);
-
-        for (int i = 0; i < quizExercise.getQuizQuestions().size(); i++) {
-            var question = quizExercise.getQuizQuestions().get(i);
-            var questionServer = quizExerciseServer.getQuizQuestions().get(i);
-            var questionDatabase = quizExerciseDatabase.getQuizQuestions().get(i);
-
-            assertThat(question.getId()).as("Question IDs are correct").isNull();
-            assertThat(questionDatabase.getId()).as("Question IDs are correct").isEqualTo(questionServer.getId());
-
-            assertThat(question.getExercise().getId()).as("Exercise IDs are correct").isNull();
-            assertThat(questionDatabase.getExercise().getId()).as("Exercise IDs are correct").isEqualTo(quizExerciseDatabase.getId());
-
-            assertThat(question.getTitle()).as("Question titles are correct").isEqualTo(questionDatabase.getTitle());
-            assertThat(question.getTitle()).as("Question titles are correct").isEqualTo(questionServer.getTitle());
-
-            assertThat(question.getPoints()).as("Question scores are correct").isEqualTo(questionDatabase.getPoints());
-            assertThat(question.getPoints()).as("Question scores are correct").isEqualTo(questionServer.getPoints());
-        }
-        return quizExerciseServer;
-    }
-
-=======
->>>>>>> a4959121
-    @ParameterizedTest(name = "{displayName} [{index}] {argumentsWithNames}")
-    @WithMockUser(username = TEST_PREFIX + "instructor1", roles = "INSTRUCTOR")
-    @EnumSource(QuizMode.class)
-    void testDeleteQuizExercise(QuizMode quizMode) throws Exception {
-        QuizExercise quizExercise = database.createAndSaveQuiz(ZonedDateTime.now().plusHours(5), null, quizMode);
-
-        assertThat(quizExerciseRepository.findOneWithQuestionsAndStatistics(quizExercise.getId())).as("Exercise is created correctly").isNotNull();
-        request.delete("/api/quiz-exercises/" + quizExercise.getId(), HttpStatus.OK);
-        assertThat(quizExerciseRepository.findOneWithQuestionsAndStatistics(quizExercise.getId())).as("Exercise is deleted correctly").isNull();
-    }
-
-    @ParameterizedTest(name = "{displayName} [{index}] {argumentsWithNames}")
-    @WithMockUser(username = TEST_PREFIX + "instructor1", roles = "INSTRUCTOR")
-    @EnumSource(QuizMode.class)
-    void testDeleteQuizExerciseWithSubmittedAnswers(QuizMode quizMode) throws Exception {
-        QuizExercise quizExercise = database.createAndSaveQuiz(ZonedDateTime.now(), ZonedDateTime.now().plusMinutes(1), quizMode);
-        assertThat(quizExerciseRepository.findOneWithQuestionsAndStatistics(quizExercise.getId())).as("Exercise is created correctly").isNotNull();
-
-        String username = TEST_PREFIX + "student1";
-        final Principal principal = () -> username;
-        QuizSubmission quizSubmission = database.generateSubmissionForThreeQuestions(quizExercise, 1, true, null);
-
-        Authentication authentication = SecurityContextHolder.getContext().getAuthentication();
-        quizUtilService.prepareBatchForSubmitting(quizExercise, authentication, SecurityUtils.makeAuthorizationObject(username));
-        quizSubmissionWebsocketService.saveSubmission(quizExercise.getId(), quizSubmission, principal);
-        SecurityContextHolder.getContext().setAuthentication(authentication);
-
-        // Quiz submissions are not yet in database
-        assertThat(quizSubmissionRepository.findByParticipation_Exercise_Id(quizExercise.getId())).isEmpty();
-
-        quizScheduleService.processCachedQuizSubmissions();
-
-        // Quiz submissions are now in database
-        assertThat(quizSubmissionRepository.findByParticipation_Exercise_Id(quizExercise.getId())).hasSize(1);
-
-        request.delete("/api/quiz-exercises/" + quizExercise.getId(), HttpStatus.OK);
-        assertThat(quizExerciseRepository.findOneWithQuestionsAndStatistics(quizExercise.getId())).as("Exercise is deleted correctly").isNull();
-    }
-
-    @Test
-    @WithMockUser(username = TEST_PREFIX + "instructor1", roles = "INSTRUCTOR")
-<<<<<<< HEAD
-    void testUpdateRunningQuizExercise() throws Exception {
-        Course course = database.createCourse();
-        // create QuizExercise that already started
-        QuizExercise startedQuizExercise = database.createQuiz(course, ZonedDateTime.now().minusHours(1), null, QuizMode.SYNCHRONIZED);
-        QuizExercise startedQuizExerciseServer = createQuizExerciseWithFiles(startedQuizExercise, HttpStatus.CREATED, true);
-=======
-    void testUpdateNotExistingQuizExercise() throws Exception {
-        QuizExercise quizExercise = database.createQuiz(ZonedDateTime.now().plusHours(5), null, QuizMode.SYNCHRONIZED);
-        QuizExercise quizExerciseServer = request.putWithResponseBody("/api/quiz-exercises", quizExercise, QuizExercise.class, HttpStatus.CREATED);
-
-        assertThat(quizExerciseServer).usingRecursiveComparison().ignoringFieldsOfTypes(ZonedDateTime.class, ScheduledThreadPoolExecutor.class)
-                .ignoringFields("id", "quizPointStatistic", "quizQuestions", "quizBatches").isEqualTo(quizExercise);
-
-        assertThat(quizExerciseServer.getId()).isNotNull();
-        assertThat(quizExerciseServer.getQuizPointStatistic()).isNotNull();
-        assertThat(quizExerciseServer.getQuizQuestions()).hasSameSizeAs(quizExercise.getQuizQuestions());
-        assertThat(quizExerciseServer.getQuizBatches()).hasSameSizeAs(quizExercise.getQuizBatches());
-    }
-
-    @Test
-    @WithMockUser(username = TEST_PREFIX + "instructor1", roles = "INSTRUCTOR")
-    void testUpdateRunningQuizExercise() throws Exception {
-        QuizExercise quizExercise = database.createAndSaveQuiz(ZonedDateTime.now().minusHours(1), null, QuizMode.SYNCHRONIZED);
->>>>>>> a4959121
-
-        MultipleChoiceQuestion mc = (MultipleChoiceQuestion) quizExercise.getQuizQuestions().get(0);
-        mc.getAnswerOptions().remove(0);
-        mc.getAnswerOptions().add(new AnswerOption().text("C").hint("H3").explanation("E3").isCorrect(true));
-
-<<<<<<< HEAD
-        var putBuilder = MockMvcRequestBuilders.multipart(HttpMethod.PUT, "/api/quiz-exercises/" + startedQuizExerciseServer.getId());
-        putBuilder.file(new MockMultipartFile("exercise", "", MediaType.APPLICATION_JSON_VALUE, objectMapper.writeValueAsBytes(startedQuizExerciseServer)))
-                .contentType(MediaType.MULTIPART_FORM_DATA);
-
-        request.getMvc().perform(putBuilder).andExpect(status().isBadRequest());
-=======
-        QuizExercise updatedQuizExercise = request.putWithResponseBody("/api/quiz-exercises", quizExercise, QuizExercise.class, HttpStatus.BAD_REQUEST);
-        assertThat(updatedQuizExercise).isNull();
->>>>>>> a4959121
-    }
-
-    @Test
-    @WithMockUser(username = TEST_PREFIX + "instructor1", roles = "INSTRUCTOR")
-    void testCreateExistingQuizExercise() throws Exception {
-<<<<<<< HEAD
-        quizExercise = createQuizOnServer(ZonedDateTime.now().plusHours(5), null, QuizMode.SYNCHRONIZED);
-        createQuizExerciseWithFiles(quizExercise, HttpStatus.BAD_REQUEST, true);
-=======
-        QuizExercise quizExercise = database.createAndSaveQuiz(ZonedDateTime.now().plusHours(5), null, QuizMode.SYNCHRONIZED);
-
-        request.postWithResponseBody("/api/quiz-exercises", quizExercise, QuizExercise.class, HttpStatus.BAD_REQUEST);
->>>>>>> a4959121
-    }
-
-    @ParameterizedTest(name = "{displayName} [{index}] {argumentsWithNames}")
-    @WithMockUser(username = TEST_PREFIX + "instructor1", roles = "INSTRUCTOR")
-    @EnumSource(QuizMode.class)
-    void testGetQuizExercise(QuizMode quizMode) throws Exception {
-        QuizExercise quizExercise = database.createAndSaveQuiz(ZonedDateTime.now().plusHours(5), null, quizMode);
-
-        QuizExercise quizExerciseGet = request.get("/api/quiz-exercises/" + quizExercise.getId(), HttpStatus.OK, QuizExercise.class);
-        checkQuizExercises(quizExercise, quizExerciseGet);
-
-        // Start Date picker at Quiz Edit page should be populated correctly
-        if (quizMode == QuizMode.SYNCHRONIZED) {
-            assertThat(quizExerciseGet.getQuizBatches()).isNotEmpty();
-        }
-
-        // get all exercises for a course
-        List<QuizExercise> allQuizExercisesForCourse = request.getList("/api/courses/" + quizExercise.getCourseViaExerciseGroupOrCourseMember().getId() + "/quiz-exercises",
-                HttpStatus.OK, QuizExercise.class);
-        assertThat(allQuizExercisesForCourse).hasSize(1).contains(quizExercise);
-    }
-
-    @ParameterizedTest(name = "{displayName} [{index}] {argumentsWithNames}")
-    @WithMockUser(username = TEST_PREFIX + "student1", roles = "USER")
-    @EnumSource(QuizMode.class)
-    void testGetQuizExercise_asStudent(QuizMode quizMode) throws Exception {
-        QuizExercise quizExercise = database.createAndSaveQuiz(ZonedDateTime.now().minusHours(5), null, quizMode);
-        quizExercise.setDuration(360);
-        quizExercise.getQuizBatches().forEach(batch -> batch.setStartTime(ZonedDateTime.now().plusHours(5)));
-
-        // get not yet started exercise for students
-        QuizExercise quizExerciseForStudent_notStarted = request.get("/api/quiz-exercises/" + quizExercise.getId() + "/for-student", HttpStatus.OK, QuizExercise.class);
-        checkQuizExerciseForStudent(quizExerciseForStudent_notStarted);
-
-        // set exercise started 5 min ago
-        quizExercise.getQuizBatches().forEach(batch -> batch.setStartTime(ZonedDateTime.now().minusMinutes(5)));
-        assertThat(quizExercise.getQuizBatches()).allMatch(QuizBatch::isStarted);
-        assertThat(quizExercise.getQuizBatches()).allMatch(QuizBatch::isSubmissionAllowed);
-
-        // get started exercise for students
-        QuizExercise quizExerciseForStudent_Started = request.get("/api/quiz-exercises/" + quizExercise.getId() + "/for-student", HttpStatus.OK, QuizExercise.class);
-        checkQuizExerciseForStudent(quizExerciseForStudent_Started);
-
-        // get finished exercise for students
-        quizExerciseService.endQuiz(quizExercise, ZonedDateTime.now().minusMinutes(2));
-        assertThat(quizExercise.getQuizBatches()).allMatch(QuizBatch::isStarted);
-        assertThat(quizExercise.getQuizBatches()).noneMatch(QuizBatch::isSubmissionAllowed);
-
-        QuizExercise quizExerciseForStudent_Finished = request.get("/api/quiz-exercises/" + quizExercise.getId() + "/for-student", HttpStatus.OK, QuizExercise.class);
-        checkQuizExerciseForStudent(quizExerciseForStudent_Finished);
-    }
-
-    @Test
-    @WithMockUser(username = TEST_PREFIX + "student1", roles = "USER")
-    void testSetQuizBatchStartTimeForNonSynchronizedQuizExercises_asStudent() throws Exception {
-        QuizExercise quizExercise = database.createAndSaveQuiz(ZonedDateTime.now().minusHours(5), null, QuizMode.INDIVIDUAL);
-        quizExercise.setDuration(400);
-        quizExercise.getQuizBatches().forEach(batch -> batch.setStartTime(ZonedDateTime.now().minusMinutes(5)));
-
-        // get started exercise for students
-        // when exercise due date is null
-        QuizExercise quizExerciseForStudent = request.get("/api/quiz-exercises/" + quizExercise.getId() + "/for-student", HttpStatus.OK, QuizExercise.class);
-        assertThat(quizExerciseForStudent.getQuizBatches()).usingRecursiveAssertion().hasNoNullFields();
-
-        // when exercise due date is later than now
-        quizExercise.setDueDate(ZonedDateTime.now().plusHours(1));
-        quizExerciseForStudent = request.get("/api/quiz-exercises/" + quizExercise.getId() + "/for-student", HttpStatus.OK, QuizExercise.class);
-        assertThat(quizExerciseForStudent.getQuizBatches()).usingRecursiveAssertion().hasNoNullFields();
-    }
-
-    @Test
-    @WithMockUser(username = TEST_PREFIX + "student1", roles = "USER")
-    void testCreateQuizExerciseWithoutQuizBatchForSynchronizedQuiz_asStudent() throws Exception {
-        QuizExercise quizExercise = database.createAndSaveQuiz(ZonedDateTime.now().minusHours(4), null, QuizMode.SYNCHRONIZED);
-        quizExercise.setDuration(400);
-        quizExercise.setQuizBatches(null);
-
-        QuizExercise quizExerciseForStudent = request.get("/api/quiz-exercises/" + quizExercise.getId() + "/for-student", HttpStatus.OK, QuizExercise.class);
-        assertThat(quizExerciseForStudent.getQuizBatches()).hasSize(1);
-        checkQuizExerciseForStudent(quizExerciseForStudent);
-    }
-
-    @Test
-    @WithMockUser(username = TEST_PREFIX + "instructor1", roles = "INSTRUCTOR")
-    void testGetQuizExercisesForExam() throws Exception {
-        QuizExercise quizExercise = database.createAndSaveExamQuiz(ZonedDateTime.now().minusHours(4), ZonedDateTime.now().plusHours(4));
-        long examId = quizExercise.getExerciseGroup().getExam().getId();
-
-        List<QuizExercise> quizExercises = request.getList("/api/exams/" + examId + "/quiz-exercises", HttpStatus.OK, QuizExercise.class);
-        assertThat(quizExercises).as("Quiz exercise was retrieved").hasSize(1);
-        assertThat(quizExercise.getId()).as("Quiz exercise with the right id was retrieved").isEqualTo(quizExercises.get(0).getId());
-    }
-
-    @Test
-    @WithMockUser(username = TEST_PREFIX + "instructor1", roles = "INSTRUCTOR")
-    void testGetExamQuizExercise() throws Exception {
-        QuizExercise quizExercise = database.createAndSaveExamQuiz(ZonedDateTime.now().minusHours(5), ZonedDateTime.now().minusHours(10));
-
-        QuizExercise quizExerciseGet = request.get("/api/quiz-exercises/" + quizExercise.getId(), HttpStatus.OK, QuizExercise.class);
-        checkQuizExercises(quizExercise, quizExerciseGet);
-
-        assertThat(quizExerciseGet).as("Quiz exercise was retrieved").isEqualTo(quizExercise).isNotNull();
-        assertThat(quizExerciseGet.getId()).as("Quiz exercise with the right id was retrieved").isEqualTo(quizExerciseGet.getId());
-        assertThat(quizExerciseGet.getQuizBatches()).isEmpty();
-    }
-
-    @Test
-    @WithMockUser(username = TEST_PREFIX + "tutor1", roles = "TA")
-    void testGetExamQuizExercise_asTutor_forbidden() throws Exception {
-        QuizExercise quizExercise = database.createAndSaveExamQuiz(ZonedDateTime.now().minusHours(5), ZonedDateTime.now().minusHours(10));
-        request.get("/api/quiz-exercises/" + quizExercise.getId(), HttpStatus.FORBIDDEN, QuizExercise.class);
-    }
-
-    @Test
-    @WithMockUser(username = TEST_PREFIX + "instructor1", roles = "INSTRUCTOR")
-    void testInstructorSearchTermMatchesId() throws Exception {
-        QuizExercise quizExercise = database.createAndSaveQuiz(ZonedDateTime.now().minusDays(1), ZonedDateTime.now().minusHours(2), QuizMode.INDIVIDUAL);
-        long exerciseId = quizExercise.getId();
-
-        var searchTerm = database.configureSearch(String.valueOf(exerciseId));
-        SearchResultPageDTO<?> searchResult = request.get("/api/quiz-exercises", HttpStatus.OK, SearchResultPageDTO.class, database.searchMapping(searchTerm));
-
-        assertThat(searchResult.getResultsOnPage()).filteredOn(result -> ((int) ((LinkedHashMap<String, ?>) result).get("id")) == exerciseId).hasSize(1);
-    }
-
-    @Test
-    @WithMockUser(username = TEST_PREFIX + "instructor1", roles = "INSTRUCTOR")
-    void testCourseAndExamFiltersAsInstructor() throws Exception {
-
-        QuizExercise quizExercise = database.createAndSaveQuiz(ZonedDateTime.now().minusDays(2), ZonedDateTime.now().minusHours(1), QuizMode.SYNCHRONIZED);
-        QuizExercise examQuizExercise = database.createAndSaveExamQuiz(ZonedDateTime.now().minusDays(1), ZonedDateTime.now().minusHours(2));
-
-        String searchTerm = "very unique quiz title";
-        database.renameAndSaveQuiz(quizExercise, searchTerm);
-        database.renameAndSaveQuiz(examQuizExercise, searchTerm + "-Morpork");
-
-        exerciseIntegrationTestUtils.testCourseAndExamFilters("/api/quiz-exercises/", searchTerm);
-    }
-
-    @Test
-    @WithMockUser(username = TEST_PREFIX + "instructor1", roles = "INSTRUCTOR")
-    void testRecalculateStatistics() throws Exception {
-        QuizExercise quizExercise = createQuizOnServer(ZonedDateTime.now().plusHours(5), null, QuizMode.SYNCHRONIZED);
-
-        quizExercise.setReleaseDate(ZonedDateTime.now().minusHours(5));
-        quizExercise.setDueDate(ZonedDateTime.now().minusHours(2));
-        quizExercise = updateQuizExerciseWithFiles(quizExercise, List.of(), HttpStatus.OK);
-
-        var now = ZonedDateTime.now();
-
-        // generate submissions for each student
-        int numberOfParticipants = 10;
-        database.addStudents(TEST_PREFIX, 2, 14);
-
-        for (int i = 1; i <= numberOfParticipants; i++) {
-            QuizSubmission quizSubmission = database.generateSubmissionForThreeQuestions(quizExercise, i, true, now.minusHours(3));
-            database.addSubmission(quizExercise, quizSubmission, TEST_PREFIX + "student" + i);
-            database.addResultToSubmission(quizSubmission, AssessmentType.AUTOMATIC, null, quizExercise.getScoreForSubmission(quizSubmission), true);
-        }
-
-        // calculate statistics
-        QuizExercise quizExerciseWithRecalculatedStatistics = request.get("/api/quiz-exercises/" + quizExercise.getId() + "/recalculate-statistics", HttpStatus.OK,
-                QuizExercise.class);
-
-        assertThat(quizExerciseWithRecalculatedStatistics.getQuizPointStatistic().getPointCounters()).hasSize(10);
-        assertThat(quizExerciseWithRecalculatedStatistics.getQuizPointStatistic().getParticipantsRated()).isEqualTo(numberOfParticipants);
-
-        assertQuizPointStatisticsPointCounters(quizExerciseWithRecalculatedStatistics, Map.of(0.0, pc30, 3.0, pc20, 4.0, pc20, 6.0, pc20, 7.0, pc10));
-
-        // add more submissions and recalculate
-        for (int i = numberOfParticipants; i <= 14; i++) {
-            QuizSubmission quizSubmission = database.generateSubmissionForThreeQuestions(quizExercise, i, true, now.minusHours(3));
-            database.addSubmission(quizExercise, quizSubmission, TEST_PREFIX + "student" + i);
-            database.addResultToSubmission(quizSubmission, AssessmentType.AUTOMATIC, null, quizExercise.getScoreForSubmission(quizSubmission), true);
-        }
-
-        // calculate statistics
-        quizExerciseWithRecalculatedStatistics = request.get("/api/quiz-exercises/" + quizExercise.getId() + "/recalculate-statistics", HttpStatus.OK, QuizExercise.class);
-
-        assertThat(quizExerciseWithRecalculatedStatistics.getQuizPointStatistic().getPointCounters()).hasSize(10);
-        assertThat(quizExerciseWithRecalculatedStatistics.getQuizPointStatistic().getParticipantsRated()).isEqualTo(numberOfParticipants + 4);
-
-        assertQuizPointStatisticsPointCounters(quizExerciseWithRecalculatedStatistics, Map.of(0.0, pc50, 3.0, pc20, 4.0, pc30, 6.0, pc20, 7.0, pc10, 9.0, pc10));
-    }
-
-    @Test
-    @WithMockUser(username = TEST_PREFIX + "instructor1", roles = "INSTRUCTOR")
-    void testReevaluateStatistics() throws Exception {
-        QuizExercise quizExercise = createQuizOnServer(ZonedDateTime.now().plusSeconds(5), null, QuizMode.SYNCHRONIZED);
-
-        // we expect a bad request because the quiz has not ended yet
-        reevalQuizExerciseWithFiles(quizExercise, quizExercise.getId(), List.of(), HttpStatus.BAD_REQUEST);
-        quizExercise.setReleaseDate(ZonedDateTime.now().minusHours(5));
-        quizExerciseService.endQuiz(quizExercise, ZonedDateTime.now().minusMinutes(1));
-        quizExercise = updateQuizExerciseWithFiles(quizExercise, List.of(), HttpStatus.OK);
-
-        // generate rated submissions for each student
-        int numberOfParticipants = 10;
-        database.addStudents(TEST_PREFIX, 2, 10);
-
-        for (int i = 1; i <= numberOfParticipants; i++) {
-            if (i != 1 && i != 5) {
-                QuizSubmission quizSubmission = database.generateSubmissionForThreeQuestions(quizExercise, i, true, ZonedDateTime.now().minusHours(1));
-                database.addSubmission(quizExercise, quizSubmission, TEST_PREFIX + "student" + i);
-                database.addResultToSubmission(quizSubmission, AssessmentType.AUTOMATIC, null, quizExercise.getScoreForSubmission(quizSubmission), true);
-                assertThat(submittedAnswerRepository.findBySubmission(quizSubmission)).hasSize(3);
-            }
-        }
-
-        // submission with everything selected
-        QuizSubmission quizSubmission = database.generateSpecialSubmissionWithResult(quizExercise, true, ZonedDateTime.now().minusHours(1), true);
-        database.addSubmission(quizExercise, quizSubmission, TEST_PREFIX + "student1");
-        database.addResultToSubmission(quizSubmission, AssessmentType.AUTOMATIC, null, quizExercise.getScoreForSubmission(quizSubmission), true);
-
-        // submission with nothing selected
-        quizSubmission = database.generateSpecialSubmissionWithResult(quizExercise, true, ZonedDateTime.now().minusHours(1), false);
-        database.addSubmission(quizExercise, quizSubmission, TEST_PREFIX + "student5");
-        database.addResultToSubmission(quizSubmission, AssessmentType.AUTOMATIC, null, quizExercise.getScoreForSubmission(quizSubmission), true);
-
-        assertThat(studentParticipationRepository.findByExerciseId(quizExercise.getId())).hasSize(numberOfParticipants);
-        assertThat(resultRepository.findAllByExerciseId(quizExercise.getId())).hasSize(numberOfParticipants);
-        assertThat(quizSubmissionRepository.findByParticipation_Exercise_Id(quizExercise.getId())).hasSize(numberOfParticipants);
-        assertThat(submittedAnswerRepository.findBySubmission(quizSubmission)).hasSize(3);
-
-        // calculate statistics
-        quizExercise = request.get("/api/quiz-exercises/" + quizExercise.getId() + "/recalculate-statistics", HttpStatus.OK, QuizExercise.class);
-
-        log.debug("QuizPointStatistic before re-evaluate: {}", quizExercise.getQuizPointStatistic());
-
-        // check that the statistic is correct before any re-evaluate
-        assertQuizPointStatisticsPointCounters(quizExercise, Map.of(0.0, pc30, 3.0, pc20, 4.0, pc20, 6.0, pc20, 7.0, pc10));
-
-        // reevaluate without changing anything and check if statistics are still correct (i.e. unchanged)
-        QuizExercise quizExerciseWithReevaluatedStatistics = reevalQuizExerciseWithFiles(quizExercise, quizExercise.getId(), List.of(), HttpStatus.OK);
-        checkStatistics(quizExercise, quizExerciseWithReevaluatedStatistics);
-
-        log.debug("QuizPointStatistic after re-evaluate (without changes): {}", quizExerciseWithReevaluatedStatistics.getQuizPointStatistic());
-
-        // remove wrong answer option and reevaluate
-        var multipleChoiceQuestion = (MultipleChoiceQuestion) quizExercise.getQuizQuestions().get(0);
-        multipleChoiceQuestion.getAnswerOptions().remove(1);
-
-        reevalQuizExerciseWithFiles(quizExercise, quizExercise.getId(), List.of(), HttpStatus.OK);
-
-        // load the exercise again after it was re-evaluated
-        quizExerciseWithReevaluatedStatistics = request.get("/api/quiz-exercises/" + quizExercise.getId(), HttpStatus.OK, QuizExercise.class);
-
-        var multipleChoiceQuestionAfterReevaluate = (MultipleChoiceQuestion) quizExerciseWithReevaluatedStatistics.getQuizQuestions().get(0);
-        assertThat(multipleChoiceQuestionAfterReevaluate.getAnswerOptions()).hasSize(1);
-
-        assertThat(quizExerciseWithReevaluatedStatistics.getQuizPointStatistic()).isEqualTo(quizExercise.getQuizPointStatistic());
-
-        // one student should get a higher score
-        assertThat(quizExerciseWithReevaluatedStatistics.getQuizPointStatistic().getPointCounters()).hasSameSizeAs(quizExercise.getQuizPointStatistic().getPointCounters());
-        log.debug("QuizPointStatistic after 1st re-evaluate: {}", quizExerciseWithReevaluatedStatistics.getQuizPointStatistic());
-
-        assertQuizPointStatisticsPointCounters(quizExerciseWithReevaluatedStatistics, Map.of(0.0, pc20, 3.0, pc20, 4.0, pc30, 6.0, pc20, 7.0, pc10));
-
-        // set a question invalid and reevaluate
-        var shortAnswerQuestion = (ShortAnswerQuestion) quizExercise.getQuizQuestions().get(2);
-        shortAnswerQuestion.setInvalid(true);
-
-        reevalQuizExerciseWithFiles(quizExercise, quizExercise.getId(), List.of(), HttpStatus.OK);
-        // load the exercise again after it was re-evaluated
-        quizExerciseWithReevaluatedStatistics = request.get("/api/quiz-exercises/" + quizExercise.getId(), HttpStatus.OK, QuizExercise.class);
-
-        var shortAnswerQuestionAfterReevaluation = (ShortAnswerQuestion) quizExercise.getQuizQuestions().get(2);
-        assertThat(shortAnswerQuestionAfterReevaluation.isInvalid()).isTrue();
-
-        // several students should get a higher score
-        assertThat(quizExerciseWithReevaluatedStatistics.getQuizPointStatistic().getPointCounters()).hasSameSizeAs(quizExercise.getQuizPointStatistic().getPointCounters());
-        log.debug("QuizPointStatistic after 2nd re-evaluate: {}", quizExerciseWithReevaluatedStatistics.getQuizPointStatistic());
-        assertQuizPointStatisticsPointCounters(quizExerciseWithReevaluatedStatistics, Map.of(2.0, pc20, 5.0, pc20, 6.0, pc50, 9.0, pc10));
-
-        // delete a question and reevaluate
-        quizExercise.getQuizQuestions().remove(1);
-
-        reevalQuizExerciseWithFiles(quizExercise, quizExercise.getId(), List.of(), HttpStatus.OK);
-        // load the exercise again after it was re-evaluated
-        quizExerciseWithReevaluatedStatistics = request.get("/api/quiz-exercises/" + quizExercise.getId(), HttpStatus.OK, QuizExercise.class);
-
-        assertThat(quizExerciseWithReevaluatedStatistics.getQuizQuestions()).hasSize(2);
-
-        // max score should be less
-        assertThat(quizExerciseWithReevaluatedStatistics.getQuizPointStatistic().getPointCounters()).hasSize(quizExercise.getQuizPointStatistic().getPointCounters().size() - 3);
-        log.debug("QuizPointStatistic after 3rd re-evaluate: {}", quizExerciseWithReevaluatedStatistics.getQuizPointStatistic());
-        assertQuizPointStatisticsPointCounters(quizExerciseWithReevaluatedStatistics, Map.of(2.0, pc40, 6.0, pc60));
-    }
-
-    @Test
-    @WithMockUser(username = TEST_PREFIX + "instructor1", roles = "INSTRUCTOR")
-    void testReevaluateStatistics_Practice() throws Exception {
-        QuizExercise quizExercise = createQuizOnServer(ZonedDateTime.now().plusSeconds(5), null, QuizMode.SYNCHRONIZED);
-        // use the exact other scoring types to cover all combinations in the tests
-        quizExercise.getQuizQuestions().get(0).setScoringType(ScoringType.PROPORTIONAL_WITH_PENALTY);   // MC
-        quizExercise.getQuizQuestions().get(1).setScoringType(ScoringType.ALL_OR_NOTHING);              // DnD
-        quizExercise.getQuizQuestions().get(2).setScoringType(ScoringType.PROPORTIONAL_WITH_PENALTY);   // SA
-
-        // we expect a bad request because the quiz has not ended yet
-        reevalQuizExerciseWithFiles(quizExercise, quizExercise.getId(), List.of(), HttpStatus.BAD_REQUEST);
-        quizExercise.setReleaseDate(ZonedDateTime.now().minusHours(2));
-        quizExercise.setDuration(3600);
-        quizExerciseService.endQuiz(quizExercise, ZonedDateTime.now().minusHours(1));
-        quizExercise.setIsOpenForPractice(true);
-        quizExercise = updateQuizExerciseWithFiles(quizExercise, List.of(), HttpStatus.OK);
-
-        // generate unrated submissions for each student
-        int numberOfParticipants = 10;
-        database.addStudents(TEST_PREFIX, 2, 10);
-
-        for (int i = 1; i <= numberOfParticipants; i++) {
-            if (i != 1 && i != 5) {
-                QuizSubmission quizSubmissionPractice = database.generateSubmissionForThreeQuestions(quizExercise, i, true, ZonedDateTime.now());
-                database.addSubmission(quizExercise, quizSubmissionPractice, TEST_PREFIX + "student" + i);
-                database.addResultToSubmission(quizSubmissionPractice, AssessmentType.AUTOMATIC, null, quizExercise.getScoreForSubmission(quizSubmissionPractice), false);
-            }
-        }
-
-        // submission with everything selected
-        QuizSubmission quizSubmissionPractice = database.generateSpecialSubmissionWithResult(quizExercise, true, ZonedDateTime.now(), true);
-        database.addSubmission(quizExercise, quizSubmissionPractice, TEST_PREFIX + "student1");
-        database.addResultToSubmission(quizSubmissionPractice, AssessmentType.AUTOMATIC, null, quizExercise.getScoreForSubmission(quizSubmissionPractice), false);
-
-        // submission with nothing selected
-        quizSubmissionPractice = database.generateSpecialSubmissionWithResult(quizExercise, true, ZonedDateTime.now(), false);
-        database.addSubmission(quizExercise, quizSubmissionPractice, TEST_PREFIX + "student5");
-        database.addResultToSubmission(quizSubmissionPractice, AssessmentType.AUTOMATIC, null, quizExercise.getScoreForSubmission(quizSubmissionPractice), false);
-
-        assertThat(studentParticipationRepository.countParticipationsByExerciseIdAndTestRun(quizExercise.getId(), false)).isEqualTo(10);
-        assertThat(resultRepository.findAllByExerciseId(quizExercise.getId())).hasSize(10);
-
-        // calculate statistics
-        quizExercise = request.get("/api/quiz-exercises/" + quizExercise.getId() + "/recalculate-statistics", HttpStatus.OK, QuizExercise.class);
-
-        log.debug("QuizPointStatistic before re-evaluate: {}", quizExercise.getQuizPointStatistic());
-
-        // reevaluate without changing anything and check if statistics are still correct
-        QuizExercise quizExerciseWithReevaluatedStatistics = reevalQuizExerciseWithFiles(quizExercise, quizExercise.getId(), List.of(), HttpStatus.OK);
-        checkStatistics(quizExercise, quizExerciseWithReevaluatedStatistics);
-
-        log.debug("QuizPointStatistic after re-evaluate (without changes): {}", quizExerciseWithReevaluatedStatistics.getQuizPointStatistic());
-
-        // remove wrong answer option and reevaluate
-        MultipleChoiceQuestion mc = (MultipleChoiceQuestion) quizExerciseWithReevaluatedStatistics.getQuizQuestions().get(0);
-        mc.getAnswerOptions().remove(1);
-
-        quizExerciseWithReevaluatedStatistics = reevalQuizExerciseWithFiles(quizExerciseWithReevaluatedStatistics, quizExercise.getId(), List.of(), HttpStatus.OK);
-
-        // one student should get a higher score
-        assertThat(quizExerciseWithReevaluatedStatistics.getQuizPointStatistic().getPointCounters()).hasSameSizeAs(quizExercise.getQuizPointStatistic().getPointCounters());
-
-        log.debug("QuizPointStatistic after 1st re-evaluate: {}", quizExerciseWithReevaluatedStatistics.getQuizPointStatistic());
-
-        assertQuizPointStatisticsPointCounters(quizExerciseWithReevaluatedStatistics, Map.of(0.0, pc02, 3.0, pc02, 4.0, pc03, 6.0, pc02, 7.0, pc01));
-
-        // set a question invalid and reevaluate
-        quizExerciseWithReevaluatedStatistics.getQuizQuestions().get(2).setInvalid(true);
-
-        quizExerciseWithReevaluatedStatistics = reevalQuizExerciseWithFiles(quizExerciseWithReevaluatedStatistics, quizExercise.getId(), List.of(), HttpStatus.OK);
-
-        // several students should get a higher score
-        assertThat(quizExerciseWithReevaluatedStatistics.getQuizPointStatistic().getPointCounters()).hasSameSizeAs(quizExercise.getQuizPointStatistic().getPointCounters());
-        log.debug("QuizPointStatistic after 2nd re-evaluate: {}", quizExerciseWithReevaluatedStatistics.getQuizPointStatistic());
-
-        assertQuizPointStatisticsPointCounters(quizExerciseWithReevaluatedStatistics, Map.of(2.0, pc02, 5.0, pc02, 6.0, pc05, 9.0, pc01));
-
-        // delete a question and reevaluate
-        quizExerciseWithReevaluatedStatistics.getQuizQuestions().remove(1);
-
-        quizExerciseWithReevaluatedStatistics = reevalQuizExerciseWithFiles(quizExerciseWithReevaluatedStatistics, quizExercise.getId(), List.of(), HttpStatus.OK);
-
-        // max score should be less
-        log.debug("QuizPointStatistic after 3rd re-evaluate: {}", quizExerciseWithReevaluatedStatistics.getQuizPointStatistic());
-        assertThat(quizExerciseWithReevaluatedStatistics.getQuizPointStatistic().getPointCounters()).hasSize(quizExercise.getQuizPointStatistic().getPointCounters().size() - 3);
-
-        assertQuizPointStatisticsPointCounters(quizExerciseWithReevaluatedStatistics, Map.of(2.0, pc04, 6.0, pc06));
-    }
-
-    @Test
-    @WithMockUser(username = TEST_PREFIX + "instructor1", roles = "INSTRUCTOR")
-    void testReEvaluateQuizQuestionWithMoreSolutions() throws Exception {
-        QuizExercise quizExercise = createQuizOnServer(ZonedDateTime.now().minusHours(5), ZonedDateTime.now().minusHours(2), QuizMode.SYNCHRONIZED);
-        QuizQuestion question = quizExercise.getQuizQuestions().get(2);
-
-        if (question instanceof ShortAnswerQuestion shortAnswerQuestion) {
-            // demonstrate that the initial shortAnswerQuestion has 2 correct mappings and 2 solutions
-            assertThat(shortAnswerQuestion.getCorrectMappings()).hasSize(2);
-            assertThat(shortAnswerQuestion.getCorrectMappings()).hasSize(2);
-
-            // add a solution with a mapping onto spot number 0
-            ShortAnswerSolution newSolution = new ShortAnswerSolution();
-            newSolution.setText("text");
-            newSolution.setId(3L);
-            shortAnswerQuestion.getSolutions().add(newSolution);
-            ShortAnswerMapping newMapping = new ShortAnswerMapping();
-            newMapping.setId(3L);
-            newMapping.setInvalid(false);
-            newMapping.setShortAnswerSolutionIndex(2);
-            newMapping.setSolution(newSolution);
-            newMapping.setSpot(shortAnswerQuestion.getSpots().get(0));
-            newMapping.setShortAnswerSpotIndex(0);
-            shortAnswerQuestion.getCorrectMappings().add(newMapping);
-            quizExercise.getQuizQuestions().remove(2);
-            quizExercise.getQuizQuestions().add(shortAnswerQuestion);
-        }
-        // PUT Request with the newly modified quizExercise
-        QuizExercise updatedQuizExercise = reevalQuizExerciseWithFiles(quizExercise, quizExercise.getId(), List.of(), HttpStatus.OK);
-        // Check that the updatedQuizExercise is equal to the modified quizExercise with special focus on the newly added solution and mapping
-        assertThat(updatedQuizExercise).isEqualTo(quizExercise);
-        ShortAnswerQuestion receivedShortAnswerQuestion = (ShortAnswerQuestion) updatedQuizExercise.getQuizQuestions().get(2);
-        assertThat(receivedShortAnswerQuestion.getSolutions()).hasSize(3);
-        assertThat(receivedShortAnswerQuestion.getCorrectMappings()).hasSize(3);
-    }
-
-    @Test
-    @WithMockUser(username = TEST_PREFIX + "instructor1", roles = "INSTRUCTOR")
-    void testPerformStartNow() throws Exception {
-        QuizExercise quizExercise = database.createAndSaveQuiz(ZonedDateTime.now().plusHours(5), null, QuizMode.SYNCHRONIZED);
-        quizExercise.setReleaseDate(ZonedDateTime.now().minusHours(5));
-
-        QuizExercise updatedQuizExercise = request.putWithResponseBody("/api/quiz-exercises/" + quizExercise.getId() + "/start-now", quizExercise, QuizExercise.class,
-                HttpStatus.OK);
-
-        long millis = ChronoUnit.MILLIS.between(Objects.requireNonNull(updatedQuizExercise.getQuizBatches().stream().findAny().orElseThrow().getStartTime()), ZonedDateTime.now());
-        // actually the two dates should be "exactly" the same, but for the sake of slow CI testing machines and to prevent flaky tests, we live with the following rule
-        assertThat(millis).isCloseTo(0, byLessThan(2000L));
-        assertThat(updatedQuizExercise.getQuizBatches()).allMatch(QuizBatch::isStarted);
-    }
-
-    @ParameterizedTest(name = "{displayName} [{index}] {argumentsWithNames}")
-    @WithMockUser(username = TEST_PREFIX + "instructor1", roles = "INSTRUCTOR")
-    @EnumSource(value = QuizMode.class, names = { "SYNCHRONIZED" }, mode = EnumSource.Mode.EXCLUDE)
-    void testPerformStartNow_invalidMode(QuizMode quizMode) throws Exception {
-        QuizExercise quizExercise = database.createAndSaveQuiz(ZonedDateTime.now().plusHours(5), null, quizMode);
-        quizExercise.setReleaseDate(ZonedDateTime.now().minusHours(5));
-
-        request.putWithResponseBody("/api/quiz-exercises/" + quizExercise.getId() + "/start-now", quizExercise, QuizExercise.class, HttpStatus.BAD_REQUEST);
-    }
-
-    @ParameterizedTest(name = "{displayName} [{index}] {argumentsWithNames}")
-    @WithMockUser(username = TEST_PREFIX + "instructor1", roles = "INSTRUCTOR")
-    @EnumSource(QuizMode.class)
-    void testPerformSetVisible(QuizMode quizMode) throws Exception {
-        QuizExercise quizExercise = database.createAndSaveQuiz(ZonedDateTime.now().minusHours(5), null, quizMode);
-
-        // we expect a bad request because the quiz is already visible
-        request.putWithResponseBody("/api/quiz-exercises/" + quizExercise.getId() + "/set-visible", quizExercise, QuizExercise.class, HttpStatus.BAD_REQUEST);
-        quizExercise.setReleaseDate(ZonedDateTime.now().plusDays(1));
-        quizExerciseService.save(quizExercise);
-
-        QuizExercise updatedQuizExercise = request.putWithResponseBody("/api/quiz-exercises/" + quizExercise.getId() + "/set-visible", quizExercise, QuizExercise.class,
-                HttpStatus.OK);
-        assertThat(updatedQuizExercise.isVisibleToStudents()).isTrue();
-    }
-
-    @ParameterizedTest(name = "{displayName} [{index}] {argumentsWithNames}")
-    @WithMockUser(username = TEST_PREFIX + "instructor1", roles = "INSTRUCTOR")
-    @EnumSource(QuizMode.class)
-    void testPerformOpenForPractice(QuizMode quizMode) throws Exception {
-        QuizExercise quizExercise = database.createAndSaveQuiz(ZonedDateTime.now().plusHours(5), null, quizMode);
-
-        // we expect a bad request because the quiz has not ended yet
-        request.putWithResponseBody("/api/quiz-exercises/" + quizExercise.getId() + "/open-for-practice", quizExercise, QuizExercise.class, HttpStatus.BAD_REQUEST);
-
-        quizExercise.setDuration(180);
-        quizExerciseService.endQuiz(quizExercise, ZonedDateTime.now().minusMinutes(2));
-        quizExerciseService.save(quizExercise);
-
-        QuizExercise updatedQuizExercise = request.putWithResponseBody("/api/quiz-exercises/" + quizExercise.getId() + "/open-for-practice", quizExercise, QuizExercise.class,
-                HttpStatus.OK);
-        assertThat(updatedQuizExercise.isIsOpenForPractice()).isTrue();
-    }
-
-    @ParameterizedTest(name = "{displayName} [{index}] {argumentsWithNames}")
-    @WithMockUser(username = TEST_PREFIX + "instructor1", roles = "INSTRUCTOR")
-    @MethodSource(value = "testPerformJoin_args")
-    void testPerformJoin(QuizMode quizMode, ZonedDateTime release, ZonedDateTime due, QuizBatch batch, String password, HttpStatus result) throws Exception {
-        QuizExercise quizExercise = createQuizOnServer(release, due, quizMode);
-        if (batch != null) {
-            database.setQuizBatchExerciseAndSave(batch, quizExercise);
-        }
-        // switch to student
-        SecurityContextHolder.getContext().setAuthentication(SecurityUtils.makeAuthorizationObject(TEST_PREFIX + "student1"));
-
-        request.postWithResponseBody("/api/quiz-exercises/" + quizExercise.getId() + "/join", new QuizBatchJoinDTO(password), QuizBatch.class, result);
-        if (result == HttpStatus.OK) {
-            // if joining was successful repeating the request should fail, otherwise with the same reason as the first attempt
-            result = HttpStatus.BAD_REQUEST;
-        }
-
-        request.postWithResponseBody("/api/quiz-exercises/" + quizExercise.getId() + "/join", new QuizBatchJoinDTO(password), QuizBatch.class, result);
-    }
-
-    /**
-     * test non-editors can't create quiz exercises
-     */
-    @Test
-    @WithMockUser(username = TEST_PREFIX + "tutor1", roles = "TA")
-    void testCreateQuizExerciseAsNonEditorForbidden() throws Exception {
-        QuizExercise quizExercise = database.createQuiz(ZonedDateTime.now().plusDays(5), null, QuizMode.SYNCHRONIZED);
-
-<<<<<<< HEAD
-        createQuizExerciseWithFiles(quizExercise, HttpStatus.FORBIDDEN, true);
-=======
-        request.postWithResponseBody("/api/quiz-exercises", quizExercise, QuizExercise.class, HttpStatus.FORBIDDEN);
-        assertThat(quizExercise.getCourseViaExerciseGroupOrCourseMember().getExercises()).isEmpty();
->>>>>>> a4959121
-    }
-
-    /**
-     * test non-tutors can't get all quiz exercises
-     */
-    @Test
-    @WithMockUser(username = TEST_PREFIX + "student1", roles = "USER")
-    void testGetAllQuizExercisesAsNonTutorForbidden() throws Exception {
-        QuizExercise quizExercise = database.createAndSaveQuiz(ZonedDateTime.now().minusDays(1), null, QuizMode.SYNCHRONIZED);
-
-        request.getList("/api/courses/" + quizExercise.getCourseViaExerciseGroupOrCourseMember().getId() + "/quiz-exercises", HttpStatus.FORBIDDEN, QuizExercise.class);
-    }
-
-    /**
-     * test non-editors can't perform start-now, set-visible or open-for-practice on quiz exercises
-     */
-    @ParameterizedTest(name = "{displayName} [{index}] {argumentsWithNames}")
-    @WithMockUser(username = TEST_PREFIX + "tutor1", roles = "TA")
-    @ValueSource(strings = { "start-now", "set-visible", "open-for-practice" })
-    void testPerformPutActionAsNonEditorForbidden(String action) throws Exception {
-        QuizExercise quizExercise = database.createAndSaveQuiz(ZonedDateTime.now().plusDays(1), null, QuizMode.SYNCHRONIZED);
-
-        request.put("/api/quiz-exercises/" + quizExercise.getId() + "/" + action, quizExercise, HttpStatus.FORBIDDEN);
-    }
-
-    /**
-     * test non-tutors can't see the exercise if it is not set to visible
-     */
-    @Test
-    @WithMockUser(username = TEST_PREFIX + "student1", roles = "USER")
-    void testViewQuizExerciseAsNonTutorNotVisibleForbidden() throws Exception {
-        QuizExercise quizExercise = database.createAndSaveQuiz(ZonedDateTime.now().plusDays(1), null, QuizMode.SYNCHRONIZED);
-
-        request.get("/api/quiz-exercises/" + quizExercise.getId() + "/for-student", HttpStatus.FORBIDDEN, QuizExercise.class);
-    }
-
-    /**
-     * test non-instructors can't delete an exercise
-     */
-    @Test
-    @WithMockUser(username = TEST_PREFIX + "editor1", roles = "EDITOR")
-    void testDeleteQuizExerciseAsNonInstructorForbidden() throws Exception {
-        QuizExercise quizExercise = database.createAndSaveQuiz(ZonedDateTime.now().minusDays(1), null, QuizMode.SYNCHRONIZED);
-
-        request.delete("/api/quiz-exercises/" + quizExercise.getId(), HttpStatus.FORBIDDEN);
-    }
-
-    /**
-     * test non-tutors can't recalculate quiz exercise statistics
-     */
-    @Test
-    @WithMockUser(username = TEST_PREFIX + "student1", roles = "USER")
-    void testRecalculateStatisticsAsNonTutorForbidden() throws Exception {
-        QuizExercise quizExercise = database.createAndSaveQuiz(ZonedDateTime.now().minusDays(1), ZonedDateTime.now().minusHours(1), QuizMode.SYNCHRONIZED);
-
-        request.get("/api/quiz-exercises/" + quizExercise.getId() + "/recalculate-statistics", HttpStatus.FORBIDDEN, QuizExercise.class);
-    }
-
-    /**
-     * test non-tutors not in course can't access a quiz exercise
-     */
-    @Test
-    @WithMockUser(username = TEST_PREFIX + "student1", roles = "USER")
-    void testGetQuizExerciseForNonTutorNotInCourseForbidden() throws Exception {
-        QuizExercise quizExercise = database.createAndSaveQuiz(ZonedDateTime.now().minusHours(4), null, QuizMode.SYNCHRONIZED);
-        database.removeUserFromAllCourses(TEST_PREFIX + "student1");
-
-        request.get("/api/quiz-exercises/" + quizExercise.getId() + "/for-student", HttpStatus.FORBIDDEN, QuizExercise.class);
-    }
-
-    /**
-     * test non-instructors in this course can't re-evaluate quiz exercises
-     */
-    @Test
-    @WithMockUser(username = TEST_PREFIX + "editor1", roles = "EDITOR")
-    void testReEvaluateQuizAsNonInstructorForbidden() throws Exception {
-        QuizExercise quizExercise = database.createAndSaveQuiz(ZonedDateTime.now().minusDays(2), ZonedDateTime.now().plusDays(2), QuizMode.SYNCHRONIZED);
-
-        reevalQuizExerciseWithFiles(quizExercise, quizExercise.getId(), List.of(), HttpStatus.FORBIDDEN);
-    }
-
-    /**
-     * test unfinished exam cannot be re-evaluated
-     */
-    @Test
-    @WithMockUser(username = TEST_PREFIX + "instructor1", roles = "INSTRUCTOR")
-    void testUnfinishedExamReEvaluateBadRequest() throws Exception {
-        QuizExercise quizExercise = database.createAndSaveExamQuiz(ZonedDateTime.now().minusDays(2), ZonedDateTime.now().plusDays(2));
-
-        reevalQuizExerciseWithFiles(quizExercise, quizExercise.getId(), List.of(), HttpStatus.BAD_REQUEST);
-    }
-
-    /**
-     * test non-editor can't update quiz exercise
-     */
-    @Test
-    @WithMockUser(username = TEST_PREFIX + "tutor1", roles = "TA")
-    void testUpdateQuizExerciseAsNonEditorForbidden() throws Exception {
-<<<<<<< HEAD
-        final Course course = database.createCourse();
-        quizExercise = database.createQuiz(course, ZonedDateTime.now().minusDays(2), ZonedDateTime.now().minusHours(1), QuizMode.SYNCHRONIZED);
-        quizExercise.setTitle("New Titel");
-        quizExercise.setDuration(200);
-        course.addExercises(quizExercise);
-        courseRepository.save(course);
-        quizExerciseRepository.save(quizExercise);
-        // change some stuff
-        quizExercise.setTitle("new Titel");
-        updateQuizExerciseWithFiles(quizExercise, List.of(), HttpStatus.FORBIDDEN);
-=======
-        QuizExercise quizExercise = database.createAndSaveQuiz(ZonedDateTime.now().minusDays(2), ZonedDateTime.now().minusHours(1), QuizMode.SYNCHRONIZED);
-        quizExercise.setTitle("New Title");
-
-        request.put("/api/quiz-exercises", quizExercise, HttpStatus.FORBIDDEN);
->>>>>>> a4959121
-    }
-
-    /**
-     * test quiz exercise can't be edited to be invalid
-     */
-    @Test
-    @WithMockUser(username = TEST_PREFIX + "editor1", roles = "EDITOR")
-    void testUpdateQuizExerciseInvalidBadRequest() throws Exception {
-        QuizExercise quizExercise = database.createAndSaveQuiz(ZonedDateTime.now().minusDays(2), ZonedDateTime.now().minusHours(1), QuizMode.SYNCHRONIZED);
-        assertThat(quizExercise.isValid()).isTrue();
-
-        // make the exercise invalid
-        quizExercise.setTitle(null);
-        assertThat(quizExercise.isValid()).isFalse();
-        updateQuizExerciseWithFiles(quizExercise, List.of(), HttpStatus.BAD_REQUEST);
-    }
-
-    /**
-     * test update quiz exercise with notificationText
-     */
-    @Test
-    @WithMockUser(username = TEST_PREFIX + "instructor1", roles = "INSTRUCTOR")
-    void testUpdateQuizExerciseWithNotificationText() throws Exception {
-        QuizExercise quizExercise = createQuizOnServer(ZonedDateTime.now().plusHours(5), null, QuizMode.SYNCHRONIZED);
-
-        updateMultipleChoice(quizExercise);
-        var params = new LinkedMultiValueMap<String, String>();
-        params.add("notificationText", "NotificationTextTEST!");
-<<<<<<< HEAD
-        updateQuizExerciseWithFiles(quizExercise, List.of(), HttpStatus.OK, params);
-=======
-
-        request.putWithResponseBodyAndParams("/api/quiz-exercises", quizExercise, QuizExercise.class, HttpStatus.OK, params);
->>>>>>> a4959121
-        // TODO check if notifications arrived correctly
-    }
-
-    /**
-     * test import quiz exercise to same course and check if fields are correctly set for import
-     */
-    @Test
-    @WithMockUser(username = TEST_PREFIX + "instructor1", roles = "INSTRUCTOR")
-    void importQuizExerciseToSameCourse() throws Exception {
-<<<<<<< HEAD
-        var now = ZonedDateTime.now();
-        Course course = database.addEmptyCourse();
-        quizExercise = database.createQuiz(course, now.plusHours(2), null, QuizMode.SYNCHRONIZED);
-        quizExerciseService.handleDndQuizFileCreation(quizExercise,
-                List.of(new MockMultipartFile("files", "dragItemImage2.png", MediaType.IMAGE_PNG_VALUE, "dragItemImage".getBytes()),
-                        new MockMultipartFile("files", "dragItemImage4.png", MediaType.IMAGE_PNG_VALUE, "dragItemImage".getBytes())));
-        quizExerciseService.save(quizExercise);
-=======
-        ZonedDateTime now = ZonedDateTime.now();
-        QuizExercise quizExercise = database.createAndSaveQuiz(now.plusHours(2), null, QuizMode.SYNCHRONIZED);
->>>>>>> a4959121
-
-        QuizExercise changedQuiz = quizExerciseRepository.findOneWithQuestionsAndStatistics(quizExercise.getId());
-        assertThat(changedQuiz).isNotNull();
-        changedQuiz.setTitle("New title");
-        changedQuiz.setReleaseDate(now);
-<<<<<<< HEAD
-        QuizExercise importedExercise = importQuizExerciseWithFiles(changedQuiz, changedQuiz.getId(), List.of(), HttpStatus.CREATED);
-=======
-
-        QuizExercise importedExercise = request.postWithResponseBody("/api/quiz-exercises/import/" + changedQuiz.getId(), changedQuiz, QuizExercise.class, HttpStatus.CREATED);
->>>>>>> a4959121
-
-        assertThat(importedExercise.getId()).as("Imported exercise has different id").isNotEqualTo(quizExercise.getId());
-        assertThat(importedExercise.getTitle()).as("Imported exercise has updated title").isEqualTo("New title");
-        assertThat(importedExercise.getReleaseDate()).as("Imported exercise has updated release data").isEqualTo(now);
-        assertThat(importedExercise.getCourseViaExerciseGroupOrCourseMember().getId()).as("Imported exercise has same course")
-                .isEqualTo(quizExercise.getCourseViaExerciseGroupOrCourseMember().getId());
-        assertThat(importedExercise.getCourseViaExerciseGroupOrCourseMember()).isEqualTo(quizExercise.getCourseViaExerciseGroupOrCourseMember());
-        assertThat(importedExercise.getQuizQuestions()).as("Imported exercise has same number of questions").hasSameSizeAs(quizExercise.getQuizQuestions());
-    }
-
-    /**
-     * test import quiz exercise to a different course
-     */
-    @Test
-    @WithMockUser(username = TEST_PREFIX + "instructor1", roles = "INSTRUCTOR")
-<<<<<<< HEAD
-    void importQuizExerciseFromCourseToCourseT() throws Exception {
-        var now = ZonedDateTime.now();
-        Course course1 = database.addEmptyCourse();
-        Course course2 = database.addEmptyCourse();
-        quizExercise = database.createQuiz(course1, now.plusHours(2), null, QuizMode.SYNCHRONIZED);
-        quizExerciseService.handleDndQuizFileCreation(quizExercise,
-                List.of(new MockMultipartFile("files", "dragItemImage2.png", MediaType.IMAGE_PNG_VALUE, "dragItemImage".getBytes()),
-                        new MockMultipartFile("files", "dragItemImage4.png", MediaType.IMAGE_PNG_VALUE, "dragItemImage".getBytes())));
-        quizExerciseService.save(quizExercise);
-        quizExercise.setCourse(course2);
-
-        QuizExercise importedExercise = importQuizExerciseWithFiles(quizExercise, quizExercise.getId(), List.of(), HttpStatus.CREATED);
-=======
-    void importQuizExerciseFromCourseToCourse() throws Exception {
-        QuizExercise quizExercise = database.createAndSaveQuiz(ZonedDateTime.now().plusHours(2), null, QuizMode.SYNCHRONIZED);
-
-        Course course = database.addEmptyCourse();
-        quizExercise.setCourse(course);
->>>>>>> a4959121
-
-        QuizExercise importedExercise = request.postWithResponseBody("/api/quiz-exercises/import/" + quizExercise.getId(), quizExercise, QuizExercise.class, HttpStatus.CREATED);
-        assertThat(importedExercise.getCourseViaExerciseGroupOrCourseMember()).as("Quiz was imported for different course").isEqualTo(course);
-    }
-
-    /**
-     * test import quiz exercise from a course to an exam
-     */
-    @Test
-    @WithMockUser(username = TEST_PREFIX + "instructor1", roles = "INSTRUCTOR")
-    void importQuizExerciseFromCourseToExam() throws Exception {
-<<<<<<< HEAD
-        var now = ZonedDateTime.now();
-        Course course1 = database.addEmptyCourse();
-        ExerciseGroup exerciseGroup1 = database.addExerciseGroupWithExamAndCourse(true);
-        quizExercise = database.createQuiz(course1, now.plusHours(2), null, QuizMode.SYNCHRONIZED);
-        quizExerciseService.handleDndQuizFileCreation(quizExercise,
-                List.of(new MockMultipartFile("files", "dragItemImage2.png", MediaType.IMAGE_PNG_VALUE, "dragItemImage".getBytes()),
-                        new MockMultipartFile("files", "dragItemImage4.png", MediaType.IMAGE_PNG_VALUE, "dragItemImage".getBytes())));
-        quizExerciseService.save(quizExercise);
-        quizExercise.setReleaseDate(null);
-        quizExercise.setCourse(null);
-        quizExercise.setDueDate(null);
-        quizExercise.setAssessmentDueDate(null);
-        quizExercise.setQuizBatches(new HashSet<>());
-        quizExercise.setExerciseGroup(exerciseGroup1);
-
-        QuizExercise importedExercise = importQuizExerciseWithFiles(quizExercise, quizExercise.getId(), List.of(), HttpStatus.CREATED);
-=======
-        ExerciseGroup exerciseGroup = database.createAndSaveActiveExerciseGroup(true);
-        QuizExercise quizExercise = database.createAndSaveQuiz(ZonedDateTime.now().plusHours(2), null, QuizMode.SYNCHRONIZED);
-
-        database.emptyOutQuizExercise(quizExercise);
-        quizExercise.setExerciseGroup(exerciseGroup);
->>>>>>> a4959121
-
-        QuizExercise importedExercise = request.postWithResponseBody("/api/quiz-exercises/import/" + quizExercise.getId(), quizExercise, QuizExercise.class, HttpStatus.CREATED);
-        assertThat(importedExercise.getExerciseGroup()).as("Quiz was imported for different exercise group").isEqualTo(exerciseGroup);
-    }
-
-    /**
-     * test import quiz exercise to exam with invalid roles
-     */
-    @Test
-    @WithMockUser(username = TEST_PREFIX + "tutor1", roles = "TA")
-    void importQuizExerciseFromCourseToExam_forbidden() throws Exception {
-        ExerciseGroup exerciseGroup = database.createAndSaveActiveExerciseGroup(true);
-        QuizExercise quizExercise = database.createAndSaveQuiz(ZonedDateTime.now().plusHours(2), null, QuizMode.SYNCHRONIZED);
-
-        database.emptyOutQuizExercise(quizExercise);
-        quizExercise.setExerciseGroup(exerciseGroup);
-
-        importQuizExerciseWithFiles(quizExercise, quizExercise.getId(), List.of(), HttpStatus.FORBIDDEN);
-    }
-
-    /**
-     * test import quiz exercise from exam to course
-     */
-    @Test
-    @WithMockUser(username = TEST_PREFIX + "instructor1", roles = "INSTRUCTOR")
-    void importQuizExerciseFromExamToCourse() throws Exception {
-        QuizExercise quizExercise = database.createAndSaveExamQuiz(ZonedDateTime.now(), ZonedDateTime.now().plusDays(1));
-
-        quizExercise.setExerciseGroup(null);
-        Course course1 = database.addEmptyCourse();
-<<<<<<< HEAD
-        quizExerciseService.handleDndQuizFileCreation(quizExercise,
-                List.of(new MockMultipartFile("files", "dragItemImage2.png", MediaType.IMAGE_PNG_VALUE, "dragItemImage".getBytes()),
-                        new MockMultipartFile("files", "dragItemImage4.png", MediaType.IMAGE_PNG_VALUE, "dragItemImage".getBytes())));
-        quizExerciseService.save(quizExercise);
-=======
->>>>>>> a4959121
-        quizExercise.setCourse(course1);
-
-<<<<<<< HEAD
-        importQuizExerciseWithFiles(quizExercise, quizExercise.getId(), List.of(), HttpStatus.CREATED);
-=======
-        QuizExercise importedExercise = request.postWithResponseBody("/api/quiz-exercises/import/" + quizExercise.getId(), quizExercise, QuizExercise.class, HttpStatus.CREATED);
-        assertThat(importedExercise.getCourseViaExerciseGroupOrCourseMember()).isEqualTo(course1);
->>>>>>> a4959121
-    }
-
-    /**
-     * test import quiz exercise from exam to course with invalid roles
-     */
-    @Test
-    @WithMockUser(username = TEST_PREFIX + "tutor1", roles = "TA")
-    void importQuizExerciseFromExamToCourse_forbidden() throws Exception {
-        QuizExercise quizExercise = database.createAndSaveExamQuiz(ZonedDateTime.now().plusDays(1), ZonedDateTime.now().plusDays(2));
-
-        quizExercise.setExerciseGroup(null);
-        Course course1 = database.addEmptyCourse();
-        quizExercise.setCourse(course1);
-
-        importQuizExerciseWithFiles(quizExercise, quizExercise.getId(), List.of(), HttpStatus.FORBIDDEN);
-    }
-
-    /**
-     * test import quiz exercise from one exam to a different exam
-     */
-    @Test
-    @WithMockUser(username = TEST_PREFIX + "instructor1", roles = "INSTRUCTOR")
-    void importQuizExerciseFromExamToExam() throws Exception {
-<<<<<<< HEAD
-        ExerciseGroup exerciseGroup1 = database.addExerciseGroupWithExamAndCourse(true);
-        ExerciseGroup exerciseGroup2 = database.addExerciseGroupWithExamAndCourse(true);
-        quizExercise = database.createQuizForExam(exerciseGroup1);
-        quizExerciseService.handleDndQuizFileCreation(quizExercise,
-                List.of(new MockMultipartFile("files", "dragItemImage2.png", MediaType.IMAGE_PNG_VALUE, "dragItemImage".getBytes()),
-                        new MockMultipartFile("files", "dragItemImage4.png", MediaType.IMAGE_PNG_VALUE, "dragItemImage".getBytes())));
-        quizExerciseService.save(quizExercise);
-        quizExercise.setExerciseGroup(exerciseGroup2);
-
-        QuizExercise importedExercise = importQuizExerciseWithFiles(quizExercise, quizExercise.getId(), List.of(), HttpStatus.CREATED);
-
-        assertThat(importedExercise.getExerciseGroup()).as("Quiz was imported for different exercise group").isEqualTo(exerciseGroup2);
-=======
-        ExerciseGroup exerciseGroup = database.createAndSaveActiveExerciseGroup(true);
-        QuizExercise quizExercise = database.createAndSaveExamQuiz(ZonedDateTime.now().plusDays(1), ZonedDateTime.now().plusDays(2));
-        quizExercise.setExerciseGroup(exerciseGroup);
-
-        QuizExercise importedExercise = request.postWithResponseBody("/api/quiz-exercises/import/" + quizExercise.getId(), quizExercise, QuizExercise.class, HttpStatus.CREATED);
-        assertThat(importedExercise.getExerciseGroup()).as("Quiz was imported for different exercise group").isEqualTo(exerciseGroup);
->>>>>>> a4959121
-    }
-
-    /**
-     * test import quiz exercise with a bad request (no course or exam)
-     */
-    @Test
-    @WithMockUser(username = TEST_PREFIX + "instructor1", roles = "INSTRUCTOR")
-    void importQuizExerciseFromCourseToCourse_badRequest() throws Exception {
-        QuizExercise quizExercise = database.createAndSaveQuiz(ZonedDateTime.now().plusHours(2), null, QuizMode.SYNCHRONIZED);
-        quizExercise.setCourse(null);
-
-        importQuizExerciseWithFiles(quizExercise, quizExercise.getId(), List.of(), HttpStatus.BAD_REQUEST);
-    }
-
-    /**
-     * test import quiz exercise with changed team mode
-     */
-    @Test
-    @WithMockUser(username = TEST_PREFIX + "instructor1", roles = "INSTRUCTOR")
-    void testImportQuizExercise_team_modeChange() throws Exception {
-<<<<<<< HEAD
-        var now = ZonedDateTime.now();
-        Course course1 = database.addEmptyCourse();
-        Course course2 = database.addEmptyCourse();
-        quizExercise = database.createQuiz(course1, now.plusHours(2), null, QuizMode.SYNCHRONIZED);
-        quizExerciseService.handleDndQuizFileCreation(quizExercise,
-                List.of(new MockMultipartFile("files", "dragItemImage2.png", MediaType.IMAGE_PNG_VALUE, "dragItemImage".getBytes()),
-                        new MockMultipartFile("files", "dragItemImage4.png", MediaType.IMAGE_PNG_VALUE, "dragItemImage".getBytes())));
-        quizExerciseService.save(quizExercise);
-=======
-        QuizExercise quizExercise = database.createAndSaveQuiz(ZonedDateTime.now().plusHours(2), null, QuizMode.SYNCHRONIZED);
-        Course course = database.addEmptyCourse();
->>>>>>> a4959121
-
-        QuizExercise changedQuiz = quizExerciseRepository.findOneWithQuestionsAndStatistics(quizExercise.getId());
-        assertThat(changedQuiz).isNotNull();
-
-        changedQuiz.setCourse(course);
-        database.setupTeamQuizExercise(changedQuiz, 1, 10);
-
-        var importedQuiz = importQuizExerciseWithFiles(changedQuiz, quizExercise.getId(), List.of(), HttpStatus.CREATED);
-
-        assertThat(changedQuiz.getCourseViaExerciseGroupOrCourseMember().getId()).isEqualTo(course.getId());
-        assertThat(changedQuiz.getMode()).isEqualTo(ExerciseMode.TEAM);
-        assertThat(changedQuiz.getTeamAssignmentConfig().getMinTeamSize()).isEqualTo(1);
-        assertThat(changedQuiz.getTeamAssignmentConfig().getMaxTeamSize()).isEqualTo(10);
-        assertThat(teamRepository.findAllByExerciseIdWithEagerStudents(changedQuiz, null)).isEmpty();
-
-        quizExercise = quizExerciseRepository.findByIdElseThrow(quizExercise.getId());
-
-        assertThat(quizExercise.getMode()).isEqualTo(ExerciseMode.INDIVIDUAL);
-        assertThat(quizExercise.getTeamAssignmentConfig()).isNull();
-        assertThat(teamRepository.findAllByExerciseIdWithEagerStudents(quizExercise, null)).isEmpty();
-    }
-
-    /**
-     * test import quiz exercise with changed team mode
-     */
-    @Test
-    @WithMockUser(username = TEST_PREFIX + "instructor1", roles = "INSTRUCTOR")
-    void testImportQuizExercise_individual_modeChange() throws Exception {
-<<<<<<< HEAD
-        var now = ZonedDateTime.now();
-        Course course1 = database.addEmptyCourse();
-        Course course2 = database.addEmptyCourse();
-        quizExercise = database.createQuiz(course1, now.plusHours(2), null, QuizMode.SYNCHRONIZED);
-        quizExercise.setMode(ExerciseMode.TEAM);
-        var teamAssignmentConfig = new TeamAssignmentConfig();
-        teamAssignmentConfig.setExercise(quizExercise);
-        teamAssignmentConfig.setMinTeamSize(1);
-        teamAssignmentConfig.setMaxTeamSize(10);
-        quizExercise.setTeamAssignmentConfig(teamAssignmentConfig);
-        quizExercise.setCourse(course1);  // remove line
-
-        quizExerciseService.handleDndQuizFileCreation(quizExercise,
-                List.of(new MockMultipartFile("files", "dragItemImage2.png", MediaType.IMAGE_PNG_VALUE, "dragItemImage".getBytes()),
-                        new MockMultipartFile("files", "dragItemImage4.png", MediaType.IMAGE_PNG_VALUE, "dragItemImage".getBytes())));
-
-        quizExercise = quizExerciseService.save(quizExercise);
-        var team = new Team();
-        team.setShortName(TEST_PREFIX + "testImportQuizExercise_individual_modeChange");
-        teamRepository.save(quizExercise, team);
-=======
-        QuizExercise quizExercise = database.createAndSaveTeamQuiz(ZonedDateTime.now().plusHours(2), null, QuizMode.SYNCHRONIZED, 2, 5);
-        Course course = database.addEmptyCourse();
->>>>>>> a4959121
-
-        QuizExercise changedQuiz = quizExerciseRepository.findOneWithQuestionsAndStatistics(quizExercise.getId());
-        assertThat(changedQuiz).isNotNull();
-
-        changedQuiz.setMode(ExerciseMode.INDIVIDUAL);
-        changedQuiz.setCourse(course);
-
-        changedQuiz = importQuizExerciseWithFiles(changedQuiz, quizExercise.getId(), List.of(), HttpStatus.CREATED);
-
-        assertThat(changedQuiz.getCourseViaExerciseGroupOrCourseMember().getId()).isEqualTo(course.getId());
-        assertThat(changedQuiz.getMode()).isEqualTo(ExerciseMode.INDIVIDUAL);
-        assertThat(changedQuiz.getTeamAssignmentConfig()).isNull();
-        assertThat(teamRepository.findAllByExerciseIdWithEagerStudents(changedQuiz, null)).isEmpty();
-
-        quizExercise = quizExerciseRepository.findByIdElseThrow(quizExercise.getId());
-        assertThat(quizExercise.getMode()).isEqualTo(ExerciseMode.TEAM);
-        assertThat(teamRepository.findAllByExerciseIdWithEagerStudents(quizExercise, null)).hasSize(1);
-    }
-
-    /**
-     * test import quiz exercise with changed quiz mode
-     */
-    @Test
-    @WithMockUser(username = TEST_PREFIX + "instructor1", roles = "INSTRUCTOR")
-    void testImportQuizExerciseChangeQuizMode() throws Exception {
-<<<<<<< HEAD
-        var now = ZonedDateTime.now();
-        Course course = database.addEmptyCourse();
-        quizExercise = database.createQuiz(course, now.plusHours(2), null, QuizMode.SYNCHRONIZED);
-        quizExerciseService.handleDndQuizFileCreation(quizExercise,
-                List.of(new MockMultipartFile("files", "dragItemImage2.png", MediaType.IMAGE_PNG_VALUE, "dragItemImage".getBytes()),
-                        new MockMultipartFile("files", "dragItemImage4.png", MediaType.IMAGE_PNG_VALUE, "dragItemImage".getBytes())));
-        quizExerciseService.save(quizExercise);
-=======
-        QuizExercise quizExercise = database.createAndSaveQuiz(ZonedDateTime.now().plusHours(2), null, QuizMode.SYNCHRONIZED);
->>>>>>> a4959121
-
-        QuizExercise changedQuiz = quizExerciseRepository.findOneWithQuestionsAndStatistics(quizExercise.getId());
-        assertThat(changedQuiz).isNotNull();
-        changedQuiz.setQuizMode(QuizMode.INDIVIDUAL);
-<<<<<<< HEAD
-        changedQuiz.setReleaseDate(now);
-        QuizExercise importedExercise = importQuizExerciseWithFiles(changedQuiz, quizExercise.getId(), List.of(), HttpStatus.CREATED);
-=======
-
-        QuizExercise importedExercise = request.postWithResponseBody("/api/quiz-exercises/import/" + changedQuiz.getId(), changedQuiz, QuizExercise.class, HttpStatus.CREATED);
->>>>>>> a4959121
-
-        assertThat(importedExercise.getId()).as("Imported exercise has different id").isNotEqualTo(quizExercise.getId());
-        assertThat(importedExercise.getQuizMode()).as("Imported exercise has different quiz mode").isEqualTo(QuizMode.INDIVIDUAL);
-    }
-
-    /**
-     * test redundant actions performed on quiz exercises will result in bad request
-     */
-    @Test
-    @WithMockUser(username = TEST_PREFIX + "instructor1", roles = "INSTRUCTOR")
-    void testRedundantActionsBadRequest() throws Exception {
-        QuizExercise quizExercise = database.createAndSaveQuiz(ZonedDateTime.now().minusHours(5), null, QuizMode.SYNCHRONIZED);
-
-        // set-visible
-        assertThat(quizExercise.isVisibleToStudents()).isTrue();
-        request.putWithResponseBody("/api/quiz-exercises/" + quizExercise.getId() + "/set-visible", quizExercise, QuizExercise.class, HttpStatus.BAD_REQUEST);
-
-        // start-now
-        assertThat(quizExercise.isQuizStarted()).isTrue();
-        request.putWithResponseBody("/api/quiz-exercises/" + quizExercise.getId() + "/start-now", quizExercise, QuizExercise.class, HttpStatus.BAD_REQUEST);
-
-        // open-for-practice
-        quizExercise.setIsOpenForPractice(true);
-        request.putWithResponseBody("/api/quiz-exercises/" + quizExercise.getId() + "/open-for-practice", quizExercise, QuizExercise.class, HttpStatus.BAD_REQUEST);
-
-        // misspelled request
-        request.putWithResponseBody("/api/quiz-exercises/" + quizExercise.getId() + "/lorem-ipsum", quizExercise, QuizExercise.class, HttpStatus.BAD_REQUEST);
-    }
-
-    /**
-     * test that a quiz question with an explanation within valid length can be created
-     */
-    @Test
-    @WithMockUser(username = TEST_PREFIX + "instructor1", roles = "INSTRUCTOR")
-    void testMultipleChoiceQuizExplanationLength_Valid() throws Exception {
-        int validityThreshold = 500;
-        QuizExercise quizExercise = createMultipleChoiceQuizExercise();
-
-        MultipleChoiceQuestion question = (MultipleChoiceQuestion) quizExercise.getQuizQuestions().get(0);
-        question.setExplanation("0".repeat(validityThreshold));
-
-        createQuizExerciseWithFiles(quizExercise, HttpStatus.CREATED, true);
-    }
-
-    /**
-     * test that a quiz question with an explanation without valid length can't be created
-     */
-    @Test
-    @WithMockUser(username = TEST_PREFIX + "instructor1", roles = "INSTRUCTOR")
-    void testMultipleChoiceQuizExplanationLength_Invalid() throws Exception {
-        int validityThreshold = 500;
-        QuizExercise quizExercise = createMultipleChoiceQuizExercise();
-
-        MultipleChoiceQuestion question = (MultipleChoiceQuestion) quizExercise.getQuizQuestions().get(0);
-        question.setExplanation("0".repeat(validityThreshold + 1));
-
-        createQuizExerciseWithFiles(quizExercise, HttpStatus.INTERNAL_SERVER_ERROR, true);
-    }
-
-    /**
-     * test that a quiz question with an option with an explanation with valid length can be created
-     */
-    @Test
-    @WithMockUser(username = TEST_PREFIX + "instructor1", roles = "INSTRUCTOR")
-    void testMultipleChoiceQuizOptionExplanationLength_Valid() throws Exception {
-        int validityThreshold = 500;
-        QuizExercise quizExercise = createMultipleChoiceQuizExercise();
-
-        MultipleChoiceQuestion question = (MultipleChoiceQuestion) quizExercise.getQuizQuestions().get(0);
-        question.getAnswerOptions().get(0).setExplanation("0".repeat(validityThreshold));
-
-        createQuizExerciseWithFiles(quizExercise, HttpStatus.CREATED, true);
-    }
-
-    /**
-     * test that a quiz question with an option with an explanation without valid length can't be created
-     */
-    @Test
-    @WithMockUser(username = TEST_PREFIX + "instructor1", roles = "INSTRUCTOR")
-    void testMultipleChoiceQuizOptionExplanationLength_Invalid() throws Exception {
-        int validityThreshold = 500;
-        QuizExercise quizExercise = createMultipleChoiceQuizExercise();
-
-        MultipleChoiceQuestion question = (MultipleChoiceQuestion) quizExercise.getQuizQuestions().get(0);
-        question.getAnswerOptions().get(0).setExplanation("0".repeat(validityThreshold + 1));
-
-        createQuizExerciseWithFiles(quizExercise, HttpStatus.INTERNAL_SERVER_ERROR, true);
-    }
-
-    @Test
-    @WithMockUser(username = TEST_PREFIX + "instructor1", roles = "INSTRUCTOR")
-    void testReset() throws Exception {
-        QuizExercise quizExercise = database.createAndSaveQuiz(ZonedDateTime.now().plusHours(2), null, QuizMode.SYNCHRONIZED);
-
-        for (QuizQuestion quizQuestion : quizExercise.getQuizQuestions()) {
-            quizQuestion.setInvalid(true);
-        }
-        request.delete("/api/exercises/" + quizExercise.getId() + "/reset", HttpStatus.OK);
-
-        quizExercise = quizExerciseRepository.findOneWithQuestionsAndStatistics(quizExercise.getId());
-        assertThat(quizExercise).isNotNull();
-        assertThat(quizExercise.isIsOpenForPractice()).as("Quiz Question is open for practice has been set to false").isFalse();
-        assertThat(quizExercise.getReleaseDate()).as("Quiz Question is released").isBeforeOrEqualTo(ZonedDateTime.now());
-        assertThat(quizExercise.getDueDate()).as("Quiz Question due date has been set to null").isNull();
-        assertThat(quizExercise.getQuizBatches()).as("Quiz Question batches has been set to empty").isEmpty();
-
-        for (QuizQuestion quizQuestion : quizExercise.getQuizQuestions()) {
-            assertThat(quizQuestion.isInvalid()).as("Quiz Question invalid flag has been set to false").isFalse();
-        }
-    }
-
-<<<<<<< HEAD
-    @Test
-    @WithMockUser(username = TEST_PREFIX + "instructor1", roles = "INSTRUCTOR")
-    void createQuizExercise_dragAndDrop_withoutBackgroundFile() throws Exception {
-        Course course = database.createCourse();
-        QuizExercise quizExercise = database.createQuiz(course, ZonedDateTime.now().plusHours(5), null, QuizMode.SYNCHRONIZED);
-        quizExercise.setDuration(3600);
-        createQuizExerciseWithFiles(quizExercise, HttpStatus.CREATED, false);
-    }
-
-    @Test
-    @WithMockUser(username = TEST_PREFIX + "instructor1", roles = "INSTRUCTOR")
-    void createQuizExercise_withoutDragAndDrop() throws Exception {
-        Course course = database.createCourse();
-        QuizExercise quizExercise = database.createQuiz(course, ZonedDateTime.now().plusHours(5), null, QuizMode.SYNCHRONIZED);
-        quizExercise.setQuizQuestions(quizExercise.getQuizQuestions().stream().filter(question -> !(question instanceof DragAndDropQuestion)).toList());
-        quizExercise.setDuration(3600);
-        createQuizExerciseWithFiles(quizExercise, HttpStatus.CREATED, false);
-    }
-
-    @Test
-    @WithMockUser(username = TEST_PREFIX + "instructor1", roles = "INSTRUCTOR")
-    void updateQuizExercise_withoutDragAndDrop() throws Exception {
-        Course course = database.createCourse();
-        QuizExercise quizExercise = database.createQuiz(course, ZonedDateTime.now().plusHours(5), null, QuizMode.SYNCHRONIZED);
-        quizExercise.setQuizQuestions(quizExercise.getQuizQuestions().stream().filter(question -> !(question instanceof DragAndDropQuestion)).toList());
-        quizExercise.setDuration(3600);
-        quizExercise = createQuizExerciseWithFiles(quizExercise, HttpStatus.CREATED, false);
-        updateQuizExerciseWithFiles(quizExercise, null, HttpStatus.OK);
-    }
-
-    @Test
-    @WithMockUser(username = TEST_PREFIX + "instructor1", roles = "INSTRUCTOR")
-    void updateQuizExercise_dragAndDrop_withoutFileArrayProvided() throws Exception {
-        QuizExercise quizExercise = createQuizOnServer(ZonedDateTime.now().plusHours(5), null, QuizMode.SYNCHRONIZED);
-        updateQuizExerciseWithFiles(quizExercise, null, HttpStatus.OK);
-    }
-
-    @Test
-    @WithMockUser(username = TEST_PREFIX + "instructor1", roles = "INSTRUCTOR")
-    void updateQuizExercise_dragAndDrop_withFileChanges() throws Exception {
-        QuizExercise quizExercise = createQuizOnServer(ZonedDateTime.now().plusHours(5), null, QuizMode.SYNCHRONIZED);
-        String newBackgroundFilePath = "newBackgroundFile.png";
-        String newPictureFilePath = "newPictureFile.jpg";
-
-        List<DragAndDropQuestion> dragAndDropQuestions = quizExercise.getQuizQuestions().stream().filter(q -> q instanceof DragAndDropQuestion).map(q -> (DragAndDropQuestion) q)
-                .toList();
-        DragAndDropQuestion question = dragAndDropQuestions.get(0);
-        question.setBackgroundFilePath(newBackgroundFilePath);
-        DragItem item = question.getDragItems().get(1);
-        item.setPictureFilePath(newPictureFilePath);
-
-        updateQuizExerciseWithFiles(quizExercise, List.of(newBackgroundFilePath, newPictureFilePath), HttpStatus.OK);
-    }
-
-    @Test
-    @WithMockUser(username = TEST_PREFIX + "student1", roles = "USER")
-    void testFilterForCourseDashboard_QuizSubmissionButNoParticipation() {
-        Course course = database.addCourseWithOneQuizExercise();
-        QuizExercise quizExercise = (QuizExercise) course.getExercises().stream().findFirst().get();
-=======
-    private QuizExercise createQuizOnServer(ZonedDateTime releaseDate, ZonedDateTime dueDate, QuizMode quizMode) throws Exception {
-        QuizExercise quizExercise = database.createQuiz(releaseDate, dueDate, quizMode);
-        quizExercise.setDuration(3600);
->>>>>>> a4959121
-
-        QuizExercise quizExerciseServer = request.postWithResponseBody("/api/quiz-exercises", quizExercise, QuizExercise.class, HttpStatus.CREATED);
-        QuizExercise quizExerciseDatabase = quizExerciseRepository.findOneWithQuestionsAndStatistics(quizExerciseServer.getId());
-        assertThat(quizExerciseServer).isNotNull();
-        assertThat(quizExerciseDatabase).isNotNull();
-
-        checkQuizExercises(quizExercise, quizExerciseServer);
-        checkQuizExercises(quizExercise, quizExerciseDatabase);
-
-        for (int i = 0; i < quizExercise.getQuizQuestions().size(); i++) {
-            QuizQuestion question = quizExercise.getQuizQuestions().get(i);
-            QuizQuestion questionServer = quizExerciseServer.getQuizQuestions().get(i);
-            QuizQuestion questionDatabase = quizExerciseDatabase.getQuizQuestions().get(i);
-
-            assertThat(question.getId()).as("Question IDs are correct").isNull();
-            assertThat(questionDatabase.getId()).as("Question IDs are correct").isEqualTo(questionServer.getId());
-
-            assertThat(question.getExercise().getId()).as("Exercise IDs are correct").isNull();
-            assertThat(questionDatabase.getExercise().getId()).as("Exercise IDs are correct").isEqualTo(quizExerciseDatabase.getId());
-
-            assertThat(question.getTitle()).as("Question titles are correct").isEqualTo(questionDatabase.getTitle());
-            assertThat(question.getTitle()).as("Question titles are correct").isEqualTo(questionServer.getTitle());
-
-            assertThat(question.getPoints()).as("Question scores are correct").isEqualTo(questionDatabase.getPoints());
-            assertThat(question.getPoints()).as("Question scores are correct").isEqualTo(questionServer.getPoints());
-        }
-        return quizExerciseDatabase;
-    }
-
-    private QuizExercise createQuizOnServerForExam() throws Exception {
-        ExerciseGroup exerciseGroup = database.createAndSaveActiveExerciseGroup(true);
-        QuizExercise quizExercise = database.createQuizForExam(exerciseGroup);
-        quizExercise.setDuration(3600);
-
-        QuizExercise quizExerciseServer = request.postWithResponseBody("/api/quiz-exercises", quizExercise, QuizExercise.class, HttpStatus.CREATED);
-        QuizExercise quizExerciseDatabase = quizExerciseRepository.findOneWithQuestionsAndStatistics(quizExerciseServer.getId());
-        assertThat(quizExerciseServer).isNotNull();
-        assertThat(quizExerciseDatabase).isNotNull();
-
-        checkQuizExercises(quizExercise, quizExerciseServer);
-        checkQuizExercises(quizExercise, quizExerciseDatabase);
-
-        for (int i = 0; i < quizExercise.getQuizQuestions().size(); i++) {
-            QuizQuestion question = quizExercise.getQuizQuestions().get(i);
-            QuizQuestion questionServer = quizExerciseServer.getQuizQuestions().get(i);
-            QuizQuestion questionDatabase = quizExerciseDatabase.getQuizQuestions().get(i);
-
-            assertThat(question.getId()).as("Question IDs are correct").isNull();
-            assertThat(questionDatabase.getId()).as("Question IDs are correct").isEqualTo(questionServer.getId());
-
-            assertThat(question.getExercise().getId()).as("Exercise IDs are correct").isNull();
-            assertThat(questionDatabase.getExercise().getId()).as("Exercise IDs are correct").isEqualTo(quizExerciseDatabase.getId());
-
-            assertThat(question.getTitle()).as("Question titles are correct").isEqualTo(questionDatabase.getTitle());
-            assertThat(question.getTitle()).as("Question titles are correct").isEqualTo(questionServer.getTitle());
-
-            assertThat(question.getPoints()).as("Question scores are correct").isEqualTo(questionDatabase.getPoints());
-            assertThat(question.getPoints()).as("Question scores are correct").isEqualTo(questionServer.getPoints());
-        }
-
-        return quizExerciseDatabase;
-    }
-
-    private void createdQuizAssert(QuizExercise quizExercise) {
-        // General assertions
-        assertThat(quizExercise.getQuizQuestions()).as("Quiz questions were saved").hasSize(3);
-        assertThat(quizExercise.getDuration()).as("Quiz duration was correctly set").isEqualTo(3600);
-        assertThat(quizExercise.getDifficulty()).as("Quiz difficulty was correctly set").isEqualTo(DifficultyLevel.MEDIUM);
-
-        // Quiz type specific assertions
-        for (QuizQuestion question : quizExercise.getQuizQuestions()) {
-            if (question instanceof MultipleChoiceQuestion multipleChoiceQuestion) {
-                assertThat(multipleChoiceQuestion.getAnswerOptions()).as("Multiple choice question answer options were saved").hasSize(2);
-                assertThat(multipleChoiceQuestion.getTitle()).as("Multiple choice question title is correct").isEqualTo("MC");
-                assertThat(multipleChoiceQuestion.getText()).as("Multiple choice question text is correct").isEqualTo("Q1");
-                assertThat(multipleChoiceQuestion.getPoints()).as("Multiple choice question score is correct").isEqualTo(4);
-
-                List<AnswerOption> answerOptions = multipleChoiceQuestion.getAnswerOptions();
-                assertThat(answerOptions.get(0).getText()).as("Text for answer option is correct").isEqualTo("A");
-                assertThat(answerOptions.get(0).getHint()).as("Hint for answer option is correct").isEqualTo("H1");
-                assertThat(answerOptions.get(0).getExplanation()).as("Explanation for answer option is correct").isEqualTo("E1");
-                assertThat(answerOptions.get(0).isIsCorrect()).as("Is correct for answer option is correct").isTrue();
-                assertThat(answerOptions.get(1).getText()).as("Text for answer option is correct").isEqualTo("B");
-                assertThat(answerOptions.get(1).getHint()).as("Hint for answer option is correct").isEqualTo("H2");
-                assertThat(answerOptions.get(1).getExplanation()).as("Explanation for answer option is correct").isEqualTo("E2");
-                assertThat(answerOptions.get(1).isIsCorrect()).as("Is correct for answer option is correct").isFalse();
-            }
-            else if (question instanceof DragAndDropQuestion dragAndDropQuestion) {
-                assertThat(dragAndDropQuestion.getDropLocations()).as("Drag and drop question drop locations were saved").hasSize(3);
-                assertThat(dragAndDropQuestion.getDragItems()).as("Drag and drop question drag items were saved").hasSize(3);
-                assertThat(dragAndDropQuestion.getTitle()).as("Drag and drop question title is correct").isEqualTo("DnD");
-                assertThat(dragAndDropQuestion.getText()).as("Drag and drop question text is correct").isEqualTo("Q2");
-                assertThat(dragAndDropQuestion.getPoints()).as("Drag and drop question score is correct").isEqualTo(3);
-
-                List<DropLocation> dropLocations = dragAndDropQuestion.getDropLocations();
-                assertThat(dropLocations.get(0).getPosX()).as("Pos X for drop location is correct").isEqualTo(10);
-                assertThat(dropLocations.get(0).getPosY()).as("Pos Y for drop location is correct").isEqualTo(10);
-                assertThat(dropLocations.get(0).getWidth()).as("Width for drop location is correct").isEqualTo(10);
-                assertThat(dropLocations.get(0).getHeight()).as("Height for drop location is correct").isEqualTo(10);
-                assertThat(dropLocations.get(0).getQuestion()).isNotNull();
-                assertThat(dropLocations.get(1).getPosX()).as("Pos X for drop location is correct").isEqualTo(20);
-                assertThat(dropLocations.get(1).getPosY()).as("Pos Y for drop location is correct").isEqualTo(20);
-                assertThat(dropLocations.get(1).getWidth()).as("Width for drop location is correct").isEqualTo(10);
-                assertThat(dropLocations.get(1).getHeight()).as("Height for drop location is correct").isEqualTo(10);
-                assertThat(dropLocations.get(1).getQuestion()).isNotNull();
-
-                List<DragItem> dragItems = dragAndDropQuestion.getDragItems();
-                assertThat(dragItems.get(0).getText()).as("Text for drag item is correct").isEqualTo("D1");
-                assertThat(dragItems.get(1).getText()).as("Text for drag item is correct").isEqualTo("D2");
-            }
-            else if (question instanceof ShortAnswerQuestion shortAnswerQuestion) {
-                assertThat(shortAnswerQuestion.getSpots()).as("Short answer question spots were saved").hasSize(2);
-                assertThat(shortAnswerQuestion.getSolutions()).as("Short answer question solutions were saved").hasSize(2);
-                assertThat(shortAnswerQuestion.getTitle()).as("Short answer question title is correct").isEqualTo("SA");
-                assertThat(shortAnswerQuestion.getText()).as("Short answer question text is correct").isEqualTo("This is a long answer text");
-                assertThat(shortAnswerQuestion.getPoints()).as("Short answer question score is correct").isEqualTo(2);
-
-                List<ShortAnswerSpot> spots = shortAnswerQuestion.getSpots();
-                assertThat(spots.get(0).getSpotNr()).as("Spot nr for spot is correct").isZero();
-                assertThat(spots.get(0).getWidth()).as("Width for spot is correct").isEqualTo(1);
-                assertThat(spots.get(1).getSpotNr()).as("Spot nr for spot is correct").isEqualTo(2);
-                assertThat(spots.get(1).getWidth()).as("Width for spot is correct").isEqualTo(2);
-
-                List<ShortAnswerSolution> solutions = shortAnswerQuestion.getSolutions();
-                assertThat(solutions.get(0).getText()).as("Text for solution is correct").isEqualTo("is");
-                assertThat(solutions.get(1).getText()).as("Text for solution is correct").isEqualTo("long");
-            }
-        }
-    }
-
-    private void updateQuizAndAssert(QuizExercise quizExercise) throws Exception {
-        updateMultipleChoice(quizExercise);
-
-        quizExercise = request.putWithResponseBody("/api/quiz-exercises", quizExercise, QuizExercise.class, HttpStatus.OK);
-
-        // Quiz type specific assertions
-        for (QuizQuestion question : quizExercise.getQuizQuestions()) {
-            if (question instanceof MultipleChoiceQuestion multipleChoiceQuestion) {
-                assertThat(multipleChoiceQuestion.getAnswerOptions()).as("Multiple choice question answer options were saved").hasSize(3);
-                assertThat(multipleChoiceQuestion.getTitle()).as("Multiple choice question title is correct").isEqualTo("MC");
-                assertThat(multipleChoiceQuestion.getText()).as("Multiple choice question text is correct").isEqualTo("Q1");
-                assertThat(multipleChoiceQuestion.getPoints()).as("Multiple choice question score is correct").isEqualTo(4);
-
-                List<AnswerOption> answerOptions = multipleChoiceQuestion.getAnswerOptions();
-                assertThat(answerOptions.get(0).getText()).as("Text for answer option is correct").isEqualTo("B");
-                assertThat(answerOptions.get(0).getHint()).as("Hint for answer option is correct").isEqualTo("H2");
-                assertThat(answerOptions.get(0).getExplanation()).as("Explanation for answer option is correct").isEqualTo("E2");
-                assertThat(answerOptions.get(0).isIsCorrect()).as("Is correct for answer option is correct").isFalse();
-                assertThat(answerOptions.get(1).getText()).as("Text for answer option is correct").isEqualTo("C");
-                assertThat(answerOptions.get(1).getHint()).as("Hint for answer option is correct").isEqualTo("H3");
-                assertThat(answerOptions.get(1).getExplanation()).as("Explanation for answer option is correct").isEqualTo("E3");
-                assertThat(answerOptions.get(1).isIsCorrect()).as("Is correct for answer option is correct").isTrue();
-                assertThat(answerOptions.get(2).getText()).as("Text for answer option is correct").isEqualTo("D");
-                assertThat(answerOptions.get(2).getHint()).as("Hint for answer option is correct").isEqualTo("H4");
-                assertThat(answerOptions.get(2).getExplanation()).as("Explanation for answer option is correct").isEqualTo("E4");
-                assertThat(answerOptions.get(2).isIsCorrect()).as("Is correct for answer option is correct").isTrue();
-            }
-            else if (question instanceof DragAndDropQuestion dragAndDropQuestion) {
-                assertThat(dragAndDropQuestion.getDropLocations()).as("Drag and drop question drop locations were saved").hasSize(2);
-                assertThat(dragAndDropQuestion.getDragItems()).as("Drag and drop question drag items were saved").hasSize(2);
-                assertThat(dragAndDropQuestion.getTitle()).as("Drag and drop question title is correct").isEqualTo("DnD");
-                assertThat(dragAndDropQuestion.getText()).as("Drag and drop question text is correct").isEqualTo("Q2");
-                assertThat(dragAndDropQuestion.getPoints()).as("Drag and drop question score is correct").isEqualTo(3);
-
-                List<DropLocation> dropLocations = dragAndDropQuestion.getDropLocations();
-                assertThat(dropLocations.get(0).getPosX()).as("Pos X for drop location is correct").isEqualTo(20);
-                assertThat(dropLocations.get(0).getPosY()).as("Pos Y for drop location is correct").isEqualTo(20);
-                assertThat(dropLocations.get(0).getWidth()).as("Width for drop location is correct").isEqualTo(10);
-                assertThat(dropLocations.get(0).getHeight()).as("Height for drop location is correct").isEqualTo(10);
-
-                List<DragItem> dragItems = dragAndDropQuestion.getDragItems();
-                assertThat(dragItems.get(0).getText()).as("Text for drag item is correct").isEqualTo("D2");
             }
             else if (question instanceof ShortAnswerQuestion shortAnswerQuestion) {
                 assertThat(shortAnswerQuestion.getSpots()).as("Short answer question spots were saved").hasSize(1);
