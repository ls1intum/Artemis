package de.tum.in.www1.artemis.assessment;

import static org.assertj.core.api.Assertions.assertThat;
import static org.awaitility.Awaitility.await;

import java.time.ZonedDateTime;
import java.util.List;
import java.util.Set;

import org.junit.jupiter.api.AfterEach;
import org.junit.jupiter.api.BeforeEach;
import org.junit.jupiter.api.Test;
import org.springframework.beans.factory.annotation.Autowired;
import org.springframework.http.HttpStatus;
import org.springframework.security.test.context.support.WithMockUser;

import de.tum.in.www1.artemis.AbstractSpringIntegrationBambooBitbucketJiraTest;
import de.tum.in.www1.artemis.domain.*;
import de.tum.in.www1.artemis.repository.*;
import de.tum.in.www1.artemis.service.scheduled.ParticipantScoreSchedulerService;
import de.tum.in.www1.artemis.web.rest.dto.ExerciseScoresDTO;

class ExerciseScoresChartIntegrationTest extends AbstractSpringIntegrationBambooBitbucketJiraTest {

    private static final String TEST_PREFIX = "exercisescoreschart";

    Long idOfCourse;

    Long idOfTeam1;

    Long idOfTeam2;

    Long idOfStudent1;

    Long idOfStudent2;

    Long idOfStudent3;

    Long idOfIndividualTextExercise;

    Long idOfIndividualTextExerciseWithoutParticipants;

    Long idOfTeamTextExercise;

    @Autowired
    private UserRepository userRepository;

    @Autowired
    private TeamRepository teamRepository;

    @Autowired
    private ParticipantScoreRepository participantScoreRepository;

    @BeforeEach
    void setupTestScenario() {
<<<<<<< HEAD
        participantScoreScheduleService.activate();
=======
        ParticipantScoreSchedulerService.DEFAULT_WAITING_TIME_FOR_SCHEDULED_TASKS = 50;
        participantScoreSchedulerService.activate();
>>>>>>> a3d47976
        ZonedDateTime pastTimestamp = ZonedDateTime.now().minusDays(5);
        this.database.addUsers(TEST_PREFIX, 3, 2, 0, 0);
        Course course = this.database.createCourse();
        idOfCourse = course.getId();
        TextExercise textExercise = database.createIndividualTextExercise(course, pastTimestamp, pastTimestamp, pastTimestamp);
        idOfIndividualTextExercise = textExercise.getId();
        TextExercise exerciseWithoutParticipants = database.createIndividualTextExercise(course, pastTimestamp, pastTimestamp, pastTimestamp);
        idOfIndividualTextExerciseWithoutParticipants = exerciseWithoutParticipants.getId();

        Exercise teamExercise = database.createTeamTextExercise(course, pastTimestamp, pastTimestamp, pastTimestamp);
        idOfTeamTextExercise = teamExercise.getId();
        User student1 = userRepository.findOneByLogin(TEST_PREFIX + "student1").get();
        idOfStudent1 = student1.getId();
        User tutor1 = userRepository.findOneByLogin(TEST_PREFIX + "tutor1").get();
        idOfTeam1 = database.createTeam(Set.of(student1), tutor1, teamExercise, TEST_PREFIX + "team1").getId();
        User student2 = userRepository.findOneByLogin(TEST_PREFIX + "student2").get();
        idOfStudent2 = student2.getId();
        User student3 = userRepository.findOneByLogin(TEST_PREFIX + "student3").get();
        idOfStudent3 = student3.getId();
        User tutor2 = userRepository.findOneByLogin(TEST_PREFIX + "tutor2").get();
        idOfTeam2 = database.createTeam(Set.of(student2, student3), tutor2, teamExercise, TEST_PREFIX + "team2").getId();

        // Creating result for student1
        database.createParticipationSubmissionAndResult(idOfIndividualTextExercise, student1, 10.0, 10.0, 50, true);
        // Creating result for team1
        Team team1 = teamRepository.findById(idOfTeam1).get();
        database.createParticipationSubmissionAndResult(idOfTeamTextExercise, team1, 10.0, 10.0, 50, true);
        // Creating result for student2
        database.createParticipationSubmissionAndResult(idOfIndividualTextExercise, student2, 10.0, 10.0, 40, true);
        // Creating result for student3
        database.createParticipationSubmissionAndResult(idOfIndividualTextExercise, student3, 10.0, 10.0, 30, true);
        // Creating result for team2
        Team team2 = teamRepository.findById(idOfTeam2).get();
        database.createParticipationSubmissionAndResult(idOfTeamTextExercise, team2, 10.0, 10.0, 90, true);

        await().until(() -> participantScoreRepository.findAllByExercise(textExercise).size() == 3);
        await().until(() -> participantScoreRepository.findAllByExercise(teamExercise).size() == 2);
    }

    @AfterEach
    void tearDown() {
        ParticipantScoreSchedulerService.DEFAULT_WAITING_TIME_FOR_SCHEDULED_TASKS = 500;
    }

    @Test
    @WithMockUser(username = TEST_PREFIX + "student1", roles = "USER")
    void getCourseExerciseScores_asStudent_shouldReturnCorrectIndividualAverageAndMaxScores() throws Exception {
        List<ExerciseScoresDTO> exerciseScores = request.getList(getEndpointUrl(idOfCourse), HttpStatus.OK, ExerciseScoresDTO.class);
        assertThat(exerciseScores).hasSize(3);
        ExerciseScoresDTO individualTextExercise = exerciseScores.stream().filter(exerciseScoresDTO -> exerciseScoresDTO.exerciseId.equals(idOfIndividualTextExercise)).findFirst()
                .get();
        ExerciseScoresDTO teamTextExercise = exerciseScores.stream().filter(exerciseScoresDTO -> exerciseScoresDTO.exerciseId.equals(idOfTeamTextExercise)).findFirst().get();
        ExerciseScoresDTO individualTextExerciseWithoutParticipants = exerciseScores.stream()
                .filter(exerciseScoresDTO -> exerciseScoresDTO.exerciseId.equals(idOfIndividualTextExerciseWithoutParticipants)).findFirst().get();

        assertThat(individualTextExercise.scoreOfStudent).isEqualTo(50.0);
        assertThat(individualTextExercise.averageScoreAchieved).isEqualTo(40.0);
        assertThat(individualTextExercise.maxScoreAchieved).isEqualTo(50);

        assertThat(teamTextExercise.scoreOfStudent).isEqualTo(50.0);
        assertThat(teamTextExercise.averageScoreAchieved).isEqualTo(70.0);
        assertThat(teamTextExercise.maxScoreAchieved).isEqualTo(90.0);

        assertThat(individualTextExerciseWithoutParticipants.scoreOfStudent).isEqualTo(0.0);
        assertThat(individualTextExerciseWithoutParticipants.averageScoreAchieved).isEqualTo(0.0);
        assertThat(individualTextExerciseWithoutParticipants.maxScoreAchieved).isEqualTo(0.0);
    }

    private String getEndpointUrl(long courseId) {
        return String.format("/api/courses/%d/charts/exercise-scores", courseId);
    }
}<|MERGE_RESOLUTION|>--- conflicted
+++ resolved
@@ -17,7 +17,7 @@
 import de.tum.in.www1.artemis.AbstractSpringIntegrationBambooBitbucketJiraTest;
 import de.tum.in.www1.artemis.domain.*;
 import de.tum.in.www1.artemis.repository.*;
-import de.tum.in.www1.artemis.service.scheduled.ParticipantScoreSchedulerService;
+import de.tum.in.www1.artemis.service.scheduled.ParticipantScoreScheduleService;
 import de.tum.in.www1.artemis.web.rest.dto.ExerciseScoresDTO;
 
 class ExerciseScoresChartIntegrationTest extends AbstractSpringIntegrationBambooBitbucketJiraTest {
@@ -53,12 +53,8 @@
 
     @BeforeEach
     void setupTestScenario() {
-<<<<<<< HEAD
+        ParticipantScoreScheduleService.DEFAULT_WAITING_TIME_FOR_SCHEDULED_TASKS = 50;
         participantScoreScheduleService.activate();
-=======
-        ParticipantScoreSchedulerService.DEFAULT_WAITING_TIME_FOR_SCHEDULED_TASKS = 50;
-        participantScoreSchedulerService.activate();
->>>>>>> a3d47976
         ZonedDateTime pastTimestamp = ZonedDateTime.now().minusDays(5);
         this.database.addUsers(TEST_PREFIX, 3, 2, 0, 0);
         Course course = this.database.createCourse();
@@ -100,7 +96,7 @@
 
     @AfterEach
     void tearDown() {
-        ParticipantScoreSchedulerService.DEFAULT_WAITING_TIME_FOR_SCHEDULED_TASKS = 500;
+        ParticipantScoreScheduleService.DEFAULT_WAITING_TIME_FOR_SCHEDULED_TASKS = 500;
     }
 
     @Test
