package de.tum.in.www1.artemis.exam;

import static java.time.ZonedDateTime.now;
import static org.assertj.core.api.Assertions.*;
import static org.awaitility.Awaitility.await;
import static org.mockito.Mockito.*;
import static org.springframework.http.HttpStatus.CREATED;
import static org.springframework.test.web.servlet.request.MockMvcRequestBuilders.post;
import static org.springframework.test.web.servlet.result.MockMvcResultMatchers.status;

import java.net.URI;
import java.nio.file.Files;
import java.nio.file.Path;
import java.time.Duration;
import java.time.ZoneId;
import java.time.ZonedDateTime;
import java.time.temporal.ChronoUnit;
import java.util.*;
import java.util.stream.Collectors;
import java.util.stream.Stream;

import org.junit.jupiter.api.AfterEach;
import org.junit.jupiter.api.BeforeEach;
import org.junit.jupiter.api.Nested;
import org.junit.jupiter.api.Test;
import org.junit.jupiter.api.extension.ExtensionContext;
import org.junit.jupiter.params.ParameterizedTest;
import org.junit.jupiter.params.provider.*;
import org.slf4j.Logger;
import org.slf4j.LoggerFactory;
import org.springframework.beans.factory.annotation.Autowired;
import org.springframework.http.HttpStatus;
import org.springframework.http.MediaType;
import org.springframework.security.core.context.SecurityContextHolder;
import org.springframework.security.test.context.support.WithMockUser;
import org.springframework.util.LinkedMultiValueMap;

import com.fasterxml.jackson.databind.ObjectMapper;

import de.tum.in.www1.artemis.AbstractSpringIntegrationBambooBitbucketJiraTest;
import de.tum.in.www1.artemis.assessment.GradingScaleUtilService;
import de.tum.in.www1.artemis.bonus.BonusFactory;
import de.tum.in.www1.artemis.course.CourseUtilService;
import de.tum.in.www1.artemis.domain.*;
import de.tum.in.www1.artemis.domain.enumeration.*;
import de.tum.in.www1.artemis.domain.exam.*;
import de.tum.in.www1.artemis.domain.metis.ConversationParticipant;
import de.tum.in.www1.artemis.domain.metis.conversation.Channel;
import de.tum.in.www1.artemis.domain.modeling.ModelingExercise;
import de.tum.in.www1.artemis.domain.modeling.ModelingSubmission;
import de.tum.in.www1.artemis.domain.participation.*;
import de.tum.in.www1.artemis.domain.plagiarism.PlagiarismCase;
import de.tum.in.www1.artemis.domain.plagiarism.PlagiarismVerdict;
import de.tum.in.www1.artemis.domain.quiz.QuizExercise;
import de.tum.in.www1.artemis.exercise.ExerciseUtilService;
import de.tum.in.www1.artemis.exercise.modelingexercise.ModelingExerciseFactory;
import de.tum.in.www1.artemis.exercise.modelingexercise.ModelingExerciseUtilService;
import de.tum.in.www1.artemis.exercise.programmingexercise.ProgrammingExerciseFactory;
import de.tum.in.www1.artemis.exercise.programmingexercise.ProgrammingExerciseTestService;
import de.tum.in.www1.artemis.exercise.programmingexercise.ProgrammingExerciseUtilService;
import de.tum.in.www1.artemis.exercise.quizexercise.QuizExerciseFactory;
import de.tum.in.www1.artemis.exercise.quizexercise.QuizExerciseUtilService;
import de.tum.in.www1.artemis.exercise.textexercise.TextExerciseFactory;
import de.tum.in.www1.artemis.exercise.textexercise.TextExerciseUtilService;
import de.tum.in.www1.artemis.participation.ParticipationUtilService;
import de.tum.in.www1.artemis.repository.*;
import de.tum.in.www1.artemis.repository.metis.ConversationParticipantRepository;
import de.tum.in.www1.artemis.repository.metis.conversation.ChannelRepository;
import de.tum.in.www1.artemis.repository.plagiarism.PlagiarismCaseRepository;
import de.tum.in.www1.artemis.security.SecurityUtils;
import de.tum.in.www1.artemis.service.QuizSubmissionService;
import de.tum.in.www1.artemis.service.dto.StudentDTO;
import de.tum.in.www1.artemis.service.exam.*;
import de.tum.in.www1.artemis.service.ldap.LdapUserDto;
import de.tum.in.www1.artemis.service.scheduled.ParticipantScoreScheduleService;
import de.tum.in.www1.artemis.service.user.PasswordService;
import de.tum.in.www1.artemis.team.TeamUtilService;
import de.tum.in.www1.artemis.user.UserFactory;
import de.tum.in.www1.artemis.user.UserUtilService;
import de.tum.in.www1.artemis.util.*;
import de.tum.in.www1.artemis.web.rest.dto.*;
import de.tum.in.www1.artemis.web.rest.errors.BadRequestAlertException;
import de.tum.in.www1.artemis.web.rest.errors.EntityNotFoundException;

class ExamIntegrationTest extends AbstractSpringIntegrationBambooBitbucketJiraTest {

    private static final String TEST_PREFIX = "examintegration";

    public static final String STUDENT_111 = TEST_PREFIX + "student111";

    private final Logger log = LoggerFactory.getLogger(getClass());

    @Autowired
    private QuizExerciseRepository quizExerciseRepository;

    @Autowired
    private QuizSubmissionRepository quizSubmissionRepository;

    @Autowired
    private QuizSubmissionService quizSubmissionService;

    @Autowired
    private CourseRepository courseRepo;

    @Autowired
    private ExerciseRepository exerciseRepo;

    @Autowired
    private UserRepository userRepo;

    @Autowired
    private ExamRepository examRepository;

    @Autowired
    private ExamUserRepository examUserRepository;

    @Autowired
    private ExamService examService;

    @Autowired
    private StudentExamService studentExamService;

    @Autowired
    private ExamDateService examDateService;

    @Autowired
    private ExamRegistrationService examRegistrationService;

    @Autowired
    private ExerciseGroupRepository exerciseGroupRepository;

    @Autowired
    private StudentExamRepository studentExamRepository;

    @Autowired
    private TextExerciseRepository textExerciseRepository;

    @Autowired
    private ProgrammingExerciseRepository programmingExerciseRepository;

    @Autowired
    private StudentParticipationRepository studentParticipationRepository;

    @Autowired
    private SubmissionRepository submissionRepository;

    @Autowired
    private ResultRepository resultRepository;

    @Autowired
    private ParticipationTestRepository participationTestRepository;

    @Autowired
    private GradingScaleRepository gradingScaleRepository;

    @Autowired
    private PasswordService passwordService;

    @Autowired
    private ZipFileTestUtilService zipFileTestUtilService;

    @Autowired
    private ExamAccessService examAccessService;

    @Autowired
    private TeamRepository teamRepository;

    @Autowired
    private BonusRepository bonusRepository;

    @Autowired
    private PlagiarismCaseRepository plagiarismCaseRepository;

    @Autowired
    private ObjectMapper objectMapper;

    @Autowired
    private ParticipantScoreRepository participantScoreRepository;

    @Autowired
    private ProgrammingExerciseTestService programmingExerciseTestService;

    @Autowired
    private ChannelRepository channelRepository;

    @Autowired
    private ConversationParticipantRepository conversationParticipantRepository;

    @Autowired
    private UserUtilService userUtilService;

    @Autowired
    private CourseUtilService courseUtilService;

    @Autowired
    private ExamUtilService examUtilService;

    @Autowired
    private TextExerciseUtilService textExerciseUtilService;

    @Autowired
    private ProgrammingExerciseUtilService programmingExerciseUtilService;

    @Autowired
    private ModelingExerciseUtilService modelingExerciseUtilService;

    @Autowired
    private QuizExerciseUtilService quizExerciseUtilService;

    @Autowired
    private ExerciseUtilService exerciseUtilService;

    @Autowired
    private ParticipationUtilService participationUtilService;

    @Autowired
    private TeamUtilService teamUtilService;

    @Autowired
    private GradingScaleUtilService gradingScaleUtilService;

    @Autowired
    private PageableSearchUtilService pageableSearchUtilService;

    private Course course1;

    private Course course2;

    private Course course10;

    private Exam exam1;

    private Exam exam2;

    private Exam testExam1;

    private static final int NUMBER_OF_STUDENTS = 4;

    private static final int NUMBER_OF_TUTORS = 2;

    private final List<LocalRepository> studentRepos = new ArrayList<>();

    private User instructor;

    @BeforeEach
    void initTestCase() {

        userUtilService.addUsers(TEST_PREFIX, NUMBER_OF_STUDENTS, NUMBER_OF_TUTORS, 0, 1);
        // Add users that are not in the course
        userUtilService.createAndSaveUser(TEST_PREFIX + "student42", passwordService.hashPassword(UserFactory.USER_PASSWORD));
        userUtilService.createAndSaveUser(TEST_PREFIX + "tutor6", passwordService.hashPassword(UserFactory.USER_PASSWORD));
        userUtilService.createAndSaveUser(TEST_PREFIX + "instructor10", passwordService.hashPassword(UserFactory.USER_PASSWORD));

        course1 = courseUtilService.addEmptyCourse();
        course2 = courseUtilService.addEmptyCourse();

        course10 = courseUtilService.createCourse();
        course10.setInstructorGroupName("instructor10-test-group");
        course10 = courseRepo.save(course10);

        User instructor10 = userUtilService.getUserByLogin(TEST_PREFIX + "instructor10");
        instructor10.setGroups(Set.of(course10.getInstructorGroupName()));
        userRepo.save(instructor10);

        User student1 = userUtilService.getUserByLogin(TEST_PREFIX + "student1");
        student1.setGroups(Set.of(course1.getStudentGroupName()));
        userRepo.save(student1);

        exam1 = examUtilService.addExam(course1);
        examUtilService.addExamChannel(exam1, "exam1 channel");
        exam2 = examUtilService.addExamWithExerciseGroup(course1, true);
        examUtilService.addExamChannel(exam2, "exam2 channel");
        testExam1 = examUtilService.addTestExam(course1);
        examUtilService.addStudentExamForTestExam(testExam1, student1);

        instructor = userUtilService.getUserByLogin(TEST_PREFIX + "instructor1");

        bitbucketRequestMockProvider.enableMockingOfRequests();

        ParticipantScoreScheduleService.DEFAULT_WAITING_TIME_FOR_SCHEDULED_TASKS = 200;
        participantScoreScheduleService.activate();
    }

    @AfterEach
    void tearDown() throws Exception {
        bitbucketRequestMockProvider.reset();
        bambooRequestMockProvider.reset();
        if (programmingExerciseTestService.exerciseRepo != null) {
            programmingExerciseTestService.tearDown();
        }

        for (var repo : studentRepos) {
            repo.resetLocalRepo();
        }

        ParticipantScoreScheduleService.DEFAULT_WAITING_TIME_FOR_SCHEDULED_TASKS = 500;
        participantScoreScheduleService.shutdown();
    }

    @Test
    @WithMockUser(username = TEST_PREFIX + "instructor1", roles = "INSTRUCTOR")
    void testRegisterUserInExam_addedToCourseStudentsGroup() throws Exception {
        User student42 = userUtilService.getUserByLogin(TEST_PREFIX + "student42");
        jiraRequestMockProvider.enableMockingOfRequests();
        jiraRequestMockProvider.mockAddUserToGroup(course1.getStudentGroupName(), false);
        bitbucketRequestMockProvider.mockUpdateUserDetails(student42.getLogin(), student42.getEmail(), student42.getName());
        bitbucketRequestMockProvider.mockAddUserToGroups();

        List<User> studentsInCourseBefore = userRepo.findAllInGroupWithAuthorities(course1.getStudentGroupName());
        request.postWithoutLocation("/api/courses/" + course1.getId() + "/exams/" + exam1.getId() + "/students/" + TEST_PREFIX + "student42", null, HttpStatus.OK, null);
        List<User> studentsInCourseAfter = userRepo.findAllInGroupWithAuthorities(course1.getStudentGroupName());
        studentsInCourseBefore.add(student42);
        assertThat(studentsInCourseBefore).containsExactlyInAnyOrderElementsOf(studentsInCourseAfter);
    }

    @Test
    @WithMockUser(username = TEST_PREFIX + "instructor1", roles = "INSTRUCTOR")
    void testAddStudentToExam_testExam() throws Exception {
        request.postWithoutLocation("/api/courses/" + course1.getId() + "/exams/" + testExam1.getId() + "/students/" + TEST_PREFIX + "student42", null, HttpStatus.BAD_REQUEST,
                null);
    }

    @Test
    @WithMockUser(username = TEST_PREFIX + "instructor1", roles = "INSTRUCTOR")
    void testRemoveStudentToExam_testExam() throws Exception {
        request.delete("/api/courses/" + course1.getId() + "/exams/" + testExam1.getId() + "/students/" + TEST_PREFIX + "student42", HttpStatus.BAD_REQUEST);
    }

    @Test
    @WithMockUser(username = TEST_PREFIX + "instructor1", roles = "INSTRUCTOR")
    void testRegisterUsersInExam() throws Exception {
        userUtilService.addStudents(TEST_PREFIX, 5, 10);
        jiraRequestMockProvider.enableMockingOfRequests();

        var exam = ExamFactory.generateExam(course1);
        var savedExam = examRepository.save(exam);
        examUtilService.addExamChannel(savedExam, "test exam");
        var student1 = userUtilService.getUserByLogin(TEST_PREFIX + "student1");
        var student2 = userUtilService.getUserByLogin(TEST_PREFIX + "student2");
        var student3 = userUtilService.getUserByLogin(TEST_PREFIX + "student3");
        var student5 = userUtilService.getUserByLogin(TEST_PREFIX + "student5");
        var student6 = userUtilService.getUserByLogin(TEST_PREFIX + "student6");
        var student7 = userUtilService.getUserByLogin(TEST_PREFIX + "student7");
        var student8 = userUtilService.getUserByLogin(TEST_PREFIX + "student8");
        var student9 = userUtilService.getUserByLogin(TEST_PREFIX + "student9");
        var student10 = userUtilService.getUserByLogin(TEST_PREFIX + "student10");
        var registrationNumber1 = "1111111";
        var registrationNumber2 = "1111112";
        var registrationNumber3 = "1111113";
        var registrationNumber3WithTypo = registrationNumber3 + "0";
        var registrationNumber5 = "1111115";
        var registrationNumber5WithTypo = registrationNumber5 + "1";
        var registrationNumber6 = "1111116";
        var registrationNumber99 = "1111199";
        var registrationNumber111 = "1111100";
        var emptyRegistrationNumber = "";
        student1.setRegistrationNumber(registrationNumber1);
        student2.setRegistrationNumber(registrationNumber2);
        student3.setRegistrationNumber(registrationNumber3);
        student5.setRegistrationNumber(registrationNumber5);
        student6.setRegistrationNumber(registrationNumber6);
        student7.setRegistrationNumber(null);
        student8.setRegistrationNumber("");
        student9.setRegistrationNumber(" ");
        student10.setRegistrationNumber(null);
        student1 = userRepo.save(student1);
        student2 = userRepo.save(student2);
        userRepo.save(student3);
        userRepo.save(student5);
        userRepo.save(student6);
        userRepo.save(student7);
        userRepo.save(student8);
        userRepo.save(student9);
        userRepo.save(student10);

        // mock the ldap service
        doReturn(Optional.empty()).when(ldapUserService).findByRegistrationNumber(registrationNumber3WithTypo);
        doReturn(Optional.empty()).when(ldapUserService).findByRegistrationNumber(emptyRegistrationNumber);
        doReturn(Optional.empty()).when(ldapUserService).findByRegistrationNumber(registrationNumber5WithTypo);
        var ldapUser111Dto = new LdapUserDto().registrationNumber(registrationNumber111).firstName(STUDENT_111).lastName(STUDENT_111).username(STUDENT_111)
                .email(STUDENT_111 + "@tum.de");
        doReturn(Optional.of(ldapUser111Dto)).when(ldapUserService).findByRegistrationNumber(registrationNumber111);

        // first and second mocked calls are expected to add student 5 and 99 to the course students
        jiraRequestMockProvider.mockAddUserToGroup(course1.getStudentGroupName(), false);
        jiraRequestMockProvider.mockAddUserToGroup(course1.getStudentGroupName(), false);
        // third mocked call expected to create student 111
        jiraRequestMockProvider.mockCreateUserInExternalUserManagement(ldapUser111Dto.getUsername(), ldapUser111Dto.getFirstName() + " " + ldapUser111Dto.getLastName(),
                ldapUser111Dto.getEmail());
        // the last two mocked calls are expected to add students 111, 6, 7, 8, and 9 to the course student group
        for (int i = 0; i < 5; i++) {
            jiraRequestMockProvider.mockAddUserToGroup(course1.getStudentGroupName(), false);
        }

        bitbucketRequestMockProvider.mockUpdateUserDetails(student5.getLogin(), student5.getEmail(), student5.getName());
        bitbucketRequestMockProvider.mockAddUserToGroups();

        var student99 = userUtilService.createAndSaveUser("student99"); // not registered for the course
        student99.setRegistrationNumber(registrationNumber99);
        userRepo.save(student99);
        bitbucketRequestMockProvider.mockUpdateUserDetails(student99.getLogin(), student99.getEmail(), student99.getName());
        bitbucketRequestMockProvider.mockAddUserToGroups();
        student99 = userRepo.findOneWithGroupsAndAuthoritiesByLogin("student99").orElseThrow();
        assertThat(student99.getGroups()).doesNotContain(course1.getStudentGroupName());

        // Note: student101 is not yet a user of Artemis and should be retrieved from the LDAP

        request.postWithoutLocation("/api/courses/" + course1.getId() + "/exams/" + savedExam.getId() + "/students/" + TEST_PREFIX + "student1", null, HttpStatus.OK, null);
        request.postWithoutLocation("/api/courses/" + course1.getId() + "/exams/" + savedExam.getId() + "/students/nonExistingStudent", null, HttpStatus.NOT_FOUND, null);

        Exam storedExam = examRepository.findWithExamUsersById(savedExam.getId()).orElseThrow();
        ExamUser examUserStudent1 = examUserRepository.findByExamIdAndUserId(storedExam.getId(), student1.getId()).orElseThrow();
        assertThat(storedExam.getExamUsers()).containsExactly(examUserStudent1);

        request.delete("/api/courses/" + course1.getId() + "/exams/" + savedExam.getId() + "/students/" + TEST_PREFIX + "student1", HttpStatus.OK);
        request.delete("/api/courses/" + course1.getId() + "/exams/" + savedExam.getId() + "/students/nonExistingStudent", HttpStatus.NOT_FOUND);
        storedExam = examRepository.findWithExamUsersById(savedExam.getId()).orElseThrow();
        assertThat(storedExam.getExamUsers()).isEmpty();

        var studentDto1 = new StudentDTO().registrationNumber(registrationNumber1);
        var studentDto2 = new StudentDTO().registrationNumber(registrationNumber2);
        var studentDto3 = new StudentDTO().registrationNumber(registrationNumber3WithTypo); // explicit typo, should be a registration failure later
        var studentDto5 = new StudentDTO().registrationNumber(registrationNumber5WithTypo); // explicit typo, should fall back to login name later
        studentDto5.setLogin(student5.getLogin());
        var studentDto7 = new StudentDTO();
        studentDto7.setLogin(student7.getLogin());
        var studentDto8 = new StudentDTO();
        studentDto8.setLogin(student8.getLogin());
        var studentDto9 = new StudentDTO();
        studentDto9.setLogin(student9.getLogin());
        var studentDto10 = new StudentDTO(); // completely empty

        var studentDto99 = new StudentDTO().registrationNumber(registrationNumber99);
        var studentDto111 = new StudentDTO().registrationNumber(registrationNumber111);

        // Add a student with login but empty registration number
        var studentDto6 = new StudentDTO().registrationNumber(emptyRegistrationNumber);
        studentDto6.setLogin(student6.getLogin());
        var studentsToRegister = List.of(studentDto1, studentDto2, studentDto3, studentDto5, studentDto99, studentDto111, studentDto6, studentDto7, studentDto8, studentDto9,
                studentDto10);
        bitbucketRequestMockProvider.mockUpdateUserDetails(student6.getLogin(), student6.getEmail(), student6.getName());
        bitbucketRequestMockProvider.mockAddUserToGroups();
        bitbucketRequestMockProvider.mockUpdateUserDetails(student7.getLogin(), student7.getEmail(), student7.getName());
        bitbucketRequestMockProvider.mockAddUserToGroups();
        bitbucketRequestMockProvider.mockUpdateUserDetails(student8.getLogin(), student8.getEmail(), student8.getName());
        bitbucketRequestMockProvider.mockAddUserToGroups();
        bitbucketRequestMockProvider.mockUpdateUserDetails(student9.getLogin(), student9.getEmail(), student9.getName());
        bitbucketRequestMockProvider.mockAddUserToGroups();
        bitbucketRequestMockProvider.mockUpdateUserDetails(student10.getLogin(), student10.getEmail(), student10.getName());
        bitbucketRequestMockProvider.mockAddUserToGroups();

        // now we register all these students for the exam.
        List<StudentDTO> registrationFailures = request.postListWithResponseBody("/api/courses/" + course1.getId() + "/exams/" + savedExam.getId() + "/students",
                studentsToRegister, StudentDTO.class, HttpStatus.OK);
        assertThat(registrationFailures).containsExactlyInAnyOrder(studentDto3, studentDto10);
        storedExam = examRepository.findWithExamUsersById(savedExam.getId()).orElseThrow();

        // now a new user student101 should exist
        var student101 = userUtilService.getUserByLogin(STUDENT_111);

        var examUser1 = examUserRepository.findByExamIdAndUserId(storedExam.getId(), student1.getId()).orElseThrow();
        var examUser2 = examUserRepository.findByExamIdAndUserId(storedExam.getId(), student2.getId()).orElseThrow();
        var examUser5 = examUserRepository.findByExamIdAndUserId(storedExam.getId(), student5.getId()).orElseThrow();
        var examUser99 = examUserRepository.findByExamIdAndUserId(storedExam.getId(), student99.getId()).orElseThrow();
        var examUser101 = examUserRepository.findByExamIdAndUserId(storedExam.getId(), student101.getId()).orElseThrow();
        var examUser6 = examUserRepository.findByExamIdAndUserId(storedExam.getId(), student6.getId()).orElseThrow();
        var examUser7 = examUserRepository.findByExamIdAndUserId(storedExam.getId(), student7.getId()).orElseThrow();
        var examUser8 = examUserRepository.findByExamIdAndUserId(storedExam.getId(), student8.getId()).orElseThrow();
        var examUser9 = examUserRepository.findByExamIdAndUserId(storedExam.getId(), student9.getId()).orElseThrow();

        assertThat(storedExam.getExamUsers()).containsExactlyInAnyOrder(examUser1, examUser2, examUser5, examUser99, examUser101, examUser6, examUser7, examUser8, examUser9);

        for (var examUser : storedExam.getExamUsers()) {
            // all registered users must have access to the course
            var user = userRepo.findOneWithGroupsAndAuthoritiesByLogin(examUser.getUser().getLogin()).orElseThrow();
            assertThat(user.getGroups()).contains(course1.getStudentGroupName());
        }

        // Make sure delete also works if so many objects have been created before
        request.delete("/api/courses/" + course1.getId() + "/exams/" + savedExam.getId(), HttpStatus.OK);
    }

    @Test
    @WithMockUser(username = TEST_PREFIX + "instructor1", roles = "INSTRUCTOR")
    void testAddStudentsToExam_testExam() throws Exception {
        User student1 = userUtilService.getUserByLogin(TEST_PREFIX + "student1");
        String registrationNumber1 = "1111111";
        student1.setRegistrationNumber(registrationNumber1);
        userRepo.save(student1);

        StudentDTO studentDto1 = new StudentDTO().registrationNumber(registrationNumber1);
        List<StudentDTO> studentDTOS = List.of(studentDto1);
        request.postListWithResponseBody("/api/courses/" + course1.getId() + "/exams/" + testExam1.getId() + "/students", studentDTOS, StudentDTO.class, HttpStatus.FORBIDDEN);
    }

    @Test
    @WithMockUser(username = "admin", roles = "ADMIN")
    void testGetAllActiveExams() throws Exception {
        jiraRequestMockProvider.enableMockingOfRequests();
        jiraRequestMockProvider.mockCreateGroup(course10.getInstructorGroupName());
        jiraRequestMockProvider.mockAddUserToGroup(course10.getInstructorGroupName(), false);

        // switch to instructor10
        SecurityContextHolder.getContext().setAuthentication(SecurityUtils.makeAuthorizationObject(TEST_PREFIX + "instructor10"));
        // add additional active exam
        var exam3 = examUtilService.addExamWithExerciseGroup(course10, true);
        exam3.setVisibleDate(ZonedDateTime.now().plusDays(1));
        exam3 = examRepository.save(exam3);

        // add additional exam not active
        var exam4 = examUtilService.addExamWithExerciseGroup(course10, true);
        exam4.setVisibleDate(ZonedDateTime.now().minusDays(10));
        examRepository.save(exam4);

        List<Exam> activeExams = request.getList("/api/exams/active", HttpStatus.OK, Exam.class);
        // only exam3 should be returned (size 1)
        assertThat(activeExams).hasSize(1);
        assertThat(activeExams).containsExactlyInAnyOrder(exam3);
    }

    @Test
    @WithMockUser(username = TEST_PREFIX + "instructor1", roles = "INSTRUCTOR")
    void testRemoveAllStudentsFromExam_testExam() throws Exception {
        request.delete("/api/courses/" + course1.getId() + "/exams/" + testExam1.getId() + "/students", HttpStatus.BAD_REQUEST);
    }

    // TODO IMPORTANT test more complex exam configurations (mixed exercise type, more variants and more registered students)
    @Nested
    class ExamStartTest {

        private Set<User> registeredUsers;

        private final List<StudentExam> createdStudentExams = new ArrayList<>();

        private User student1;

        private User student2;

        @BeforeEach
        void init() throws Exception {
            doNothing().when(gitService).combineAllCommitsOfRepositoryIntoOne(any());

            // registering users
            student1 = userUtilService.getUserByLogin(TEST_PREFIX + "student1");
            student2 = userUtilService.getUserByLogin(TEST_PREFIX + "student2");
            registeredUsers = Set.of(student1, student2);
            exam2.setExamUsers(Set.of(new ExamUser()));
            // setting dates
            exam2.setStartDate(now().plusHours(2));
            exam2.setEndDate(now().plusHours(3));
            exam2.setVisibleDate(now().plusHours(1));
        }

        @AfterEach
        void cleanup() {
            // Cleanup of Bidirectional Relationships
            for (StudentExam studentExam : createdStudentExams) {
                exam2.removeStudentExam(studentExam);
            }
            examRepository.save(exam2);
        }

        @Test
        @WithMockUser(username = TEST_PREFIX + "instructor1", roles = "INSTRUCTOR")
        void testStartExercisesWithTextExercise() throws Exception {
            // creating exercise
            ExerciseGroup exerciseGroup = exam2.getExerciseGroups().get(0);

            TextExercise textExercise = TextExerciseFactory.generateTextExerciseForExam(exerciseGroup);
            exerciseGroup.addExercise(textExercise);
            exerciseGroupRepository.save(exerciseGroup);
            textExercise = exerciseRepo.save(textExercise);

            createStudentExams(textExercise);

            List<Participation> studentParticipations = invokePrepareExerciseStart();

            for (Participation participation : studentParticipations) {
                assertThat(participation.getExercise()).isEqualTo(textExercise);
                assertThat(participation.getExercise().getCourseViaExerciseGroupOrCourseMember()).isNotNull();
                assertThat(participation.getExercise().getExerciseGroup()).isEqualTo(exam2.getExerciseGroups().get(0));
                assertThat(participation.getSubmissions()).hasSize(1);
                var textSubmission = (TextSubmission) participation.getSubmissions().iterator().next();
                assertThat(textSubmission.getText()).isNull();
            }
        }

        @Test
        @WithMockUser(username = TEST_PREFIX + "instructor1", roles = "INSTRUCTOR")
        void testStartExercisesWithModelingExercise() throws Exception {
            // creating exercise
            ModelingExercise modelingExercise = ModelingExerciseFactory.generateModelingExerciseForExam(DiagramType.ClassDiagram, exam2.getExerciseGroups().get(0));
            exam2.getExerciseGroups().get(0).addExercise(modelingExercise);
            exerciseGroupRepository.save(exam2.getExerciseGroups().get(0));
            modelingExercise = exerciseRepo.save(modelingExercise);

            createStudentExams(modelingExercise);

            List<Participation> studentParticipations = invokePrepareExerciseStart();

            for (Participation participation : studentParticipations) {
                assertThat(participation.getExercise()).isEqualTo(modelingExercise);
                assertThat(participation.getExercise().getCourseViaExerciseGroupOrCourseMember()).isNotNull();
                assertThat(participation.getExercise().getExerciseGroup()).isEqualTo(exam2.getExerciseGroups().get(0));
                assertThat(participation.getSubmissions()).hasSize(1);
                var modelingSubmission = (ModelingSubmission) participation.getSubmissions().iterator().next();
                assertThat(modelingSubmission.getModel()).isNull();
                assertThat(modelingSubmission.getExplanationText()).isNull();
            }
        }

        @Test
        @WithMockUser(username = TEST_PREFIX + "instructor1", roles = "INSTRUCTOR")
        void testStartExerciseWithProgrammingExercise() throws Exception {
            bitbucketRequestMockProvider.enableMockingOfRequests(true);
            bambooRequestMockProvider.enableMockingOfRequests(true);

            ProgrammingExercise programmingExercise = createProgrammingExercise();

            participationUtilService.mockCreationOfExerciseParticipation(programmingExercise, versionControlService, continuousIntegrationService);

            createStudentExams(programmingExercise);

            var studentParticipations = invokePrepareExerciseStart();

            for (Participation participation : studentParticipations) {
                assertThat(participation.getExercise()).isEqualTo(programmingExercise);
                assertThat(participation.getExercise().getCourseViaExerciseGroupOrCourseMember()).isNotNull();
                assertThat(participation.getExercise().getExerciseGroup()).isEqualTo(exam2.getExerciseGroups().get(0));
                // No initial submissions should be created for programming exercises
                assertThat(participation.getSubmissions()).isEmpty();
                assertThat(((ProgrammingExerciseParticipation) participation).isLocked()).isTrue();
                verify(versionControlService, never()).configureRepository(eq(programmingExercise), (ProgrammingExerciseStudentParticipation) eq(participation), eq(true));
            }
        }

        private static class ExamStartDateSource implements ArgumentsProvider {

            @Override
            public Stream<? extends Arguments> provideArguments(ExtensionContext context) {
                return Stream.of(Arguments.of(ZonedDateTime.now().minusHours(1)), // after exam start
                        Arguments.arguments(ZonedDateTime.now().plusMinutes(3)) // before exam start but after pe unlock date
                );
            }
        }

        @ParameterizedTest(name = "{displayName} [{index}]")
        @ArgumentsSource(ExamStartDateSource.class)
        @WithMockUser(username = TEST_PREFIX + "instructor1", roles = "INSTRUCTOR")
        void testStartExerciseWithProgrammingExercise_participationUnlocked(ZonedDateTime startDate) throws Exception {
            exam2.setVisibleDate(ZonedDateTime.now().minusHours(2));
            exam2.setStartDate(startDate);
            examRepository.save(exam2);

            bitbucketRequestMockProvider.enableMockingOfRequests(true);
            bambooRequestMockProvider.enableMockingOfRequests(true);

            ProgrammingExercise programmingExercise = createProgrammingExercise();

            participationUtilService.mockCreationOfExerciseParticipation(programmingExercise, versionControlService, continuousIntegrationService);

            createStudentExams(programmingExercise);

            var studentParticipations = invokePrepareExerciseStart();

            for (Participation participation : studentParticipations) {
                assertThat(participation.getExercise()).isEqualTo(programmingExercise);
                assertThat(participation.getExercise().getCourseViaExerciseGroupOrCourseMember()).isNotNull();
                assertThat(participation.getExercise().getExerciseGroup()).isEqualTo(exam2.getExerciseGroups().get(0));
                // No initial submissions should be created for programming exercises
                assertThat(participation.getSubmissions()).isEmpty();
                // The participation should not get locked if it gets created after the exam already started
                assertThat(((ProgrammingExerciseParticipation) participation).isLocked()).isFalse();
                verify(versionControlService, atLeastOnce()).configureRepository(eq(programmingExercise), (ProgrammingExerciseStudentParticipation) eq(participation), eq(true));
            }
        }

        private void createStudentExams(Exercise exercise) {
            // creating student exams
            for (User user : registeredUsers) {
                StudentExam studentExam = new StudentExam();
                studentExam.addExercise(exercise);
                studentExam.setUser(user);
                exam2.addStudentExam(studentExam);
                createdStudentExams.add(studentExamRepository.save(studentExam));
            }

            exam2 = examRepository.save(exam2);
        }

        private ProgrammingExercise createProgrammingExercise() {
            ProgrammingExercise programmingExercise = ProgrammingExerciseFactory.generateProgrammingExerciseForExam(exam2.getExerciseGroups().get(0));
            programmingExercise = exerciseRepo.save(programmingExercise);
            programmingExercise = programmingExerciseUtilService.addTemplateParticipationForProgrammingExercise(programmingExercise);
            exam2.getExerciseGroups().get(0).addExercise(programmingExercise);
            exerciseGroupRepository.save(exam2.getExerciseGroups().get(0));
            return programmingExercise;
        }

        private List<Participation> invokePrepareExerciseStart() throws Exception {
            // invoke start exercises
            int noGeneratedParticipations = prepareExerciseStart(exam2);
            verify(gitService, times(getNumberOfProgrammingExercises(exam2))).combineAllCommitsOfRepositoryIntoOne(any());
            assertThat(noGeneratedParticipations).isEqualTo(exam2.getStudentExams().size());
            return participationTestRepository.findByExercise_ExerciseGroup_Exam_Id(exam2.getId());
        }

    }

    @Test
    @WithMockUser(username = TEST_PREFIX + "instructor1", roles = "INSTRUCTOR")
    void testGenerateStudentExams() throws Exception {
        Exam exam = examUtilService.setupExamWithExerciseGroupsExercisesRegisteredStudents(TEST_PREFIX, course1, 2);

        // invoke generate student exams
        List<StudentExam> studentExams = request.postListWithResponseBody("/api/courses/" + course1.getId() + "/exams/" + exam.getId() + "/generate-student-exams",
                Optional.empty(), StudentExam.class, HttpStatus.OK);
        assertThat(studentExams).hasSize(exam.getExamUsers().size());
        for (StudentExam studentExam : studentExams) {
            assertThat(studentExam.getWorkingTime()).as("Working time is set correctly").isEqualTo(120 * 60);
        }

        for (var studentExam : studentExams) {
            assertThat(studentExam.getExercises()).hasSize(exam.getNumberOfExercisesInExam());
            assertThat(studentExam.getExam()).isEqualTo(exam);
            // TODO: check exercise configuration, each mandatory exercise group has to appear, one optional exercise should appear
        }

        // Make sure delete also works if so many objects have been created before
        request.delete("/api/courses/" + course1.getId() + "/exams/" + exam.getId(), HttpStatus.OK);
    }

    @Test
    @WithMockUser(username = TEST_PREFIX + "instructor1", roles = "INSTRUCTOR")
    void testGenerateStudentExamsCleanupOldParticipations() throws Exception {
        Exam exam = examUtilService.setupExamWithExerciseGroupsExercisesRegisteredStudents(TEST_PREFIX, course1, 4);

        request.postListWithResponseBody("/api/courses/" + course1.getId() + "/exams/" + exam.getId() + "/generate-student-exams", Optional.empty(), StudentExam.class,
                HttpStatus.OK);

        List<Participation> studentParticipations = participationTestRepository.findByExercise_ExerciseGroup_Exam_Id(exam.getId());
        assertThat(studentParticipations).isEmpty();

        // invoke start exercises
        studentExamService.startExercises(exam.getId()).join();

        studentParticipations = participationTestRepository.findByExercise_ExerciseGroup_Exam_Id(exam.getId());
        assertThat(studentParticipations).hasSize(16);

        request.postListWithResponseBody("/api/courses/" + course1.getId() + "/exams/" + exam.getId() + "/generate-student-exams", Optional.empty(), StudentExam.class,
                HttpStatus.OK);

        studentParticipations = participationTestRepository.findByExercise_ExerciseGroup_Exam_Id(exam.getId());
        assertThat(studentParticipations).isEmpty();

        // invoke start exercises
        studentExamService.startExercises(exam.getId()).join();

        studentParticipations = participationTestRepository.findByExercise_ExerciseGroup_Exam_Id(exam.getId());
        assertThat(studentParticipations).hasSize(16);

        // Make sure delete also works if so many objects have been created before
        request.delete("/api/courses/" + course1.getId() + "/exams/" + exam.getId(), HttpStatus.OK);
    }

    @Test
    @WithMockUser(username = TEST_PREFIX + "instructor1", roles = "INSTRUCTOR")
    void testGenerateStudentExams_testExam() throws Exception {
        request.postListWithResponseBody("/api/courses/" + course1.getId() + "/exams/" + testExam1.getId() + "/generate-student-exams", Optional.empty(), StudentExam.class,
                HttpStatus.BAD_REQUEST);
    }

    @Test
    @WithMockUser(username = TEST_PREFIX + "instructor1", roles = "INSTRUCTOR")
    void testGenerateStudentExamsNoExerciseGroups_badRequest() throws Exception {
        Exam exam = examUtilService.addExamWithExerciseGroup(course1, true);
        exam.setStartDate(now());
        exam.setEndDate(now().plusHours(2));
        exam = examRepository.save(exam);

        // invoke generate student exams
        request.postListWithResponseBody("/api/courses/" + course1.getId() + "/exams/" + exam.getId() + "/generate-student-exams", Optional.empty(), StudentExam.class,
                HttpStatus.BAD_REQUEST);
    }

    @Test
    @WithMockUser(username = TEST_PREFIX + "instructor1", roles = "INSTRUCTOR")
    void testGenerateStudentExamsNoExerciseNumber_badRequest() throws Exception {
        Exam exam = examUtilService.setupExamWithExerciseGroupsExercisesRegisteredStudents(TEST_PREFIX, course1, 1);
        exam.setNumberOfExercisesInExam(null);
        examRepository.save(exam);

        // invoke generate student exams
        request.postListWithResponseBody("/api/courses/" + course1.getId() + "/exams/" + exam.getId() + "/generate-student-exams", Optional.empty(), StudentExam.class,
                HttpStatus.BAD_REQUEST);
    }

    @Test
    @WithMockUser(username = TEST_PREFIX + "instructor1", roles = "INSTRUCTOR")
    void testGenerateStudentExamsNotEnoughExerciseGroups_badRequest() throws Exception {
        Exam exam = examUtilService.setupExamWithExerciseGroupsExercisesRegisteredStudents(TEST_PREFIX, course1, 1);
        exam.setNumberOfExercisesInExam(exam.getNumberOfExercisesInExam() + 2);
        examRepository.save(exam);

        // invoke generate student exams
        request.postListWithResponseBody("/api/courses/" + course1.getId() + "/exams/" + exam.getId() + "/generate-student-exams", Optional.empty(), StudentExam.class,
                HttpStatus.BAD_REQUEST);
    }

    @Test
    @WithMockUser(username = TEST_PREFIX + "instructor1", roles = "INSTRUCTOR")
    void testGenerateStudentExamsTooManyMandatoryExerciseGroups_badRequest() throws Exception {
        Exam exam = examUtilService.setupExamWithExerciseGroupsExercisesRegisteredStudents(TEST_PREFIX, course1, 2);
        exam.setNumberOfExercisesInExam(exam.getNumberOfExercisesInExam() - 2);
        examRepository.save(exam);

        // invoke generate student exams
        request.postListWithResponseBody("/api/courses/" + course1.getId() + "/exams/" + exam.getId() + "/generate-student-exams", Optional.empty(), StudentExam.class,
                HttpStatus.BAD_REQUEST);
    }

    @Test
    @WithMockUser(username = TEST_PREFIX + "instructor1", roles = "INSTRUCTOR")
    void testGenerateMissingStudentExams() throws Exception {
        Exam exam = examUtilService.setupExamWithExerciseGroupsExercisesRegisteredStudents(TEST_PREFIX, course1, 2);
        // Generate student exams
        List<StudentExam> studentExams = request.postListWithResponseBody("/api/courses/" + course1.getId() + "/exams/" + exam.getId() + "/generate-student-exams",
                Optional.empty(), StudentExam.class, HttpStatus.OK);
        assertThat(studentExams).hasSize(exam.getExamUsers().size());
        exam = examRepository.save(exam);

        // Register two new students
        examUtilService.registerUsersForExamAndSaveExam(exam, TEST_PREFIX, 3, 4);

        // Generate individual exams for the two missing students
        List<StudentExam> missingStudentExams = request.postListWithResponseBody("/api/courses/" + course1.getId() + "/exams/" + exam.getId() + "/generate-missing-student-exams",
                Optional.empty(), StudentExam.class, HttpStatus.OK);
        assertThat(missingStudentExams).hasSize(2);

        // Fetch student exams
        List<StudentExam> studentExamsDB = request.getList("/api/courses/" + course1.getId() + "/exams/" + exam.getId() + "/student-exams", HttpStatus.OK, StudentExam.class);
        assertThat(studentExamsDB).hasSize(exam.getExamUsers().size());

        // Another request should not create any exams
        missingStudentExams = request.postListWithResponseBody("/api/courses/" + course1.getId() + "/exams/" + exam.getId() + "/generate-missing-student-exams", Optional.empty(),
                StudentExam.class, HttpStatus.OK);
        assertThat(missingStudentExams).isEmpty();
        studentExamsDB = request.getList("/api/courses/" + course1.getId() + "/exams/" + exam.getId() + "/student-exams", HttpStatus.OK, StudentExam.class);
        assertThat(studentExamsDB).hasSize(exam.getExamUsers().size());

        // Make sure delete also works if so many objects have been created before
        request.delete("/api/courses/" + course1.getId() + "/exams/" + exam.getId(), HttpStatus.OK);
    }

    @Test
    @WithMockUser(username = TEST_PREFIX + "instructor1", roles = "INSTRUCTOR")
    void testGenerateMissingStudentExams_testExam() throws Exception {
        request.postListWithResponseBody("/api/courses/" + course1.getId() + "/exams/" + testExam1.getId() + "/generate-missing-student-exams", Optional.empty(), StudentExam.class,
                HttpStatus.BAD_REQUEST);
    }

    @Test
    @WithMockUser(username = TEST_PREFIX + "instructor1", roles = "INSTRUCTOR")
    void testEvaluateQuizExercises_testExam() throws Exception {
        request.post("/api/courses/" + course1.getId() + "/exams/" + testExam1.getId() + "/student-exams/evaluate-quiz-exercises", Optional.empty(), HttpStatus.BAD_REQUEST);
    }

    @Test
    @WithMockUser(username = "admin", roles = "ADMIN")
    void testRemovingAllStudents() throws Exception {
        doNothing().when(gitService).combineAllCommitsOfRepositoryIntoOne(any());
        Exam exam = examUtilService.setupExamWithExerciseGroupsExercisesRegisteredStudents(TEST_PREFIX, course1, 4);

        // Generate student exams
        List<StudentExam> studentExams = request.postListWithResponseBody("/api/courses/" + course1.getId() + "/exams/" + exam.getId() + "/generate-student-exams",
                Optional.empty(), StudentExam.class, HttpStatus.OK);
        assertThat(studentExams).hasSize(4);
        assertThat(exam.getExamUsers()).hasSize(4);

        int numberOfGeneratedParticipations = prepareExerciseStart(exam);

        assertThat(numberOfGeneratedParticipations).isEqualTo(16);
        verify(gitService, times(getNumberOfProgrammingExercises(exam))).combineAllCommitsOfRepositoryIntoOne(any());
        // Fetch student exams
        List<StudentExam> studentExamsDB = request.getList("/api/courses/" + course1.getId() + "/exams/" + exam.getId() + "/student-exams", HttpStatus.OK, StudentExam.class);
        assertThat(studentExamsDB).hasSize(4);
        List<StudentParticipation> participationList = new ArrayList<>();
        Exercise[] exercises = examRepository.findAllExercisesByExamId(exam.getId()).toArray(new Exercise[0]);
        for (Exercise value : exercises) {
            participationList.addAll(studentParticipationRepository.findByExerciseId(value.getId()));
        }
        assertThat(participationList).hasSize(16);

        // TODO there should be some participation but no submissions unfortunately
        // remove all students
        request.delete("/api/courses/" + course1.getId() + "/exams/" + exam.getId() + "/students", HttpStatus.OK);

        // Get the exam with all registered users
        var params = new LinkedMultiValueMap<String, String>();
        params.add("withStudents", "true");
        Exam storedExam = request.get("/api/courses/" + course1.getId() + "/exams/" + exam.getId(), HttpStatus.OK, Exam.class, params);
        assertThat(storedExam.getExamUsers()).isEmpty();

        // Fetch student exams
        studentExamsDB = request.getList("/api/courses/" + course1.getId() + "/exams/" + exam.getId() + "/student-exams", HttpStatus.OK, StudentExam.class);
        assertThat(studentExamsDB).isEmpty();

        // Fetch participations
        exercises = examRepository.findAllExercisesByExamId(exam.getId()).toArray(new Exercise[0]);
        participationList = new ArrayList<>();
        for (Exercise exercise : exercises) {
            participationList.addAll(studentParticipationRepository.findByExerciseId(exercise.getId()));
        }
        assertThat(participationList).hasSize(16);

    }

    @Test
    @WithMockUser(username = "admin", roles = "ADMIN")
    void testRemovingAllStudentsAndParticipations() throws Exception {
        doNothing().when(gitService).combineAllCommitsOfRepositoryIntoOne(any());
        Exam exam = examUtilService.setupExamWithExerciseGroupsExercisesRegisteredStudents(TEST_PREFIX, course1, 4);

        // Generate student exams
        List<StudentExam> studentExams = request.postListWithResponseBody("/api/courses/" + course1.getId() + "/exams/" + exam.getId() + "/generate-student-exams",
                Optional.empty(), StudentExam.class, HttpStatus.OK);
        assertThat(studentExams).hasSize(4);
        assertThat(exam.getExamUsers()).hasSize(4);

        int numberOfGeneratedParticipations = prepareExerciseStart(exam);
        verify(gitService, times(getNumberOfProgrammingExercises(exam))).combineAllCommitsOfRepositoryIntoOne(any());
        assertThat(numberOfGeneratedParticipations).isEqualTo(16);
        // Fetch student exams
        List<StudentExam> studentExamsDB = request.getList("/api/courses/" + course1.getId() + "/exams/" + exam.getId() + "/student-exams", HttpStatus.OK, StudentExam.class);
        assertThat(studentExamsDB).hasSize(4);
        List<StudentParticipation> participationList = new ArrayList<>();
        Exercise[] exercises = examRepository.findAllExercisesByExamId(exam.getId()).toArray(new Exercise[0]);
        for (Exercise value : exercises) {
            participationList.addAll(studentParticipationRepository.findByExerciseId(value.getId()));
        }
        assertThat(participationList).hasSize(16);

        // TODO there should be some participation but no submissions unfortunately
        // remove all students
        var paramsParticipations = new LinkedMultiValueMap<String, String>();
        paramsParticipations.add("withParticipationsAndSubmission", "true");
        request.delete("/api/courses/" + course1.getId() + "/exams/" + exam.getId() + "/students", HttpStatus.OK, paramsParticipations);

        // Get the exam with all registered users
        var params = new LinkedMultiValueMap<String, String>();
        params.add("withStudents", "true");
        Exam storedExam = request.get("/api/courses/" + course1.getId() + "/exams/" + exam.getId(), HttpStatus.OK, Exam.class, params);
        assertThat(storedExam.getExamUsers()).isEmpty();

        // Fetch student exams
        studentExamsDB = request.getList("/api/courses/" + course1.getId() + "/exams/" + exam.getId() + "/student-exams", HttpStatus.OK, StudentExam.class);
        assertThat(studentExamsDB).isEmpty();

        // Fetch participations
        exercises = examRepository.findAllExercisesByExamId(exam.getId()).toArray(new Exercise[0]);
        participationList = new ArrayList<>();
        for (Exercise exercise : exercises) {
            participationList.addAll(studentParticipationRepository.findByExerciseId(exercise.getId()));
        }
        assertThat(participationList).isEmpty();
    }

    @Test
    @WithMockUser(username = TEST_PREFIX + "admin", roles = "ADMIN")
    void testSaveExamWithExerciseGroupWithExerciseToDatabase() {
        textExerciseUtilService.addCourseExamExerciseGroupWithOneTextExercise();
    }

    @Test
    @WithMockUser(username = TEST_PREFIX + "student1", roles = "USER")
    void testAll_asStudent() throws Exception {
        this.testAllPreAuthorize();
        ExamFactory.generateExam(course1);
        request.getList("/api/courses/" + course1.getId() + "/exams", HttpStatus.FORBIDDEN, Exam.class);
    }

    @Test
    @WithMockUser(username = TEST_PREFIX + "tutor1", roles = "TA")
    void testAll_asTutor() throws Exception {
        this.testAllPreAuthorize();
    }

    private void testAllPreAuthorize() throws Exception {
        Exam exam = ExamFactory.generateExam(course1);
        request.post("/api/courses/" + course1.getId() + "/exams", exam, HttpStatus.FORBIDDEN);
        request.put("/api/courses/" + course1.getId() + "/exams", exam, HttpStatus.FORBIDDEN);
        request.get("/api/courses/" + course1.getId() + "/exams/" + exam1.getId(), HttpStatus.FORBIDDEN, Exam.class);
        request.delete("/api/courses/" + course1.getId() + "/exams/" + exam1.getId(), HttpStatus.FORBIDDEN);
        request.delete("/api/courses/" + course1.getId() + "/exams/" + exam1.getId() + "/reset", HttpStatus.FORBIDDEN);
        request.post("/api/courses/" + course1.getId() + "/exams/" + exam1.getId() + "/students/" + TEST_PREFIX + "student1", null, HttpStatus.FORBIDDEN);
        request.post("/api/courses/" + course1.getId() + "/exams/" + exam1.getId() + "/students", Collections.singletonList(new StudentDTO()), HttpStatus.FORBIDDEN);
        request.delete("/api/courses/" + course1.getId() + "/exams/" + exam1.getId() + "/students/" + TEST_PREFIX + "student1", HttpStatus.FORBIDDEN);
    }

    @Test
    @WithMockUser(username = TEST_PREFIX + "instructor10", roles = "INSTRUCTOR")
    void testCreateExam_checkCourseAccess_InstructorNotInCourse_forbidden() throws Exception {
        Exam exam = ExamFactory.generateExam(course1);
        request.post("/api/courses/" + course1.getId() + "/exams", exam, HttpStatus.FORBIDDEN);
    }

    @Test
    @WithMockUser(username = TEST_PREFIX + "instructor1", roles = "INSTRUCTOR")
    void testCreateExam_asInstructor() throws Exception {
        // Test for bad request when exam id is already set.
        Exam examA = ExamFactory.generateExam(course1, "examA");
        examA.setId(55L);
        request.post("/api/courses/" + course1.getId() + "/exams", examA, HttpStatus.BAD_REQUEST);
        // Test for bad request when course is null.
        Exam examB = ExamFactory.generateExam(course1, "examB");
        examB.setCourse(null);
        request.post("/api/courses/" + course1.getId() + "/exams", examB, HttpStatus.BAD_REQUEST);
        // Test for bad request when course deviates from course specified in route.
        Exam examC = ExamFactory.generateExam(course1, "examC");
        request.post("/api/courses/" + course2.getId() + "/exams", examC, HttpStatus.BAD_REQUEST);
        // Test invalid dates
        List<Exam> examsWithInvalidDate = createExamsWithInvalidDates(course1);
        for (var exam : examsWithInvalidDate) {
            request.post("/api/courses/" + course1.getId() + "/exams", exam, HttpStatus.BAD_REQUEST);
        }
        // Test for conflict when user tries to create an exam with exercise groups.
        Exam examD = ExamFactory.generateExam(course1, "examD");
        examD.addExerciseGroup(ExamFactory.generateExerciseGroup(true, exam1));
        request.post("/api/courses/" + course1.getId() + "/exams", examD, HttpStatus.CONFLICT);

        courseUtilService.enableMessagingForCourse(course1);
        // Test examAccessService.
        Exam examE = ExamFactory.generateExam(course1, "examE");
        examE.setTitle("          Exam 123              ");
        URI examUri = request.post("/api/courses/" + course1.getId() + "/exams", examE, HttpStatus.CREATED);
        Exam savedExam = request.get(String.valueOf(examUri), HttpStatus.OK, Exam.class);
        assertThat(savedExam.getTitle()).isEqualTo("Exam 123");
        verify(examAccessService).checkCourseAccessForInstructorElseThrow(course1.getId());

        Channel channelFromDB = channelRepository.findChannelByExamId(savedExam.getId());
        assertThat(channelFromDB).isNotNull();

        // Check that the conversation participants are added correctly to the exercise channel
        await().until(() -> {
            SecurityUtils.setAuthorizationObject();
            Set<ConversationParticipant> conversationParticipants = conversationParticipantRepository.findConversationParticipantByConversationId(channelFromDB.getId());
            return conversationParticipants.size() == 3; // only the instructors and tutors should be added to exam channel, not students (see @BeforeEach)
        });
    }

    private List<Exam> createExamsWithInvalidDates(Course course) {
        // Test for bad request, visible date not set
        Exam examA = ExamFactory.generateExam(course);
        examA.setVisibleDate(null);
        // Test for bad request, start date not set
        Exam examB = ExamFactory.generateExam(course);
        examB.setStartDate(null);
        // Test for bad request, end date not set
        Exam examC = ExamFactory.generateExam(course);
        examC.setEndDate(null);
        // Test for bad request, start date not after visible date
        Exam examD = ExamFactory.generateExam(course);
        examD.setStartDate(examD.getVisibleDate());
        // Test for bad request, end date not after start date
        Exam examE = ExamFactory.generateExam(course);
        examE.setEndDate(examE.getStartDate());
        // Test for bad request, when visibleDate equals the startDate
        Exam examF = ExamFactory.generateExam(course);
        examF.setVisibleDate(examF.getStartDate());
        // Test for bad request, when exampleSolutionPublicationDate is before the visibleDate
        Exam examG = ExamFactory.generateExam(course);
        examG.setExampleSolutionPublicationDate(examG.getVisibleDate().minusHours(1));
        return List.of(examA, examB, examC, examD, examE, examF, examG);
    }

    @Test
    @WithMockUser(username = TEST_PREFIX + "instructor1", roles = "INSTRUCTOR")
    void testCreateTestExam_asInstructor() throws Exception {
        // Test the creation of a test exam
        Exam examA = ExamFactory.generateTestExam(course1);
        request.post("/api/courses/" + course1.getId() + "/exams", examA, HttpStatus.CREATED);

        verify(examAccessService).checkCourseAccessForInstructorElseThrow(course1.getId());
    }

    @Test
    @WithMockUser(username = TEST_PREFIX + "instructor1", roles = "INSTRUCTOR")
    void testCreateTestExam_asInstructor_withVisibleDateEqualsStartDate() throws Exception {
        // Test the creation of a test exam, where visibleDate equals StartDate
        Exam examB = ExamFactory.generateTestExam(course1);
        examB.setVisibleDate(examB.getStartDate());
        request.post("/api/courses/" + course1.getId() + "/exams", examB, HttpStatus.CREATED);

        verify(examAccessService).checkCourseAccessForInstructorElseThrow(course1.getId());
    }

    @Test
    @WithMockUser(username = TEST_PREFIX + "instructor1", roles = "INSTRUCTOR")
    void testCreateTestExam_asInstructor_badRequestWithWorkingTimeGreaterThanWorkingWindow() throws Exception {
        // Test for bad request, where workingTime is greater than difference between StartDate and EndDate
        Exam examC = ExamFactory.generateTestExam(course1);
        examC.setWorkingTime(5000);
        request.post("/api/courses/" + course1.getId() + "/exams", examC, HttpStatus.BAD_REQUEST);
    }

    @Test
    @WithMockUser(username = TEST_PREFIX + "instructor1", roles = "INSTRUCTOR")
    void testCreateTestExam_asInstructor_badRequestWithWorkingTimeSetToZero() throws Exception {
        // Test for bad request, if the working time is 0
        Exam examD = ExamFactory.generateTestExam(course1);
        examD.setWorkingTime(0);
        request.post("/api/courses/" + course1.getId() + "/exams", examD, HttpStatus.BAD_REQUEST);

    }

    @Test
    @WithMockUser(username = TEST_PREFIX + "instructor1", roles = "INSTRUCTOR")
    void testCreateTestExam_asInstructor_testExam_CorrectionRoundViolation() throws Exception {
        Exam exam = ExamFactory.generateTestExam(course1);
        exam.setNumberOfCorrectionRoundsInExam(1);
        request.post("/api/courses/" + course1.getId() + "/exams", exam, HttpStatus.BAD_REQUEST);
    }

    @Test
    @WithMockUser(username = TEST_PREFIX + "instructor1", roles = "INSTRUCTOR")
    void testCreateTestExam_asInstructor_realExam_CorrectionRoundViolation() throws Exception {
        Exam exam = ExamFactory.generateExam(course1);
        exam.setNumberOfCorrectionRoundsInExam(0);
        request.post("/api/courses/" + course1.getId() + "/exams", exam, HttpStatus.BAD_REQUEST);

        exam.setNumberOfCorrectionRoundsInExam(3);
        request.post("/api/courses/" + course1.getId() + "/exams", exam, HttpStatus.BAD_REQUEST);

    }

    @Test
    @WithMockUser(username = TEST_PREFIX + "instructor1", roles = "INSTRUCTOR")
    void testUpdateTestExam_asInstructor_withExamModeChanged() throws Exception {
        // The Exam-Mode should not be changeable with a PUT / update operation, a CONFLICT should be returned instead
        // Case 1: test exam should be updated to real exam
        Exam examA = ExamFactory.generateTestExam(course1);
        Exam createdExamA = request.postWithResponseBody("/api/courses/" + course1.getId() + "/exams", examA, Exam.class, HttpStatus.CREATED);
        createdExamA.setNumberOfCorrectionRoundsInExam(1);
        createdExamA.setTestExam(false);
        request.putWithResponseBody("/api/courses/" + course1.getId() + "/exams", createdExamA, Exam.class, HttpStatus.CONFLICT);

        // Case 2: real exam should be updated to test exam
        Exam examB = ExamFactory.generateTestExam(course1);
        examB.setNumberOfCorrectionRoundsInExam(1);
        examB.setTestExam(false);
        examB.setChannelName("examB");
        Exam createdExamB = request.postWithResponseBody("/api/courses/" + course1.getId() + "/exams", examB, Exam.class, HttpStatus.CREATED);
        createdExamB.setTestExam(true);
        createdExamB.setNumberOfCorrectionRoundsInExam(0);
        request.putWithResponseBody("/api/courses/" + course1.getId() + "/exams", createdExamB, Exam.class, HttpStatus.CONFLICT);

    }

    @Test
    @WithMockUser(username = TEST_PREFIX + "instructor1", roles = "INSTRUCTOR")
    void testUpdateExam_asInstructor() throws Exception {
        // Create instead of update if no id was set
        Exam exam = ExamFactory.generateExam(course1, "exam1");
        exam.setTitle("Over 9000!");
        long examCountBefore = examRepository.count();
        Exam createdExam = request.putWithResponseBody("/api/courses/" + course1.getId() + "/exams", exam, Exam.class, HttpStatus.CREATED);

        assertThat(exam.getEndDate()).isEqualTo(createdExam.getEndDate());
        assertThat(exam.getStartDate()).isEqualTo(createdExam.getStartDate());
        assertThat(exam.getVisibleDate()).isEqualTo(createdExam.getVisibleDate());
        // Note: ZonedDateTime has problems with comparison due to time zone differences for values saved in the database and values not saved in the database
        assertThat(exam).usingRecursiveComparison().ignoringFields("id", "course", "endDate", "startDate", "visibleDate").isEqualTo(createdExam);
        assertThat(examCountBefore + 1).isEqualTo(examRepository.count());
        // No course is set -> bad request
        exam = ExamFactory.generateExam(course1);
        exam.setId(1L);
        exam.setCourse(null);
        request.put("/api/courses/" + course1.getId() + "/exams", exam, HttpStatus.BAD_REQUEST);
        // Course id in the updated exam and in the REST resource url do not match -> bad request
        exam = ExamFactory.generateExam(course1);
        exam.setId(1L);
        request.put("/api/courses/" + course2.getId() + "/exams", exam, HttpStatus.BAD_REQUEST);
        // Dates in the updated exam are not valid -> bad request
        List<Exam> examsWithInvalidDate = createExamsWithInvalidDates(course1);
        for (var examWithInvDate : examsWithInvalidDate) {
            examWithInvDate.setId(1L);
            request.put("/api/courses/" + course1.getId() + "/exams", examWithInvDate, HttpStatus.BAD_REQUEST);
        }
        // Update the exam -> ok
        exam1.setTitle("Best exam ever");
        var returnedExam = request.putWithResponseBody("/api/courses/" + course1.getId() + "/exams", exam1, Exam.class, HttpStatus.OK);
        assertThat(returnedExam).isEqualTo(exam1);
        verify(instanceMessageSendService, never()).sendProgrammingExerciseSchedule(any());
    }

    @Test
    @WithMockUser(username = TEST_PREFIX + "instructor1", roles = "INSTRUCTOR")
    void testUpdateExam_reschedule_visibleAndStartDateChanged() throws Exception {
        // Add a programming exercise to the exam and change the dates in order to invoke a rescheduling
        var programmingEx = programmingExerciseUtilService.addCourseExamExerciseGroupWithOneProgrammingExerciseAndTestCases();
        var examWithProgrammingEx = programmingEx.getExerciseGroup().getExam();
        examWithProgrammingEx.setVisibleDate(examWithProgrammingEx.getVisibleDate().plusSeconds(1));
        examWithProgrammingEx.setStartDate(examWithProgrammingEx.getStartDate().plusSeconds(1));
        examWithProgrammingEx.setWorkingTime(examWithProgrammingEx.getWorkingTime() - 1);
        request.put("/api/courses/" + examWithProgrammingEx.getCourse().getId() + "/exams", examWithProgrammingEx, HttpStatus.OK);
        verify(instanceMessageSendService).sendProgrammingExerciseSchedule(programmingEx.getId());
    }

    @Test
    @WithMockUser(username = TEST_PREFIX + "instructor1", roles = "INSTRUCTOR")
    void testUpdateExam_reschedule_visibleDateChanged() throws Exception {
        var programmingEx = programmingExerciseUtilService.addCourseExamExerciseGroupWithOneProgrammingExerciseAndTestCases();
        var examWithProgrammingEx = programmingEx.getExerciseGroup().getExam();
        examWithProgrammingEx.setVisibleDate(examWithProgrammingEx.getVisibleDate().plusSeconds(1));
        request.put("/api/courses/" + examWithProgrammingEx.getCourse().getId() + "/exams", examWithProgrammingEx, HttpStatus.OK);
        verify(instanceMessageSendService).sendProgrammingExerciseSchedule(programmingEx.getId());
    }

    @Test
    @WithMockUser(username = TEST_PREFIX + "instructor1", roles = "INSTRUCTOR")
    void testUpdateExam_reschedule_startDateChanged() throws Exception {
        var programmingEx = programmingExerciseUtilService.addCourseExamExerciseGroupWithOneProgrammingExerciseAndTestCases();
        var examWithProgrammingEx = programmingEx.getExerciseGroup().getExam();
        examWithProgrammingEx.setStartDate(examWithProgrammingEx.getStartDate().plusSeconds(1));
        examWithProgrammingEx.setWorkingTime(examWithProgrammingEx.getWorkingTime() - 1);
        request.put("/api/courses/" + examWithProgrammingEx.getCourse().getId() + "/exams", examWithProgrammingEx, HttpStatus.OK);
        verify(instanceMessageSendService).sendProgrammingExerciseSchedule(programmingEx.getId());
    }

    @Test
    @WithMockUser(username = TEST_PREFIX + "instructor1", roles = "INSTRUCTOR")
    void testUpdateExam_rescheduleModeling_endDateChanged() throws Exception {
        var modelingExercise = modelingExerciseUtilService.addCourseExamExerciseGroupWithOneModelingExercise();
        var examWithModelingEx = modelingExercise.getExerciseGroup().getExam();
        examWithModelingEx.setEndDate(examWithModelingEx.getEndDate().plusSeconds(2));
        examWithModelingEx.setWorkingTime(examWithModelingEx.getWorkingTime() + 2);
        request.put("/api/courses/" + examWithModelingEx.getCourse().getId() + "/exams", examWithModelingEx, HttpStatus.OK);
        verify(instanceMessageSendService).sendModelingExerciseSchedule(modelingExercise.getId());
    }

    @Test
    @WithMockUser(username = TEST_PREFIX + "instructor1", roles = "INSTRUCTOR")
    void testUpdateExam_rescheduleModeling_workingTimeChanged() throws Exception {
        var modelingExercise = modelingExerciseUtilService.addCourseExamExerciseGroupWithOneModelingExercise();
        var examWithModelingEx = modelingExercise.getExerciseGroup().getExam();
        examWithModelingEx.setVisibleDate(now().plusHours(1));
        examWithModelingEx.setStartDate(now().plusHours(2));
        examWithModelingEx.setEndDate(now().plusHours(3));
        examWithModelingEx.setWorkingTime(3600);
        request.put("/api/courses/" + examWithModelingEx.getCourse().getId() + "/exams", examWithModelingEx, HttpStatus.OK);

        StudentExam studentExam = examUtilService.addStudentExam(examWithModelingEx);
        request.patch("/api/courses/" + examWithModelingEx.getCourse().getId() + "/exams/" + examWithModelingEx.getId() + "/student-exams/" + studentExam.getId() + "/working-time",
                3, HttpStatus.OK);
        verify(instanceMessageSendService, times(2)).sendModelingExerciseSchedule(modelingExercise.getId());
    }

    @Test
    @WithMockUser(username = TEST_PREFIX + "instructor1", roles = "INSTRUCTOR")
    void testUpdateExam_exampleSolutionPublicationDateChanged() throws Exception {
        var modelingExercise = modelingExerciseUtilService.addCourseExamExerciseGroupWithOneModelingExercise();
        var examWithModelingEx = modelingExercise.getExerciseGroup().getExam();

        assertThat(modelingExercise.isExampleSolutionPublished()).isFalse();
        examWithModelingEx.setVisibleDate(now().minusHours(5));
        examWithModelingEx.setStartDate(examWithModelingEx.getVisibleDate().plusMinutes(1));
        examWithModelingEx.setEndDate(examWithModelingEx.getStartDate().plusMinutes(1));
        examWithModelingEx.setPublishResultsDate(examWithModelingEx.getEndDate().plusMinutes(1));
        examWithModelingEx.setExampleSolutionPublicationDate(examWithModelingEx.getPublishResultsDate().plusMinutes(1));
        request.put("/api/courses/" + examWithModelingEx.getCourse().getId() + "/exams", examWithModelingEx, HttpStatus.OK);

        Exam fetchedExam = examRepository.findWithExerciseGroupsAndExercisesByIdOrElseThrow(examWithModelingEx.getId());
        Exercise exercise = fetchedExam.getExerciseGroups().get(0).getExercises().stream().findFirst().orElseThrow();
        assertThat(exercise.isExampleSolutionPublished()).isTrue();

    }

    @Test
    @WithMockUser(username = TEST_PREFIX + "instructor1", roles = "INSTRUCTOR")
    void testGetExam_asInstructor() throws Exception {
        assertThatExceptionOfType(EntityNotFoundException.class).isThrownBy(() -> examRepository.findByIdElseThrow(Long.MAX_VALUE));

        assertThatExceptionOfType(EntityNotFoundException.class).isThrownBy(() -> examRepository.findWithExerciseGroupsAndExercisesByIdOrElseThrow(Long.MAX_VALUE));

        assertThatExceptionOfType(EntityNotFoundException.class).isThrownBy(() -> examRepository.findByIdWithExamUsersExerciseGroupsAndExercisesElseThrow(Long.MAX_VALUE));

        assertThatExceptionOfType(EntityNotFoundException.class).isThrownBy(() -> examRepository.findByIdWithExamUsersElseThrow(Long.MAX_VALUE));

        assertThatExceptionOfType(EntityNotFoundException.class).isThrownBy(() -> examRepository.findByIdWithExerciseGroupsElseThrow(Long.MAX_VALUE));

        assertThat(examRepository.findAllExercisesByExamId(Long.MAX_VALUE)).isEmpty();

        request.get("/api/courses/" + course1.getId() + "/exams/" + exam1.getId(), HttpStatus.OK, Exam.class);
        verify(examAccessService).checkCourseAndExamAccessForEditorElseThrow(course1.getId(), exam1.getId());
    }

    @Test
    @WithMockUser(username = TEST_PREFIX + "instructor1", roles = "INSTRUCTOR")
    void testGetExam_asInstructor_WithTestRunQuizExerciseSubmissions() throws Exception {
        Course course = courseUtilService.addEmptyCourse();
        Exam exam = examUtilService.addExamWithExerciseGroup(course, true);
        ExerciseGroup exerciseGroup = exam.getExerciseGroups().get(0);
        examRepository.save(exam);

        StudentParticipation studentParticipation = new StudentParticipation();
        studentParticipation.setTestRun(true);

        QuizExercise quizExercise = quizExerciseUtilService.createQuizForExam(exerciseGroup);
        quizExercise.setStudentParticipations(Set.of(studentParticipation));
        studentParticipation.setExercise(quizExercise);

        exerciseRepo.save(quizExercise);
        studentParticipationRepository.save(studentParticipation);

        Exam returnedExam = request.get("/api/courses/" + course.getId() + "/exams/" + exam.getId() + "?withExerciseGroups=true", HttpStatus.OK, Exam.class);

        assertThat(returnedExam.getExerciseGroups()).anyMatch(groups -> groups.getExercises().stream().anyMatch(Exercise::getTestRunParticipationsExist));
        verify(examAccessService).checkCourseAndExamAccessForEditorElseThrow(course.getId(), exam.getId());
    }

    @Test
    @WithMockUser(username = TEST_PREFIX + "instructor1", roles = "INSTRUCTOR")
    void testGetExamsForCourse_asInstructor() throws Exception {

        var exams = request.getList("/api/courses/" + course1.getId() + "/exams", HttpStatus.OK, Exam.class);
        verify(examAccessService).checkCourseAccessForTeachingAssistantElseThrow(course1.getId());

        for (int i = 0; i < exams.size(); i++) {
            Exam exam = exams.get(i);
            assertThat(exam.getCourse().getId()).as("for exam with index %d and id %d", i, exam.getId()).isEqualTo(course1.getId());
            assertThat(exam.getNumberOfExamUsers()).as("for exam with index %d and id %d", i, exam.getId()).isNotNull();
        }
    }

    @Test
    @WithMockUser(username = TEST_PREFIX + "instructor1", roles = "INSTRUCTOR")
    void testGetExamsForUser_asInstructor() throws Exception {
        User currentUser = userUtilService.getUserByLogin(TEST_PREFIX + "instructor1");

        var exams = request.getList("/api/courses/" + course1.getId() + "/exams-for-user", HttpStatus.OK, Exam.class);
        assertThat(course1.getInstructorGroupName()).isIn(currentUser.getGroups());

        for (int i = 0; i < exams.size(); i++) {
            Exam exam = exams.get(i);
            assertThat(exam.getCourse().getInstructorGroupName()).as("should be instructor for exam with index %d and id %d", i, exam.getId()).isIn(currentUser.getGroups());
        }
    }

    @Test
    @WithMockUser(username = TEST_PREFIX + "admin", roles = "ADMIN")
    void testGetCurrentAndUpcomingExams() throws Exception {
        var exams = request.getList("/api/admin/courses/upcoming-exams", HttpStatus.OK, Exam.class);
        ZonedDateTime currentDay = now().truncatedTo(ChronoUnit.DAYS);
        for (int i = 0; i < exams.size(); i++) {
            Exam exam = exams.get(i);
            assertThat(exam.getEndDate()).as("for exam with index %d and id %d", i, exam.getId()).isAfterOrEqualTo(currentDay);
            assertThat(exam.getCourse().isTestCourse()).as("for exam with index %d and id %d", i, exam.getId()).isFalse();
        }
    }

    @Test
    @WithMockUser(username = TEST_PREFIX + "user", roles = "USER")
    void testGetCurrentAndUpcomingExamsForbiddenForUser() throws Exception {
        request.getList("/api/admin/courses/upcoming-exams", HttpStatus.FORBIDDEN, Exam.class);
    }

    @Test
    @WithMockUser(username = TEST_PREFIX + "instructor1", roles = "INSTRUCTOR")
    void testGetCurrentAndUpcomingExamsForbiddenForInstructor() throws Exception {
        request.getList("/api/admin/courses/upcoming-exams", HttpStatus.FORBIDDEN, Exam.class);
    }

    @Test
    @WithMockUser(username = TEST_PREFIX + "tutor1", roles = "TA")
    void testGetCurrentAndUpcomingExamsForbiddenForTutor() throws Exception {
        request.getList("/api/admin/courses/upcoming-exams", HttpStatus.FORBIDDEN, Exam.class);
    }

    @Test
    @WithMockUser(username = TEST_PREFIX + "instructor1", roles = "INSTRUCTOR")
    void testDeleteEmptyExam_asInstructor() throws Exception {
        request.delete("/api/courses/" + course1.getId() + "/exams/" + exam1.getId(), HttpStatus.OK);
        verify(examAccessService).checkCourseAndExamAccessForInstructorElseThrow(course1.getId(), exam1.getId());
    }

    @Test
    @WithMockUser(username = TEST_PREFIX + "instructor1", roles = "INSTRUCTOR")
    void testDeleteExamWithExerciseGroupAndTextExercise_asInstructor() throws Exception {
        TextExercise textExercise = TextExerciseFactory.generateTextExerciseForExam(exam2.getExerciseGroups().get(0));
        exerciseRepo.save(textExercise);
        request.delete("/api/courses/" + course1.getId() + "/exams/" + exam2.getId(), HttpStatus.OK);
        verify(examAccessService).checkCourseAndExamAccessForInstructorElseThrow(course1.getId(), exam2.getId());
    }

    @Test
    @WithMockUser(username = TEST_PREFIX + "admin", roles = "ADMIN")
    void testDeleteExamThatDoesNotExist() throws Exception {
        request.delete("/api/courses/" + course2.getId() + "/exams/654555", HttpStatus.NOT_FOUND);
    }

    @Test
    @WithMockUser(username = TEST_PREFIX + "instructor1", roles = "INSTRUCTOR")
    void testResetEmptyExam_asInstructor() throws Exception {
        request.delete("/api/courses/" + course1.getId() + "/exams/" + exam1.getId() + "/reset", HttpStatus.OK);
        verify(examAccessService).checkCourseAndExamAccessForInstructorElseThrow(course1.getId(), exam1.getId());
    }

    @Test
    @WithMockUser(username = TEST_PREFIX + "instructor1", roles = "INSTRUCTOR")
    void testResetExamWithExerciseGroupAndTextExercise_asInstructor() throws Exception {
        TextExercise textExercise = TextExerciseFactory.generateTextExerciseForExam(exam2.getExerciseGroups().get(0));
        exerciseRepo.save(textExercise);
        request.delete("/api/courses/" + course1.getId() + "/exams/" + exam2.getId() + "/reset", HttpStatus.OK);
        verify(examAccessService).checkCourseAndExamAccessForInstructorElseThrow(course1.getId(), exam2.getId());
    }

    @Test
    @WithMockUser(username = TEST_PREFIX + "admin", roles = "ADMIN")
    void testResetExamThatDoesNotExist() throws Exception {
        request.delete("/api/courses/" + course2.getId() + "/exams/654555/reset", HttpStatus.NOT_FOUND);
    }

    @Test
    @WithMockUser(username = TEST_PREFIX + "instructor1", roles = "INSTRUCTOR")
    void testResetExamWithQuizExercise_asInstructor() throws Exception {
        QuizExercise quizExercise = QuizExerciseFactory.generateQuizExerciseForExam(exam2.getExerciseGroups().get(0));
        quizExercise = exerciseRepo.save(quizExercise);
        request.delete("/api/courses/" + course1.getId() + "/exams/" + exam2.getId() + "/reset", HttpStatus.OK);
        quizExercise = (QuizExercise) exerciseRepo.findByIdElseThrow(quizExercise.getId());
        assertThat(quizExercise.getReleaseDate()).isNull();
        assertThat(quizExercise.getDueDate()).isNull();
    }

    @Test
    @WithMockUser(username = TEST_PREFIX + "instructor1", roles = "INSTRUCTOR")
    void testDeleteStudent() throws Exception {
        doNothing().when(gitService).combineAllCommitsOfRepositoryIntoOne(any());
        // Create an exam with registered students
        Exam exam = examUtilService.setupExamWithExerciseGroupsExercisesRegisteredStudents(TEST_PREFIX, course1, 4);
        var student1 = userUtilService.getUserByLogin(TEST_PREFIX + "student1");
        var student2 = userUtilService.getUserByLogin(TEST_PREFIX + "student2");

        // Remove student1 from the exam
        request.delete("/api/courses/" + course1.getId() + "/exams/" + exam.getId() + "/students/" + TEST_PREFIX + "student1", HttpStatus.OK);

        // Get the exam with all registered users
        var params = new LinkedMultiValueMap<String, String>();
        params.add("withStudents", "true");
        Exam storedExam = request.get("/api/courses/" + course1.getId() + "/exams/" + exam.getId(), HttpStatus.OK, Exam.class, params);

        // Ensure that student1 was removed from the exam
        var examUser = examUserRepository.findByExamIdAndUserId(storedExam.getId(), student1.getId());
        assertThat(examUser).isEmpty();
        assertThat(storedExam.getExamUsers()).hasSize(3);

        // Create individual student exams
        List<StudentExam> generatedStudentExams = request.postListWithResponseBody("/api/courses/" + course1.getId() + "/exams/" + exam.getId() + "/generate-student-exams",
                Optional.empty(), StudentExam.class, HttpStatus.OK);
        assertThat(generatedStudentExams).hasSize(storedExam.getExamUsers().size());

        // Start the exam to create participations
        prepareExerciseStart(exam);

        verify(gitService, times(getNumberOfProgrammingExercises(exam))).combineAllCommitsOfRepositoryIntoOne(any());
        // Get the student exam of student2
        Optional<StudentExam> optionalStudent1Exam = generatedStudentExams.stream().filter(studentExam -> studentExam.getUser().equals(student2)).findFirst();
        assertThat(optionalStudent1Exam.orElseThrow()).isNotNull();
        var studentExam2 = optionalStudent1Exam.get();

        // explicitly set the user again to prevent issues in the following server call due to the use of SecurityUtils.setAuthorizationObject();
        userUtilService.changeUser(TEST_PREFIX + "instructor1");
        // Remove student2 from the exam
        request.delete("/api/courses/" + course1.getId() + "/exams/" + exam.getId() + "/students/" + TEST_PREFIX + "student2", HttpStatus.OK);

        // Get the exam with all registered users
        params = new LinkedMultiValueMap<>();
        params.add("withStudents", "true");
        storedExam = request.get("/api/courses/" + course1.getId() + "/exams/" + exam.getId(), HttpStatus.OK, Exam.class, params);

        // Ensure that student2 was removed from the exam
        var examUser2 = examUserRepository.findByExamIdAndUserId(storedExam.getId(), student2.getId());
        assertThat(examUser2).isEmpty();
        assertThat(storedExam.getExamUsers()).hasSize(2);

        // Ensure that the student exam of student2 was deleted
        List<StudentExam> studentExams = request.getList("/api/courses/" + course1.getId() + "/exams/" + exam.getId() + "/student-exams", HttpStatus.OK, StudentExam.class);
        assertThat(studentExams).hasSameSizeAs(storedExam.getExamUsers()).doesNotContain(studentExam2);

        // Ensure that the participations were not deleted
        List<StudentParticipation> participationsStudent2 = studentParticipationRepository
                .findByStudentIdAndIndividualExercisesWithEagerSubmissionsResultIgnoreTestRuns(student2.getId(), studentExam2.getExercises());
        assertThat(participationsStudent2).hasSize(studentExam2.getExercises().size());

        // Make sure delete also works if so many objects have been created before
        request.delete("/api/courses/" + course1.getId() + "/exams/" + exam.getId(), HttpStatus.OK);
    }

    @Test
    @WithMockUser(username = TEST_PREFIX + "instructor1", roles = "INSTRUCTOR")
    void testDeleteStudentForTestExam_badRequest() throws Exception {
        doNothing().when(gitService).combineAllCommitsOfRepositoryIntoOne(any());
        // Create an exam with registered students
        Exam exam = examUtilService.setupExamWithExerciseGroupsExercisesRegisteredStudents(TEST_PREFIX, course1, 1);
        exam.setTestExam(true);
        examRepository.save(exam);

        // Remove student1 from the exam
        request.delete("/api/courses/" + course1.getId() + "/exams/" + exam.getId() + "/students/" + TEST_PREFIX + "student1", HttpStatus.BAD_REQUEST);
    }

    @Test
    @WithMockUser(username = TEST_PREFIX + "instructor1", roles = "INSTRUCTOR")
    void testGetExamWithOptions() throws Exception {
        User user = userRepo.findOneByLogin(TEST_PREFIX + "student1").orElseThrow();
        Course course = examUtilService.createCourseWithExamAndExerciseGroupAndExercises(user, now().minusHours(3), now().minusHours(2), now().minusHours(1));
        var exam = examRepository.findWithExerciseGroupsAndExercisesById(course.getExams().iterator().next().getId()).orElseThrow();
        // Get the exam with all registered users
        // 1. without options
        var exam1 = request.get("/api/courses/" + course.getId() + "/exams/" + exam.getId(), HttpStatus.OK, Exam.class);
        assertThat(exam1.getExamUsers()).isEmpty();
        assertThat(exam1.getExerciseGroups()).isEmpty();

        // 2. with students, without exercise groups
        var params = new LinkedMultiValueMap<String, String>();
        params.add("withStudents", "true");
        var exam2 = request.get("/api/courses/" + course.getId() + "/exams/" + exam.getId(), HttpStatus.OK, Exam.class, params);
        assertThat(exam2.getExamUsers()).hasSize(1);
        assertThat(exam2.getExerciseGroups()).isEmpty();

        // 3. with students, with exercise groups
        params.add("withExerciseGroups", "true");
        var exam3 = request.get("/api/courses/" + course.getId() + "/exams/" + exam.getId(), HttpStatus.OK, Exam.class, params);
        assertThat(exam3.getExamUsers()).hasSize(1);
        assertThat(exam3.getExerciseGroups()).hasSize(exam.getExerciseGroups().size());
        assertThat(exam3.getExerciseGroups().get(0).getExercises()).hasSize(exam.getExerciseGroups().get(0).getExercises().size());
        assertThat(exam3.getExerciseGroups().get(1).getExercises()).hasSize(exam.getExerciseGroups().get(1).getExercises().size());
        assertThat(exam3.getNumberOfExamUsers()).isNotNull().isEqualTo(1);

        // 4. without students, with exercise groups
        params = new LinkedMultiValueMap<>();
        params.add("withExerciseGroups", "true");
        var exam4 = request.get("/api/courses/" + course.getId() + "/exams/" + exam.getId(), HttpStatus.OK, Exam.class, params);
        assertThat(exam4.getExamUsers()).isEmpty();
        assertThat(exam4.getExerciseGroups()).hasSize(exam.getExerciseGroups().size());
        assertThat(exam4.getExerciseGroups().get(0).getExercises()).hasSize(exam.getExerciseGroups().get(0).getExercises().size());
        assertThat(exam4.getExerciseGroups().get(1).getExercises()).hasSize(exam.getExerciseGroups().get(1).getExercises().size());
        exam4.getExerciseGroups().get(1).getExercises().forEach(exercise -> {
            assertThat(exercise.getNumberOfParticipations()).isNotNull();
            assertThat(exercise.getNumberOfParticipations()).isZero();
        });
    }

    @Test
    @WithMockUser(username = TEST_PREFIX + "instructor1", roles = "INSTRUCTOR")
    void testDeleteStudentWithParticipationsAndSubmissions() throws Exception {
        doNothing().when(gitService).combineAllCommitsOfRepositoryIntoOne(any());
        // Create an exam with registered students
        Exam exam = examUtilService.setupExamWithExerciseGroupsExercisesRegisteredStudents(TEST_PREFIX, course1, 4);
        var student1 = userUtilService.getUserByLogin(TEST_PREFIX + "student1");

        // Create individual student exams
        List<StudentExam> generatedStudentExams = request.postListWithResponseBody("/api/courses/" + course1.getId() + "/exams/" + exam.getId() + "/generate-student-exams",
                Optional.empty(), StudentExam.class, HttpStatus.OK);

        // Get the student exam of student1
        Optional<StudentExam> optionalStudent1Exam = generatedStudentExams.stream().filter(studentExam -> studentExam.getUser().equals(student1)).findFirst();
        assertThat(optionalStudent1Exam.orElseThrow()).isNotNull();
        var studentExam1 = optionalStudent1Exam.get();

        // Start the exam to create participations
        prepareExerciseStart(exam);
        verify(gitService, times(getNumberOfProgrammingExercises(exam))).combineAllCommitsOfRepositoryIntoOne(any());
        List<StudentParticipation> participationsStudent1 = studentParticipationRepository
                .findByStudentIdAndIndividualExercisesWithEagerSubmissionsResultIgnoreTestRuns(student1.getId(), studentExam1.getExercises());
        assertThat(participationsStudent1).hasSize(studentExam1.getExercises().size());

        // explicitly set the user again to prevent issues in the following server call due to the use of SecurityUtils.setAuthorizationObject();
        userUtilService.changeUser(TEST_PREFIX + "instructor1");

        // Remove student1 from the exam and his participations
        var params = new LinkedMultiValueMap<String, String>();
        params.add("withParticipationsAndSubmission", "true");
        request.delete("/api/courses/" + course1.getId() + "/exams/" + exam.getId() + "/students/" + TEST_PREFIX + "student1", HttpStatus.OK, params);

        // Get the exam with all registered users
        params = new LinkedMultiValueMap<>();
        params.add("withStudents", "true");
        Exam storedExam = request.get("/api/courses/" + course1.getId() + "/exams/" + exam.getId(), HttpStatus.OK, Exam.class, params);

        // Ensure that student1 was removed from the exam
        var examUser1 = examUserRepository.findByExamIdAndUserId(storedExam.getId(), student1.getId());
        assertThat(examUser1).isEmpty();
        assertThat(storedExam.getExamUsers()).hasSize(3);

        // Ensure that the student exam of student1 was deleted
        List<StudentExam> studentExams = request.getList("/api/courses/" + course1.getId() + "/exams/" + exam.getId() + "/student-exams", HttpStatus.OK, StudentExam.class);
        assertThat(studentExams).hasSameSizeAs(storedExam.getExamUsers()).doesNotContain(studentExam1);

        // Ensure that the participations of student1 were deleted
        participationsStudent1 = studentParticipationRepository.findByStudentIdAndIndividualExercisesWithEagerSubmissionsResultIgnoreTestRuns(student1.getId(),
                studentExam1.getExercises());
        assertThat(participationsStudent1).isEmpty();

        // Make sure delete also works if so many objects have been created before
        request.delete("/api/courses/" + course1.getId() + "/exams/" + exam.getId(), HttpStatus.OK);
    }

    @Test
    @WithMockUser(username = TEST_PREFIX + "tutor1", roles = "TA")
    void testGetExamForTestRunDashboard_forbidden() throws Exception {
        request.get("/api/courses/" + course1.getId() + "/exams/" + exam1.getId() + "/exam-for-test-run-assessment-dashboard", HttpStatus.FORBIDDEN, Exam.class);
    }

    @Test
    @WithMockUser(username = TEST_PREFIX + "instructor1", roles = "INSTRUCTOR")
    void testGetExamForTestRunDashboard_badRequest() throws Exception {
        request.get("/api/courses/" + course2.getId() + "/exams/" + exam1.getId() + "/exam-for-test-run-assessment-dashboard", HttpStatus.BAD_REQUEST, Exam.class);
    }

    @Test
    @WithMockUser(username = TEST_PREFIX + "instructor1", roles = "INSTRUCTOR")
    void testDeleteExamWithOneTestRuns() throws Exception {
        var instructor = userUtilService.getUserByLogin(TEST_PREFIX + "instructor1");
        var exam = examUtilService.addExam(course1);
        exam = examUtilService.addTextModelingProgrammingExercisesToExam(exam, false, false);
        examUtilService.setupTestRunForExamWithExerciseGroupsForInstructor(exam, instructor, exam.getExerciseGroups());
        request.delete("/api/courses/" + exam.getCourse().getId() + "/exams/" + exam.getId(), HttpStatus.OK);
    }

    @Test
    @WithMockUser(username = TEST_PREFIX + "instructor1", roles = "INSTRUCTOR")
    void testDeleteExamWithMultipleTestRuns() throws Exception {
        bitbucketRequestMockProvider.enableMockingOfRequests(true);
        bambooRequestMockProvider.enableMockingOfRequests(true);
        var instructor = userUtilService.getUserByLogin(TEST_PREFIX + "instructor1");
        var exam = examUtilService.addExam(course1);
        exam = examUtilService.addTextModelingProgrammingExercisesToExam(exam, true, true);
        mockDeleteProgrammingExercise(exerciseUtilService.getFirstExerciseWithType(exam, ProgrammingExercise.class), Set.of(instructor));

        examUtilService.setupTestRunForExamWithExerciseGroupsForInstructor(exam, instructor, exam.getExerciseGroups());
        examUtilService.setupTestRunForExamWithExerciseGroupsForInstructor(exam, instructor, exam.getExerciseGroups());
        examUtilService.setupTestRunForExamWithExerciseGroupsForInstructor(exam, instructor, exam.getExerciseGroups());
        assertThat(studentExamRepository.findAllTestRunsByExamId(exam.getId())).hasSize(3);
        request.delete("/api/courses/" + exam.getCourse().getId() + "/exams/" + exam.getId(), HttpStatus.OK);
    }

    @Test
    @WithMockUser(username = TEST_PREFIX + "instructor1", roles = "INSTRUCTOR")
    void testDeleteCourseWithMultipleTestRuns() throws Exception {
        var instructor = userUtilService.getUserByLogin(TEST_PREFIX + "instructor1");
        var exam = examUtilService.addExam(course1);
        exam = examUtilService.addTextModelingProgrammingExercisesToExam(exam, false, false);
        examUtilService.setupTestRunForExamWithExerciseGroupsForInstructor(exam, instructor, exam.getExerciseGroups());
        examUtilService.setupTestRunForExamWithExerciseGroupsForInstructor(exam, instructor, exam.getExerciseGroups());
        examUtilService.setupTestRunForExamWithExerciseGroupsForInstructor(exam, instructor, exam.getExerciseGroups());
        assertThat(studentExamRepository.findAllTestRunsByExamId(exam.getId())).hasSize(3);
        request.delete("/api/courses/" + exam.getCourse().getId(), HttpStatus.OK);
    }

    @Test
    @WithMockUser(username = TEST_PREFIX + "instructor1", roles = "INSTRUCTOR")
    void testGetExamForTestRunDashboard_ok() throws Exception {
        var instructor = userUtilService.getUserByLogin(TEST_PREFIX + "instructor1");
        var exam = examUtilService.addExam(course1);
        exam = examUtilService.addTextModelingProgrammingExercisesToExam(exam, false, false);
        examUtilService.setupTestRunForExamWithExerciseGroupsForInstructor(exam, instructor, exam.getExerciseGroups());
        exam = request.get("/api/courses/" + exam.getCourse().getId() + "/exams/" + exam.getId() + "/exam-for-test-run-assessment-dashboard", HttpStatus.OK, Exam.class);
        assertThat(exam.getExerciseGroups().stream().flatMap(exerciseGroup -> exerciseGroup.getExercises().stream()).toList()).isNotEmpty();
    }

    @Test
    @WithMockUser(username = TEST_PREFIX + "instructor1", roles = "INSTRUCTOR")
    void testDeleteStudentThatDoesNotExist() throws Exception {
        Exam exam = examUtilService.setupExamWithExerciseGroupsExercisesRegisteredStudents(TEST_PREFIX, course1, 1);
        request.delete("/api/courses/" + course1.getId() + "/exams/" + exam.getId() + "/students/nonExistingStudent", HttpStatus.NOT_FOUND);
    }

    @Test
    @WithMockUser(username = TEST_PREFIX + "student1", roles = "USER")
    void testGetStudentExamForStart() throws Exception {
        Exam exam = examUtilService.addActiveExamWithRegisteredUser(course1, userUtilService.getUserByLogin(TEST_PREFIX + "student1"));
        exam.setVisibleDate(ZonedDateTime.now().minusHours(1).minusMinutes(5));
        StudentExam response = request.get("/api/courses/" + course1.getId() + "/exams/" + exam.getId() + "/start", HttpStatus.OK, StudentExam.class);
        assertThat(response.getExam()).isEqualTo(exam);
        verify(examAccessService).getExamInCourseElseThrow(course1.getId(), exam.getId());
    }

    @Test
    @WithMockUser(username = TEST_PREFIX + "instructor1", roles = "INSTRUCTOR")
    void testAddAllRegisteredUsersToExam() throws Exception {
        Course course = courseUtilService.addEmptyCourse();
        courseUtilService.enableMessagingForCourse(course);
        Exam exam = examUtilService.addExam(course);
        exam = examUtilService.addExerciseGroupsAndExercisesToExam(exam, false);
        exam = examRepository.save(exam);
        course.addExam(exam);
        course = courseRepo.save(course);

        Channel channel = new Channel();
        channel.setName("testchannel" + UUID.randomUUID().toString().substring(0, 8));
        channel.setIsArchived(false);
        channel.setIsPublic(false);
        channel.setIsAnnouncementChannel(false);
        channel.setExam(exam);
        channel = channelRepository.save(channel);

        int numberOfStudentsInCourse = userRepo.findAllInGroup(course.getStudentGroupName()).size();

        var instructor = userUtilService.getUserByLogin(TEST_PREFIX + "instructor1");
        instructor.setGroups(Collections.singleton("instructor"));
        userRepo.save(instructor);

        var student99 = userUtilService.createAndSaveUser(TEST_PREFIX + "student99"); // not registered for the course
        student99.setRegistrationNumber("1234");
        userRepo.save(student99);
        student99 = userRepo.findOneWithGroupsAndAuthoritiesByLogin(TEST_PREFIX + "student99").orElseThrow();
        student99.setGroups(Collections.singleton("tumuser"));
        userRepo.save(student99);
        assertThat(student99.getGroups()).contains(course.getStudentGroupName());
        var examUser99 = examUserRepository.findByExamIdAndUserId(exam.getId(), student99.getId());
        assertThat(examUser99).isEmpty();

        request.postWithoutLocation("/api/courses/" + course.getId() + "/exams/" + exam.getId() + "/register-course-students", null, HttpStatus.OK, null);

        exam = examRepository.findWithExamUsersById(exam.getId()).orElseThrow();
        examUser99 = examUserRepository.findByExamIdAndUserId(exam.getId(), student99.getId());

        // the course students + our custom student99
        assertThat(exam.getExamUsers()).hasSize(numberOfStudentsInCourse + 1);
<<<<<<< HEAD
        assertThat(exam.getExamUsers()).contains(examUser99.orElseThrow());
        verify(examAccessService, times(1)).checkCourseAndExamAccessForInstructorElseThrow(course.getId(), exam.getId());
=======
        assertThat(exam.getExamUsers()).contains(examUser99.get());
        verify(examAccessService).checkCourseAndExamAccessForInstructorElseThrow(course.getId(), exam.getId());
>>>>>>> ba8b9227

        Channel channelFromDB = channelRepository.findChannelByExamId(exam.getId());
        assertThat(channelFromDB).isNotNull();
        assertThat(channelFromDB.getExam()).isEqualTo(exam);
        assertThat(channelFromDB.getName()).isEqualTo(channel.getName());

        // Check that the conversation participants are added correctly to the exercise channel
        await().until(() -> {
            SecurityUtils.setAuthorizationObject();
            Set<ConversationParticipant> conversationParticipants = conversationParticipantRepository.findConversationParticipantByConversationId(channelFromDB.getId());
            return conversationParticipants.size() == 5; // 4 students should be added (see @BeforeEach) + 1 new student = 5
        });
    }

    @Test
    @WithMockUser(username = TEST_PREFIX + "instructor1", roles = "INSTRUCTOR")
    void testRegisterCourseStudents_testExam() throws Exception {
        request.postWithoutLocation("/api/courses/" + course1.getId() + "/exams/" + testExam1.getId() + "/register-course-students", null, HttpStatus.BAD_REQUEST, null);
    }

    @Test
    @WithMockUser(username = TEST_PREFIX + "instructor1", roles = "INSTRUCTOR")
    void testUpdateOrderOfExerciseGroups() throws Exception {
        ExerciseGroup exerciseGroup1 = new ExerciseGroup();
        exerciseGroup1.setTitle("first");
        ExerciseGroup exerciseGroup2 = new ExerciseGroup();
        exerciseGroup2.setTitle("second");
        ExerciseGroup exerciseGroup3 = new ExerciseGroup();
        exerciseGroup3.setTitle("third");

        Exam exam = examUtilService.addExam(course1);
        exam.addExerciseGroup(exerciseGroup1);
        exam.addExerciseGroup(exerciseGroup2);
        exam.addExerciseGroup(exerciseGroup3);
        exam = examRepository.save(exam);

        Exam examWithExerciseGroups = examRepository.findWithExerciseGroupsById(exam.getId()).orElseThrow();
        exerciseGroup1 = examWithExerciseGroups.getExerciseGroups().get(0);
        exerciseGroup2 = examWithExerciseGroups.getExerciseGroups().get(1);
        exerciseGroup3 = examWithExerciseGroups.getExerciseGroups().get(2);

        TextExercise exercise1_1 = TextExerciseFactory.generateTextExerciseForExam(exerciseGroup1);
        TextExercise exercise1_2 = TextExerciseFactory.generateTextExerciseForExam(exerciseGroup1);
        TextExercise exercise2_1 = TextExerciseFactory.generateTextExerciseForExam(exerciseGroup2);
        TextExercise exercise3_1 = TextExerciseFactory.generateTextExerciseForExam(exerciseGroup3);
        TextExercise exercise3_2 = TextExerciseFactory.generateTextExerciseForExam(exerciseGroup3);
        TextExercise exercise3_3 = TextExerciseFactory.generateTextExerciseForExam(exerciseGroup3);
        exercise1_1 = textExerciseRepository.save(exercise1_1);
        exercise1_2 = textExerciseRepository.save(exercise1_2);
        exercise2_1 = textExerciseRepository.save(exercise2_1);
        exercise3_1 = textExerciseRepository.save(exercise3_1);
        exercise3_2 = textExerciseRepository.save(exercise3_2);
        exercise3_3 = textExerciseRepository.save(exercise3_3);

        examWithExerciseGroups = examRepository.findWithExerciseGroupsById(exam.getId()).orElseThrow();
        exerciseGroup1 = examWithExerciseGroups.getExerciseGroups().get(0);
        exerciseGroup2 = examWithExerciseGroups.getExerciseGroups().get(1);
        exerciseGroup3 = examWithExerciseGroups.getExerciseGroups().get(2);
        List<ExerciseGroup> orderedExerciseGroups = new ArrayList<>();
        orderedExerciseGroups.add(exerciseGroup2);
        orderedExerciseGroups.add(exerciseGroup3);
        orderedExerciseGroups.add(exerciseGroup1);

        // Should save new order
        request.put("/api/courses/" + course1.getId() + "/exams/" + exam.getId() + "/exercise-groups-order", orderedExerciseGroups, HttpStatus.OK);
<<<<<<< HEAD
        verify(examAccessService, times(1)).checkCourseAndExamAccessForEditorElseThrow(course1.getId(), exam.getId());
        List<ExerciseGroup> savedExerciseGroups = examRepository.findWithExerciseGroupsById(exam.getId()).orElseThrow().getExerciseGroups();
=======
        verify(examAccessService).checkCourseAndExamAccessForEditorElseThrow(course1.getId(), exam.getId());
        List<ExerciseGroup> savedExerciseGroups = examRepository.findWithExerciseGroupsById(exam.getId()).get().getExerciseGroups();
>>>>>>> ba8b9227
        assertThat(savedExerciseGroups.get(0).getTitle()).isEqualTo("second");
        assertThat(savedExerciseGroups.get(1).getTitle()).isEqualTo("third");
        assertThat(savedExerciseGroups.get(2).getTitle()).isEqualTo("first");

        // Exercises should be preserved
        Exam savedExam = examRepository.findWithExerciseGroupsAndExercisesById(exam.getId()).orElseThrow();
        ExerciseGroup savedExerciseGroup1 = savedExam.getExerciseGroups().get(2);
        ExerciseGroup savedExerciseGroup2 = savedExam.getExerciseGroups().get(0);
        ExerciseGroup savedExerciseGroup3 = savedExam.getExerciseGroups().get(1);
        assertThat(savedExerciseGroup1.getExercises()).hasSize(2);
        assertThat(savedExerciseGroup2.getExercises()).hasSize(1);
        assertThat(savedExerciseGroup3.getExercises()).hasSize(3);
        assertThat(savedExerciseGroup1.getExercises()).contains(exercise1_1);
        assertThat(savedExerciseGroup1.getExercises()).contains(exercise1_2);
        assertThat(savedExerciseGroup2.getExercises()).contains(exercise2_1);
        assertThat(savedExerciseGroup3.getExercises()).contains(exercise3_1);
        assertThat(savedExerciseGroup3.getExercises()).contains(exercise3_2);
        assertThat(savedExerciseGroup3.getExercises()).contains(exercise3_3);

        // Should fail with too many exercise groups
        orderedExerciseGroups.add(exerciseGroup1);
        request.put("/api/courses/" + course1.getId() + "/exams/" + exam.getId() + "/exercise-groups-order", orderedExerciseGroups, HttpStatus.BAD_REQUEST);

        // Should fail with too few exercise groups
        orderedExerciseGroups.remove(3);
        orderedExerciseGroups.remove(2);
        request.put("/api/courses/" + course1.getId() + "/exams/" + exam.getId() + "/exercise-groups-order", orderedExerciseGroups, HttpStatus.BAD_REQUEST);

        // Should fail with different exercise group
        orderedExerciseGroups = new ArrayList<>();
        orderedExerciseGroups.add(exerciseGroup2);
        orderedExerciseGroups.add(exerciseGroup3);
        orderedExerciseGroups.add(ExamFactory.generateExerciseGroup(true, exam));
        request.put("/api/courses/" + course1.getId() + "/exams/" + exam.getId() + "/exercise-groups-order", orderedExerciseGroups, HttpStatus.BAD_REQUEST);
    }

    @Test
    @WithMockUser(username = TEST_PREFIX + "student1", roles = "USER")
    void lockAllRepositories_noInstructor() throws Exception {
        ExerciseGroup exerciseGroup1 = new ExerciseGroup();

        Exam exam = examUtilService.addExam(course1);
        exam.addExerciseGroup(exerciseGroup1);
        exam = examRepository.save(exam);

        request.postWithResponseBody("/api/courses/" + course1.getId() + "/exams/" + exam.getId() + "/student-exams/lock-all-repositories", Optional.empty(), Integer.class,
                HttpStatus.FORBIDDEN);
    }

    @Test
    @WithMockUser(username = TEST_PREFIX + "instructor1", roles = "INSTRUCTOR")
    void lockAllRepositories() throws Exception {
        ExerciseGroup exerciseGroup1 = new ExerciseGroup();

        Exam exam = examUtilService.addExam(course1);
        exam.addExerciseGroup(exerciseGroup1);
        exam = examRepository.save(exam);

        Exam examWithExerciseGroups = examRepository.findWithExerciseGroupsAndExercisesById(exam.getId()).orElseThrow();
        exerciseGroup1 = examWithExerciseGroups.getExerciseGroups().get(0);

        ProgrammingExercise programmingExercise = ProgrammingExerciseFactory.generateProgrammingExerciseForExam(exerciseGroup1);
        programmingExercise = programmingExerciseRepository.save(programmingExercise);
        exerciseGroup1.addExercise(programmingExercise);

        ProgrammingExercise programmingExercise2 = ProgrammingExerciseFactory.generateProgrammingExerciseForExam(exerciseGroup1);
        programmingExercise2 = programmingExerciseRepository.save(programmingExercise2);
        exerciseGroup1.addExercise(programmingExercise2);

        exerciseGroupRepository.save(exerciseGroup1);

        Integer numOfLockedExercises = request.postWithResponseBody("/api/courses/" + course1.getId() + "/exams/" + exam.getId() + "/student-exams/lock-all-repositories",
                Optional.empty(), Integer.class, HttpStatus.OK);

        assertThat(numOfLockedExercises).isEqualTo(2);

        verify(programmingExerciseScheduleService).lockAllStudentRepositoriesAndParticipations(programmingExercise);
        verify(programmingExerciseScheduleService).lockAllStudentRepositoriesAndParticipations(programmingExercise2);
    }

    @Test
    @WithMockUser(username = TEST_PREFIX + "student1", roles = "USER")
    void unlockAllRepositories_preAuthNoInstructor() throws Exception {
        ExerciseGroup exerciseGroup1 = new ExerciseGroup();

        Exam exam = examUtilService.addExam(course1);
        exam.addExerciseGroup(exerciseGroup1);
        exam = examRepository.save(exam);

        request.postWithResponseBody("/api/courses/" + course1.getId() + "/exams/" + exam.getId() + "/student-exams/unlock-all-repositories", Optional.empty(), Integer.class,
                HttpStatus.FORBIDDEN);
    }

    @Test
    @WithMockUser(username = TEST_PREFIX + "instructor1", roles = "INSTRUCTOR")
    void unlockAllRepositories() throws Exception {
        bitbucketRequestMockProvider.enableMockingOfRequests(true);
        assertThat(studentExamRepository.findStudentExam(new ProgrammingExercise(), null)).isEmpty();

        ExerciseGroup exerciseGroup1 = new ExerciseGroup();

        Exam exam = examUtilService.addExam(course1);
        exam.addExerciseGroup(exerciseGroup1);
        exam = examRepository.save(exam);

        exam = examRepository.findWithExerciseGroupsAndExercisesById(exam.getId()).orElseThrow();
        exerciseGroup1 = exam.getExerciseGroups().get(0);

        ProgrammingExercise programmingExercise = ProgrammingExerciseFactory.generateProgrammingExerciseForExam(exerciseGroup1);
        programmingExercise = programmingExerciseRepository.save(programmingExercise);
        exerciseGroup1.addExercise(programmingExercise);

        ProgrammingExercise programmingExercise2 = ProgrammingExerciseFactory.generateProgrammingExerciseForExam(exerciseGroup1);
        programmingExercise2 = programmingExerciseRepository.save(programmingExercise2);
        exerciseGroup1.addExercise(programmingExercise2);

        exerciseGroupRepository.save(exerciseGroup1);

        User student1 = userUtilService.getUserByLogin(TEST_PREFIX + "student1");
        User student2 = userUtilService.getUserByLogin(TEST_PREFIX + "student2");
        var studentExam1 = examUtilService.addStudentExamWithUser(exam, student1, 10);
        studentExam1.setExercises(List.of(programmingExercise, programmingExercise2));
        var studentExam2 = examUtilService.addStudentExamWithUser(exam, student2, 0);
        studentExam2.setExercises(List.of(programmingExercise, programmingExercise2));
        studentExamRepository.saveAll(Set.of(studentExam1, studentExam2));

        var participationExSt1 = participationUtilService.addStudentParticipationForProgrammingExercise(programmingExercise, TEST_PREFIX + "student1");
        var participationExSt2 = participationUtilService.addStudentParticipationForProgrammingExercise(programmingExercise, TEST_PREFIX + "student2");

        var participationEx2St1 = participationUtilService.addStudentParticipationForProgrammingExercise(programmingExercise2, TEST_PREFIX + "student1");
        var participationEx2St2 = participationUtilService.addStudentParticipationForProgrammingExercise(programmingExercise2, TEST_PREFIX + "student2");

        assertThat(studentExamRepository.findStudentExam(programmingExercise, participationExSt1)).contains(studentExam1);
        assertThat(studentExamRepository.findStudentExam(programmingExercise, participationExSt2)).contains(studentExam2);
        assertThat(studentExamRepository.findStudentExam(programmingExercise2, participationEx2St1)).contains(studentExam1);
        assertThat(studentExamRepository.findStudentExam(programmingExercise2, participationEx2St2)).contains(studentExam2);

        mockConfigureRepository(programmingExercise, TEST_PREFIX + "student1", Set.of(student1), true);
        mockConfigureRepository(programmingExercise, TEST_PREFIX + "student2", Set.of(student2), true);
        mockConfigureRepository(programmingExercise2, TEST_PREFIX + "student1", Set.of(student1), true);
        mockConfigureRepository(programmingExercise2, TEST_PREFIX + "student2", Set.of(student2), true);

        Integer numOfUnlockedExercises = request.postWithResponseBody("/api/courses/" + course1.getId() + "/exams/" + exam.getId() + "/student-exams/unlock-all-repositories",
                Optional.empty(), Integer.class, HttpStatus.OK);

        assertThat(numOfUnlockedExercises).isEqualTo(2);

        verify(programmingExerciseScheduleService).unlockAllStudentRepositoriesAndParticipations(programmingExercise);
        verify(programmingExerciseScheduleService).unlockAllStudentRepositoriesAndParticipations(programmingExercise2);
    }

    @ParameterizedTest(name = "{displayName} [{index}] {argumentsWithNames}")
    @WithMockUser(username = TEST_PREFIX + "tutor1", roles = "TA")
    @ValueSource(ints = { 0, 1, 2 })
    void testGetExamForExamAssessmentDashboard(int numberOfCorrectionRounds) throws Exception {
        User user = userRepo.findOneByLogin(TEST_PREFIX + "student1").orElseThrow();
        // we need an exam from the past, otherwise the tutor won't have access
        Course course = examUtilService.createCourseWithExamAndExerciseGroupAndExercises(user, now().minusHours(3), now().minusHours(2), now().minusHours(1));
        Exam exam = course.getExams().iterator().next();

        // Ensure the API endpoint works for all number of correctionRounds
        exam.setNumberOfCorrectionRoundsInExam(numberOfCorrectionRounds);
        examRepository.save(exam);

        Exam receivedExam = request.get("/api/courses/" + course.getId() + "/exams/" + exam.getId() + "/exam-for-assessment-dashboard", HttpStatus.OK, Exam.class);

        // Test that the received exam has two text exercises
        assertThat(receivedExam.getExerciseGroups().get(0).getExercises()).as("Two exercises are returned").hasSize(2);
        // Test that the received exam has zero quiz exercises, because quiz exercises do not need to be corrected manually
        assertThat(receivedExam.getExerciseGroups().get(1).getExercises()).as("Zero exercises are returned").isEmpty();
    }

    @Test
    @WithMockUser(username = TEST_PREFIX + "tutor1", roles = "TA")
    void testGetExamForExamAssessmentDashboard_beforeDueDate() throws Exception {
        User user = userRepo.findOneByLogin(TEST_PREFIX + "student1").orElseThrow();
        Course course = examUtilService.createCourseWithExamAndExerciseGroupAndExercises(user);
        Exam exam = course.getExams().iterator().next();
        exam.setEndDate(now().plusWeeks(1));
        examRepository.save(exam);

        request.get("/api/courses/" + course.getId() + "/exams/" + course.getExams().iterator().next().getId() + "/exam-for-assessment-dashboard", HttpStatus.FORBIDDEN,
                Exam.class);
    }

    @Test
    @WithMockUser(username = TEST_PREFIX + "student1", roles = "STUDENT")
    void testGetExamForExamAssessmentDashboard_asStudent_forbidden() throws Exception {
        User user = userRepo.findOneByLogin(TEST_PREFIX + "student1").orElseThrow();
        Course course = examUtilService.createCourseWithExamAndExerciseGroupAndExercises(user);
        request.get("/api/courses/" + course.getId() + "/exams/" + course.getExams().iterator().next().getId() + "/exam-for-assessment-dashboard", HttpStatus.FORBIDDEN,
                Course.class);
    }

    @Test
    @WithMockUser(username = TEST_PREFIX + "instructor1", roles = "INSTRUCTOR")
    void testGetExamForExamAssessmentDashboard_courseIdDoesNotMatch_badRequest() throws Exception {
        request.get("/api/courses/" + course2.getId() + "/exams/" + exam1.getId() + "/exam-for-assessment-dashboard", HttpStatus.BAD_REQUEST, Course.class);
    }

    @Test
    @WithMockUser(username = TEST_PREFIX + "tutor1", roles = "TA")
    void testGetExamForExamAssessmentDashboard_notFound() throws Exception {
        request.get("/api/courses/-1/exams/-1/exam-for-assessment-dashboard", HttpStatus.NOT_FOUND, Course.class);
    }

    @Test
    @WithMockUser(username = TEST_PREFIX + "tutor6", roles = "TA")
    void testGetExamForExamDashboard_NotTAOfCourse_forbidden() throws Exception {
        User user = userRepo.findOneByLogin(TEST_PREFIX + "student1").orElseThrow();
        Course course = examUtilService.createCourseWithExamAndExerciseGroupAndExercises(user);
        Exam exam = course.getExams().iterator().next();
        exam.setEndDate(now().plusWeeks(1));
        examRepository.save(exam);

        request.get("/api/courses/" + course.getId() + "/exams/" + course.getExams().iterator().next().getId() + "/exam-for-assessment-dashboard", HttpStatus.FORBIDDEN,
                Course.class);
    }

    @Test
    @WithMockUser(username = TEST_PREFIX + "tutor6", roles = "TA")
    void testGetExamScore_tutorNotInCourse_forbidden() throws Exception {
        request.get("/api/courses/" + course1.getId() + "/exams/" + exam1.getId() + "/scores", HttpStatus.FORBIDDEN, ExamScoresDTO.class);
    }

    @Test
    @WithMockUser(username = TEST_PREFIX + "tutor1", roles = "TA")
    void testGetExamScore_tutor_forbidden() throws Exception {
        request.get("/api/courses/" + course1.getId() + "/exams/" + exam1.getId() + "/scores", HttpStatus.FORBIDDEN, ExamScoresDTO.class);
    }

    private int getNumberOfProgrammingExercises(Exam exam) {
        exam = examRepository.findWithExerciseGroupsAndExercisesByIdOrElseThrow(exam.getId());
        int count = 0;
        for (var exerciseGroup : exam.getExerciseGroups()) {
            for (var exercise : exerciseGroup.getExercises()) {
                if (exercise instanceof ProgrammingExercise) {
                    count++;
                }
            }
        }
        return count;
    }

    private void configureCourseAsBonusWithIndividualAndTeamResults(Course course, GradingScale bonusToGradingScale) {
        ZonedDateTime pastTimestamp = ZonedDateTime.now().minusDays(5);
        TextExercise textExercise = textExerciseUtilService.createIndividualTextExercise(course, pastTimestamp, pastTimestamp, pastTimestamp);
        Long individualTextExerciseId = textExercise.getId();
        textExerciseUtilService.createIndividualTextExercise(course, pastTimestamp, pastTimestamp, pastTimestamp);

        Exercise teamExercise = textExerciseUtilService.createTeamTextExercise(course, pastTimestamp, pastTimestamp, pastTimestamp);
        User student1 = userRepo.findOneByLogin(TEST_PREFIX + "student1").orElseThrow();
        User tutor1 = userRepo.findOneByLogin(TEST_PREFIX + "tutor1").orElseThrow();
        Long teamTextExerciseId = teamExercise.getId();
        Long team1Id = teamUtilService.createTeam(Set.of(student1), tutor1, teamExercise, TEST_PREFIX + "team1").getId();
        User student2 = userRepo.findOneByLogin(TEST_PREFIX + "student2").orElseThrow();
        User student3 = userRepo.findOneByLogin(TEST_PREFIX + "student3").orElseThrow();
        User tutor2 = userRepo.findOneByLogin(TEST_PREFIX + "tutor2").orElseThrow();
        Long team2Id = teamUtilService.createTeam(Set.of(student2, student3), tutor2, teamExercise, TEST_PREFIX + "team2").getId();

        participationUtilService.createParticipationSubmissionAndResult(individualTextExerciseId, student1, 10.0, 10.0, 50, true);

        Team team1 = teamRepository.findById(team1Id).orElseThrow();
        var result = participationUtilService.createParticipationSubmissionAndResult(teamTextExerciseId, team1, 10.0, 10.0, 40, true);
        // Creating a second results for team1 to test handling multiple results.
        participationUtilService.createSubmissionAndResult((StudentParticipation) result.getParticipation(), 50, true);

        var student2Result = participationUtilService.createParticipationSubmissionAndResult(individualTextExerciseId, student2, 10.0, 10.0, 50, true);

        var student3Result = participationUtilService.createParticipationSubmissionAndResult(individualTextExerciseId, student3, 10.0, 10.0, 30, true);

        Team team2 = teamRepository.findById(team2Id).orElseThrow();
        participationUtilService.createParticipationSubmissionAndResult(teamTextExerciseId, team2, 10.0, 10.0, 80, true);

        // Adding plagiarism cases
        var bonusPlagiarismCase = new PlagiarismCase();
        bonusPlagiarismCase.setStudent(student3);
        bonusPlagiarismCase.setExercise(student3Result.getParticipation().getExercise());
        bonusPlagiarismCase.setVerdict(PlagiarismVerdict.PLAGIARISM);
        plagiarismCaseRepository.save(bonusPlagiarismCase);

        var bonusPlagiarismCase2 = new PlagiarismCase();
        bonusPlagiarismCase2.setStudent(student2);
        bonusPlagiarismCase2.setExercise(student2Result.getParticipation().getExercise());
        bonusPlagiarismCase2.setVerdict(PlagiarismVerdict.POINT_DEDUCTION);
        bonusPlagiarismCase2.setVerdictPointDeduction(50);
        plagiarismCaseRepository.save(bonusPlagiarismCase2);

        BonusStrategy bonusStrategy = BonusStrategy.GRADES_CONTINUOUS;
        bonusToGradingScale.setBonusStrategy(bonusStrategy);
        gradingScaleRepository.save(bonusToGradingScale);

        GradingScale sourceGradingScale = gradingScaleUtilService.generateGradingScaleWithStickyStep(new double[] { 60, 40, 50 }, Optional.of(new String[] { "0", "0.3", "0.6" }),
                true, 1);
        sourceGradingScale.setGradeType(GradeType.BONUS);
        sourceGradingScale.setCourse(course);
        gradingScaleRepository.save(sourceGradingScale);

        var bonus = BonusFactory.generateBonus(bonusStrategy, -1.0, sourceGradingScale.getId(), bonusToGradingScale.getId());
        bonusRepository.save(bonus);

        course.setMaxPoints(100);
        course.setPresentationScore(null);
        courseRepo.save(course);

    }

    @ParameterizedTest(name = "{displayName} [{index}] {argumentsWithNames}")
    @CsvSource({ "false, false", "true, false", "false, true", "true, true" })
    @WithMockUser(username = TEST_PREFIX + "instructor1", roles = "INSTRUCTOR")
    void testGetExamScore(boolean withCourseBonus, boolean withSecondCorrectionAndStarted) throws Exception {
        programmingExerciseTestService.setup(this, versionControlService, continuousIntegrationService);
        bitbucketRequestMockProvider.enableMockingOfRequests(true);
        bambooRequestMockProvider.enableMockingOfRequests(true);

        doNothing().when(gitService).combineAllCommitsOfRepositoryIntoOne(any());

        var visibleDate = now().minusMinutes(5);
        var startDate = now().plusMinutes(5);
        var endDate = now().plusMinutes(20);

        // register users. Instructors are ignored from scores as they are exclusive for test run exercises
        Set<User> registeredStudents = getRegisteredStudentsForExam();

        var studentExams = programmingExerciseTestService.prepareStudentExamsForConduction(TEST_PREFIX, visibleDate, startDate, endDate, registeredStudents, studentRepos);
        Exam exam = examRepository.findByIdWithExamUsersExerciseGroupsAndExercisesElseThrow(studentExams.get(0).getExam().getId());
        Course course = exam.getCourse();

        Integer noGeneratedParticipations = registeredStudents.size() * exam.getExerciseGroups().size();

        verify(gitService, times(getNumberOfProgrammingExercises(exam))).combineAllCommitsOfRepositoryIntoOne(any());
        // explicitly set the user again to prevent issues in the following server call due to the use of SecurityUtils.setAuthorizationObject();
        userUtilService.changeUser(TEST_PREFIX + "instructor1");

        // instructor exam checklist checks
        ExamChecklistDTO examChecklistDTO = examService.getStatsForChecklist(exam, true);
        assertThat(examChecklistDTO).isNotNull();
        assertThat(examChecklistDTO.getNumberOfGeneratedStudentExams()).isEqualTo(exam.getExamUsers().size());
        assertThat(examChecklistDTO.getAllExamExercisesAllStudentsPrepared()).isTrue();
        assertThat(examChecklistDTO.getNumberOfTotalParticipationsForAssessment()).isZero();

        // check that an adapted version is computed for tutors
        userUtilService.changeUser(TEST_PREFIX + "tutor1");

        examChecklistDTO = examService.getStatsForChecklist(exam, false);
        assertThat(examChecklistDTO).isNotNull();
        assertThat(examChecklistDTO.getNumberOfGeneratedStudentExams()).isNull();
        assertThat(examChecklistDTO.getAllExamExercisesAllStudentsPrepared()).isFalse();
        assertThat(examChecklistDTO.getNumberOfTotalParticipationsForAssessment()).isZero();

        userUtilService.changeUser(TEST_PREFIX + "instructor1");

        // set start and submitted date as results are created below
        studentExams.forEach(studentExam -> {
            studentExam.setStarted(true);
            studentExam.setStartedDate(now().minusMinutes(2));
            studentExam.setSubmitted(true);
            studentExam.setSubmissionDate(now().minusMinutes(1));
        });
        studentExamRepository.saveAll(studentExams);

        // Fetch the created participations and assign them to the exercises
        int participationCounter = 0;
        List<Exercise> exercisesInExam = exam.getExerciseGroups().stream().map(ExerciseGroup::getExercises).flatMap(Collection::stream).toList();
        for (var exercise : exercisesInExam) {
            List<StudentParticipation> participations = studentParticipationRepository.findByExerciseIdAndTestRunWithEagerLegalSubmissionsResult(exercise.getId(), false);
            exercise.setStudentParticipations(new HashSet<>(participations));
            participationCounter += exercise.getStudentParticipations().size();
        }
        assertThat(noGeneratedParticipations).isEqualTo(participationCounter);

        if (withSecondCorrectionAndStarted) {
            exercisesInExam.forEach(exercise -> exercise.setSecondCorrectionEnabled(true));
            exerciseRepo.saveAll(exercisesInExam);
        }

        // Scores used for all exercise results
        double correctionResultScore = 60D;
        double resultScore = 75D;

        // Assign results to participations and submissions
        for (var exercise : exercisesInExam) {
            for (var participation : exercise.getStudentParticipations()) {
                Submission submission;
                // Programming exercises don't have a submission yet
                if (exercise instanceof ProgrammingExercise) {
                    assertThat(participation.getSubmissions()).isEmpty();
                    submission = new ProgrammingSubmission();
                    submission.setParticipation(participation);
                    submission = submissionRepository.save(submission);
                }
                else {
                    // There should only be one submission for text, quiz, modeling and file upload
                    assertThat(participation.getSubmissions()).hasSize(1);
                    submission = participation.getSubmissions().iterator().next();
                }

                // make sure to create submitted answers
                if (exercise instanceof QuizExercise quizExercise) {
                    var quizQuestions = quizExerciseRepository.findByIdWithQuestionsElseThrow(exercise.getId()).getQuizQuestions();
                    for (var quizQuestion : quizQuestions) {
                        var submittedAnswer = quizExerciseUtilService.generateSubmittedAnswerFor(quizQuestion, true);
                        var quizSubmission = quizSubmissionRepository.findWithEagerSubmittedAnswersById(submission.getId());
                        quizSubmission.addSubmittedAnswers(submittedAnswer);
                        quizSubmissionService.saveSubmissionForExamMode(quizExercise, quizSubmission, participation.getStudent().orElseThrow());
                    }
                }

                // Create results
                if (withSecondCorrectionAndStarted) {
                    var firstResult = new Result().score(correctionResultScore).rated(true).completionDate(now().minusMinutes(5));
                    firstResult.setParticipation(participation);
                    firstResult.setAssessor(instructor);
                    firstResult = resultRepository.save(firstResult);
                    firstResult.setSubmission(submission);
                    submission.addResult(firstResult);
                }

                var finalResult = new Result().score(resultScore).rated(true).completionDate(now().minusMinutes(5));
                finalResult.setParticipation(participation);
                finalResult.setAssessor(instructor);
                finalResult = resultRepository.save(finalResult);
                finalResult.setSubmission(submission);
                submission.addResult(finalResult);

                submission.submitted(true);
                submission.setSubmissionDate(now().minusMinutes(6));
                submissionRepository.save(submission);
            }
        }
        // explicitly set the user again to prevent issues in the following server call due to the use of SecurityUtils.setAuthorizationObject();
        userUtilService.changeUser(TEST_PREFIX + "instructor1");
        final var exerciseWithNoUsers = TextExerciseFactory.generateTextExerciseForExam(exam.getExerciseGroups().get(0));
        exerciseRepo.save(exerciseWithNoUsers);

        GradingScale gradingScale = gradingScaleUtilService.generateGradingScaleWithStickyStep(new double[] { 60, 25, 15, 50 },
                Optional.of(new String[] { "5.0", "3.0", "1.0", "1.0+" }), true, 1);
        gradingScale.setExam(exam);
        gradingScaleRepository.save(gradingScale);

        await().until(() -> participantScoreScheduleService.isIdle());

        if (withCourseBonus) {
            configureCourseAsBonusWithIndividualAndTeamResults(course, gradingScale);
        }

        await().timeout(Duration.ofMinutes(1)).until(() -> {
            for (Exercise exercise : exercisesInExam) {
                if (participantScoreRepository.findAllByExercise(exercise).size() != exercise.getStudentParticipations().size()) {
                    return false;
                }
            }
            return true;
        });

        var examScores = request.get("/api/courses/" + course.getId() + "/exams/" + exam.getId() + "/scores", HttpStatus.OK, ExamScoresDTO.class);

        // Compare generated results to data in ExamScoresDTO
        // Compare top-level DTO properties
        assertThat(examScores.maxPoints()).isEqualTo(exam.getExamMaxPoints());

        assertThat(examScores.hasSecondCorrectionAndStarted()).isEqualTo(withSecondCorrectionAndStarted);

        // For calculation assume that all exercises within an exerciseGroups have the same max points
        double calculatedAverageScore = 0.0;
        for (var exerciseGroup : exam.getExerciseGroups()) {
            var exercise = exerciseGroup.getExercises().stream().findAny().orElseThrow();
            if (exercise.getIncludedInOverallScore().equals(IncludedInOverallScore.NOT_INCLUDED)) {
                continue;
            }
            calculatedAverageScore += Math.round(exercise.getMaxPoints() * resultScore / 100.00 * 10) / 10.0;
        }

        assertThat(examScores.averagePointsAchieved()).isEqualTo(calculatedAverageScore);
        assertThat(examScores.title()).isEqualTo(exam.getTitle());
        assertThat(examScores.examId()).isEqualTo(exam.getId());

        // Ensure that all exerciseGroups of the exam are present in the DTO
        Set<Long> exerciseGroupIdsInDTO = examScores.exerciseGroups().stream().map(ExamScoresDTO.ExerciseGroup::id).collect(Collectors.toSet());
        Set<Long> exerciseGroupIdsInExam = exam.getExerciseGroups().stream().map(ExerciseGroup::getId).collect(Collectors.toSet());
        assertThat(exerciseGroupIdsInExam).isEqualTo(exerciseGroupIdsInDTO);

        // Compare exerciseGroups in DTO to exam exerciseGroups
        // Tolerated absolute difference for floating-point number comparisons
        double EPSILON = 0000.1;
        for (var exerciseGroupDTO : examScores.exerciseGroups()) {
            // Find the original exerciseGroup of the exam using the id in ExerciseGroupId
            ExerciseGroup originalExerciseGroup = exam.getExerciseGroups().stream().filter(exerciseGroup -> exerciseGroup.getId().equals(exerciseGroupDTO.id())).findFirst()
                    .orElseThrow();

            // Assume that all exercises in a group have the same max score
            Double groupMaxScoreFromExam = originalExerciseGroup.getExercises().stream().findAny().orElseThrow().getMaxPoints();
            assertThat(exerciseGroupDTO.maxPoints()).isEqualTo(originalExerciseGroup.getExercises().stream().findAny().orElseThrow().getMaxPoints());
            assertThat(groupMaxScoreFromExam).isEqualTo(exerciseGroupDTO.maxPoints(), withPrecision(EPSILON));

            // EPSILON
            // Compare exercise information
            long noOfExerciseGroupParticipations = 0;
            for (var originalExercise : originalExerciseGroup.getExercises()) {
                // Find the corresponding ExerciseInfo object
                var exerciseDTO = exerciseGroupDTO.containedExercises().stream().filter(exerciseInfo -> exerciseInfo.exerciseId().equals(originalExercise.getId())).findFirst()
                        .orElseThrow();
                // Check the exercise title
                assertThat(originalExercise.getTitle()).isEqualTo(exerciseDTO.title());
                // Check the max points of the exercise
                assertThat(originalExercise.getMaxPoints()).isEqualTo(exerciseDTO.maxPoints());
                // Check the number of exercise participants and update the group participant counter
                var noOfExerciseParticipations = originalExercise.getStudentParticipations().size();
                noOfExerciseGroupParticipations += noOfExerciseParticipations;
                assertThat(Long.valueOf(originalExercise.getStudentParticipations().size())).isEqualTo(exerciseDTO.numberOfParticipants());
            }
            assertThat(noOfExerciseGroupParticipations).isEqualTo(exerciseGroupDTO.numberOfParticipants());
        }

        // Ensure that all registered students have a StudentResult
        Set<Long> studentIdsWithStudentResults = examScores.studentResults().stream().map(ExamScoresDTO.StudentResult::userId).collect(Collectors.toSet());
        Set<User> registeredUsers = exam.getRegisteredUsers();
        Set<Long> registeredUsersIds = registeredUsers.stream().map(User::getId).collect(Collectors.toSet());
        assertThat(studentIdsWithStudentResults).isEqualTo(registeredUsersIds);

        // Compare StudentResult with the generated results
        for (var studentResult : examScores.studentResults()) {
            // Find the original user using the id in StudentResult
            User originalUser = userRepo.findByIdElseThrow(studentResult.userId());
            StudentExam studentExamOfUser = studentExams.stream().filter(studentExam -> studentExam.getUser().equals(originalUser)).findFirst().orElseThrow();

            assertThat(studentResult.name()).isEqualTo(originalUser.getName());
            assertThat(studentResult.email()).isEqualTo(originalUser.getEmail());
            assertThat(studentResult.login()).isEqualTo(originalUser.getLogin());
            assertThat(studentResult.registrationNumber()).isEqualTo(originalUser.getRegistrationNumber());

            // Calculate overall points achieved

            var calculatedOverallPoints = calculateOverallPoints(resultScore, studentExamOfUser);

            assertThat(studentResult.overallPointsAchieved()).isEqualTo(calculatedOverallPoints, withPrecision(EPSILON));

            double expectedPointsAchievedInFirstCorrection = withSecondCorrectionAndStarted ? calculateOverallPoints(correctionResultScore, studentExamOfUser) : 0.0;
            assertThat(studentResult.overallPointsAchievedInFirstCorrection()).isEqualTo(expectedPointsAchievedInFirstCorrection, withPrecision(EPSILON));

            // Calculate overall score achieved
            var calculatedOverallScore = calculatedOverallPoints / examScores.maxPoints() * 100;
            assertThat(studentResult.overallScoreAchieved()).isEqualTo(calculatedOverallScore, withPrecision(EPSILON));

            assertThat(studentResult.overallGrade()).isNotNull();
            assertThat(studentResult.hasPassed()).isNotNull();
            assertThat(studentResult.mostSeverePlagiarismVerdict()).isNull();
            if (withCourseBonus) {
                String studentLogin = studentResult.login();
                assertThat(studentResult.gradeWithBonus().bonusStrategy()).isEqualTo(BonusStrategy.GRADES_CONTINUOUS);
                switch (studentLogin) {
                    case TEST_PREFIX + "student1" -> {
                        assertThat(studentResult.gradeWithBonus().mostSeverePlagiarismVerdict()).isNull();
                        assertThat(studentResult.gradeWithBonus().studentPointsOfBonusSource()).isEqualTo(10.0);
                        assertThat(studentResult.gradeWithBonus().bonusGrade()).isEqualTo("0.0");
                        assertThat(studentResult.gradeWithBonus().finalGrade()).isEqualTo("1.0");
                    }
                    case TEST_PREFIX + "student2" -> {
                        assertThat(studentResult.gradeWithBonus().mostSeverePlagiarismVerdict()).isEqualTo(PlagiarismVerdict.POINT_DEDUCTION);
                        assertThat(studentResult.gradeWithBonus().studentPointsOfBonusSource()).isEqualTo(10.5); // 10.5 = 8 + 5 * 50% plagiarism point deduction.
                        assertThat(studentResult.gradeWithBonus().finalGrade()).isEqualTo("1.0");
                    }
                    case TEST_PREFIX + "student3" -> {
                        assertThat(studentResult.gradeWithBonus().mostSeverePlagiarismVerdict()).isEqualTo(PlagiarismVerdict.PLAGIARISM);
                        assertThat(studentResult.gradeWithBonus().studentPointsOfBonusSource()).isZero();
                        assertThat(studentResult.gradeWithBonus().bonusGrade()).isEqualTo(GradingScale.DEFAULT_PLAGIARISM_GRADE);
                        assertThat(studentResult.gradeWithBonus().finalGrade()).isEqualTo("1.0");
                    }
                    default -> {
                    }
                }
            }
            else {
                assertThat(studentResult.gradeWithBonus()).isNull();
            }

            // Ensure that the exercise ids of the student exam are the same as the exercise ids in the students exercise results
            Set<Long> exerciseIdsOfStudentResult = studentResult.exerciseGroupIdToExerciseResult().values().stream().map(ExamScoresDTO.ExerciseResult::exerciseId)
                    .collect(Collectors.toSet());
            Set<Long> exerciseIdsInStudentExam = studentExamOfUser.getExercises().stream().map(DomainObject::getId).collect(Collectors.toSet());
            assertThat(exerciseIdsOfStudentResult).isEqualTo(exerciseIdsInStudentExam);
            for (Map.Entry<Long, ExamScoresDTO.ExerciseResult> entry : studentResult.exerciseGroupIdToExerciseResult().entrySet()) {
                var exerciseResult = entry.getValue();

                // Find the original exercise using the id in ExerciseResult
                Exercise originalExercise = studentExamOfUser.getExercises().stream().filter(exercise -> exercise.getId().equals(exerciseResult.exerciseId())).findFirst()
                        .orElseThrow();

                // Check that the key is associated with the exerciseGroup which actually contains the exercise in the exerciseResult
                assertThat(originalExercise.getExerciseGroup().getId()).isEqualTo(entry.getKey());

                assertThat(exerciseResult.title()).isEqualTo(originalExercise.getTitle());
                assertThat(exerciseResult.maxScore()).isEqualTo(originalExercise.getMaxPoints());
                assertThat(exerciseResult.achievedScore()).isEqualTo(resultScore);
                if (originalExercise instanceof QuizExercise) {
                    assertThat(exerciseResult.hasNonEmptySubmission()).isTrue();
                }
                else {
                    assertThat(exerciseResult.hasNonEmptySubmission()).isFalse();
                }
                // TODO: create a test where hasNonEmptySubmission() is false for a quiz
                assertThat(exerciseResult.achievedPoints()).isEqualTo(originalExercise.getMaxPoints() * resultScore / 100, withPrecision(EPSILON));
            }
        }

        // change back to instructor user
        userUtilService.changeUser(TEST_PREFIX + "instructor1");

        var expectedTotalExamAssessmentsFinishedByCorrectionRound = new Long[] { noGeneratedParticipations.longValue(), noGeneratedParticipations.longValue() };
        if (!withSecondCorrectionAndStarted) {
            // The second correction has not started in this case.
            expectedTotalExamAssessmentsFinishedByCorrectionRound[1] = 0L;
        }

        // check if stats are set correctly for the instructor
        examChecklistDTO = examService.getStatsForChecklist(exam, true);
        assertThat(examChecklistDTO).isNotNull();
        var size = examScores.studentResults().size();
        assertThat(examChecklistDTO.getNumberOfGeneratedStudentExams()).isEqualTo(size);
        assertThat(examChecklistDTO.getNumberOfExamsSubmitted()).isEqualTo(size);
        assertThat(examChecklistDTO.getNumberOfExamsStarted()).isEqualTo(size);
        assertThat(examChecklistDTO.getAllExamExercisesAllStudentsPrepared()).isTrue();
        assertThat(examChecklistDTO.getNumberOfTotalParticipationsForAssessment()).isEqualTo(size * 6L);
        assertThat(examChecklistDTO.getNumberOfTestRuns()).isZero();
        assertThat(examChecklistDTO.getNumberOfTotalExamAssessmentsFinishedByCorrectionRound()).hasSize(2).containsExactly(expectedTotalExamAssessmentsFinishedByCorrectionRound);

        // change to a tutor
        userUtilService.changeUser(TEST_PREFIX + "tutor1");

        // check that a modified version is returned
        // check if stats are set correctly for the instructor
        examChecklistDTO = examService.getStatsForChecklist(exam, false);
        assertThat(examChecklistDTO).isNotNull();
        assertThat(examChecklistDTO.getNumberOfGeneratedStudentExams()).isNull();
        assertThat(examChecklistDTO.getNumberOfExamsSubmitted()).isNull();
        assertThat(examChecklistDTO.getNumberOfExamsStarted()).isNull();
        assertThat(examChecklistDTO.getAllExamExercisesAllStudentsPrepared()).isFalse();
        assertThat(examChecklistDTO.getNumberOfTotalParticipationsForAssessment()).isEqualTo(size * 6L);
        assertThat(examChecklistDTO.getNumberOfTestRuns()).isNull();
        assertThat(examChecklistDTO.getNumberOfTotalExamAssessmentsFinishedByCorrectionRound()).hasSize(2).containsExactly(expectedTotalExamAssessmentsFinishedByCorrectionRound);

        bambooRequestMockProvider.reset();

        final ProgrammingExercise programmingExercise = (ProgrammingExercise) exam.getExerciseGroups().get(6).getExercises().iterator().next();

        var usersOfExam = exam.getRegisteredUsers();
        mockDeleteProgrammingExercise(programmingExercise, usersOfExam);

        await().until(() -> participantScoreScheduleService.isIdle());

        // change back to instructor user
        userUtilService.changeUser(TEST_PREFIX + "instructor1");
        // Make sure delete also works if so many objects have been created before
        await().until(() -> participantScoreScheduleService.isIdle());
        request.delete("/api/courses/" + course.getId() + "/exams/" + exam.getId(), HttpStatus.OK);
        assertThat(examRepository.findById(exam.getId())).isEmpty();
    }

    private double calculateOverallPoints(Double correctionResultScore, StudentExam studentExamOfUser) {
        return studentExamOfUser.getExercises().stream().filter(exercise -> !exercise.getIncludedInOverallScore().equals(IncludedInOverallScore.NOT_INCLUDED))
                .map(Exercise::getMaxPoints).reduce(0.0, (total, maxScore) -> (Math.round((total + maxScore * correctionResultScore / 100) * 10) / 10.0));
    }

    @Test
    @WithMockUser(username = TEST_PREFIX + "instructor1", roles = "INSTRUCTOR")
    void testGetExamStatistics() throws Exception {
        ExamChecklistDTO actualStatistics = examService.getStatsForChecklist(exam1, true);
        ExamChecklistDTO returnedStatistics = request.get("/api/courses/" + exam1.getCourse().getId() + "/exams/" + exam1.getId() + "/statistics", HttpStatus.OK,
                ExamChecklistDTO.class);
        assertThat(returnedStatistics.isAllExamExercisesAllStudentsPrepared()).isEqualTo(actualStatistics.isAllExamExercisesAllStudentsPrepared());
        assertThat(returnedStatistics.getAllExamExercisesAllStudentsPrepared()).isEqualTo(actualStatistics.getAllExamExercisesAllStudentsPrepared());
        assertThat(returnedStatistics.getNumberOfAllComplaints()).isEqualTo(actualStatistics.getNumberOfAllComplaints());
        assertThat(returnedStatistics.getNumberOfAllComplaintsDone()).isEqualTo(actualStatistics.getNumberOfAllComplaintsDone());
        assertThat(returnedStatistics.getNumberOfExamsStarted()).isEqualTo(actualStatistics.getNumberOfExamsStarted());
        assertThat(returnedStatistics.getNumberOfExamsSubmitted()).isEqualTo(actualStatistics.getNumberOfExamsSubmitted());
        assertThat(returnedStatistics.getNumberOfTestRuns()).isEqualTo(actualStatistics.getNumberOfTestRuns());
        assertThat(returnedStatistics.getNumberOfGeneratedStudentExams()).isEqualTo(actualStatistics.getNumberOfGeneratedStudentExams());
        assertThat(returnedStatistics.getNumberOfTotalExamAssessmentsFinishedByCorrectionRound())
                .isEqualTo(actualStatistics.getNumberOfTotalExamAssessmentsFinishedByCorrectionRound());
        assertThat(returnedStatistics.getNumberOfTotalParticipationsForAssessment()).isEqualTo(actualStatistics.getNumberOfTotalParticipationsForAssessment());
    }

    @Test
    @WithMockUser(username = TEST_PREFIX + "instructor1", roles = "INSTRUCTOR")
    void testLatestExamEndDate() throws Exception {
        // Setup exam and user
        User user = userRepo.findOneByLogin(TEST_PREFIX + "student1").orElseThrow();

        // Set student exam without working time and save into database
        StudentExam studentExam = new StudentExam();
        studentExam.setUser(user);
        studentExam.setTestRun(false);
        studentExam = studentExamRepository.save(studentExam);

        // Add student exam to exam and save into database
        exam2.addStudentExam(studentExam);
        exam2 = examRepository.save(exam2);

        // Get the latest exam end date DTO from server -> This returns the endDate as no specific student working time is set
        ExamInformationDTO examInfo = request.get("/api/courses/" + exam2.getCourse().getId() + "/exams/" + exam2.getId() + "/latest-end-date", HttpStatus.OK,
                ExamInformationDTO.class);
        // Check that latest end date is equal to endDate (no specific student working time). Do not check for equality as we lose precision when saving to the database
        assertThat(examInfo.latestIndividualEndDate()).isCloseTo(exam2.getEndDate(), within(1, ChronoUnit.SECONDS));

        // Set student exam with working time and save
        studentExam.setWorkingTime(3600);
        studentExamRepository.save(studentExam);

        // Get the latest exam end date DTO from server -> This returns the startDate + workingTime
        ExamInformationDTO examInfo2 = request.get("/api/courses/" + exam2.getCourse().getId() + "/exams/" + exam2.getId() + "/latest-end-date", HttpStatus.OK,
                ExamInformationDTO.class);
        // Check that latest end date is equal to startDate + workingTime
        assertThat(examInfo2.latestIndividualEndDate()).isCloseTo(exam2.getStartDate().plusHours(1), within(1, ChronoUnit.SECONDS));
    }

    @Test
    @WithMockUser(username = TEST_PREFIX + "instructor10", roles = "INSTRUCTOR")
    void testCourseAndExamAccessForInstructors_notInstructorInCourse_forbidden() throws Exception {
        // Instructor10 is not instructor for the course
        // Update exam
        request.put("/api/courses/" + course1.getId() + "/exams", exam1, HttpStatus.FORBIDDEN);
        // Get exam
        request.get("/api/courses/" + course1.getId() + "/exams/" + exam1.getId(), HttpStatus.FORBIDDEN, Exam.class);
        // Add student to exam
        request.post("/api/courses/" + course1.getId() + "/exams/" + exam1.getId() + "/students/" + TEST_PREFIX + "student1", null, HttpStatus.FORBIDDEN);
        // Generate student exams
        request.postListWithResponseBody("/api/courses/" + course1.getId() + "/exams/" + exam1.getId() + "/generate-student-exams", Optional.empty(), StudentExam.class,
                HttpStatus.FORBIDDEN);
        // Generate missing exams
        request.postListWithResponseBody("/api/courses/" + course1.getId() + "/exams/" + exam1.getId() + "/generate-missing-student-exams", Optional.empty(), StudentExam.class,
                HttpStatus.FORBIDDEN);
        // Start exercises
        request.postWithoutLocation("/api/courses/" + course1.getId() + "/exams/" + exam1.getId() + "/student-exams/start-exercises", null, HttpStatus.FORBIDDEN, null);
        // Unlock all repositories
        request.postWithResponseBody("/api/courses/" + course1.getId() + "/exams/" + exam1.getId() + "/student-exams/unlock-all-repositories", Optional.empty(), Integer.class,
                HttpStatus.FORBIDDEN);
        // Lock all repositories
        request.postWithResponseBody("/api/courses/" + course1.getId() + "/exams/" + exam1.getId() + "/student-exams/lock-all-repositories", Optional.empty(), Integer.class,
                HttpStatus.FORBIDDEN);
        // Add students to exam
        request.post("/api/courses/" + course1.getId() + "/exams/" + exam1.getId() + "/students", Collections.singletonList(new StudentDTO()), HttpStatus.FORBIDDEN);
        // Delete student from exam
        request.delete("/api/courses/" + course1.getId() + "/exams/" + exam1.getId() + "/students/" + TEST_PREFIX + "student1", HttpStatus.FORBIDDEN);
        // Update order of exerciseGroups
        request.put("/api/courses/" + course1.getId() + "/exams/" + exam1.getId() + "/exercise-groups-order", new ArrayList<ExerciseGroup>(), HttpStatus.FORBIDDEN);
        // Get the latest individual end date
        request.get("/api/courses/" + course1.getId() + "/exams/" + exam1.getId() + "/latest-end-date", HttpStatus.FORBIDDEN, ExamInformationDTO.class);
    }

    @Test
    @WithMockUser(username = TEST_PREFIX + "instructor1", roles = "INSTRUCTOR")
    void testLatestIndividualEndDate_noStudentExams() {
        final var now = now().truncatedTo(ChronoUnit.MINUTES);
        exam1.setStartDate(now.minusHours(2));
        exam1.setEndDate(now);
        final var exam = examRepository.save(exam1);
        final var latestIndividualExamEndDate = examDateService.getLatestIndividualExamEndDate(exam.getId());
        assertThat(latestIndividualExamEndDate.isEqual(exam.getEndDate())).isTrue();
    }

    @Test
    @WithMockUser(username = TEST_PREFIX + "instructor1", roles = "INSTRUCTOR")
    void testGetAllIndividualExamEndDates() {
        final var now = now().truncatedTo(ChronoUnit.MINUTES);
        exam1.setStartDate(now.minusHours(2));
        exam1.setEndDate(now);
        final var exam = examRepository.save(exam1);

        var student1 = userUtilService.getUserByLogin(TEST_PREFIX + "student1");

        final var studentExam1 = new StudentExam();
        studentExam1.setExam(exam);
        studentExam1.setUser(student1);
        studentExam1.setWorkingTime(120);
        studentExam1.setTestRun(false);
        studentExamRepository.save(studentExam1);

        final var studentExam2 = new StudentExam();
        studentExam2.setExam(exam);
        studentExam2.setUser(student1);
        studentExam2.setWorkingTime(120);
        studentExam2.setTestRun(false);
        studentExamRepository.save(studentExam2);

        final var studentExam3 = new StudentExam();
        studentExam3.setExam(exam);
        studentExam3.setUser(student1);
        studentExam3.setWorkingTime(60);
        studentExam3.setTestRun(false);
        studentExamRepository.save(studentExam3);

        final var individualWorkingTimes = examDateService.getAllIndividualExamEndDates(exam.getId());
        assertThat(individualWorkingTimes).hasSize(2);
    }

    @Test
    @WithMockUser(username = TEST_PREFIX + "instructor1", roles = "INSTRUCTOR")
    void testIsExamOver_GracePeriod() {
        final var now = now().truncatedTo(ChronoUnit.MINUTES);
        exam1.setStartDate(now.minusHours(2));
        exam1.setEndDate(now);
        exam1.setGracePeriod(180);
        final var exam = examRepository.save(exam1);
        final var isOver = examDateService.isExamWithGracePeriodOver(exam.getId());
        assertThat(isOver).isFalse();
    }

    @Test
    @WithMockUser(username = TEST_PREFIX + "instructor1", roles = "INSTRUCTOR")
    void testIsUserRegisteredForExam() {
        var student1 = userUtilService.getUserByLogin(TEST_PREFIX + "student1");
        var examUser = new ExamUser();
        examUser.setExam(exam1);
        examUser.setUser(student1);
        examUser = examUserRepository.save(examUser);
        exam1.addExamUser(examUser);
        final var exam = examRepository.save(exam1);
        final var isUserRegistered = examRegistrationService.isUserRegisteredForExam(exam.getId(), student1.getId());
        final var isCurrentUserRegistered = examRegistrationService.isCurrentUserRegisteredForExam(exam.getId());
        assertThat(isUserRegistered).isTrue();
        assertThat(isCurrentUserRegistered).isFalse();
    }

    @Test
    @WithMockUser(username = TEST_PREFIX + "instructor1", roles = "INSTRUCTOR")
    void testRegisterInstructorToExam() throws Exception {
        request.postWithoutLocation("/api/courses/" + course1.getId() + "/exams/" + exam1.getId() + "/students/" + TEST_PREFIX + "instructor1", null, HttpStatus.FORBIDDEN, null);
    }

    @Test
    @WithMockUser(username = TEST_PREFIX + "instructor1", roles = "INSTRUCTOR")
    void testArchiveCourseWithExam() throws Exception {
        Course course = courseUtilService.createCourseWithExamAndExercises(TEST_PREFIX);
        course.setEndDate(now().minusMinutes(5));
        course = courseRepo.save(course);

        request.put("/api/courses/" + course.getId() + "/archive", null, HttpStatus.OK);

        final var courseId = course.getId();
        await().until(() -> courseRepo.findById(courseId).orElseThrow().getCourseArchivePath() != null);

        var updatedCourse = courseRepo.findById(courseId).orElseThrow();
        assertThat(updatedCourse.getCourseArchivePath()).isNotEmpty();
    }

    @Test
    @WithMockUser(username = TEST_PREFIX + "instructor1", roles = "INSTRUCTOR")
    void testArchiveExamAsInstructor() throws Exception {
        archiveExamAsInstructor();
    }

    private Course archiveExamAsInstructor() throws Exception {
        var course = courseUtilService.createCourseWithExamAndExercises(TEST_PREFIX);
        var exam = examRepository.findByCourseId(course.getId()).stream().findFirst().orElseThrow();

        request.put("/api/courses/" + course.getId() + "/exams/" + exam.getId() + "/archive", null, HttpStatus.OK);

        final var examId = exam.getId();
        await().until(() -> examRepository.findById(examId).orElseThrow().getExamArchivePath() != null);

        var updatedExam = examRepository.findById(examId).orElseThrow();
        assertThat(updatedExam.getExamArchivePath()).isNotEmpty();
        return course;
    }

    @Test
    @WithMockUser(username = TEST_PREFIX + "student1", roles = "USER")
    void testArchiveExamAsStudent_forbidden() throws Exception {
        Course course = courseUtilService.addEmptyCourse();
        course.setEndDate(now().minusMinutes(5));
        course = courseRepo.save(course);

        Exam exam = examUtilService.addExam(course);
        exam = examRepository.save(exam);

        request.put("/api/courses/" + course.getId() + "/exams/" + exam.getId() + "/archive", null, HttpStatus.FORBIDDEN);
    }

    @Test
    @WithMockUser(username = TEST_PREFIX + "instructor1", roles = "INSTRUCTOR")
    void testArchiveExamBeforeEndDate_badRequest() throws Exception {
        Course course = courseUtilService.addEmptyCourse();
        course.setEndDate(now().plusMinutes(5));
        course = courseRepo.save(course);

        Exam exam = examUtilService.addExam(course);
        exam = examRepository.save(exam);

        request.put("/api/courses/" + course.getId() + "/exams/" + exam.getId() + "/archive", null, HttpStatus.BAD_REQUEST);
    }

    @Test
    @WithMockUser(username = TEST_PREFIX + "student1", roles = "USER")
    void testDownloadExamArchiveAsStudent_forbidden() throws Exception {
        request.get("/api/courses/" + 1 + "/exams/" + 1 + "/download-archive", HttpStatus.FORBIDDEN, String.class);
    }

    @Test
    @WithMockUser(username = TEST_PREFIX + "tutor1", roles = "TA")
    void testDownloadExamArchiveAsTutor_forbidden() throws Exception {
        request.get("/api/courses/" + 1 + "/exams/" + 1 + "/download-archive", HttpStatus.FORBIDDEN, String.class);
    }

    @Test
    @WithMockUser(username = TEST_PREFIX + "instructor1", roles = "INSTRUCTOR")
    void testDownloadExamArchiveAsInstructor_not_found() throws Exception {
        // Create an exam with no archive
        Course course = courseUtilService.createCourse();
        course = courseRepo.save(course);

        // Return not found if the exam doesn't exist
        var downloadedArchive = request.get("/api/courses/" + course.getId() + "/exams/-1/download-archive", HttpStatus.NOT_FOUND, String.class);
        assertThat(downloadedArchive).isNull();

        // Returns not found if there is no archive
        var exam = examUtilService.addExam(course);
        downloadedArchive = request.get("/api/courses/" + course.getId() + "/exams/" + exam.getId() + "/download-archive", HttpStatus.NOT_FOUND, String.class);
        assertThat(downloadedArchive).isNull();
    }

    @Test
    @WithMockUser(username = TEST_PREFIX + "instructor1", roles = "INSTRUCTOR")
    void testDownloadExamArchiveAsInstructorNotInCourse_forbidden() throws Exception {
        // Create an exam with no archive
        Course course = courseUtilService.createCourse();
        course.setInstructorGroupName("some-group");
        course = courseRepo.save(course);
        var exam = examUtilService.addExam(course);

        request.get("/api/courses/" + course.getId() + "/exams/" + exam.getId() + "/download-archive", HttpStatus.FORBIDDEN, String.class);
    }

    @Test
    @WithMockUser(username = TEST_PREFIX + "instructor1", roles = "INSTRUCTOR")
    void testDownloadExamArchiveAsInstructor() throws Exception {
        var course = archiveExamAsInstructor();

        // Download the archive
        var exam = examRepository.findByCourseId(course.getId()).stream().findFirst().orElseThrow();
        var archive = request.getFile("/api/courses/" + course.getId() + "/exams/" + exam.getId() + "/download-archive", HttpStatus.OK, new LinkedMultiValueMap<>());
        assertThat(archive).isNotNull();

        // Extract the archive
        zipFileTestUtilService.extractZipFileRecursively(archive.getAbsolutePath());
        String extractedArchiveDir = archive.getPath().substring(0, archive.getPath().length() - 4);

        // Check that the dummy files we created exist in the archive.
        List<Path> filenames;
        try (var files = Files.walk(Path.of(extractedArchiveDir))) {
            filenames = files.filter(Files::isRegularFile).map(Path::getFileName).toList();
        }

        var submissions = submissionRepository.findByParticipation_Exercise_ExerciseGroup_Exam_Id(exam.getId());

        var savedSubmission = submissions.stream().filter(submission -> submission instanceof FileUploadSubmission).findFirst().orElseThrow();
        assertSubmissionFilename(filenames, savedSubmission, ".png");

        savedSubmission = submissions.stream().filter(submission -> submission instanceof TextSubmission).findFirst().orElseThrow();
        assertSubmissionFilename(filenames, savedSubmission, ".txt");

        savedSubmission = submissions.stream().filter(submission -> submission instanceof ModelingSubmission).findFirst().orElseThrow();
        assertSubmissionFilename(filenames, savedSubmission, ".json");
    }

    private void assertSubmissionFilename(List<Path> expectedFilenames, Submission submission, String filenameExtension) {
        var studentParticipation = (StudentParticipation) submission.getParticipation();
        var exerciseTitle = submission.getParticipation().getExercise().getTitle();
        var studentLogin = studentParticipation.getStudent().orElseThrow().getLogin();
        var filename = exerciseTitle + "-" + studentLogin + "-" + submission.getId() + filenameExtension;
        assertThat(expectedFilenames).contains(Path.of(filename));
    }

    @ParameterizedTest(name = "{displayName} [{index}] {argumentsWithNames}")
    @ValueSource(ints = { 0, 1, 2 })
    @WithMockUser(username = TEST_PREFIX + "instructor1", roles = "INSTRUCTOR")
    void testGetStatsForExamAssessmentDashboard(int numberOfCorrectionRounds) throws Exception {
        log.debug("testGetStatsForExamAssessmentDashboard: step 1 done");
        doNothing().when(gitService).combineAllCommitsOfRepositoryIntoOne(any());

        User examTutor1 = userRepo.findOneByLogin(TEST_PREFIX + "tutor1").orElseThrow();
        User examTutor2 = userRepo.findOneByLogin(TEST_PREFIX + "tutor2").orElseThrow();

        var examVisibleDate = now().minusMinutes(5);
        var examStartDate = now().plusMinutes(5);
        var examEndDate = now().plusMinutes(20);
        Course course = courseUtilService.addEmptyCourse();
        Exam exam = examUtilService.addExam(course, examVisibleDate, examStartDate, examEndDate);
        exam.setNumberOfCorrectionRoundsInExam(numberOfCorrectionRounds);
        exam = examRepository.save(exam);
        exam = examUtilService.addExerciseGroupsAndExercisesToExam(exam, false);

        log.debug("testGetStatsForExamAssessmentDashboard: step 2 done");

        var stats = request.get("/api/courses/" + course.getId() + "/exams/" + exam.getId() + "/stats-for-exam-assessment-dashboard", HttpStatus.OK, StatsForDashboardDTO.class);
        assertThat(stats.getNumberOfSubmissions()).isInstanceOf(DueDateStat.class);
        assertThat(stats.getTutorLeaderboardEntries()).isInstanceOf(List.class);
        if (numberOfCorrectionRounds != 0) {
            assertThat(stats.getNumberOfAssessmentsOfCorrectionRounds()).isInstanceOf(DueDateStat[].class);
            assertThat(stats.getNumberOfAssessmentsOfCorrectionRounds()[0].inTime()).isZero();
        }
        else {
            assertThat(stats.getNumberOfAssessmentsOfCorrectionRounds()).isNull();
        }
        assertThat(stats.getNumberOfAssessmentLocks()).isZero();
        assertThat(stats.getNumberOfSubmissions().inTime()).isZero();
        if (numberOfCorrectionRounds > 0) {
            assertThat(stats.getNumberOfAssessmentsOfCorrectionRounds()[0].inTime()).isZero();
        }
        else {
            assertThat(stats.getNumberOfAssessmentsOfCorrectionRounds()).isNull();
        }
        assertThat(stats.getTotalNumberOfAssessmentLocks()).isZero();

        if (numberOfCorrectionRounds == 0) {
            // We do not need any more assertions, as numberOfCorrectionRounds is only 0 for test exams (no manual assessment)
            return;
        }

        var lockedSubmissions = request.get("/api/courses/" + course.getId() + "/exams/" + exam.getId() + "/lockedSubmissions", HttpStatus.OK, List.class);
        assertThat(lockedSubmissions).isEmpty();

        log.debug("testGetStatsForExamAssessmentDashboard: step 3 done");

        // register users. Instructors are ignored from scores as they are exclusive for test run exercises
        Set<User> registeredStudents = getRegisteredStudentsForExam();
        for (var student : registeredStudents) {
            var registeredExamUser = new ExamUser();
            registeredExamUser.setExam(exam);
            registeredExamUser.setUser(student);
            exam.addExamUser(registeredExamUser);
        }
        exam.setNumberOfExercisesInExam(exam.getExerciseGroups().size());
        exam.setRandomizeExerciseOrder(false);
        exam = examRepository.save(exam);
        exam = examRepository.findWithExamUsersAndExerciseGroupsAndExercisesById(exam.getId()).orElseThrow();

        log.debug("testGetStatsForExamAssessmentDashboard: step 4 done");

        // generate individual student exams
        List<StudentExam> studentExams = request.postListWithResponseBody("/api/courses/" + course.getId() + "/exams/" + exam.getId() + "/generate-student-exams", Optional.empty(),
                StudentExam.class, HttpStatus.OK);
        int noGeneratedParticipations = ExamPrepareExercisesTestUtil.prepareExerciseStart(request, exam, course);
        verify(gitService, times(getNumberOfProgrammingExercises(exam))).combineAllCommitsOfRepositoryIntoOne(any());
        // set start and submitted date as results are created below
        studentExams.forEach(studentExam -> {
            studentExam.setStarted(true);
            studentExam.setStartedDate(now().minusMinutes(2));
            studentExam.setSubmitted(true);
            studentExam.setSubmissionDate(now().minusMinutes(1));
        });
        studentExamRepository.saveAll(studentExams);

        log.debug("testGetStatsForExamAssessmentDashboard: step 5 done");

        // Fetch the created participations and assign them to the exercises
        int participationCounter = 0;
        List<Exercise> exercisesInExam = exam.getExerciseGroups().stream().map(ExerciseGroup::getExercises).flatMap(Collection::stream).toList();
        for (var exercise : exercisesInExam) {
            List<StudentParticipation> participations = studentParticipationRepository.findByExerciseIdAndTestRunWithEagerLegalSubmissionsResult(exercise.getId(), false);
            exercise.setStudentParticipations(new HashSet<>(participations));
            participationCounter += exercise.getStudentParticipations().size();
        }
        assertThat(noGeneratedParticipations).isEqualTo(participationCounter);

        log.debug("testGetStatsForExamAssessmentDashboard: step 6 done");

        // Assign submissions to the participations
        for (var exercise : exercisesInExam) {
            for (var participation : exercise.getStudentParticipations()) {
                assertThat(participation.getSubmissions()).hasSize(1);
                Submission submission = participation.getSubmissions().iterator().next();
                submission.submitted(true);
                submission.setSubmissionDate(now().minusMinutes(6));
                submissionRepository.save(submission);
            }
        }

        log.debug("testGetStatsForExamAssessmentDashboard: step 7 done");

        // check the stats again - check the count of submitted submissions
        stats = request.get("/api/courses/" + course.getId() + "/exams/" + exam.getId() + "/stats-for-exam-assessment-dashboard", HttpStatus.OK, StatsForDashboardDTO.class);
        assertThat(stats.getNumberOfAssessmentLocks()).isZero();
        // 85 = (17 users * 5 exercises); quiz submissions are not counted
        assertThat(stats.getNumberOfSubmissions().inTime()).isEqualTo(studentExams.size() * 5L);
        assertThat(stats.getNumberOfAssessmentsOfCorrectionRounds()[0].inTime()).isZero();
        assertThat(stats.getNumberOfComplaints()).isZero();
        assertThat(stats.getTotalNumberOfAssessmentLocks()).isZero();

        // Score used for all exercise results
        Double resultScore = 75.0;

        log.debug("testGetStatsForExamAssessmentDashboard: step 7 done");

        // Lock all submissions
        for (var exercise : exercisesInExam) {
            for (var participation : exercise.getStudentParticipations()) {
                Submission submission;
                assertThat(participation.getSubmissions()).hasSize(1);
                submission = participation.getSubmissions().iterator().next();
                // Create results
                var result = new Result().score(resultScore);
                if (exercise instanceof QuizExercise) {
                    result.completionDate(now().minusMinutes(4));
                    result.setRated(true);
                }
                result.setAssessmentType(AssessmentType.SEMI_AUTOMATIC);
                result.setParticipation(participation);
                result.setAssessor(examTutor1);
                result = resultRepository.save(result);
                result.setSubmission(submission);
                submission.addResult(result);
                submissionRepository.save(submission);
            }
        }
        log.debug("testGetStatsForExamAssessmentDashboard: step 8 done");

        // check the stats again
        userUtilService.changeUser(TEST_PREFIX + "tutor1");
        stats = request.get("/api/courses/" + course.getId() + "/exams/" + exam.getId() + "/stats-for-exam-assessment-dashboard", HttpStatus.OK, StatsForDashboardDTO.class);

        assertThat(stats.getNumberOfAssessmentLocks()).isEqualTo(studentExams.size() * 5L);
        // (studentExams.size() users * 5 exercises); quiz submissions are not counted
        assertThat(stats.getNumberOfSubmissions().inTime()).isEqualTo(studentExams.size() * 5L);
        // the studentExams.size() quiz submissions are already assessed
        assertThat(stats.getNumberOfAssessmentsOfCorrectionRounds()[0].inTime()).isEqualTo(studentExams.size());
        assertThat(stats.getNumberOfComplaints()).isZero();
        assertThat(stats.getTotalNumberOfAssessmentLocks()).isEqualTo(studentExams.size() * 5L);

        log.debug("testGetStatsForExamAssessmentDashboard: step 9 done");

        // test the query needed for assessment information
        userUtilService.changeUser(TEST_PREFIX + "tutor2");
        exam.getExerciseGroups().forEach(group -> {
            var locks = group.getExercises().stream().map(
                    exercise -> resultRepository.countNumberOfLockedAssessmentsByOtherTutorsForExamExerciseForCorrectionRounds(exercise, numberOfCorrectionRounds, examTutor2)[0]
                            .inTime())
                    .reduce(Long::sum).orElseThrow();
            if (group.getExercises().stream().anyMatch(exercise -> !(exercise instanceof QuizExercise)))
                assertThat(locks).isEqualTo(studentExams.size());
        });

        log.debug("testGetStatsForExamAssessmentDashboard: step 10 done");

        userUtilService.changeUser(TEST_PREFIX + "instructor1");
        lockedSubmissions = request.get("/api/courses/" + course.getId() + "/exams/" + exam.getId() + "/lockedSubmissions", HttpStatus.OK, List.class);
        assertThat(lockedSubmissions).hasSize(studentExams.size() * 5);

        log.debug("testGetStatsForExamAssessmentDashboard: step 11 done");

        // Finish assessment of all submissions
        for (var exercise : exercisesInExam) {
            for (var participation : exercise.getStudentParticipations()) {
                Submission submission;
                assertThat(participation.getSubmissions()).hasSize(1);
                submission = participation.getSubmissions().iterator().next();
                var result = submission.getLatestResult().completionDate(now().minusMinutes(5));
                result.setRated(true);
                resultRepository.save(result);
            }
        }

        log.debug("testGetStatsForExamAssessmentDashboard: step 12 done");

        // check the stats again
        stats = request.get("/api/courses/" + course.getId() + "/exams/" + exam.getId() + "/stats-for-exam-assessment-dashboard", HttpStatus.OK, StatsForDashboardDTO.class);
        assertThat(stats.getNumberOfAssessmentLocks()).isZero();
        // 75 = (15 users * 5 exercises); quiz submissions are not counted
        assertThat(stats.getNumberOfSubmissions().inTime()).isEqualTo(studentExams.size() * 5L);
        // 75 + the 19 quiz submissions
        assertThat(stats.getNumberOfAssessmentsOfCorrectionRounds()[0].inTime()).isEqualTo(studentExams.size() * 5L + studentExams.size());
        assertThat(stats.getNumberOfComplaints()).isZero();
        assertThat(stats.getTotalNumberOfAssessmentLocks()).isZero();

        log.debug("testGetStatsForExamAssessmentDashboard: step 13 done");

        lockedSubmissions = request.get("/api/courses/" + course.getId() + "/exams/" + exam.getId() + "/lockedSubmissions", HttpStatus.OK, List.class);
        assertThat(lockedSubmissions).isEmpty();
        if (numberOfCorrectionRounds == 2) {
            lockAndAssessForSecondCorrection(exam, course, studentExams, exercisesInExam, numberOfCorrectionRounds);
        }

        log.debug("testGetStatsForExamAssessmentDashboard: step 14 done");
    }

    private void lockAndAssessForSecondCorrection(Exam exam, Course course, List<StudentExam> studentExams, List<Exercise> exercisesInExam, int numberOfCorrectionRounds)
            throws Exception {
        // Lock all submissions
        User examInstructor = userRepo.findOneByLogin(TEST_PREFIX + "instructor1").orElseThrow();
        User examTutor2 = userRepo.findOneByLogin(TEST_PREFIX + "tutor2").orElseThrow();

        for (var exercise : exercisesInExam) {
            for (var participation : exercise.getStudentParticipations()) {
                assertThat(participation.getSubmissions()).hasSize(1);
                Submission submission = participation.getSubmissions().iterator().next();
                // Create results
                var result = new Result().score(50D).rated(true);
                if (exercise instanceof QuizExercise) {
                    result.completionDate(now().minusMinutes(3));
                }
                result.setAssessmentType(AssessmentType.SEMI_AUTOMATIC);
                result.setParticipation(participation);
                result.setAssessor(examInstructor);
                result = resultRepository.save(result);
                result.setSubmission(submission);
                submission.addResult(result);
                submissionRepository.save(submission);
            }
        }
        // check the stats again
        userUtilService.changeUser(TEST_PREFIX + "instructor1");
        var stats = request.get("/api/courses/" + course.getId() + "/exams/" + exam.getId() + "/stats-for-exam-assessment-dashboard", HttpStatus.OK, StatsForDashboardDTO.class);
        assertThat(stats.getNumberOfAssessmentLocks()).isEqualTo(studentExams.size() * 5L);
        // 75 = (15 users * 5 exercises); quiz submissions are not counted
        assertThat(stats.getNumberOfSubmissions().inTime()).isEqualTo(studentExams.size() * 5L);
        // the 15 quiz submissions are already assessed - and all are assessed in the first correctionRound
        assertThat(stats.getNumberOfAssessmentsOfCorrectionRounds()[0].inTime()).isEqualTo(studentExams.size() * 6L);
        assertThat(stats.getNumberOfAssessmentsOfCorrectionRounds()[1].inTime()).isEqualTo(studentExams.size());
        assertThat(stats.getNumberOfComplaints()).isZero();
        assertThat(stats.getTotalNumberOfAssessmentLocks()).isEqualTo(studentExams.size() * 5L);

        // test the query needed for assessment information
        userUtilService.changeUser(TEST_PREFIX + "tutor2");
        exam.getExerciseGroups().forEach(group -> {
            var locksRound1 = group.getExercises().stream().map(
                    exercise -> resultRepository.countNumberOfLockedAssessmentsByOtherTutorsForExamExerciseForCorrectionRounds(exercise, numberOfCorrectionRounds, examTutor2)[0]
                            .inTime())
                    .reduce(Long::sum).orElseThrow();
            if (group.getExercises().stream().anyMatch(exercise -> !(exercise instanceof QuizExercise))) {
                assertThat(locksRound1).isZero();
            }

            var locksRound2 = group.getExercises().stream().map(
                    exercise -> resultRepository.countNumberOfLockedAssessmentsByOtherTutorsForExamExerciseForCorrectionRounds(exercise, numberOfCorrectionRounds, examTutor2)[1]
                            .inTime())
                    .reduce(Long::sum).orElseThrow();
            if (group.getExercises().stream().anyMatch(exercise -> !(exercise instanceof QuizExercise))) {
                assertThat(locksRound2).isEqualTo(studentExams.size());
            }
        });

        userUtilService.changeUser(TEST_PREFIX + "instructor1");
        var lockedSubmissions = request.get("/api/courses/" + course.getId() + "/exams/" + exam.getId() + "/lockedSubmissions", HttpStatus.OK, List.class);
        assertThat(lockedSubmissions).hasSize(studentExams.size() * 5);

        // Finish assessment of all submissions
        for (var exercise : exercisesInExam) {
            for (var participation : exercise.getStudentParticipations()) {
                Submission submission;
                assertThat(participation.getSubmissions()).hasSize(1);
                submission = participation.getSubmissions().iterator().next();
                var result = submission.getLatestResult().completionDate(now().minusMinutes(5));
                result.setRated(true);
                resultRepository.save(result);
            }
        }

        // check the stats again
        stats = request.get("/api/courses/" + course.getId() + "/exams/" + exam.getId() + "/stats-for-exam-assessment-dashboard", HttpStatus.OK, StatsForDashboardDTO.class);
        assertThat(stats.getNumberOfAssessmentLocks()).isZero();
        // 75 = (15 users * 5 exercises); quiz submissions are not counted
        assertThat(stats.getNumberOfSubmissions().inTime()).isEqualTo(studentExams.size() * 5L);
        // 75 + the 15 quiz submissions
        assertThat(stats.getNumberOfAssessmentsOfCorrectionRounds()[0].inTime()).isEqualTo(studentExams.size() * 6L);
        assertThat(stats.getNumberOfComplaints()).isZero();
        assertThat(stats.getTotalNumberOfAssessmentLocks()).isZero();

        lockedSubmissions = request.get("/api/courses/" + course.getId() + "/exams/" + exam.getId() + "/lockedSubmissions", HttpStatus.OK, List.class);
        assertThat(lockedSubmissions).isEmpty();

    }

    @Test
    @WithMockUser(username = TEST_PREFIX + "instructor1", roles = "INSTRUCTOR")
    void testGenerateStudentExamsTemplateCombine() throws Exception {
        Exam examWithProgramming = examUtilService.addExerciseGroupsAndExercisesToExam(exam1, true);
        doNothing().when(gitService).combineAllCommitsOfRepositoryIntoOne(any());

        // invoke generate student exams
        request.postListWithResponseBody("/api/courses/" + course1.getId() + "/exams/" + examWithProgramming.getId() + "/generate-student-exams", Optional.empty(),
                StudentExam.class, HttpStatus.OK);

        verify(gitService, never()).combineAllCommitsOfRepositoryIntoOne(any());

        // invoke prepare exercise start
        prepareExerciseStart(exam1);

        verify(gitService, times(getNumberOfProgrammingExercises(exam1))).combineAllCommitsOfRepositoryIntoOne(any());
    }

    @Test
    @WithMockUser(username = TEST_PREFIX + "instructor1", roles = "INSTRUCTOR")
    void testGetExamTitleAsInstructor() throws Exception {
        // Only user and role matter, so we can re-use the logic
        testGetExamTitle();
    }

    @Test
    @WithMockUser(username = TEST_PREFIX + "tutor1", roles = "TA")
    void testGetExamTitleAsTeachingAssistant() throws Exception {
        // Only user and role matter, so we can re-use the logic
        testGetExamTitle();
    }

    @Test
    @WithMockUser(username = TEST_PREFIX + "user1", roles = "USER")
    void testGetExamTitleAsUser() throws Exception {
        // Only user and role matter, so we can re-use the logic
        testGetExamTitle();
    }

    private void testGetExamTitle() throws Exception {
        Course course = courseUtilService.createCourse();
        Exam exam = ExamFactory.generateExam(course);
        exam.setTitle("Test Exam");
        exam = examRepository.save(exam);
        course.addExam(exam);
        courseRepo.save(course);

        final var title = request.get("/api/exams/" + exam.getId() + "/title", HttpStatus.OK, String.class);
        assertThat(title).isEqualTo(exam.getTitle());
    }

    @Test
    @WithMockUser(username = TEST_PREFIX + "user1", roles = "USER")
    void testGetExamTitleForNonExistingExam() throws Exception {
        request.get("/api/exams/123124123123/title", HttpStatus.NOT_FOUND, String.class);
    }

    @Test
    @WithMockUser(username = TEST_PREFIX + "instructor1", roles = "INSTRUCTOR")
    void testUpdateExamMonitoringStatus() throws Exception {
        exam1.setMonitoring(true);
        request.putWithResponseBody("/api/courses/" + course1.getId() + "/exams", exam1, Exam.class, HttpStatus.OK);

        verify(this.websocketMessagingService).sendMessage("/topic/exam-monitoring/" + exam1.getId() + "/update", true);

        exam1.setMonitoring(false);
        request.putWithResponseBody("/api/courses/" + course1.getId() + "/exams", exam1, Exam.class, HttpStatus.OK);

        verify(this.websocketMessagingService).sendMessage("/topic/exam-monitoring/" + exam1.getId() + "/update", false);
    }

    // ExamRegistration Service - checkRegistrationOrRegisterStudentToTestExam
    @Test
    @WithMockUser(username = TEST_PREFIX + "student1", roles = "USER")
    void testCheckRegistrationOrRegisterStudentToTestExam_noTestExam() {
        assertThatThrownBy(
                () -> examRegistrationService.checkRegistrationOrRegisterStudentToTestExam(course1, exam1.getId(), userUtilService.getUserByLogin(TEST_PREFIX + "student1")))
                        .isInstanceOf(BadRequestAlertException.class);
    }

    @Test
    @WithMockUser(username = TEST_PREFIX + "student42", roles = "USER")
    void testCheckRegistrationOrRegisterStudentToTestExam_studentNotPartOfCourse() {
        assertThatThrownBy(
                () -> examRegistrationService.checkRegistrationOrRegisterStudentToTestExam(course1, exam1.getId(), userUtilService.getUserByLogin(TEST_PREFIX + "student42")))
                        .isInstanceOf(BadRequestAlertException.class);
    }

    @Test
    @WithMockUser(username = TEST_PREFIX + "student1", roles = "USER")
    void testCheckRegistrationOrRegisterStudentToTestExam_successfulRegistration() {
        Exam testExam = ExamFactory.generateTestExam(course1);
        var student1 = userUtilService.getUserByLogin(TEST_PREFIX + "student1");
        testExam = examRepository.save(testExam);
        var examUser = new ExamUser();
        examUser.setExam(testExam);
        examUser.setUser(student1);
        examUser = examUserRepository.save(examUser);
        testExam.addExamUser(examUser);
        testExam = examRepository.save(testExam);
        examRegistrationService.checkRegistrationOrRegisterStudentToTestExam(course1, testExam.getId(), student1);
        Exam testExamReloaded = examRepository.findByIdWithExamUsersElseThrow(testExam.getId());
        assertThat(testExamReloaded.getExamUsers()).contains(examUser);
    }

    // ExamResource - getStudentExamForTestExamForStart
    @Test
    @WithMockUser(username = TEST_PREFIX + "student42", roles = "USER")
    void testGetStudentExamForTestExamForStart_notRegisteredInCourse() throws Exception {
        request.get("/api/courses/" + course1.getId() + "/exams/" + testExam1.getId() + "/start", HttpStatus.FORBIDDEN, String.class);
    }

    @Test
    @WithMockUser(username = TEST_PREFIX + "student1", roles = "USER")
    void testGetStudentExamForTestExamForStart_notVisible() throws Exception {
        testExam1.setVisibleDate(now().plusMinutes(60));
        testExam1 = examRepository.save(testExam1);

        request.get("/api/courses/" + course1.getId() + "/exams/" + testExam1.getId() + "/start", HttpStatus.FORBIDDEN, StudentExam.class);
    }

    @Test
    @WithMockUser(username = TEST_PREFIX + "student1", roles = "USER")
    void testGetStudentExamForTestExamForStart_ExamDoesNotBelongToCourse() throws Exception {
        Exam testExam = examUtilService.addTestExam(course2);

        request.get("/api/courses/" + course1.getId() + "/exams/" + testExam.getId() + "/start", HttpStatus.CONFLICT, StudentExam.class);
    }

    @Test
    @WithMockUser(username = TEST_PREFIX + "student1", roles = "USER")
    void testGetStudentExamForTestExamForStart_fetchExam_successful() throws Exception {
        var student1 = userUtilService.getUserByLogin(TEST_PREFIX + "student1");
        var testExam = examUtilService.addTestExam(course2);
        testExam = examRepository.save(testExam);
        var examUser = new ExamUser();
        examUser.setExam(testExam);
        examUser.setUser(student1);
        examUser = examUserRepository.save(examUser);
        testExam.addExamUser(examUser);
        examRepository.save(testExam);
        var studentExam5 = examUtilService.addStudentExamForTestExam(testExam, student1);
        StudentExam studentExamReceived = request.get("/api/courses/" + course2.getId() + "/exams/" + testExam.getId() + "/start", HttpStatus.OK, StudentExam.class);
        assertThat(studentExamReceived).isEqualTo(studentExam5);
    }

    @Test
    @WithMockUser(username = TEST_PREFIX + "instructor1", roles = "INSTRUCTOR")
    void testGetExamForImportWithExercises_successful() throws Exception {
        Exam received = request.get("/api/exams/" + exam2.getId(), HttpStatus.OK, Exam.class);
        assertThat(received).isEqualTo(exam2);
    }

    @Test
    @WithMockUser(username = TEST_PREFIX + "instructor10", roles = "INSTRUCTOR")
    void testGetExamForImportWithExercises_noInstructorAccess() throws Exception {
        request.get("/api/exams/" + exam2.getId(), HttpStatus.FORBIDDEN, Exam.class);
    }

    @Test
    @WithMockUser(username = TEST_PREFIX + "tutor1", roles = "TUTOR")
    void testGetExamForImportWithExercises_noTutorAccess() throws Exception {
        request.get("/api/exams/" + exam2.getId(), HttpStatus.FORBIDDEN, Exam.class);
    }

    @Test
    @WithMockUser(username = TEST_PREFIX + "editor1", roles = "EDITOR")
    void testGetExamForImportWithExercises_noEditorAccess() throws Exception {
        request.get("/api/exams/" + exam2.getId(), HttpStatus.FORBIDDEN, Exam.class);
    }

    @Test
    @WithMockUser(username = TEST_PREFIX + "instructor1", roles = "INSTRUCTOR")
    void testGetAllExamsOnPage_WithoutExercises_instructor_successful() throws Exception {
        var title = "My fancy search title for the exam which is not used somewhere else";
        var exam = ExamFactory.generateExam(course1);
        exam.setTitle(title);
        examRepository.save(exam);
        final PageableSearchDTO<String> search = pageableSearchUtilService.configureSearch(title);
        final var result = request.getSearchResult("/api/exams", HttpStatus.OK, Exam.class, pageableSearchUtilService.searchMapping(search));
        assertThat(result.getResultsOnPage()).hasSize(1).containsExactly(exam);
    }

    @Test
    @WithMockUser(username = TEST_PREFIX + "instructor1", roles = "INSTRUCTOR")
    void testGetAllExamsOnPage_WithExercises_instructor_successful() throws Exception {
        var newExam = examUtilService.addTestExamWithExerciseGroup(course1, true);
        var searchTerm = "A very distinct title that should only ever exist once in the database";
        newExam.setTitle(searchTerm);
        examRepository.save(newExam);
        final PageableSearchDTO<String> search = pageableSearchUtilService.configureSearch(searchTerm);
        final var result = request.getSearchResult("/api/exams?withExercises=true", HttpStatus.OK, Exam.class, pageableSearchUtilService.searchMapping(search));
        List<Exam> foundExams = result.getResultsOnPage();
        assertThat(foundExams).hasSize(1).containsExactly(newExam);
    }

    @Test
    @WithMockUser(username = TEST_PREFIX + "instructor1", roles = "INSTRUCTOR")
    void testGetAllExamsOnPage_WithoutExercisesAndExamsNotLinkedToCourse_instructor_successful() throws Exception {
        var title = "Another fancy exam search title for the exam which is not used somewhere else";
        Course course3 = courseUtilService.addEmptyCourse();
        course3.setInstructorGroupName("non-instructors");
        courseRepo.save(course3);
        var exam = examUtilService.addExamWithExerciseGroup(course3, true);
        exam.setTitle(title);
        examRepository.save(exam);
        final PageableSearchDTO<String> search = pageableSearchUtilService.configureSearch(title);
        final var result = request.getSearchResult("/api/exams", HttpStatus.OK, Exam.class, pageableSearchUtilService.searchMapping(search));
        assertThat(result.getResultsOnPage()).hasSize(0);
    }

    @Test
    @WithMockUser(username = "admin", roles = "ADMIN")
    void testGetAllExamsOnPage_WithoutExercisesAndExamsNotLinkedToCourse_admin_successful() throws Exception {
        var title = "Yet another 3rd exam search title for the exam which is not used somewhere else";
        Course course3 = courseUtilService.addEmptyCourse();
        course3.setInstructorGroupName("non-instructors");
        courseRepo.save(course3);
        var exam = examUtilService.addExamWithExerciseGroup(course3, true);
        exam.setTitle(title);
        examRepository.save(exam);
        final PageableSearchDTO<String> search = pageableSearchUtilService.configureSearch(title);
        final var result = request.getSearchResult("/api/exams", HttpStatus.OK, Exam.class, pageableSearchUtilService.searchMapping(search));
        assertThat(result.getResultsOnPage()).hasSize(1).contains(exam);

    }

    @Test
    @WithMockUser(username = TEST_PREFIX + "tutor1", roles = "TUTOR")
    void testGetAllExamsOnPage_tutor() throws Exception {
        final PageableSearchDTO<String> search = pageableSearchUtilService.configureSearch("");
        request.getSearchResult("/api/exams", HttpStatus.FORBIDDEN, Exam.class, pageableSearchUtilService.searchMapping(search));
    }

    @Test
    @WithMockUser(username = TEST_PREFIX + "student1", roles = "USER")
    void testGetAllExamsOnPage_student() throws Exception {
        final PageableSearchDTO<String> search = pageableSearchUtilService.configureSearch("");
        request.getSearchResult("/api/exams", HttpStatus.FORBIDDEN, Exam.class, pageableSearchUtilService.searchMapping(search));
    }

    @Test
    @WithMockUser(username = TEST_PREFIX + "student1", roles = "USER")
    void testImportExamWithExercises_student() throws Exception {
        request.postWithoutLocation("/api/courses/" + course1.getId() + "/exam-import", exam1, HttpStatus.FORBIDDEN, null);
    }

    @Test
    @WithMockUser(username = TEST_PREFIX + "tutor1", roles = "TUTOR")
    void testImportExamWithExercises_tutor() throws Exception {
        request.postWithoutLocation("/api/courses/" + course1.getId() + "/exam-import", exam1, HttpStatus.FORBIDDEN, null);
    }

    @Test
    @WithMockUser(username = TEST_PREFIX + "instructor1", roles = "INSTRUCTOR")
    void testImportExamWithExercises_idExists() throws Exception {
        final Exam exam = ExamFactory.generateExam(course1);
        exam.setId(2L);
        request.postWithoutLocation("/api/courses/" + course1.getId() + "/exam-import", exam, HttpStatus.BAD_REQUEST, null);
    }

    @Test
    @WithMockUser(username = TEST_PREFIX + "instructor1", roles = "INSTRUCTOR")
    void testImportExamWithExercises_courseMismatch() throws Exception {
        // No Course
        final Exam examA = ExamFactory.generateExam(course1);
        examA.setCourse(null);
        request.postWithoutLocation("/api/courses/" + course1.getId() + "/exam-import", examA, HttpStatus.BAD_REQUEST, null);

        // Exam Course and REST-Course mismatch
        final Exam examB = ExamFactory.generateExam(course1);
        examB.setCourse(course2);
        request.postWithoutLocation("/api/courses/" + course1.getId() + "/exam-import", examB, HttpStatus.BAD_REQUEST, null);
    }

    @Test
    @WithMockUser(username = TEST_PREFIX + "instructor1", roles = "INSTRUCTOR")
    void testImportExamWithExercises_dateConflict() throws Exception {
        // Visible Date after Started Date
        final Exam examA = ExamFactory.generateExam(course1);
        examA.setVisibleDate(ZonedDateTime.now().plusHours(2));
        request.postWithoutLocation("/api/courses/" + course1.getId() + "/exam-import", examA, HttpStatus.BAD_REQUEST, null);

        // Visible Date missing
        final Exam examB = ExamFactory.generateExam(course1);
        examB.setVisibleDate(null);
        request.postWithoutLocation("/api/courses/" + course1.getId() + "/exam-import", examB, HttpStatus.BAD_REQUEST, null);

        // Started Date after End Date
        final Exam examC = ExamFactory.generateExam(course1);
        examC.setStartDate(ZonedDateTime.now().plusHours(2));
        request.postWithoutLocation("/api/courses/" + course1.getId() + "/exam-import", examC, HttpStatus.BAD_REQUEST, null);

        // Started Date missing
        final Exam examD = ExamFactory.generateExam(course1);
        examD.setStartDate(null);
        request.postWithoutLocation("/api/courses/" + course1.getId() + "/exam-import", examD, HttpStatus.BAD_REQUEST, null);
    }

    @Test
    @WithMockUser(username = TEST_PREFIX + "instructor1", roles = "INSTRUCTOR")
    void testImportExamWithExercises_dateConflictTestExam() throws Exception {
        // Working Time larger than Working window
        final Exam examA = ExamFactory.generateTestExam(course1);
        examA.setWorkingTime(3 * 60 * 60);
        request.postWithoutLocation("/api/courses/" + course1.getId() + "/exam-import", examA, HttpStatus.BAD_REQUEST, null);

        // Working Time larger than Working window
        final Exam examB = ExamFactory.generateTestExam(course1);
        examB.setWorkingTime(0);
        request.postWithoutLocation("/api/courses/" + course1.getId() + "/exam-import", examB, HttpStatus.BAD_REQUEST, null);
    }

    @Test
    @WithMockUser(username = TEST_PREFIX + "instructor1", roles = "INSTRUCTOR")
    void testImportExamWithExercises_pointConflict() throws Exception {
        final Exam examA = ExamFactory.generateExam(course1);
        examA.setExamMaxPoints(-5);
        request.postWithoutLocation("/api/courses/" + course1.getId() + "/exam-import", examA, HttpStatus.BAD_REQUEST, null);
    }

    @Test
    @WithMockUser(username = TEST_PREFIX + "instructor1", roles = "INSTRUCTOR")
    void testImportExamWithExercises_correctionRoundConflict() throws Exception {
        // Correction round <= 0
        final Exam examA = ExamFactory.generateExam(course1);
        examA.setNumberOfCorrectionRoundsInExam(0);
        request.postWithoutLocation("/api/courses/" + course1.getId() + "/exam-import", examA, HttpStatus.BAD_REQUEST, null);

        // Correction round >= 2
        final Exam examB = ExamFactory.generateExam(course1);
        examB.setNumberOfCorrectionRoundsInExam(3);
        request.postWithoutLocation("/api/courses/" + course1.getId() + "/exam-import", examB, HttpStatus.BAD_REQUEST, null);

        // Correction round != 0 for test exam
        final Exam examC = ExamFactory.generateTestExam(course1);
        examC.setNumberOfCorrectionRoundsInExam(1);
        request.postWithoutLocation("/api/courses/" + course1.getId() + "/exam-import", examC, HttpStatus.BAD_REQUEST, null);
    }

    @Test
    @WithMockUser(username = TEST_PREFIX + "instructor1", roles = "INSTRUCTOR")
    void testImportExamWithExercises_successfulWithoutExercises() throws Exception {
        Exam exam = examUtilService.addExam(course1);
        exam.setId(null);

        exam.setChannelName("channelname-imported");
        final Exam received = request.postWithResponseBody("/api/courses/" + course1.getId() + "/exam-import", exam, Exam.class, HttpStatus.CREATED);
        assertThat(received.getId()).isNotNull();
        assertThat(received.getTitle()).isEqualTo(exam.getTitle());
        assertThat(received.isTestExam()).isFalse();
        assertThat(received.getWorkingTime()).isEqualTo(3000);
        assertThat(received.getStartText()).isEqualTo("Start Text");
        assertThat(received.getEndText()).isEqualTo("End Text");
        assertThat(received.getConfirmationStartText()).isEqualTo("Confirmation Start Text");
        assertThat(received.getConfirmationEndText()).isEqualTo("Confirmation End Text");
        assertThat(received.getExamMaxPoints()).isEqualTo(90);
        assertThat(received.getNumberOfExercisesInExam()).isEqualTo(1);
        assertThat(received.getRandomizeExerciseOrder()).isFalse();
        assertThat(received.getNumberOfCorrectionRoundsInExam()).isEqualTo(1);
        assertThat(received.getCourse().getId()).isEqualTo(course1.getId());

        exam.setVisibleDate(ZonedDateTime.ofInstant(exam.getVisibleDate().truncatedTo(ChronoUnit.MILLIS).toInstant(), ZoneId.of("UTC")));
        received.setVisibleDate(ZonedDateTime.ofInstant(received.getVisibleDate().truncatedTo(ChronoUnit.MILLIS).toInstant(), ZoneId.of("UTC")));
        assertThat(received.getVisibleDate()).isEqualToIgnoringSeconds(exam.getVisibleDate());
        exam.setStartDate(ZonedDateTime.ofInstant(exam.getStartDate().truncatedTo(ChronoUnit.MILLIS).toInstant(), ZoneId.of("UTC")));
        received.setStartDate(ZonedDateTime.ofInstant(received.getStartDate().truncatedTo(ChronoUnit.MILLIS).toInstant(), ZoneId.of("UTC")));
        assertThat(received.getStartDate()).isEqualToIgnoringSeconds(exam.getStartDate());
        exam.setEndDate(ZonedDateTime.ofInstant(exam.getEndDate().truncatedTo(ChronoUnit.MILLIS).toInstant(), ZoneId.of("UTC")));
        received.setEndDate(ZonedDateTime.ofInstant(received.getEndDate().truncatedTo(ChronoUnit.MILLIS).toInstant(), ZoneId.of("UTC")));
        assertThat(received.getEndDate()).isEqualToIgnoringSeconds(exam.getEndDate());
    }

    @Test
    @WithMockUser(username = TEST_PREFIX + "instructor1", roles = "INSTRUCTOR")
    void testImportExamWithExercises_successfulWithExercises() throws Exception {
        Exam exam = examUtilService.addExamWithModellingAndTextAndFileUploadAndQuizAndEmptyGroup(course1);
        exam.setId(null);
        exam.setChannelName("testchannelname-imported");
        final Exam received = request.postWithResponseBody("/api/courses/" + course1.getId() + "/exam-import", exam, Exam.class, CREATED);
        assertThat(received.getId()).isNotNull();
        assertThat(received.getTitle()).isEqualTo(exam.getTitle());
        assertThat(received.getCourse()).isEqualTo(course1);
        assertThat(received.getCourse()).isEqualTo(exam.getCourse());
        assertThat(received.getExerciseGroups()).hasSize(4);
    }

    @Test
    @WithMockUser(username = TEST_PREFIX + "instructor1", roles = "INSTRUCTOR")
    void testImportExamWithExercises_successfulWithImportToOtherCourse() throws Exception {
        Exam exam = examUtilService.addExamWithModellingAndTextAndFileUploadAndQuizAndEmptyGroup(course2);
        exam.setCourse(course1);
        exam.setId(null);
        exam.setChannelName("testchannelname");
        final Exam received = request.postWithResponseBody("/api/courses/" + course1.getId() + "/exam-import", exam, Exam.class, CREATED);
        assertThat(received.getExerciseGroups()).hasSize(4);

        for (int i = 0; i <= 3; i++) {
            Exercise expected = exam.getExerciseGroups().get(i).getExercises().stream().findFirst().orElseThrow();
            Exercise exerciseReceived = received.getExerciseGroups().get(i).getExercises().stream().findFirst().orElseThrow();
            assertThat(exerciseReceived.getExerciseGroup()).isNotEqualTo(expected.getExerciseGroup());
            assertThat(exerciseReceived.getTitle()).isEqualTo(expected.getTitle());
            assertThat(exerciseReceived.getId()).isNotEqualTo(expected.getId());
        }
    }

    @Test
    @WithMockUser(username = TEST_PREFIX + "instructor1", roles = "INSTRUCTOR")
    void testImportExamWithExercises_preCheckFailed() throws Exception {
        Exam exam = ExamFactory.generateExam(course1);
        ExerciseGroup programmingGroup = ExamFactory.generateExerciseGroup(false, exam);
        exam = examRepository.save(exam);
        exam.setId(null);
        ProgrammingExercise programming = ProgrammingExerciseFactory.generateProgrammingExerciseForExam(programmingGroup, ProgrammingLanguage.JAVA);
        programmingGroup.addExercise(programming);
        exerciseRepo.save(programming);

        doReturn(true).when(versionControlService).checkIfProjectExists(any(), any());
        doReturn(null).when(continuousIntegrationService).checkIfProjectExists(any(), any());

        request.getMvc().perform(post("/api/courses/" + course1.getId() + "/exam-import").contentType(MediaType.APPLICATION_JSON).content(objectMapper.writeValueAsString(exam)))
                .andExpect(status().isBadRequest())
                .andExpect(result -> assertThat(result.getResolvedException()).hasMessage("Exam contains programming exercise(s) with invalid short name."));
    }

    private int prepareExerciseStart(Exam exam) throws Exception {
        return ExamPrepareExercisesTestUtil.prepareExerciseStart(request, exam, course1);
    }

    private Set<User> getRegisteredStudentsForExam() {
        var registeredStudents = new HashSet<User>();
        for (int i = 1; i <= NUMBER_OF_STUDENTS; i++) {
            registeredStudents.add(userUtilService.getUserByLogin(TEST_PREFIX + "student" + i));
        }
        for (int i = 1; i <= NUMBER_OF_TUTORS; i++) {
            registeredStudents.add(userUtilService.getUserByLogin(TEST_PREFIX + "tutor" + i));
        }

        return registeredStudents;
    }
}<|MERGE_RESOLUTION|>--- conflicted
+++ resolved
@@ -1727,13 +1727,8 @@
 
         // the course students + our custom student99
         assertThat(exam.getExamUsers()).hasSize(numberOfStudentsInCourse + 1);
-<<<<<<< HEAD
         assertThat(exam.getExamUsers()).contains(examUser99.orElseThrow());
-        verify(examAccessService, times(1)).checkCourseAndExamAccessForInstructorElseThrow(course.getId(), exam.getId());
-=======
-        assertThat(exam.getExamUsers()).contains(examUser99.get());
         verify(examAccessService).checkCourseAndExamAccessForInstructorElseThrow(course.getId(), exam.getId());
->>>>>>> ba8b9227
 
         Channel channelFromDB = channelRepository.findChannelByExamId(exam.getId());
         assertThat(channelFromDB).isNotNull();
@@ -1799,13 +1794,8 @@
 
         // Should save new order
         request.put("/api/courses/" + course1.getId() + "/exams/" + exam.getId() + "/exercise-groups-order", orderedExerciseGroups, HttpStatus.OK);
-<<<<<<< HEAD
-        verify(examAccessService, times(1)).checkCourseAndExamAccessForEditorElseThrow(course1.getId(), exam.getId());
+        verify(examAccessService).checkCourseAndExamAccessForEditorElseThrow(course1.getId(), exam.getId());
         List<ExerciseGroup> savedExerciseGroups = examRepository.findWithExerciseGroupsById(exam.getId()).orElseThrow().getExerciseGroups();
-=======
-        verify(examAccessService).checkCourseAndExamAccessForEditorElseThrow(course1.getId(), exam.getId());
-        List<ExerciseGroup> savedExerciseGroups = examRepository.findWithExerciseGroupsById(exam.getId()).get().getExerciseGroups();
->>>>>>> ba8b9227
         assertThat(savedExerciseGroups.get(0).getTitle()).isEqualTo("second");
         assertThat(savedExerciseGroups.get(1).getTitle()).isEqualTo("third");
         assertThat(savedExerciseGroups.get(2).getTitle()).isEqualTo("first");
