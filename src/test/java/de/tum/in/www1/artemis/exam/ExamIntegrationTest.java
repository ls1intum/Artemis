package de.tum.in.www1.artemis.exam;

import static java.time.ZonedDateTime.now;
import static org.assertj.core.api.Assertions.*;
import static org.awaitility.Awaitility.await;
import static org.mockito.Mockito.*;
import static org.springframework.http.HttpStatus.CREATED;
import static org.springframework.test.web.servlet.request.MockMvcRequestBuilders.post;
import static org.springframework.test.web.servlet.result.MockMvcResultMatchers.status;

import java.net.URI;
import java.nio.file.Files;
import java.nio.file.Path;
import java.time.Duration;
import java.time.ZoneId;
import java.time.ZonedDateTime;
import java.time.temporal.ChronoUnit;
import java.util.*;
import java.util.stream.Collectors;

import org.junit.jupiter.api.AfterEach;
import org.junit.jupiter.api.BeforeEach;
import org.junit.jupiter.api.Test;
import org.junit.jupiter.params.ParameterizedTest;
import org.junit.jupiter.params.provider.CsvSource;
import org.junit.jupiter.params.provider.ValueSource;
import org.slf4j.Logger;
import org.slf4j.LoggerFactory;
import org.springframework.beans.factory.annotation.Autowired;
import org.springframework.http.HttpStatus;
import org.springframework.http.MediaType;
import org.springframework.security.core.context.SecurityContextHolder;
import org.springframework.security.test.context.support.WithMockUser;
import org.springframework.util.LinkedMultiValueMap;

import com.fasterxml.jackson.databind.ObjectMapper;

import de.tum.in.www1.artemis.AbstractSpringIntegrationBambooBitbucketJiraTest;
import de.tum.in.www1.artemis.assessment.GradingScaleUtilService;
import de.tum.in.www1.artemis.bonus.BonusFactory;
import de.tum.in.www1.artemis.course.CourseUtilService;
import de.tum.in.www1.artemis.domain.*;
import de.tum.in.www1.artemis.domain.enumeration.*;
import de.tum.in.www1.artemis.domain.exam.*;
import de.tum.in.www1.artemis.domain.modeling.ModelingExercise;
import de.tum.in.www1.artemis.domain.modeling.ModelingSubmission;
import de.tum.in.www1.artemis.domain.participation.Participation;
import de.tum.in.www1.artemis.domain.participation.StudentParticipation;
import de.tum.in.www1.artemis.domain.plagiarism.PlagiarismCase;
import de.tum.in.www1.artemis.domain.plagiarism.PlagiarismVerdict;
import de.tum.in.www1.artemis.domain.quiz.QuizExercise;
import de.tum.in.www1.artemis.exercise.ExerciseUtilService;
import de.tum.in.www1.artemis.exercise.modelingexercise.ModelingExerciseFactory;
import de.tum.in.www1.artemis.exercise.modelingexercise.ModelingExerciseUtilService;
import de.tum.in.www1.artemis.exercise.programmingexercise.ProgrammingExerciseFactory;
import de.tum.in.www1.artemis.exercise.programmingexercise.ProgrammingExerciseTestService;
import de.tum.in.www1.artemis.exercise.programmingexercise.ProgrammingExerciseUtilService;
import de.tum.in.www1.artemis.exercise.quizexercise.QuizExerciseFactory;
import de.tum.in.www1.artemis.exercise.quizexercise.QuizExerciseUtilService;
import de.tum.in.www1.artemis.exercise.textexercise.TextExerciseFactory;
import de.tum.in.www1.artemis.exercise.textexercise.TextExerciseUtilService;
import de.tum.in.www1.artemis.participation.ParticipationUtilService;
import de.tum.in.www1.artemis.repository.*;
import de.tum.in.www1.artemis.repository.plagiarism.PlagiarismCaseRepository;
import de.tum.in.www1.artemis.security.SecurityUtils;
import de.tum.in.www1.artemis.service.QuizSubmissionService;
import de.tum.in.www1.artemis.service.dto.StudentDTO;
import de.tum.in.www1.artemis.service.exam.*;
import de.tum.in.www1.artemis.service.ldap.LdapUserDto;
import de.tum.in.www1.artemis.service.scheduled.ParticipantScoreScheduleService;
import de.tum.in.www1.artemis.service.user.PasswordService;
import de.tum.in.www1.artemis.team.TeamUtilService;
import de.tum.in.www1.artemis.user.UserFactory;
import de.tum.in.www1.artemis.user.UserUtilService;
import de.tum.in.www1.artemis.util.*;
import de.tum.in.www1.artemis.web.rest.dto.*;
import de.tum.in.www1.artemis.web.rest.errors.BadRequestAlertException;
import de.tum.in.www1.artemis.web.rest.errors.EntityNotFoundException;

class ExamIntegrationTest extends AbstractSpringIntegrationBambooBitbucketJiraTest {

    private static final String TEST_PREFIX = "examintegration";

    public static final String STUDENT_111 = TEST_PREFIX + "student111";

    private final Logger log = LoggerFactory.getLogger(getClass());

    @Autowired
    private QuizExerciseRepository quizExerciseRepository;

    @Autowired
    private QuizSubmissionRepository quizSubmissionRepository;

    @Autowired
    private QuizSubmissionService quizSubmissionService;

    @Autowired
    private CourseRepository courseRepo;

    @Autowired
    private ExerciseRepository exerciseRepo;

    @Autowired
    private UserRepository userRepo;

    @Autowired
    private ExamRepository examRepository;

    @Autowired
    private ExamUserRepository examUserRepository;

    @Autowired
    private ExamService examService;

    @Autowired
    private StudentExamService studentExamService;

    @Autowired
    private ExamDateService examDateService;

    @Autowired
    private ExamRegistrationService examRegistrationService;

    @Autowired
    private ExerciseGroupRepository exerciseGroupRepository;

    @Autowired
    private StudentExamRepository studentExamRepository;

    @Autowired
    private TextExerciseRepository textExerciseRepository;

    @Autowired
    private ProgrammingExerciseRepository programmingExerciseRepository;

    @Autowired
    private StudentParticipationRepository studentParticipationRepository;

    @Autowired
    private SubmissionRepository submissionRepository;

    @Autowired
    private ResultRepository resultRepository;

    @Autowired
    private ParticipationTestRepository participationTestRepository;

    @Autowired
    private GradingScaleRepository gradingScaleRepository;

    @Autowired
    private PasswordService passwordService;

    @Autowired
    private ZipFileTestUtilService zipFileTestUtilService;

    @Autowired
    private ExamAccessService examAccessService;

    @Autowired
    private TeamRepository teamRepository;

    @Autowired
    private BonusRepository bonusRepository;

    @Autowired
    private PlagiarismCaseRepository plagiarismCaseRepository;

    @Autowired
    private ObjectMapper objectMapper;

    @Autowired
    private ParticipantScoreRepository participantScoreRepository;

    @Autowired
    private ProgrammingExerciseTestService programmingExerciseTestService;

    @Autowired
    private UserUtilService userUtilService;

    @Autowired
    private CourseUtilService courseUtilService;

    @Autowired
    private ExamUtilService examUtilService;

    @Autowired
    private TextExerciseUtilService textExerciseUtilService;

    @Autowired
    private ProgrammingExerciseUtilService programmingExerciseUtilService;

    @Autowired
    private ModelingExerciseUtilService modelingExerciseUtilService;

    @Autowired
    private QuizExerciseUtilService quizExerciseUtilService;

    @Autowired
    private ExerciseUtilService exerciseUtilService;

    @Autowired
    private ParticipationUtilService participationUtilService;

    @Autowired
    private TeamUtilService teamUtilService;

    @Autowired
    private GradingScaleUtilService gradingScaleUtilService;

    @Autowired
    private PageableSearchUtilService pageableSearchUtilService;

    private Course course1;

    private Course course2;

    private Course course10;

    private Exam exam1;

    private Exam exam2;

    private Exam testExam1;

    private static final int NUMBER_OF_STUDENTS = 4;

    private static final int NUMBER_OF_TUTORS = 2;

    private StudentExam studentExam1;

    private static final int numberOfStudents = 10;

    private final List<LocalRepository> studentRepos = new ArrayList<>();

    private User instructor;

    @BeforeEach
    void initTestCase() {

        userUtilService.addUsers(TEST_PREFIX, NUMBER_OF_STUDENTS, NUMBER_OF_TUTORS, 0, 1);
        // Add users that are not in the course
        userUtilService.createAndSaveUser(TEST_PREFIX + "student42", passwordService.hashPassword(UserFactory.USER_PASSWORD));
        userUtilService.createAndSaveUser(TEST_PREFIX + "tutor6", passwordService.hashPassword(UserFactory.USER_PASSWORD));
        userUtilService.createAndSaveUser(TEST_PREFIX + "instructor10", passwordService.hashPassword(UserFactory.USER_PASSWORD));

        course1 = courseUtilService.addEmptyCourse();
        course2 = courseUtilService.addEmptyCourse();

        course10 = courseUtilService.createCourse();
        course10.setInstructorGroupName("instructor10-test-group");
        course10 = courseRepo.save(course10);

        User instructor10 = userUtilService.getUserByLogin(TEST_PREFIX + "instructor10");
        instructor10.setGroups(Set.of(course10.getInstructorGroupName()));
        userRepo.save(instructor10);

        User student1 = userUtilService.getUserByLogin(TEST_PREFIX + "student1");
        student1.setGroups(Set.of(course1.getStudentGroupName()));
        userRepo.save(student1);

        exam1 = examUtilService.addExam(course1);
        exam2 = examUtilService.addExamWithExerciseGroup(course1, true);
        testExam1 = examUtilService.addTestExam(course1);
        examUtilService.addStudentExamForTestExam(testExam1, student1);

<<<<<<< HEAD
        studentExam1 = database.addStudentExam(exam1);
        studentExam1.setWorkingTime(7200);
        studentExam1.setUser(student1);
        studentExamRepository.save(studentExam1);

        instructor = database.getUserByLogin(TEST_PREFIX + "instructor1");
=======
        instructor = userUtilService.getUserByLogin(TEST_PREFIX + "instructor1");
>>>>>>> 0d4bbc39

        bitbucketRequestMockProvider.enableMockingOfRequests();

        ParticipantScoreScheduleService.DEFAULT_WAITING_TIME_FOR_SCHEDULED_TASKS = 200;
        participantScoreScheduleService.activate();
    }

    @AfterEach
    void tearDown() throws Exception {
        bitbucketRequestMockProvider.reset();
        bambooRequestMockProvider.reset();
        if (programmingExerciseTestService.exerciseRepo != null) {
            programmingExerciseTestService.tearDown();
        }

        for (var repo : studentRepos) {
            repo.resetLocalRepo();
        }

        ParticipantScoreScheduleService.DEFAULT_WAITING_TIME_FOR_SCHEDULED_TASKS = 500;
        participantScoreScheduleService.shutdown();
    }

    @Test
    @WithMockUser(username = TEST_PREFIX + "instructor1", roles = "INSTRUCTOR")
    void testRegisterUserInExam_addedToCourseStudentsGroup() throws Exception {
        User student42 = userUtilService.getUserByLogin(TEST_PREFIX + "student42");
        jiraRequestMockProvider.enableMockingOfRequests();
        jiraRequestMockProvider.mockAddUserToGroup(course1.getStudentGroupName(), false);
        bitbucketRequestMockProvider.mockUpdateUserDetails(student42.getLogin(), student42.getEmail(), student42.getName());
        bitbucketRequestMockProvider.mockAddUserToGroups();

        List<User> studentsInCourseBefore = userRepo.findAllInGroupWithAuthorities(course1.getStudentGroupName());
        request.postWithoutLocation("/api/courses/" + course1.getId() + "/exams/" + exam1.getId() + "/students/" + TEST_PREFIX + "student42", null, HttpStatus.OK, null);
        List<User> studentsInCourseAfter = userRepo.findAllInGroupWithAuthorities(course1.getStudentGroupName());
        studentsInCourseBefore.add(student42);
        assertThat(studentsInCourseBefore).containsExactlyInAnyOrderElementsOf(studentsInCourseAfter);
    }

    @Test
    @WithMockUser(username = TEST_PREFIX + "instructor1", roles = "INSTRUCTOR")
    void testAddStudentToExam_testExam() throws Exception {
        request.postWithoutLocation("/api/courses/" + course1.getId() + "/exams/" + testExam1.getId() + "/students/" + TEST_PREFIX + "student42", null, HttpStatus.BAD_REQUEST,
                null);
    }

    @Test
    @WithMockUser(username = TEST_PREFIX + "instructor1", roles = "INSTRUCTOR")
    void testRemoveStudentToExam_testExam() throws Exception {
        request.delete("/api/courses/" + course1.getId() + "/exams/" + testExam1.getId() + "/students/" + TEST_PREFIX + "student42", HttpStatus.BAD_REQUEST);
    }

    @Test
    @WithMockUser(username = TEST_PREFIX + "instructor1", roles = "INSTRUCTOR")
    void testRegisterUsersInExam() throws Exception {
        userUtilService.addStudents(TEST_PREFIX, 5, 10);
        jiraRequestMockProvider.enableMockingOfRequests();

        var exam = ExamFactory.generateExam(course1);
        var savedExam = examRepository.save(exam);
        var student1 = userUtilService.getUserByLogin(TEST_PREFIX + "student1");
        var student2 = userUtilService.getUserByLogin(TEST_PREFIX + "student2");
        var student3 = userUtilService.getUserByLogin(TEST_PREFIX + "student3");
        var student5 = userUtilService.getUserByLogin(TEST_PREFIX + "student5");
        var student6 = userUtilService.getUserByLogin(TEST_PREFIX + "student6");
        var student7 = userUtilService.getUserByLogin(TEST_PREFIX + "student7");
        var student8 = userUtilService.getUserByLogin(TEST_PREFIX + "student8");
        var student9 = userUtilService.getUserByLogin(TEST_PREFIX + "student9");
        var student10 = userUtilService.getUserByLogin(TEST_PREFIX + "student10");
        var registrationNumber1 = "1111111";
        var registrationNumber2 = "1111112";
        var registrationNumber3 = "1111113";
        var registrationNumber3WithTypo = registrationNumber3 + "0";
        var registrationNumber5 = "1111115";
        var registrationNumber5WithTypo = registrationNumber5 + "1";
        var registrationNumber6 = "1111116";
        var registrationNumber99 = "1111199";
        var registrationNumber111 = "1111100";
        var emptyRegistrationNumber = "";
        student1.setRegistrationNumber(registrationNumber1);
        student2.setRegistrationNumber(registrationNumber2);
        student3.setRegistrationNumber(registrationNumber3);
        student5.setRegistrationNumber(registrationNumber5);
        student6.setRegistrationNumber(registrationNumber6);
        student7.setRegistrationNumber(null);
        student8.setRegistrationNumber("");
        student9.setRegistrationNumber(" ");
        student10.setRegistrationNumber(null);
        student1 = userRepo.save(student1);
        student2 = userRepo.save(student2);
        userRepo.save(student3);
        userRepo.save(student5);
        userRepo.save(student6);
        userRepo.save(student7);
        userRepo.save(student8);
        userRepo.save(student9);
        userRepo.save(student10);

        // mock the ldap service
        doReturn(Optional.empty()).when(ldapUserService).findByRegistrationNumber(registrationNumber3WithTypo);
        doReturn(Optional.empty()).when(ldapUserService).findByRegistrationNumber(emptyRegistrationNumber);
        doReturn(Optional.empty()).when(ldapUserService).findByRegistrationNumber(registrationNumber5WithTypo);
        var ldapUser111Dto = new LdapUserDto().registrationNumber(registrationNumber111).firstName(STUDENT_111).lastName(STUDENT_111).username(STUDENT_111)
                .email(STUDENT_111 + "@tum.de");
        doReturn(Optional.of(ldapUser111Dto)).when(ldapUserService).findByRegistrationNumber(registrationNumber111);

        // first and second mocked calls are expected to add student 5 and 99 to the course students
        jiraRequestMockProvider.mockAddUserToGroup(course1.getStudentGroupName(), false);
        jiraRequestMockProvider.mockAddUserToGroup(course1.getStudentGroupName(), false);
        // third mocked call expected to create student 111
        jiraRequestMockProvider.mockCreateUserInExternalUserManagement(ldapUser111Dto.getUsername(), ldapUser111Dto.getFirstName() + " " + ldapUser111Dto.getLastName(),
                ldapUser111Dto.getEmail());
        // the last two mocked calls are expected to add students 111, 6, 7, 8, and 9 to the course student group
        for (int i = 0; i < 5; i++) {
            jiraRequestMockProvider.mockAddUserToGroup(course1.getStudentGroupName(), false);
        }

        bitbucketRequestMockProvider.mockUpdateUserDetails(student5.getLogin(), student5.getEmail(), student5.getName());
        bitbucketRequestMockProvider.mockAddUserToGroups();

        var student99 = userUtilService.createAndSaveUser("student99");     // not registered for the course
        student99.setRegistrationNumber(registrationNumber99);
        userRepo.save(student99);
        bitbucketRequestMockProvider.mockUpdateUserDetails(student99.getLogin(), student99.getEmail(), student99.getName());
        bitbucketRequestMockProvider.mockAddUserToGroups();
        student99 = userRepo.findOneWithGroupsAndAuthoritiesByLogin("student99").get();
        assertThat(student99.getGroups()).doesNotContain(course1.getStudentGroupName());

        // Note: student101 is not yet a user of Artemis and should be retrieved from the LDAP

        request.postWithoutLocation("/api/courses/" + course1.getId() + "/exams/" + savedExam.getId() + "/students/" + TEST_PREFIX + "student1", null, HttpStatus.OK, null);
        request.postWithoutLocation("/api/courses/" + course1.getId() + "/exams/" + savedExam.getId() + "/students/nonExistingStudent", null, HttpStatus.NOT_FOUND, null);

        Exam storedExam = examRepository.findWithExamUsersById(savedExam.getId()).get();
        ExamUser examUserStudent1 = examUserRepository.findByExamIdAndUserId(storedExam.getId(), student1.getId()).get();
        assertThat(storedExam.getExamUsers()).containsExactly(examUserStudent1);

        request.delete("/api/courses/" + course1.getId() + "/exams/" + savedExam.getId() + "/students/" + TEST_PREFIX + "student1", HttpStatus.OK);
        request.delete("/api/courses/" + course1.getId() + "/exams/" + savedExam.getId() + "/students/nonExistingStudent", HttpStatus.NOT_FOUND);
        storedExam = examRepository.findWithExamUsersById(savedExam.getId()).get();
        assertThat(storedExam.getExamUsers()).isEmpty();

        var studentDto1 = new StudentDTO().registrationNumber(registrationNumber1);
        var studentDto2 = new StudentDTO().registrationNumber(registrationNumber2);
        var studentDto3 = new StudentDTO().registrationNumber(registrationNumber3WithTypo); // explicit typo, should be a registration failure later
        var studentDto5 = new StudentDTO().registrationNumber(registrationNumber5WithTypo); // explicit typo, should fall back to login name later
        studentDto5.setLogin(student5.getLogin());
        var studentDto7 = new StudentDTO();
        studentDto7.setLogin(student7.getLogin());
        var studentDto8 = new StudentDTO();
        studentDto8.setLogin(student8.getLogin());
        var studentDto9 = new StudentDTO();
        studentDto9.setLogin(student9.getLogin());
        var studentDto10 = new StudentDTO();    // completely empty

        var studentDto99 = new StudentDTO().registrationNumber(registrationNumber99);
        var studentDto111 = new StudentDTO().registrationNumber(registrationNumber111);

        // Add a student with login but empty registration number
        var studentDto6 = new StudentDTO().registrationNumber(emptyRegistrationNumber);
        studentDto6.setLogin(student6.getLogin());
        var studentsToRegister = List.of(studentDto1, studentDto2, studentDto3, studentDto5, studentDto99, studentDto111, studentDto6, studentDto7, studentDto8, studentDto9,
                studentDto10);
        bitbucketRequestMockProvider.mockUpdateUserDetails(student6.getLogin(), student6.getEmail(), student6.getName());
        bitbucketRequestMockProvider.mockAddUserToGroups();
        bitbucketRequestMockProvider.mockUpdateUserDetails(student7.getLogin(), student7.getEmail(), student7.getName());
        bitbucketRequestMockProvider.mockAddUserToGroups();
        bitbucketRequestMockProvider.mockUpdateUserDetails(student8.getLogin(), student8.getEmail(), student8.getName());
        bitbucketRequestMockProvider.mockAddUserToGroups();
        bitbucketRequestMockProvider.mockUpdateUserDetails(student9.getLogin(), student9.getEmail(), student9.getName());
        bitbucketRequestMockProvider.mockAddUserToGroups();
        bitbucketRequestMockProvider.mockUpdateUserDetails(student10.getLogin(), student10.getEmail(), student10.getName());
        bitbucketRequestMockProvider.mockAddUserToGroups();

        // now we register all these students for the exam.
        List<StudentDTO> registrationFailures = request.postListWithResponseBody("/api/courses/" + course1.getId() + "/exams/" + savedExam.getId() + "/students",
                studentsToRegister, StudentDTO.class, HttpStatus.OK);
        assertThat(registrationFailures).containsExactlyInAnyOrder(studentDto3, studentDto10);
        storedExam = examRepository.findWithExamUsersById(savedExam.getId()).get();

        // now a new user student101 should exist
        var student101 = userUtilService.getUserByLogin(STUDENT_111);

        var examUser1 = examUserRepository.findByExamIdAndUserId(storedExam.getId(), student1.getId()).get();
        var examUser2 = examUserRepository.findByExamIdAndUserId(storedExam.getId(), student2.getId()).get();
        var examUser5 = examUserRepository.findByExamIdAndUserId(storedExam.getId(), student5.getId()).get();
        var examUser99 = examUserRepository.findByExamIdAndUserId(storedExam.getId(), student99.getId()).get();
        var examUser101 = examUserRepository.findByExamIdAndUserId(storedExam.getId(), student101.getId()).get();
        var examUser6 = examUserRepository.findByExamIdAndUserId(storedExam.getId(), student6.getId()).get();
        var examUser7 = examUserRepository.findByExamIdAndUserId(storedExam.getId(), student7.getId()).get();
        var examUser8 = examUserRepository.findByExamIdAndUserId(storedExam.getId(), student8.getId()).get();
        var examUser9 = examUserRepository.findByExamIdAndUserId(storedExam.getId(), student9.getId()).get();

        assertThat(storedExam.getExamUsers()).containsExactlyInAnyOrder(examUser1, examUser2, examUser5, examUser99, examUser101, examUser6, examUser7, examUser8, examUser9);

        for (var examUser : storedExam.getExamUsers()) {
            // all registered users must have access to the course
            var user = userRepo.findOneWithGroupsAndAuthoritiesByLogin(examUser.getUser().getLogin()).get();
            assertThat(user.getGroups()).contains(course1.getStudentGroupName());
        }

        // Make sure delete also works if so many objects have been created before
        request.delete("/api/courses/" + course1.getId() + "/exams/" + savedExam.getId(), HttpStatus.OK);
    }

    @Test
    @WithMockUser(username = TEST_PREFIX + "instructor1", roles = "INSTRUCTOR")
    void testAddStudentsToExam_testExam() throws Exception {
        User student1 = userUtilService.getUserByLogin(TEST_PREFIX + "student1");
        String registrationNumber1 = "1111111";
        student1.setRegistrationNumber(registrationNumber1);
        userRepo.save(student1);

        StudentDTO studentDto1 = new StudentDTO().registrationNumber(registrationNumber1);
        List<StudentDTO> studentDTOS = List.of(studentDto1);
        request.postListWithResponseBody("/api/courses/" + course1.getId() + "/exams/" + testExam1.getId() + "/students", studentDTOS, StudentDTO.class, HttpStatus.FORBIDDEN);
    }

    @Test
    @WithMockUser(username = "admin", roles = "ADMIN")
    void testGetAllActiveExams() throws Exception {
        jiraRequestMockProvider.enableMockingOfRequests();
        jiraRequestMockProvider.mockCreateGroup(course10.getInstructorGroupName());
        jiraRequestMockProvider.mockAddUserToGroup(course10.getInstructorGroupName(), false);

        // switch to instructor10
        SecurityContextHolder.getContext().setAuthentication(SecurityUtils.makeAuthorizationObject(TEST_PREFIX + "instructor10"));
        // add additional active exam
        var exam3 = examUtilService.addExamWithExerciseGroup(course10, true);
        exam3.setVisibleDate(ZonedDateTime.now().plusDays(1));
        exam3 = examRepository.save(exam3);

        // add additional exam not active
        var exam4 = examUtilService.addExamWithExerciseGroup(course10, true);
        exam4.setVisibleDate(ZonedDateTime.now().minusDays(10));
        examRepository.save(exam4);

        List<Exam> activeExams = request.getList("/api/exams/active", HttpStatus.OK, Exam.class);
        // only exam3 should be returned (size 1)
        assertThat(activeExams).hasSize(1);
        assertThat(activeExams).containsExactlyInAnyOrder(exam3);
    }

    @Test
    @WithMockUser(username = TEST_PREFIX + "instructor1", roles = "INSTRUCTOR")
    void testRemoveAllStudentsFromExam_testExam() throws Exception {
        request.delete("/api/courses/" + course1.getId() + "/exams/" + testExam1.getId() + "/students", HttpStatus.BAD_REQUEST);
    }

    @Test
    @WithMockUser(username = TEST_PREFIX + "instructor1", roles = "INSTRUCTOR")
    void testStartExercisesWithTextExercise() throws Exception {

        doNothing().when(gitService).combineAllCommitsOfRepositoryIntoOne(any());
        // TODO IMPORTANT test more complex exam configurations (mixed exercise type, more variants and more registered students)

        // registering users
        User student1 = userUtilService.getUserByLogin(TEST_PREFIX + "student1");
        User student2 = userUtilService.getUserByLogin(TEST_PREFIX + "student2");
        var registeredUsers = Set.of(student1, student2);
        exam2.setExamUsers(Set.of(new ExamUser()));
        // setting dates
        exam2.setStartDate(now().plusHours(2));
        exam2.setEndDate(now().plusHours(3));
        exam2.setVisibleDate(now().plusHours(1));

        // creating exercise
        ExerciseGroup exerciseGroup = exam2.getExerciseGroups().get(0);

        TextExercise textExercise = TextExerciseFactory.generateTextExerciseForExam(exerciseGroup);
        exerciseGroup.addExercise(textExercise);
        exerciseGroupRepository.save(exerciseGroup);
        textExercise = exerciseRepo.save(textExercise);

        List<StudentExam> createdStudentExams = new ArrayList<>();

        // creating student exams
        for (User user : registeredUsers) {
            StudentExam studentExam = new StudentExam();
            studentExam.addExercise(textExercise);
            studentExam.setUser(user);
            exam2.addStudentExam(studentExam);
            createdStudentExams.add(studentExamRepository.save(studentExam));
        }

        exam2 = examRepository.save(exam2);

        // invoke start exercises
        int noGeneratedParticipations = prepareExerciseStart(exam2);
        verify(gitService, times(getNumberOfProgrammingExercises(exam2))).combineAllCommitsOfRepositoryIntoOne(any());
        assertThat(noGeneratedParticipations).isEqualTo(exam2.getStudentExams().size());
        List<Participation> studentParticipations = participationTestRepository.findByExercise_ExerciseGroup_Exam_Id(exam2.getId());

        for (Participation participation : studentParticipations) {
            assertThat(participation.getExercise()).isEqualTo(textExercise);
            assertThat(participation.getExercise().getCourseViaExerciseGroupOrCourseMember()).isNotNull();
            assertThat(participation.getExercise().getExerciseGroup()).isEqualTo(exam2.getExerciseGroups().get(0));
            assertThat(participation.getSubmissions()).hasSize(1);
            var textSubmission = (TextSubmission) participation.getSubmissions().iterator().next();
            assertThat(textSubmission.getText()).isNull();
        }

        // Cleanup of Bidirectional Relationships
        for (StudentExam studentExam : createdStudentExams) {
            exam2.removeStudentExam(studentExam);
        }
        examRepository.save(exam2);
    }

    @Test
    @WithMockUser(username = TEST_PREFIX + "instructor1", roles = "INSTRUCTOR")
    void testStartExercisesWithModelingExercise() throws Exception {
        doNothing().when(gitService).combineAllCommitsOfRepositoryIntoOne(any());
        // TODO IMPORTANT test more complex exam configurations (mixed exercise type, more variants and more registered students)

        // registering users
        User student1 = userUtilService.getUserByLogin(TEST_PREFIX + "student1");
        User student2 = userUtilService.getUserByLogin(TEST_PREFIX + "student2");
        var registeredUsers = Set.of(student1, student2);
        exam2.setExamUsers(Set.of(new ExamUser()));
        // setting dates
        exam2.setStartDate(now().plusHours(2));
        exam2.setEndDate(now().plusHours(3));
        exam2.setVisibleDate(now().plusHours(1));

        // creating exercise
        ModelingExercise modelingExercise = ModelingExerciseFactory.generateModelingExerciseForExam(DiagramType.ClassDiagram, exam2.getExerciseGroups().get(0));
        exam2.getExerciseGroups().get(0).addExercise(modelingExercise);
        exerciseGroupRepository.save(exam2.getExerciseGroups().get(0));
        modelingExercise = exerciseRepo.save(modelingExercise);

        List<StudentExam> createdStudentExams = new ArrayList<>();

        // creating student exams
        for (User user : registeredUsers) {
            StudentExam studentExam = new StudentExam();
            studentExam.addExercise(modelingExercise);
            studentExam.setUser(user);
            exam2.addStudentExam(studentExam);
            createdStudentExams.add(studentExamRepository.save(studentExam));
        }

        exam2 = examRepository.save(exam2);

        // invoke start exercises
        int noGeneratedParticipations = prepareExerciseStart(exam2);
        verify(gitService, times(getNumberOfProgrammingExercises(exam2))).combineAllCommitsOfRepositoryIntoOne(any());
        assertThat(noGeneratedParticipations).isEqualTo(exam2.getStudentExams().size());
        List<Participation> studentParticipations = participationTestRepository.findByExercise_ExerciseGroup_Exam_Id(exam2.getId());

        for (Participation participation : studentParticipations) {
            assertThat(participation.getExercise()).isEqualTo(modelingExercise);
            assertThat(participation.getExercise().getCourseViaExerciseGroupOrCourseMember()).isNotNull();
            assertThat(participation.getExercise().getExerciseGroup()).isEqualTo(exam2.getExerciseGroups().get(0));
            assertThat(participation.getSubmissions()).hasSize(1);
            var textSubmission = (ModelingSubmission) participation.getSubmissions().iterator().next();
            assertThat(textSubmission.getModel()).isNull();
            assertThat(textSubmission.getExplanationText()).isNull();
        }

        // Cleanup of Bidirectional Relationships
        for (StudentExam studentExam : createdStudentExams) {
            exam2.removeStudentExam(studentExam);
        }
        examRepository.save(exam2);
    }

    @Test
    @WithMockUser(username = TEST_PREFIX + "instructor1", roles = "INSTRUCTOR")
    void testGenerateStudentExams() throws Exception {
        Exam exam = examUtilService.setupExamWithExerciseGroupsExercisesRegisteredStudents(TEST_PREFIX, course1, 2);

        // invoke generate student exams
        List<StudentExam> studentExams = request.postListWithResponseBody("/api/courses/" + course1.getId() + "/exams/" + exam.getId() + "/generate-student-exams",
                Optional.empty(), StudentExam.class, HttpStatus.OK);
        assertThat(studentExams).hasSize(exam.getExamUsers().size());
        for (StudentExam studentExam : studentExams) {
            assertThat(studentExam.getWorkingTime()).as("Working time is set correctly").isEqualTo(120 * 60);
        }

        for (var studentExam : studentExams) {
            assertThat(studentExam.getExercises()).hasSize(exam.getNumberOfExercisesInExam());
            assertThat(studentExam.getExam()).isEqualTo(exam);
            // TODO: check exercise configuration, each mandatory exercise group has to appear, one optional exercise should appear
        }

        // Make sure delete also works if so many objects have been created before
        request.delete("/api/courses/" + course1.getId() + "/exams/" + exam.getId(), HttpStatus.OK);
    }

    @Test
    @WithMockUser(username = TEST_PREFIX + "instructor1", roles = "INSTRUCTOR")
    void testGenerateStudentExamsCleanupOldParticipations() throws Exception {
        Exam exam = examUtilService.setupExamWithExerciseGroupsExercisesRegisteredStudents(TEST_PREFIX, course1, 4);

        request.postListWithResponseBody("/api/courses/" + course1.getId() + "/exams/" + exam.getId() + "/generate-student-exams", Optional.empty(), StudentExam.class,
                HttpStatus.OK);

        List<Participation> studentParticipations = participationTestRepository.findByExercise_ExerciseGroup_Exam_Id(exam.getId());
        assertThat(studentParticipations).isEmpty();

        // invoke start exercises
        studentExamService.startExercises(exam.getId()).join();

        studentParticipations = participationTestRepository.findByExercise_ExerciseGroup_Exam_Id(exam.getId());
        assertThat(studentParticipations).hasSize(16);

        request.postListWithResponseBody("/api/courses/" + course1.getId() + "/exams/" + exam.getId() + "/generate-student-exams", Optional.empty(), StudentExam.class,
                HttpStatus.OK);

        studentParticipations = participationTestRepository.findByExercise_ExerciseGroup_Exam_Id(exam.getId());
        assertThat(studentParticipations).isEmpty();

        // invoke start exercises
        studentExamService.startExercises(exam.getId()).join();

        studentParticipations = participationTestRepository.findByExercise_ExerciseGroup_Exam_Id(exam.getId());
        assertThat(studentParticipations).hasSize(16);

        // Make sure delete also works if so many objects have been created before
        request.delete("/api/courses/" + course1.getId() + "/exams/" + exam.getId(), HttpStatus.OK);
    }

    @Test
    @WithMockUser(username = TEST_PREFIX + "instructor1", roles = "INSTRUCTOR")
    void testGenerateStudentExams_testExam() throws Exception {
        request.postListWithResponseBody("/api/courses/" + course1.getId() + "/exams/" + testExam1.getId() + "/generate-student-exams", Optional.empty(), StudentExam.class,
                HttpStatus.BAD_REQUEST);
    }

    @Test
    @WithMockUser(username = TEST_PREFIX + "instructor1", roles = "INSTRUCTOR")
    void testGenerateStudentExamsNoExerciseGroups_badRequest() throws Exception {
        Exam exam = examUtilService.addExamWithExerciseGroup(course1, true);
        exam.setStartDate(now());
        exam.setEndDate(now().plusHours(2));
        exam = examRepository.save(exam);

        // invoke generate student exams
        request.postListWithResponseBody("/api/courses/" + course1.getId() + "/exams/" + exam.getId() + "/generate-student-exams", Optional.empty(), StudentExam.class,
                HttpStatus.BAD_REQUEST);
    }

    @Test
    @WithMockUser(username = TEST_PREFIX + "instructor1", roles = "INSTRUCTOR")
    void testGenerateStudentExamsNoExerciseNumber_badRequest() throws Exception {
        Exam exam = examUtilService.setupExamWithExerciseGroupsExercisesRegisteredStudents(TEST_PREFIX, course1, 1);
        exam.setNumberOfExercisesInExam(null);
        examRepository.save(exam);

        // invoke generate student exams
        request.postListWithResponseBody("/api/courses/" + course1.getId() + "/exams/" + exam.getId() + "/generate-student-exams", Optional.empty(), StudentExam.class,
                HttpStatus.BAD_REQUEST);
    }

    @Test
    @WithMockUser(username = TEST_PREFIX + "instructor1", roles = "INSTRUCTOR")
    void testGenerateStudentExamsNotEnoughExerciseGroups_badRequest() throws Exception {
        Exam exam = examUtilService.setupExamWithExerciseGroupsExercisesRegisteredStudents(TEST_PREFIX, course1, 1);
        exam.setNumberOfExercisesInExam(exam.getNumberOfExercisesInExam() + 2);
        examRepository.save(exam);

        // invoke generate student exams
        request.postListWithResponseBody("/api/courses/" + course1.getId() + "/exams/" + exam.getId() + "/generate-student-exams", Optional.empty(), StudentExam.class,
                HttpStatus.BAD_REQUEST);
    }

    @Test
    @WithMockUser(username = TEST_PREFIX + "instructor1", roles = "INSTRUCTOR")
    void testGenerateStudentExamsTooManyMandatoryExerciseGroups_badRequest() throws Exception {
        Exam exam = examUtilService.setupExamWithExerciseGroupsExercisesRegisteredStudents(TEST_PREFIX, course1, 2);
        exam.setNumberOfExercisesInExam(exam.getNumberOfExercisesInExam() - 2);
        examRepository.save(exam);

        // invoke generate student exams
        request.postListWithResponseBody("/api/courses/" + course1.getId() + "/exams/" + exam.getId() + "/generate-student-exams", Optional.empty(), StudentExam.class,
                HttpStatus.BAD_REQUEST);
    }

    @Test
    @WithMockUser(username = TEST_PREFIX + "instructor1", roles = "INSTRUCTOR")
    void testGenerateMissingStudentExams() throws Exception {
        Exam exam = examUtilService.setupExamWithExerciseGroupsExercisesRegisteredStudents(TEST_PREFIX, course1, 2);
        // Generate student exams
        List<StudentExam> studentExams = request.postListWithResponseBody("/api/courses/" + course1.getId() + "/exams/" + exam.getId() + "/generate-student-exams",
                Optional.empty(), StudentExam.class, HttpStatus.OK);
        assertThat(studentExams).hasSize(exam.getExamUsers().size());
        exam = examRepository.save(exam);

        // Register two new students
        examUtilService.registerUsersForExamAndSaveExam(exam, TEST_PREFIX, 3, 4);

        // Generate individual exams for the two missing students
        List<StudentExam> missingStudentExams = request.postListWithResponseBody("/api/courses/" + course1.getId() + "/exams/" + exam.getId() + "/generate-missing-student-exams",
                Optional.empty(), StudentExam.class, HttpStatus.OK);
        assertThat(missingStudentExams).hasSize(2);

        // Fetch student exams
        List<StudentExam> studentExamsDB = request.getList("/api/courses/" + course1.getId() + "/exams/" + exam.getId() + "/student-exams", HttpStatus.OK, StudentExam.class);
        assertThat(studentExamsDB).hasSize(exam.getExamUsers().size());

        // Another request should not create any exams
        missingStudentExams = request.postListWithResponseBody("/api/courses/" + course1.getId() + "/exams/" + exam.getId() + "/generate-missing-student-exams", Optional.empty(),
                StudentExam.class, HttpStatus.OK);
        assertThat(missingStudentExams).isEmpty();
        studentExamsDB = request.getList("/api/courses/" + course1.getId() + "/exams/" + exam.getId() + "/student-exams", HttpStatus.OK, StudentExam.class);
        assertThat(studentExamsDB).hasSize(exam.getExamUsers().size());

        // Make sure delete also works if so many objects have been created before
        request.delete("/api/courses/" + course1.getId() + "/exams/" + exam.getId(), HttpStatus.OK);
    }

    @Test
    @WithMockUser(username = TEST_PREFIX + "instructor1", roles = "INSTRUCTOR")
    void testGenerateMissingStudentExams_testExam() throws Exception {
        request.postListWithResponseBody("/api/courses/" + course1.getId() + "/exams/" + testExam1.getId() + "/generate-missing-student-exams", Optional.empty(), StudentExam.class,
                HttpStatus.BAD_REQUEST);
    }

    @Test
    @WithMockUser(username = TEST_PREFIX + "instructor1", roles = "INSTRUCTOR")
    void testEvaluateQuizExercises_testExam() throws Exception {
        request.post("/api/courses/" + course1.getId() + "/exams/" + testExam1.getId() + "/student-exams/evaluate-quiz-exercises", Optional.empty(), HttpStatus.BAD_REQUEST);
    }

    @Test
    @WithMockUser(username = "admin", roles = "ADMIN")
    void testRemovingAllStudents() throws Exception {
        doNothing().when(gitService).combineAllCommitsOfRepositoryIntoOne(any());
        Exam exam = examUtilService.setupExamWithExerciseGroupsExercisesRegisteredStudents(TEST_PREFIX, course1, 4);

        // Generate student exams
        List<StudentExam> studentExams = request.postListWithResponseBody("/api/courses/" + course1.getId() + "/exams/" + exam.getId() + "/generate-student-exams",
                Optional.empty(), StudentExam.class, HttpStatus.OK);
        assertThat(studentExams).hasSize(4);
        assertThat(exam.getExamUsers()).hasSize(4);

        int numberOfGeneratedParticipations = prepareExerciseStart(exam);

        assertThat(numberOfGeneratedParticipations).isEqualTo(16);
        verify(gitService, times(getNumberOfProgrammingExercises(exam))).combineAllCommitsOfRepositoryIntoOne(any());
        // Fetch student exams
        List<StudentExam> studentExamsDB = request.getList("/api/courses/" + course1.getId() + "/exams/" + exam.getId() + "/student-exams", HttpStatus.OK, StudentExam.class);
        assertThat(studentExamsDB).hasSize(4);
        List<StudentParticipation> participationList = new ArrayList<>();
        Exercise[] exercises = examRepository.findAllExercisesByExamId(exam.getId()).toArray(new Exercise[0]);
        for (Exercise value : exercises) {
            participationList.addAll(studentParticipationRepository.findByExerciseId(value.getId()));
        }
        assertThat(participationList).hasSize(16);

        // TODO there should be some participation but no submissions unfortunately
        // remove all students
        request.delete("/api/courses/" + course1.getId() + "/exams/" + exam.getId() + "/students", HttpStatus.OK);

        // Get the exam with all registered users
        var params = new LinkedMultiValueMap<String, String>();
        params.add("withStudents", "true");
        Exam storedExam = request.get("/api/courses/" + course1.getId() + "/exams/" + exam.getId(), HttpStatus.OK, Exam.class, params);
        assertThat(storedExam.getExamUsers()).isEmpty();

        // Fetch student exams
        studentExamsDB = request.getList("/api/courses/" + course1.getId() + "/exams/" + exam.getId() + "/student-exams", HttpStatus.OK, StudentExam.class);
        assertThat(studentExamsDB).isEmpty();

        // Fetch participations
        exercises = examRepository.findAllExercisesByExamId(exam.getId()).toArray(new Exercise[0]);
        participationList = new ArrayList<>();
        for (Exercise exercise : exercises) {
            participationList.addAll(studentParticipationRepository.findByExerciseId(exercise.getId()));
        }
        assertThat(participationList).hasSize(16);

    }

    @Test
    @WithMockUser(username = "admin", roles = "ADMIN")
    void testRemovingAllStudentsAndParticipations() throws Exception {
        doNothing().when(gitService).combineAllCommitsOfRepositoryIntoOne(any());
        Exam exam = examUtilService.setupExamWithExerciseGroupsExercisesRegisteredStudents(TEST_PREFIX, course1, 4);

        // Generate student exams
        List<StudentExam> studentExams = request.postListWithResponseBody("/api/courses/" + course1.getId() + "/exams/" + exam.getId() + "/generate-student-exams",
                Optional.empty(), StudentExam.class, HttpStatus.OK);
        assertThat(studentExams).hasSize(4);
        assertThat(exam.getExamUsers()).hasSize(4);

        int numberOfGeneratedParticipations = prepareExerciseStart(exam);
        verify(gitService, times(getNumberOfProgrammingExercises(exam))).combineAllCommitsOfRepositoryIntoOne(any());
        assertThat(numberOfGeneratedParticipations).isEqualTo(16);
        // Fetch student exams
        List<StudentExam> studentExamsDB = request.getList("/api/courses/" + course1.getId() + "/exams/" + exam.getId() + "/student-exams", HttpStatus.OK, StudentExam.class);
        assertThat(studentExamsDB).hasSize(4);
        List<StudentParticipation> participationList = new ArrayList<>();
        Exercise[] exercises = examRepository.findAllExercisesByExamId(exam.getId()).toArray(new Exercise[0]);
        for (Exercise value : exercises) {
            participationList.addAll(studentParticipationRepository.findByExerciseId(value.getId()));
        }
        assertThat(participationList).hasSize(16);

        // TODO there should be some participation but no submissions unfortunately
        // remove all students
        var paramsParticipations = new LinkedMultiValueMap<String, String>();
        paramsParticipations.add("withParticipationsAndSubmission", "true");
        request.delete("/api/courses/" + course1.getId() + "/exams/" + exam.getId() + "/students", HttpStatus.OK, paramsParticipations);

        // Get the exam with all registered users
        var params = new LinkedMultiValueMap<String, String>();
        params.add("withStudents", "true");
        Exam storedExam = request.get("/api/courses/" + course1.getId() + "/exams/" + exam.getId(), HttpStatus.OK, Exam.class, params);
        assertThat(storedExam.getExamUsers()).isEmpty();

        // Fetch student exams
        studentExamsDB = request.getList("/api/courses/" + course1.getId() + "/exams/" + exam.getId() + "/student-exams", HttpStatus.OK, StudentExam.class);
        assertThat(studentExamsDB).isEmpty();

        // Fetch participations
        exercises = examRepository.findAllExercisesByExamId(exam.getId()).toArray(new Exercise[0]);
        participationList = new ArrayList<>();
        for (Exercise exercise : exercises) {
            participationList.addAll(studentParticipationRepository.findByExerciseId(exercise.getId()));
        }
        assertThat(participationList).isEmpty();
    }

    @Test
    @WithMockUser(username = TEST_PREFIX + "admin", roles = "ADMIN")
    void testSaveExamWithExerciseGroupWithExerciseToDatabase() {
        textExerciseUtilService.addCourseExamExerciseGroupWithOneTextExercise();
    }

    @Test
    @WithMockUser(username = TEST_PREFIX + "student1", roles = "USER")
    void testAll_asStudent() throws Exception {
        this.testAllPreAuthorize();
        ExamFactory.generateExam(course1);
        request.getList("/api/courses/" + course1.getId() + "/exams", HttpStatus.FORBIDDEN, Exam.class);
    }

    @Test
    @WithMockUser(username = TEST_PREFIX + "tutor1", roles = "TA")
    void testAll_asTutor() throws Exception {
        this.testAllPreAuthorize();
    }

    private void testAllPreAuthorize() throws Exception {
        Exam exam = ExamFactory.generateExam(course1);
        request.post("/api/courses/" + course1.getId() + "/exams", exam, HttpStatus.FORBIDDEN);
        request.put("/api/courses/" + course1.getId() + "/exams", exam, HttpStatus.FORBIDDEN);
        request.get("/api/courses/" + course1.getId() + "/exams/" + exam1.getId(), HttpStatus.FORBIDDEN, Exam.class);
        request.delete("/api/courses/" + course1.getId() + "/exams/" + exam1.getId(), HttpStatus.FORBIDDEN);
        request.delete("/api/courses/" + course1.getId() + "/exams/" + exam1.getId() + "/reset", HttpStatus.FORBIDDEN);
        request.post("/api/courses/" + course1.getId() + "/exams/" + exam1.getId() + "/students/" + TEST_PREFIX + "student1", null, HttpStatus.FORBIDDEN);
        request.post("/api/courses/" + course1.getId() + "/exams/" + exam1.getId() + "/students", Collections.singletonList(new StudentDTO()), HttpStatus.FORBIDDEN);
        request.delete("/api/courses/" + course1.getId() + "/exams/" + exam1.getId() + "/students/" + TEST_PREFIX + "student1", HttpStatus.FORBIDDEN);
    }

    @Test
    @WithMockUser(username = TEST_PREFIX + "instructor10", roles = "INSTRUCTOR")
    void testCreateExam_checkCourseAccess_InstructorNotInCourse_forbidden() throws Exception {
        Exam exam = ExamFactory.generateExam(course1);
        request.post("/api/courses/" + course1.getId() + "/exams", exam, HttpStatus.FORBIDDEN);
    }

    @Test
    @WithMockUser(username = TEST_PREFIX + "instructor1", roles = "INSTRUCTOR")
    void testCreateExam_asInstructor() throws Exception {
        // Test for bad request when exam id is already set.
        Exam examA = ExamFactory.generateExam(course1);
        examA.setId(55L);
        request.post("/api/courses/" + course1.getId() + "/exams", examA, HttpStatus.BAD_REQUEST);
        // Test for bad request when course is null.
        Exam examB = ExamFactory.generateExam(course1);
        examB.setCourse(null);
        request.post("/api/courses/" + course1.getId() + "/exams", examB, HttpStatus.BAD_REQUEST);
        // Test for bad request when course deviates from course specified in route.
        Exam examC = ExamFactory.generateExam(course1);
        request.post("/api/courses/" + course2.getId() + "/exams", examC, HttpStatus.BAD_REQUEST);
        // Test invalid dates
        List<Exam> examsWithInvalidDate = createExamsWithInvalidDates(course1);
        for (var exam : examsWithInvalidDate) {
            request.post("/api/courses/" + course1.getId() + "/exams", exam, HttpStatus.BAD_REQUEST);
        }
        // Test for conflict when user tries to create an exam with exercise groups.
        Exam examD = ExamFactory.generateExam(course1);
        examD.addExerciseGroup(ExamFactory.generateExerciseGroup(true, exam1));
        request.post("/api/courses/" + course1.getId() + "/exams", examD, HttpStatus.CONFLICT);
        // Test examAccessService.
        Exam examE = ExamFactory.generateExam(course1);
        examE.setTitle("          Exam 123              ");
        URI examUri = request.post("/api/courses/" + course1.getId() + "/exams", examE, HttpStatus.CREATED);
        Exam savedExam = request.get(String.valueOf(examUri), HttpStatus.OK, Exam.class);
        assertThat(savedExam.getTitle()).isEqualTo("Exam 123");
        verify(examAccessService, times(1)).checkCourseAccessForInstructorElseThrow(course1.getId());
    }

    private List<Exam> createExamsWithInvalidDates(Course course) {
        // Test for bad request, visible date not set
        Exam examA = ExamFactory.generateExam(course);
        examA.setVisibleDate(null);
        // Test for bad request, start date not set
        Exam examB = ExamFactory.generateExam(course);
        examB.setStartDate(null);
        // Test for bad request, end date not set
        Exam examC = ExamFactory.generateExam(course);
        examC.setEndDate(null);
        // Test for bad request, start date not after visible date
        Exam examD = ExamFactory.generateExam(course);
        examD.setStartDate(examD.getVisibleDate());
        // Test for bad request, end date not after start date
        Exam examE = ExamFactory.generateExam(course);
        examE.setEndDate(examE.getStartDate());
        // Test for bad request, when visibleDate equals the startDate
        Exam examF = ExamFactory.generateExam(course);
        examF.setVisibleDate(examF.getStartDate());
        // Test for bad request, when exampleSolutionPublicationDate is before the visibleDate
        Exam examG = ExamFactory.generateExam(course);
        examG.setExampleSolutionPublicationDate(examG.getVisibleDate().minusHours(1));
        return List.of(examA, examB, examC, examD, examE, examF, examG);
    }

    @Test
    @WithMockUser(username = TEST_PREFIX + "instructor1", roles = "INSTRUCTOR")
    void testCreateTestExam_asInstructor() throws Exception {
        // Test the creation of a test exam
        Exam examA = ExamFactory.generateTestExam(course1);
        request.post("/api/courses/" + course1.getId() + "/exams", examA, HttpStatus.CREATED);

        verify(examAccessService, times(1)).checkCourseAccessForInstructorElseThrow(course1.getId());
    }

    @Test
    @WithMockUser(username = TEST_PREFIX + "instructor1", roles = "INSTRUCTOR")
    void testCreateTestExam_asInstructor_withVisibleDateEqualsStartDate() throws Exception {
        // Test the creation of a test exam, where visibleDate equals StartDate
        Exam examB = ExamFactory.generateTestExam(course1);
        examB.setVisibleDate(examB.getStartDate());
        request.post("/api/courses/" + course1.getId() + "/exams", examB, HttpStatus.CREATED);

        verify(examAccessService, times(1)).checkCourseAccessForInstructorElseThrow(course1.getId());
    }

    @Test
    @WithMockUser(username = TEST_PREFIX + "instructor1", roles = "INSTRUCTOR")
    void testCreateTestExam_asInstructor_badRequestWithWorkingTimeGreaterThanWorkingWindow() throws Exception {
        // Test for bad request, where workingTime is greater than difference between StartDate and EndDate
        Exam examC = ExamFactory.generateTestExam(course1);
        examC.setWorkingTime(5000);
        request.post("/api/courses/" + course1.getId() + "/exams", examC, HttpStatus.BAD_REQUEST);
    }

    @Test
    @WithMockUser(username = TEST_PREFIX + "instructor1", roles = "INSTRUCTOR")
    void testCreateTestExam_asInstructor_badRequestWithWorkingTimeSetToZero() throws Exception {
        // Test for bad request, if the working time is 0
        Exam examD = ExamFactory.generateTestExam(course1);
        examD.setWorkingTime(0);
        request.post("/api/courses/" + course1.getId() + "/exams", examD, HttpStatus.BAD_REQUEST);

    }

    @Test
    @WithMockUser(username = TEST_PREFIX + "instructor1", roles = "INSTRUCTOR")
    void testCreateTestExam_asInstructor_testExam_CorrectionRoundViolation() throws Exception {
        Exam exam = ExamFactory.generateTestExam(course1);
        exam.setNumberOfCorrectionRoundsInExam(1);
        request.post("/api/courses/" + course1.getId() + "/exams", exam, HttpStatus.BAD_REQUEST);
    }

    @Test
    @WithMockUser(username = TEST_PREFIX + "instructor1", roles = "INSTRUCTOR")
    void testCreateTestExam_asInstructor_realExam_CorrectionRoundViolation() throws Exception {
        Exam exam = ExamFactory.generateExam(course1);
        exam.setNumberOfCorrectionRoundsInExam(0);
        request.post("/api/courses/" + course1.getId() + "/exams", exam, HttpStatus.BAD_REQUEST);

        exam.setNumberOfCorrectionRoundsInExam(3);
        request.post("/api/courses/" + course1.getId() + "/exams", exam, HttpStatus.BAD_REQUEST);

    }

    @Test
    @WithMockUser(username = TEST_PREFIX + "instructor1", roles = "INSTRUCTOR")
    void testUpdateTestExam_asInstructor_withExamModeChanged() throws Exception {
        // The Exam-Mode should not be changeable with a PUT / update operation, a CONFLICT should be returned instead
        // Case 1: test exam should be updated to real exam
        Exam examA = ExamFactory.generateTestExam(course1);
        Exam createdExamA = request.postWithResponseBody("/api/courses/" + course1.getId() + "/exams", examA, Exam.class, HttpStatus.CREATED);
        createdExamA.setNumberOfCorrectionRoundsInExam(1);
        createdExamA.setTestExam(false);
        request.putWithResponseBody("/api/courses/" + course1.getId() + "/exams", createdExamA, Exam.class, HttpStatus.CONFLICT);

        // Case 2: real exam should be updated to test exam
        Exam examB = ExamFactory.generateTestExam(course1);
        examB.setNumberOfCorrectionRoundsInExam(1);
        examB.setTestExam(false);
        Exam createdExamB = request.postWithResponseBody("/api/courses/" + course1.getId() + "/exams", examB, Exam.class, HttpStatus.CREATED);
        createdExamB.setTestExam(true);
        createdExamB.setNumberOfCorrectionRoundsInExam(0);
        request.putWithResponseBody("/api/courses/" + course1.getId() + "/exams", createdExamB, Exam.class, HttpStatus.CONFLICT);

    }

    @Test
    @WithMockUser(username = TEST_PREFIX + "instructor1", roles = "INSTRUCTOR")
    void testUpdateExam_asInstructor() throws Exception {
        // Create instead of update if no id was set
        Exam exam = ExamFactory.generateExam(course1);
        exam.setTitle("Over 9000!");
        long examCountBefore = examRepository.count();
        Exam createdExam = request.putWithResponseBody("/api/courses/" + course1.getId() + "/exams", exam, Exam.class, HttpStatus.CREATED);
        assertThat(exam.getEndDate()).isEqualTo(createdExam.getEndDate());
        assertThat(exam.getStartDate()).isEqualTo(createdExam.getStartDate());
        assertThat(exam.getVisibleDate()).isEqualTo(createdExam.getVisibleDate());
        // Note: ZonedDateTime has problems with comparison due to time zone differences for values saved in the database and values not saved in the database
        assertThat(exam).usingRecursiveComparison().ignoringFields("id", "course", "endDate", "startDate", "visibleDate").isEqualTo(createdExam);
        assertThat(examCountBefore + 1).isEqualTo(examRepository.count());
        // No course is set -> bad request
        exam = ExamFactory.generateExam(course1);
        exam.setId(1L);
        exam.setCourse(null);
        request.put("/api/courses/" + course1.getId() + "/exams", exam, HttpStatus.BAD_REQUEST);
        // Course id in the updated exam and in the REST resource url do not match -> bad request
        exam = ExamFactory.generateExam(course1);
        exam.setId(1L);
        request.put("/api/courses/" + course2.getId() + "/exams", exam, HttpStatus.BAD_REQUEST);
        // Dates in the updated exam are not valid -> bad request
        List<Exam> examsWithInvalidDate = createExamsWithInvalidDates(course1);
        for (var examWithInvDate : examsWithInvalidDate) {
            examWithInvDate.setId(1L);
            request.put("/api/courses/" + course1.getId() + "/exams", examWithInvDate, HttpStatus.BAD_REQUEST);
        }
        // Update the exam -> ok
        exam1.setTitle("Best exam ever");
        var returnedExam = request.putWithResponseBody("/api/courses/" + course1.getId() + "/exams", exam1, Exam.class, HttpStatus.OK);
        assertThat(returnedExam).isEqualTo(exam1);
        verify(instanceMessageSendService, never()).sendProgrammingExerciseSchedule(any());
    }

    @Test
    @WithMockUser(username = TEST_PREFIX + "instructor1", roles = "INSTRUCTOR")
    void testUpdateExam_reschedule_visibleAndStartDateChanged() throws Exception {
        // Add a programming exercise to the exam and change the dates in order to invoke a rescheduling
        var programmingEx = programmingExerciseUtilService.addCourseExamExerciseGroupWithOneProgrammingExerciseAndTestCases();
        var examWithProgrammingEx = programmingEx.getExerciseGroup().getExam();
        examWithProgrammingEx.setVisibleDate(examWithProgrammingEx.getVisibleDate().plusSeconds(1));
        examWithProgrammingEx.setStartDate(examWithProgrammingEx.getStartDate().plusSeconds(1));
        examWithProgrammingEx.setWorkingTime(examWithProgrammingEx.getWorkingTime() - 1);
        request.put("/api/courses/" + examWithProgrammingEx.getCourse().getId() + "/exams", examWithProgrammingEx, HttpStatus.OK);
        verify(instanceMessageSendService, times(1)).sendProgrammingExerciseSchedule(programmingEx.getId());
    }

    @Test
    @WithMockUser(username = TEST_PREFIX + "instructor1", roles = "INSTRUCTOR")
    void testUpdateExam_reschedule_visibleDateChanged() throws Exception {
        var programmingEx = programmingExerciseUtilService.addCourseExamExerciseGroupWithOneProgrammingExerciseAndTestCases();
        var examWithProgrammingEx = programmingEx.getExerciseGroup().getExam();
        examWithProgrammingEx.setVisibleDate(examWithProgrammingEx.getVisibleDate().plusSeconds(1));
        request.put("/api/courses/" + examWithProgrammingEx.getCourse().getId() + "/exams", examWithProgrammingEx, HttpStatus.OK);
        verify(instanceMessageSendService, times(1)).sendProgrammingExerciseSchedule(programmingEx.getId());
    }

    @Test
    @WithMockUser(username = TEST_PREFIX + "instructor1", roles = "INSTRUCTOR")
    void testUpdateExam_reschedule_startDateChanged() throws Exception {
        var programmingEx = programmingExerciseUtilService.addCourseExamExerciseGroupWithOneProgrammingExerciseAndTestCases();
        var examWithProgrammingEx = programmingEx.getExerciseGroup().getExam();
        examWithProgrammingEx.setStartDate(examWithProgrammingEx.getStartDate().plusSeconds(1));
        examWithProgrammingEx.setWorkingTime(examWithProgrammingEx.getWorkingTime() - 1);
        request.put("/api/courses/" + examWithProgrammingEx.getCourse().getId() + "/exams", examWithProgrammingEx, HttpStatus.OK);
        verify(instanceMessageSendService, times(1)).sendProgrammingExerciseSchedule(programmingEx.getId());
    }

    @Test
    @WithMockUser(username = TEST_PREFIX + "instructor1", roles = "INSTRUCTOR")
    void testUpdateExam_rescheduleModeling_endDateChanged() throws Exception {
        var modelingExercise = modelingExerciseUtilService.addCourseExamExerciseGroupWithOneModelingExercise();
        var examWithModelingEx = modelingExercise.getExerciseGroup().getExam();
        examWithModelingEx.setEndDate(examWithModelingEx.getEndDate().plusSeconds(2));
        examWithModelingEx.setWorkingTime(examWithModelingEx.getWorkingTime() + 2);
        request.put("/api/courses/" + examWithModelingEx.getCourse().getId() + "/exams", examWithModelingEx, HttpStatus.OK);
        verify(instanceMessageSendService, times(1)).sendModelingExerciseSchedule(modelingExercise.getId());
    }

    @Test
    @WithMockUser(username = TEST_PREFIX + "instructor1", roles = "INSTRUCTOR")
    void testUpdateExam_rescheduleModeling_workingTimeChanged() throws Exception {
        var modelingExercise = modelingExerciseUtilService.addCourseExamExerciseGroupWithOneModelingExercise();
        var examWithModelingEx = modelingExercise.getExerciseGroup().getExam();
        examWithModelingEx.setVisibleDate(now().plusHours(1));
        examWithModelingEx.setStartDate(now().plusHours(2));
        examWithModelingEx.setEndDate(now().plusHours(3));
        examWithModelingEx.setWorkingTime(3600);
        request.put("/api/courses/" + examWithModelingEx.getCourse().getId() + "/exams", examWithModelingEx, HttpStatus.OK);

        StudentExam studentExam = examUtilService.addStudentExam(examWithModelingEx);
        request.patch("/api/courses/" + examWithModelingEx.getCourse().getId() + "/exams/" + examWithModelingEx.getId() + "/student-exams/" + studentExam.getId() + "/working-time",
                3, HttpStatus.OK);
        verify(instanceMessageSendService, times(2)).sendModelingExerciseSchedule(modelingExercise.getId());
    }

    @Test
    @WithMockUser(username = TEST_PREFIX + "instructor1", roles = "INSTRUCTOR")
    void testUpdateExam_exampleSolutionPublicationDateChanged() throws Exception {
        var modelingExercise = modelingExerciseUtilService.addCourseExamExerciseGroupWithOneModelingExercise();
        var examWithModelingEx = modelingExercise.getExerciseGroup().getExam();

        assertThat(modelingExercise.isExampleSolutionPublished()).isFalse();
        examWithModelingEx.setVisibleDate(now().minusHours(5));
        examWithModelingEx.setStartDate(examWithModelingEx.getVisibleDate().plusMinutes(1));
        examWithModelingEx.setEndDate(examWithModelingEx.getStartDate().plusMinutes(1));
        examWithModelingEx.setPublishResultsDate(examWithModelingEx.getEndDate().plusMinutes(1));
        examWithModelingEx.setExampleSolutionPublicationDate(examWithModelingEx.getPublishResultsDate().plusMinutes(1));
        request.put("/api/courses/" + examWithModelingEx.getCourse().getId() + "/exams", examWithModelingEx, HttpStatus.OK);

        Exam fetchedExam = examRepository.findWithExerciseGroupsAndExercisesByIdOrElseThrow(examWithModelingEx.getId());
        Exercise exercise = fetchedExam.getExerciseGroups().get(0).getExercises().stream().findFirst().orElseThrow();
        assertThat(exercise.isExampleSolutionPublished()).isTrue();

    }

    @Test
    @WithMockUser(username = TEST_PREFIX + "instructor1", roles = "INSTRUCTOR")
    void testGetExam_asInstructor() throws Exception {
        assertThatExceptionOfType(EntityNotFoundException.class).isThrownBy(() -> examRepository.findByIdElseThrow(Long.MAX_VALUE));

        assertThatExceptionOfType(EntityNotFoundException.class).isThrownBy(() -> examRepository.findWithExerciseGroupsAndExercisesByIdOrElseThrow(Long.MAX_VALUE));

        assertThatExceptionOfType(EntityNotFoundException.class).isThrownBy(() -> examRepository.findByIdWithExamUsersExerciseGroupsAndExercisesElseThrow(Long.MAX_VALUE));

        assertThatExceptionOfType(EntityNotFoundException.class).isThrownBy(() -> examRepository.findByIdWithExamUsersElseThrow(Long.MAX_VALUE));

        assertThatExceptionOfType(EntityNotFoundException.class).isThrownBy(() -> examRepository.findByIdWithExerciseGroupsElseThrow(Long.MAX_VALUE));

        assertThat(examRepository.findAllExercisesByExamId(Long.MAX_VALUE)).isEmpty();

        request.get("/api/courses/" + course1.getId() + "/exams/" + exam1.getId(), HttpStatus.OK, Exam.class);
        verify(examAccessService, times(1)).checkCourseAndExamAccessForEditorElseThrow(course1.getId(), exam1.getId());
    }

    @Test
    @WithMockUser(username = TEST_PREFIX + "instructor1", roles = "INSTRUCTOR")
    void testGetExam_asInstructor_WithTestRunQuizExerciseSubmissions() throws Exception {
        Course course = courseUtilService.addEmptyCourse();
        Exam exam = examUtilService.addExamWithExerciseGroup(course, true);
        ExerciseGroup exerciseGroup = exam.getExerciseGroups().get(0);
        examRepository.save(exam);

        StudentParticipation studentParticipation = new StudentParticipation();
        studentParticipation.setTestRun(true);

        QuizExercise quizExercise = quizExerciseUtilService.createQuizForExam(exerciseGroup);
        quizExercise.setStudentParticipations(Set.of(studentParticipation));
        studentParticipation.setExercise(quizExercise);

        exerciseRepo.save(quizExercise);
        studentParticipationRepository.save(studentParticipation);

        Exam returnedExam = request.get("/api/courses/" + course.getId() + "/exams/" + exam.getId() + "?withExerciseGroups=true", HttpStatus.OK, Exam.class);

        assertThat(returnedExam.getExerciseGroups()).anyMatch(groups -> groups.getExercises().stream().anyMatch(Exercise::getTestRunParticipationsExist));
        verify(examAccessService, times(1)).checkCourseAndExamAccessForEditorElseThrow(course.getId(), exam.getId());
    }

    @Test
    @WithMockUser(username = TEST_PREFIX + "instructor1", roles = "INSTRUCTOR")
    void testGetExamsForCourse_asInstructor() throws Exception {

        var exams = request.getList("/api/courses/" + course1.getId() + "/exams", HttpStatus.OK, Exam.class);
        verify(examAccessService, times(1)).checkCourseAccessForTeachingAssistantElseThrow(course1.getId());

        for (int i = 0; i < exams.size(); i++) {
            Exam exam = exams.get(i);
            assertThat(exam.getCourse().getId()).as("for exam with index %d and id %d", i, exam.getId()).isEqualTo(course1.getId());
            assertThat(exam.getNumberOfExamUsers()).as("for exam with index %d and id %d", i, exam.getId()).isNotNull();
        }
    }

    @Test
    @WithMockUser(username = TEST_PREFIX + "instructor1", roles = "INSTRUCTOR")
    void testGetExamsForUser_asInstructor() throws Exception {
        User currentUser = userUtilService.getUserByLogin(TEST_PREFIX + "instructor1");

        var exams = request.getList("/api/courses/" + course1.getId() + "/exams-for-user", HttpStatus.OK, Exam.class);
        assertThat(course1.getInstructorGroupName()).isIn(currentUser.getGroups());

        for (int i = 0; i < exams.size(); i++) {
            Exam exam = exams.get(i);
            assertThat(exam.getCourse().getInstructorGroupName()).as("should be instructor for exam with index %d and id %d", i, exam.getId()).isIn(currentUser.getGroups());
        }
    }

    @Test
    @WithMockUser(username = TEST_PREFIX + "admin", roles = "ADMIN")
    void testGetCurrentAndUpcomingExams() throws Exception {
        var exams = request.getList("/api/admin/courses/upcoming-exams", HttpStatus.OK, Exam.class);
        ZonedDateTime currentDay = now().truncatedTo(ChronoUnit.DAYS);
        for (int i = 0; i < exams.size(); i++) {
            Exam exam = exams.get(i);
            assertThat(exam.getEndDate()).as("for exam with index %d and id %d", i, exam.getId()).isAfterOrEqualTo(currentDay);
            assertThat(exam.getCourse().isTestCourse()).as("for exam with index %d and id %d", i, exam.getId()).isFalse();
        }
    }

    @Test
    @WithMockUser(username = TEST_PREFIX + "user", roles = "USER")
    void testGetCurrentAndUpcomingExamsForbiddenForUser() throws Exception {
        request.getList("/api/admin/courses/upcoming-exams", HttpStatus.FORBIDDEN, Exam.class);
    }

    @Test
    @WithMockUser(username = TEST_PREFIX + "instructor1", roles = "INSTRUCTOR")
    void testGetCurrentAndUpcomingExamsForbiddenForInstructor() throws Exception {
        request.getList("/api/admin/courses/upcoming-exams", HttpStatus.FORBIDDEN, Exam.class);
    }

    @Test
    @WithMockUser(username = TEST_PREFIX + "tutor1", roles = "TA")
    void testGetCurrentAndUpcomingExamsForbiddenForTutor() throws Exception {
        request.getList("/api/admin/courses/upcoming-exams", HttpStatus.FORBIDDEN, Exam.class);
    }

    @Test
    @WithMockUser(username = TEST_PREFIX + "instructor1", roles = "INSTRUCTOR")
    void testDeleteEmptyExam_asInstructor() throws Exception {
        request.delete("/api/courses/" + course1.getId() + "/exams/" + exam1.getId(), HttpStatus.OK);
        verify(examAccessService, times(1)).checkCourseAndExamAccessForInstructorElseThrow(course1.getId(), exam1.getId());
    }

    @Test
    @WithMockUser(username = TEST_PREFIX + "instructor1", roles = "INSTRUCTOR")
    void testDeleteExamWithExerciseGroupAndTextExercise_asInstructor() throws Exception {
        TextExercise textExercise = TextExerciseFactory.generateTextExerciseForExam(exam2.getExerciseGroups().get(0));
        exerciseRepo.save(textExercise);
        request.delete("/api/courses/" + course1.getId() + "/exams/" + exam2.getId(), HttpStatus.OK);
        verify(examAccessService, times(1)).checkCourseAndExamAccessForInstructorElseThrow(course1.getId(), exam2.getId());
    }

    @Test
    @WithMockUser(username = TEST_PREFIX + "admin", roles = "ADMIN")
    void testDeleteExamThatDoesNotExist() throws Exception {
        request.delete("/api/courses/" + course2.getId() + "/exams/654555", HttpStatus.NOT_FOUND);
    }

    @Test
    @WithMockUser(username = TEST_PREFIX + "instructor1", roles = "INSTRUCTOR")
    void testResetEmptyExam_asInstructor() throws Exception {
        request.delete("/api/courses/" + course1.getId() + "/exams/" + exam1.getId() + "/reset", HttpStatus.OK);
        verify(examAccessService, times(1)).checkCourseAndExamAccessForInstructorElseThrow(course1.getId(), exam1.getId());
    }

    @Test
    @WithMockUser(username = TEST_PREFIX + "instructor1", roles = "INSTRUCTOR")
    void testResetExamWithExerciseGroupAndTextExercise_asInstructor() throws Exception {
        TextExercise textExercise = TextExerciseFactory.generateTextExerciseForExam(exam2.getExerciseGroups().get(0));
        exerciseRepo.save(textExercise);
        request.delete("/api/courses/" + course1.getId() + "/exams/" + exam2.getId() + "/reset", HttpStatus.OK);
        verify(examAccessService, times(1)).checkCourseAndExamAccessForInstructorElseThrow(course1.getId(), exam2.getId());
    }

    @Test
    @WithMockUser(username = TEST_PREFIX + "admin", roles = "ADMIN")
    void testResetExamThatDoesNotExist() throws Exception {
        request.delete("/api/courses/" + course2.getId() + "/exams/654555/reset", HttpStatus.NOT_FOUND);
    }

    @Test
    @WithMockUser(username = TEST_PREFIX + "instructor1", roles = "INSTRUCTOR")
    void testResetExamWithQuizExercise_asInstructor() throws Exception {
        QuizExercise quizExercise = QuizExerciseFactory.generateQuizExerciseForExam(exam2.getExerciseGroups().get(0));
        quizExercise = exerciseRepo.save(quizExercise);
        request.delete("/api/courses/" + course1.getId() + "/exams/" + exam2.getId() + "/reset", HttpStatus.OK);
        quizExercise = (QuizExercise) exerciseRepo.findByIdElseThrow(quizExercise.getId());
        assertThat(quizExercise.getReleaseDate()).isNull();
        assertThat(quizExercise.getDueDate()).isNull();
    }

    @Test
    @WithMockUser(username = TEST_PREFIX + "instructor1", roles = "INSTRUCTOR")
    void testDeleteStudent() throws Exception {
        doNothing().when(gitService).combineAllCommitsOfRepositoryIntoOne(any());
        // Create an exam with registered students
        Exam exam = examUtilService.setupExamWithExerciseGroupsExercisesRegisteredStudents(TEST_PREFIX, course1, 4);
        var student1 = userUtilService.getUserByLogin(TEST_PREFIX + "student1");
        var student2 = userUtilService.getUserByLogin(TEST_PREFIX + "student2");

        // Remove student1 from the exam
        request.delete("/api/courses/" + course1.getId() + "/exams/" + exam.getId() + "/students/" + TEST_PREFIX + "student1", HttpStatus.OK);

        // Get the exam with all registered users
        var params = new LinkedMultiValueMap<String, String>();
        params.add("withStudents", "true");
        Exam storedExam = request.get("/api/courses/" + course1.getId() + "/exams/" + exam.getId(), HttpStatus.OK, Exam.class, params);

        // Ensure that student1 was removed from the exam
        var examUser = examUserRepository.findByExamIdAndUserId(storedExam.getId(), student1.getId());
        assertThat(examUser).isEmpty();
        assertThat(storedExam.getExamUsers()).hasSize(3);

        // Create individual student exams
        List<StudentExam> generatedStudentExams = request.postListWithResponseBody("/api/courses/" + course1.getId() + "/exams/" + exam.getId() + "/generate-student-exams",
                Optional.empty(), StudentExam.class, HttpStatus.OK);
        assertThat(generatedStudentExams).hasSize(storedExam.getExamUsers().size());

        // Start the exam to create participations
        prepareExerciseStart(exam);

        verify(gitService, times(getNumberOfProgrammingExercises(exam))).combineAllCommitsOfRepositoryIntoOne(any());
        // Get the student exam of student2
        Optional<StudentExam> optionalStudent1Exam = generatedStudentExams.stream().filter(studentExam -> studentExam.getUser().equals(student2)).findFirst();
        assertThat(optionalStudent1Exam.get()).isNotNull();
        var studentExam2 = optionalStudent1Exam.get();

        // explicitly set the user again to prevent issues in the following server call due to the use of SecurityUtils.setAuthorizationObject();
        userUtilService.changeUser(TEST_PREFIX + "instructor1");
        // Remove student2 from the exam
        request.delete("/api/courses/" + course1.getId() + "/exams/" + exam.getId() + "/students/" + TEST_PREFIX + "student2", HttpStatus.OK);

        // Get the exam with all registered users
        params = new LinkedMultiValueMap<>();
        params.add("withStudents", "true");
        storedExam = request.get("/api/courses/" + course1.getId() + "/exams/" + exam.getId(), HttpStatus.OK, Exam.class, params);

        // Ensure that student2 was removed from the exam
        var examUser2 = examUserRepository.findByExamIdAndUserId(storedExam.getId(), student2.getId());
        assertThat(examUser2).isEmpty();
        assertThat(storedExam.getExamUsers()).hasSize(2);

        // Ensure that the student exam of student2 was deleted
        List<StudentExam> studentExams = request.getList("/api/courses/" + course1.getId() + "/exams/" + exam.getId() + "/student-exams", HttpStatus.OK, StudentExam.class);
        assertThat(studentExams).hasSameSizeAs(storedExam.getExamUsers()).doesNotContain(studentExam2);

        // Ensure that the participations were not deleted
        List<StudentParticipation> participationsStudent2 = studentParticipationRepository
                .findByStudentIdAndIndividualExercisesWithEagerSubmissionsResultIgnoreTestRuns(student2.getId(), studentExam2.getExercises());
        assertThat(participationsStudent2).hasSize(studentExam2.getExercises().size());

        // Make sure delete also works if so many objects have been created before
        request.delete("/api/courses/" + course1.getId() + "/exams/" + exam.getId(), HttpStatus.OK);
    }

    @Test
    @WithMockUser(username = TEST_PREFIX + "instructor1", roles = "INSTRUCTOR")
    void testDeleteStudentForTestExam_badRequest() throws Exception {
        doNothing().when(gitService).combineAllCommitsOfRepositoryIntoOne(any());
        // Create an exam with registered students
        Exam exam = examUtilService.setupExamWithExerciseGroupsExercisesRegisteredStudents(TEST_PREFIX, course1, 1);
        exam.setTestExam(true);
        examRepository.save(exam);

        // Remove student1 from the exam
        request.delete("/api/courses/" + course1.getId() + "/exams/" + exam.getId() + "/students/" + TEST_PREFIX + "student1", HttpStatus.BAD_REQUEST);
    }

    @Test
    @WithMockUser(username = TEST_PREFIX + "instructor1", roles = "INSTRUCTOR")
    void testGetExamWithOptions() throws Exception {
        User user = userRepo.findOneByLogin(TEST_PREFIX + "student1").get();
        Course course = examUtilService.createCourseWithExamAndExerciseGroupAndExercises(user, now().minusHours(3), now().minusHours(2), now().minusHours(1));
        var exam = examRepository.findWithExerciseGroupsAndExercisesById(course.getExams().iterator().next().getId()).get();
        // Get the exam with all registered users
        // 1. without options
        var exam1 = request.get("/api/courses/" + course.getId() + "/exams/" + exam.getId(), HttpStatus.OK, Exam.class);
        assertThat(exam1.getExamUsers()).isEmpty();
        assertThat(exam1.getExerciseGroups()).isEmpty();

        // 2. with students, without exercise groups
        var params = new LinkedMultiValueMap<String, String>();
        params.add("withStudents", "true");
        var exam2 = request.get("/api/courses/" + course.getId() + "/exams/" + exam.getId(), HttpStatus.OK, Exam.class, params);
        assertThat(exam2.getExamUsers()).hasSize(1);
        assertThat(exam2.getExerciseGroups()).isEmpty();

        // 3. with students, with exercise groups
        params.add("withExerciseGroups", "true");
        var exam3 = request.get("/api/courses/" + course.getId() + "/exams/" + exam.getId(), HttpStatus.OK, Exam.class, params);
        assertThat(exam3.getExamUsers()).hasSize(1);
        assertThat(exam3.getExerciseGroups()).hasSize(exam.getExerciseGroups().size());
        assertThat(exam3.getExerciseGroups().get(0).getExercises()).hasSize(exam.getExerciseGroups().get(0).getExercises().size());
        assertThat(exam3.getExerciseGroups().get(1).getExercises()).hasSize(exam.getExerciseGroups().get(1).getExercises().size());
        assertThat(exam3.getNumberOfExamUsers()).isNotNull().isEqualTo(1);

        // 4. without students, with exercise groups
        params = new LinkedMultiValueMap<>();
        params.add("withExerciseGroups", "true");
        var exam4 = request.get("/api/courses/" + course.getId() + "/exams/" + exam.getId(), HttpStatus.OK, Exam.class, params);
        assertThat(exam4.getExamUsers()).isEmpty();
        assertThat(exam4.getExerciseGroups()).hasSize(exam.getExerciseGroups().size());
        assertThat(exam4.getExerciseGroups().get(0).getExercises()).hasSize(exam.getExerciseGroups().get(0).getExercises().size());
        assertThat(exam4.getExerciseGroups().get(1).getExercises()).hasSize(exam.getExerciseGroups().get(1).getExercises().size());
        exam4.getExerciseGroups().get(1).getExercises().forEach(exercise -> {
            assertThat(exercise.getNumberOfParticipations()).isNotNull();
            assertThat(exercise.getNumberOfParticipations()).isZero();
        });
    }

    @Test
    @WithMockUser(username = TEST_PREFIX + "instructor1", roles = "INSTRUCTOR")
    void testDeleteStudentWithParticipationsAndSubmissions() throws Exception {
        doNothing().when(gitService).combineAllCommitsOfRepositoryIntoOne(any());
        // Create an exam with registered students
        Exam exam = examUtilService.setupExamWithExerciseGroupsExercisesRegisteredStudents(TEST_PREFIX, course1, 4);
        var student1 = userUtilService.getUserByLogin(TEST_PREFIX + "student1");

        // Create individual student exams
        List<StudentExam> generatedStudentExams = request.postListWithResponseBody("/api/courses/" + course1.getId() + "/exams/" + exam.getId() + "/generate-student-exams",
                Optional.empty(), StudentExam.class, HttpStatus.OK);

        // Get the student exam of student1
        Optional<StudentExam> optionalStudent1Exam = generatedStudentExams.stream().filter(studentExam -> studentExam.getUser().equals(student1)).findFirst();
        assertThat(optionalStudent1Exam.get()).isNotNull();
        var studentExam1 = optionalStudent1Exam.get();

        // Start the exam to create participations
        prepareExerciseStart(exam);
        verify(gitService, times(getNumberOfProgrammingExercises(exam))).combineAllCommitsOfRepositoryIntoOne(any());
        List<StudentParticipation> participationsStudent1 = studentParticipationRepository
                .findByStudentIdAndIndividualExercisesWithEagerSubmissionsResultIgnoreTestRuns(student1.getId(), studentExam1.getExercises());
        assertThat(participationsStudent1).hasSize(studentExam1.getExercises().size());

        // explicitly set the user again to prevent issues in the following server call due to the use of SecurityUtils.setAuthorizationObject();
        userUtilService.changeUser(TEST_PREFIX + "instructor1");

        // Remove student1 from the exam and his participations
        var params = new LinkedMultiValueMap<String, String>();
        params.add("withParticipationsAndSubmission", "true");
        request.delete("/api/courses/" + course1.getId() + "/exams/" + exam.getId() + "/students/" + TEST_PREFIX + "student1", HttpStatus.OK, params);

        // Get the exam with all registered users
        params = new LinkedMultiValueMap<>();
        params.add("withStudents", "true");
        Exam storedExam = request.get("/api/courses/" + course1.getId() + "/exams/" + exam.getId(), HttpStatus.OK, Exam.class, params);

        // Ensure that student1 was removed from the exam
        var examUser1 = examUserRepository.findByExamIdAndUserId(storedExam.getId(), student1.getId());
        assertThat(examUser1).isEmpty();
        assertThat(storedExam.getExamUsers()).hasSize(3);

        // Ensure that the student exam of student1 was deleted
        List<StudentExam> studentExams = request.getList("/api/courses/" + course1.getId() + "/exams/" + exam.getId() + "/student-exams", HttpStatus.OK, StudentExam.class);
        assertThat(studentExams).hasSameSizeAs(storedExam.getExamUsers()).doesNotContain(studentExam1);

        // Ensure that the participations of student1 were deleted
        participationsStudent1 = studentParticipationRepository.findByStudentIdAndIndividualExercisesWithEagerSubmissionsResultIgnoreTestRuns(student1.getId(),
                studentExam1.getExercises());
        assertThat(participationsStudent1).isEmpty();

        // Make sure delete also works if so many objects have been created before
        request.delete("/api/courses/" + course1.getId() + "/exams/" + exam.getId(), HttpStatus.OK);
    }

    @Test
    @WithMockUser(username = TEST_PREFIX + "tutor1", roles = "TA")
    void testGetExamForTestRunDashboard_forbidden() throws Exception {
        request.get("/api/courses/" + course1.getId() + "/exams/" + exam1.getId() + "/exam-for-test-run-assessment-dashboard", HttpStatus.FORBIDDEN, Exam.class);
    }

    @Test
    @WithMockUser(username = TEST_PREFIX + "instructor1", roles = "INSTRUCTOR")
    void testGetExamForTestRunDashboard_badRequest() throws Exception {
        request.get("/api/courses/" + course2.getId() + "/exams/" + exam1.getId() + "/exam-for-test-run-assessment-dashboard", HttpStatus.BAD_REQUEST, Exam.class);
    }

    @Test
    @WithMockUser(username = TEST_PREFIX + "instructor1", roles = "INSTRUCTOR")
    void testDeleteExamWithOneTestRuns() throws Exception {
        var instructor = userUtilService.getUserByLogin(TEST_PREFIX + "instructor1");
        var exam = examUtilService.addExam(course1);
        exam = examUtilService.addTextModelingProgrammingExercisesToExam(exam, false, false);
        examUtilService.setupTestRunForExamWithExerciseGroupsForInstructor(exam, instructor, exam.getExerciseGroups());
        request.delete("/api/courses/" + exam.getCourse().getId() + "/exams/" + exam.getId(), HttpStatus.OK);
    }

    @Test
    @WithMockUser(username = TEST_PREFIX + "instructor1", roles = "INSTRUCTOR")
    void testDeleteExamWithMultipleTestRuns() throws Exception {
        bitbucketRequestMockProvider.enableMockingOfRequests(true);
        bambooRequestMockProvider.enableMockingOfRequests(true);
        var instructor = userUtilService.getUserByLogin(TEST_PREFIX + "instructor1");
        var exam = examUtilService.addExam(course1);
        exam = examUtilService.addTextModelingProgrammingExercisesToExam(exam, true, true);
        mockDeleteProgrammingExercise(exerciseUtilService.getFirstExerciseWithType(exam, ProgrammingExercise.class), Set.of(instructor));

        examUtilService.setupTestRunForExamWithExerciseGroupsForInstructor(exam, instructor, exam.getExerciseGroups());
        examUtilService.setupTestRunForExamWithExerciseGroupsForInstructor(exam, instructor, exam.getExerciseGroups());
        examUtilService.setupTestRunForExamWithExerciseGroupsForInstructor(exam, instructor, exam.getExerciseGroups());
        assertThat(studentExamRepository.findAllTestRunsByExamId(exam.getId())).hasSize(3);
        request.delete("/api/courses/" + exam.getCourse().getId() + "/exams/" + exam.getId(), HttpStatus.OK);
    }

    @Test
    @WithMockUser(username = TEST_PREFIX + "instructor1", roles = "INSTRUCTOR")
    void testDeleteCourseWithMultipleTestRuns() throws Exception {
        var instructor = userUtilService.getUserByLogin(TEST_PREFIX + "instructor1");
        var exam = examUtilService.addExam(course1);
        exam = examUtilService.addTextModelingProgrammingExercisesToExam(exam, false, false);
        examUtilService.setupTestRunForExamWithExerciseGroupsForInstructor(exam, instructor, exam.getExerciseGroups());
        examUtilService.setupTestRunForExamWithExerciseGroupsForInstructor(exam, instructor, exam.getExerciseGroups());
        examUtilService.setupTestRunForExamWithExerciseGroupsForInstructor(exam, instructor, exam.getExerciseGroups());
        assertThat(studentExamRepository.findAllTestRunsByExamId(exam.getId())).hasSize(3);
        request.delete("/api/courses/" + exam.getCourse().getId(), HttpStatus.OK);
    }

    @Test
    @WithMockUser(username = TEST_PREFIX + "instructor1", roles = "INSTRUCTOR")
    void testGetExamForTestRunDashboard_ok() throws Exception {
        var instructor = userUtilService.getUserByLogin(TEST_PREFIX + "instructor1");
        var exam = examUtilService.addExam(course1);
        exam = examUtilService.addTextModelingProgrammingExercisesToExam(exam, false, false);
        examUtilService.setupTestRunForExamWithExerciseGroupsForInstructor(exam, instructor, exam.getExerciseGroups());
        exam = request.get("/api/courses/" + exam.getCourse().getId() + "/exams/" + exam.getId() + "/exam-for-test-run-assessment-dashboard", HttpStatus.OK, Exam.class);
        assertThat(exam.getExerciseGroups().stream().flatMap(exerciseGroup -> exerciseGroup.getExercises().stream()).toList()).isNotEmpty();
    }

    @Test
    @WithMockUser(username = TEST_PREFIX + "instructor1", roles = "INSTRUCTOR")
    void testDeleteStudentThatDoesNotExist() throws Exception {
        Exam exam = examUtilService.setupExamWithExerciseGroupsExercisesRegisteredStudents(TEST_PREFIX, course1, 1);
        request.delete("/api/courses/" + course1.getId() + "/exams/" + exam.getId() + "/students/nonExistingStudent", HttpStatus.NOT_FOUND);
    }

    @Test
    @WithMockUser(username = TEST_PREFIX + "student1", roles = "USER")
    void testGetStudentExamForStart() throws Exception {
        Exam exam = examUtilService.addActiveExamWithRegisteredUser(course1, userUtilService.getUserByLogin(TEST_PREFIX + "student1"));
        exam.setVisibleDate(ZonedDateTime.now().minusHours(1).minusMinutes(5));
        StudentExam response = request.get("/api/courses/" + course1.getId() + "/exams/" + exam.getId() + "/own-student-exam", HttpStatus.OK, StudentExam.class);
        assertThat(response.getExam()).isEqualTo(exam);
        verify(examAccessService, times(1)).getExamInCourseElseThrow(course1.getId(), exam.getId());
    }

    @Test
    @WithMockUser(username = TEST_PREFIX + "instructor1", roles = "INSTRUCTOR")
    void testAddAllRegisteredUsersToExam() throws Exception {
        Course course = courseUtilService.addEmptyCourse();
        Exam exam = examUtilService.addExam(course);
        exam = examUtilService.addExerciseGroupsAndExercisesToExam(exam, false);
        exam = examRepository.save(exam);
        course.addExam(exam);
        course = courseRepo.save(course);

        int numberOfStudentsInCourse = userRepo.findAllInGroup(course.getStudentGroupName()).size();

        var instructor = userUtilService.getUserByLogin(TEST_PREFIX + "instructor1");
        instructor.setGroups(Collections.singleton("instructor"));
        userRepo.save(instructor);

        var student99 = userUtilService.createAndSaveUser(TEST_PREFIX + "student99");     // not registered for the course
        student99.setRegistrationNumber("1234");
        userRepo.save(student99);
        student99 = userRepo.findOneWithGroupsAndAuthoritiesByLogin(TEST_PREFIX + "student99").get();
        student99.setGroups(Collections.singleton("tumuser"));
        userRepo.save(student99);
        assertThat(student99.getGroups()).contains(course.getStudentGroupName());
        var examUser99 = examUserRepository.findByExamIdAndUserId(exam.getId(), student99.getId());
        assertThat(examUser99).isEmpty();

        request.postWithoutLocation("/api/courses/" + course.getId() + "/exams/" + exam.getId() + "/register-course-students", null, HttpStatus.OK, null);

        exam = examRepository.findWithExamUsersById(exam.getId()).get();
        examUser99 = examUserRepository.findByExamIdAndUserId(exam.getId(), student99.getId());

        // the course students + our custom student99
        assertThat(exam.getExamUsers()).hasSize(numberOfStudentsInCourse + 1);
        assertThat(exam.getExamUsers()).contains(examUser99.get());
        verify(examAccessService, times(1)).checkCourseAndExamAccessForInstructorElseThrow(course.getId(), exam.getId());
    }

    @Test
    @WithMockUser(username = TEST_PREFIX + "instructor1", roles = "INSTRUCTOR")
    void testRegisterCourseStudents_testExam() throws Exception {
        request.postWithoutLocation("/api/courses/" + course1.getId() + "/exams/" + testExam1.getId() + "/register-course-students", null, HttpStatus.BAD_REQUEST, null);
    }

    @Test
    @WithMockUser(username = TEST_PREFIX + "instructor1", roles = "INSTRUCTOR")
    void testUpdateOrderOfExerciseGroups() throws Exception {
        ExerciseGroup exerciseGroup1 = new ExerciseGroup();
        exerciseGroup1.setTitle("first");
        ExerciseGroup exerciseGroup2 = new ExerciseGroup();
        exerciseGroup2.setTitle("second");
        ExerciseGroup exerciseGroup3 = new ExerciseGroup();
        exerciseGroup3.setTitle("third");

        Exam exam = examUtilService.addExam(course1);
        exam.addExerciseGroup(exerciseGroup1);
        exam.addExerciseGroup(exerciseGroup2);
        exam.addExerciseGroup(exerciseGroup3);
        exam = examRepository.save(exam);

        Exam examWithExerciseGroups = examRepository.findWithExerciseGroupsById(exam.getId()).get();
        exerciseGroup1 = examWithExerciseGroups.getExerciseGroups().get(0);
        exerciseGroup2 = examWithExerciseGroups.getExerciseGroups().get(1);
        exerciseGroup3 = examWithExerciseGroups.getExerciseGroups().get(2);

        TextExercise exercise1_1 = TextExerciseFactory.generateTextExerciseForExam(exerciseGroup1);
        TextExercise exercise1_2 = TextExerciseFactory.generateTextExerciseForExam(exerciseGroup1);
        TextExercise exercise2_1 = TextExerciseFactory.generateTextExerciseForExam(exerciseGroup2);
        TextExercise exercise3_1 = TextExerciseFactory.generateTextExerciseForExam(exerciseGroup3);
        TextExercise exercise3_2 = TextExerciseFactory.generateTextExerciseForExam(exerciseGroup3);
        TextExercise exercise3_3 = TextExerciseFactory.generateTextExerciseForExam(exerciseGroup3);
        exercise1_1 = textExerciseRepository.save(exercise1_1);
        exercise1_2 = textExerciseRepository.save(exercise1_2);
        exercise2_1 = textExerciseRepository.save(exercise2_1);
        exercise3_1 = textExerciseRepository.save(exercise3_1);
        exercise3_2 = textExerciseRepository.save(exercise3_2);
        exercise3_3 = textExerciseRepository.save(exercise3_3);

        examWithExerciseGroups = examRepository.findWithExerciseGroupsById(exam.getId()).get();
        exerciseGroup1 = examWithExerciseGroups.getExerciseGroups().get(0);
        exerciseGroup2 = examWithExerciseGroups.getExerciseGroups().get(1);
        exerciseGroup3 = examWithExerciseGroups.getExerciseGroups().get(2);
        List<ExerciseGroup> orderedExerciseGroups = new ArrayList<>();
        orderedExerciseGroups.add(exerciseGroup2);
        orderedExerciseGroups.add(exerciseGroup3);
        orderedExerciseGroups.add(exerciseGroup1);

        // Should save new order
        request.put("/api/courses/" + course1.getId() + "/exams/" + exam.getId() + "/exercise-groups-order", orderedExerciseGroups, HttpStatus.OK);
        verify(examAccessService, times(1)).checkCourseAndExamAccessForEditorElseThrow(course1.getId(), exam.getId());
        List<ExerciseGroup> savedExerciseGroups = examRepository.findWithExerciseGroupsById(exam.getId()).get().getExerciseGroups();
        assertThat(savedExerciseGroups.get(0).getTitle()).isEqualTo("second");
        assertThat(savedExerciseGroups.get(1).getTitle()).isEqualTo("third");
        assertThat(savedExerciseGroups.get(2).getTitle()).isEqualTo("first");

        // Exercises should be preserved
        Exam savedExam = examRepository.findWithExerciseGroupsAndExercisesById(exam.getId()).get();
        ExerciseGroup savedExerciseGroup1 = savedExam.getExerciseGroups().get(2);
        ExerciseGroup savedExerciseGroup2 = savedExam.getExerciseGroups().get(0);
        ExerciseGroup savedExerciseGroup3 = savedExam.getExerciseGroups().get(1);
        assertThat(savedExerciseGroup1.getExercises()).hasSize(2);
        assertThat(savedExerciseGroup2.getExercises()).hasSize(1);
        assertThat(savedExerciseGroup3.getExercises()).hasSize(3);
        assertThat(savedExerciseGroup1.getExercises()).contains(exercise1_1);
        assertThat(savedExerciseGroup1.getExercises()).contains(exercise1_2);
        assertThat(savedExerciseGroup2.getExercises()).contains(exercise2_1);
        assertThat(savedExerciseGroup3.getExercises()).contains(exercise3_1);
        assertThat(savedExerciseGroup3.getExercises()).contains(exercise3_2);
        assertThat(savedExerciseGroup3.getExercises()).contains(exercise3_3);

        // Should fail with too many exercise groups
        orderedExerciseGroups.add(exerciseGroup1);
        request.put("/api/courses/" + course1.getId() + "/exams/" + exam.getId() + "/exercise-groups-order", orderedExerciseGroups, HttpStatus.BAD_REQUEST);

        // Should fail with too few exercise groups
        orderedExerciseGroups.remove(3);
        orderedExerciseGroups.remove(2);
        request.put("/api/courses/" + course1.getId() + "/exams/" + exam.getId() + "/exercise-groups-order", orderedExerciseGroups, HttpStatus.BAD_REQUEST);

        // Should fail with different exercise group
        orderedExerciseGroups = new ArrayList<>();
        orderedExerciseGroups.add(exerciseGroup2);
        orderedExerciseGroups.add(exerciseGroup3);
        orderedExerciseGroups.add(ExamFactory.generateExerciseGroup(true, exam));
        request.put("/api/courses/" + course1.getId() + "/exams/" + exam.getId() + "/exercise-groups-order", orderedExerciseGroups, HttpStatus.BAD_REQUEST);
    }

    @Test
    @WithMockUser(username = TEST_PREFIX + "student1", roles = "USER")
    void lockAllRepositories_noInstructor() throws Exception {
        ExerciseGroup exerciseGroup1 = new ExerciseGroup();

        Exam exam = examUtilService.addExam(course1);
        exam.addExerciseGroup(exerciseGroup1);
        exam = examRepository.save(exam);

        request.postWithResponseBody("/api/courses/" + course1.getId() + "/exams/" + exam.getId() + "/student-exams/lock-all-repositories", Optional.empty(), Integer.class,
                HttpStatus.FORBIDDEN);
    }

    @Test
    @WithMockUser(username = TEST_PREFIX + "instructor1", roles = "INSTRUCTOR")
    void lockAllRepositories() throws Exception {
        ExerciseGroup exerciseGroup1 = new ExerciseGroup();

        Exam exam = examUtilService.addExam(course1);
        exam.addExerciseGroup(exerciseGroup1);
        exam = examRepository.save(exam);

        Exam examWithExerciseGroups = examRepository.findWithExerciseGroupsAndExercisesById(exam.getId()).get();
        exerciseGroup1 = examWithExerciseGroups.getExerciseGroups().get(0);

        ProgrammingExercise programmingExercise = ProgrammingExerciseFactory.generateProgrammingExerciseForExam(exerciseGroup1);
        programmingExercise = programmingExerciseRepository.save(programmingExercise);
        exerciseGroup1.addExercise(programmingExercise);

        ProgrammingExercise programmingExercise2 = ProgrammingExerciseFactory.generateProgrammingExerciseForExam(exerciseGroup1);
        programmingExercise2 = programmingExerciseRepository.save(programmingExercise2);
        exerciseGroup1.addExercise(programmingExercise2);

        exerciseGroupRepository.save(exerciseGroup1);

        Integer numOfLockedExercises = request.postWithResponseBody("/api/courses/" + course1.getId() + "/exams/" + exam.getId() + "/student-exams/lock-all-repositories",
                Optional.empty(), Integer.class, HttpStatus.OK);

        assertThat(numOfLockedExercises).isEqualTo(2);

        verify(programmingExerciseScheduleService, times(1)).lockAllStudentRepositories(programmingExercise);
        verify(programmingExerciseScheduleService, times(1)).lockAllStudentRepositories(programmingExercise2);
    }

    @Test
    @WithMockUser(username = TEST_PREFIX + "student1", roles = "USER")
    void unlockAllRepositories_preAuthNoInstructor() throws Exception {
        ExerciseGroup exerciseGroup1 = new ExerciseGroup();

        Exam exam = examUtilService.addExam(course1);
        exam.addExerciseGroup(exerciseGroup1);
        exam = examRepository.save(exam);

        request.postWithResponseBody("/api/courses/" + course1.getId() + "/exams/" + exam.getId() + "/student-exams/unlock-all-repositories", Optional.empty(), Integer.class,
                HttpStatus.FORBIDDEN);
    }

    @Test
    @WithMockUser(username = TEST_PREFIX + "instructor1", roles = "INSTRUCTOR")
    void unlockAllRepositories() throws Exception {
        bitbucketRequestMockProvider.enableMockingOfRequests(true);
        assertThat(studentExamRepository.findStudentExam(new ProgrammingExercise(), null)).isEmpty();

        ExerciseGroup exerciseGroup1 = new ExerciseGroup();

        Exam exam = examUtilService.addExam(course1);
        exam.addExerciseGroup(exerciseGroup1);
        exam = examRepository.save(exam);

        exam = examRepository.findWithExerciseGroupsAndExercisesById(exam.getId()).get();
        exerciseGroup1 = exam.getExerciseGroups().get(0);

        ProgrammingExercise programmingExercise = ProgrammingExerciseFactory.generateProgrammingExerciseForExam(exerciseGroup1);
        programmingExercise = programmingExerciseRepository.save(programmingExercise);
        exerciseGroup1.addExercise(programmingExercise);

        ProgrammingExercise programmingExercise2 = ProgrammingExerciseFactory.generateProgrammingExerciseForExam(exerciseGroup1);
        programmingExercise2 = programmingExerciseRepository.save(programmingExercise2);
        exerciseGroup1.addExercise(programmingExercise2);

        exerciseGroupRepository.save(exerciseGroup1);

        User student1 = userUtilService.getUserByLogin(TEST_PREFIX + "student1");
        User student2 = userUtilService.getUserByLogin(TEST_PREFIX + "student2");
        var studentExam1 = examUtilService.addStudentExamWithUser(exam, student1, 10);
        studentExam1.setExercises(List.of(programmingExercise, programmingExercise2));
        var studentExam2 = examUtilService.addStudentExamWithUser(exam, student2, 0);
        studentExam2.setExercises(List.of(programmingExercise, programmingExercise2));
        studentExamRepository.saveAll(Set.of(studentExam1, studentExam2));

        var participationExSt1 = participationUtilService.addStudentParticipationForProgrammingExercise(programmingExercise, TEST_PREFIX + "student1");
        var participationExSt2 = participationUtilService.addStudentParticipationForProgrammingExercise(programmingExercise, TEST_PREFIX + "student2");

        var participationEx2St1 = participationUtilService.addStudentParticipationForProgrammingExercise(programmingExercise2, TEST_PREFIX + "student1");
        var participationEx2St2 = participationUtilService.addStudentParticipationForProgrammingExercise(programmingExercise2, TEST_PREFIX + "student2");

        assertThat(studentExamRepository.findStudentExam(programmingExercise, participationExSt1)).contains(studentExam1);
        assertThat(studentExamRepository.findStudentExam(programmingExercise, participationExSt2)).contains(studentExam2);
        assertThat(studentExamRepository.findStudentExam(programmingExercise2, participationEx2St1)).contains(studentExam1);
        assertThat(studentExamRepository.findStudentExam(programmingExercise2, participationEx2St2)).contains(studentExam2);

        mockConfigureRepository(programmingExercise, TEST_PREFIX + "student1", Set.of(student1), true);
        mockConfigureRepository(programmingExercise, TEST_PREFIX + "student2", Set.of(student2), true);
        mockConfigureRepository(programmingExercise2, TEST_PREFIX + "student1", Set.of(student1), true);
        mockConfigureRepository(programmingExercise2, TEST_PREFIX + "student2", Set.of(student2), true);

        Integer numOfUnlockedExercises = request.postWithResponseBody("/api/courses/" + course1.getId() + "/exams/" + exam.getId() + "/student-exams/unlock-all-repositories",
                Optional.empty(), Integer.class, HttpStatus.OK);

        assertThat(numOfUnlockedExercises).isEqualTo(2);

        verify(programmingExerciseScheduleService, times(1)).unlockAllStudentRepositories(programmingExercise);
        verify(programmingExerciseScheduleService, times(1)).unlockAllStudentRepositories(programmingExercise2);
    }

    @ParameterizedTest(name = "{displayName} [{index}] {argumentsWithNames}")
    @WithMockUser(username = TEST_PREFIX + "tutor1", roles = "TA")
    @ValueSource(ints = { 0, 1, 2 })
    void testGetExamForExamAssessmentDashboard(int numberOfCorrectionRounds) throws Exception {
        User user = userRepo.findOneByLogin(TEST_PREFIX + "student1").get();
        // we need an exam from the past, otherwise the tutor won't have access
        Course course = examUtilService.createCourseWithExamAndExerciseGroupAndExercises(user, now().minusHours(3), now().minusHours(2), now().minusHours(1));
        Exam exam = course.getExams().iterator().next();

        // Ensure the API endpoint works for all number of correctionRounds
        exam.setNumberOfCorrectionRoundsInExam(numberOfCorrectionRounds);
        examRepository.save(exam);

        Exam receivedExam = request.get("/api/courses/" + course.getId() + "/exams/" + exam.getId() + "/exam-for-assessment-dashboard", HttpStatus.OK, Exam.class);

        // Test that the received exam has two text exercises
        assertThat(receivedExam.getExerciseGroups().get(0).getExercises()).as("Two exercises are returned").hasSize(2);
        // Test that the received exam has zero quiz exercises, because quiz exercises do not need to be corrected manually
        assertThat(receivedExam.getExerciseGroups().get(1).getExercises()).as("Zero exercises are returned").isEmpty();
    }

    @Test
    @WithMockUser(username = TEST_PREFIX + "tutor1", roles = "TA")
    void testGetExamForExamAssessmentDashboard_beforeDueDate() throws Exception {
        User user = userRepo.findOneByLogin(TEST_PREFIX + "student1").get();
        Course course = examUtilService.createCourseWithExamAndExerciseGroupAndExercises(user);
        Exam exam = course.getExams().iterator().next();
        exam.setEndDate(now().plusWeeks(1));
        examRepository.save(exam);

        request.get("/api/courses/" + course.getId() + "/exams/" + course.getExams().iterator().next().getId() + "/exam-for-assessment-dashboard", HttpStatus.FORBIDDEN,
                Exam.class);
    }

    @Test
    @WithMockUser(username = TEST_PREFIX + "student1", roles = "STUDENT")
    void testGetExamForExamAssessmentDashboard_asStudent_forbidden() throws Exception {
        User user = userRepo.findOneByLogin(TEST_PREFIX + "student1").get();
        Course course = examUtilService.createCourseWithExamAndExerciseGroupAndExercises(user);
        request.get("/api/courses/" + course.getId() + "/exams/" + course.getExams().iterator().next().getId() + "/exam-for-assessment-dashboard", HttpStatus.FORBIDDEN,
                Course.class);
    }

    @Test
    @WithMockUser(username = TEST_PREFIX + "instructor1", roles = "INSTRUCTOR")
    void testGetExamForExamAssessmentDashboard_courseIdDoesNotMatch_badRequest() throws Exception {
        request.get("/api/courses/" + course2.getId() + "/exams/" + exam1.getId() + "/exam-for-assessment-dashboard", HttpStatus.BAD_REQUEST, Course.class);
    }

    @Test
    @WithMockUser(username = TEST_PREFIX + "tutor1", roles = "TA")
    void testGetExamForExamAssessmentDashboard_notFound() throws Exception {
        request.get("/api/courses/-1/exams/-1/exam-for-assessment-dashboard", HttpStatus.NOT_FOUND, Course.class);
    }

    @Test
    @WithMockUser(username = TEST_PREFIX + "tutor6", roles = "TA")
    void testGetExamForExamDashboard_NotTAOfCourse_forbidden() throws Exception {
        User user = userRepo.findOneByLogin(TEST_PREFIX + "student1").get();
        Course course = examUtilService.createCourseWithExamAndExerciseGroupAndExercises(user);
        Exam exam = course.getExams().iterator().next();
        exam.setEndDate(now().plusWeeks(1));
        examRepository.save(exam);

        request.get("/api/courses/" + course.getId() + "/exams/" + course.getExams().iterator().next().getId() + "/exam-for-assessment-dashboard", HttpStatus.FORBIDDEN,
                Course.class);
    }

    @Test
    @WithMockUser(username = TEST_PREFIX + "tutor6", roles = "TA")
    void testGetExamScore_tutorNotInCourse_forbidden() throws Exception {
        request.get("/api/courses/" + course1.getId() + "/exams/" + exam1.getId() + "/scores", HttpStatus.FORBIDDEN, ExamScoresDTO.class);
    }

    @Test
    @WithMockUser(username = TEST_PREFIX + "tutor1", roles = "TA")
    void testGetExamScore_tutor_forbidden() throws Exception {
        request.get("/api/courses/" + course1.getId() + "/exams/" + exam1.getId() + "/scores", HttpStatus.FORBIDDEN, ExamScoresDTO.class);
    }

    private int getNumberOfProgrammingExercises(Exam exam) {
        exam = examRepository.findWithExerciseGroupsAndExercisesByIdOrElseThrow(exam.getId());
        int count = 0;
        for (var exerciseGroup : exam.getExerciseGroups()) {
            for (var exercise : exerciseGroup.getExercises()) {
                if (exercise instanceof ProgrammingExercise) {
                    count++;
                }
            }
        }
        return count;
    }

    private void configureCourseAsBonusWithIndividualAndTeamResults(Course course, GradingScale bonusToGradingScale) {
        ZonedDateTime pastTimestamp = ZonedDateTime.now().minusDays(5);
        TextExercise textExercise = textExerciseUtilService.createIndividualTextExercise(course, pastTimestamp, pastTimestamp, pastTimestamp);
        Long individualTextExerciseId = textExercise.getId();
        textExerciseUtilService.createIndividualTextExercise(course, pastTimestamp, pastTimestamp, pastTimestamp);

        Exercise teamExercise = textExerciseUtilService.createTeamTextExercise(course, pastTimestamp, pastTimestamp, pastTimestamp);
        User student1 = userRepo.findOneByLogin(TEST_PREFIX + "student1").get();
        User tutor1 = userRepo.findOneByLogin(TEST_PREFIX + "tutor1").get();
        Long teamTextExerciseId = teamExercise.getId();
        Long team1Id = teamUtilService.createTeam(Set.of(student1), tutor1, teamExercise, TEST_PREFIX + "team1").getId();
        User student2 = userRepo.findOneByLogin(TEST_PREFIX + "student2").get();
        User student3 = userRepo.findOneByLogin(TEST_PREFIX + "student3").get();
        User tutor2 = userRepo.findOneByLogin(TEST_PREFIX + "tutor2").get();
        Long team2Id = teamUtilService.createTeam(Set.of(student2, student3), tutor2, teamExercise, TEST_PREFIX + "team2").getId();

        participationUtilService.createParticipationSubmissionAndResult(individualTextExerciseId, student1, 10.0, 10.0, 50, true);

        Team team1 = teamRepository.findById(team1Id).get();
        var result = participationUtilService.createParticipationSubmissionAndResult(teamTextExerciseId, team1, 10.0, 10.0, 40, true);
        // Creating a second results for team1 to test handling multiple results.
        participationUtilService.createSubmissionAndResult((StudentParticipation) result.getParticipation(), 50, true);

        var student2Result = participationUtilService.createParticipationSubmissionAndResult(individualTextExerciseId, student2, 10.0, 10.0, 50, true);

        var student3Result = participationUtilService.createParticipationSubmissionAndResult(individualTextExerciseId, student3, 10.0, 10.0, 30, true);

        Team team2 = teamRepository.findById(team2Id).get();
        participationUtilService.createParticipationSubmissionAndResult(teamTextExerciseId, team2, 10.0, 10.0, 80, true);

        // Adding plagiarism cases
        var bonusPlagiarismCase = new PlagiarismCase();
        bonusPlagiarismCase.setStudent(student3);
        bonusPlagiarismCase.setExercise(student3Result.getParticipation().getExercise());
        bonusPlagiarismCase.setVerdict(PlagiarismVerdict.PLAGIARISM);
        plagiarismCaseRepository.save(bonusPlagiarismCase);

        var bonusPlagiarismCase2 = new PlagiarismCase();
        bonusPlagiarismCase2.setStudent(student2);
        bonusPlagiarismCase2.setExercise(student2Result.getParticipation().getExercise());
        bonusPlagiarismCase2.setVerdict(PlagiarismVerdict.POINT_DEDUCTION);
        bonusPlagiarismCase2.setVerdictPointDeduction(50);
        plagiarismCaseRepository.save(bonusPlagiarismCase2);

        BonusStrategy bonusStrategy = BonusStrategy.GRADES_CONTINUOUS;
        bonusToGradingScale.setBonusStrategy(bonusStrategy);
        gradingScaleRepository.save(bonusToGradingScale);

        GradingScale sourceGradingScale = gradingScaleUtilService.generateGradingScaleWithStickyStep(new double[] { 60, 40, 50 }, Optional.of(new String[] { "0", "0.3", "0.6" }),
                true, 1);
        sourceGradingScale.setGradeType(GradeType.BONUS);
        sourceGradingScale.setCourse(course);
        gradingScaleRepository.save(sourceGradingScale);

        var bonus = BonusFactory.generateBonus(bonusStrategy, -1.0, sourceGradingScale.getId(), bonusToGradingScale.getId());
        bonusRepository.save(bonus);

        course.setMaxPoints(100);
        course.setPresentationScore(null);
        courseRepo.save(course);

    }

    @ParameterizedTest(name = "{displayName} [{index}] {argumentsWithNames}")
    @CsvSource({ "false, false", "true, false", "false, true", "true, true" })
    @WithMockUser(username = TEST_PREFIX + "instructor1", roles = "INSTRUCTOR")
    void testGetExamScore(boolean withCourseBonus, boolean withSecondCorrectionAndStarted) throws Exception {
        programmingExerciseTestService.setup(this, versionControlService, continuousIntegrationService);
        bitbucketRequestMockProvider.enableMockingOfRequests(true);
        bambooRequestMockProvider.enableMockingOfRequests(true);

        doNothing().when(gitService).combineAllCommitsOfRepositoryIntoOne(any());

        var visibleDate = now().minusMinutes(5);
        var startDate = now().plusMinutes(5);
        var endDate = now().plusMinutes(20);

        // register users. Instructors are ignored from scores as they are exclusive for test run exercises
        Set<User> registeredStudents = getRegisteredStudentsForExam();

        var studentExams = programmingExerciseTestService.prepareStudentExamsForConduction(TEST_PREFIX, visibleDate, startDate, endDate, registeredStudents, studentRepos);
        Exam exam = examRepository.findByIdWithExamUsersExerciseGroupsAndExercisesElseThrow(studentExams.get(0).getExam().getId());
        Course course = exam.getCourse();

        Integer noGeneratedParticipations = registeredStudents.size() * exam.getExerciseGroups().size();

        verify(gitService, times(getNumberOfProgrammingExercises(exam))).combineAllCommitsOfRepositoryIntoOne(any());
        // explicitly set the user again to prevent issues in the following server call due to the use of SecurityUtils.setAuthorizationObject();
        userUtilService.changeUser(TEST_PREFIX + "instructor1");

        // instructor exam checklist checks
        ExamChecklistDTO examChecklistDTO = examService.getStatsForChecklist(exam, true);
        assertThat(examChecklistDTO).isNotNull();
        assertThat(examChecklistDTO.getNumberOfGeneratedStudentExams()).isEqualTo(exam.getExamUsers().size());
        assertThat(examChecklistDTO.getAllExamExercisesAllStudentsPrepared()).isTrue();
        assertThat(examChecklistDTO.getNumberOfTotalParticipationsForAssessment()).isZero();

        // check that an adapted version is computed for tutors
        userUtilService.changeUser(TEST_PREFIX + "tutor1");

        examChecklistDTO = examService.getStatsForChecklist(exam, false);
        assertThat(examChecklistDTO).isNotNull();
        assertThat(examChecklistDTO.getNumberOfGeneratedStudentExams()).isNull();
        assertThat(examChecklistDTO.getAllExamExercisesAllStudentsPrepared()).isFalse();
        assertThat(examChecklistDTO.getNumberOfTotalParticipationsForAssessment()).isZero();

        userUtilService.changeUser(TEST_PREFIX + "instructor1");

        // set start and submitted date as results are created below
        studentExams.forEach(studentExam -> {
            studentExam.setStarted(true);
            studentExam.setStartedDate(now().minusMinutes(2));
            studentExam.setSubmitted(true);
            studentExam.setSubmissionDate(now().minusMinutes(1));
        });
        studentExamRepository.saveAll(studentExams);

        // Fetch the created participations and assign them to the exercises
        int participationCounter = 0;
        List<Exercise> exercisesInExam = exam.getExerciseGroups().stream().map(ExerciseGroup::getExercises).flatMap(Collection::stream).toList();
        for (var exercise : exercisesInExam) {
            List<StudentParticipation> participations = studentParticipationRepository.findByExerciseIdAndTestRunWithEagerLegalSubmissionsResult(exercise.getId(), false);
            exercise.setStudentParticipations(new HashSet<>(participations));
            participationCounter += exercise.getStudentParticipations().size();
        }
        assertThat(noGeneratedParticipations).isEqualTo(participationCounter);

        if (withSecondCorrectionAndStarted) {
            exercisesInExam.forEach(exercise -> exercise.setSecondCorrectionEnabled(true));
            exerciseRepo.saveAll(exercisesInExam);
        }

        // Scores used for all exercise results
        double correctionResultScore = 60D;
        double resultScore = 75D;

        // Assign results to participations and submissions
        for (var exercise : exercisesInExam) {
            for (var participation : exercise.getStudentParticipations()) {
                Submission submission;
                // Programming exercises don't have a submission yet
                if (exercise instanceof ProgrammingExercise) {
                    assertThat(participation.getSubmissions()).isEmpty();
                    submission = new ProgrammingSubmission();
                    submission.setParticipation(participation);
                    submission = submissionRepository.save(submission);
                }
                else {
                    // There should only be one submission for text, quiz, modeling and file upload
                    assertThat(participation.getSubmissions()).hasSize(1);
                    submission = participation.getSubmissions().iterator().next();
                }

                // make sure to create submitted answers
                if (exercise instanceof QuizExercise quizExercise) {
                    var quizQuestions = quizExerciseRepository.findByIdWithQuestionsElseThrow(exercise.getId()).getQuizQuestions();
                    for (var quizQuestion : quizQuestions) {
                        var submittedAnswer = quizExerciseUtilService.generateSubmittedAnswerFor(quizQuestion, true);
                        var quizSubmission = quizSubmissionRepository.findWithEagerSubmittedAnswersById(submission.getId());
                        quizSubmission.addSubmittedAnswers(submittedAnswer);
                        quizSubmissionService.saveSubmissionForExamMode(quizExercise, quizSubmission, participation.getStudent().get());
                    }
                }

                // Create results
                if (withSecondCorrectionAndStarted) {
                    var firstResult = new Result().score(correctionResultScore).rated(true).completionDate(now().minusMinutes(5));
                    firstResult.setParticipation(participation);
                    firstResult.setAssessor(instructor);
                    firstResult = resultRepository.save(firstResult);
                    firstResult.setSubmission(submission);
                    submission.addResult(firstResult);
                }

                var finalResult = new Result().score(resultScore).rated(true).completionDate(now().minusMinutes(5));
                finalResult.setParticipation(participation);
                finalResult.setAssessor(instructor);
                finalResult = resultRepository.save(finalResult);
                finalResult.setSubmission(submission);
                submission.addResult(finalResult);

                submission.submitted(true);
                submission.setSubmissionDate(now().minusMinutes(6));
                submissionRepository.save(submission);
            }
        }
        // explicitly set the user again to prevent issues in the following server call due to the use of SecurityUtils.setAuthorizationObject();
        userUtilService.changeUser(TEST_PREFIX + "instructor1");
        final var exerciseWithNoUsers = TextExerciseFactory.generateTextExerciseForExam(exam.getExerciseGroups().get(0));
        exerciseRepo.save(exerciseWithNoUsers);

        GradingScale gradingScale = gradingScaleUtilService.generateGradingScaleWithStickyStep(new double[] { 60, 25, 15, 50 },
                Optional.of(new String[] { "5.0", "3.0", "1.0", "1.0+" }), true, 1);
        gradingScale.setExam(exam);
        gradingScaleRepository.save(gradingScale);

        await().until(() -> participantScoreScheduleService.isIdle());

        if (withCourseBonus) {
            configureCourseAsBonusWithIndividualAndTeamResults(course, gradingScale);
        }

        await().timeout(Duration.ofMinutes(1)).until(() -> {
            for (Exercise exercise : exercisesInExam) {
                if (participantScoreRepository.findAllByExercise(exercise).size() != exercise.getStudentParticipations().size()) {
                    return false;
                }
            }
            return true;
        });

        var examScores = request.get("/api/courses/" + course.getId() + "/exams/" + exam.getId() + "/scores", HttpStatus.OK, ExamScoresDTO.class);

        // Compare generated results to data in ExamScoresDTO
        // Compare top-level DTO properties
        assertThat(examScores.maxPoints()).isEqualTo(exam.getExamMaxPoints());

        assertThat(examScores.hasSecondCorrectionAndStarted()).isEqualTo(withSecondCorrectionAndStarted);

        // For calculation assume that all exercises within an exerciseGroups have the same max points
        double calculatedAverageScore = 0.0;
        for (var exerciseGroup : exam.getExerciseGroups()) {
            var exercise = exerciseGroup.getExercises().stream().findAny().get();
            if (exercise.getIncludedInOverallScore().equals(IncludedInOverallScore.NOT_INCLUDED)) {
                continue;
            }
            calculatedAverageScore += Math.round(exercise.getMaxPoints() * resultScore / 100.00 * 10) / 10.0;
        }

        assertThat(examScores.averagePointsAchieved()).isEqualTo(calculatedAverageScore);
        assertThat(examScores.title()).isEqualTo(exam.getTitle());
        assertThat(examScores.examId()).isEqualTo(exam.getId());

        // Ensure that all exerciseGroups of the exam are present in the DTO
        Set<Long> exerciseGroupIdsInDTO = examScores.exerciseGroups().stream().map(ExamScoresDTO.ExerciseGroup::id).collect(Collectors.toSet());
        Set<Long> exerciseGroupIdsInExam = exam.getExerciseGroups().stream().map(ExerciseGroup::getId).collect(Collectors.toSet());
        assertThat(exerciseGroupIdsInExam).isEqualTo(exerciseGroupIdsInDTO);

        // Compare exerciseGroups in DTO to exam exerciseGroups
        // Tolerated absolute difference for floating-point number comparisons
        double EPSILON = 0000.1;
        for (var exerciseGroupDTO : examScores.exerciseGroups()) {
            // Find the original exerciseGroup of the exam using the id in ExerciseGroupId
            ExerciseGroup originalExerciseGroup = exam.getExerciseGroups().stream().filter(exerciseGroup -> exerciseGroup.getId().equals(exerciseGroupDTO.id())).findFirst().get();

            // Assume that all exercises in a group have the same max score
            Double groupMaxScoreFromExam = originalExerciseGroup.getExercises().stream().findAny().get().getMaxPoints();
            assertThat(exerciseGroupDTO.maxPoints()).isEqualTo(originalExerciseGroup.getExercises().stream().findAny().get().getMaxPoints());
            assertThat(groupMaxScoreFromExam).isEqualTo(exerciseGroupDTO.maxPoints(), withPrecision(EPSILON));

            // EPSILON
            // Compare exercise information
            long noOfExerciseGroupParticipations = 0;
            for (var originalExercise : originalExerciseGroup.getExercises()) {
                // Find the corresponding ExerciseInfo object
                var exerciseDTO = exerciseGroupDTO.containedExercises().stream().filter(exerciseInfo -> exerciseInfo.exerciseId().equals(originalExercise.getId())).findFirst()
                        .get();
                // Check the exercise title
                assertThat(originalExercise.getTitle()).isEqualTo(exerciseDTO.title());
                // Check the max points of the exercise
                assertThat(originalExercise.getMaxPoints()).isEqualTo(exerciseDTO.maxPoints());
                // Check the number of exercise participants and update the group participant counter
                var noOfExerciseParticipations = originalExercise.getStudentParticipations().size();
                noOfExerciseGroupParticipations += noOfExerciseParticipations;
                assertThat(Long.valueOf(originalExercise.getStudentParticipations().size())).isEqualTo(exerciseDTO.numberOfParticipants());
            }
            assertThat(noOfExerciseGroupParticipations).isEqualTo(exerciseGroupDTO.numberOfParticipants());
        }

        // Ensure that all registered students have a StudentResult
        Set<Long> studentIdsWithStudentResults = examScores.studentResults().stream().map(ExamScoresDTO.StudentResult::userId).collect(Collectors.toSet());
        Set<User> registeredUsers = exam.getRegisteredUsers();
        Set<Long> registeredUsersIds = registeredUsers.stream().map(User::getId).collect(Collectors.toSet());
        assertThat(studentIdsWithStudentResults).isEqualTo(registeredUsersIds);

        // Compare StudentResult with the generated results
        for (var studentResult : examScores.studentResults()) {
            // Find the original user using the id in StudentResult
            User originalUser = userRepo.findByIdElseThrow(studentResult.userId());
            StudentExam studentExamOfUser = studentExams.stream().filter(studentExam -> studentExam.getUser().equals(originalUser)).findFirst().get();

            assertThat(studentResult.name()).isEqualTo(originalUser.getName());
            assertThat(studentResult.email()).isEqualTo(originalUser.getEmail());
            assertThat(studentResult.login()).isEqualTo(originalUser.getLogin());
            assertThat(studentResult.registrationNumber()).isEqualTo(originalUser.getRegistrationNumber());

            // Calculate overall points achieved

            var calculatedOverallPoints = calculateOverallPoints(resultScore, studentExamOfUser);

            assertThat(studentResult.overallPointsAchieved()).isEqualTo(calculatedOverallPoints, withPrecision(EPSILON));

            double expectedPointsAchievedInFirstCorrection = withSecondCorrectionAndStarted ? calculateOverallPoints(correctionResultScore, studentExamOfUser) : 0.0;
            assertThat(studentResult.overallPointsAchievedInFirstCorrection()).isEqualTo(expectedPointsAchievedInFirstCorrection, withPrecision(EPSILON));

            // Calculate overall score achieved
            var calculatedOverallScore = calculatedOverallPoints / examScores.maxPoints() * 100;
            assertThat(studentResult.overallScoreAchieved()).isEqualTo(calculatedOverallScore, withPrecision(EPSILON));

            assertThat(studentResult.overallGrade()).isNotNull();
            assertThat(studentResult.hasPassed()).isNotNull();
            assertThat(studentResult.mostSeverePlagiarismVerdict()).isNull();
            if (withCourseBonus) {
                String studentLogin = studentResult.login();
                assertThat(studentResult.gradeWithBonus().bonusStrategy()).isEqualTo(BonusStrategy.GRADES_CONTINUOUS);
                switch (studentLogin) {
                    case TEST_PREFIX + "student1" -> {
                        assertThat(studentResult.gradeWithBonus().mostSeverePlagiarismVerdict()).isNull();
                        assertThat(studentResult.gradeWithBonus().studentPointsOfBonusSource()).isEqualTo(10.0);
                        assertThat(studentResult.gradeWithBonus().bonusGrade()).isEqualTo("0.0");
                        assertThat(studentResult.gradeWithBonus().finalGrade()).isEqualTo("1.0");
                    }
                    case TEST_PREFIX + "student2" -> {
                        assertThat(studentResult.gradeWithBonus().mostSeverePlagiarismVerdict()).isEqualTo(PlagiarismVerdict.POINT_DEDUCTION);
                        assertThat(studentResult.gradeWithBonus().studentPointsOfBonusSource()).isEqualTo(10.5);  // 10.5 = 8 + 5 * 50% plagiarism point deduction.
                        assertThat(studentResult.gradeWithBonus().finalGrade()).isEqualTo("1.0");
                    }
                    case TEST_PREFIX + "student3" -> {
                        assertThat(studentResult.gradeWithBonus().mostSeverePlagiarismVerdict()).isEqualTo(PlagiarismVerdict.PLAGIARISM);
                        assertThat(studentResult.gradeWithBonus().studentPointsOfBonusSource()).isZero();
                        assertThat(studentResult.gradeWithBonus().bonusGrade()).isEqualTo(GradingScale.DEFAULT_PLAGIARISM_GRADE);
                        assertThat(studentResult.gradeWithBonus().finalGrade()).isEqualTo("1.0");
                    }
                    default -> {
                    }
                }
            }
            else {
                assertThat(studentResult.gradeWithBonus()).isNull();
            }

            // Ensure that the exercise ids of the student exam are the same as the exercise ids in the students exercise results
            Set<Long> exerciseIdsOfStudentResult = studentResult.exerciseGroupIdToExerciseResult().values().stream().map(ExamScoresDTO.ExerciseResult::exerciseId)
                    .collect(Collectors.toSet());
            Set<Long> exerciseIdsInStudentExam = studentExamOfUser.getExercises().stream().map(DomainObject::getId).collect(Collectors.toSet());
            assertThat(exerciseIdsOfStudentResult).isEqualTo(exerciseIdsInStudentExam);
            for (Map.Entry<Long, ExamScoresDTO.ExerciseResult> entry : studentResult.exerciseGroupIdToExerciseResult().entrySet()) {
                var exerciseResult = entry.getValue();

                // Find the original exercise using the id in ExerciseResult
                Exercise originalExercise = studentExamOfUser.getExercises().stream().filter(exercise -> exercise.getId().equals(exerciseResult.exerciseId())).findFirst().get();

                // Check that the key is associated with the exerciseGroup which actually contains the exercise in the exerciseResult
                assertThat(originalExercise.getExerciseGroup().getId()).isEqualTo(entry.getKey());

                assertThat(exerciseResult.title()).isEqualTo(originalExercise.getTitle());
                assertThat(exerciseResult.maxScore()).isEqualTo(originalExercise.getMaxPoints());
                assertThat(exerciseResult.achievedScore()).isEqualTo(resultScore);
                if (originalExercise instanceof QuizExercise) {
                    assertThat(exerciseResult.hasNonEmptySubmission()).isTrue();
                }
                else {
                    assertThat(exerciseResult.hasNonEmptySubmission()).isFalse();
                }
                // TODO: create a test where hasNonEmptySubmission() is false for a quiz
                assertThat(exerciseResult.achievedPoints()).isEqualTo(originalExercise.getMaxPoints() * resultScore / 100, withPrecision(EPSILON));
            }
        }

        // change back to instructor user
        userUtilService.changeUser(TEST_PREFIX + "instructor1");

        var expectedTotalExamAssessmentsFinishedByCorrectionRound = new Long[] { noGeneratedParticipations.longValue(), noGeneratedParticipations.longValue() };
        if (!withSecondCorrectionAndStarted) {
            // The second correction has not started in this case.
            expectedTotalExamAssessmentsFinishedByCorrectionRound[1] = 0L;
        }

        // check if stats are set correctly for the instructor
        examChecklistDTO = examService.getStatsForChecklist(exam, true);
        assertThat(examChecklistDTO).isNotNull();
        var size = examScores.studentResults().size();
        assertThat(examChecklistDTO.getNumberOfGeneratedStudentExams()).isEqualTo(size);
        assertThat(examChecklistDTO.getNumberOfExamsSubmitted()).isEqualTo(size);
        assertThat(examChecklistDTO.getNumberOfExamsStarted()).isEqualTo(size);
        assertThat(examChecklistDTO.getAllExamExercisesAllStudentsPrepared()).isTrue();
        assertThat(examChecklistDTO.getNumberOfTotalParticipationsForAssessment()).isEqualTo(size * 6L);
        assertThat(examChecklistDTO.getNumberOfTestRuns()).isZero();
        assertThat(examChecklistDTO.getNumberOfTotalExamAssessmentsFinishedByCorrectionRound()).hasSize(2).containsExactly(expectedTotalExamAssessmentsFinishedByCorrectionRound);

        // change to a tutor
        userUtilService.changeUser(TEST_PREFIX + "tutor1");

        // check that a modified version is returned
        // check if stats are set correctly for the instructor
        examChecklistDTO = examService.getStatsForChecklist(exam, false);
        assertThat(examChecklistDTO).isNotNull();
        assertThat(examChecklistDTO.getNumberOfGeneratedStudentExams()).isNull();
        assertThat(examChecklistDTO.getNumberOfExamsSubmitted()).isNull();
        assertThat(examChecklistDTO.getNumberOfExamsStarted()).isNull();
        assertThat(examChecklistDTO.getAllExamExercisesAllStudentsPrepared()).isFalse();
        assertThat(examChecklistDTO.getNumberOfTotalParticipationsForAssessment()).isEqualTo(size * 6L);
        assertThat(examChecklistDTO.getNumberOfTestRuns()).isNull();
        assertThat(examChecklistDTO.getNumberOfTotalExamAssessmentsFinishedByCorrectionRound()).hasSize(2).containsExactly(expectedTotalExamAssessmentsFinishedByCorrectionRound);

        bambooRequestMockProvider.reset();

        final ProgrammingExercise programmingExercise = (ProgrammingExercise) exam.getExerciseGroups().get(6).getExercises().iterator().next();

        var usersOfExam = exam.getRegisteredUsers();
        mockDeleteProgrammingExercise(programmingExercise, usersOfExam);

        await().until(() -> participantScoreScheduleService.isIdle());

        // change back to instructor user
        userUtilService.changeUser(TEST_PREFIX + "instructor1");
        // Make sure delete also works if so many objects have been created before
        await().until(() -> participantScoreScheduleService.isIdle());
        request.delete("/api/courses/" + course.getId() + "/exams/" + exam.getId(), HttpStatus.OK);
        assertThat(examRepository.findById(exam.getId())).isEmpty();
    }

    private double calculateOverallPoints(Double correctionResultScore, StudentExam studentExamOfUser) {
        return studentExamOfUser.getExercises().stream().filter(exercise -> !exercise.getIncludedInOverallScore().equals(IncludedInOverallScore.NOT_INCLUDED))
                .map(Exercise::getMaxPoints).reduce(0.0, (total, maxScore) -> (Math.round((total + maxScore * correctionResultScore / 100) * 10) / 10.0));
    }

    @Test
    @WithMockUser(username = TEST_PREFIX + "instructor1", roles = "INSTRUCTOR")
    void testGetExamStatistics() throws Exception {
        ExamChecklistDTO actualStatistics = examService.getStatsForChecklist(exam1, true);
        ExamChecklistDTO returnedStatistics = request.get("/api/courses/" + exam1.getCourse().getId() + "/exams/" + exam1.getId() + "/statistics", HttpStatus.OK,
                ExamChecklistDTO.class);
        assertThat(returnedStatistics.isAllExamExercisesAllStudentsPrepared()).isEqualTo(actualStatistics.isAllExamExercisesAllStudentsPrepared());
        assertThat(returnedStatistics.getAllExamExercisesAllStudentsPrepared()).isEqualTo(actualStatistics.getAllExamExercisesAllStudentsPrepared());
        assertThat(returnedStatistics.getNumberOfAllComplaints()).isEqualTo(actualStatistics.getNumberOfAllComplaints());
        assertThat(returnedStatistics.getNumberOfAllComplaintsDone()).isEqualTo(actualStatistics.getNumberOfAllComplaintsDone());
        assertThat(returnedStatistics.getNumberOfExamsStarted()).isEqualTo(actualStatistics.getNumberOfExamsStarted());
        assertThat(returnedStatistics.getNumberOfExamsSubmitted()).isEqualTo(actualStatistics.getNumberOfExamsSubmitted());
        assertThat(returnedStatistics.getNumberOfTestRuns()).isEqualTo(actualStatistics.getNumberOfTestRuns());
        assertThat(returnedStatistics.getNumberOfGeneratedStudentExams()).isEqualTo(actualStatistics.getNumberOfGeneratedStudentExams());
        assertThat(returnedStatistics.getNumberOfTotalExamAssessmentsFinishedByCorrectionRound())
                .isEqualTo(actualStatistics.getNumberOfTotalExamAssessmentsFinishedByCorrectionRound());
        assertThat(returnedStatistics.getNumberOfTotalParticipationsForAssessment()).isEqualTo(actualStatistics.getNumberOfTotalParticipationsForAssessment());
    }

    @Test
    @WithMockUser(username = TEST_PREFIX + "instructor1", roles = "INSTRUCTOR")
    void testLatestExamEndDate() throws Exception {
        // Setup exam and user
        User user = userRepo.findOneByLogin(TEST_PREFIX + "student1").get();

        // Set student exam without working time and save into database
        StudentExam studentExam = new StudentExam();
        studentExam.setUser(user);
        studentExam.setTestRun(false);
        studentExam = studentExamRepository.save(studentExam);

        // Add student exam to exam and save into database
        exam2.addStudentExam(studentExam);
        exam2 = examRepository.save(exam2);

        // Get the latest exam end date DTO from server -> This returns the endDate as no specific student working time is set
        ExamInformationDTO examInfo = request.get("/api/courses/" + exam2.getCourse().getId() + "/exams/" + exam2.getId() + "/latest-end-date", HttpStatus.OK,
                ExamInformationDTO.class);
        // Check that latest end date is equal to endDate (no specific student working time). Do not check for equality as we lose precision when saving to the database
        assertThat(examInfo.latestIndividualEndDate()).isCloseTo(exam2.getEndDate(), within(1, ChronoUnit.SECONDS));

        // Set student exam with working time and save
        studentExam.setWorkingTime(3600);
        studentExamRepository.save(studentExam);

        // Get the latest exam end date DTO from server -> This returns the startDate + workingTime
        ExamInformationDTO examInfo2 = request.get("/api/courses/" + exam2.getCourse().getId() + "/exams/" + exam2.getId() + "/latest-end-date", HttpStatus.OK,
                ExamInformationDTO.class);
        // Check that latest end date is equal to startDate + workingTime
        assertThat(examInfo2.latestIndividualEndDate()).isCloseTo(exam2.getStartDate().plusHours(1), within(1, ChronoUnit.SECONDS));
    }

    @Test
    @WithMockUser(username = TEST_PREFIX + "instructor10", roles = "INSTRUCTOR")
    void testCourseAndExamAccessForInstructors_notInstructorInCourse_forbidden() throws Exception {
        // Instructor10 is not instructor for the course
        // Update exam
        request.put("/api/courses/" + course1.getId() + "/exams", exam1, HttpStatus.FORBIDDEN);
        // Get exam
        request.get("/api/courses/" + course1.getId() + "/exams/" + exam1.getId(), HttpStatus.FORBIDDEN, Exam.class);
        // Add student to exam
        request.post("/api/courses/" + course1.getId() + "/exams/" + exam1.getId() + "/students/" + TEST_PREFIX + "student1", null, HttpStatus.FORBIDDEN);
        // Generate student exams
        request.postListWithResponseBody("/api/courses/" + course1.getId() + "/exams/" + exam1.getId() + "/generate-student-exams", Optional.empty(), StudentExam.class,
                HttpStatus.FORBIDDEN);
        // Generate missing exams
        request.postListWithResponseBody("/api/courses/" + course1.getId() + "/exams/" + exam1.getId() + "/generate-missing-student-exams", Optional.empty(), StudentExam.class,
                HttpStatus.FORBIDDEN);
        // Start exercises
        request.postWithoutLocation("/api/courses/" + course1.getId() + "/exams/" + exam1.getId() + "/student-exams/start-exercises", null, HttpStatus.FORBIDDEN, null);
        // Unlock all repositories
        request.postWithResponseBody("/api/courses/" + course1.getId() + "/exams/" + exam1.getId() + "/student-exams/unlock-all-repositories", Optional.empty(), Integer.class,
                HttpStatus.FORBIDDEN);
        // Lock all repositories
        request.postWithResponseBody("/api/courses/" + course1.getId() + "/exams/" + exam1.getId() + "/student-exams/lock-all-repositories", Optional.empty(), Integer.class,
                HttpStatus.FORBIDDEN);
        // Add students to exam
        request.post("/api/courses/" + course1.getId() + "/exams/" + exam1.getId() + "/students", Collections.singletonList(new StudentDTO()), HttpStatus.FORBIDDEN);
        // Delete student from exam
        request.delete("/api/courses/" + course1.getId() + "/exams/" + exam1.getId() + "/students/" + TEST_PREFIX + "student1", HttpStatus.FORBIDDEN);
        // Update order of exerciseGroups
        request.put("/api/courses/" + course1.getId() + "/exams/" + exam1.getId() + "/exercise-groups-order", new ArrayList<ExerciseGroup>(), HttpStatus.FORBIDDEN);
        // Get the latest individual end date
        request.get("/api/courses/" + course1.getId() + "/exams/" + exam1.getId() + "/latest-end-date", HttpStatus.FORBIDDEN, ExamInformationDTO.class);
    }

    @Test
    @WithMockUser(username = TEST_PREFIX + "instructor1", roles = "INSTRUCTOR")
    void testLatestIndividualEndDate_noStudentExams() {
        final var now = now().truncatedTo(ChronoUnit.MINUTES);
        exam1.setStartDate(now.minusHours(2));
        exam1.setEndDate(now);
        final var exam = examRepository.save(exam1);
        final var latestIndividualExamEndDate = examDateService.getLatestIndividualExamEndDate(exam.getId());
        assertThat(latestIndividualExamEndDate.isEqual(exam.getEndDate())).isTrue();
    }

    @Test
    @WithMockUser(username = TEST_PREFIX + "instructor1", roles = "INSTRUCTOR")
    void testGetAllIndividualExamEndDates() {
        final var now = now().truncatedTo(ChronoUnit.MINUTES);
        exam1.setStartDate(now.minusHours(2));
        exam1.setEndDate(now);
        final var exam = examRepository.save(exam1);

        var student1 = userUtilService.getUserByLogin(TEST_PREFIX + "student1");

        final var studentExam1 = new StudentExam();
        studentExam1.setExam(exam);
        studentExam1.setUser(student1);
        studentExam1.setWorkingTime(120);
        studentExam1.setTestRun(false);
        studentExamRepository.save(studentExam1);

        final var studentExam2 = new StudentExam();
        studentExam2.setExam(exam);
        studentExam2.setUser(student1);
        studentExam2.setWorkingTime(120);
        studentExam2.setTestRun(false);
        studentExamRepository.save(studentExam2);

        final var studentExam3 = new StudentExam();
        studentExam3.setExam(exam);
        studentExam3.setUser(student1);
        studentExam3.setWorkingTime(60);
        studentExam3.setTestRun(false);
        studentExamRepository.save(studentExam3);

        final var individualWorkingTimes = examDateService.getAllIndividualExamEndDates(exam.getId());
        assertThat(individualWorkingTimes).hasSize(3);
    }

    @Test
    @WithMockUser(username = TEST_PREFIX + "instructor1", roles = "INSTRUCTOR")
    void testIsExamOver_GracePeriod() {
        final var now = now().truncatedTo(ChronoUnit.MINUTES);
        exam1.setStartDate(now.minusHours(2));
        exam1.setEndDate(now);
        exam1.setGracePeriod(180);
        final var exam = examRepository.save(exam1);
        final var isOver = examDateService.isExamWithGracePeriodOver(exam.getId());
        assertThat(isOver).isFalse();
    }

    @Test
    @WithMockUser(username = TEST_PREFIX + "instructor1", roles = "INSTRUCTOR")
    void testIsUserRegisteredForExam() {
        var student1 = userUtilService.getUserByLogin(TEST_PREFIX + "student1");
        var examUser = new ExamUser();
        examUser.setExam(exam1);
        examUser.setUser(student1);
        examUser = examUserRepository.save(examUser);
        exam1.addExamUser(examUser);
        final var exam = examRepository.save(exam1);
        final var isUserRegistered = examRegistrationService.isUserRegisteredForExam(exam.getId(), student1.getId());
        final var isCurrentUserRegistered = examRegistrationService.isCurrentUserRegisteredForExam(exam.getId());
        assertThat(isUserRegistered).isTrue();
        assertThat(isCurrentUserRegistered).isFalse();
    }

    @Test
    @WithMockUser(username = TEST_PREFIX + "instructor1", roles = "INSTRUCTOR")
    void testRegisterInstructorToExam() throws Exception {
        request.postWithoutLocation("/api/courses/" + course1.getId() + "/exams/" + exam1.getId() + "/students/" + TEST_PREFIX + "instructor1", null, HttpStatus.FORBIDDEN, null);
    }

    @Test
    @WithMockUser(username = TEST_PREFIX + "instructor1", roles = "INSTRUCTOR")
    void testArchiveCourseWithExam() throws Exception {
        Course course = courseUtilService.createCourseWithExamAndExercises(TEST_PREFIX);
        course.setEndDate(now().minusMinutes(5));
        course = courseRepo.save(course);

        request.put("/api/courses/" + course.getId() + "/archive", null, HttpStatus.OK);

        final var courseId = course.getId();
        await().until(() -> courseRepo.findById(courseId).get().getCourseArchivePath() != null);

        var updatedCourse = courseRepo.findById(courseId).get();
        assertThat(updatedCourse.getCourseArchivePath()).isNotEmpty();
    }

    @Test
    @WithMockUser(username = TEST_PREFIX + "instructor1", roles = "INSTRUCTOR")
    void testArchiveExamAsInstructor() throws Exception {
        archiveExamAsInstructor();
    }

    private Course archiveExamAsInstructor() throws Exception {
        var course = courseUtilService.createCourseWithExamAndExercises(TEST_PREFIX);
        var exam = examRepository.findByCourseId(course.getId()).stream().findFirst().get();

        request.put("/api/courses/" + course.getId() + "/exams/" + exam.getId() + "/archive", null, HttpStatus.OK);

        final var examId = exam.getId();
        await().until(() -> examRepository.findById(examId).get().getExamArchivePath() != null);

        var updatedExam = examRepository.findById(examId).get();
        assertThat(updatedExam.getExamArchivePath()).isNotEmpty();
        return course;
    }

    @Test
    @WithMockUser(username = TEST_PREFIX + "student1", roles = "USER")
    void testArchiveExamAsStudent_forbidden() throws Exception {
        Course course = courseUtilService.addEmptyCourse();
        course.setEndDate(now().minusMinutes(5));
        course = courseRepo.save(course);

        Exam exam = examUtilService.addExam(course);
        exam = examRepository.save(exam);

        request.put("/api/courses/" + course.getId() + "/exams/" + exam.getId() + "/archive", null, HttpStatus.FORBIDDEN);
    }

    @Test
    @WithMockUser(username = TEST_PREFIX + "instructor1", roles = "INSTRUCTOR")
    void testArchiveExamBeforeEndDate_badRequest() throws Exception {
        Course course = courseUtilService.addEmptyCourse();
        course.setEndDate(now().plusMinutes(5));
        course = courseRepo.save(course);

        Exam exam = examUtilService.addExam(course);
        exam = examRepository.save(exam);

        request.put("/api/courses/" + course.getId() + "/exams/" + exam.getId() + "/archive", null, HttpStatus.BAD_REQUEST);
    }

    @Test
    @WithMockUser(username = TEST_PREFIX + "student1", roles = "USER")
    void testDownloadExamArchiveAsStudent_forbidden() throws Exception {
        request.get("/api/courses/" + 1 + "/exams/" + 1 + "/download-archive", HttpStatus.FORBIDDEN, String.class);
    }

    @Test
    @WithMockUser(username = TEST_PREFIX + "tutor1", roles = "TA")
    void testDownloadExamArchiveAsTutor_forbidden() throws Exception {
        request.get("/api/courses/" + 1 + "/exams/" + 1 + "/download-archive", HttpStatus.FORBIDDEN, String.class);
    }

    @Test
    @WithMockUser(username = TEST_PREFIX + "instructor1", roles = "INSTRUCTOR")
    void testDownloadExamArchiveAsInstructor_not_found() throws Exception {
        // Create an exam with no archive
        Course course = courseUtilService.createCourse();
        course = courseRepo.save(course);

        // Return not found if the exam doesn't exist
        var downloadedArchive = request.get("/api/courses/" + course.getId() + "/exams/-1/download-archive", HttpStatus.NOT_FOUND, String.class);
        assertThat(downloadedArchive).isNull();

        // Returns not found if there is no archive
        var exam = examUtilService.addExam(course);
        downloadedArchive = request.get("/api/courses/" + course.getId() + "/exams/" + exam.getId() + "/download-archive", HttpStatus.NOT_FOUND, String.class);
        assertThat(downloadedArchive).isNull();
    }

    @Test
    @WithMockUser(username = TEST_PREFIX + "instructor1", roles = "INSTRUCTOR")
    void testDownloadExamArchiveAsInstructorNotInCourse_forbidden() throws Exception {
        // Create an exam with no archive
        Course course = courseUtilService.createCourse();
        course.setInstructorGroupName("some-group");
        course = courseRepo.save(course);
        var exam = examUtilService.addExam(course);

        request.get("/api/courses/" + course.getId() + "/exams/" + exam.getId() + "/download-archive", HttpStatus.FORBIDDEN, String.class);
    }

    @Test
    @WithMockUser(username = TEST_PREFIX + "instructor1", roles = "INSTRUCTOR")
    void testDownloadExamArchiveAsInstructor() throws Exception {
        var course = archiveExamAsInstructor();

        // Download the archive
        var exam = examRepository.findByCourseId(course.getId()).stream().findFirst().get();
        var archive = request.getFile("/api/courses/" + course.getId() + "/exams/" + exam.getId() + "/download-archive", HttpStatus.OK, new LinkedMultiValueMap<>());
        assertThat(archive).isNotNull();

        // Extract the archive
        zipFileTestUtilService.extractZipFileRecursively(archive.getAbsolutePath());
        String extractedArchiveDir = archive.getPath().substring(0, archive.getPath().length() - 4);

        // Check that the dummy files we created exist in the archive.
        List<Path> filenames;
        try (var files = Files.walk(Path.of(extractedArchiveDir))) {
            filenames = files.filter(Files::isRegularFile).map(Path::getFileName).toList();
        }

        var submissions = submissionRepository.findByParticipation_Exercise_ExerciseGroup_Exam_Id(exam.getId());

        var savedSubmission = submissions.stream().filter(submission -> submission instanceof FileUploadSubmission).findFirst().get();
        assertSubmissionFilename(filenames, savedSubmission, ".png");

        savedSubmission = submissions.stream().filter(submission -> submission instanceof TextSubmission).findFirst().get();
        assertSubmissionFilename(filenames, savedSubmission, ".txt");

        savedSubmission = submissions.stream().filter(submission -> submission instanceof ModelingSubmission).findFirst().get();
        assertSubmissionFilename(filenames, savedSubmission, ".json");
    }

    private void assertSubmissionFilename(List<Path> expectedFilenames, Submission submission, String filenameExtension) {
        var studentParticipation = (StudentParticipation) submission.getParticipation();
        var exerciseTitle = submission.getParticipation().getExercise().getTitle();
        var studentLogin = studentParticipation.getStudent().get().getLogin();
        var filename = exerciseTitle + "-" + studentLogin + "-" + submission.getId() + filenameExtension;
        assertThat(expectedFilenames).contains(Path.of(filename));
    }

    @ParameterizedTest(name = "{displayName} [{index}] {argumentsWithNames}")
    @ValueSource(ints = { 0, 1, 2 })
    @WithMockUser(username = TEST_PREFIX + "instructor1", roles = "INSTRUCTOR")
    void testGetStatsForExamAssessmentDashboard(int numberOfCorrectionRounds) throws Exception {
        log.debug("testGetStatsForExamAssessmentDashboard: step 1 done");
        doNothing().when(gitService).combineAllCommitsOfRepositoryIntoOne(any());

        User examTutor1 = userRepo.findOneByLogin(TEST_PREFIX + "tutor1").orElseThrow();
        User examTutor2 = userRepo.findOneByLogin(TEST_PREFIX + "tutor2").orElseThrow();

        var examVisibleDate = now().minusMinutes(5);
        var examStartDate = now().plusMinutes(5);
        var examEndDate = now().plusMinutes(20);
        Course course = courseUtilService.addEmptyCourse();
        Exam exam = examUtilService.addExam(course, examVisibleDate, examStartDate, examEndDate);
        exam.setNumberOfCorrectionRoundsInExam(numberOfCorrectionRounds);
        exam = examRepository.save(exam);
        exam = examUtilService.addExerciseGroupsAndExercisesToExam(exam, false);

        log.debug("testGetStatsForExamAssessmentDashboard: step 2 done");

        var stats = request.get("/api/courses/" + course.getId() + "/exams/" + exam.getId() + "/stats-for-exam-assessment-dashboard", HttpStatus.OK, StatsForDashboardDTO.class);
        assertThat(stats.getNumberOfSubmissions()).isInstanceOf(DueDateStat.class);
        assertThat(stats.getTutorLeaderboardEntries()).isInstanceOf(List.class);
        if (numberOfCorrectionRounds != 0) {
            assertThat(stats.getNumberOfAssessmentsOfCorrectionRounds()).isInstanceOf(DueDateStat[].class);
            assertThat(stats.getNumberOfAssessmentsOfCorrectionRounds()[0].inTime()).isZero();
        }
        else {
            assertThat(stats.getNumberOfAssessmentsOfCorrectionRounds()).isNull();
        }
        assertThat(stats.getNumberOfAssessmentLocks()).isZero();
        assertThat(stats.getNumberOfSubmissions().inTime()).isZero();
        if (numberOfCorrectionRounds > 0) {
            assertThat(stats.getNumberOfAssessmentsOfCorrectionRounds()[0].inTime()).isZero();
        }
        else {
            assertThat(stats.getNumberOfAssessmentsOfCorrectionRounds()).isNull();
        }
        assertThat(stats.getTotalNumberOfAssessmentLocks()).isZero();

        if (numberOfCorrectionRounds == 0) {
            // We do not need any more assertions, as numberOfCorrectionRounds is only 0 for test exams (no manual assessment)
            return;
        }

        var lockedSubmissions = request.get("/api/courses/" + course.getId() + "/exams/" + exam.getId() + "/lockedSubmissions", HttpStatus.OK, List.class);
        assertThat(lockedSubmissions).isEmpty();

        log.debug("testGetStatsForExamAssessmentDashboard: step 3 done");

        // register users. Instructors are ignored from scores as they are exclusive for test run exercises
        Set<User> registeredStudents = getRegisteredStudentsForExam();
        for (var student : registeredStudents) {
            var registeredExamUser = new ExamUser();
            registeredExamUser.setExam(exam);
            registeredExamUser.setUser(student);
            exam.addExamUser(registeredExamUser);
        }
        exam.setNumberOfExercisesInExam(exam.getExerciseGroups().size());
        exam.setRandomizeExerciseOrder(false);
        exam = examRepository.save(exam);
        exam = examRepository.findWithExamUsersAndExerciseGroupsAndExercisesById(exam.getId()).get();

        log.debug("testGetStatsForExamAssessmentDashboard: step 4 done");

        // generate individual student exams
        List<StudentExam> studentExams = request.postListWithResponseBody("/api/courses/" + course.getId() + "/exams/" + exam.getId() + "/generate-student-exams", Optional.empty(),
                StudentExam.class, HttpStatus.OK);
        int noGeneratedParticipations = ExamPrepareExercisesTestUtil.prepareExerciseStart(request, exam, course);
        verify(gitService, times(getNumberOfProgrammingExercises(exam))).combineAllCommitsOfRepositoryIntoOne(any());
        // set start and submitted date as results are created below
        studentExams.forEach(studentExam -> {
            studentExam.setStarted(true);
            studentExam.setStartedDate(now().minusMinutes(2));
            studentExam.setSubmitted(true);
            studentExam.setSubmissionDate(now().minusMinutes(1));
        });
        studentExamRepository.saveAll(studentExams);

        log.debug("testGetStatsForExamAssessmentDashboard: step 5 done");

        // Fetch the created participations and assign them to the exercises
        int participationCounter = 0;
        List<Exercise> exercisesInExam = exam.getExerciseGroups().stream().map(ExerciseGroup::getExercises).flatMap(Collection::stream).toList();
        for (var exercise : exercisesInExam) {
            List<StudentParticipation> participations = studentParticipationRepository.findByExerciseIdAndTestRunWithEagerLegalSubmissionsResult(exercise.getId(), false);
            exercise.setStudentParticipations(new HashSet<>(participations));
            participationCounter += exercise.getStudentParticipations().size();
        }
        assertThat(noGeneratedParticipations).isEqualTo(participationCounter);

        log.debug("testGetStatsForExamAssessmentDashboard: step 6 done");

        // Assign submissions to the participations
        for (var exercise : exercisesInExam) {
            for (var participation : exercise.getStudentParticipations()) {
                assertThat(participation.getSubmissions()).hasSize(1);
                Submission submission = participation.getSubmissions().iterator().next();
                submission.submitted(true);
                submission.setSubmissionDate(now().minusMinutes(6));
                submissionRepository.save(submission);
            }
        }

        log.debug("testGetStatsForExamAssessmentDashboard: step 7 done");

        // check the stats again - check the count of submitted submissions
        stats = request.get("/api/courses/" + course.getId() + "/exams/" + exam.getId() + "/stats-for-exam-assessment-dashboard", HttpStatus.OK, StatsForDashboardDTO.class);
        assertThat(stats.getNumberOfAssessmentLocks()).isZero();
        // 85 = (17 users * 5 exercises); quiz submissions are not counted
        assertThat(stats.getNumberOfSubmissions().inTime()).isEqualTo(studentExams.size() * 5L);
        assertThat(stats.getNumberOfAssessmentsOfCorrectionRounds()[0].inTime()).isZero();
        assertThat(stats.getNumberOfComplaints()).isZero();
        assertThat(stats.getTotalNumberOfAssessmentLocks()).isZero();

        // Score used for all exercise results
        Double resultScore = 75.0;

        log.debug("testGetStatsForExamAssessmentDashboard: step 7 done");

        // Lock all submissions
        for (var exercise : exercisesInExam) {
            for (var participation : exercise.getStudentParticipations()) {
                Submission submission;
                assertThat(participation.getSubmissions()).hasSize(1);
                submission = participation.getSubmissions().iterator().next();
                // Create results
                var result = new Result().score(resultScore);
                if (exercise instanceof QuizExercise) {
                    result.completionDate(now().minusMinutes(4));
                    result.setRated(true);
                }
                result.setAssessmentType(AssessmentType.SEMI_AUTOMATIC);
                result.setParticipation(participation);
                result.setAssessor(examTutor1);
                result = resultRepository.save(result);
                result.setSubmission(submission);
                submission.addResult(result);
                submissionRepository.save(submission);
            }
        }
        log.debug("testGetStatsForExamAssessmentDashboard: step 8 done");

        // check the stats again
        userUtilService.changeUser(TEST_PREFIX + "tutor1");
        stats = request.get("/api/courses/" + course.getId() + "/exams/" + exam.getId() + "/stats-for-exam-assessment-dashboard", HttpStatus.OK, StatsForDashboardDTO.class);

        assertThat(stats.getNumberOfAssessmentLocks()).isEqualTo(studentExams.size() * 5L);
        // (studentExams.size() users * 5 exercises); quiz submissions are not counted
        assertThat(stats.getNumberOfSubmissions().inTime()).isEqualTo(studentExams.size() * 5L);
        // the studentExams.size() quiz submissions are already assessed
        assertThat(stats.getNumberOfAssessmentsOfCorrectionRounds()[0].inTime()).isEqualTo(studentExams.size());
        assertThat(stats.getNumberOfComplaints()).isZero();
        assertThat(stats.getTotalNumberOfAssessmentLocks()).isEqualTo(studentExams.size() * 5L);

        log.debug("testGetStatsForExamAssessmentDashboard: step 9 done");

        // test the query needed for assessment information
        userUtilService.changeUser(TEST_PREFIX + "tutor2");
        exam.getExerciseGroups().forEach(group -> {
            var locks = group.getExercises().stream().map(
                    exercise -> resultRepository.countNumberOfLockedAssessmentsByOtherTutorsForExamExerciseForCorrectionRounds(exercise, numberOfCorrectionRounds, examTutor2)[0]
                            .inTime())
                    .reduce(Long::sum).get();
            if (group.getExercises().stream().anyMatch(exercise -> !(exercise instanceof QuizExercise)))
                assertThat(locks).isEqualTo(studentExams.size());
        });

        log.debug("testGetStatsForExamAssessmentDashboard: step 10 done");

        userUtilService.changeUser(TEST_PREFIX + "instructor1");
        lockedSubmissions = request.get("/api/courses/" + course.getId() + "/exams/" + exam.getId() + "/lockedSubmissions", HttpStatus.OK, List.class);
        assertThat(lockedSubmissions).hasSize(studentExams.size() * 5);

        log.debug("testGetStatsForExamAssessmentDashboard: step 11 done");

        // Finish assessment of all submissions
        for (var exercise : exercisesInExam) {
            for (var participation : exercise.getStudentParticipations()) {
                Submission submission;
                assertThat(participation.getSubmissions()).hasSize(1);
                submission = participation.getSubmissions().iterator().next();
                var result = submission.getLatestResult().completionDate(now().minusMinutes(5));
                result.setRated(true);
                resultRepository.save(result);
            }
        }

        log.debug("testGetStatsForExamAssessmentDashboard: step 12 done");

        // check the stats again
        stats = request.get("/api/courses/" + course.getId() + "/exams/" + exam.getId() + "/stats-for-exam-assessment-dashboard", HttpStatus.OK, StatsForDashboardDTO.class);
        assertThat(stats.getNumberOfAssessmentLocks()).isZero();
        // 75 = (15 users * 5 exercises); quiz submissions are not counted
        assertThat(stats.getNumberOfSubmissions().inTime()).isEqualTo(studentExams.size() * 5L);
        // 75 + the 19 quiz submissions
        assertThat(stats.getNumberOfAssessmentsOfCorrectionRounds()[0].inTime()).isEqualTo(studentExams.size() * 5L + studentExams.size());
        assertThat(stats.getNumberOfComplaints()).isZero();
        assertThat(stats.getTotalNumberOfAssessmentLocks()).isZero();

        log.debug("testGetStatsForExamAssessmentDashboard: step 13 done");

        lockedSubmissions = request.get("/api/courses/" + course.getId() + "/exams/" + exam.getId() + "/lockedSubmissions", HttpStatus.OK, List.class);
        assertThat(lockedSubmissions).isEmpty();
        if (numberOfCorrectionRounds == 2) {
            lockAndAssessForSecondCorrection(exam, course, studentExams, exercisesInExam, numberOfCorrectionRounds);
        }

        log.debug("testGetStatsForExamAssessmentDashboard: step 14 done");
    }

    private void lockAndAssessForSecondCorrection(Exam exam, Course course, List<StudentExam> studentExams, List<Exercise> exercisesInExam, int numberOfCorrectionRounds)
            throws Exception {
        // Lock all submissions
        User examInstructor = userRepo.findOneByLogin(TEST_PREFIX + "instructor1").get();
        User examTutor2 = userRepo.findOneByLogin(TEST_PREFIX + "tutor2").get();

        for (var exercise : exercisesInExam) {
            for (var participation : exercise.getStudentParticipations()) {
                assertThat(participation.getSubmissions()).hasSize(1);
                Submission submission = participation.getSubmissions().iterator().next();
                // Create results
                var result = new Result().score(50D).rated(true);
                if (exercise instanceof QuizExercise) {
                    result.completionDate(now().minusMinutes(3));
                }
                result.setAssessmentType(AssessmentType.SEMI_AUTOMATIC);
                result.setParticipation(participation);
                result.setAssessor(examInstructor);
                result = resultRepository.save(result);
                result.setSubmission(submission);
                submission.addResult(result);
                submissionRepository.save(submission);
            }
        }
        // check the stats again
        userUtilService.changeUser(TEST_PREFIX + "instructor1");
        var stats = request.get("/api/courses/" + course.getId() + "/exams/" + exam.getId() + "/stats-for-exam-assessment-dashboard", HttpStatus.OK, StatsForDashboardDTO.class);
        assertThat(stats.getNumberOfAssessmentLocks()).isEqualTo(studentExams.size() * 5L);
        // 75 = (15 users * 5 exercises); quiz submissions are not counted
        assertThat(stats.getNumberOfSubmissions().inTime()).isEqualTo(studentExams.size() * 5L);
        // the 15 quiz submissions are already assessed - and all are assessed in the first correctionRound
        assertThat(stats.getNumberOfAssessmentsOfCorrectionRounds()[0].inTime()).isEqualTo(studentExams.size() * 6L);
        assertThat(stats.getNumberOfAssessmentsOfCorrectionRounds()[1].inTime()).isEqualTo(studentExams.size());
        assertThat(stats.getNumberOfComplaints()).isZero();
        assertThat(stats.getTotalNumberOfAssessmentLocks()).isEqualTo(studentExams.size() * 5L);

        // test the query needed for assessment information
        userUtilService.changeUser(TEST_PREFIX + "tutor2");
        exam.getExerciseGroups().forEach(group -> {
            var locksRound1 = group.getExercises().stream().map(
                    exercise -> resultRepository.countNumberOfLockedAssessmentsByOtherTutorsForExamExerciseForCorrectionRounds(exercise, numberOfCorrectionRounds, examTutor2)[0]
                            .inTime())
                    .reduce(Long::sum).get();
            if (group.getExercises().stream().anyMatch(exercise -> !(exercise instanceof QuizExercise))) {
                assertThat(locksRound1).isZero();
            }

            var locksRound2 = group.getExercises().stream().map(
                    exercise -> resultRepository.countNumberOfLockedAssessmentsByOtherTutorsForExamExerciseForCorrectionRounds(exercise, numberOfCorrectionRounds, examTutor2)[1]
                            .inTime())
                    .reduce(Long::sum).get();
            if (group.getExercises().stream().anyMatch(exercise -> !(exercise instanceof QuizExercise))) {
                assertThat(locksRound2).isEqualTo(studentExams.size());
            }
        });

        userUtilService.changeUser(TEST_PREFIX + "instructor1");
        var lockedSubmissions = request.get("/api/courses/" + course.getId() + "/exams/" + exam.getId() + "/lockedSubmissions", HttpStatus.OK, List.class);
        assertThat(lockedSubmissions).hasSize(studentExams.size() * 5);

        // Finish assessment of all submissions
        for (var exercise : exercisesInExam) {
            for (var participation : exercise.getStudentParticipations()) {
                Submission submission;
                assertThat(participation.getSubmissions()).hasSize(1);
                submission = participation.getSubmissions().iterator().next();
                var result = submission.getLatestResult().completionDate(now().minusMinutes(5));
                result.setRated(true);
                resultRepository.save(result);
            }
        }

        // check the stats again
        stats = request.get("/api/courses/" + course.getId() + "/exams/" + exam.getId() + "/stats-for-exam-assessment-dashboard", HttpStatus.OK, StatsForDashboardDTO.class);
        assertThat(stats.getNumberOfAssessmentLocks()).isZero();
        // 75 = (15 users * 5 exercises); quiz submissions are not counted
        assertThat(stats.getNumberOfSubmissions().inTime()).isEqualTo(studentExams.size() * 5L);
        // 75 + the 15 quiz submissions
        assertThat(stats.getNumberOfAssessmentsOfCorrectionRounds()[0].inTime()).isEqualTo(studentExams.size() * 6L);
        assertThat(stats.getNumberOfComplaints()).isZero();
        assertThat(stats.getTotalNumberOfAssessmentLocks()).isZero();

        lockedSubmissions = request.get("/api/courses/" + course.getId() + "/exams/" + exam.getId() + "/lockedSubmissions", HttpStatus.OK, List.class);
        assertThat(lockedSubmissions).isEmpty();

    }

    @Test
    @WithMockUser(username = TEST_PREFIX + "instructor1", roles = "INSTRUCTOR")
    void testGenerateStudentExamsTemplateCombine() throws Exception {
        Exam examWithProgramming = examUtilService.addExerciseGroupsAndExercisesToExam(exam1, true);
        doNothing().when(gitService).combineAllCommitsOfRepositoryIntoOne(any());

        // invoke generate student exams
        request.postListWithResponseBody("/api/courses/" + course1.getId() + "/exams/" + examWithProgramming.getId() + "/generate-student-exams", Optional.empty(),
                StudentExam.class, HttpStatus.OK);

        verify(gitService, times(0)).combineAllCommitsOfRepositoryIntoOne(any());

        // invoke prepare exercise start
        prepareExerciseStart(exam1);

        verify(gitService, times(getNumberOfProgrammingExercises(exam1))).combineAllCommitsOfRepositoryIntoOne(any());
    }

    @Test
    @WithMockUser(username = TEST_PREFIX + "instructor1", roles = "INSTRUCTOR")
    void testGetExamTitleAsInstructor() throws Exception {
        // Only user and role matter, so we can re-use the logic
        testGetExamTitle();
    }

    @Test
    @WithMockUser(username = TEST_PREFIX + "tutor1", roles = "TA")
    void testGetExamTitleAsTeachingAssistant() throws Exception {
        // Only user and role matter, so we can re-use the logic
        testGetExamTitle();
    }

    @Test
    @WithMockUser(username = TEST_PREFIX + "user1", roles = "USER")
    void testGetExamTitleAsUser() throws Exception {
        // Only user and role matter, so we can re-use the logic
        testGetExamTitle();
    }

    private void testGetExamTitle() throws Exception {
        Course course = courseUtilService.createCourse();
        Exam exam = ExamFactory.generateExam(course);
        exam.setTitle("Test Exam");
        exam = examRepository.save(exam);
        course.addExam(exam);
        courseRepo.save(course);

        final var title = request.get("/api/exams/" + exam.getId() + "/title", HttpStatus.OK, String.class);
        assertThat(title).isEqualTo(exam.getTitle());
    }

    @Test
    @WithMockUser(username = TEST_PREFIX + "user1", roles = "USER")
    void testGetExamTitleForNonExistingExam() throws Exception {
        request.get("/api/exams/123124123123/title", HttpStatus.NOT_FOUND, String.class);
    }

    @Test
    @WithMockUser(username = TEST_PREFIX + "instructor1", roles = "INSTRUCTOR")
    void testUpdateExamMonitoringStatus() throws Exception {
        exam1.setMonitoring(true);
        request.putWithResponseBody("/api/courses/" + course1.getId() + "/exams", exam1, Exam.class, HttpStatus.OK);

        verify(this.websocketMessagingService).sendMessage("/topic/exam-monitoring/" + exam1.getId() + "/update", true);

        exam1.setMonitoring(false);
        request.putWithResponseBody("/api/courses/" + course1.getId() + "/exams", exam1, Exam.class, HttpStatus.OK);

        verify(this.websocketMessagingService).sendMessage("/topic/exam-monitoring/" + exam1.getId() + "/update", false);
    }

    // ExamRegistration Service - checkRegistrationOrRegisterStudentToTestExam
    @Test
    @WithMockUser(username = TEST_PREFIX + "student1", roles = "USER")
    void testCheckRegistrationOrRegisterStudentToTestExam_noTestExam() {
        assertThatThrownBy(
                () -> examRegistrationService.checkRegistrationOrRegisterStudentToTestExam(course1, exam1.getId(), userUtilService.getUserByLogin(TEST_PREFIX + "student1")))
                        .isInstanceOf(BadRequestAlertException.class);
    }

    @Test
    @WithMockUser(username = TEST_PREFIX + "student42", roles = "USER")
    void testCheckRegistrationOrRegisterStudentToTestExam_studentNotPartOfCourse() {
        assertThatThrownBy(
                () -> examRegistrationService.checkRegistrationOrRegisterStudentToTestExam(course1, exam1.getId(), userUtilService.getUserByLogin(TEST_PREFIX + "student42")))
                        .isInstanceOf(BadRequestAlertException.class);
    }

    @Test
    @WithMockUser(username = TEST_PREFIX + "student1", roles = "USER")
    void testCheckRegistrationOrRegisterStudentToTestExam_successfulRegistration() {
        Exam testExam = ExamFactory.generateTestExam(course1);
        var student1 = userUtilService.getUserByLogin(TEST_PREFIX + "student1");
        testExam = examRepository.save(testExam);
        var examUser = new ExamUser();
        examUser.setExam(testExam);
        examUser.setUser(student1);
        examUser = examUserRepository.save(examUser);
        testExam.addExamUser(examUser);
        testExam = examRepository.save(testExam);
        examRegistrationService.checkRegistrationOrRegisterStudentToTestExam(course1, testExam.getId(), student1);
        Exam testExamReloaded = examRepository.findByIdWithExamUsersElseThrow(testExam.getId());
        assertThat(testExamReloaded.getExamUsers()).contains(examUser);
    }

    @Test
    @WithMockUser(username = TEST_PREFIX + "student42", roles = "USER")
    void testGetStudentExamForTestExamForStart_notRegisteredInCourse() throws Exception {
        request.get("/api/courses/" + course1.getId() + "/exams/" + testExam1.getId() + "/own-student-exam", HttpStatus.FORBIDDEN, String.class);
    }

    @Test
    @WithMockUser(username = TEST_PREFIX + "student1", roles = "USER")
    void testGetStudentExamForTestExamForStart_notVisible() throws Exception {
        testExam1.setVisibleDate(now().plusMinutes(60));
        testExam1 = examRepository.save(testExam1);

        request.get("/api/courses/" + course1.getId() + "/exams/" + testExam1.getId() + "/own-student-exam", HttpStatus.FORBIDDEN, StudentExam.class);
    }

    @Test
    @WithMockUser(username = TEST_PREFIX + "student1", roles = "USER")
    void testGetStudentExamForTestExamForStart_ExamDoesNotBelongToCourse() throws Exception {
        Exam testExam = examUtilService.addTestExam(course2);

        request.get("/api/courses/" + course1.getId() + "/exams/" + testExam.getId() + "/own-student-exam", HttpStatus.CONFLICT, StudentExam.class);
    }

    @Test
    @WithMockUser(username = TEST_PREFIX + "student1", roles = "USER")
    void testGetStudentExamForTestExamForStart_fetchExam_successful() throws Exception {
        var student1 = userUtilService.getUserByLogin(TEST_PREFIX + "student1");
        var testExam = examUtilService.addTestExam(course2);
        testExam = examRepository.save(testExam);
        var examUser = new ExamUser();
        examUser.setExam(testExam);
        examUser.setUser(student1);
        examUser = examUserRepository.save(examUser);
        testExam.addExamUser(examUser);
        examRepository.save(testExam);
<<<<<<< HEAD
        var studentExam5 = database.addStudentExamForTestExam(testExam, student1);
        StudentExam studentExamReceived = request.get("/api/courses/" + course2.getId() + "/exams/" + testExam.getId() + "/own-student-exam", HttpStatus.OK, StudentExam.class);
=======
        var studentExam5 = examUtilService.addStudentExamForTestExam(testExam, student1);
        StudentExam studentExamReceived = request.get("/api/courses/" + course2.getId() + "/exams/" + testExam.getId() + "/start", HttpStatus.OK, StudentExam.class);
>>>>>>> 0d4bbc39
        assertThat(studentExamReceived).isEqualTo(studentExam5);
    }

    @Test
    @WithMockUser(username = TEST_PREFIX + "student1", roles = "USER")
    void testRetrieveOwnStudentExam_noInformationLeaked() throws Exception {
        User student1 = database.getUserByLogin(TEST_PREFIX + "student1");
        Exam exam = database.addExamWithModellingAndTextAndFileUploadAndQuizAndEmptyGroup(course1);
        ExamUser examUser = new ExamUser();
        examUser.setUser(student1);
        exam.addExamUser(examUser);
        examUserRepository.save(examUser);
        StudentExam studentExam = database.addStudentExam(exam);
        studentExam.setUser(student1);
        studentExamRepository.save(studentExam);

        StudentExam receivedStudentExam = request.get("/api/courses/" + course1.getId() + "/exams/" + exam.getId() + "/own-student-exam", HttpStatus.OK, StudentExam.class);
        assertThat(receivedStudentExam.getExercises()).isEmpty();
        assertThat(receivedStudentExam.getExam().getStudentExams()).isEmpty();
        assertThat(receivedStudentExam.getExam().getExamUsers()).isEmpty();
        assertThat(receivedStudentExam.getExam().getExerciseGroups()).isEmpty();
    }

    @Test
    @WithMockUser(username = TEST_PREFIX + "student1", roles = "USER")
    void testRetrieveOwnStudentExam_noStudentExam() throws Exception {
        Exam exam = database.addExam(course1);
        User student1 = database.getUserByLogin(TEST_PREFIX + "student1");
        var examUser1 = new ExamUser();
        examUser1.setExam(exam);
        examUser1.setUser(student1);
        examUser1 = examUserRepository.save(examUser1);
        exam.addExamUser(examUser1);
        examRepository.save(exam);
        request.get("/api/courses/" + course1.getId() + "/exams/" + exam1.getId() + "/own-student-exam", HttpStatus.FORBIDDEN, StudentExam.class);
    }

    @Test
    @WithMockUser(username = TEST_PREFIX + "instructor1", roles = "INSTRUCTOR")
    void testRetrieveOwnStudentExam_instructor() throws Exception {
        request.get("/api/courses/" + course1.getId() + "/exams/" + exam1.getId() + "/own-student-exam", HttpStatus.BAD_REQUEST, StudentExam.class);
    }

    @Test
    @WithMockUser(username = TEST_PREFIX + "instructor1", roles = "INSTRUCTOR")
    void testGetExamForImportWithExercises_successful() throws Exception {
        Exam received = request.get("/api/exams/" + exam2.getId(), HttpStatus.OK, Exam.class);
        assertThat(received).isEqualTo(exam2);
    }

    @Test
    @WithMockUser(username = TEST_PREFIX + "instructor10", roles = "INSTRUCTOR")
    void testGetExamForImportWithExercises_noInstructorAccess() throws Exception {
        request.get("/api/exams/" + exam2.getId(), HttpStatus.FORBIDDEN, Exam.class);
    }

    @Test
    @WithMockUser(username = TEST_PREFIX + "tutor1", roles = "TUTOR")
    void testGetExamForImportWithExercises_noTutorAccess() throws Exception {
        request.get("/api/exams/" + exam2.getId(), HttpStatus.FORBIDDEN, Exam.class);
    }

    @Test
    @WithMockUser(username = TEST_PREFIX + "editor1", roles = "EDITOR")
    void testGetExamForImportWithExercises_noEditorAccess() throws Exception {
        request.get("/api/exams/" + exam2.getId(), HttpStatus.FORBIDDEN, Exam.class);
    }

    @Test
    @WithMockUser(username = TEST_PREFIX + "instructor1", roles = "INSTRUCTOR")
    void testGetAllExamsOnPage_WithoutExercises_instructor_successful() throws Exception {
        var title = "My fancy search title for the exam which is not used somewhere else";
        var exam = ExamFactory.generateExam(course1);
        exam.setTitle(title);
        examRepository.save(exam);
        final PageableSearchDTO<String> search = pageableSearchUtilService.configureSearch(title);
        final var result = request.getSearchResult("/api/exams", HttpStatus.OK, Exam.class, pageableSearchUtilService.searchMapping(search));
        assertThat(result.getResultsOnPage()).hasSize(1).containsExactly(exam);
    }

    @Test
    @WithMockUser(username = TEST_PREFIX + "instructor1", roles = "INSTRUCTOR")
    void testGetAllExamsOnPage_WithExercises_instructor_successful() throws Exception {
        var newExam = examUtilService.addTestExamWithExerciseGroup(course1, true);
        var searchTerm = "A very distinct title that should only ever exist once in the database";
        newExam.setTitle(searchTerm);
        examRepository.save(newExam);
        final PageableSearchDTO<String> search = pageableSearchUtilService.configureSearch(searchTerm);
        final var result = request.getSearchResult("/api/exams?withExercises=true", HttpStatus.OK, Exam.class, pageableSearchUtilService.searchMapping(search));
        List<Exam> foundExams = result.getResultsOnPage();
        assertThat(foundExams).hasSize(1).containsExactly(newExam);
    }

    @Test
    @WithMockUser(username = TEST_PREFIX + "instructor1", roles = "INSTRUCTOR")
    void testGetAllExamsOnPage_WithoutExercisesAndExamsNotLinkedToCourse_instructor_successful() throws Exception {
        var title = "Another fancy exam search title for the exam which is not used somewhere else";
        Course course3 = courseUtilService.addEmptyCourse();
        course3.setInstructorGroupName("non-instructors");
        courseRepo.save(course3);
        var exam = examUtilService.addExamWithExerciseGroup(course3, true);
        exam.setTitle(title);
        examRepository.save(exam);
        final PageableSearchDTO<String> search = pageableSearchUtilService.configureSearch(title);
        final var result = request.getSearchResult("/api/exams", HttpStatus.OK, Exam.class, pageableSearchUtilService.searchMapping(search));
        assertThat(result.getResultsOnPage()).hasSize(0);
    }

    @Test
    @WithMockUser(username = "admin", roles = "ADMIN")
    void testGetAllExamsOnPage_WithoutExercisesAndExamsNotLinkedToCourse_admin_successful() throws Exception {
        var title = "Yet another 3rd exam search title for the exam which is not used somewhere else";
        Course course3 = courseUtilService.addEmptyCourse();
        course3.setInstructorGroupName("non-instructors");
        courseRepo.save(course3);
        var exam = examUtilService.addExamWithExerciseGroup(course3, true);
        exam.setTitle(title);
        examRepository.save(exam);
        final PageableSearchDTO<String> search = pageableSearchUtilService.configureSearch(title);
        final var result = request.getSearchResult("/api/exams", HttpStatus.OK, Exam.class, pageableSearchUtilService.searchMapping(search));
        assertThat(result.getResultsOnPage()).hasSize(1).contains(exam);

    }

    @Test
    @WithMockUser(username = TEST_PREFIX + "tutor1", roles = "TUTOR")
    void testGetAllExamsOnPage_tutor() throws Exception {
        final PageableSearchDTO<String> search = pageableSearchUtilService.configureSearch("");
        request.getSearchResult("/api/exams", HttpStatus.FORBIDDEN, Exam.class, pageableSearchUtilService.searchMapping(search));
    }

    @Test
    @WithMockUser(username = TEST_PREFIX + "student1", roles = "USER")
    void testGetAllExamsOnPage_student() throws Exception {
        final PageableSearchDTO<String> search = pageableSearchUtilService.configureSearch("");
        request.getSearchResult("/api/exams", HttpStatus.FORBIDDEN, Exam.class, pageableSearchUtilService.searchMapping(search));
    }

    @Test
    @WithMockUser(username = TEST_PREFIX + "student1", roles = "USER")
    void testImportExamWithExercises_student() throws Exception {
        request.postWithoutLocation("/api/courses/" + course1.getId() + "/exam-import", exam1, HttpStatus.FORBIDDEN, null);
    }

    @Test
    @WithMockUser(username = TEST_PREFIX + "tutor1", roles = "TUTOR")
    void testImportExamWithExercises_tutor() throws Exception {
        request.postWithoutLocation("/api/courses/" + course1.getId() + "/exam-import", exam1, HttpStatus.FORBIDDEN, null);
    }

    @Test
    @WithMockUser(username = TEST_PREFIX + "instructor1", roles = "INSTRUCTOR")
    void testImportExamWithExercises_idExists() throws Exception {
        final Exam exam = ExamFactory.generateExam(course1);
        exam.setId(2L);
        request.postWithoutLocation("/api/courses/" + course1.getId() + "/exam-import", exam, HttpStatus.BAD_REQUEST, null);
    }

    @Test
    @WithMockUser(username = TEST_PREFIX + "instructor1", roles = "INSTRUCTOR")
    void testImportExamWithExercises_courseMismatch() throws Exception {
        // No Course
        final Exam examA = ExamFactory.generateExam(course1);
        examA.setCourse(null);
        request.postWithoutLocation("/api/courses/" + course1.getId() + "/exam-import", examA, HttpStatus.BAD_REQUEST, null);

        // Exam Course and REST-Course mismatch
        final Exam examB = ExamFactory.generateExam(course1);
        examB.setCourse(course2);
        request.postWithoutLocation("/api/courses/" + course1.getId() + "/exam-import", examB, HttpStatus.BAD_REQUEST, null);
    }

    @Test
    @WithMockUser(username = TEST_PREFIX + "instructor1", roles = "INSTRUCTOR")
    void testImportExamWithExercises_dateConflict() throws Exception {
        // Visible Date after Started Date
        final Exam examA = ExamFactory.generateExam(course1);
        examA.setVisibleDate(ZonedDateTime.now().plusHours(2));
        request.postWithoutLocation("/api/courses/" + course1.getId() + "/exam-import", examA, HttpStatus.BAD_REQUEST, null);

        // Visible Date missing
        final Exam examB = ExamFactory.generateExam(course1);
        examB.setVisibleDate(null);
        request.postWithoutLocation("/api/courses/" + course1.getId() + "/exam-import", examB, HttpStatus.BAD_REQUEST, null);

        // Started Date after End Date
        final Exam examC = ExamFactory.generateExam(course1);
        examC.setStartDate(ZonedDateTime.now().plusHours(2));
        request.postWithoutLocation("/api/courses/" + course1.getId() + "/exam-import", examC, HttpStatus.BAD_REQUEST, null);

        // Started Date missing
        final Exam examD = ExamFactory.generateExam(course1);
        examD.setStartDate(null);
        request.postWithoutLocation("/api/courses/" + course1.getId() + "/exam-import", examD, HttpStatus.BAD_REQUEST, null);
    }

    @Test
    @WithMockUser(username = TEST_PREFIX + "instructor1", roles = "INSTRUCTOR")
    void testImportExamWithExercises_dateConflictTestExam() throws Exception {
        // Working Time larger than Working window
        final Exam examA = ExamFactory.generateTestExam(course1);
        examA.setWorkingTime(3 * 60 * 60);
        request.postWithoutLocation("/api/courses/" + course1.getId() + "/exam-import", examA, HttpStatus.BAD_REQUEST, null);

        // Working Time larger than Working window
        final Exam examB = ExamFactory.generateTestExam(course1);
        examB.setWorkingTime(0);
        request.postWithoutLocation("/api/courses/" + course1.getId() + "/exam-import", examB, HttpStatus.BAD_REQUEST, null);
    }

    @Test
    @WithMockUser(username = TEST_PREFIX + "instructor1", roles = "INSTRUCTOR")
    void testImportExamWithExercises_pointConflict() throws Exception {
        final Exam examA = ExamFactory.generateExam(course1);
        examA.setExamMaxPoints(-5);
        request.postWithoutLocation("/api/courses/" + course1.getId() + "/exam-import", examA, HttpStatus.BAD_REQUEST, null);
    }

    @Test
    @WithMockUser(username = TEST_PREFIX + "instructor1", roles = "INSTRUCTOR")
    void testImportExamWithExercises_correctionRoundConflict() throws Exception {
        // Correction round <= 0
        final Exam examA = ExamFactory.generateExam(course1);
        examA.setNumberOfCorrectionRoundsInExam(0);
        request.postWithoutLocation("/api/courses/" + course1.getId() + "/exam-import", examA, HttpStatus.BAD_REQUEST, null);

        // Correction round >= 2
        final Exam examB = ExamFactory.generateExam(course1);
        examB.setNumberOfCorrectionRoundsInExam(3);
        request.postWithoutLocation("/api/courses/" + course1.getId() + "/exam-import", examB, HttpStatus.BAD_REQUEST, null);

        // Correction round != 0 for test exam
        final Exam examC = ExamFactory.generateTestExam(course1);
        examC.setNumberOfCorrectionRoundsInExam(1);
        request.postWithoutLocation("/api/courses/" + course1.getId() + "/exam-import", examC, HttpStatus.BAD_REQUEST, null);
    }

    @Test
    @WithMockUser(username = TEST_PREFIX + "instructor1", roles = "INSTRUCTOR")
    void testImportExamWithExercises_successfulWithoutExercises() throws Exception {
        Exam exam = examUtilService.addExam(course1);
        exam.setId(null);

        final Exam received = request.postWithResponseBody("/api/courses/" + course1.getId() + "/exam-import", exam, Exam.class, HttpStatus.CREATED);
        assertThat(received.getId()).isNotNull();
        assertThat(received.getTitle()).isEqualTo(exam.getTitle());
        assertThat(received.isTestExam()).isFalse();
        assertThat(received.getWorkingTime()).isEqualTo(3000);
        assertThat(received.getStartText()).isEqualTo("Start Text");
        assertThat(received.getEndText()).isEqualTo("End Text");
        assertThat(received.getConfirmationStartText()).isEqualTo("Confirmation Start Text");
        assertThat(received.getConfirmationEndText()).isEqualTo("Confirmation End Text");
        assertThat(received.getExamMaxPoints()).isEqualTo(90);
        assertThat(received.getNumberOfExercisesInExam()).isEqualTo(1);
        assertThat(received.getRandomizeExerciseOrder()).isFalse();
        assertThat(received.getNumberOfCorrectionRoundsInExam()).isEqualTo(1);
        assertThat(received.getCourse().getId()).isEqualTo(course1.getId());

        exam.setVisibleDate(ZonedDateTime.ofInstant(exam.getVisibleDate().truncatedTo(ChronoUnit.MILLIS).toInstant(), ZoneId.of("UTC")));
        received.setVisibleDate(ZonedDateTime.ofInstant(received.getVisibleDate().truncatedTo(ChronoUnit.MILLIS).toInstant(), ZoneId.of("UTC")));
        assertThat(received.getVisibleDate()).isEqualToIgnoringSeconds(exam.getVisibleDate());
        exam.setStartDate(ZonedDateTime.ofInstant(exam.getStartDate().truncatedTo(ChronoUnit.MILLIS).toInstant(), ZoneId.of("UTC")));
        received.setStartDate(ZonedDateTime.ofInstant(received.getStartDate().truncatedTo(ChronoUnit.MILLIS).toInstant(), ZoneId.of("UTC")));
        assertThat(received.getStartDate()).isEqualToIgnoringSeconds(exam.getStartDate());
        exam.setEndDate(ZonedDateTime.ofInstant(exam.getEndDate().truncatedTo(ChronoUnit.MILLIS).toInstant(), ZoneId.of("UTC")));
        received.setEndDate(ZonedDateTime.ofInstant(received.getEndDate().truncatedTo(ChronoUnit.MILLIS).toInstant(), ZoneId.of("UTC")));
        assertThat(received.getEndDate()).isEqualToIgnoringSeconds(exam.getEndDate());
    }

    @Test
    @WithMockUser(username = TEST_PREFIX + "instructor1", roles = "INSTRUCTOR")
    void testImportExamWithExercises_successfulWithExercises() throws Exception {
        Exam exam = examUtilService.addExamWithModellingAndTextAndFileUploadAndQuizAndEmptyGroup(course1);
        exam.setId(null);

        final Exam received = request.postWithResponseBody("/api/courses/" + course1.getId() + "/exam-import", exam, Exam.class, CREATED);
        assertThat(received.getId()).isNotNull();
        assertThat(received.getTitle()).isEqualTo(exam.getTitle());
        assertThat(received.getCourse()).isEqualTo(course1);
        assertThat(received.getCourse()).isEqualTo(exam.getCourse());
        assertThat(received.getExerciseGroups()).hasSize(4);
    }

    @Test
    @WithMockUser(username = TEST_PREFIX + "instructor1", roles = "INSTRUCTOR")
    void testImportExamWithExercises_successfulWithImportToOtherCourse() throws Exception {
        Exam exam = examUtilService.addExamWithModellingAndTextAndFileUploadAndQuizAndEmptyGroup(course2);
        exam.setCourse(course1);
        exam.setId(null);

        final Exam received = request.postWithResponseBody("/api/courses/" + course1.getId() + "/exam-import", exam, Exam.class, CREATED);
        assertThat(received.getExerciseGroups()).hasSize(4);

        for (int i = 0; i <= 3; i++) {
            Exercise expected = exam.getExerciseGroups().get(i).getExercises().stream().findFirst().get();
            Exercise exerciseReceived = received.getExerciseGroups().get(i).getExercises().stream().findFirst().get();
            assertThat(exerciseReceived.getExerciseGroup()).isNotEqualTo(expected.getExerciseGroup());
            assertThat(exerciseReceived.getTitle()).isEqualTo(expected.getTitle());
            assertThat(exerciseReceived.getId()).isNotEqualTo(expected.getId());
        }
    }

    @Test
    @WithMockUser(username = TEST_PREFIX + "instructor1", roles = "INSTRUCTOR")
    void testImportExamWithExercises_preCheckFailed() throws Exception {
        Exam exam = ExamFactory.generateExam(course1);
        ExerciseGroup programmingGroup = ExamFactory.generateExerciseGroup(false, exam);
        exam = examRepository.save(exam);
        exam.setId(null);
        ProgrammingExercise programming = ProgrammingExerciseFactory.generateProgrammingExerciseForExam(programmingGroup, ProgrammingLanguage.JAVA);
        programmingGroup.addExercise(programming);
        exerciseRepo.save(programming);

        doReturn(true).when(versionControlService).checkIfProjectExists(any(), any());
        doReturn(null).when(continuousIntegrationService).checkIfProjectExists(any(), any());

        request.getMvc().perform(post("/api/courses/" + course1.getId() + "/exam-import").contentType(MediaType.APPLICATION_JSON).content(objectMapper.writeValueAsString(exam)))
                .andExpect(status().isBadRequest())
                .andExpect(result -> assertThat(result.getResolvedException()).hasMessage("Exam contains programming exercise(s) with invalid short name."));
    }

    private int prepareExerciseStart(Exam exam) throws Exception {
        return ExamPrepareExercisesTestUtil.prepareExerciseStart(request, exam, course1);
    }

    private Set<User> getRegisteredStudentsForExam() {
        var registeredStudents = new HashSet<User>();
        for (int i = 1; i <= NUMBER_OF_STUDENTS; i++) {
            registeredStudents.add(userUtilService.getUserByLogin(TEST_PREFIX + "student" + i));
        }
        for (int i = 1; i <= NUMBER_OF_TUTORS; i++) {
            registeredStudents.add(userUtilService.getUserByLogin(TEST_PREFIX + "tutor" + i));
        }

        return registeredStudents;
    }
}<|MERGE_RESOLUTION|>--- conflicted
+++ resolved
@@ -264,16 +264,12 @@
         testExam1 = examUtilService.addTestExam(course1);
         examUtilService.addStudentExamForTestExam(testExam1, student1);
 
-<<<<<<< HEAD
         studentExam1 = database.addStudentExam(exam1);
         studentExam1.setWorkingTime(7200);
         studentExam1.setUser(student1);
         studentExamRepository.save(studentExam1);
 
-        instructor = database.getUserByLogin(TEST_PREFIX + "instructor1");
-=======
         instructor = userUtilService.getUserByLogin(TEST_PREFIX + "instructor1");
->>>>>>> 0d4bbc39
 
         bitbucketRequestMockProvider.enableMockingOfRequests();
 
@@ -3104,13 +3100,8 @@
         examUser = examUserRepository.save(examUser);
         testExam.addExamUser(examUser);
         examRepository.save(testExam);
-<<<<<<< HEAD
-        var studentExam5 = database.addStudentExamForTestExam(testExam, student1);
+        var studentExam5 = examUtilService.addStudentExamForTestExam(testExam, student1);
         StudentExam studentExamReceived = request.get("/api/courses/" + course2.getId() + "/exams/" + testExam.getId() + "/own-student-exam", HttpStatus.OK, StudentExam.class);
-=======
-        var studentExam5 = examUtilService.addStudentExamForTestExam(testExam, student1);
-        StudentExam studentExamReceived = request.get("/api/courses/" + course2.getId() + "/exams/" + testExam.getId() + "/start", HttpStatus.OK, StudentExam.class);
->>>>>>> 0d4bbc39
         assertThat(studentExamReceived).isEqualTo(studentExam5);
     }
 
