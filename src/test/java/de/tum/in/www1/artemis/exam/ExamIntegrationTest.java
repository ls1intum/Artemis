--- conflicted
+++ resolved
@@ -20,10 +20,7 @@
 import java.util.stream.Stream;
 
 import org.junit.jupiter.api.*;
-<<<<<<< HEAD
-=======
 import org.junit.jupiter.api.extension.ExtensionContext;
->>>>>>> 59a35a6c
 import org.junit.jupiter.params.ParameterizedTest;
 import org.junit.jupiter.params.provider.*;
 import org.slf4j.Logger;
@@ -2659,15 +2656,11 @@
         request.put("/api/courses/" + course.getId() + "/exams/" + exam.getId() + "/archive", null, HttpStatus.OK);
 
         final var examId = exam.getId();
-<<<<<<< HEAD
         await().until(() -> {
-            var archivePathNotNull = examRepository.findById(examId).get().getExamArchivePath() != null;
+            var archivePathNotNull = examRepository.findById(examId).orElseThrow().getExamArchivePath() != null;
             log.debug("await util check: " + archivePathNotNull);
             return archivePathNotNull;
         });
-=======
-        await().until(() -> examRepository.findById(examId).orElseThrow().getExamArchivePath() != null);
->>>>>>> 59a35a6c
 
         var updatedExam = examRepository.findById(examId).orElseThrow();
         assertThat(updatedExam.getExamArchivePath()).isNotEmpty();
