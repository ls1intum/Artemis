package de.tum.in.www1.artemis.exam;

import static java.time.ZonedDateTime.now;
import static org.assertj.core.api.Assertions.*;
import static org.awaitility.Awaitility.await;
import static org.junit.jupiter.api.Assertions.*;
import static org.mockito.Mockito.*;
import static org.springframework.test.web.servlet.request.MockMvcRequestBuilders.post;
import static org.springframework.test.web.servlet.result.MockMvcResultMatchers.*;

import java.nio.file.Files;
import java.nio.file.Path;
import java.time.Duration;
import java.time.ZoneId;
import java.time.ZonedDateTime;
import java.time.temporal.ChronoUnit;
import java.util.*;
import java.util.stream.Collectors;

import org.junit.jupiter.api.AfterEach;
import org.junit.jupiter.api.BeforeEach;
import org.junit.jupiter.api.Test;
import org.junit.jupiter.params.ParameterizedTest;
import org.junit.jupiter.params.provider.ValueSource;
import org.slf4j.Logger;
import org.slf4j.LoggerFactory;
import org.springframework.beans.factory.annotation.Autowired;
import org.springframework.http.HttpStatus;
import org.springframework.http.MediaType;
import org.springframework.security.test.context.support.WithMockUser;
import org.springframework.util.LinkedMultiValueMap;

import com.fasterxml.jackson.databind.ObjectMapper;

import de.tum.in.www1.artemis.AbstractSpringIntegrationBambooBitbucketJiraTest;
import de.tum.in.www1.artemis.domain.*;
import de.tum.in.www1.artemis.domain.enumeration.AssessmentType;
import de.tum.in.www1.artemis.domain.enumeration.DiagramType;
import de.tum.in.www1.artemis.domain.enumeration.IncludedInOverallScore;
import de.tum.in.www1.artemis.domain.enumeration.ProgrammingLanguage;
import de.tum.in.www1.artemis.domain.exam.Exam;
import de.tum.in.www1.artemis.domain.exam.ExerciseGroup;
import de.tum.in.www1.artemis.domain.exam.StudentExam;
import de.tum.in.www1.artemis.domain.modeling.ModelingExercise;
import de.tum.in.www1.artemis.domain.modeling.ModelingSubmission;
import de.tum.in.www1.artemis.domain.participation.Participation;
import de.tum.in.www1.artemis.domain.participation.StudentParticipation;
import de.tum.in.www1.artemis.domain.plagiarism.PlagiarismCase;
import de.tum.in.www1.artemis.domain.plagiarism.PlagiarismVerdict;
import de.tum.in.www1.artemis.domain.quiz.QuizExercise;
import de.tum.in.www1.artemis.repository.*;
import de.tum.in.www1.artemis.repository.plagiarism.PlagiarismCaseRepository;
import de.tum.in.www1.artemis.service.QuizSubmissionService;
import de.tum.in.www1.artemis.service.TextAssessmentKnowledgeService;
import de.tum.in.www1.artemis.service.dto.StudentDTO;
import de.tum.in.www1.artemis.service.exam.*;
import de.tum.in.www1.artemis.service.ldap.LdapUserDto;
import de.tum.in.www1.artemis.service.scheduled.ParticipantScoreSchedulerService;
import de.tum.in.www1.artemis.service.user.PasswordService;
import de.tum.in.www1.artemis.util.ExamPrepareExercisesTestUtil;
import de.tum.in.www1.artemis.util.ModelFactory;
import de.tum.in.www1.artemis.util.ZipFileTestUtilService;
import de.tum.in.www1.artemis.web.rest.dto.*;
import de.tum.in.www1.artemis.web.rest.errors.BadRequestAlertException;
import de.tum.in.www1.artemis.web.rest.errors.EntityNotFoundException;

class ExamIntegrationTest extends AbstractSpringIntegrationBambooBitbucketJiraTest {

    private static final String TEST_PREFIX = "examintegration";

    public static final String STUDENT_111 = TEST_PREFIX + "student111";

    private final Logger log = LoggerFactory.getLogger(getClass());

    @Autowired
    private QuizExerciseRepository quizExerciseRepository;

    @Autowired
    private QuizSubmissionRepository quizSubmissionRepository;

    @Autowired
    private QuizSubmissionService quizSubmissionService;

    @Autowired
    private CourseRepository courseRepo;

    @Autowired
    private ExerciseRepository exerciseRepo;

    @Autowired
    private UserRepository userRepo;

    @Autowired
    private TextAssessmentKnowledgeService textAssessmentKnowledgeService;

    @Autowired
    private ExamRepository examRepository;

    @Autowired
    private ExamService examService;

    @Autowired
    private StudentExamService studentExamService;

    @Autowired
    private ExamDateService examDateService;

    @Autowired
    private ExamRegistrationService examRegistrationService;

    @Autowired
    private ExerciseGroupRepository exerciseGroupRepository;

    @Autowired
    private StudentExamRepository studentExamRepository;

    @Autowired
    private TextExerciseRepository textExerciseRepository;

    @Autowired
    private ProgrammingExerciseRepository programmingExerciseRepository;

    @Autowired
    private StudentParticipationRepository studentParticipationRepository;

    @Autowired
    private SubmissionRepository submissionRepository;

    @Autowired
    private ResultRepository resultRepository;

    @Autowired
    private ParticipationTestRepository participationTestRepository;

    @Autowired
    private GradingScaleRepository gradingScaleRepository;

    @Autowired
    private PasswordService passwordService;

    @Autowired
    private ZipFileTestUtilService zipFileTestUtilService;

    @Autowired
    private ExamAccessService examAccessService;

    @Autowired
    private TeamRepository teamRepository;

    @Autowired
    private BonusRepository bonusRepository;

    @Autowired
    private PlagiarismCaseRepository plagiarismCaseRepository;

    @Autowired
    private ObjectMapper objectMapper;

    @Autowired
    private ParticipantScoreRepository participantScoreRepository;

    private Course course1;

    private Course course2;

    private Exam exam1;

    private Exam exam2;

    private Exam testExam1;

    private static final int numberOfStudents = 10;

    private User instructor;

    @BeforeEach
    void initTestCase() {

        database.addUsers(TEST_PREFIX, numberOfStudents, 5, 0, 1);
        // Add users that are not in the course
        database.createAndSaveUser(TEST_PREFIX + "student42", passwordService.hashPassword(ModelFactory.USER_PASSWORD));
        database.createAndSaveUser(TEST_PREFIX + "tutor6", passwordService.hashPassword(ModelFactory.USER_PASSWORD));
        database.createAndSaveUser(TEST_PREFIX + "instructor6", passwordService.hashPassword(ModelFactory.USER_PASSWORD));

        course1 = database.addEmptyCourse();
        course2 = database.addEmptyCourse();

        User student1 = database.getUserByLogin(TEST_PREFIX + "student1");
        student1.setGroups(Set.of(course1.getStudentGroupName()));
        userRepo.save(student1);

        exam1 = database.addExam(course1);
        exam2 = database.addExamWithExerciseGroup(course1, true);
        testExam1 = database.addTestExam(course1);
        database.addStudentExamForTestExam(testExam1, student1);

        instructor = database.getUserByLogin(TEST_PREFIX + "instructor1");

        bitbucketRequestMockProvider.enableMockingOfRequests();

<<<<<<< HEAD
        participantScoreScheduleService.activate();
=======
        ParticipantScoreSchedulerService.DEFAULT_WAITING_TIME_FOR_SCHEDULED_TASKS = 200;
        participantScoreSchedulerService.activate();
>>>>>>> 46bc93a8
    }

    @AfterEach
    void tearDown() {
        bitbucketRequestMockProvider.reset();
<<<<<<< HEAD
        participantScoreScheduleService.shutdown();
=======
        ParticipantScoreSchedulerService.DEFAULT_WAITING_TIME_FOR_SCHEDULED_TASKS = 500;
        participantScoreSchedulerService.shutdown();
>>>>>>> 46bc93a8
    }

    @Test
    @WithMockUser(username = TEST_PREFIX + "instructor1", roles = "INSTRUCTOR")
    void testRegisterUserInExam_addedToCourseStudentsGroup() throws Exception {
        User student42 = database.getUserByLogin(TEST_PREFIX + "student42");
        jiraRequestMockProvider.enableMockingOfRequests();
        jiraRequestMockProvider.mockAddUserToGroup(course1.getStudentGroupName(), false);
        bitbucketRequestMockProvider.mockUpdateUserDetails(student42.getLogin(), student42.getEmail(), student42.getName());
        bitbucketRequestMockProvider.mockAddUserToGroups();

        List<User> studentsInCourseBefore = userRepo.findAllInGroupWithAuthorities(course1.getStudentGroupName());
        request.postWithoutLocation("/api/courses/" + course1.getId() + "/exams/" + exam1.getId() + "/students/" + TEST_PREFIX + "student42", null, HttpStatus.OK, null);
        List<User> studentsInCourseAfter = userRepo.findAllInGroupWithAuthorities(course1.getStudentGroupName());
        studentsInCourseBefore.add(student42);
        assertThat(studentsInCourseBefore).containsExactlyInAnyOrderElementsOf(studentsInCourseAfter);
    }

    @Test
    @WithMockUser(username = TEST_PREFIX + "instructor1", roles = "INSTRUCTOR")
    void testAddStudentToExam_testExam() throws Exception {
        request.postWithoutLocation("/api/courses/" + course1.getId() + "/exams/" + testExam1.getId() + "/students/" + TEST_PREFIX + "student42", null, HttpStatus.BAD_REQUEST,
                null);
    }

    @Test
    @WithMockUser(username = TEST_PREFIX + "instructor1", roles = "INSTRUCTOR")
    void testRemoveStudentToExam_testExam() throws Exception {
        request.delete("/api/courses/" + course1.getId() + "/exams/" + testExam1.getId() + "/students/" + TEST_PREFIX + "student42", HttpStatus.BAD_REQUEST);
    }

    @Test
    @WithMockUser(username = TEST_PREFIX + "instructor1", roles = "INSTRUCTOR")
    void testRegisterUsersInExam() throws Exception {
        jiraRequestMockProvider.enableMockingOfRequests();

        var exam = ModelFactory.generateExam(course1);
        var savedExam = examRepository.save(exam);
        var student1 = database.getUserByLogin(TEST_PREFIX + "student1");
        var student2 = database.getUserByLogin(TEST_PREFIX + "student2");
        var student3 = database.getUserByLogin(TEST_PREFIX + "student3");
        var student5 = database.getUserByLogin(TEST_PREFIX + "student5");
        var student6 = database.getUserByLogin(TEST_PREFIX + "student6");
        var student7 = database.getUserByLogin(TEST_PREFIX + "student7");
        var student8 = database.getUserByLogin(TEST_PREFIX + "student8");
        var student9 = database.getUserByLogin(TEST_PREFIX + "student9");
        var student10 = database.getUserByLogin(TEST_PREFIX + "student10");
        var registrationNumber1 = "1111111";
        var registrationNumber2 = "1111112";
        var registrationNumber3 = "1111113";
        var registrationNumber3WithTypo = registrationNumber3 + "0";
        var registrationNumber5 = "1111115";
        var registrationNumber5WithTypo = registrationNumber5 + "1";
        var registrationNumber6 = "1111116";
        var registrationNumber99 = "1111199";
        var registrationNumber111 = "1111100";
        var emptyRegistrationNumber = "";
        student1.setRegistrationNumber(registrationNumber1);
        student2.setRegistrationNumber(registrationNumber2);
        student3.setRegistrationNumber(registrationNumber3);
        student5.setRegistrationNumber(registrationNumber5);
        student6.setRegistrationNumber(registrationNumber6);
        student7.setRegistrationNumber(null);
        student8.setRegistrationNumber("");
        student9.setRegistrationNumber(" ");
        student10.setRegistrationNumber(null);
        student1 = userRepo.save(student1);
        student2 = userRepo.save(student2);
        userRepo.save(student3);
        userRepo.save(student5);
        userRepo.save(student6);
        userRepo.save(student7);
        userRepo.save(student8);
        userRepo.save(student9);
        userRepo.save(student10);

        // mock the ldap service
        doReturn(Optional.empty()).when(ldapUserService).findByRegistrationNumber(registrationNumber3WithTypo);
        doReturn(Optional.empty()).when(ldapUserService).findByRegistrationNumber(emptyRegistrationNumber);
        doReturn(Optional.empty()).when(ldapUserService).findByRegistrationNumber(registrationNumber5WithTypo);
        var ldapUser111Dto = new LdapUserDto().registrationNumber(registrationNumber111).firstName(STUDENT_111).lastName(STUDENT_111).username(STUDENT_111)
                .email(STUDENT_111 + "@tum.de");
        doReturn(Optional.of(ldapUser111Dto)).when(ldapUserService).findByRegistrationNumber(registrationNumber111);

        // first and second mocked calls are expected to add student 5 and 99 to the course students
        jiraRequestMockProvider.mockAddUserToGroup(course1.getStudentGroupName(), false);
        jiraRequestMockProvider.mockAddUserToGroup(course1.getStudentGroupName(), false);
        // third mocked call expected to create student 111
        jiraRequestMockProvider.mockCreateUserInExternalUserManagement(ldapUser111Dto.getUsername(), ldapUser111Dto.getFirstName() + " " + ldapUser111Dto.getLastName(),
                ldapUser111Dto.getEmail());
        // the last two mocked calls are expected to add students 111, 6, 7, 8, and 9 to the course student group
        for (int i = 0; i < 5; i++) {
            jiraRequestMockProvider.mockAddUserToGroup(course1.getStudentGroupName(), false);
        }

        bitbucketRequestMockProvider.mockUpdateUserDetails(student5.getLogin(), student5.getEmail(), student5.getName());
        bitbucketRequestMockProvider.mockAddUserToGroups();

        var student99 = database.createAndSaveUser("student99");     // not registered for the course
        student99.setRegistrationNumber(registrationNumber99);
        userRepo.save(student99);
        bitbucketRequestMockProvider.mockUpdateUserDetails(student99.getLogin(), student99.getEmail(), student99.getName());
        bitbucketRequestMockProvider.mockAddUserToGroups();
        student99 = userRepo.findOneWithGroupsAndAuthoritiesByLogin("student99").get();
        assertThat(student99.getGroups()).doesNotContain(course1.getStudentGroupName());

        // Note: student101 is not yet a user of Artemis and should be retrieved from the LDAP

        request.postWithoutLocation("/api/courses/" + course1.getId() + "/exams/" + savedExam.getId() + "/students/" + TEST_PREFIX + "student1", null, HttpStatus.OK, null);
        request.postWithoutLocation("/api/courses/" + course1.getId() + "/exams/" + savedExam.getId() + "/students/nonExistingStudent", null, HttpStatus.NOT_FOUND, null);

        Exam storedExam = examRepository.findWithRegisteredUsersById(savedExam.getId()).get();
        assertThat(storedExam.getRegisteredUsers()).containsExactly(student1);

        request.delete("/api/courses/" + course1.getId() + "/exams/" + savedExam.getId() + "/students/" + TEST_PREFIX + "student1", HttpStatus.OK);
        request.delete("/api/courses/" + course1.getId() + "/exams/" + savedExam.getId() + "/students/nonExistingStudent", HttpStatus.NOT_FOUND);
        storedExam = examRepository.findWithRegisteredUsersById(savedExam.getId()).get();
        assertThat(storedExam.getRegisteredUsers()).isEmpty();

        var studentDto1 = new StudentDTO().registrationNumber(registrationNumber1);
        var studentDto2 = new StudentDTO().registrationNumber(registrationNumber2);
        var studentDto3 = new StudentDTO().registrationNumber(registrationNumber3WithTypo); // explicit typo, should be a registration failure later
        var studentDto5 = new StudentDTO().registrationNumber(registrationNumber5WithTypo); // explicit typo, should fall back to login name later
        studentDto5.setLogin(student5.getLogin());
        var studentDto7 = new StudentDTO();
        studentDto7.setLogin(student7.getLogin());
        var studentDto8 = new StudentDTO();
        studentDto8.setLogin(student8.getLogin());
        var studentDto9 = new StudentDTO();
        studentDto9.setLogin(student9.getLogin());
        var studentDto10 = new StudentDTO();    // completely empty

        var studentDto99 = new StudentDTO().registrationNumber(registrationNumber99);
        var studentDto111 = new StudentDTO().registrationNumber(registrationNumber111);

        // Add a student with login but empty registration number
        var studentDto6 = new StudentDTO().registrationNumber(emptyRegistrationNumber);
        studentDto6.setLogin(student6.getLogin());
        var studentsToRegister = List.of(studentDto1, studentDto2, studentDto3, studentDto5, studentDto99, studentDto111, studentDto6, studentDto7, studentDto8, studentDto9,
                studentDto10);
        bitbucketRequestMockProvider.mockUpdateUserDetails(student6.getLogin(), student6.getEmail(), student6.getName());
        bitbucketRequestMockProvider.mockAddUserToGroups();
        bitbucketRequestMockProvider.mockUpdateUserDetails(student7.getLogin(), student7.getEmail(), student7.getName());
        bitbucketRequestMockProvider.mockAddUserToGroups();
        bitbucketRequestMockProvider.mockUpdateUserDetails(student8.getLogin(), student8.getEmail(), student8.getName());
        bitbucketRequestMockProvider.mockAddUserToGroups();
        bitbucketRequestMockProvider.mockUpdateUserDetails(student9.getLogin(), student9.getEmail(), student9.getName());
        bitbucketRequestMockProvider.mockAddUserToGroups();
        bitbucketRequestMockProvider.mockUpdateUserDetails(student10.getLogin(), student10.getEmail(), student10.getName());
        bitbucketRequestMockProvider.mockAddUserToGroups();

        // now we register all these students for the exam.
        List<StudentDTO> registrationFailures = request.postListWithResponseBody("/api/courses/" + course1.getId() + "/exams/" + savedExam.getId() + "/students",
                studentsToRegister, StudentDTO.class, HttpStatus.OK);
        assertThat(registrationFailures).containsExactlyInAnyOrder(studentDto3, studentDto10);
        storedExam = examRepository.findWithRegisteredUsersById(savedExam.getId()).get();

        // now a new user student101 should exist
        var student101 = database.getUserByLogin(STUDENT_111);

        assertThat(storedExam.getRegisteredUsers()).containsExactlyInAnyOrder(student1, student2, student5, student99, student101, student6, student7, student8, student9);

        for (var user : storedExam.getRegisteredUsers()) {
            // all registered users must have access to the course
            user = userRepo.findOneWithGroupsAndAuthoritiesByLogin(user.getLogin()).get();
            assertThat(user.getGroups()).contains(course1.getStudentGroupName());
        }

        // Make sure delete also works if so many objects have been created before
        request.delete("/api/courses/" + course1.getId() + "/exams/" + savedExam.getId(), HttpStatus.OK);
    }

    @Test
    @WithMockUser(username = TEST_PREFIX + "instructor1", roles = "INSTRUCTOR")
    void testAddStudentsToExam_testExam() throws Exception {
        User student1 = database.getUserByLogin(TEST_PREFIX + "student1");
        String registrationNumber1 = "1111111";
        student1.setRegistrationNumber(registrationNumber1);
        userRepo.save(student1);

        StudentDTO studentDto1 = new StudentDTO().registrationNumber(registrationNumber1);
        List<StudentDTO> studentDTOS = List.of(studentDto1);
        request.postListWithResponseBody("/api/courses/" + course1.getId() + "/exams/" + testExam1.getId() + "/students", studentDTOS, StudentDTO.class, HttpStatus.FORBIDDEN);
    }

    @Test
    @WithMockUser(username = TEST_PREFIX + "instructor1", roles = "INSTRUCTOR")
    void testRemoveAllStudentsFromExam_testExam() throws Exception {
        request.delete("/api/courses/" + course1.getId() + "/exams/" + testExam1.getId() + "/students", HttpStatus.BAD_REQUEST);
    }

    @Test
    @WithMockUser(username = TEST_PREFIX + "instructor1", roles = "INSTRUCTOR")
    void testStartExercisesWithTextExercise() throws Exception {

        doNothing().when(gitService).combineAllCommitsOfRepositoryIntoOne(any());
        // TODO IMPORTANT test more complex exam configurations (mixed exercise type, more variants and more registered students)

        // registering users
        var student1 = database.getUserByLogin(TEST_PREFIX + "student1");
        var student2 = database.getUserByLogin(TEST_PREFIX + "student2");
        var registeredUsers = Set.of(student1, student2);
        exam2.setRegisteredUsers(registeredUsers);
        // setting dates
        exam2.setStartDate(now().plusHours(2));
        exam2.setEndDate(now().plusHours(3));
        exam2.setVisibleDate(now().plusHours(1));

        // creating exercise
        ExerciseGroup exerciseGroup = exam2.getExerciseGroups().get(0);

        TextExercise textExercise = ModelFactory.generateTextExerciseForExam(exerciseGroup);
        exerciseGroup.addExercise(textExercise);
        exerciseGroupRepository.save(exerciseGroup);
        textExercise = exerciseRepo.save(textExercise);

        List<StudentExam> createdStudentExams = new ArrayList<>();

        // creating student exams
        for (User user : registeredUsers) {
            StudentExam studentExam = new StudentExam();
            studentExam.addExercise(textExercise);
            studentExam.setUser(user);
            exam2.addStudentExam(studentExam);
            createdStudentExams.add(studentExamRepository.save(studentExam));
        }

        exam2 = examRepository.save(exam2);

        // invoke start exercises
        int noGeneratedParticipations = prepareExerciseStart(exam2);
        verify(gitService, times(getNumberOfProgrammingExercises(exam2))).combineAllCommitsOfRepositoryIntoOne(any());
        assertThat(noGeneratedParticipations).isEqualTo(exam2.getStudentExams().size());
        List<Participation> studentParticipations = participationTestRepository.findByExercise_ExerciseGroup_Exam_Id(exam2.getId());

        for (Participation participation : studentParticipations) {
            assertThat(participation.getExercise()).isEqualTo(textExercise);
            assertThat(participation.getExercise().getCourseViaExerciseGroupOrCourseMember()).isNotNull();
            assertThat(participation.getExercise().getExerciseGroup()).isEqualTo(exam2.getExerciseGroups().get(0));
            assertThat(participation.getSubmissions()).hasSize(1);
            var textSubmission = (TextSubmission) participation.getSubmissions().iterator().next();
            assertThat(textSubmission.getText()).isNull();
        }

        // Cleanup of Bidirectional Relationships
        for (StudentExam studentExam : createdStudentExams) {
            exam2.removeStudentExam(studentExam);
        }
        examRepository.save(exam2);
    }

    @Test
    @WithMockUser(username = TEST_PREFIX + "instructor1", roles = "INSTRUCTOR")
    void testStartExercisesWithModelingExercise() throws Exception {
        doNothing().when(gitService).combineAllCommitsOfRepositoryIntoOne(any());
        // TODO IMPORTANT test more complex exam configurations (mixed exercise type, more variants and more registered students)

        // registering users
        var student1 = database.getUserByLogin(TEST_PREFIX + "student1");
        var student2 = database.getUserByLogin(TEST_PREFIX + "student2");
        var registeredUsers = Set.of(student1, student2);
        exam2.setRegisteredUsers(registeredUsers);
        // setting dates
        exam2.setStartDate(now().plusHours(2));
        exam2.setEndDate(now().plusHours(3));
        exam2.setVisibleDate(now().plusHours(1));

        // creating exercise
        ModelingExercise modelingExercise = ModelFactory.generateModelingExerciseForExam(DiagramType.ClassDiagram, exam2.getExerciseGroups().get(0));
        exam2.getExerciseGroups().get(0).addExercise(modelingExercise);
        exerciseGroupRepository.save(exam2.getExerciseGroups().get(0));
        modelingExercise = exerciseRepo.save(modelingExercise);

        List<StudentExam> createdStudentExams = new ArrayList<>();

        // creating student exams
        for (User user : registeredUsers) {
            StudentExam studentExam = new StudentExam();
            studentExam.addExercise(modelingExercise);
            studentExam.setUser(user);
            exam2.addStudentExam(studentExam);
            createdStudentExams.add(studentExamRepository.save(studentExam));
        }

        exam2 = examRepository.save(exam2);

        // invoke start exercises
        int noGeneratedParticipations = prepareExerciseStart(exam2);
        verify(gitService, times(getNumberOfProgrammingExercises(exam2))).combineAllCommitsOfRepositoryIntoOne(any());
        assertThat(noGeneratedParticipations).isEqualTo(exam2.getStudentExams().size());
        List<Participation> studentParticipations = participationTestRepository.findByExercise_ExerciseGroup_Exam_Id(exam2.getId());

        for (Participation participation : studentParticipations) {
            assertThat(participation.getExercise()).isEqualTo(modelingExercise);
            assertThat(participation.getExercise().getCourseViaExerciseGroupOrCourseMember()).isNotNull();
            assertThat(participation.getExercise().getExerciseGroup()).isEqualTo(exam2.getExerciseGroups().get(0));
            assertThat(participation.getSubmissions()).hasSize(1);
            var textSubmission = (ModelingSubmission) participation.getSubmissions().iterator().next();
            assertThat(textSubmission.getModel()).isNull();
            assertThat(textSubmission.getExplanationText()).isNull();
        }

        // Cleanup of Bidirectional Relationships
        for (StudentExam studentExam : createdStudentExams) {
            exam2.removeStudentExam(studentExam);
        }
        examRepository.save(exam2);
    }

    @Test
    @WithMockUser(username = TEST_PREFIX + "instructor1", roles = "INSTRUCTOR")
    void testGenerateStudentExams() throws Exception {
        Exam exam = database.setupExamWithExerciseGroupsExercisesRegisteredStudents(TEST_PREFIX, course1);

        // invoke generate student exams
        List<StudentExam> studentExams = request.postListWithResponseBody("/api/courses/" + course1.getId() + "/exams/" + exam.getId() + "/generate-student-exams",
                Optional.empty(), StudentExam.class, HttpStatus.OK);
        assertThat(studentExams).hasSize(exam.getRegisteredUsers().size());
        for (StudentExam studentExam : studentExams) {
            assertThat(studentExam.getWorkingTime()).as("Working time is set correctly").isEqualTo(120 * 60);
        }

        for (var studentExam : studentExams) {
            assertThat(studentExam.getExercises()).hasSize(exam.getNumberOfExercisesInExam());
            assertThat(studentExam.getExam()).isEqualTo(exam);
            // TODO: check exercise configuration, each mandatory exercise group has to appear, one optional exercise should appear
        }

        // Make sure delete also works if so many objects have been created before
        request.delete("/api/courses/" + course1.getId() + "/exams/" + exam.getId(), HttpStatus.OK);
    }

    @Test
    @WithMockUser(username = TEST_PREFIX + "instructor1", roles = "INSTRUCTOR")
    void testGenerateStudentExamsCleanupOldParticipations() throws Exception {
        Exam exam = database.setupExamWithExerciseGroupsExercisesRegisteredStudents(TEST_PREFIX, course1);

        request.postListWithResponseBody("/api/courses/" + course1.getId() + "/exams/" + exam.getId() + "/generate-student-exams", Optional.empty(), StudentExam.class,
                HttpStatus.OK);

        List<Participation> studentParticipations = participationTestRepository.findByExercise_ExerciseGroup_Exam_Id(exam.getId());
        assertThat(studentParticipations).isEmpty();

        // invoke start exercises
        studentExamService.startExercises(exam.getId()).join();

        studentParticipations = participationTestRepository.findByExercise_ExerciseGroup_Exam_Id(exam.getId());
        assertThat(studentParticipations).hasSize(16);

        request.postListWithResponseBody("/api/courses/" + course1.getId() + "/exams/" + exam.getId() + "/generate-student-exams", Optional.empty(), StudentExam.class,
                HttpStatus.OK);

        studentParticipations = participationTestRepository.findByExercise_ExerciseGroup_Exam_Id(exam.getId());
        assertThat(studentParticipations).isEmpty();

        // invoke start exercises
        studentExamService.startExercises(exam.getId()).join();

        studentParticipations = participationTestRepository.findByExercise_ExerciseGroup_Exam_Id(exam.getId());
        assertThat(studentParticipations).hasSize(16);

        // Make sure delete also works if so many objects have been created before
        request.delete("/api/courses/" + course1.getId() + "/exams/" + exam.getId(), HttpStatus.OK);
    }

    @Test
    @WithMockUser(username = TEST_PREFIX + "instructor1", roles = "INSTRUCTOR")
    void testGenerateStudentExams_testExam() throws Exception {
        request.postListWithResponseBody("/api/courses/" + course1.getId() + "/exams/" + testExam1.getId() + "/generate-student-exams", Optional.empty(), StudentExam.class,
                HttpStatus.BAD_REQUEST);
    }

    @Test
    @WithMockUser(username = TEST_PREFIX + "instructor1", roles = "INSTRUCTOR")
    void testGenerateStudentExamsNoExerciseGroups_badRequest() throws Exception {
        Exam exam = database.addExamWithExerciseGroup(course1, true);
        exam.setStartDate(now());
        exam.setEndDate(now().plusHours(2));
        exam = examRepository.save(exam);

        // invoke generate student exams
        request.postListWithResponseBody("/api/courses/" + course1.getId() + "/exams/" + exam.getId() + "/generate-student-exams", Optional.empty(), StudentExam.class,
                HttpStatus.BAD_REQUEST);
    }

    @Test
    @WithMockUser(username = TEST_PREFIX + "instructor1", roles = "INSTRUCTOR")
    void testGenerateStudentExamsNoExerciseNumber_badRequest() throws Exception {
        Exam exam = database.setupExamWithExerciseGroupsExercisesRegisteredStudents(TEST_PREFIX, course1);
        exam.setNumberOfExercisesInExam(null);
        examRepository.save(exam);

        // invoke generate student exams
        request.postListWithResponseBody("/api/courses/" + course1.getId() + "/exams/" + exam.getId() + "/generate-student-exams", Optional.empty(), StudentExam.class,
                HttpStatus.BAD_REQUEST);
    }

    @Test
    @WithMockUser(username = TEST_PREFIX + "instructor1", roles = "INSTRUCTOR")
    void testGenerateStudentExamsNotEnoughExerciseGroups_badRequest() throws Exception {
        Exam exam = database.setupExamWithExerciseGroupsExercisesRegisteredStudents(TEST_PREFIX, course1);
        exam.setNumberOfExercisesInExam(exam.getNumberOfExercisesInExam() + 2);
        examRepository.save(exam);

        // invoke generate student exams
        request.postListWithResponseBody("/api/courses/" + course1.getId() + "/exams/" + exam.getId() + "/generate-student-exams", Optional.empty(), StudentExam.class,
                HttpStatus.BAD_REQUEST);
    }

    @Test
    @WithMockUser(username = TEST_PREFIX + "instructor1", roles = "INSTRUCTOR")
    void testGenerateStudentExamsTooManyMandatoryExerciseGroups_badRequest() throws Exception {
        Exam exam = database.setupExamWithExerciseGroupsExercisesRegisteredStudents(TEST_PREFIX, course1);
        exam.setNumberOfExercisesInExam(exam.getNumberOfExercisesInExam() - 2);
        examRepository.save(exam);

        // invoke generate student exams
        request.postListWithResponseBody("/api/courses/" + course1.getId() + "/exams/" + exam.getId() + "/generate-student-exams", Optional.empty(), StudentExam.class,
                HttpStatus.BAD_REQUEST);
    }

    @Test
    @WithMockUser(username = TEST_PREFIX + "instructor1", roles = "INSTRUCTOR")
    void testGenerateMissingStudentExams() throws Exception {
        Exam exam = database.setupExamWithExerciseGroupsExercisesRegisteredStudents(TEST_PREFIX, course1);

        // Generate student exams
        List<StudentExam> studentExams = request.postListWithResponseBody("/api/courses/" + course1.getId() + "/exams/" + exam.getId() + "/generate-student-exams",
                Optional.empty(), StudentExam.class, HttpStatus.OK);
        assertThat(studentExams).hasSize(exam.getRegisteredUsers().size());

        // Register two new students
        var student5 = database.getUserByLogin(TEST_PREFIX + "student5");
        var student6 = database.getUserByLogin(TEST_PREFIX + "student6");
        exam.getRegisteredUsers().addAll(Set.of(student5, student6));
        examRepository.save(exam);

        // Generate individual exams for the two missing students
        List<StudentExam> missingStudentExams = request.postListWithResponseBody("/api/courses/" + course1.getId() + "/exams/" + exam.getId() + "/generate-missing-student-exams",
                Optional.empty(), StudentExam.class, HttpStatus.OK);
        assertThat(missingStudentExams).hasSize(2);

        // Fetch student exams
        List<StudentExam> studentExamsDB = request.getList("/api/courses/" + course1.getId() + "/exams/" + exam.getId() + "/student-exams", HttpStatus.OK, StudentExam.class);
        assertThat(studentExamsDB).hasSize(exam.getRegisteredUsers().size());

        // Another request should not create any exams
        missingStudentExams = request.postListWithResponseBody("/api/courses/" + course1.getId() + "/exams/" + exam.getId() + "/generate-missing-student-exams", Optional.empty(),
                StudentExam.class, HttpStatus.OK);
        assertThat(missingStudentExams).isEmpty();
        studentExamsDB = request.getList("/api/courses/" + course1.getId() + "/exams/" + exam.getId() + "/student-exams", HttpStatus.OK, StudentExam.class);
        assertThat(studentExamsDB).hasSize(exam.getRegisteredUsers().size());

        // Make sure delete also works if so many objects have been created before
        request.delete("/api/courses/" + course1.getId() + "/exams/" + exam.getId(), HttpStatus.OK);
    }

    @Test
    @WithMockUser(username = TEST_PREFIX + "instructor1", roles = "INSTRUCTOR")
    void testGenerateMissingStudentExams_testExam() throws Exception {
        request.postListWithResponseBody("/api/courses/" + course1.getId() + "/exams/" + testExam1.getId() + "/generate-missing-student-exams", Optional.empty(), StudentExam.class,
                HttpStatus.BAD_REQUEST);
    }

    @Test
    @WithMockUser(username = TEST_PREFIX + "instructor1", roles = "INSTRUCTOR")
    void testEvaluateQuizExercises_testExam() throws Exception {
        request.post("/api/courses/" + course1.getId() + "/exams/" + testExam1.getId() + "/student-exams/evaluate-quiz-exercises", Optional.empty(), HttpStatus.BAD_REQUEST);
    }

    @Test
    @WithMockUser(username = "admin", roles = "ADMIN")
    void testRemovingAllStudents() throws Exception {
        doNothing().when(gitService).combineAllCommitsOfRepositoryIntoOne(any());
        Exam exam = database.setupExamWithExerciseGroupsExercisesRegisteredStudents(TEST_PREFIX, course1);

        // Generate student exams
        List<StudentExam> studentExams = request.postListWithResponseBody("/api/courses/" + course1.getId() + "/exams/" + exam.getId() + "/generate-student-exams",
                Optional.empty(), StudentExam.class, HttpStatus.OK);
        assertThat(studentExams).hasSize(4);
        assertThat(exam.getRegisteredUsers()).hasSize(4);

        int numberOfGeneratedParticipations = prepareExerciseStart(exam);

        assertThat(numberOfGeneratedParticipations).isEqualTo(16);
        verify(gitService, times(getNumberOfProgrammingExercises(exam))).combineAllCommitsOfRepositoryIntoOne(any());
        // Fetch student exams
        List<StudentExam> studentExamsDB = request.getList("/api/courses/" + course1.getId() + "/exams/" + exam.getId() + "/student-exams", HttpStatus.OK, StudentExam.class);
        assertThat(studentExamsDB).hasSize(4);
        List<StudentParticipation> participationList = new ArrayList<>();
        Exercise[] exercises = examRepository.findAllExercisesByExamId(exam.getId()).toArray(new Exercise[0]);
        for (Exercise value : exercises) {
            participationList.addAll(studentParticipationRepository.findByExerciseId(value.getId()));
        }
        assertThat(participationList).hasSize(16);

        // TODO there should be some participation but no submissions unfortunately
        // remove all students
        request.delete("/api/courses/" + course1.getId() + "/exams/" + exam.getId() + "/students", HttpStatus.OK);

        // Get the exam with all registered users
        var params = new LinkedMultiValueMap<String, String>();
        params.add("withStudents", "true");
        Exam storedExam = request.get("/api/courses/" + course1.getId() + "/exams/" + exam.getId(), HttpStatus.OK, Exam.class, params);
        assertThat(storedExam.getRegisteredUsers()).isEmpty();

        // Fetch student exams
        studentExamsDB = request.getList("/api/courses/" + course1.getId() + "/exams/" + exam.getId() + "/student-exams", HttpStatus.OK, StudentExam.class);
        assertThat(studentExamsDB).isEmpty();

        // Fetch participations
        exercises = examRepository.findAllExercisesByExamId(exam.getId()).toArray(new Exercise[0]);
        participationList = new ArrayList<>();
        for (Exercise exercise : exercises) {
            participationList.addAll(studentParticipationRepository.findByExerciseId(exercise.getId()));
        }
        assertThat(participationList).hasSize(16);

    }

    @Test
    @WithMockUser(username = "admin", roles = "ADMIN")
    void testRemovingAllStudentsAndParticipations() throws Exception {
        doNothing().when(gitService).combineAllCommitsOfRepositoryIntoOne(any());
        Exam exam = database.setupExamWithExerciseGroupsExercisesRegisteredStudents(TEST_PREFIX, course1);

        // Generate student exams
        List<StudentExam> studentExams = request.postListWithResponseBody("/api/courses/" + course1.getId() + "/exams/" + exam.getId() + "/generate-student-exams",
                Optional.empty(), StudentExam.class, HttpStatus.OK);
        assertThat(studentExams).hasSize(4);
        assertThat(exam.getRegisteredUsers()).hasSize(4);

        int numberOfGeneratedParticipations = prepareExerciseStart(exam);
        verify(gitService, times(getNumberOfProgrammingExercises(exam))).combineAllCommitsOfRepositoryIntoOne(any());
        assertThat(numberOfGeneratedParticipations).isEqualTo(16);
        // Fetch student exams
        List<StudentExam> studentExamsDB = request.getList("/api/courses/" + course1.getId() + "/exams/" + exam.getId() + "/student-exams", HttpStatus.OK, StudentExam.class);
        assertThat(studentExamsDB).hasSize(4);
        List<StudentParticipation> participationList = new ArrayList<>();
        Exercise[] exercises = examRepository.findAllExercisesByExamId(exam.getId()).toArray(new Exercise[0]);
        for (Exercise value : exercises) {
            participationList.addAll(studentParticipationRepository.findByExerciseId(value.getId()));
        }
        assertThat(participationList).hasSize(16);

        // TODO there should be some participation but no submissions unfortunately
        // remove all students
        var paramsParticipations = new LinkedMultiValueMap<String, String>();
        paramsParticipations.add("withParticipationsAndSubmission", "true");
        request.delete("/api/courses/" + course1.getId() + "/exams/" + exam.getId() + "/students", HttpStatus.OK, paramsParticipations);

        // Get the exam with all registered users
        var params = new LinkedMultiValueMap<String, String>();
        params.add("withStudents", "true");
        Exam storedExam = request.get("/api/courses/" + course1.getId() + "/exams/" + exam.getId(), HttpStatus.OK, Exam.class, params);
        assertThat(storedExam.getRegisteredUsers()).isEmpty();

        // Fetch student exams
        studentExamsDB = request.getList("/api/courses/" + course1.getId() + "/exams/" + exam.getId() + "/student-exams", HttpStatus.OK, StudentExam.class);
        assertThat(studentExamsDB).isEmpty();

        // Fetch participations
        exercises = examRepository.findAllExercisesByExamId(exam.getId()).toArray(new Exercise[0]);
        participationList = new ArrayList<>();
        for (Exercise exercise : exercises) {
            participationList.addAll(studentParticipationRepository.findByExerciseId(exercise.getId()));
        }
        assertThat(participationList).isEmpty();
    }

    @Test
    @WithMockUser(username = TEST_PREFIX + "admin", roles = "ADMIN")
    void testSaveExamWithExerciseGroupWithExerciseToDatabase() {
        database.addCourseExamExerciseGroupWithOneTextExercise();
    }

    @Test
    @WithMockUser(username = TEST_PREFIX + "student1", roles = "USER")
    void testAll_asStudent() throws Exception {
        this.testAllPreAuthorize();
        ModelFactory.generateExam(course1);
        request.getList("/api/courses/" + course1.getId() + "/exams", HttpStatus.FORBIDDEN, Exam.class);
    }

    @Test
    @WithMockUser(username = TEST_PREFIX + "tutor1", roles = "TA")
    void testAll_asTutor() throws Exception {
        this.testAllPreAuthorize();
    }

    private void testAllPreAuthorize() throws Exception {
        Exam exam = ModelFactory.generateExam(course1);
        request.post("/api/courses/" + course1.getId() + "/exams", exam, HttpStatus.FORBIDDEN);
        request.put("/api/courses/" + course1.getId() + "/exams", exam, HttpStatus.FORBIDDEN);
        request.get("/api/courses/" + course1.getId() + "/exams/" + exam1.getId(), HttpStatus.FORBIDDEN, Exam.class);
        request.delete("/api/courses/" + course1.getId() + "/exams/" + exam1.getId(), HttpStatus.FORBIDDEN);
        request.delete("/api/courses/" + course1.getId() + "/exams/" + exam1.getId() + "/reset", HttpStatus.FORBIDDEN);
        request.post("/api/courses/" + course1.getId() + "/exams/" + exam1.getId() + "/students/" + TEST_PREFIX + "student1", null, HttpStatus.FORBIDDEN);
        request.post("/api/courses/" + course1.getId() + "/exams/" + exam1.getId() + "/students", Collections.singletonList(new StudentDTO()), HttpStatus.FORBIDDEN);
        request.delete("/api/courses/" + course1.getId() + "/exams/" + exam1.getId() + "/students/" + TEST_PREFIX + "student1", HttpStatus.FORBIDDEN);
    }

    @Test
    @WithMockUser(username = TEST_PREFIX + "instructor6", roles = "INSTRUCTOR")
    void testCreateExam_checkCourseAccess_InstructorNotInCourse_forbidden() throws Exception {
        Exam exam = ModelFactory.generateExam(course1);
        request.post("/api/courses/" + course1.getId() + "/exams", exam, HttpStatus.FORBIDDEN);
    }

    @Test
    @WithMockUser(username = TEST_PREFIX + "instructor1", roles = "INSTRUCTOR")
    void testCreateExam_asInstructor() throws Exception {
        // Test for bad request when exam id is already set.
        Exam examA = ModelFactory.generateExam(course1);
        examA.setId(55L);
        request.post("/api/courses/" + course1.getId() + "/exams", examA, HttpStatus.BAD_REQUEST);
        // Test for bad request when course is null.
        Exam examB = ModelFactory.generateExam(course1);
        examB.setCourse(null);
        request.post("/api/courses/" + course1.getId() + "/exams", examB, HttpStatus.BAD_REQUEST);
        // Test for bad request when course deviates from course specified in route.
        Exam examC = ModelFactory.generateExam(course1);
        request.post("/api/courses/" + course2.getId() + "/exams", examC, HttpStatus.BAD_REQUEST);
        // Test invalid dates
        List<Exam> examsWithInvalidDate = createExamsWithInvalidDates(course1);
        for (var exam : examsWithInvalidDate) {
            request.post("/api/courses/" + course1.getId() + "/exams", exam, HttpStatus.BAD_REQUEST);
        }
        // Test for conflict when user tries to create an exam with exercise groups.
        Exam examD = ModelFactory.generateExam(course1);
        examD.addExerciseGroup(ModelFactory.generateExerciseGroup(true, exam1));
        request.post("/api/courses/" + course1.getId() + "/exams", examD, HttpStatus.CONFLICT);
        // Test examAccessService.
        Exam examE = ModelFactory.generateExam(course1);
        request.post("/api/courses/" + course1.getId() + "/exams", examE, HttpStatus.CREATED);
        verify(examAccessService, times(1)).checkCourseAccessForInstructorElseThrow(course1.getId());
    }

    private List<Exam> createExamsWithInvalidDates(Course course) {
        // Test for bad request, visible date not set
        Exam examA = ModelFactory.generateExam(course);
        examA.setVisibleDate(null);
        // Test for bad request, start date not set
        Exam examB = ModelFactory.generateExam(course);
        examB.setStartDate(null);
        // Test for bad request, end date not set
        Exam examC = ModelFactory.generateExam(course);
        examC.setEndDate(null);
        // Test for bad request, start date not after visible date
        Exam examD = ModelFactory.generateExam(course);
        examD.setStartDate(examD.getVisibleDate());
        // Test for bad request, end date not after start date
        Exam examE = ModelFactory.generateExam(course);
        examE.setEndDate(examE.getStartDate());
        // Test for bad request, when visibleDate equals the startDate
        Exam examF = ModelFactory.generateExam(course);
        examF.setVisibleDate(examF.getStartDate());
        // Test for bad request, when exampleSolutionPublicationDate is before the visibleDate
        Exam examG = ModelFactory.generateExam(course);
        examG.setExampleSolutionPublicationDate(examG.getVisibleDate().minusHours(1));
        return List.of(examA, examB, examC, examD, examE, examF, examG);
    }

    @Test
    @WithMockUser(username = TEST_PREFIX + "instructor1", roles = "INSTRUCTOR")
    void testCreateTestExam_asInstructor() throws Exception {
        // Test the creation of a test exam
        Exam examA = ModelFactory.generateTestExam(course1);
        request.post("/api/courses/" + course1.getId() + "/exams", examA, HttpStatus.CREATED);

        verify(examAccessService, times(1)).checkCourseAccessForInstructorElseThrow(course1.getId());
    }

    @Test
    @WithMockUser(username = TEST_PREFIX + "instructor1", roles = "INSTRUCTOR")
    void testCreateTestExam_asInstructor_withVisibleDateEqualsStartDate() throws Exception {
        // Test the creation of a test exam, where visibleDate equals StartDate
        Exam examB = ModelFactory.generateTestExam(course1);
        examB.setVisibleDate(examB.getStartDate());
        request.post("/api/courses/" + course1.getId() + "/exams", examB, HttpStatus.CREATED);

        verify(examAccessService, times(1)).checkCourseAccessForInstructorElseThrow(course1.getId());
    }

    @Test
    @WithMockUser(username = TEST_PREFIX + "instructor1", roles = "INSTRUCTOR")
    void testCreateTestExam_asInstructor_badReuestWithWorkingTimeGreatherThanWorkingWindow() throws Exception {
        // Test for bad request, where workingTime is greater than difference between StartDate and EndDate
        Exam examC = ModelFactory.generateTestExam(course1);
        examC.setWorkingTime(5000);
        request.post("/api/courses/" + course1.getId() + "/exams", examC, HttpStatus.BAD_REQUEST);
    }

    @Test
    @WithMockUser(username = TEST_PREFIX + "instructor1", roles = "INSTRUCTOR")
    void testCreateTestExam_asInstructor_badRequestWithWorkingTimeSetToZero() throws Exception {
        // Test for bad request, if the working time is 0
        Exam examD = ModelFactory.generateTestExam(course1);
        examD.setWorkingTime(0);
        request.post("/api/courses/" + course1.getId() + "/exams", examD, HttpStatus.BAD_REQUEST);

    }

    @Test
    @WithMockUser(username = TEST_PREFIX + "instructor1", roles = "INSTRUCTOR")
    void testCreateTestExam_asInstructor_testExam_CorrectionRoundViolation() throws Exception {
        Exam exam = ModelFactory.generateTestExam(course1);
        exam.setNumberOfCorrectionRoundsInExam(1);
        request.post("/api/courses/" + course1.getId() + "/exams", exam, HttpStatus.BAD_REQUEST);
    }

    @Test
    @WithMockUser(username = TEST_PREFIX + "instructor1", roles = "INSTRUCTOR")
    void testCreateTestExam_asInstructor_realExam_CorrectionRoundViolation() throws Exception {
        Exam exam = ModelFactory.generateExam(course1);
        exam.setNumberOfCorrectionRoundsInExam(0);
        request.post("/api/courses/" + course1.getId() + "/exams", exam, HttpStatus.BAD_REQUEST);

        exam.setNumberOfCorrectionRoundsInExam(3);
        request.post("/api/courses/" + course1.getId() + "/exams", exam, HttpStatus.BAD_REQUEST);

    }

    @Test
    @WithMockUser(username = TEST_PREFIX + "instructor1", roles = "INSTRUCTOR")
    void testUpdateTestExam_asInstructor_withExamModeChanged() throws Exception {
        // The Exam-Mode should not be changeable with a PUT / update operation, a CONFLICT should be returned instead
        // Case 1: test exam should be updated to real exam
        Exam examA = ModelFactory.generateTestExam(course1);
        Exam createdExamA = request.postWithResponseBody("/api/courses/" + course1.getId() + "/exams", examA, Exam.class, HttpStatus.CREATED);
        createdExamA.setNumberOfCorrectionRoundsInExam(1);
        createdExamA.setTestExam(false);
        request.putWithResponseBody("/api/courses/" + course1.getId() + "/exams", createdExamA, Exam.class, HttpStatus.CONFLICT);

        // Case 2: real exam should be updated to test exam
        Exam examB = ModelFactory.generateTestExam(course1);
        examB.setNumberOfCorrectionRoundsInExam(1);
        examB.setTestExam(false);
        Exam createdExamB = request.postWithResponseBody("/api/courses/" + course1.getId() + "/exams", examB, Exam.class, HttpStatus.CREATED);
        createdExamB.setTestExam(true);
        createdExamB.setNumberOfCorrectionRoundsInExam(0);
        request.putWithResponseBody("/api/courses/" + course1.getId() + "/exams", createdExamB, Exam.class, HttpStatus.CONFLICT);

    }

    @Test
    @WithMockUser(username = TEST_PREFIX + "instructor1", roles = "INSTRUCTOR")
    void testUpdateExam_asInstructor() throws Exception {
        // Create instead of update if no id was set
        Exam exam = ModelFactory.generateExam(course1);
        exam.setTitle("Over 9000!");
        long examCountBefore = examRepository.count();
        Exam createdExam = request.putWithResponseBody("/api/courses/" + course1.getId() + "/exams", exam, Exam.class, HttpStatus.CREATED);
        assertThat(exam.getEndDate()).isEqualTo(createdExam.getEndDate());
        assertThat(exam.getStartDate()).isEqualTo(createdExam.getStartDate());
        assertThat(exam.getVisibleDate()).isEqualTo(createdExam.getVisibleDate());
        // Note: ZonedDateTime has problems with comparison due to time zone differences for values saved in the database and values not saved in the database
        assertThat(exam).usingRecursiveComparison().ignoringFields("id", "course", "endDate", "startDate", "visibleDate").isEqualTo(createdExam);
        assertThat(examCountBefore + 1).isEqualTo(examRepository.count());
        // No course is set -> bad request
        exam = ModelFactory.generateExam(course1);
        exam.setId(1L);
        exam.setCourse(null);
        request.put("/api/courses/" + course1.getId() + "/exams", exam, HttpStatus.BAD_REQUEST);
        // Course id in the updated exam and in the REST resource url do not match -> bad request
        exam = ModelFactory.generateExam(course1);
        exam.setId(1L);
        request.put("/api/courses/" + course2.getId() + "/exams", exam, HttpStatus.BAD_REQUEST);
        // Dates in the updated exam are not valid -> bad request
        List<Exam> examsWithInvalidDate = createExamsWithInvalidDates(course1);
        for (var examWithInvDate : examsWithInvalidDate) {
            examWithInvDate.setId(1L);
            request.put("/api/courses/" + course1.getId() + "/exams", examWithInvDate, HttpStatus.BAD_REQUEST);
        }
        // Update the exam -> ok
        exam1.setTitle("Best exam ever");
        var returnedExam = request.putWithResponseBody("/api/courses/" + course1.getId() + "/exams", exam1, Exam.class, HttpStatus.OK);
        assertEquals(exam1, returnedExam);
        verify(instanceMessageSendService, never()).sendProgrammingExerciseSchedule(any());
    }

    @Test
    @WithMockUser(username = TEST_PREFIX + "instructor1", roles = "INSTRUCTOR")
    void testUpdateExam_reschedule_visibleAndStartDateChanged() throws Exception {
        // Add a programming exercise to the exam and change the dates in order to invoke a rescheduling
        var programmingEx = database.addCourseExamExerciseGroupWithOneProgrammingExerciseAndTestCases();
        var examWithProgrammingEx = programmingEx.getExerciseGroup().getExam();
        examWithProgrammingEx.setVisibleDate(examWithProgrammingEx.getVisibleDate().plusSeconds(1));
        examWithProgrammingEx.setStartDate(examWithProgrammingEx.getStartDate().plusSeconds(1));
        examWithProgrammingEx.setWorkingTime(examWithProgrammingEx.getWorkingTime() - 1);
        request.put("/api/courses/" + examWithProgrammingEx.getCourse().getId() + "/exams", examWithProgrammingEx, HttpStatus.OK);
        verify(instanceMessageSendService, times(1)).sendProgrammingExerciseSchedule(programmingEx.getId());
    }

    @Test
    @WithMockUser(username = TEST_PREFIX + "instructor1", roles = "INSTRUCTOR")
    void testUpdateExam_reschedule_visibleDateChanged() throws Exception {
        var programmingEx = database.addCourseExamExerciseGroupWithOneProgrammingExerciseAndTestCases();
        var examWithProgrammingEx = programmingEx.getExerciseGroup().getExam();
        examWithProgrammingEx.setVisibleDate(examWithProgrammingEx.getVisibleDate().plusSeconds(1));
        request.put("/api/courses/" + examWithProgrammingEx.getCourse().getId() + "/exams", examWithProgrammingEx, HttpStatus.OK);
        verify(instanceMessageSendService, times(1)).sendProgrammingExerciseSchedule(programmingEx.getId());
    }

    @Test
    @WithMockUser(username = TEST_PREFIX + "instructor1", roles = "INSTRUCTOR")
    void testUpdateExam_reschedule_startDateChanged() throws Exception {
        var programmingEx = database.addCourseExamExerciseGroupWithOneProgrammingExerciseAndTestCases();
        var examWithProgrammingEx = programmingEx.getExerciseGroup().getExam();
        examWithProgrammingEx.setStartDate(examWithProgrammingEx.getStartDate().plusSeconds(1));
        examWithProgrammingEx.setWorkingTime(examWithProgrammingEx.getWorkingTime() - 1);
        request.put("/api/courses/" + examWithProgrammingEx.getCourse().getId() + "/exams", examWithProgrammingEx, HttpStatus.OK);
        verify(instanceMessageSendService, times(1)).sendProgrammingExerciseSchedule(programmingEx.getId());
    }

    @Test
    @WithMockUser(username = TEST_PREFIX + "instructor1", roles = "INSTRUCTOR")
    void testUpdateExam_rescheduleModeling_endDateChanged() throws Exception {
        var modelingExercise = database.addCourseExamExerciseGroupWithOneModelingExercise();
        var examWithModelingEx = modelingExercise.getExerciseGroup().getExam();
        examWithModelingEx.setEndDate(examWithModelingEx.getEndDate().plusSeconds(2));
        examWithModelingEx.setWorkingTime(examWithModelingEx.getWorkingTime() + 2);
        request.put("/api/courses/" + examWithModelingEx.getCourse().getId() + "/exams", examWithModelingEx, HttpStatus.OK);
        verify(instanceMessageSendService, times(1)).sendModelingExerciseSchedule(modelingExercise.getId());
    }

    @Test
    @WithMockUser(username = TEST_PREFIX + "instructor1", roles = "INSTRUCTOR")
    void testUpdateExam_rescheduleModeling_workingTimeChanged() throws Exception {
        var modelingExercise = database.addCourseExamExerciseGroupWithOneModelingExercise();
        var examWithModelingEx = modelingExercise.getExerciseGroup().getExam();
        examWithModelingEx.setVisibleDate(now().plusHours(1));
        examWithModelingEx.setStartDate(now().plusHours(2));
        examWithModelingEx.setEndDate(now().plusHours(3));
        examWithModelingEx.setWorkingTime(3600);
        request.put("/api/courses/" + examWithModelingEx.getCourse().getId() + "/exams", examWithModelingEx, HttpStatus.OK);

        StudentExam studentExam = database.addStudentExam(examWithModelingEx);
        request.patch("/api/courses/" + examWithModelingEx.getCourse().getId() + "/exams/" + examWithModelingEx.getId() + "/student-exams/" + studentExam.getId() + "/working-time",
                3, HttpStatus.OK);
        verify(instanceMessageSendService, times(2)).sendModelingExerciseSchedule(modelingExercise.getId());
    }

    @Test
    @WithMockUser(username = TEST_PREFIX + "instructor1", roles = "INSTRUCTOR")
    void testUpdateExam_exampleSolutionPublicationDateChanged() throws Exception {
        var modelingExercise = database.addCourseExamExerciseGroupWithOneModelingExercise();
        var examWithModelingEx = modelingExercise.getExerciseGroup().getExam();

        assertThat(modelingExercise.isExampleSolutionPublished()).isFalse();
        examWithModelingEx.setVisibleDate(now().minusHours(5));
        examWithModelingEx.setStartDate(examWithModelingEx.getVisibleDate().plusMinutes(1));
        examWithModelingEx.setEndDate(examWithModelingEx.getStartDate().plusMinutes(1));
        examWithModelingEx.setPublishResultsDate(examWithModelingEx.getEndDate().plusMinutes(1));
        examWithModelingEx.setExampleSolutionPublicationDate(examWithModelingEx.getPublishResultsDate().plusMinutes(1));
        request.put("/api/courses/" + examWithModelingEx.getCourse().getId() + "/exams", examWithModelingEx, HttpStatus.OK);

        Exam fetchedExam = examRepository.findWithExerciseGroupsAndExercisesByIdOrElseThrow(examWithModelingEx.getId());
        Exercise exercise = fetchedExam.getExerciseGroups().get(0).getExercises().stream().findFirst().orElseThrow();
        assertThat(exercise.isExampleSolutionPublished()).isTrue();

    }

    @Test
    @WithMockUser(username = TEST_PREFIX + "instructor1", roles = "INSTRUCTOR")
    void testGetExam_asInstructor() throws Exception {
        assertThrows(EntityNotFoundException.class, () -> examRepository.findByIdElseThrow(Long.MAX_VALUE));
        assertThrows(EntityNotFoundException.class, () -> examRepository.findWithExerciseGroupsAndExercisesByIdOrElseThrow(Long.MAX_VALUE));
        assertThrows(EntityNotFoundException.class, () -> examRepository.findByIdWithRegisteredUsersExerciseGroupsAndExercisesElseThrow(Long.MAX_VALUE));
        assertThrows(EntityNotFoundException.class, () -> examRepository.findByIdWithRegisteredUsersElseThrow(Long.MAX_VALUE));
        assertThrows(EntityNotFoundException.class, () -> examRepository.findByIdWithExerciseGroupsElseThrow(Long.MAX_VALUE));
        assertThat(examRepository.findAllExercisesByExamId(Long.MAX_VALUE)).isEmpty();

        request.get("/api/courses/" + course1.getId() + "/exams/" + exam1.getId(), HttpStatus.OK, Exam.class);
        verify(examAccessService, times(1)).checkCourseAndExamAccessForEditorElseThrow(course1.getId(), exam1.getId());
    }

    @Test
    @WithMockUser(username = TEST_PREFIX + "instructor1", roles = "INSTRUCTOR")
    void testGetExam_asInstructor_WithTestRunQuizExerciseSubmissions() throws Exception {
        Course course = database.addEmptyCourse();
        Exam exam = database.addExamWithExerciseGroup(course, true);
        ExerciseGroup exerciseGroup = exam.getExerciseGroups().get(0);
        examRepository.save(exam);

        StudentParticipation studentParticipation = new StudentParticipation();
        studentParticipation.setTestRun(true);

        QuizExercise quizExercise = database.createQuizForExam(exerciseGroup);
        quizExercise.setStudentParticipations(Set.of(studentParticipation));
        studentParticipation.setExercise(quizExercise);

        exerciseRepo.save(quizExercise);
        studentParticipationRepository.save(studentParticipation);

        Exam returnedExam = request.get("/api/courses/" + course.getId() + "/exams/" + exam.getId() + "?withExerciseGroups=true", HttpStatus.OK, Exam.class);

        assertThat(returnedExam.getExerciseGroups()).anyMatch(groups -> groups.getExercises().stream().anyMatch(Exercise::getTestRunParticipationsExist));
        verify(examAccessService, times(1)).checkCourseAndExamAccessForEditorElseThrow(course.getId(), exam.getId());
    }

    @Test
    @WithMockUser(username = TEST_PREFIX + "instructor1", roles = "INSTRUCTOR")
    void testGetExamsForCourse_asInstructor() throws Exception {
        request.getList("/api/courses/" + course1.getId() + "/exams", HttpStatus.OK, Exam.class);
        verify(examAccessService, times(1)).checkCourseAccessForTeachingAssistantElseThrow(course1.getId());
        // TODO: add assert statement
    }

    @Test
    @WithMockUser(username = TEST_PREFIX + "instructor1", roles = "INSTRUCTOR")
    void testGetExamsForUser_asInstructor() throws Exception {
        request.getList("/api/courses/" + course1.getId() + "/exams-for-user", HttpStatus.OK, Exam.class);
        // TODO: add assert statement
    }

    @Test
    @WithMockUser(username = TEST_PREFIX + "admin", roles = "ADMIN")
    void testGetCurrentAndUpcomingExams() throws Exception {
        request.getList("/api/admin/courses/upcoming-exams", HttpStatus.OK, Exam.class);
        // TODO: add assert statement
    }

    @Test
    @WithMockUser(username = TEST_PREFIX + "user", roles = "USER")
    void testGetCurrentAndUpcomingExamsForbiddenForUser() throws Exception {
        request.getList("/api/admin/courses/upcoming-exams", HttpStatus.FORBIDDEN, Exam.class);
    }

    @Test
    @WithMockUser(username = TEST_PREFIX + "instructor1", roles = "INSTRUCTOR")
    void testGetCurrentAndUpcomingExamsForbiddenForInstructor() throws Exception {
        request.getList("/api/admin/courses/upcoming-exams", HttpStatus.FORBIDDEN, Exam.class);
    }

    @Test
    @WithMockUser(username = TEST_PREFIX + "tutor1", roles = "TA")
    void testGetCurrentAndUpcomingExamsForbiddenForTutor() throws Exception {
        request.getList("/api/admin/courses/upcoming-exams", HttpStatus.FORBIDDEN, Exam.class);
    }

    @Test
    @WithMockUser(username = TEST_PREFIX + "instructor1", roles = "INSTRUCTOR")
    void testDeleteEmptyExam_asInstructor() throws Exception {
        request.delete("/api/courses/" + course1.getId() + "/exams/" + exam1.getId(), HttpStatus.OK);
        verify(examAccessService, times(1)).checkCourseAndExamAccessForInstructorElseThrow(course1.getId(), exam1.getId());
    }

    @Test
    @WithMockUser(username = TEST_PREFIX + "instructor1", roles = "INSTRUCTOR")
    void testDeleteExamWithExerciseGroupAndTextExercise_asInstructor() throws Exception {
        TextExercise textExercise = ModelFactory.generateTextExerciseForExam(exam2.getExerciseGroups().get(0));
        textExercise.setKnowledge(textAssessmentKnowledgeService.createNewKnowledge());
        exerciseRepo.save(textExercise);
        request.delete("/api/courses/" + course1.getId() + "/exams/" + exam2.getId(), HttpStatus.OK);
        verify(examAccessService, times(1)).checkCourseAndExamAccessForInstructorElseThrow(course1.getId(), exam2.getId());
    }

    @Test
    @WithMockUser(username = TEST_PREFIX + "admin", roles = "ADMIN")
    void testDeleteExamThatDoesNotExist() throws Exception {
        request.delete("/api/courses/" + course2.getId() + "/exams/654555", HttpStatus.NOT_FOUND);
    }

    @Test
    @WithMockUser(username = TEST_PREFIX + "instructor1", roles = "INSTRUCTOR")
    void testResetEmptyExam_asInstructor() throws Exception {
        request.delete("/api/courses/" + course1.getId() + "/exams/" + exam1.getId() + "/reset", HttpStatus.OK);
        verify(examAccessService, times(1)).checkCourseAndExamAccessForInstructorElseThrow(course1.getId(), exam1.getId());
    }

    @Test
    @WithMockUser(username = TEST_PREFIX + "instructor1", roles = "INSTRUCTOR")
    void testResetExamWithExerciseGroupAndTextExercise_asInstructor() throws Exception {
        TextExercise textExercise = ModelFactory.generateTextExerciseForExam(exam2.getExerciseGroups().get(0));
        exerciseRepo.save(textExercise);
        request.delete("/api/courses/" + course1.getId() + "/exams/" + exam2.getId() + "/reset", HttpStatus.OK);
        verify(examAccessService, times(1)).checkCourseAndExamAccessForInstructorElseThrow(course1.getId(), exam2.getId());
    }

    @Test
    @WithMockUser(username = TEST_PREFIX + "admin", roles = "ADMIN")
    void testResetExamThatDoesNotExist() throws Exception {
        request.delete("/api/courses/" + course2.getId() + "/exams/654555/reset", HttpStatus.NOT_FOUND);
    }

    @Test
    @WithMockUser(username = TEST_PREFIX + "instructor1", roles = "INSTRUCTOR")
    void testResetExamWithQuizExercise_asInstructor() throws Exception {
        QuizExercise quizExercise = ModelFactory.generateQuizExerciseForExam(exam2.getExerciseGroups().get(0));
        quizExercise = exerciseRepo.save(quizExercise);
        request.delete("/api/courses/" + course1.getId() + "/exams/" + exam2.getId() + "/reset", HttpStatus.OK);
        quizExercise = (QuizExercise) exerciseRepo.findByIdElseThrow(quizExercise.getId());
        assertThat(quizExercise.getReleaseDate()).isNull();
        assertThat(quizExercise.getDueDate()).isNull();
    }

    @Test
    @WithMockUser(username = TEST_PREFIX + "instructor1", roles = "INSTRUCTOR")
    void testDeleteStudent() throws Exception {
        doNothing().when(gitService).combineAllCommitsOfRepositoryIntoOne(any());
        // Create an exam with registered students
        Exam exam = database.setupExamWithExerciseGroupsExercisesRegisteredStudents(TEST_PREFIX, course1);
        var student1 = database.getUserByLogin(TEST_PREFIX + "student1");
        var student2 = database.getUserByLogin(TEST_PREFIX + "student2");

        // Remove student1 from the exam
        request.delete("/api/courses/" + course1.getId() + "/exams/" + exam.getId() + "/students/" + TEST_PREFIX + "student1", HttpStatus.OK);

        // Get the exam with all registered users
        var params = new LinkedMultiValueMap<String, String>();
        params.add("withStudents", "true");
        Exam storedExam = request.get("/api/courses/" + course1.getId() + "/exams/" + exam.getId(), HttpStatus.OK, Exam.class, params);

        // Ensure that student1 was removed from the exam
        assertThat(storedExam.getRegisteredUsers()).doesNotContain(student1);
        assertThat(storedExam.getRegisteredUsers()).hasSize(3);

        // Create individual student exams
        List<StudentExam> generatedStudentExams = request.postListWithResponseBody("/api/courses/" + course1.getId() + "/exams/" + exam.getId() + "/generate-student-exams",
                Optional.empty(), StudentExam.class, HttpStatus.OK);
        assertThat(generatedStudentExams).hasSize(storedExam.getRegisteredUsers().size());

        // Start the exam to create participations
        prepareExerciseStart(exam);

        verify(gitService, times(getNumberOfProgrammingExercises(exam))).combineAllCommitsOfRepositoryIntoOne(any());
        // Get the student exam of student2
        Optional<StudentExam> optionalStudent1Exam = generatedStudentExams.stream().filter(studentExam -> studentExam.getUser().equals(student2)).findFirst();
        assertThat(optionalStudent1Exam.get()).isNotNull();
        var studentExam2 = optionalStudent1Exam.get();

        // explicitly set the user again to prevent issues in the following server call due to the use of SecurityUtils.setAuthorizationObject();
        database.changeUser(TEST_PREFIX + "instructor1");
        // Remove student2 from the exam
        request.delete("/api/courses/" + course1.getId() + "/exams/" + exam.getId() + "/students/" + TEST_PREFIX + "student2", HttpStatus.OK);

        // Get the exam with all registered users
        params = new LinkedMultiValueMap<>();
        params.add("withStudents", "true");
        storedExam = request.get("/api/courses/" + course1.getId() + "/exams/" + exam.getId(), HttpStatus.OK, Exam.class, params);

        // Ensure that student2 was removed from the exam
        assertThat(storedExam.getRegisteredUsers()).doesNotContain(student2);
        assertThat(storedExam.getRegisteredUsers()).hasSize(2);

        // Ensure that the student exam of student2 was deleted
        List<StudentExam> studentExams = request.getList("/api/courses/" + course1.getId() + "/exams/" + exam.getId() + "/student-exams", HttpStatus.OK, StudentExam.class);
        assertThat(studentExams).hasSameSizeAs(storedExam.getRegisteredUsers()).doesNotContain(studentExam2);

        // Ensure that the participations were not deleted
        List<StudentParticipation> participationsStudent2 = studentParticipationRepository
                .findByStudentIdAndIndividualExercisesWithEagerSubmissionsResultIgnoreTestRuns(student2.getId(), studentExam2.getExercises());
        assertThat(participationsStudent2).hasSize(studentExam2.getExercises().size());

        // Make sure delete also works if so many objects have been created before
        request.delete("/api/courses/" + course1.getId() + "/exams/" + exam.getId(), HttpStatus.OK);
    }

    @Test
    @WithMockUser(username = TEST_PREFIX + "instructor1", roles = "INSTRUCTOR")
    void testDeleteStudentForTestExam_badRequest() throws Exception {
        doNothing().when(gitService).combineAllCommitsOfRepositoryIntoOne(any());
        // Create an exam with registered students
        Exam exam = database.setupExamWithExerciseGroupsExercisesRegisteredStudents(TEST_PREFIX, course1);
        exam.setTestExam(true);
        examRepository.save(exam);

        // Remove student1 from the exam
        request.delete("/api/courses/" + course1.getId() + "/exams/" + exam.getId() + "/students/" + TEST_PREFIX + "student1", HttpStatus.BAD_REQUEST);
    }

    @Test
    @WithMockUser(username = TEST_PREFIX + "instructor1", roles = "INSTRUCTOR")
    void testGetExamWithOptions() throws Exception {
        User user = userRepo.findOneByLogin(TEST_PREFIX + "student1").get();
        Course course = database.createCourseWithExamAndExerciseGroupAndExercises(user, now().minusHours(3), now().minusHours(2), now().minusHours(1));
        var exam = examRepository.findWithExerciseGroupsAndExercisesById(course.getExams().iterator().next().getId()).get();
        // Get the exam with all registered users
        // 1. without options
        var exam1 = request.get("/api/courses/" + course.getId() + "/exams/" + exam.getId(), HttpStatus.OK, Exam.class);
        assertThat(exam1.getRegisteredUsers()).isEmpty();
        assertThat(exam1.getExerciseGroups()).isEmpty();

        // 2. with students, without exercise groups
        var params = new LinkedMultiValueMap<String, String>();
        params.add("withStudents", "true");
        var exam2 = request.get("/api/courses/" + course.getId() + "/exams/" + exam.getId(), HttpStatus.OK, Exam.class, params);
        assertThat(exam2.getRegisteredUsers()).hasSize(1);
        assertThat(exam2.getExerciseGroups()).isEmpty();

        // 3. with students, with exercise groups
        params.add("withExerciseGroups", "true");
        var exam3 = request.get("/api/courses/" + course.getId() + "/exams/" + exam.getId(), HttpStatus.OK, Exam.class, params);
        assertThat(exam3.getRegisteredUsers()).hasSize(1);
        assertThat(exam3.getExerciseGroups()).hasSize(exam.getExerciseGroups().size());
        assertThat(exam3.getExerciseGroups().get(0).getExercises()).hasSize(exam.getExerciseGroups().get(0).getExercises().size());
        assertThat(exam3.getExerciseGroups().get(1).getExercises()).hasSize(exam.getExerciseGroups().get(1).getExercises().size());
        assertThat(exam3.getNumberOfRegisteredUsers()).isNotNull().isEqualTo(1);

        // 4. without students, with exercise groups
        params = new LinkedMultiValueMap<>();
        params.add("withExerciseGroups", "true");
        var exam4 = request.get("/api/courses/" + course.getId() + "/exams/" + exam.getId(), HttpStatus.OK, Exam.class, params);
        assertThat(exam4.getRegisteredUsers()).isEmpty();
        assertThat(exam4.getExerciseGroups()).hasSize(exam.getExerciseGroups().size());
        assertThat(exam4.getExerciseGroups().get(0).getExercises()).hasSize(exam.getExerciseGroups().get(0).getExercises().size());
        assertThat(exam4.getExerciseGroups().get(1).getExercises()).hasSize(exam.getExerciseGroups().get(1).getExercises().size());
        exam4.getExerciseGroups().get(1).getExercises().forEach(exercise -> {
            assertThat(exercise.getNumberOfParticipations()).isNotNull();
            assertThat(exercise.getNumberOfParticipations()).isZero();
        });
    }

    @Test
    @WithMockUser(username = TEST_PREFIX + "instructor1", roles = "INSTRUCTOR")
    void testDeleteStudentWithParticipationsAndSubmissions() throws Exception {
        doNothing().when(gitService).combineAllCommitsOfRepositoryIntoOne(any());
        // Create an exam with registered students
        Exam exam = database.setupExamWithExerciseGroupsExercisesRegisteredStudents(TEST_PREFIX, course1);
        var student1 = database.getUserByLogin(TEST_PREFIX + "student1");

        // Create individual student exams
        List<StudentExam> generatedStudentExams = request.postListWithResponseBody("/api/courses/" + course1.getId() + "/exams/" + exam.getId() + "/generate-student-exams",
                Optional.empty(), StudentExam.class, HttpStatus.OK);

        // Get the student exam of student1
        Optional<StudentExam> optionalStudent1Exam = generatedStudentExams.stream().filter(studentExam -> studentExam.getUser().equals(student1)).findFirst();
        assertThat(optionalStudent1Exam.get()).isNotNull();
        var studentExam1 = optionalStudent1Exam.get();

        // Start the exam to create participations
        prepareExerciseStart(exam);
        verify(gitService, times(getNumberOfProgrammingExercises(exam))).combineAllCommitsOfRepositoryIntoOne(any());
        List<StudentParticipation> participationsStudent1 = studentParticipationRepository
                .findByStudentIdAndIndividualExercisesWithEagerSubmissionsResultIgnoreTestRuns(student1.getId(), studentExam1.getExercises());
        assertThat(participationsStudent1).hasSize(studentExam1.getExercises().size());

        // explicitly set the user again to prevent issues in the following server call due to the use of SecurityUtils.setAuthorizationObject();
        database.changeUser(TEST_PREFIX + "instructor1");

        // Remove student1 from the exam and his participations
        var params = new LinkedMultiValueMap<String, String>();
        params.add("withParticipationsAndSubmission", "true");
        request.delete("/api/courses/" + course1.getId() + "/exams/" + exam.getId() + "/students/" + TEST_PREFIX + "student1", HttpStatus.OK, params);

        // Get the exam with all registered users
        params = new LinkedMultiValueMap<>();
        params.add("withStudents", "true");
        Exam storedExam = request.get("/api/courses/" + course1.getId() + "/exams/" + exam.getId(), HttpStatus.OK, Exam.class, params);

        // Ensure that student1 was removed from the exam
        assertThat(storedExam.getRegisteredUsers()).doesNotContain(student1);
        assertThat(storedExam.getRegisteredUsers()).hasSize(3);

        // Ensure that the student exam of student1 was deleted
        List<StudentExam> studentExams = request.getList("/api/courses/" + course1.getId() + "/exams/" + exam.getId() + "/student-exams", HttpStatus.OK, StudentExam.class);
        assertThat(studentExams).hasSameSizeAs(storedExam.getRegisteredUsers()).doesNotContain(studentExam1);

        // Ensure that the participations of student1 were deleted
        participationsStudent1 = studentParticipationRepository.findByStudentIdAndIndividualExercisesWithEagerSubmissionsResultIgnoreTestRuns(student1.getId(),
                studentExam1.getExercises());
        assertThat(participationsStudent1).isEmpty();

        // Make sure delete also works if so many objects have been created before
        request.delete("/api/courses/" + course1.getId() + "/exams/" + exam.getId(), HttpStatus.OK);
    }

    @Test
    @WithMockUser(username = TEST_PREFIX + "tutor1", roles = "TA")
    void testGetExamForTestRunDashboard_forbidden() throws Exception {
        request.get("/api/courses/" + course1.getId() + "/exams/" + exam1.getId() + "/exam-for-test-run-assessment-dashboard", HttpStatus.FORBIDDEN, Exam.class);
    }

    @Test
    @WithMockUser(username = TEST_PREFIX + "instructor1", roles = "INSTRUCTOR")
    void testGetExamForTestRunDashboard_badRequest() throws Exception {
        request.get("/api/courses/" + course2.getId() + "/exams/" + exam1.getId() + "/exam-for-test-run-assessment-dashboard", HttpStatus.BAD_REQUEST, Exam.class);
    }

    @Test
    @WithMockUser(username = TEST_PREFIX + "instructor1", roles = "INSTRUCTOR")
    void testDeleteExamWithOneTestRun() throws Exception {
        var instructor = database.getUserByLogin(TEST_PREFIX + "instructor1");
        var exam = database.addExam(course1);
        exam = database.addTextModelingProgrammingExercisesToExam(exam, false, false);
        database.setupTestRunForExamWithExerciseGroupsForInstructor(exam, instructor, exam.getExerciseGroups());
        request.delete("/api/courses/" + exam.getCourse().getId() + "/exams/" + exam.getId(), HttpStatus.OK);
    }

    @Test
    @WithMockUser(username = TEST_PREFIX + "instructor1", roles = "INSTRUCTOR")
    void testGetExamForTestRunDashboard_ok() throws Exception {
        var instructor = database.getUserByLogin(TEST_PREFIX + "instructor1");
        var exam = database.addExam(course1);
        exam = database.addTextModelingProgrammingExercisesToExam(exam, false, false);
        database.setupTestRunForExamWithExerciseGroupsForInstructor(exam, instructor, exam.getExerciseGroups());
        exam = request.get("/api/courses/" + exam.getCourse().getId() + "/exams/" + exam.getId() + "/exam-for-test-run-assessment-dashboard", HttpStatus.OK, Exam.class);
        assertThat(exam.getExerciseGroups().stream().flatMap(exerciseGroup -> exerciseGroup.getExercises().stream()).toList()).isNotEmpty();
    }

    @Test
    @WithMockUser(username = TEST_PREFIX + "instructor1", roles = "INSTRUCTOR")
    void testDeleteStudentThatDoesNotExist() throws Exception {
        Exam exam = database.setupExamWithExerciseGroupsExercisesRegisteredStudents(TEST_PREFIX, course1);
        request.delete("/api/courses/" + course1.getId() + "/exams/" + exam.getId() + "/students/nonExistingStudent", HttpStatus.NOT_FOUND);
    }

    @Test
    @WithMockUser(username = TEST_PREFIX + "student5", roles = "USER")
    void testGetStudentExamForStart() throws Exception {
        Exam exam = database.addActiveExamWithRegisteredUser(course1, database.getUserByLogin(TEST_PREFIX + "student5"));
        exam.setVisibleDate(ZonedDateTime.now().minusHours(1).minusMinutes(5));
        StudentExam response = request.get("/api/courses/" + course1.getId() + "/exams/" + exam.getId() + "/start", HttpStatus.OK, StudentExam.class);
        assertThat(response.getExam()).isEqualTo(exam);
        verify(examAccessService, times(1)).getExamInCourseElseThrow(course1.getId(), exam.getId());
    }

    @Test
    @WithMockUser(username = TEST_PREFIX + "instructor1", roles = "INSTRUCTOR")
    void testAddAllRegisteredUsersToExam() throws Exception {
        Course course = database.addEmptyCourse();
        Exam exam = database.addExam(course);
        exam = database.addExerciseGroupsAndExercisesToExam(exam, false);
        exam = examRepository.save(exam);
        course.addExam(exam);
        course = courseRepo.save(course);

        int numberOfStudentsInCourse = userRepo.findAllInGroup(course.getStudentGroupName()).size();

        var instructor = database.getUserByLogin(TEST_PREFIX + "instructor1");
        instructor.setGroups(Collections.singleton("instructor"));
        userRepo.save(instructor);

        var student99 = database.createAndSaveUser(TEST_PREFIX + "student99");     // not registered for the course
        student99.setRegistrationNumber("1234");
        userRepo.save(student99);
        student99 = userRepo.findOneWithGroupsAndAuthoritiesByLogin(TEST_PREFIX + "student99").get();
        student99.setGroups(Collections.singleton("tumuser"));
        userRepo.save(student99);
        assertThat(student99.getGroups()).contains(course.getStudentGroupName());
        assertThat(exam.getRegisteredUsers()).doesNotContain(student99);

        request.postWithoutLocation("/api/courses/" + course.getId() + "/exams/" + exam.getId() + "/register-course-students", null, HttpStatus.OK, null);

        exam = examRepository.findWithRegisteredUsersById(exam.getId()).get();

        // the course students + our custom student99
        assertThat(exam.getRegisteredUsers()).hasSize(numberOfStudentsInCourse + 1);
        assertThat(exam.getRegisteredUsers()).contains(student99);
        verify(examAccessService, times(1)).checkCourseAndExamAccessForInstructorElseThrow(course.getId(), exam.getId());
    }

    @Test
    @WithMockUser(username = TEST_PREFIX + "instructor1", roles = "INSTRUCTOR")
    void testRegisterCourseStudents_testExam() throws Exception {
        request.postWithoutLocation("/api/courses/" + course1.getId() + "/exams/" + testExam1.getId() + "/register-course-students", null, HttpStatus.BAD_REQUEST, null);
    }

    @Test
    @WithMockUser(username = TEST_PREFIX + "instructor1", roles = "INSTRUCTOR")
    void testUpdateOrderOfExerciseGroups() throws Exception {
        ExerciseGroup exerciseGroup1 = new ExerciseGroup();
        exerciseGroup1.setTitle("first");
        ExerciseGroup exerciseGroup2 = new ExerciseGroup();
        exerciseGroup2.setTitle("second");
        ExerciseGroup exerciseGroup3 = new ExerciseGroup();
        exerciseGroup3.setTitle("third");

        Exam exam = database.addExam(course1);
        exam.addExerciseGroup(exerciseGroup1);
        exam.addExerciseGroup(exerciseGroup2);
        exam.addExerciseGroup(exerciseGroup3);
        exam = examRepository.save(exam);

        Exam examWithExerciseGroups = examRepository.findWithExerciseGroupsById(exam.getId()).get();
        exerciseGroup1 = examWithExerciseGroups.getExerciseGroups().get(0);
        exerciseGroup2 = examWithExerciseGroups.getExerciseGroups().get(1);
        exerciseGroup3 = examWithExerciseGroups.getExerciseGroups().get(2);

        TextExercise exercise1_1 = ModelFactory.generateTextExerciseForExam(exerciseGroup1);
        TextExercise exercise1_2 = ModelFactory.generateTextExerciseForExam(exerciseGroup1);
        TextExercise exercise2_1 = ModelFactory.generateTextExerciseForExam(exerciseGroup2);
        TextExercise exercise3_1 = ModelFactory.generateTextExerciseForExam(exerciseGroup3);
        TextExercise exercise3_2 = ModelFactory.generateTextExerciseForExam(exerciseGroup3);
        TextExercise exercise3_3 = ModelFactory.generateTextExerciseForExam(exerciseGroup3);
        exercise1_1 = textExerciseRepository.save(exercise1_1);
        exercise1_2 = textExerciseRepository.save(exercise1_2);
        exercise2_1 = textExerciseRepository.save(exercise2_1);
        exercise3_1 = textExerciseRepository.save(exercise3_1);
        exercise3_2 = textExerciseRepository.save(exercise3_2);
        exercise3_3 = textExerciseRepository.save(exercise3_3);

        examWithExerciseGroups = examRepository.findWithExerciseGroupsById(exam.getId()).get();
        exerciseGroup1 = examWithExerciseGroups.getExerciseGroups().get(0);
        exerciseGroup2 = examWithExerciseGroups.getExerciseGroups().get(1);
        exerciseGroup3 = examWithExerciseGroups.getExerciseGroups().get(2);
        List<ExerciseGroup> orderedExerciseGroups = new ArrayList<>();
        orderedExerciseGroups.add(exerciseGroup2);
        orderedExerciseGroups.add(exerciseGroup3);
        orderedExerciseGroups.add(exerciseGroup1);

        // Should save new order
        request.put("/api/courses/" + course1.getId() + "/exams/" + exam.getId() + "/exercise-groups-order", orderedExerciseGroups, HttpStatus.OK);
        verify(examAccessService, times(1)).checkCourseAndExamAccessForEditorElseThrow(course1.getId(), exam.getId());
        List<ExerciseGroup> savedExerciseGroups = examRepository.findWithExerciseGroupsById(exam.getId()).get().getExerciseGroups();
        assertThat(savedExerciseGroups.get(0).getTitle()).isEqualTo("second");
        assertThat(savedExerciseGroups.get(1).getTitle()).isEqualTo("third");
        assertThat(savedExerciseGroups.get(2).getTitle()).isEqualTo("first");

        // Exercises should be preserved
        Exam savedExam = examRepository.findWithExerciseGroupsAndExercisesById(exam.getId()).get();
        ExerciseGroup savedExerciseGroup1 = savedExam.getExerciseGroups().get(2);
        ExerciseGroup savedExerciseGroup2 = savedExam.getExerciseGroups().get(0);
        ExerciseGroup savedExerciseGroup3 = savedExam.getExerciseGroups().get(1);
        assertThat(savedExerciseGroup1.getExercises()).hasSize(2);
        assertThat(savedExerciseGroup2.getExercises()).hasSize(1);
        assertThat(savedExerciseGroup3.getExercises()).hasSize(3);
        assertThat(savedExerciseGroup1.getExercises()).contains(exercise1_1);
        assertThat(savedExerciseGroup1.getExercises()).contains(exercise1_2);
        assertThat(savedExerciseGroup2.getExercises()).contains(exercise2_1);
        assertThat(savedExerciseGroup3.getExercises()).contains(exercise3_1);
        assertThat(savedExerciseGroup3.getExercises()).contains(exercise3_2);
        assertThat(savedExerciseGroup3.getExercises()).contains(exercise3_3);

        // Should fail with too many exercise groups
        orderedExerciseGroups.add(exerciseGroup1);
        request.put("/api/courses/" + course1.getId() + "/exams/" + exam.getId() + "/exercise-groups-order", orderedExerciseGroups, HttpStatus.BAD_REQUEST);

        // Should fail with too few exercise groups
        orderedExerciseGroups.remove(3);
        orderedExerciseGroups.remove(2);
        request.put("/api/courses/" + course1.getId() + "/exams/" + exam.getId() + "/exercise-groups-order", orderedExerciseGroups, HttpStatus.BAD_REQUEST);

        // Should fail with different exercise group
        orderedExerciseGroups = new ArrayList<>();
        orderedExerciseGroups.add(exerciseGroup2);
        orderedExerciseGroups.add(exerciseGroup3);
        orderedExerciseGroups.add(ModelFactory.generateExerciseGroup(true, exam));
        request.put("/api/courses/" + course1.getId() + "/exams/" + exam.getId() + "/exercise-groups-order", orderedExerciseGroups, HttpStatus.BAD_REQUEST);
    }

    @Test
    @WithMockUser(username = TEST_PREFIX + "student1", roles = "USER")
    void lockAllRepositories_noInstructor() throws Exception {
        ExerciseGroup exerciseGroup1 = new ExerciseGroup();

        Exam exam = database.addExam(course1);
        exam.addExerciseGroup(exerciseGroup1);
        exam = examRepository.save(exam);

        request.postWithResponseBody("/api/courses/" + course1.getId() + "/exams/" + exam.getId() + "/student-exams/lock-all-repositories", Optional.empty(), Integer.class,
                HttpStatus.FORBIDDEN);
    }

    @Test
    @WithMockUser(username = TEST_PREFIX + "instructor1", roles = "INSTRUCTOR")
    void lockAllRepositories() throws Exception {
        ExerciseGroup exerciseGroup1 = new ExerciseGroup();

        Exam exam = database.addExam(course1);
        exam.addExerciseGroup(exerciseGroup1);
        exam = examRepository.save(exam);

        Exam examWithExerciseGroups = examRepository.findWithExerciseGroupsAndExercisesById(exam.getId()).get();
        exerciseGroup1 = examWithExerciseGroups.getExerciseGroups().get(0);

        ProgrammingExercise programmingExercise = ModelFactory.generateProgrammingExerciseForExam(exerciseGroup1);
        programmingExercise = programmingExerciseRepository.save(programmingExercise);
        exerciseGroup1.addExercise(programmingExercise);

        ProgrammingExercise programmingExercise2 = ModelFactory.generateProgrammingExerciseForExam(exerciseGroup1);
        programmingExercise2 = programmingExerciseRepository.save(programmingExercise2);
        exerciseGroup1.addExercise(programmingExercise2);

        exerciseGroupRepository.save(exerciseGroup1);

        Integer numOfLockedExercises = request.postWithResponseBody("/api/courses/" + course1.getId() + "/exams/" + exam.getId() + "/student-exams/lock-all-repositories",
                Optional.empty(), Integer.class, HttpStatus.OK);

        assertThat(numOfLockedExercises).isEqualTo(2);

        verify(programmingExerciseScheduleService, times(1)).lockAllStudentRepositories(programmingExercise);
        verify(programmingExerciseScheduleService, times(1)).lockAllStudentRepositories(programmingExercise2);
    }

    @Test
    @WithMockUser(username = TEST_PREFIX + "student1", roles = "USER")
    void unlockAllRepositories_preAuthNoInstructor() throws Exception {
        ExerciseGroup exerciseGroup1 = new ExerciseGroup();

        Exam exam = database.addExam(course1);
        exam.addExerciseGroup(exerciseGroup1);
        exam = examRepository.save(exam);

        request.postWithResponseBody("/api/courses/" + course1.getId() + "/exams/" + exam.getId() + "/student-exams/unlock-all-repositories", Optional.empty(), Integer.class,
                HttpStatus.FORBIDDEN);
    }

    @Test
    @WithMockUser(username = TEST_PREFIX + "instructor1", roles = "INSTRUCTOR")
    void unlockAllRepositories() throws Exception {
        bitbucketRequestMockProvider.enableMockingOfRequests(true);
        assertThat(studentExamRepository.findStudentExam(new ProgrammingExercise(), null)).isEmpty();

        ExerciseGroup exerciseGroup1 = new ExerciseGroup();

        Exam exam = database.addExam(course1);
        exam.addExerciseGroup(exerciseGroup1);
        exam = examRepository.save(exam);

        exam = examRepository.findWithExerciseGroupsAndExercisesById(exam.getId()).get();
        exerciseGroup1 = exam.getExerciseGroups().get(0);

        ProgrammingExercise programmingExercise = ModelFactory.generateProgrammingExerciseForExam(exerciseGroup1);
        programmingExercise = programmingExerciseRepository.save(programmingExercise);
        exerciseGroup1.addExercise(programmingExercise);

        ProgrammingExercise programmingExercise2 = ModelFactory.generateProgrammingExerciseForExam(exerciseGroup1);
        programmingExercise2 = programmingExerciseRepository.save(programmingExercise2);
        exerciseGroup1.addExercise(programmingExercise2);

        exerciseGroupRepository.save(exerciseGroup1);

        User student1 = database.getUserByLogin(TEST_PREFIX + "student1");
        User student2 = database.getUserByLogin(TEST_PREFIX + "student2");
        var studentExam1 = database.addStudentExamWithUser(exam, student1, 10);
        studentExam1.setExercises(List.of(programmingExercise, programmingExercise2));
        var studentExam2 = database.addStudentExamWithUser(exam, student2, 0);
        studentExam2.setExercises(List.of(programmingExercise, programmingExercise2));
        studentExamRepository.saveAll(Set.of(studentExam1, studentExam2));

        var participationExSt1 = database.addStudentParticipationForProgrammingExercise(programmingExercise, TEST_PREFIX + "student1");
        var participationExSt2 = database.addStudentParticipationForProgrammingExercise(programmingExercise, TEST_PREFIX + "student2");

        var participationEx2St1 = database.addStudentParticipationForProgrammingExercise(programmingExercise2, TEST_PREFIX + "student1");
        var participationEx2St2 = database.addStudentParticipationForProgrammingExercise(programmingExercise2, TEST_PREFIX + "student2");

        assertThat(studentExamRepository.findStudentExam(programmingExercise, participationExSt1)).contains(studentExam1);
        assertThat(studentExamRepository.findStudentExam(programmingExercise, participationExSt2)).contains(studentExam2);
        assertThat(studentExamRepository.findStudentExam(programmingExercise2, participationEx2St1)).contains(studentExam1);
        assertThat(studentExamRepository.findStudentExam(programmingExercise2, participationEx2St2)).contains(studentExam2);

        mockConfigureRepository(programmingExercise, TEST_PREFIX + "student1", Set.of(student1), true);
        mockConfigureRepository(programmingExercise, TEST_PREFIX + "student2", Set.of(student2), true);
        mockConfigureRepository(programmingExercise2, TEST_PREFIX + "student1", Set.of(student1), true);
        mockConfigureRepository(programmingExercise2, TEST_PREFIX + "student2", Set.of(student2), true);

        Integer numOfUnlockedExercises = request.postWithResponseBody("/api/courses/" + course1.getId() + "/exams/" + exam.getId() + "/student-exams/unlock-all-repositories",
                Optional.empty(), Integer.class, HttpStatus.OK);

        assertThat(numOfUnlockedExercises).isEqualTo(2);

        verify(programmingExerciseScheduleService, times(1)).unlockAllStudentRepositories(programmingExercise);
        verify(programmingExerciseScheduleService, times(1)).unlockAllStudentRepositories(programmingExercise2);
    }

    @ParameterizedTest(name = "{displayName} [{index}] {argumentsWithNames}")
    @WithMockUser(username = TEST_PREFIX + "tutor1", roles = "TA")
    @ValueSource(ints = { 0, 1, 2 })
    void testGetExamForExamAssessmentDashboard(int numberOfCorrectionRounds) throws Exception {
        User user = userRepo.findOneByLogin(TEST_PREFIX + "student1").get();
        // we need an exam from the past, otherwise the tutor won't have access
        Course course = database.createCourseWithExamAndExerciseGroupAndExercises(user, now().minusHours(3), now().minusHours(2), now().minusHours(1));
        Exam exam = course.getExams().iterator().next();

        // Ensure the API endpoint works for all number of correctionRounds
        exam.setNumberOfCorrectionRoundsInExam(numberOfCorrectionRounds);
        examRepository.save(exam);

        Exam receivedExam = request.get("/api/courses/" + course.getId() + "/exams/" + exam.getId() + "/exam-for-assessment-dashboard", HttpStatus.OK, Exam.class);

        // Test that the received exam has two text exercises
        assertThat(receivedExam.getExerciseGroups().get(0).getExercises()).as("Two exercises are returned").hasSize(2);
        // Test that the received exam has zero quiz exercises, because quiz exercises do not need to be corrected manually
        assertThat(receivedExam.getExerciseGroups().get(1).getExercises()).as("Zero exercises are returned").isEmpty();
    }

    @Test
    @WithMockUser(username = TEST_PREFIX + "tutor1", roles = "TA")
    void testGetExamForExamAssessmentDashboard_beforeDueDate() throws Exception {
        User user = userRepo.findOneByLogin(TEST_PREFIX + "student1").get();
        Course course = database.createCourseWithExamAndExerciseGroupAndExercises(user);
        Exam exam = course.getExams().iterator().next();
        exam.setEndDate(now().plusWeeks(1));
        examRepository.save(exam);

        request.get("/api/courses/" + course.getId() + "/exams/" + course.getExams().iterator().next().getId() + "/exam-for-assessment-dashboard", HttpStatus.FORBIDDEN,
                Exam.class);
    }

    @Test
    @WithMockUser(username = TEST_PREFIX + "student1", roles = "STUDENT")
    void testGetExamForExamAssessmentDashboard_asStudent_forbidden() throws Exception {
        User user = userRepo.findOneByLogin(TEST_PREFIX + "student1").get();
        Course course = database.createCourseWithExamAndExerciseGroupAndExercises(user);
        request.get("/api/courses/" + course.getId() + "/exams/" + course.getExams().iterator().next().getId() + "/exam-for-assessment-dashboard", HttpStatus.FORBIDDEN,
                Course.class);
    }

    @Test
    @WithMockUser(username = TEST_PREFIX + "instructor1", roles = "INSTRUCTOR")
    void testGetExamForExamAssessmentDashboard_courseIdDoesNotMatch_badRequest() throws Exception {
        request.get("/api/courses/" + course2.getId() + "/exams/" + exam1.getId() + "/exam-for-assessment-dashboard", HttpStatus.BAD_REQUEST, Course.class);
    }

    @Test
    @WithMockUser(username = TEST_PREFIX + "tutor1", roles = "TA")
    void testGetExamForExamAssessmentDashboard_notFound() throws Exception {
        request.get("/api/courses/-1/exams/-1/exam-for-assessment-dashboard", HttpStatus.NOT_FOUND, Course.class);
    }

    @Test
    @WithMockUser(username = TEST_PREFIX + "tutor6", roles = "TA")
    void testGetExamForExamDashboard_NotTAOfCourse_forbidden() throws Exception {
        User user = userRepo.findOneByLogin(TEST_PREFIX + "student1").get();
        Course course = database.createCourseWithExamAndExerciseGroupAndExercises(user);
        Exam exam = course.getExams().iterator().next();
        exam.setEndDate(now().plusWeeks(1));
        examRepository.save(exam);

        request.get("/api/courses/" + course.getId() + "/exams/" + course.getExams().iterator().next().getId() + "/exam-for-assessment-dashboard", HttpStatus.FORBIDDEN,
                Course.class);
    }

    @Test
    @WithMockUser(username = TEST_PREFIX + "tutor6", roles = "TA")
    void testGetExamScore_tutorNotInCourse_forbidden() throws Exception {
        request.get("/api/courses/" + course1.getId() + "/exams/" + exam1.getId() + "/scores", HttpStatus.FORBIDDEN, ExamScoresDTO.class);
    }

    @Test
    @WithMockUser(username = TEST_PREFIX + "tutor1", roles = "TA")
    void testGetExamScore_tutor_forbidden() throws Exception {
        request.get("/api/courses/" + course1.getId() + "/exams/" + exam1.getId() + "/scores", HttpStatus.FORBIDDEN, ExamScoresDTO.class);
    }

    private int getNumberOfProgrammingExercises(Exam exam) {
        exam = examRepository.findWithExerciseGroupsAndExercisesByIdOrElseThrow(exam.getId());
        int count = 0;
        for (var exerciseGroup : exam.getExerciseGroups()) {
            for (var exercise : exerciseGroup.getExercises()) {
                if (exercise instanceof ProgrammingExercise) {
                    count++;
                }
            }
        }
        return count;
    }

    private void configureCourseAsBonusWithIndividualAndTeamResults(Course course, GradingScale bonusToGradingScale) {
        ZonedDateTime pastTimestamp = ZonedDateTime.now().minusDays(5);
        TextExercise textExercise = database.createIndividualTextExercise(course, pastTimestamp, pastTimestamp, pastTimestamp);
        Long individualTextExerciseId = textExercise.getId();
        database.createIndividualTextExercise(course, pastTimestamp, pastTimestamp, pastTimestamp);

        Exercise teamExercise = database.createTeamTextExercise(course, pastTimestamp, pastTimestamp, pastTimestamp);
        User student1 = userRepo.findOneByLogin(TEST_PREFIX + "student1").get();
        User tutor1 = userRepo.findOneByLogin(TEST_PREFIX + "tutor1").get();
        Long teamTextExerciseId = teamExercise.getId();
        Long team1Id = database.createTeam(Set.of(student1), tutor1, teamExercise, TEST_PREFIX + "team1").getId();
        User student2 = userRepo.findOneByLogin(TEST_PREFIX + "student2").get();
        User student3 = userRepo.findOneByLogin(TEST_PREFIX + "student3").get();
        User tutor2 = userRepo.findOneByLogin(TEST_PREFIX + "tutor2").get();
        Long team2Id = database.createTeam(Set.of(student2, student3), tutor2, teamExercise, TEST_PREFIX + "team2").getId();

        database.createParticipationSubmissionAndResult(individualTextExerciseId, student1, 10.0, 10.0, 50, true);

        Team team1 = teamRepository.findById(team1Id).get();
        var result = database.createParticipationSubmissionAndResult(teamTextExerciseId, team1, 10.0, 10.0, 40, true);
        // Creating a second results for team1 to test handling multiple results.
        database.createSubmissionAndResult((StudentParticipation) result.getParticipation(), 50, true);

        var student2Result = database.createParticipationSubmissionAndResult(individualTextExerciseId, student2, 10.0, 10.0, 50, true);

        var student3Result = database.createParticipationSubmissionAndResult(individualTextExerciseId, student3, 10.0, 10.0, 30, true);

        Team team2 = teamRepository.findById(team2Id).get();
        database.createParticipationSubmissionAndResult(teamTextExerciseId, team2, 10.0, 10.0, 80, true);

        // Adding plagiarism cases
        var bonusPlagiarismCase = new PlagiarismCase();
        bonusPlagiarismCase.setStudent(student3);
        bonusPlagiarismCase.setExercise(student3Result.getParticipation().getExercise());
        bonusPlagiarismCase.setVerdict(PlagiarismVerdict.PLAGIARISM);
        plagiarismCaseRepository.save(bonusPlagiarismCase);

        var bonusPlagiarismCase2 = new PlagiarismCase();
        bonusPlagiarismCase2.setStudent(student2);
        bonusPlagiarismCase2.setExercise(student2Result.getParticipation().getExercise());
        bonusPlagiarismCase2.setVerdict(PlagiarismVerdict.POINT_DEDUCTION);
        bonusPlagiarismCase2.setVerdictPointDeduction(50);
        plagiarismCaseRepository.save(bonusPlagiarismCase2);

        BonusStrategy bonusStrategy = BonusStrategy.GRADES_CONTINUOUS;
        bonusToGradingScale.setBonusStrategy(bonusStrategy);
        gradingScaleRepository.save(bonusToGradingScale);

        GradingScale sourceGradingScale = database.generateGradingScaleWithStickyStep(new double[] { 60, 40, 50 }, Optional.of(new String[] { "0", "0.3", "0.6" }), true, 1);
        sourceGradingScale.setGradeType(GradeType.BONUS);
        sourceGradingScale.setCourse(course);
        gradingScaleRepository.save(sourceGradingScale);

        var bonus = ModelFactory.generateBonus(bonusStrategy, -1.0, sourceGradingScale.getId(), bonusToGradingScale.getId());
        bonusRepository.save(bonus);

        course.setMaxPoints(100);
        course.setPresentationScore(null);
        courseRepo.save(course);

    }

    @ParameterizedTest(name = "{displayName} [{index}] {argumentsWithNames}")
    @ValueSource(booleans = { true, false })
    @WithMockUser(username = TEST_PREFIX + "instructor1", roles = "INSTRUCTOR")
    void testGetExamScore(boolean withCourseBonus) throws Exception {
        doNothing().when(gitService).combineAllCommitsOfRepositoryIntoOne(any());
        // TODO avoid duplicated code with StudentExamIntegrationTest

        var examVisibleDate = now().minusMinutes(5);
        var examStartDate = now().plusMinutes(5);
        var examEndDate = now().plusMinutes(20);

        Course course = database.addEmptyCourse();
        Exam exam = database.addExam(course, examVisibleDate, examStartDate, examEndDate);

        // TODO: it would be nice if we can support programming exercises here as well
        exam = database.addExerciseGroupsAndExercisesToExam(exam, false);

        // register users. Instructors are ignored from scores as they are exclusive for test run exercises
        Set<User> registeredStudents = getRegisteredStudentsForExam();
        exam.setRegisteredUsers(registeredStudents);
        exam.setNumberOfExercisesInExam(exam.getExerciseGroups().size());
        exam.setRandomizeExerciseOrder(false);
        exam.setNumberOfCorrectionRoundsInExam(2);
        exam = examRepository.save(exam);
        exam = examRepository.findWithRegisteredUsersAndExerciseGroupsAndExercisesById(exam.getId()).get();

        // generate individual student exams
        List<StudentExam> studentExams = request.postListWithResponseBody("/api/courses/" + course.getId() + "/exams/" + exam.getId() + "/generate-student-exams", Optional.empty(),
                StudentExam.class, HttpStatus.OK);
        assertThat(studentExams).hasSize(exam.getRegisteredUsers().size());

        assertThat(studentExamRepository.findByExamId(exam.getId())).hasSize(registeredStudents.size());

        // start exercises
        int noGeneratedParticipations = ExamPrepareExercisesTestUtil.prepareExerciseStart(request, exam, course);
        assertThat(noGeneratedParticipations).isEqualTo(registeredStudents.size() * exam.getExerciseGroups().size());
        verify(gitService, times(getNumberOfProgrammingExercises(exam))).combineAllCommitsOfRepositoryIntoOne(any());
        // explicitly set the user again to prevent issues in the following server call due to the use of SecurityUtils.setAuthorizationObject();
        database.changeUser(TEST_PREFIX + "instructor1");

        // instructor exam checklist checks
        ExamChecklistDTO examChecklistDTO = examService.getStatsForChecklist(exam, true);
        assertThat(examChecklistDTO).isNotNull();
        assertThat(examChecklistDTO.getNumberOfGeneratedStudentExams()).isEqualTo(exam.getRegisteredUsers().size());
        assertThat(examChecklistDTO.getAllExamExercisesAllStudentsPrepared()).isTrue();
        assertThat(examChecklistDTO.getNumberOfTotalParticipationsForAssessment()).isZero();

        // check that an adapted version is computed for tutors
        database.changeUser(TEST_PREFIX + "tutor1");

        examChecklistDTO = examService.getStatsForChecklist(exam, false);
        assertThat(examChecklistDTO).isNotNull();
        assertThat(examChecklistDTO.getNumberOfGeneratedStudentExams()).isNull();
        assertThat(examChecklistDTO.getAllExamExercisesAllStudentsPrepared()).isFalse();
        assertThat(examChecklistDTO.getNumberOfTotalParticipationsForAssessment()).isZero();

        database.changeUser(TEST_PREFIX + "instructor1");

        // set start and submitted date as results are created below
        studentExams.forEach(studentExam -> {
            studentExam.setStarted(true);
            studentExam.setStartedDate(now().minusMinutes(2));
            studentExam.setSubmitted(true);
            studentExam.setSubmissionDate(now().minusMinutes(1));
        });
        studentExamRepository.saveAll(studentExams);

        // Fetch the created participations and assign them to the exercises
        int participationCounter = 0;
        List<Exercise> exercisesInExam = exam.getExerciseGroups().stream().map(ExerciseGroup::getExercises).flatMap(Collection::stream).toList();
        for (var exercise : exercisesInExam) {
            List<StudentParticipation> participations = studentParticipationRepository.findByExerciseIdAndTestRunWithEagerLegalSubmissionsResult(exercise.getId(), false);
            exercise.setStudentParticipations(new HashSet<>(participations));
            participationCounter += exercise.getStudentParticipations().size();
        }
        assertEquals(participationCounter, noGeneratedParticipations);

        // Scores used for all exercise results
        Double correctionResultScore = 60D;
        Double resultScore = 75D;

        // Assign results to participations and submissions
        for (var exercise : exercisesInExam) {
            for (var participation : exercise.getStudentParticipations()) {
                Submission submission;
                // Programming exercises don't have a submission yet
                if (exercise instanceof ProgrammingExercise) {
                    assertThat(participation.getSubmissions()).isEmpty();
                    submission = new ProgrammingSubmission();
                    submission.setParticipation(participation);
                    submission = submissionRepository.save(submission);
                }
                else {
                    // There should only be one submission for text, quiz, modeling and file upload
                    assertThat(participation.getSubmissions()).hasSize(1);
                    submission = participation.getSubmissions().iterator().next();
                }

                // make sure to create submitted answers
                if (exercise instanceof QuizExercise quizExercise) {
                    var quizQuestions = quizExerciseRepository.findByIdWithQuestionsElseThrow(exercise.getId()).getQuizQuestions();
                    for (var quizQuestion : quizQuestions) {
                        var submittedAnswer = database.generateSubmittedAnswerFor(quizQuestion, true);
                        var quizSubmission = quizSubmissionRepository.findWithEagerSubmittedAnswersById(submission.getId());
                        quizSubmission.addSubmittedAnswers(submittedAnswer);
                        quizSubmissionService.saveSubmissionForExamMode(quizExercise, quizSubmission, participation.getStudent().get());
                    }
                }

                // Create results
                var firstResult = new Result().score(correctionResultScore).rated(true).completionDate(now().minusMinutes(5));
                firstResult.setParticipation(participation);
                firstResult.setAssessor(instructor);
                firstResult = resultRepository.save(firstResult);
                firstResult.setSubmission(submission);
                submission.addResult(firstResult);

                var correctionResult = new Result().score(resultScore).rated(true).completionDate(now().minusMinutes(5));
                correctionResult.setParticipation(participation);
                correctionResult.setAssessor(instructor);
                correctionResult = resultRepository.save(correctionResult);
                correctionResult.setSubmission(submission);
                submission.addResult(correctionResult);

                submission.submitted(true);
                submission.setSubmissionDate(now().minusMinutes(6));
                submissionRepository.save(submission);
            }
        }
        // explicitly set the user again to prevent issues in the following server call due to the use of SecurityUtils.setAuthorizationObject();
        database.changeUser(TEST_PREFIX + "instructor1");
        final var exerciseWithNoUsers = ModelFactory.generateTextExerciseForExam(exam.getExerciseGroups().get(0));
        exerciseWithNoUsers.setKnowledge(textAssessmentKnowledgeService.createNewKnowledge());
        exerciseRepo.save(exerciseWithNoUsers);

        GradingScale gradingScale = database.generateGradingScaleWithStickyStep(new double[] { 60, 25, 15, 50 }, Optional.of(new String[] { "5.0", "3.0", "1.0", "1.0+" }), true,
                1);
        gradingScale.setExam(exam);
        gradingScaleRepository.save(gradingScale);

        if (withCourseBonus) {
            configureCourseAsBonusWithIndividualAndTeamResults(course, gradingScale);
        }

        await().timeout(Duration.ofMinutes(1)).until(() -> {
            for (Exercise exercise : exercisesInExam) {
                if (participantScoreRepository.findAllByExercise(exercise).size() != exercise.getStudentParticipations().size()) {
                    return false;
                }
            }
            return true;
        });

        var examScores = request.get("/api/courses/" + course.getId() + "/exams/" + exam.getId() + "/scores", HttpStatus.OK, ExamScoresDTO.class);

        // Compare generated results to data in ExamScoresDTO
        // Compare top-level DTO properties
        assertThat(examScores.maxPoints()).isEqualTo(exam.getExamMaxPoints());
        // TODO: create another test case for which hasSecondCorrectionAndStarted is true
        assertThat(examScores.hasSecondCorrectionAndStarted()).isFalse();

        // For calculation assume that all exercises within an exerciseGroups have the same max points
        double calculatedAverageScore = 0.0;
        for (var exerciseGroup : exam.getExerciseGroups()) {
            var exercise = exerciseGroup.getExercises().stream().findAny().get();
            if (exercise.getIncludedInOverallScore().equals(IncludedInOverallScore.NOT_INCLUDED)) {
                continue;
            }
            calculatedAverageScore += Math.round(exercise.getMaxPoints() * resultScore / 100.00 * 10) / 10.0;
        }

        assertThat(examScores.averagePointsAchieved()).isEqualTo(calculatedAverageScore);
        assertThat(examScores.title()).isEqualTo(exam.getTitle());
        assertThat(examScores.examId()).isEqualTo(exam.getId());

        // Ensure that all exerciseGroups of the exam are present in the DTO
        Set<Long> exerciseGroupIdsInDTO = examScores.exerciseGroups().stream().map(ExamScoresDTO.ExerciseGroup::id).collect(Collectors.toSet());
        Set<Long> exerciseGroupIdsInExam = exam.getExerciseGroups().stream().map(ExerciseGroup::getId).collect(Collectors.toSet());
        assertThat(exerciseGroupIdsInExam).isEqualTo(exerciseGroupIdsInDTO);

        // Compare exerciseGroups in DTO to exam exerciseGroups
        // Tolerated absolute difference for floating-point number comparisons
        double EPSILON = 0000.1;
        for (var exerciseGroupDTO : examScores.exerciseGroups()) {
            // Find the original exerciseGroup of the exam using the id in ExerciseGroupId
            ExerciseGroup originalExerciseGroup = exam.getExerciseGroups().stream().filter(exerciseGroup -> exerciseGroup.getId().equals(exerciseGroupDTO.id())).findFirst().get();

            // Assume that all exercises in a group have the same max score
            Double groupMaxScoreFromExam = originalExerciseGroup.getExercises().stream().findAny().get().getMaxPoints();
            assertThat(exerciseGroupDTO.maxPoints()).isEqualTo(originalExerciseGroup.getExercises().stream().findAny().get().getMaxPoints());
            assertEquals(exerciseGroupDTO.maxPoints(), groupMaxScoreFromExam, EPSILON);

            // Compare exercise information
            long noOfExerciseGroupParticipations = 0;
            for (var originalExercise : originalExerciseGroup.getExercises()) {
                // Find the corresponding ExerciseInfo object
                var exerciseDTO = exerciseGroupDTO.containedExercises().stream().filter(exerciseInfo -> exerciseInfo.exerciseId().equals(originalExercise.getId())).findFirst()
                        .get();
                // Check the exercise title
                assertThat(originalExercise.getTitle()).isEqualTo(exerciseDTO.title());
                // Check the max points of the exercise
                assertThat(originalExercise.getMaxPoints()).isEqualTo(exerciseDTO.maxPoints());
                // Check the number of exercise participants and update the group participant counter
                var noOfExerciseParticipations = originalExercise.getStudentParticipations().size();
                noOfExerciseGroupParticipations += noOfExerciseParticipations;
                assertThat(Long.valueOf(originalExercise.getStudentParticipations().size())).isEqualTo(exerciseDTO.numberOfParticipants());
            }
            assertThat(noOfExerciseGroupParticipations).isEqualTo(exerciseGroupDTO.numberOfParticipants());
        }

        // Ensure that all registered students have a StudentResult
        Set<Long> studentIdsWithStudentResults = examScores.studentResults().stream().map(ExamScoresDTO.StudentResult::userId).collect(Collectors.toSet());
        Set<Long> registeredUsersIds = exam.getRegisteredUsers().stream().map(DomainObject::getId).collect(Collectors.toSet());
        assertThat(studentIdsWithStudentResults).isEqualTo(registeredUsersIds);

        // Compare StudentResult with the generated results
        for (var studentResult : examScores.studentResults()) {
            // Find the original user using the id in StudentResult
            User originalUser = userRepo.findByIdElseThrow(studentResult.userId());
            StudentExam studentExamOfUser = studentExams.stream().filter(studentExam -> studentExam.getUser().equals(originalUser)).findFirst().get();

            assertThat(studentResult.name()).isEqualTo(originalUser.getName());
            assertThat(studentResult.email()).isEqualTo(originalUser.getEmail());
            assertThat(studentResult.login()).isEqualTo(originalUser.getLogin());
            assertThat(studentResult.registrationNumber()).isEqualTo(originalUser.getRegistrationNumber());

            // Calculate overall points achieved

            var calculatedOverallPoints = calculateOverallPoints(resultScore, studentExamOfUser);

            assertEquals(studentResult.overallPointsAchieved(), calculatedOverallPoints, EPSILON);
            assertEquals(studentResult.overallPointsAchievedInFirstCorrection(), calculateOverallPoints(correctionResultScore, studentExamOfUser), EPSILON);

            // Calculate overall score achieved
            var calculatedOverallScore = calculatedOverallPoints / examScores.maxPoints() * 100;
            assertEquals(studentResult.overallScoreAchieved(), calculatedOverallScore, EPSILON);

            assertThat(studentResult.overallGrade()).isNotNull();
            assertThat(studentResult.hasPassed()).isNotNull();
            assertThat(studentResult.mostSeverePlagiarismVerdict()).isNull();
            if (withCourseBonus) {
                String studentLogin = studentResult.login();
                assertThat(studentResult.gradeWithBonus().bonusStrategy()).isEqualTo(BonusStrategy.GRADES_CONTINUOUS);
                switch (studentLogin) {
                    case TEST_PREFIX + "student1" -> {
                        assertThat(studentResult.gradeWithBonus().mostSeverePlagiarismVerdict()).isNull();
                        assertThat(studentResult.gradeWithBonus().studentPointsOfBonusSource()).isEqualTo(10.0);
                        assertThat(studentResult.gradeWithBonus().bonusGrade()).isEqualTo("0.0");
                        assertThat(studentResult.gradeWithBonus().finalGrade()).isEqualTo("1.0");
                    }
                    case TEST_PREFIX + "student2" -> {
                        assertThat(studentResult.gradeWithBonus().mostSeverePlagiarismVerdict()).isEqualTo(PlagiarismVerdict.POINT_DEDUCTION);
                        assertThat(studentResult.gradeWithBonus().studentPointsOfBonusSource()).isEqualTo(10.5);  // 10.5 = 8 + 5 * 50% plagiarism point deduction.
                        assertThat(studentResult.gradeWithBonus().finalGrade()).isEqualTo("1.0");
                    }
                    case TEST_PREFIX + "student3" -> {
                        assertThat(studentResult.gradeWithBonus().mostSeverePlagiarismVerdict()).isEqualTo(PlagiarismVerdict.PLAGIARISM);
                        assertThat(studentResult.gradeWithBonus().studentPointsOfBonusSource()).isEqualTo(0.0);
                        assertThat(studentResult.gradeWithBonus().bonusGrade()).isEqualTo(GradingScale.DEFAULT_PLAGIARISM_GRADE);
                        assertThat(studentResult.gradeWithBonus().finalGrade()).isEqualTo("1.0");
                    }
                    default -> {
                    }
                }
            }
            else {
                assertThat(studentResult.gradeWithBonus()).isNull();
            }

            // Ensure that the exercise ids of the student exam are the same as the exercise ids in the students exercise results
            Set<Long> exerciseIdsOfStudentResult = studentResult.exerciseGroupIdToExerciseResult().values().stream().map(ExamScoresDTO.ExerciseResult::exerciseId)
                    .collect(Collectors.toSet());
            Set<Long> exerciseIdsInStudentExam = studentExamOfUser.getExercises().stream().map(DomainObject::getId).collect(Collectors.toSet());
            assertThat(exerciseIdsOfStudentResult).isEqualTo(exerciseIdsInStudentExam);
            for (Map.Entry<Long, ExamScoresDTO.ExerciseResult> entry : studentResult.exerciseGroupIdToExerciseResult().entrySet()) {
                var exerciseResult = entry.getValue();

                // Find the original exercise using the id in ExerciseResult
                Exercise originalExercise = studentExamOfUser.getExercises().stream().filter(exercise -> exercise.getId().equals(exerciseResult.exerciseId())).findFirst().get();

                // Check that the key is associated with the exerciseGroup which actually contains the exercise in the exerciseResult
                assertThat(originalExercise.getExerciseGroup().getId()).isEqualTo(entry.getKey());

                assertThat(exerciseResult.title()).isEqualTo(originalExercise.getTitle());
                assertThat(exerciseResult.maxScore()).isEqualTo(originalExercise.getMaxPoints());
                assertThat(exerciseResult.achievedScore()).isEqualTo(resultScore);
                if (originalExercise instanceof QuizExercise) {
                    assertThat(exerciseResult.hasNonEmptySubmission()).isTrue();
                }
                else {
                    assertThat(exerciseResult.hasNonEmptySubmission()).isFalse();
                }
                // TODO: create a test where hasNonEmptySubmission() is false for a quiz
                assertEquals(exerciseResult.achievedPoints(), originalExercise.getMaxPoints() * resultScore / 100, EPSILON);
            }
        }

        // change back to instructor user
        database.changeUser(TEST_PREFIX + "instructor1");

        // check if stats are set correctly for the instructor
        examChecklistDTO = examService.getStatsForChecklist(exam, true);
        assertThat(examChecklistDTO).isNotNull();
        var size = examScores.studentResults().size();
        assertThat(examChecklistDTO.getNumberOfGeneratedStudentExams()).isEqualTo(size);
        assertThat(examChecklistDTO.getNumberOfExamsSubmitted()).isEqualTo(size);
        assertThat(examChecklistDTO.getNumberOfExamsStarted()).isEqualTo(size);
        assertThat(examChecklistDTO.getAllExamExercisesAllStudentsPrepared()).isTrue();
        assertThat(examChecklistDTO.getNumberOfTotalParticipationsForAssessment()).isEqualTo(size * 5L);
        assertThat(examChecklistDTO.getNumberOfTestRuns()).isZero();
        assertThat(examChecklistDTO.getNumberOfTotalExamAssessmentsFinishedByCorrectionRound()).hasSize(2).containsExactlyInAnyOrder(90L, 90L);

        // change to a tutor
        database.changeUser(TEST_PREFIX + "tutor1");

        // check that a modified version is returned
        // check if stats are set correctly for the instructor
        examChecklistDTO = examService.getStatsForChecklist(exam, false);
        assertThat(examChecklistDTO).isNotNull();
        assertThat(examChecklistDTO.getNumberOfGeneratedStudentExams()).isNull();
        assertThat(examChecklistDTO.getNumberOfExamsSubmitted()).isNull();
        assertThat(examChecklistDTO.getNumberOfExamsStarted()).isNull();
        assertThat(examChecklistDTO.getAllExamExercisesAllStudentsPrepared()).isFalse();
        assertThat(examChecklistDTO.getNumberOfTotalParticipationsForAssessment()).isEqualTo(size * 5L);
        assertThat(examChecklistDTO.getNumberOfTestRuns()).isNull();
        assertThat(examChecklistDTO.getNumberOfTotalExamAssessmentsFinishedByCorrectionRound()).hasSize(2).containsExactly(90L, 90L);

        await().until(() -> participantScoreSchedulerService.isIdle());

        // change back to instructor user
        database.changeUser(TEST_PREFIX + "instructor1");

        // Make sure delete also works if so many objects have been created before
        request.delete("/api/courses/" + course.getId() + "/exams/" + exam.getId(), HttpStatus.OK);
    }

    private double calculateOverallPoints(Double correctionResultScore, StudentExam studentExamOfUser) {
        return studentExamOfUser.getExercises().stream().filter(exercise -> !exercise.getIncludedInOverallScore().equals(IncludedInOverallScore.NOT_INCLUDED))
                .map(Exercise::getMaxPoints).reduce(0.0, (total, maxScore) -> (Math.round((total + maxScore * correctionResultScore / 100) * 10) / 10.0));
    }

    @Test
    @WithMockUser(username = TEST_PREFIX + "instructor1", roles = "INSTRUCTOR")
    void testGetExamStatistics() throws Exception {
        ExamChecklistDTO actualStatistics = examService.getStatsForChecklist(exam1, true);
        ExamChecklistDTO returnedStatistics = request.get("/api/courses/" + exam1.getCourse().getId() + "/exams/" + exam1.getId() + "/statistics", HttpStatus.OK,
                ExamChecklistDTO.class);
        assertThat(returnedStatistics.isAllExamExercisesAllStudentsPrepared()).isEqualTo(actualStatistics.isAllExamExercisesAllStudentsPrepared());
        assertThat(returnedStatistics.getAllExamExercisesAllStudentsPrepared()).isEqualTo(actualStatistics.getAllExamExercisesAllStudentsPrepared());
        assertThat(returnedStatistics.getNumberOfAllComplaints()).isEqualTo(actualStatistics.getNumberOfAllComplaints());
        assertThat(returnedStatistics.getNumberOfAllComplaintsDone()).isEqualTo(actualStatistics.getNumberOfAllComplaintsDone());
        assertThat(returnedStatistics.getNumberOfExamsStarted()).isEqualTo(actualStatistics.getNumberOfExamsStarted());
        assertThat(returnedStatistics.getNumberOfExamsSubmitted()).isEqualTo(actualStatistics.getNumberOfExamsSubmitted());
        assertThat(returnedStatistics.getNumberOfTestRuns()).isEqualTo(actualStatistics.getNumberOfTestRuns());
        assertThat(returnedStatistics.getNumberOfGeneratedStudentExams()).isEqualTo(actualStatistics.getNumberOfGeneratedStudentExams());
        assertThat(returnedStatistics.getNumberOfTotalExamAssessmentsFinishedByCorrectionRound())
                .isEqualTo(actualStatistics.getNumberOfTotalExamAssessmentsFinishedByCorrectionRound());
        assertThat(returnedStatistics.getNumberOfTotalParticipationsForAssessment()).isEqualTo(actualStatistics.getNumberOfTotalParticipationsForAssessment());
    }

    @Test
    @WithMockUser(username = TEST_PREFIX + "instructor1", roles = "INSTRUCTOR")
    void testLatestExamEndDate() throws Exception {
        // Setup exam and user
        User user = userRepo.findOneByLogin(TEST_PREFIX + "student1").get();

        // Set student exam without working time and save into database
        StudentExam studentExam = new StudentExam();
        studentExam.setUser(user);
        studentExam.setTestRun(false);
        studentExam = studentExamRepository.save(studentExam);

        // Add student exam to exam and save into database
        exam2.addStudentExam(studentExam);
        exam2 = examRepository.save(exam2);

        // Get the latest exam end date DTO from server -> This returns the endDate as no specific student working time is set
        ExamInformationDTO examInfo = request.get("/api/courses/" + exam2.getCourse().getId() + "/exams/" + exam2.getId() + "/latest-end-date", HttpStatus.OK,
                ExamInformationDTO.class);
        // Check that latest end date is equal to endDate (no specific student working time). Do not check for equality as we lose precision when saving to the database
        assertThat(examInfo.latestIndividualEndDate()).isCloseTo(exam2.getEndDate(), within(1, ChronoUnit.SECONDS));

        // Set student exam with working time and save
        studentExam.setWorkingTime(3600);
        studentExamRepository.save(studentExam);

        // Get the latest exam end date DTO from server -> This returns the startDate + workingTime
        ExamInformationDTO examInfo2 = request.get("/api/courses/" + exam2.getCourse().getId() + "/exams/" + exam2.getId() + "/latest-end-date", HttpStatus.OK,
                ExamInformationDTO.class);
        // Check that latest end date is equal to startDate + workingTime
        assertThat(examInfo2.latestIndividualEndDate()).isCloseTo(exam2.getStartDate().plusHours(1), within(1, ChronoUnit.SECONDS));
    }

    @Test
    @WithMockUser(username = TEST_PREFIX + "instructor6", roles = "INSTRUCTOR")
    void testCourseAndExamAccessForInstructors_notInstructorInCourse_forbidden() throws Exception {
        // Instructor6 is not instructor for the course
        // Update exam
        request.put("/api/courses/" + course1.getId() + "/exams", exam1, HttpStatus.FORBIDDEN);
        // Get exam
        request.get("/api/courses/" + course1.getId() + "/exams/" + exam1.getId(), HttpStatus.FORBIDDEN, Exam.class);
        // Add student to exam
        request.post("/api/courses/" + course1.getId() + "/exams/" + exam1.getId() + "/students/" + TEST_PREFIX + "student1", null, HttpStatus.FORBIDDEN);
        // Generate student exams
        request.postListWithResponseBody("/api/courses/" + course1.getId() + "/exams/" + exam1.getId() + "/generate-student-exams", Optional.empty(), StudentExam.class,
                HttpStatus.FORBIDDEN);
        // Generate missing exams
        request.postListWithResponseBody("/api/courses/" + course1.getId() + "/exams/" + exam1.getId() + "/generate-missing-student-exams", Optional.empty(), StudentExam.class,
                HttpStatus.FORBIDDEN);
        // Start exercises
        request.postWithoutLocation("/api/courses/" + course1.getId() + "/exams/" + exam1.getId() + "/student-exams/start-exercises", null, HttpStatus.FORBIDDEN, null);
        // Unlock all repositories
        request.postWithResponseBody("/api/courses/" + course1.getId() + "/exams/" + exam1.getId() + "/student-exams/unlock-all-repositories", Optional.empty(), Integer.class,
                HttpStatus.FORBIDDEN);
        // Lock all repositories
        request.postWithResponseBody("/api/courses/" + course1.getId() + "/exams/" + exam1.getId() + "/student-exams/lock-all-repositories", Optional.empty(), Integer.class,
                HttpStatus.FORBIDDEN);
        // Add students to exam
        request.post("/api/courses/" + course1.getId() + "/exams/" + exam1.getId() + "/students", Collections.singletonList(new StudentDTO()), HttpStatus.FORBIDDEN);
        // Delete student from exam
        request.delete("/api/courses/" + course1.getId() + "/exams/" + exam1.getId() + "/students/" + TEST_PREFIX + "student1", HttpStatus.FORBIDDEN);
        // Update order of exerciseGroups
        request.put("/api/courses/" + course1.getId() + "/exams/" + exam1.getId() + "/exercise-groups-order", new ArrayList<ExerciseGroup>(), HttpStatus.FORBIDDEN);
        // Get the latest individual end date
        request.get("/api/courses/" + course1.getId() + "/exams/" + exam1.getId() + "/latest-end-date", HttpStatus.FORBIDDEN, ExamInformationDTO.class);
    }

    @Test
    @WithMockUser(username = TEST_PREFIX + "instructor1", roles = "INSTRUCTOR")
    void testLatestIndividualEndDate_noStudentExams() {
        final var now = now().truncatedTo(ChronoUnit.MINUTES);
        exam1.setStartDate(now.minusHours(2));
        exam1.setEndDate(now);
        final var exam = examRepository.save(exam1);
        final var latestIndividualExamEndDate = examDateService.getLatestIndividualExamEndDate(exam.getId());
        assertThat(latestIndividualExamEndDate.isEqual(exam.getEndDate())).isTrue();
    }

    @Test
    @WithMockUser(username = TEST_PREFIX + "instructor1", roles = "INSTRUCTOR")
    void testGetAllIndividualExamEndDates() {
        final var now = now().truncatedTo(ChronoUnit.MINUTES);
        exam1.setStartDate(now.minusHours(2));
        exam1.setEndDate(now);
        final var exam = examRepository.save(exam1);

        var student1 = database.getUserByLogin(TEST_PREFIX + "student1");

        final var studentExam1 = new StudentExam();
        studentExam1.setExam(exam);
        studentExam1.setUser(student1);
        studentExam1.setWorkingTime(120);
        studentExam1.setTestRun(false);
        studentExamRepository.save(studentExam1);

        final var studentExam2 = new StudentExam();
        studentExam2.setExam(exam);
        studentExam2.setUser(student1);
        studentExam2.setWorkingTime(120);
        studentExam2.setTestRun(false);
        studentExamRepository.save(studentExam2);

        final var studentExam3 = new StudentExam();
        studentExam3.setExam(exam);
        studentExam3.setUser(student1);
        studentExam3.setWorkingTime(60);
        studentExam3.setTestRun(false);
        studentExamRepository.save(studentExam3);

        final var individualWorkingTimes = examDateService.getAllIndividualExamEndDates(exam.getId());
        assertThat(individualWorkingTimes).hasSize(2);
    }

    @Test
    @WithMockUser(username = TEST_PREFIX + "instructor1", roles = "INSTRUCTOR")
    void testIsExamOver_GracePeriod() {
        final var now = now().truncatedTo(ChronoUnit.MINUTES);
        exam1.setStartDate(now.minusHours(2));
        exam1.setEndDate(now);
        exam1.setGracePeriod(180);
        final var exam = examRepository.save(exam1);
        final var isOver = examDateService.isExamWithGracePeriodOver(exam.getId());
        assertThat(isOver).isFalse();
    }

    @Test
    @WithMockUser(username = TEST_PREFIX + "instructor1", roles = "INSTRUCTOR")
    void testIsUserRegisteredForExam() {
        var student1 = database.getUserByLogin(TEST_PREFIX + "student1");
        exam1.addRegisteredUser(student1);
        final var exam = examRepository.save(exam1);
        final var isUserRegistered = examRegistrationService.isUserRegisteredForExam(exam.getId(), student1.getId());
        final var isCurrentUserRegistered = examRegistrationService.isCurrentUserRegisteredForExam(exam.getId());
        assertThat(isUserRegistered).isTrue();
        assertThat(isCurrentUserRegistered).isFalse();
    }

    @Test
    @WithMockUser(username = TEST_PREFIX + "instructor1", roles = "INSTRUCTOR")
    void testRegisterInstructorToExam() throws Exception {
        request.postWithoutLocation("/api/courses/" + course1.getId() + "/exams/" + exam1.getId() + "/students/" + TEST_PREFIX + "instructor1", null, HttpStatus.FORBIDDEN, null);
    }

    @Test
    @WithMockUser(username = TEST_PREFIX + "instructor1", roles = "INSTRUCTOR")
    void testArchiveCourseWithExam() throws Exception {
        Course course = database.createCourseWithExamAndExercises(TEST_PREFIX);
        course.setEndDate(now().minusMinutes(5));
        course = courseRepo.save(course);

        request.put("/api/courses/" + course.getId() + "/archive", null, HttpStatus.OK);

        final var courseId = course.getId();
        await().until(() -> courseRepo.findById(courseId).get().getCourseArchivePath() != null);

        var updatedCourse = courseRepo.findById(courseId).get();
        assertThat(updatedCourse.getCourseArchivePath()).isNotEmpty();
    }

    @Test
    @WithMockUser(username = TEST_PREFIX + "instructor1", roles = "INSTRUCTOR")
    void testArchiveExamAsInstructor() throws Exception {
        archiveExamAsInstructor();
    }

    private Course archiveExamAsInstructor() throws Exception {
        var course = database.createCourseWithExamAndExercises(TEST_PREFIX);
        var exam = examRepository.findByCourseId(course.getId()).stream().findFirst().get();

        request.put("/api/courses/" + course.getId() + "/exams/" + exam.getId() + "/archive", null, HttpStatus.OK);

        final var examId = exam.getId();
        await().until(() -> examRepository.findById(examId).get().getExamArchivePath() != null);

        var updatedExam = examRepository.findById(examId).get();
        assertThat(updatedExam.getExamArchivePath()).isNotEmpty();
        return course;
    }

    @Test
    @WithMockUser(username = TEST_PREFIX + "student1", roles = "USER")
    void testArchiveExamAsStudent_forbidden() throws Exception {
        Course course = database.addEmptyCourse();
        course.setEndDate(now().minusMinutes(5));
        course = courseRepo.save(course);

        Exam exam = database.addExam(course);
        exam = examRepository.save(exam);

        request.put("/api/courses/" + course.getId() + "/exams/" + exam.getId() + "/archive", null, HttpStatus.FORBIDDEN);
    }

    @Test
    @WithMockUser(username = TEST_PREFIX + "instructor1", roles = "INSTRUCTOR")
    void testArchiveExamBeforeEndDate_badRequest() throws Exception {
        Course course = database.addEmptyCourse();
        course.setEndDate(now().plusMinutes(5));
        course = courseRepo.save(course);

        Exam exam = database.addExam(course);
        exam = examRepository.save(exam);

        request.put("/api/courses/" + course.getId() + "/exams/" + exam.getId() + "/archive", null, HttpStatus.BAD_REQUEST);
    }

    @Test
    @WithMockUser(username = TEST_PREFIX + "student1", roles = "USER")
    void testDownloadExamArchiveAsStudent_forbidden() throws Exception {
        request.get("/api/courses/" + 1 + "/exams/" + 1 + "/download-archive", HttpStatus.FORBIDDEN, String.class);
    }

    @Test
    @WithMockUser(username = TEST_PREFIX + "tutor1", roles = "TA")
    void testDownloadExamArchiveAsTutor_forbidden() throws Exception {
        request.get("/api/courses/" + 1 + "/exams/" + 1 + "/download-archive", HttpStatus.FORBIDDEN, String.class);
    }

    @Test
    @WithMockUser(username = TEST_PREFIX + "instructor1", roles = "INSTRUCTOR")
    void testDownloadExamArchiveAsInstructor_not_found() throws Exception {
        // Create an exam with no archive
        Course course = database.createCourse();
        course = courseRepo.save(course);

        // Return not found if the exam doesn't exist
        var downloadedArchive = request.get("/api/courses/" + course.getId() + "/exams/-1/download-archive", HttpStatus.NOT_FOUND, String.class);
        assertThat(downloadedArchive).isNull();

        // Returns not found if there is no archive
        var exam = database.addExam(course);
        downloadedArchive = request.get("/api/courses/" + course.getId() + "/exams/" + exam.getId() + "/download-archive", HttpStatus.NOT_FOUND, String.class);
        assertThat(downloadedArchive).isNull();
    }

    @Test
    @WithMockUser(username = TEST_PREFIX + "instructor1", roles = "INSTRUCTOR")
    void testDownloadExamArchiveAsInstructorNotInCourse_forbidden() throws Exception {
        // Create an exam with no archive
        Course course = database.createCourse();
        course.setInstructorGroupName("some-group");
        course = courseRepo.save(course);
        var exam = database.addExam(course);

        request.get("/api/courses/" + course.getId() + "/exams/" + exam.getId() + "/download-archive", HttpStatus.FORBIDDEN, String.class);
    }

    @Test
    @WithMockUser(username = TEST_PREFIX + "instructor1", roles = "INSTRUCTOR")
    void testDownloadExamArchiveAsInstructor() throws Exception {
        var course = archiveExamAsInstructor();

        // Download the archive
        var exam = examRepository.findByCourseId(course.getId()).stream().findFirst().get();
        var archive = request.getFile("/api/courses/" + course.getId() + "/exams/" + exam.getId() + "/download-archive", HttpStatus.OK, new LinkedMultiValueMap<>());
        assertThat(archive).isNotNull();

        // Extract the archive
        zipFileTestUtilService.extractZipFileRecursively(archive.getAbsolutePath());
        String extractedArchiveDir = archive.getPath().substring(0, archive.getPath().length() - 4);

        // Check that the dummy files we created exist in the archive.
        List<Path> filenames;
        try (var files = Files.walk(Path.of(extractedArchiveDir))) {
            filenames = files.filter(Files::isRegularFile).map(Path::getFileName).toList();
        }

        var submissions = submissionRepository.findByParticipation_Exercise_ExerciseGroup_Exam_Id(exam.getId());

        var savedSubmission = submissions.stream().filter(submission -> submission instanceof FileUploadSubmission).findFirst().get();
        assertSubmissionFilename(filenames, savedSubmission, ".png");

        savedSubmission = submissions.stream().filter(submission -> submission instanceof TextSubmission).findFirst().get();
        assertSubmissionFilename(filenames, savedSubmission, ".txt");

        savedSubmission = submissions.stream().filter(submission -> submission instanceof ModelingSubmission).findFirst().get();
        assertSubmissionFilename(filenames, savedSubmission, ".json");
    }

    private void assertSubmissionFilename(List<Path> expectedFilenames, Submission submission, String filenameExtension) {
        var studentParticipation = (StudentParticipation) submission.getParticipation();
        var exerciseTitle = submission.getParticipation().getExercise().getTitle();
        var studentLogin = studentParticipation.getStudent().get().getLogin();
        var filename = exerciseTitle + "-" + studentLogin + "-" + submission.getId() + filenameExtension;
        assertThat(expectedFilenames).contains(Path.of(filename));
    }

    @ParameterizedTest(name = "{displayName} [{index}] {argumentsWithNames}")
    @ValueSource(ints = { 0, 1, 2 })
    @WithMockUser(username = TEST_PREFIX + "instructor1", roles = "INSTRUCTOR")
    void testGetStatsForExamAssessmentDashboard(int numberOfCorrectionRounds) throws Exception {
        log.debug("testGetStatsForExamAssessmentDashboard: step 1 done");
        doNothing().when(gitService).combineAllCommitsOfRepositoryIntoOne(any());

        User examTutor1 = userRepo.findOneByLogin(TEST_PREFIX + "tutor1").orElseThrow();
        User examTutor2 = userRepo.findOneByLogin(TEST_PREFIX + "tutor2").orElseThrow();

        var examVisibleDate = now().minusMinutes(5);
        var examStartDate = now().plusMinutes(5);
        var examEndDate = now().plusMinutes(20);
        Course course = database.addEmptyCourse();
        Exam exam = database.addExam(course, examVisibleDate, examStartDate, examEndDate);
        exam.setNumberOfCorrectionRoundsInExam(numberOfCorrectionRounds);
        exam = examRepository.save(exam);
        exam = database.addExerciseGroupsAndExercisesToExam(exam, false);

        log.debug("testGetStatsForExamAssessmentDashboard: step 2 done");

        var stats = request.get("/api/courses/" + course.getId() + "/exams/" + exam.getId() + "/stats-for-exam-assessment-dashboard", HttpStatus.OK, StatsForDashboardDTO.class);
        assertThat(stats.getNumberOfSubmissions()).isInstanceOf(DueDateStat.class);
        assertThat(stats.getTutorLeaderboardEntries()).isInstanceOf(List.class);
        if (numberOfCorrectionRounds != 0) {
            assertThat(stats.getNumberOfAssessmentsOfCorrectionRounds()).isInstanceOf(DueDateStat[].class);
            assertThat(stats.getNumberOfAssessmentsOfCorrectionRounds()[0].inTime()).isZero();
        }
        else {
            assertThat(stats.getNumberOfAssessmentsOfCorrectionRounds()).isNull();
        }
        assertThat(stats.getNumberOfAssessmentLocks()).isZero();
        assertThat(stats.getNumberOfSubmissions().inTime()).isZero();
        if (numberOfCorrectionRounds > 0) {
            assertThat(stats.getNumberOfAssessmentsOfCorrectionRounds()[0].inTime()).isZero();
        }
        else {
            assertThat(stats.getNumberOfAssessmentsOfCorrectionRounds()).isNull();
        }
        assertThat(stats.getTotalNumberOfAssessmentLocks()).isZero();

        if (numberOfCorrectionRounds == 0) {
            // We do not need any more assertions, as numberOfCorrectionRounds is only 0 for test exams (no manual assessment)
            return;
        }

        var lockedSubmissions = request.get("/api/courses/" + course.getId() + "/exams/" + exam.getId() + "/lockedSubmissions", HttpStatus.OK, List.class);
        assertThat(lockedSubmissions).isEmpty();

        log.debug("testGetStatsForExamAssessmentDashboard: step 3 done");

        // register users. Instructors are ignored from scores as they are exclusive for test run exercises
        Set<User> registeredStudents = getRegisteredStudentsForExam();
        exam.setRegisteredUsers(registeredStudents);
        exam.setNumberOfExercisesInExam(exam.getExerciseGroups().size());
        exam.setRandomizeExerciseOrder(false);
        exam = examRepository.save(exam);
        exam = examRepository.findWithRegisteredUsersAndExerciseGroupsAndExercisesById(exam.getId()).get();

        log.debug("testGetStatsForExamAssessmentDashboard: step 4 done");

        // generate individual student exams
        List<StudentExam> studentExams = request.postListWithResponseBody("/api/courses/" + course.getId() + "/exams/" + exam.getId() + "/generate-student-exams", Optional.empty(),
                StudentExam.class, HttpStatus.OK);
        int noGeneratedParticipations = ExamPrepareExercisesTestUtil.prepareExerciseStart(request, exam, course);
        verify(gitService, times(getNumberOfProgrammingExercises(exam))).combineAllCommitsOfRepositoryIntoOne(any());
        // set start and submitted date as results are created below
        studentExams.forEach(studentExam -> {
            studentExam.setStarted(true);
            studentExam.setStartedDate(now().minusMinutes(2));
            studentExam.setSubmitted(true);
            studentExam.setSubmissionDate(now().minusMinutes(1));
        });
        studentExamRepository.saveAll(studentExams);

        log.debug("testGetStatsForExamAssessmentDashboard: step 5 done");

        // Fetch the created participations and assign them to the exercises
        int participationCounter = 0;
        List<Exercise> exercisesInExam = exam.getExerciseGroups().stream().map(ExerciseGroup::getExercises).flatMap(Collection::stream).toList();
        for (var exercise : exercisesInExam) {
            List<StudentParticipation> participations = studentParticipationRepository.findByExerciseIdAndTestRunWithEagerLegalSubmissionsResult(exercise.getId(), false);
            exercise.setStudentParticipations(new HashSet<>(participations));
            participationCounter += exercise.getStudentParticipations().size();
        }
        assertEquals(participationCounter, noGeneratedParticipations);

        log.debug("testGetStatsForExamAssessmentDashboard: step 6 done");

        // Assign submissions to the participations
        for (var exercise : exercisesInExam) {
            for (var participation : exercise.getStudentParticipations()) {
                assertThat(participation.getSubmissions()).hasSize(1);
                Submission submission = participation.getSubmissions().iterator().next();
                submission.submitted(true);
                submission.setSubmissionDate(now().minusMinutes(6));
                submissionRepository.save(submission);
            }
        }

        log.debug("testGetStatsForExamAssessmentDashboard: step 7 done");

        // check the stats again - check the count of submitted submissions
        stats = request.get("/api/courses/" + course.getId() + "/exams/" + exam.getId() + "/stats-for-exam-assessment-dashboard", HttpStatus.OK, StatsForDashboardDTO.class);
        assertThat(stats.getNumberOfAssessmentLocks()).isZero();
        // 85 = (17 users * 5 exercises); quiz submissions are not counted
        assertThat(stats.getNumberOfSubmissions().inTime()).isEqualTo(studentExams.size() * 5L);
        assertThat(stats.getNumberOfAssessmentsOfCorrectionRounds()[0].inTime()).isZero();
        assertThat(stats.getNumberOfComplaints()).isZero();
        assertThat(stats.getTotalNumberOfAssessmentLocks()).isZero();

        // Score used for all exercise results
        Double resultScore = 75.0;

        log.debug("testGetStatsForExamAssessmentDashboard: step 7 done");

        // Lock all submissions
        for (var exercise : exercisesInExam) {
            for (var participation : exercise.getStudentParticipations()) {
                Submission submission;
                assertThat(participation.getSubmissions()).hasSize(1);
                submission = participation.getSubmissions().iterator().next();
                // Create results
                var result = new Result().score(resultScore);
                if (exercise instanceof QuizExercise) {
                    result.completionDate(now().minusMinutes(4));
                    result.setRated(true);
                }
                result.setAssessmentType(AssessmentType.SEMI_AUTOMATIC);
                result.setParticipation(participation);
                result.setAssessor(examTutor1);
                result = resultRepository.save(result);
                result.setSubmission(submission);
                submission.addResult(result);
                submissionRepository.save(submission);
            }
        }
        log.debug("testGetStatsForExamAssessmentDashboard: step 8 done");

        // check the stats again
        database.changeUser(TEST_PREFIX + "tutor1");
        stats = request.get("/api/courses/" + course.getId() + "/exams/" + exam.getId() + "/stats-for-exam-assessment-dashboard", HttpStatus.OK, StatsForDashboardDTO.class);

        assertThat(stats.getNumberOfAssessmentLocks()).isEqualTo(studentExams.size() * 5L);
        // (studentExams.size() users * 5 exercises); quiz submissions are not counted
        assertThat(stats.getNumberOfSubmissions().inTime()).isEqualTo(studentExams.size() * 5L);
        // the studentExams.size() quiz submissions are already assessed
        assertThat(stats.getNumberOfAssessmentsOfCorrectionRounds()[0].inTime()).isEqualTo(studentExams.size());
        assertThat(stats.getNumberOfComplaints()).isZero();
        assertThat(stats.getTotalNumberOfAssessmentLocks()).isEqualTo(studentExams.size() * 5L);

        log.debug("testGetStatsForExamAssessmentDashboard: step 9 done");

        // test the query needed for assessment information
        database.changeUser(TEST_PREFIX + "tutor2");
        exam.getExerciseGroups().forEach(group -> {
            var locks = group.getExercises().stream().map(
                    exercise -> resultRepository.countNumberOfLockedAssessmentsByOtherTutorsForExamExerciseForCorrectionRounds(exercise, numberOfCorrectionRounds, examTutor2)[0]
                            .inTime())
                    .reduce(Long::sum).get();
            if (group.getExercises().stream().anyMatch(exercise -> !(exercise instanceof QuizExercise)))
                assertThat(locks).isEqualTo(studentExams.size());
        });

        log.debug("testGetStatsForExamAssessmentDashboard: step 10 done");

        database.changeUser(TEST_PREFIX + "instructor1");
        lockedSubmissions = request.get("/api/courses/" + course.getId() + "/exams/" + exam.getId() + "/lockedSubmissions", HttpStatus.OK, List.class);
        assertThat(lockedSubmissions).hasSize(studentExams.size() * 5);

        log.debug("testGetStatsForExamAssessmentDashboard: step 11 done");

        // Finish assessment of all submissions
        for (var exercise : exercisesInExam) {
            for (var participation : exercise.getStudentParticipations()) {
                Submission submission;
                assertThat(participation.getSubmissions()).hasSize(1);
                submission = participation.getSubmissions().iterator().next();
                var result = submission.getLatestResult().completionDate(now().minusMinutes(5));
                result.setRated(true);
                resultRepository.save(result);
            }
        }

        log.debug("testGetStatsForExamAssessmentDashboard: step 12 done");

        // check the stats again
        stats = request.get("/api/courses/" + course.getId() + "/exams/" + exam.getId() + "/stats-for-exam-assessment-dashboard", HttpStatus.OK, StatsForDashboardDTO.class);
        assertThat(stats.getNumberOfAssessmentLocks()).isZero();
        // 75 = (15 users * 5 exercises); quiz submissions are not counted
        assertThat(stats.getNumberOfSubmissions().inTime()).isEqualTo(studentExams.size() * 5L);
        // 75 + the 19 quiz submissions
        assertThat(stats.getNumberOfAssessmentsOfCorrectionRounds()[0].inTime()).isEqualTo(studentExams.size() * 5L + studentExams.size());
        assertThat(stats.getNumberOfComplaints()).isZero();
        assertThat(stats.getTotalNumberOfAssessmentLocks()).isZero();

        log.debug("testGetStatsForExamAssessmentDashboard: step 13 done");

        lockedSubmissions = request.get("/api/courses/" + course.getId() + "/exams/" + exam.getId() + "/lockedSubmissions", HttpStatus.OK, List.class);
        assertThat(lockedSubmissions).isEmpty();
        if (numberOfCorrectionRounds == 2) {
            lockAndAssessForSecondCorrection(exam, course, studentExams, exercisesInExam, numberOfCorrectionRounds);
        }

        log.debug("testGetStatsForExamAssessmentDashboard: step 14 done");
    }

    private void lockAndAssessForSecondCorrection(Exam exam, Course course, List<StudentExam> studentExams, List<Exercise> exercisesInExam, int numberOfCorrectionRounds)
            throws Exception {
        // Lock all submissions
        User examInstructor = userRepo.findOneByLogin(TEST_PREFIX + "instructor1").get();
        User examTutor2 = userRepo.findOneByLogin(TEST_PREFIX + "tutor2").get();

        for (var exercise : exercisesInExam) {
            for (var participation : exercise.getStudentParticipations()) {
                assertThat(participation.getSubmissions()).hasSize(1);
                Submission submission = participation.getSubmissions().iterator().next();
                // Create results
                var result = new Result().score(50D).rated(true);
                if (exercise instanceof QuizExercise) {
                    result.completionDate(now().minusMinutes(3));
                }
                result.setAssessmentType(AssessmentType.SEMI_AUTOMATIC);
                result.setParticipation(participation);
                result.setAssessor(examInstructor);
                result = resultRepository.save(result);
                result.setSubmission(submission);
                submission.addResult(result);
                submissionRepository.save(submission);
            }
        }
        // check the stats again
        database.changeUser(TEST_PREFIX + "instructor1");
        var stats = request.get("/api/courses/" + course.getId() + "/exams/" + exam.getId() + "/stats-for-exam-assessment-dashboard", HttpStatus.OK, StatsForDashboardDTO.class);
        assertThat(stats.getNumberOfAssessmentLocks()).isEqualTo(studentExams.size() * 5L);
        // 75 = (15 users * 5 exercises); quiz submissions are not counted
        assertThat(stats.getNumberOfSubmissions().inTime()).isEqualTo(studentExams.size() * 5L);
        // the 15 quiz submissions are already assessed - and all are assessed in the first correctionRound
        assertThat(stats.getNumberOfAssessmentsOfCorrectionRounds()[0].inTime()).isEqualTo(studentExams.size() * 6L);
        assertThat(stats.getNumberOfAssessmentsOfCorrectionRounds()[1].inTime()).isEqualTo(studentExams.size());
        assertThat(stats.getNumberOfComplaints()).isZero();
        assertThat(stats.getTotalNumberOfAssessmentLocks()).isEqualTo(studentExams.size() * 5L);

        // test the query needed for assessment information
        database.changeUser(TEST_PREFIX + "tutor2");
        exam.getExerciseGroups().forEach(group -> {
            var locksRound1 = group.getExercises().stream().map(
                    exercise -> resultRepository.countNumberOfLockedAssessmentsByOtherTutorsForExamExerciseForCorrectionRounds(exercise, numberOfCorrectionRounds, examTutor2)[0]
                            .inTime())
                    .reduce(Long::sum).get();
            if (group.getExercises().stream().anyMatch(exercise -> !(exercise instanceof QuizExercise))) {
                assertThat(locksRound1).isZero();
            }

            var locksRound2 = group.getExercises().stream().map(
                    exercise -> resultRepository.countNumberOfLockedAssessmentsByOtherTutorsForExamExerciseForCorrectionRounds(exercise, numberOfCorrectionRounds, examTutor2)[1]
                            .inTime())
                    .reduce(Long::sum).get();
            if (group.getExercises().stream().anyMatch(exercise -> !(exercise instanceof QuizExercise))) {
                assertThat(locksRound2).isEqualTo(studentExams.size());
            }
        });

        database.changeUser(TEST_PREFIX + "instructor1");
        var lockedSubmissions = request.get("/api/courses/" + course.getId() + "/exams/" + exam.getId() + "/lockedSubmissions", HttpStatus.OK, List.class);
        assertThat(lockedSubmissions).hasSize(studentExams.size() * 5);

        // Finish assessment of all submissions
        for (var exercise : exercisesInExam) {
            for (var participation : exercise.getStudentParticipations()) {
                Submission submission;
                assertThat(participation.getSubmissions()).hasSize(1);
                submission = participation.getSubmissions().iterator().next();
                var result = submission.getLatestResult().completionDate(now().minusMinutes(5));
                result.setRated(true);
                resultRepository.save(result);
            }
        }

        // check the stats again
        stats = request.get("/api/courses/" + course.getId() + "/exams/" + exam.getId() + "/stats-for-exam-assessment-dashboard", HttpStatus.OK, StatsForDashboardDTO.class);
        assertThat(stats.getNumberOfAssessmentLocks()).isZero();
        // 75 = (15 users * 5 exercises); quiz submissions are not counted
        assertThat(stats.getNumberOfSubmissions().inTime()).isEqualTo(studentExams.size() * 5L);
        // 75 + the 15 quiz submissions
        assertThat(stats.getNumberOfAssessmentsOfCorrectionRounds()[0].inTime()).isEqualTo(studentExams.size() * 6L);
        assertThat(stats.getNumberOfComplaints()).isZero();
        assertThat(stats.getTotalNumberOfAssessmentLocks()).isZero();

        lockedSubmissions = request.get("/api/courses/" + course.getId() + "/exams/" + exam.getId() + "/lockedSubmissions", HttpStatus.OK, List.class);
        assertThat(lockedSubmissions).isEmpty();

    }

    @Test
    @WithMockUser(username = TEST_PREFIX + "instructor1", roles = "INSTRUCTOR")
    void testGenerateStudentExamsTemplateCombine() throws Exception {
        Exam examWithProgramming = database.addExerciseGroupsAndExercisesToExam(exam1, true);
        doNothing().when(gitService).combineAllCommitsOfRepositoryIntoOne(any());

        // invoke generate student exams
        request.postListWithResponseBody("/api/courses/" + course1.getId() + "/exams/" + examWithProgramming.getId() + "/generate-student-exams", Optional.empty(),
                StudentExam.class, HttpStatus.OK);

        verify(gitService, times(0)).combineAllCommitsOfRepositoryIntoOne(any());

        // invoke prepare exercise start
        prepareExerciseStart(exam1);

        verify(gitService, times(getNumberOfProgrammingExercises(exam1))).combineAllCommitsOfRepositoryIntoOne(any());
    }

    @Test
    @WithMockUser(username = TEST_PREFIX + "instructor1", roles = "INSTRUCTOR")
    void testGetExamTitleAsInstructor() throws Exception {
        // Only user and role matter, so we can re-use the logic
        testGetExamTitle();
    }

    @Test
    @WithMockUser(username = TEST_PREFIX + "tutor1", roles = "TA")
    void testGetExamTitleAsTeachingAssistant() throws Exception {
        // Only user and role matter, so we can re-use the logic
        testGetExamTitle();
    }

    @Test
    @WithMockUser(username = TEST_PREFIX + "user1", roles = "USER")
    void testGetExamTitleAsUser() throws Exception {
        // Only user and role matter, so we can re-use the logic
        testGetExamTitle();
    }

    private void testGetExamTitle() throws Exception {
        Course course = database.createCourse();
        Exam exam = ModelFactory.generateExam(course);
        exam.setTitle("Test Exam");
        exam = examRepository.save(exam);
        course.addExam(exam);
        courseRepo.save(course);

        final var title = request.get("/api/exams/" + exam.getId() + "/title", HttpStatus.OK, String.class);
        assertThat(title).isEqualTo(exam.getTitle());
    }

    @Test
    @WithMockUser(username = TEST_PREFIX + "user1", roles = "USER")
    void testGetExamTitleForNonExistingExam() throws Exception {
        request.get("/api/exams/123124123123/title", HttpStatus.NOT_FOUND, String.class);
    }

    @Test
    @WithMockUser(username = TEST_PREFIX + "instructor1", roles = "INSTRUCTOR")
    void testUpdateExamMonitoringStatus() throws Exception {
        exam1.setMonitoring(true);
        request.putWithResponseBody("/api/courses/" + course1.getId() + "/exams", exam1, Exam.class, HttpStatus.OK);

        verify(this.websocketMessagingService).sendMessage("/topic/exam-monitoring/" + exam1.getId() + "/update", true);

        exam1.setMonitoring(false);
        request.putWithResponseBody("/api/courses/" + course1.getId() + "/exams", exam1, Exam.class, HttpStatus.OK);

        verify(this.websocketMessagingService).sendMessage("/topic/exam-monitoring/" + exam1.getId() + "/update", false);
    }

    // ExamRegistration Service - checkRegistrationOrRegisterStudentToTestExam
    @Test
    @WithMockUser(username = TEST_PREFIX + "student1", roles = "USER")
    void testCheckRegistrationOrRegisterStudentToTestExam_noTestExam() {
        assertThatThrownBy(() -> examRegistrationService.checkRegistrationOrRegisterStudentToTestExam(course1, exam1.getId(), database.getUserByLogin(TEST_PREFIX + "student1")))
                .isInstanceOf(BadRequestAlertException.class);
    }

    @Test
    @WithMockUser(username = TEST_PREFIX + "student42", roles = "USER")
    void testCheckRegistrationOrRegisterStudentToTestExam_studentNotPartOfCourse() {
        assertThatThrownBy(() -> examRegistrationService.checkRegistrationOrRegisterStudentToTestExam(course1, exam1.getId(), database.getUserByLogin(TEST_PREFIX + "student42")))
                .isInstanceOf(BadRequestAlertException.class);
    }

    @Test
    @WithMockUser(username = TEST_PREFIX + "student1", roles = "USER")
    void testCheckRegistrationOrRegisterStudentToTestExam_successfulRegistration() {
        Exam testExam = ModelFactory.generateTestExam(course1);
        var student1 = database.getUserByLogin(TEST_PREFIX + "student1");
        testExam.addRegisteredUser(student1);
        testExam = examRepository.save(testExam);
        examRegistrationService.checkRegistrationOrRegisterStudentToTestExam(course1, testExam.getId(), student1);
        Exam testExamReloaded = examRepository.findByIdWithRegisteredUsersElseThrow(testExam.getId());
        assertTrue(testExamReloaded.getRegisteredUsers().contains(student1));
    }

    // ExamResource - getStudentExamForTestExamForStart
    @Test
    @WithMockUser(username = TEST_PREFIX + "student42", roles = "USER")
    void testGetStudentExamForTestExamForStart_notRegisteredInCourse() throws Exception {
        request.get("/api/courses/" + course1.getId() + "/exams/" + testExam1.getId() + "/start", HttpStatus.FORBIDDEN, String.class);
    }

    @Test
    @WithMockUser(username = TEST_PREFIX + "student1", roles = "USER")
    void testGetStudentExamForTestExamForStart_notVisible() throws Exception {
        testExam1.setVisibleDate(now().plusMinutes(60));
        testExam1 = examRepository.save(testExam1);

        request.get("/api/courses/" + course1.getId() + "/exams/" + testExam1.getId() + "/start", HttpStatus.FORBIDDEN, StudentExam.class);
    }

    @Test
    @WithMockUser(username = TEST_PREFIX + "student1", roles = "USER")
    void testGetStudentExamForTestExamForStart_ExamDoesNotBelongToCourse() throws Exception {
        Exam testExam = database.addTestExam(course2);

        request.get("/api/courses/" + course1.getId() + "/exams/" + testExam.getId() + "/start", HttpStatus.CONFLICT, StudentExam.class);
    }

    @Test
    @WithMockUser(username = TEST_PREFIX + "student5", roles = "USER")
    void testGetStudentExamForTestExamForStart_fetchExam_successful() throws Exception {
        var student5 = database.getUserByLogin(TEST_PREFIX + "student5");
        var testExam5 = database.addTestExam(course2);
        var studentExam5 = database.addStudentExamForTestExam(testExam5, student5);
        StudentExam studentExamReceived = request.get("/api/courses/" + course2.getId() + "/exams/" + testExam5.getId() + "/start", HttpStatus.OK, StudentExam.class);
        assertThat(studentExamReceived).isEqualTo(studentExam5);
    }

    @Test
    @WithMockUser(username = TEST_PREFIX + "instructor1", roles = "INSTRUCTOR")
    void testGetExamForImportWithExercises_successful() throws Exception {
        Exam received = request.get("/api/exams/" + exam2.getId(), HttpStatus.OK, Exam.class);
        assertEquals(exam2, received);
    }

    @Test
    @WithMockUser(username = TEST_PREFIX + "instructor6", roles = "INSTRUCTOR")
    void testGetExamForImportWithExercises_noInstructorAccess() throws Exception {
        request.get("/api/exams/" + exam2.getId(), HttpStatus.FORBIDDEN, Exam.class);
    }

    @Test
    @WithMockUser(username = TEST_PREFIX + "tutor1", roles = "TUTOR")
    void testGetExamForImportWithExercises_noTutorAccess() throws Exception {
        request.get("/api/exams/" + exam2.getId(), HttpStatus.FORBIDDEN, Exam.class);
    }

    @Test
    @WithMockUser(username = TEST_PREFIX + "editor1", roles = "EDITOR")
    void testGetExamForImportWithExercises_noEditorAccess() throws Exception {
        request.get("/api/exams/" + exam2.getId(), HttpStatus.FORBIDDEN, Exam.class);
    }

    @Test
    @WithMockUser(username = TEST_PREFIX + "instructor1", roles = "INSTRUCTOR")
    void testGetAllExamsOnPage_WithoutExercises_instructor_successful() throws Exception {
        var title = "My fancy search title for the exam which is not used somewhere else";
        var exam = ModelFactory.generateExam(course1);
        exam.setTitle(title);
        examRepository.save(exam);
        final PageableSearchDTO<String> search = database.configureSearch(title);
        final var result = request.getSearchResult("/api/exams", HttpStatus.OK, Exam.class, database.searchMapping(search));
        assertThat(result.getResultsOnPage()).hasSize(1).containsExactly(exam);
    }

    @Test
    @WithMockUser(username = TEST_PREFIX + "instructor1", roles = "INSTRUCTOR")
    void testGetAllExamsOnPage_WithExercises_instructor_successful() throws Exception {
        var newExam = database.addTestExamWithExerciseGroup(course1, true);
        var searchTerm = "A very distinct title that should only ever exist once in the database";
        newExam.setTitle(searchTerm);
        examRepository.save(newExam);
        final PageableSearchDTO<String> search = database.configureSearch(searchTerm);
        final var result = request.getSearchResult("/api/exams?withExercises=true", HttpStatus.OK, Exam.class, database.searchMapping(search));
        List<Exam> foundExams = result.getResultsOnPage();
        assertThat(foundExams).hasSize(1).containsExactly(newExam);
    }

    @Test
    @WithMockUser(username = TEST_PREFIX + "instructor1", roles = "INSTRUCTOR")
    void testGetAllExamsOnPage_WithoutExercisesAndExamsNotLinkedToCourse_instructor_successful() throws Exception {
        var title = "Another fancy exam search title for the exam which is not used somewhere else";
        Course course3 = database.addEmptyCourse();
        course3.setInstructorGroupName("non-instructors");
        courseRepo.save(course3);
        var exam = database.addExamWithExerciseGroup(course3, true);
        exam.setTitle(title);
        examRepository.save(exam);
        final PageableSearchDTO<String> search = database.configureSearch(title);
        final var result = request.getSearchResult("/api/exams", HttpStatus.OK, Exam.class, database.searchMapping(search));
        assertThat(result.getResultsOnPage()).hasSize(0);
    }

    @Test
    @WithMockUser(username = "admin", roles = "ADMIN")
    void testGetAllExamsOnPage_WithoutExercisesAndExamsNotLinkedToCourse_admin_successful() throws Exception {
        var title = "Yet another 3rd exam search title for the exam which is not used somewhere else";
        Course course3 = database.addEmptyCourse();
        course3.setInstructorGroupName("non-instructors");
        courseRepo.save(course3);
        var exam = database.addExamWithExerciseGroup(course3, true);
        exam.setTitle(title);
        examRepository.save(exam);
        final PageableSearchDTO<String> search = database.configureSearch(title);
        final var result = request.getSearchResult("/api/exams", HttpStatus.OK, Exam.class, database.searchMapping(search));
        assertThat(result.getResultsOnPage()).hasSize(1).contains(exam);

    }

    @Test
    @WithMockUser(username = TEST_PREFIX + "tutor1", roles = "TUTOR")
    void testGetAllExamsOnPage_tutor() throws Exception {
        final PageableSearchDTO<String> search = database.configureSearch("");
        request.getSearchResult("/api/exams", HttpStatus.FORBIDDEN, Exam.class, database.searchMapping(search));
    }

    @Test
    @WithMockUser(username = TEST_PREFIX + "student1", roles = "USER")
    void testGetAllExamsOnPage_student() throws Exception {
        final PageableSearchDTO<String> search = database.configureSearch("");
        request.getSearchResult("/api/exams", HttpStatus.FORBIDDEN, Exam.class, database.searchMapping(search));
    }

    @Test
    @WithMockUser(username = TEST_PREFIX + "student1", roles = "USER")
    void testImportExamWithExercises_student() throws Exception {
        request.postWithoutLocation("/api/courses/" + course1.getId() + "/exam-import", exam1, HttpStatus.FORBIDDEN, null);
    }

    @Test
    @WithMockUser(username = TEST_PREFIX + "tutor1", roles = "TUTOR")
    void testImportExamWithExercises_tutor() throws Exception {
        request.postWithoutLocation("/api/courses/" + course1.getId() + "/exam-import", exam1, HttpStatus.FORBIDDEN, null);
    }

    @Test
    @WithMockUser(username = TEST_PREFIX + "instructor1", roles = "INSTRUCTOR")
    void testImportExamWithExercises_idExists() throws Exception {
        final Exam exam = ModelFactory.generateExam(course1);
        exam.setId(2L);
        request.postWithoutLocation("/api/courses/" + course1.getId() + "/exam-import", exam, HttpStatus.BAD_REQUEST, null);
    }

    @Test
    @WithMockUser(username = TEST_PREFIX + "instructor1", roles = "INSTRUCTOR")
    void testImportExamWithExercises_courseMismatch() throws Exception {
        // No Course
        final Exam examA = ModelFactory.generateExam(course1);
        examA.setCourse(null);
        request.postWithoutLocation("/api/courses/" + course1.getId() + "/exam-import", examA, HttpStatus.BAD_REQUEST, null);

        // Exam Course and REST-Course mismatch
        final Exam examB = ModelFactory.generateExam(course1);
        examB.setCourse(course2);
        request.postWithoutLocation("/api/courses/" + course1.getId() + "/exam-import", examB, HttpStatus.BAD_REQUEST, null);
    }

    @Test
    @WithMockUser(username = TEST_PREFIX + "instructor1", roles = "INSTRUCTOR")
    void testImportExamWithExercises_dateConflict() throws Exception {
        // Visible Date after Started Date
        final Exam examA = ModelFactory.generateExam(course1);
        examA.setVisibleDate(ZonedDateTime.now().plusHours(2));
        request.postWithoutLocation("/api/courses/" + course1.getId() + "/exam-import", examA, HttpStatus.BAD_REQUEST, null);

        // Visible Date missing
        final Exam examB = ModelFactory.generateExam(course1);
        examB.setVisibleDate(null);
        request.postWithoutLocation("/api/courses/" + course1.getId() + "/exam-import", examB, HttpStatus.BAD_REQUEST, null);

        // Started Date after End Date
        final Exam examC = ModelFactory.generateExam(course1);
        examC.setStartDate(ZonedDateTime.now().plusHours(2));
        request.postWithoutLocation("/api/courses/" + course1.getId() + "/exam-import", examC, HttpStatus.BAD_REQUEST, null);

        // Started Date missing
        final Exam examD = ModelFactory.generateExam(course1);
        examD.setStartDate(null);
        request.postWithoutLocation("/api/courses/" + course1.getId() + "/exam-import", examD, HttpStatus.BAD_REQUEST, null);
    }

    @Test
    @WithMockUser(username = TEST_PREFIX + "instructor1", roles = "INSTRUCTOR")
    void testImportExamWithExercises_dateConflictTestExam() throws Exception {
        // Working Time larger than Working window
        final Exam examA = ModelFactory.generateTestExam(course1);
        examA.setWorkingTime(3 * 60 * 60);
        request.postWithoutLocation("/api/courses/" + course1.getId() + "/exam-import", examA, HttpStatus.BAD_REQUEST, null);

        // Working Time larger than Working window
        final Exam examB = ModelFactory.generateTestExam(course1);
        examB.setWorkingTime(0);
        request.postWithoutLocation("/api/courses/" + course1.getId() + "/exam-import", examB, HttpStatus.BAD_REQUEST, null);
    }

    @Test
    @WithMockUser(username = TEST_PREFIX + "instructor1", roles = "INSTRUCTOR")
    void testImportExamWithExercises_pointConflict() throws Exception {
        final Exam examA = ModelFactory.generateExam(course1);
        examA.setExamMaxPoints(-5);
        request.postWithoutLocation("/api/courses/" + course1.getId() + "/exam-import", examA, HttpStatus.BAD_REQUEST, null);
    }

    @Test
    @WithMockUser(username = TEST_PREFIX + "instructor1", roles = "INSTRUCTOR")
    void testImportExamWithExercises_correctionRoundConflict() throws Exception {
        // Correction round <= 0
        final Exam examA = ModelFactory.generateExam(course1);
        examA.setNumberOfCorrectionRoundsInExam(0);
        request.postWithoutLocation("/api/courses/" + course1.getId() + "/exam-import", examA, HttpStatus.BAD_REQUEST, null);

        // Correction round >= 2
        final Exam examB = ModelFactory.generateExam(course1);
        examB.setNumberOfCorrectionRoundsInExam(3);
        request.postWithoutLocation("/api/courses/" + course1.getId() + "/exam-import", examB, HttpStatus.BAD_REQUEST, null);

        // Correction round != 0 for test exam
        final Exam examC = ModelFactory.generateTestExam(course1);
        examC.setNumberOfCorrectionRoundsInExam(1);
        request.postWithoutLocation("/api/courses/" + course1.getId() + "/exam-import", examC, HttpStatus.BAD_REQUEST, null);
    }

    @Test
    @WithMockUser(username = TEST_PREFIX + "instructor1", roles = "INSTRUCTOR")
    void testImportExamWithExercises_successfulWithoutExercises() throws Exception {
        Exam exam = database.addExam(course1);
        exam.setId(null);

        final Exam received = request.postWithResponseBody("/api/courses/" + course1.getId() + "/exam-import", exam, Exam.class, HttpStatus.CREATED);
        assertThat(received.getId()).isNotNull();
        assertThat(received.getTitle()).isEqualTo(exam.getTitle());
        assertThat(received.isTestExam()).isFalse();
        assertThat(received.getWorkingTime()).isEqualTo(3000);
        assertThat(received.getStartText()).isEqualTo("Start Text");
        assertThat(received.getEndText()).isEqualTo("End Text");
        assertThat(received.getConfirmationStartText()).isEqualTo("Confirmation Start Text");
        assertThat(received.getConfirmationEndText()).isEqualTo("Confirmation End Text");
        assertThat(received.getExamMaxPoints()).isEqualTo(90);
        assertThat(received.getNumberOfExercisesInExam()).isEqualTo(1);
        assertThat(received.getRandomizeExerciseOrder()).isFalse();
        assertThat(received.getNumberOfCorrectionRoundsInExam()).isEqualTo(1);
        assertThat(received.getCourse().getId()).isEqualTo(course1.getId());

        exam.setVisibleDate(ZonedDateTime.ofInstant(exam.getVisibleDate().truncatedTo(ChronoUnit.MILLIS).toInstant(), ZoneId.of("UTC")));
        received.setVisibleDate(ZonedDateTime.ofInstant(received.getVisibleDate().truncatedTo(ChronoUnit.MILLIS).toInstant(), ZoneId.of("UTC")));
        assertThat(received.getVisibleDate()).isEqualToIgnoringSeconds(exam.getVisibleDate());
        exam.setStartDate(ZonedDateTime.ofInstant(exam.getStartDate().truncatedTo(ChronoUnit.MILLIS).toInstant(), ZoneId.of("UTC")));
        received.setStartDate(ZonedDateTime.ofInstant(received.getStartDate().truncatedTo(ChronoUnit.MILLIS).toInstant(), ZoneId.of("UTC")));
        assertThat(received.getStartDate()).isEqualToIgnoringSeconds(exam.getStartDate());
        exam.setEndDate(ZonedDateTime.ofInstant(exam.getEndDate().truncatedTo(ChronoUnit.MILLIS).toInstant(), ZoneId.of("UTC")));
        received.setEndDate(ZonedDateTime.ofInstant(received.getEndDate().truncatedTo(ChronoUnit.MILLIS).toInstant(), ZoneId.of("UTC")));
        assertThat(received.getEndDate()).isEqualToIgnoringSeconds(exam.getEndDate());
    }

    @Test
    @WithMockUser(username = TEST_PREFIX + "instructor1", roles = "INSTRUCTOR")
    void testImportExamWithExercises_successfulWithExercises() throws Exception {
        Exam exam = database.addExamWithModellingAndTextAndFileUploadAndQuizAndEmptyGroup(course1);
        exam.setId(null);

        final Exam received = request.postWithResponseBody("/api/courses/" + course1.getId() + "/exam-import", exam, Exam.class, HttpStatus.CREATED);
        assertThat(received.getId()).isNotNull();
        assertThat(received.getTitle()).isEqualTo(exam.getTitle());
        assertThat(received.getCourse()).isEqualTo(course1);
        assertThat(received.getCourse()).isEqualTo(exam.getCourse());
        assertThat(received.getExerciseGroups().size()).isEqualTo(4);
    }

    @Test
    @WithMockUser(username = TEST_PREFIX + "instructor1", roles = "INSTRUCTOR")
    void testImportExamWithExercises_successfulWithImportToOtherCourse() throws Exception {
        Exam exam = database.addExamWithModellingAndTextAndFileUploadAndQuizAndEmptyGroup(course2);
        exam.setCourse(course1);
        exam.setId(null);

        final Exam received = request.postWithResponseBody("/api/courses/" + course1.getId() + "/exam-import", exam, Exam.class, HttpStatus.CREATED);
        assertThat(received.getExerciseGroups().size()).isEqualTo(4);

        for (int i = 0; i <= 3; i++) {
            Exercise expected = exam.getExerciseGroups().get(i).getExercises().stream().findFirst().get();
            Exercise exerciseReceived = received.getExerciseGroups().get(i).getExercises().stream().findFirst().get();
            assertThat(exerciseReceived.getExerciseGroup()).isNotEqualTo(expected.getExerciseGroup());
            assertThat(exerciseReceived.getTitle()).isEqualTo(expected.getTitle());
            assertThat(exerciseReceived.getId()).isNotEqualTo(expected.getId());
        }
    }

    @Test
    @WithMockUser(username = TEST_PREFIX + "instructor1", roles = "INSTRUCTOR")
    void testImportExamWithExercises_preCheckFailed() throws Exception {
        Exam exam = ModelFactory.generateExam(course1);
        ExerciseGroup programmingGroup = ModelFactory.generateExerciseGroup(false, exam);
        exam = examRepository.save(exam);
        exam.setId(null);
        ProgrammingExercise programming = ModelFactory.generateProgrammingExerciseForExam(programmingGroup, ProgrammingLanguage.JAVA);
        programmingGroup.addExercise(programming);
        exerciseRepo.save(programming);

        doReturn(true).when(versionControlService).checkIfProjectExists(any(), any());
        doReturn(null).when(continuousIntegrationService).checkIfProjectExists(any(), any());

        request.getMvc().perform(post("/api/courses/" + course1.getId() + "/exam-import").contentType(MediaType.APPLICATION_JSON).content(objectMapper.writeValueAsString(exam)))
                .andExpect(status().isBadRequest())
                .andExpect(result -> assertThat(result.getResolvedException().getMessage()).isEqualTo("Exam contains programming exercise(s) with invalid short name."));
    }

    private int prepareExerciseStart(Exam exam) throws Exception {
        return ExamPrepareExercisesTestUtil.prepareExerciseStart(request, exam, course1);
    }

    private Set<User> getRegisteredStudentsForExam() {
        var registeredStudents = new HashSet<User>();
        for (int i = 1; i <= numberOfStudents; i++) {
            registeredStudents.add(database.getUserByLogin(TEST_PREFIX + "student" + i));
        }
        for (int i = 1; i <= 5; i++) {
            registeredStudents.add(database.getUserByLogin(TEST_PREFIX + "tutor" + i));
        }

        return registeredStudents;
    }
}<|MERGE_RESOLUTION|>--- conflicted
+++ resolved
@@ -55,7 +55,7 @@
 import de.tum.in.www1.artemis.service.dto.StudentDTO;
 import de.tum.in.www1.artemis.service.exam.*;
 import de.tum.in.www1.artemis.service.ldap.LdapUserDto;
-import de.tum.in.www1.artemis.service.scheduled.ParticipantScoreSchedulerService;
+import de.tum.in.www1.artemis.service.scheduled.ParticipantScoreScheduleService;
 import de.tum.in.www1.artemis.service.user.PasswordService;
 import de.tum.in.www1.artemis.util.ExamPrepareExercisesTestUtil;
 import de.tum.in.www1.artemis.util.ModelFactory;
@@ -198,23 +198,16 @@
 
         bitbucketRequestMockProvider.enableMockingOfRequests();
 
-<<<<<<< HEAD
+        ParticipantScoreScheduleService.DEFAULT_WAITING_TIME_FOR_SCHEDULED_TASKS = 200;
         participantScoreScheduleService.activate();
-=======
-        ParticipantScoreSchedulerService.DEFAULT_WAITING_TIME_FOR_SCHEDULED_TASKS = 200;
-        participantScoreSchedulerService.activate();
->>>>>>> 46bc93a8
     }
 
     @AfterEach
     void tearDown() {
         bitbucketRequestMockProvider.reset();
-<<<<<<< HEAD
+
+        ParticipantScoreScheduleService.DEFAULT_WAITING_TIME_FOR_SCHEDULED_TASKS = 500;
         participantScoreScheduleService.shutdown();
-=======
-        ParticipantScoreSchedulerService.DEFAULT_WAITING_TIME_FOR_SCHEDULED_TASKS = 500;
-        participantScoreSchedulerService.shutdown();
->>>>>>> 46bc93a8
     }
 
     @Test
