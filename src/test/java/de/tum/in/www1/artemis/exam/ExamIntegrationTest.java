package de.tum.in.www1.artemis.exam;

import static java.time.ZonedDateTime.now;
import static org.assertj.core.api.Assertions.*;
import static org.awaitility.Awaitility.await;
import static org.mockito.Mockito.*;
import static org.springframework.http.HttpStatus.CREATED;
import static org.springframework.test.web.servlet.request.MockMvcRequestBuilders.post;
import static org.springframework.test.web.servlet.result.MockMvcResultMatchers.status;

import java.net.URI;
import java.nio.file.Files;
import java.nio.file.Path;
import java.time.Duration;
import java.time.ZoneId;
import java.time.ZonedDateTime;
import java.time.temporal.ChronoUnit;
import java.util.*;
import java.util.stream.Collectors;
import java.util.stream.Stream;

import org.junit.jupiter.api.*;
import org.junit.jupiter.api.extension.ExtensionContext;
import org.junit.jupiter.params.ParameterizedTest;
import org.junit.jupiter.params.provider.*;
import org.slf4j.Logger;
import org.slf4j.LoggerFactory;
import org.springframework.beans.factory.annotation.Autowired;
import org.springframework.http.HttpStatus;
import org.springframework.http.MediaType;
import org.springframework.security.core.context.SecurityContextHolder;
import org.springframework.security.test.context.support.WithMockUser;
import org.springframework.util.LinkedMultiValueMap;

import com.fasterxml.jackson.databind.ObjectMapper;

import de.tum.in.www1.artemis.AbstractSpringIntegrationBambooBitbucketJiraTest;
import de.tum.in.www1.artemis.assessment.GradingScaleUtilService;
import de.tum.in.www1.artemis.bonus.BonusFactory;
import de.tum.in.www1.artemis.course.CourseUtilService;
import de.tum.in.www1.artemis.domain.*;
import de.tum.in.www1.artemis.domain.enumeration.*;
import de.tum.in.www1.artemis.domain.exam.*;
import de.tum.in.www1.artemis.domain.metis.conversation.Channel;
import de.tum.in.www1.artemis.domain.modeling.ModelingExercise;
import de.tum.in.www1.artemis.domain.modeling.ModelingSubmission;
import de.tum.in.www1.artemis.domain.participation.*;
import de.tum.in.www1.artemis.domain.plagiarism.PlagiarismCase;
import de.tum.in.www1.artemis.domain.plagiarism.PlagiarismVerdict;
import de.tum.in.www1.artemis.domain.quiz.QuizExercise;
import de.tum.in.www1.artemis.exercise.ExerciseUtilService;
import de.tum.in.www1.artemis.exercise.modelingexercise.ModelingExerciseFactory;
import de.tum.in.www1.artemis.exercise.modelingexercise.ModelingExerciseUtilService;
import de.tum.in.www1.artemis.exercise.programmingexercise.ProgrammingExerciseFactory;
import de.tum.in.www1.artemis.exercise.programmingexercise.ProgrammingExerciseTestService;
import de.tum.in.www1.artemis.exercise.programmingexercise.ProgrammingExerciseUtilService;
import de.tum.in.www1.artemis.exercise.quizexercise.QuizExerciseFactory;
import de.tum.in.www1.artemis.exercise.textexercise.TextExerciseFactory;
import de.tum.in.www1.artemis.exercise.textexercise.TextExerciseUtilService;
import de.tum.in.www1.artemis.participation.ParticipationUtilService;
import de.tum.in.www1.artemis.repository.*;
import de.tum.in.www1.artemis.repository.metis.conversation.ChannelRepository;
import de.tum.in.www1.artemis.repository.plagiarism.PlagiarismCaseRepository;
import de.tum.in.www1.artemis.security.SecurityUtils;
import de.tum.in.www1.artemis.service.QuizSubmissionService;
import de.tum.in.www1.artemis.service.connectors.vcs.VersionControlRepositoryPermission;
import de.tum.in.www1.artemis.service.dto.StudentDTO;
import de.tum.in.www1.artemis.service.exam.*;
import de.tum.in.www1.artemis.service.ldap.LdapUserDto;
import de.tum.in.www1.artemis.service.scheduled.ParticipantScoreScheduleService;
import de.tum.in.www1.artemis.service.user.PasswordService;
import de.tum.in.www1.artemis.team.TeamUtilService;
import de.tum.in.www1.artemis.user.UserFactory;
import de.tum.in.www1.artemis.user.UserUtilService;
import de.tum.in.www1.artemis.util.*;
import de.tum.in.www1.artemis.web.rest.dto.*;
import de.tum.in.www1.artemis.web.rest.errors.BadRequestAlertException;
import de.tum.in.www1.artemis.web.rest.errors.EntityNotFoundException;

class ExamIntegrationTest extends AbstractSpringIntegrationBambooBitbucketJiraTest {

    private static final String TEST_PREFIX = "examintegration";

    public static final String STUDENT_111 = TEST_PREFIX + "student111";

    private final Logger log = LoggerFactory.getLogger(getClass());

    @Autowired
    private QuizExerciseRepository quizExerciseRepository;

    @Autowired
    private QuizSubmissionRepository quizSubmissionRepository;

    @Autowired
    private QuizSubmissionService quizSubmissionService;

    @Autowired
    private CourseRepository courseRepo;

    @Autowired
    private ExerciseRepository exerciseRepo;

    @Autowired
    private UserRepository userRepo;

    @Autowired
    private ExamRepository examRepository;

    @Autowired
    private ExamUserRepository examUserRepository;

    @Autowired
    private ExamService examService;

    @Autowired
    private StudentExamService studentExamService;

    @Autowired
    private ExamDateService examDateService;

    @Autowired
    private ExamRegistrationService examRegistrationService;

    @Autowired
    private ExerciseGroupRepository exerciseGroupRepository;

    @Autowired
    private StudentExamRepository studentExamRepository;

    @Autowired
    private ProgrammingExerciseRepository programmingExerciseRepository;

    @Autowired
    private StudentParticipationRepository studentParticipationRepository;

    @Autowired
    private SubmissionRepository submissionRepository;

    @Autowired
    private ResultRepository resultRepository;

    @Autowired
    private ParticipationTestRepository participationTestRepository;

    @Autowired
    private GradingScaleRepository gradingScaleRepository;

    @Autowired
    private PasswordService passwordService;

    @Autowired
    private ZipFileTestUtilService zipFileTestUtilService;

    @Autowired
    private ExamAccessService examAccessService;

    @Autowired
    private TeamRepository teamRepository;

    @Autowired
    private BonusRepository bonusRepository;

    @Autowired
    private PlagiarismCaseRepository plagiarismCaseRepository;

    @Autowired
    private ObjectMapper objectMapper;

    @Autowired
    private ParticipantScoreRepository participantScoreRepository;

    @Autowired
    private ProgrammingExerciseTestService programmingExerciseTestService;

    @Autowired
    private ChannelRepository channelRepository;

    @Autowired
    private UserUtilService userUtilService;

    @Autowired
    private CourseUtilService courseUtilService;

    @Autowired
    private ExamUtilService examUtilService;

    @Autowired
    private TextExerciseUtilService textExerciseUtilService;

    @Autowired
    private ProgrammingExerciseUtilService programmingExerciseUtilService;

    @Autowired
    private ModelingExerciseUtilService modelingExerciseUtilService;

    @Autowired
    private ExerciseUtilService exerciseUtilService;

    @Autowired
    private ParticipationUtilService participationUtilService;

    @Autowired
    private TeamUtilService teamUtilService;

    @Autowired
    private GradingScaleUtilService gradingScaleUtilService;

    @Autowired
    private PageableSearchUtilService pageableSearchUtilService;

    private Course course1;

    private Course course2;

    private Course course10;

    private Exam exam1;

    private Exam exam2;

    private Exam testExam1;

    private static final int NUMBER_OF_STUDENTS = 3;

    private static final int NUMBER_OF_TUTORS = 2;

    private final List<LocalRepository> studentRepos = new ArrayList<>();

    private User student1;

    private User instructor;

    @BeforeEach
    void initTestCase() {
        userUtilService.addUsers(TEST_PREFIX, NUMBER_OF_STUDENTS, NUMBER_OF_TUTORS, 0, 1);
        // Add users that are not in the course
        userUtilService.createAndSaveUser(TEST_PREFIX + "student42", passwordService.hashPassword(UserFactory.USER_PASSWORD));
        userUtilService.createAndSaveUser(TEST_PREFIX + "tutor6", passwordService.hashPassword(UserFactory.USER_PASSWORD));
        userUtilService.createAndSaveUser(TEST_PREFIX + "instructor10", passwordService.hashPassword(UserFactory.USER_PASSWORD));

        course1 = courseUtilService.addEmptyCourse();
        course2 = courseUtilService.addEmptyCourse();

        course10 = courseUtilService.createCourse();
        course10.setInstructorGroupName("instructor10-test-group");
        course10 = courseRepo.save(course10);

        User instructor10 = userUtilService.getUserByLogin(TEST_PREFIX + "instructor10");
        instructor10.setGroups(Set.of(course10.getInstructorGroupName()));
        userRepo.save(instructor10);

        student1 = userUtilService.getUserByLogin(TEST_PREFIX + "student1");
        instructor = userUtilService.getUserByLogin(TEST_PREFIX + "instructor1");

        exam1 = examUtilService.addExam(course1);
        examUtilService.addExamChannel(exam1, "exam1 channel");
        exam2 = examUtilService.addExamWithExerciseGroup(course1, true);
        examUtilService.addExamChannel(exam2, "exam2 channel");
        testExam1 = examUtilService.addTestExam(course1);
        examUtilService.addStudentExamForTestExam(testExam1, student1);

        bitbucketRequestMockProvider.enableMockingOfRequests();

        ParticipantScoreScheduleService.DEFAULT_WAITING_TIME_FOR_SCHEDULED_TASKS = 200;
        participantScoreScheduleService.activate();
    }

    @AfterEach
    void tearDown() throws Exception {
        bitbucketRequestMockProvider.reset();
        bambooRequestMockProvider.reset();
        if (programmingExerciseTestService.exerciseRepo != null) {
            programmingExerciseTestService.tearDown();
        }

        for (var repo : studentRepos) {
            repo.resetLocalRepo();
        }

        ParticipantScoreScheduleService.DEFAULT_WAITING_TIME_FOR_SCHEDULED_TASKS = 500;
        participantScoreScheduleService.shutdown();
    }

    @Test
    @WithMockUser(username = TEST_PREFIX + "instructor1", roles = "INSTRUCTOR")
    void testRegisterUserInExam_addedToCourseStudentsGroup() throws Exception {
        User student42 = userUtilService.getUserByLogin(TEST_PREFIX + "student42");
        jiraRequestMockProvider.enableMockingOfRequests();
        jiraRequestMockProvider.mockAddUserToGroup(course1.getStudentGroupName(), false);
        bitbucketRequestMockProvider.mockUpdateUserDetails(student42.getLogin(), student42.getEmail(), student42.getName());
        bitbucketRequestMockProvider.mockAddUserToGroups();

        Set<User> studentsInCourseBefore = userRepo.findAllInGroupWithAuthorities(course1.getStudentGroupName());
        request.postWithoutLocation("/api/courses/" + course1.getId() + "/exams/" + exam1.getId() + "/students/" + TEST_PREFIX + "student42", null, HttpStatus.OK, null);
        Set<User> studentsInCourseAfter = userRepo.findAllInGroupWithAuthorities(course1.getStudentGroupName());
        studentsInCourseBefore.add(student42);
        assertThat(studentsInCourseBefore).containsExactlyInAnyOrderElementsOf(studentsInCourseAfter);
    }

    @Test
    @WithMockUser(username = TEST_PREFIX + "instructor1", roles = "INSTRUCTOR")
    void testAddStudentToExam_testExam() throws Exception {
        request.postWithoutLocation("/api/courses/" + course1.getId() + "/exams/" + testExam1.getId() + "/students/" + TEST_PREFIX + "student42", null, HttpStatus.BAD_REQUEST,
                null);
    }

    @Test
    @WithMockUser(username = TEST_PREFIX + "instructor1", roles = "INSTRUCTOR")
    void testRemoveStudentToExam_testExam() throws Exception {
        request.delete("/api/courses/" + course1.getId() + "/exams/" + testExam1.getId() + "/students/" + TEST_PREFIX + "student42", HttpStatus.BAD_REQUEST);
    }

    @Test
    @WithMockUser(username = TEST_PREFIX + "instructor1", roles = "INSTRUCTOR")
    void testRegisterUsersInExam() throws Exception {
        jiraRequestMockProvider.enableMockingOfRequests();

        var savedExam = examUtilService.addExam(course1);

        List<String> registrationNumbers = Arrays.asList("1111111", "1111112", "1111113");
        List<User> students = userUtilService.setRegistrationNumberOfStudents(registrationNumbers, TEST_PREFIX);

        User student1 = students.get(0);
        User student2 = students.get(1);
        User student3 = students.get(2);

        var registrationNumber3WithTypo = "1111113" + "0";
        var registrationNumber4WithTypo = "1111115" + "1";
        var registrationNumber99 = "1111199";
        var registrationNumber111 = "1111100";
        var emptyRegistrationNumber = "";

        // mock the ldap service
        doReturn(Optional.empty()).when(ldapUserService).findByRegistrationNumber(registrationNumber3WithTypo);
        doReturn(Optional.empty()).when(ldapUserService).findByRegistrationNumber(emptyRegistrationNumber);
        doReturn(Optional.empty()).when(ldapUserService).findByRegistrationNumber(registrationNumber4WithTypo);

        var ldapUser111Dto = new LdapUserDto().registrationNumber(registrationNumber111).firstName(STUDENT_111).lastName(STUDENT_111).username(STUDENT_111)
                .email(STUDENT_111 + "@tum.de");
        doReturn(Optional.of(ldapUser111Dto)).when(ldapUserService).findByRegistrationNumber(registrationNumber111);

        // first mocked call is expected to add student 99 to the course student group
        jiraRequestMockProvider.mockAddUserToGroup(course1.getStudentGroupName(), false);
        // second mocked call expected to create student 111
        jiraRequestMockProvider.mockCreateUserInExternalUserManagement(ldapUser111Dto.getUsername(), ldapUser111Dto.getFirstName() + " " + ldapUser111Dto.getLastName(),
                ldapUser111Dto.getEmail());
        // the last mocked call is expected to add student 111 to the course student group
        jiraRequestMockProvider.mockAddUserToGroup(course1.getStudentGroupName(), false);

        User student99 = userUtilService.createAndSaveUser("student99"); // not registered for the course
        userUtilService.setRegistrationNumberOfUserAndSave("student99", registrationNumber99);

        bitbucketRequestMockProvider.mockUpdateUserDetails(student99.getLogin(), student99.getEmail(), student99.getName());
        bitbucketRequestMockProvider.mockAddUserToGroups();
        student99 = userRepo.findOneWithGroupsAndAuthoritiesByLogin("student99").orElseThrow();
        assertThat(student99.getGroups()).doesNotContain(course1.getStudentGroupName());

        // Note: student111 is not yet a user of Artemis and should be retrieved from the LDAP
        request.postWithoutLocation("/api/courses/" + course1.getId() + "/exams/" + savedExam.getId() + "/students/" + TEST_PREFIX + "student1", null, HttpStatus.OK, null);
        request.postWithoutLocation("/api/courses/" + course1.getId() + "/exams/" + savedExam.getId() + "/students/nonExistingStudent", null, HttpStatus.NOT_FOUND, null);

        Exam storedExam = examRepository.findWithExamUsersById(savedExam.getId()).orElseThrow();
        ExamUser examUserStudent1 = examUserRepository.findByExamIdAndUserId(storedExam.getId(), student1.getId()).orElseThrow();
        assertThat(storedExam.getExamUsers()).containsExactly(examUserStudent1);

        request.delete("/api/courses/" + course1.getId() + "/exams/" + savedExam.getId() + "/students/" + TEST_PREFIX + "student1", HttpStatus.OK);
        request.delete("/api/courses/" + course1.getId() + "/exams/" + savedExam.getId() + "/students/nonExistingStudent", HttpStatus.NOT_FOUND);
        storedExam = examRepository.findWithExamUsersById(savedExam.getId()).orElseThrow();
        assertThat(storedExam.getExamUsers()).isEmpty();

        var studentDto1 = UserFactory.generateStudentDTOWithRegistrationNumber(student1.getRegistrationNumber());
        var studentDto2 = UserFactory.generateStudentDTOWithRegistrationNumber(student2.getRegistrationNumber());
        var studentDto3 = new StudentDTO(student3.getLogin(), null, null, registrationNumber3WithTypo, null); // explicit typo, should be a registration failure later
        var studentDto4 = UserFactory.generateStudentDTOWithRegistrationNumber(registrationNumber4WithTypo); // explicit typo, should fall back to login name later
        var studentDto10 = UserFactory.generateStudentDTOWithRegistrationNumber(null); // completely empty

        var studentDto99 = new StudentDTO(student99.getLogin(), null, null, registrationNumber99, null);
        var studentDto111 = new StudentDTO(null, null, null, registrationNumber111, null);

        // Add a student with login but empty registration number
        var studentsToRegister = List.of(studentDto1, studentDto2, studentDto3, studentDto4, studentDto99, studentDto111, studentDto10);

        // now we register all these students for the exam.
        List<StudentDTO> registrationFailures = request.postListWithResponseBody("/api/courses/" + course1.getId() + "/exams/" + savedExam.getId() + "/students",
                studentsToRegister, StudentDTO.class, HttpStatus.OK);
        // all students get registered if they can be found in the LDAP
        assertThat(registrationFailures).containsExactlyInAnyOrder(studentDto4, studentDto10);

        // TODO check audit events stored properly

        storedExam = examRepository.findWithExamUsersById(savedExam.getId()).orElseThrow();

        // now a new user student101 should exist
        var student111 = userUtilService.getUserByLogin(STUDENT_111);

        var examUser1 = examUserRepository.findByExamIdAndUserId(storedExam.getId(), student1.getId()).orElseThrow();
        var examUser2 = examUserRepository.findByExamIdAndUserId(storedExam.getId(), student2.getId()).orElseThrow();
        var examUser3 = examUserRepository.findByExamIdAndUserId(storedExam.getId(), student3.getId()).orElseThrow();
        var examUser99 = examUserRepository.findByExamIdAndUserId(storedExam.getId(), student99.getId()).orElseThrow();
        var examUser111 = examUserRepository.findByExamIdAndUserId(storedExam.getId(), student111.getId()).orElseThrow();

        assertThat(storedExam.getExamUsers()).containsExactlyInAnyOrder(examUser1, examUser2, examUser3, examUser99, examUser111);

        for (var examUser : storedExam.getExamUsers()) {
            // all registered users must have access to the course
            var user = userRepo.findOneWithGroupsAndAuthoritiesByLogin(examUser.getUser().getLogin()).orElseThrow();
            assertThat(user.getGroups()).contains(course1.getStudentGroupName());
        }

        // Make sure delete also works if so many objects have been created before
        request.delete("/api/courses/" + course1.getId() + "/exams/" + savedExam.getId(), HttpStatus.OK);
    }

    @Test
    @WithMockUser(username = TEST_PREFIX + "instructor1", roles = "INSTRUCTOR")
    void testRegisterLDAPUsersInExam() throws Exception {
        jiraRequestMockProvider.enableMockingOfRequests();
        var savedExam = examUtilService.addExam(course1);
        String student100 = TEST_PREFIX + "student100";
        String student200 = TEST_PREFIX + "student200";
        String student300 = TEST_PREFIX + "student300";

        // setup mocks
        var ldapUser1Dto = new LdapUserDto().firstName(student100).lastName(student100).username(student100).registrationNumber("100000").email(student100 + "@tum.de");
        doReturn(Optional.of(ldapUser1Dto)).when(ldapUserService).findByUsername(student100);
        jiraRequestMockProvider.mockCreateUserInExternalUserManagement(ldapUser1Dto.getUsername(), ldapUser1Dto.getFirstName() + " " + ldapUser1Dto.getLastName(), null);
        jiraRequestMockProvider.mockAddUserToGroup(course1.getStudentGroupName(), false);

        var ldapUser2Dto = new LdapUserDto().firstName(student200).lastName(student200).username(student200).registrationNumber("200000").email(student200 + "@tum.de");
        doReturn(Optional.of(ldapUser2Dto)).when(ldapUserService).findByEmail(student200 + "@tum.de");
        jiraRequestMockProvider.mockCreateUserInExternalUserManagement(ldapUser2Dto.getUsername(), ldapUser2Dto.getFirstName() + " " + ldapUser2Dto.getLastName(), null);
        jiraRequestMockProvider.mockAddUserToGroup(course1.getStudentGroupName(), false);

        var ldapUser3Dto = new LdapUserDto().firstName(student300).lastName(student300).username(student300).registrationNumber("3000000").email(student300 + "@tum.de");
        doReturn(Optional.of(ldapUser3Dto)).when(ldapUserService).findByRegistrationNumber("3000000");
        jiraRequestMockProvider.mockCreateUserInExternalUserManagement(ldapUser3Dto.getUsername(), ldapUser3Dto.getFirstName() + " " + ldapUser3Dto.getLastName(), null);
        jiraRequestMockProvider.mockAddUserToGroup(course1.getStudentGroupName(), false);

        // user with login
        StudentDTO dto1 = new StudentDTO(student100, student100, student100, null, null);
        // user with email
        StudentDTO dto2 = new StudentDTO(null, student200, student200, null, student200 + "@tum.de");
        // user with registration number
        StudentDTO dto3 = new StudentDTO(null, student300, student300, "3000000", null);
        // user without anything
        StudentDTO dto4 = new StudentDTO(null, null, null, null, null);

        List<StudentDTO> registrationFailures = request.postListWithResponseBody("/api/courses/" + course1.getId() + "/exams/" + savedExam.getId() + "/students",
                List.of(dto1, dto2, dto3, dto4), StudentDTO.class, HttpStatus.OK);
        assertThat(registrationFailures).containsExactly(dto4);
    }

    @Test
    @WithMockUser(username = TEST_PREFIX + "instructor1", roles = "INSTRUCTOR")
    void testAddStudentsToExam_testExam() throws Exception {
        userUtilService.setRegistrationNumberOfUserAndSave(TEST_PREFIX + "student1", "1111111");

        StudentDTO studentDto1 = UserFactory.generateStudentDTOWithRegistrationNumber("1111111");
        List<StudentDTO> studentDTOS = List.of(studentDto1);
        request.postListWithResponseBody("/api/courses/" + course1.getId() + "/exams/" + testExam1.getId() + "/students", studentDTOS, StudentDTO.class, HttpStatus.FORBIDDEN);
    }

    @Test
    @WithMockUser(username = "admin", roles = "ADMIN")
    void testGetAllActiveExams() throws Exception {
        jiraRequestMockProvider.enableMockingOfRequests();
        jiraRequestMockProvider.mockCreateGroup(course10.getInstructorGroupName());
        jiraRequestMockProvider.mockAddUserToGroup(course10.getInstructorGroupName(), false);

        // switch to instructor10
        SecurityContextHolder.getContext().setAuthentication(SecurityUtils.makeAuthorizationObject(TEST_PREFIX + "instructor10"));
        // add additional active exam
        var exam3 = examUtilService.addExam(course10, ZonedDateTime.now().plusDays(1), ZonedDateTime.now().plusDays(2), ZonedDateTime.now().plusDays(3));

        // add additional exam not active
        examUtilService.addExam(course10, ZonedDateTime.now().minusDays(10), ZonedDateTime.now().plusDays(2), ZonedDateTime.now().plusDays(3));

        List<Exam> activeExams = request.getList("/api/exams/active", HttpStatus.OK, Exam.class);
        // only exam3 should be returned
        assertThat(activeExams).containsExactly(exam3);
    }

    @Test
    @WithMockUser(username = TEST_PREFIX + "instructor1", roles = "INSTRUCTOR")
    void testRemoveAllStudentsFromExam_testExam() throws Exception {
        request.delete("/api/courses/" + course1.getId() + "/exams/" + testExam1.getId() + "/students", HttpStatus.BAD_REQUEST);
    }

    // TODO IMPORTANT test more complex exam configurations (mixed exercise type, more variants and more registered students)
    @Nested
    class ExamStartTest {

        private Set<User> registeredUsers;

        private final List<StudentExam> createdStudentExams = new ArrayList<>();

        @BeforeEach
        void init() throws Exception {
            doNothing().when(gitService).combineAllCommitsOfRepositoryIntoOne(any());

            // registering users
            User student2 = userUtilService.getUserByLogin(TEST_PREFIX + "student2");
            registeredUsers = Set.of(student1, student2);
            exam2.setExamUsers(Set.of(new ExamUser()));
            // setting dates
            exam2.setStartDate(now().plusHours(2));
            exam2.setEndDate(now().plusHours(3));
            exam2.setVisibleDate(now().plusHours(1));
        }

        @AfterEach
        void cleanup() {
            // Cleanup of Bidirectional Relationships
            for (StudentExam studentExam : createdStudentExams) {
                exam2.removeStudentExam(studentExam);
            }
            examRepository.save(exam2);
        }

        @Test
        @WithMockUser(username = TEST_PREFIX + "instructor1", roles = "INSTRUCTOR")
        void testStartExercisesWithTextExercise() throws Exception {
            // creating exercise
            ExerciseGroup exerciseGroup = exam2.getExerciseGroups().get(0);

            TextExercise textExercise = TextExerciseFactory.generateTextExerciseForExam(exerciseGroup);
            exerciseGroup.addExercise(textExercise);
            exerciseGroupRepository.save(exerciseGroup);
            textExercise = exerciseRepo.save(textExercise);

            createStudentExams(textExercise);

            List<Participation> studentParticipations = invokePrepareExerciseStart();

            for (Participation participation : studentParticipations) {
                assertThat(participation.getExercise()).isEqualTo(textExercise);
                assertThat(participation.getExercise().getCourseViaExerciseGroupOrCourseMember()).isNotNull();
                assertThat(participation.getExercise().getExerciseGroup()).isEqualTo(exam2.getExerciseGroups().get(0));
                assertThat(participation.getSubmissions()).hasSize(1);
                var textSubmission = (TextSubmission) participation.getSubmissions().iterator().next();
                assertThat(textSubmission.getText()).isNull();
            }
        }

        @Test
        @WithMockUser(username = TEST_PREFIX + "instructor1", roles = "INSTRUCTOR")
        void testStartExercisesWithModelingExercise() throws Exception {
            // creating exercise
            ModelingExercise modelingExercise = ModelingExerciseFactory.generateModelingExerciseForExam(DiagramType.ClassDiagram, exam2.getExerciseGroups().get(0));
            exam2.getExerciseGroups().get(0).addExercise(modelingExercise);
            exerciseGroupRepository.save(exam2.getExerciseGroups().get(0));
            modelingExercise = exerciseRepo.save(modelingExercise);

            createStudentExams(modelingExercise);

            List<Participation> studentParticipations = invokePrepareExerciseStart();

            for (Participation participation : studentParticipations) {
                assertThat(participation.getExercise()).isEqualTo(modelingExercise);
                assertThat(participation.getExercise().getCourseViaExerciseGroupOrCourseMember()).isNotNull();
                assertThat(participation.getExercise().getExerciseGroup()).isEqualTo(exam2.getExerciseGroups().get(0));
                assertThat(participation.getSubmissions()).hasSize(1);
                var modelingSubmission = (ModelingSubmission) participation.getSubmissions().iterator().next();
                assertThat(modelingSubmission.getModel()).isNull();
                assertThat(modelingSubmission.getExplanationText()).isNull();
            }
        }

        @Test
        @WithMockUser(username = TEST_PREFIX + "instructor1", roles = "INSTRUCTOR")
        void testStartExerciseWithProgrammingExercise() throws Exception {
            bitbucketRequestMockProvider.enableMockingOfRequests(true);
            bambooRequestMockProvider.enableMockingOfRequests(true);

            ProgrammingExercise programmingExercise = createProgrammingExercise();

            participationUtilService.mockCreationOfExerciseParticipation(programmingExercise, versionControlService, continuousIntegrationService);

            createStudentExams(programmingExercise);

            var studentParticipations = invokePrepareExerciseStart();

            for (Participation participation : studentParticipations) {
                assertThat(participation.getExercise()).isEqualTo(programmingExercise);
                assertThat(participation.getExercise().getCourseViaExerciseGroupOrCourseMember()).isNotNull();
                assertThat(participation.getExercise().getExerciseGroup()).isEqualTo(exam2.getExerciseGroups().get(0));
                // No initial submissions should be created for programming exercises
                assertThat(participation.getSubmissions()).isEmpty();
                assertThat(((ProgrammingExerciseParticipation) participation).isLocked()).isTrue();
                verify(versionControlService, never()).configureRepository(eq(programmingExercise), (ProgrammingExerciseStudentParticipation) eq(participation), eq(true));
            }
        }

        private static class ExamStartDateSource implements ArgumentsProvider {

            @Override
            public Stream<? extends Arguments> provideArguments(ExtensionContext context) {
                return Stream.of(Arguments.of(ZonedDateTime.now().minusHours(1)), // after exam start
                        Arguments.arguments(ZonedDateTime.now().plusMinutes(3)) // before exam start but after pe unlock date
                );
            }
        }

        @ParameterizedTest(name = "{displayName} [{index}]")
        @ArgumentsSource(ExamStartDateSource.class)
        @WithMockUser(username = TEST_PREFIX + "instructor1", roles = "INSTRUCTOR")
        void testStartExerciseWithProgrammingExercise_participationUnlocked(ZonedDateTime startDate) throws Exception {
            exam2.setVisibleDate(ZonedDateTime.now().minusHours(2));
            exam2.setStartDate(startDate);
            examRepository.save(exam2);

            bitbucketRequestMockProvider.enableMockingOfRequests(true);
            bambooRequestMockProvider.enableMockingOfRequests(true);

            ProgrammingExercise programmingExercise = createProgrammingExercise();

            participationUtilService.mockCreationOfExerciseParticipation(programmingExercise, versionControlService, continuousIntegrationService);

            createStudentExams(programmingExercise);

            var studentParticipations = invokePrepareExerciseStart();

            for (Participation participation : studentParticipations) {
                assertThat(participation.getExercise()).isEqualTo(programmingExercise);
                assertThat(participation.getExercise().getCourseViaExerciseGroupOrCourseMember()).isNotNull();
                assertThat(participation.getExercise().getExerciseGroup()).isEqualTo(exam2.getExerciseGroups().get(0));
                // No initial submissions should be created for programming exercises
                assertThat(participation.getSubmissions()).isEmpty();
                ProgrammingExerciseStudentParticipation studentParticipation = (ProgrammingExerciseStudentParticipation) participation;
                // The participation should not get locked if it gets created after the exam already started
                assertThat(studentParticipation.isLocked()).isFalse();
                verify(versionControlService).addMemberToRepository(studentParticipation.getVcsRepositoryUrl(), studentParticipation.getStudent().orElseThrow(),
                        VersionControlRepositoryPermission.REPO_WRITE);
            }
        }

        private void createStudentExams(Exercise exercise) {
            // creating student exams
            for (User user : registeredUsers) {
                StudentExam studentExam = new StudentExam();
                studentExam.addExercise(exercise);
                studentExam.setUser(user);
                exam2.addStudentExam(studentExam);
                createdStudentExams.add(studentExamRepository.save(studentExam));
            }

            exam2 = examRepository.save(exam2);
        }

        private ProgrammingExercise createProgrammingExercise() {
            ProgrammingExercise programmingExercise = ProgrammingExerciseFactory.generateProgrammingExerciseForExam(exam2.getExerciseGroups().get(0));
            programmingExercise = exerciseRepo.save(programmingExercise);
            programmingExercise = programmingExerciseUtilService.addTemplateParticipationForProgrammingExercise(programmingExercise);
            exam2.getExerciseGroups().get(0).addExercise(programmingExercise);
            exerciseGroupRepository.save(exam2.getExerciseGroups().get(0));
            return programmingExercise;
        }

        private List<Participation> invokePrepareExerciseStart() throws Exception {
            // invoke start exercises
            int noGeneratedParticipations = prepareExerciseStart(exam2);
            verify(gitService, times(getNumberOfProgrammingExercises(exam2))).combineAllCommitsOfRepositoryIntoOne(any());
            assertThat(noGeneratedParticipations).isEqualTo(exam2.getStudentExams().size());
            return participationTestRepository.findByExercise_ExerciseGroup_Exam_Id(exam2.getId());
        }

    }

    @Test
    @WithMockUser(username = TEST_PREFIX + "instructor1", roles = "INSTRUCTOR")
    void testGenerateStudentExams() throws Exception {
        Exam exam = examUtilService.setupExamWithExerciseGroupsExercisesRegisteredStudents(TEST_PREFIX, course1, 2);

        // invoke generate student exams
        List<StudentExam> studentExams = request.postListWithResponseBody("/api/courses/" + course1.getId() + "/exams/" + exam.getId() + "/generate-student-exams",
                Optional.empty(), StudentExam.class, HttpStatus.OK);
        assertThat(studentExams).hasSize(exam.getExamUsers().size());
        for (StudentExam studentExam : studentExams) {
            assertThat(studentExam.getWorkingTime()).as("Working time is set correctly").isEqualTo(120 * 60);
        }

        for (var studentExam : studentExams) {
            assertThat(studentExam.getExercises()).hasSize(exam.getNumberOfExercisesInExam());
            assertThat(studentExam.getExam()).isEqualTo(exam);
            // TODO: check exercise configuration, each mandatory exercise group has to appear, one optional exercise should appear
        }

        // Make sure delete also works if so many objects have been created before
        request.delete("/api/courses/" + course1.getId() + "/exams/" + exam.getId(), HttpStatus.OK);
    }

    @Test
    @WithMockUser(username = TEST_PREFIX + "instructor1", roles = "INSTRUCTOR")
    void testGenerateStudentExamsCleanupOldParticipations() throws Exception {
        Exam exam = examUtilService.setupExamWithExerciseGroupsExercisesRegisteredStudents(TEST_PREFIX, course1, NUMBER_OF_STUDENTS);

        request.postListWithResponseBody("/api/courses/" + course1.getId() + "/exams/" + exam.getId() + "/generate-student-exams", Optional.empty(), StudentExam.class,
                HttpStatus.OK);

        List<Participation> studentParticipations = participationTestRepository.findByExercise_ExerciseGroup_Exam_Id(exam.getId());
        assertThat(studentParticipations).isEmpty();

        // invoke start exercises
        studentExamService.startExercises(exam.getId()).join();

        studentParticipations = participationTestRepository.findByExercise_ExerciseGroup_Exam_Id(exam.getId());
        assertThat(studentParticipations).hasSize(12);

        request.postListWithResponseBody("/api/courses/" + course1.getId() + "/exams/" + exam.getId() + "/generate-student-exams", Optional.empty(), StudentExam.class,
                HttpStatus.OK);

        studentParticipations = participationTestRepository.findByExercise_ExerciseGroup_Exam_Id(exam.getId());
        assertThat(studentParticipations).isEmpty();

        // invoke start exercises
        studentExamService.startExercises(exam.getId()).join();

        studentParticipations = participationTestRepository.findByExercise_ExerciseGroup_Exam_Id(exam.getId());
        assertThat(studentParticipations).hasSize(12);

        // Make sure delete also works if so many objects have been created before
        request.delete("/api/courses/" + course1.getId() + "/exams/" + exam.getId(), HttpStatus.OK);
    }

    @Test
    @WithMockUser(username = TEST_PREFIX + "instructor1", roles = "INSTRUCTOR")
    void testGenerateStudentExams_testExam() throws Exception {
        request.postListWithResponseBody("/api/courses/" + course1.getId() + "/exams/" + testExam1.getId() + "/generate-student-exams", Optional.empty(), StudentExam.class,
                HttpStatus.BAD_REQUEST);
    }

    @Test
    @WithMockUser(username = TEST_PREFIX + "instructor1", roles = "INSTRUCTOR")
    void testGenerateStudentExamsNoExerciseGroups_badRequest() throws Exception {
        Exam exam = examUtilService.addExam(course1, now().minusMinutes(5), now(), now().plusHours(2));

        // invoke generate student exams
        request.postListWithResponseBody("/api/courses/" + course1.getId() + "/exams/" + exam.getId() + "/generate-student-exams", Optional.empty(), StudentExam.class,
                HttpStatus.BAD_REQUEST);
    }

    @Test
    @WithMockUser(username = TEST_PREFIX + "instructor1", roles = "INSTRUCTOR")
    void testGenerateStudentExamsNoExerciseNumber_badRequest() throws Exception {
        Exam exam = examUtilService.setupExamWithExerciseGroupsExercisesRegisteredStudents(TEST_PREFIX, course1, 1);
        exam.setNumberOfExercisesInExam(null);
        examRepository.save(exam);

        // invoke generate student exams
        request.postListWithResponseBody("/api/courses/" + course1.getId() + "/exams/" + exam.getId() + "/generate-student-exams", Optional.empty(), StudentExam.class,
                HttpStatus.BAD_REQUEST);
    }

    @Test
    @WithMockUser(username = TEST_PREFIX + "instructor1", roles = "INSTRUCTOR")
    void testGenerateStudentExamsNotEnoughExerciseGroups_badRequest() throws Exception {
        Exam exam = examUtilService.setupExamWithExerciseGroupsExercisesRegisteredStudents(TEST_PREFIX, course1, 1);
        exam.setNumberOfExercisesInExam(exam.getNumberOfExercisesInExam() + 2);
        examRepository.save(exam);

        // invoke generate student exams
        request.postListWithResponseBody("/api/courses/" + course1.getId() + "/exams/" + exam.getId() + "/generate-student-exams", Optional.empty(), StudentExam.class,
                HttpStatus.BAD_REQUEST);
    }

    @Test
    @WithMockUser(username = TEST_PREFIX + "instructor1", roles = "INSTRUCTOR")
    void testGenerateStudentExamsTooManyMandatoryExerciseGroups_badRequest() throws Exception {
        Exam exam = examUtilService.setupExamWithExerciseGroupsExercisesRegisteredStudents(TEST_PREFIX, course1, 2);
        exam.setNumberOfExercisesInExam(exam.getNumberOfExercisesInExam() - 2);
        examRepository.save(exam);

        // invoke generate student exams
        request.postListWithResponseBody("/api/courses/" + course1.getId() + "/exams/" + exam.getId() + "/generate-student-exams", Optional.empty(), StudentExam.class,
                HttpStatus.BAD_REQUEST);
    }

    @Test
    @WithMockUser(username = TEST_PREFIX + "instructor1", roles = "INSTRUCTOR")
    void testGenerateMissingStudentExams() throws Exception {
        Exam exam = examUtilService.setupExamWithExerciseGroupsExercisesRegisteredStudents(TEST_PREFIX, course1, 2);
        // Generate student exams
        List<StudentExam> studentExams = request.postListWithResponseBody("/api/courses/" + course1.getId() + "/exams/" + exam.getId() + "/generate-student-exams",
                Optional.empty(), StudentExam.class, HttpStatus.OK);
        assertThat(studentExams).hasSize(exam.getExamUsers().size());

        // Register two new students
        examUtilService.registerUsersForExamAndSaveExam(exam, TEST_PREFIX, 3, 3);

        // Generate individual exams for the two missing students
        List<StudentExam> missingStudentExams = request.postListWithResponseBody("/api/courses/" + course1.getId() + "/exams/" + exam.getId() + "/generate-missing-student-exams",
                Optional.empty(), StudentExam.class, HttpStatus.OK);
        assertThat(missingStudentExams).hasSize(1);

        // Fetch student exams
        List<StudentExam> studentExamsDB = request.getList("/api/courses/" + course1.getId() + "/exams/" + exam.getId() + "/student-exams", HttpStatus.OK, StudentExam.class);
        assertThat(studentExamsDB).hasSize(exam.getExamUsers().size());

        // Another request should not create any exams
        missingStudentExams = request.postListWithResponseBody("/api/courses/" + course1.getId() + "/exams/" + exam.getId() + "/generate-missing-student-exams", Optional.empty(),
                StudentExam.class, HttpStatus.OK);
        assertThat(missingStudentExams).isEmpty();

        studentExamsDB = request.getList("/api/courses/" + course1.getId() + "/exams/" + exam.getId() + "/student-exams", HttpStatus.OK, StudentExam.class);
        assertThat(studentExamsDB).hasSize(exam.getExamUsers().size());

        // Make sure delete also works if so many objects have been created before
        request.delete("/api/courses/" + course1.getId() + "/exams/" + exam.getId(), HttpStatus.OK);
    }

    @Test
    @WithMockUser(username = TEST_PREFIX + "instructor1", roles = "INSTRUCTOR")
    void testGenerateMissingStudentExams_testExam() throws Exception {
        request.postListWithResponseBody("/api/courses/" + course1.getId() + "/exams/" + testExam1.getId() + "/generate-missing-student-exams", Optional.empty(), StudentExam.class,
                HttpStatus.BAD_REQUEST);
    }

    @Test
    @WithMockUser(username = TEST_PREFIX + "instructor1", roles = "INSTRUCTOR")
    void testEvaluateQuizExercises_testExam() throws Exception {
        request.post("/api/courses/" + course1.getId() + "/exams/" + testExam1.getId() + "/student-exams/evaluate-quiz-exercises", Optional.empty(), HttpStatus.BAD_REQUEST);
    }

    @Test
    @WithMockUser(username = "admin", roles = "ADMIN")
    void testRemovingAllStudents() throws Exception {
        doNothing().when(gitService).combineAllCommitsOfRepositoryIntoOne(any());
        Exam exam = examUtilService.setupExamWithExerciseGroupsExercisesRegisteredStudents(TEST_PREFIX, course1, 3);

        // Generate student exams
        List<StudentExam> studentExams = request.postListWithResponseBody("/api/courses/" + course1.getId() + "/exams/" + exam.getId() + "/generate-student-exams",
                Optional.empty(), StudentExam.class, HttpStatus.OK);
        assertThat(studentExams).hasSize(3);
        assertThat(exam.getExamUsers()).hasSize(3);

        int numberOfGeneratedParticipations = prepareExerciseStart(exam);
        assertThat(numberOfGeneratedParticipations).isEqualTo(12);

        verify(gitService, times(getNumberOfProgrammingExercises(exam))).combineAllCommitsOfRepositoryIntoOne(any());
        // Fetch student exams
        List<StudentExam> studentExamsDB = request.getList("/api/courses/" + course1.getId() + "/exams/" + exam.getId() + "/student-exams", HttpStatus.OK, StudentExam.class);
        assertThat(studentExamsDB).hasSize(3);
        List<StudentParticipation> participationList = new ArrayList<>();
        Exercise[] exercises = examRepository.findAllExercisesByExamId(exam.getId()).toArray(new Exercise[0]);
        for (Exercise value : exercises) {
            participationList.addAll(studentParticipationRepository.findByExerciseId(value.getId()));
        }
        assertThat(participationList).hasSize(12);

        // TODO there should be some participation but no submissions unfortunately
        // remove all students
        request.delete("/api/courses/" + course1.getId() + "/exams/" + exam.getId() + "/students", HttpStatus.OK);

        // Get the exam with all registered users
        var params = new LinkedMultiValueMap<String, String>();
        params.add("withStudents", "true");
        Exam storedExam = request.get("/api/courses/" + course1.getId() + "/exams/" + exam.getId(), HttpStatus.OK, Exam.class, params);
        assertThat(storedExam.getExamUsers()).isEmpty();

        // Fetch student exams
        studentExamsDB = request.getList("/api/courses/" + course1.getId() + "/exams/" + exam.getId() + "/student-exams", HttpStatus.OK, StudentExam.class);
        assertThat(studentExamsDB).isEmpty();

        // Fetch participations
        exercises = examRepository.findAllExercisesByExamId(exam.getId()).toArray(new Exercise[0]);
        participationList = new ArrayList<>();
        for (Exercise exercise : exercises) {
            participationList.addAll(studentParticipationRepository.findByExerciseId(exercise.getId()));
        }
        assertThat(participationList).hasSize(12);

    }

    @Test
    @WithMockUser(username = "admin", roles = "ADMIN")
    void testRemovingAllStudentsAndParticipations() throws Exception {
        doNothing().when(gitService).combineAllCommitsOfRepositoryIntoOne(any());
        Exam exam = examUtilService.setupExamWithExerciseGroupsExercisesRegisteredStudents(TEST_PREFIX, course1, 3);

        // Generate student exams
        List<StudentExam> studentExams = request.postListWithResponseBody("/api/courses/" + course1.getId() + "/exams/" + exam.getId() + "/generate-student-exams",
                Optional.empty(), StudentExam.class, HttpStatus.OK);
        assertThat(studentExams).hasSize(3);
        assertThat(exam.getExamUsers()).hasSize(3);

        int numberOfGeneratedParticipations = prepareExerciseStart(exam);
        verify(gitService, times(getNumberOfProgrammingExercises(exam))).combineAllCommitsOfRepositoryIntoOne(any());
        assertThat(numberOfGeneratedParticipations).isEqualTo(12);
        // Fetch student exams
        List<StudentExam> studentExamsDB = request.getList("/api/courses/" + course1.getId() + "/exams/" + exam.getId() + "/student-exams", HttpStatus.OK, StudentExam.class);
        assertThat(studentExamsDB).hasSize(3);
        List<StudentParticipation> participationList = new ArrayList<>();
        Exercise[] exercises = examRepository.findAllExercisesByExamId(exam.getId()).toArray(new Exercise[0]);
        for (Exercise value : exercises) {
            participationList.addAll(studentParticipationRepository.findByExerciseId(value.getId()));
        }
        assertThat(participationList).hasSize(12);

        // TODO there should be some participation but no submissions unfortunately
        // remove all students
        var paramsParticipations = new LinkedMultiValueMap<String, String>();
        paramsParticipations.add("withParticipationsAndSubmission", "true");
        request.delete("/api/courses/" + course1.getId() + "/exams/" + exam.getId() + "/students", HttpStatus.OK, paramsParticipations);

        // Get the exam with all registered users
        var params = new LinkedMultiValueMap<String, String>();
        params.add("withStudents", "true");
        Exam storedExam = request.get("/api/courses/" + course1.getId() + "/exams/" + exam.getId(), HttpStatus.OK, Exam.class, params);
        assertThat(storedExam.getExamUsers()).isEmpty();

        // Fetch student exams
        studentExamsDB = request.getList("/api/courses/" + course1.getId() + "/exams/" + exam.getId() + "/student-exams", HttpStatus.OK, StudentExam.class);
        assertThat(studentExamsDB).isEmpty();

        // Fetch participations
        exercises = examRepository.findAllExercisesByExamId(exam.getId()).toArray(new Exercise[0]);
        participationList = new ArrayList<>();
        for (Exercise exercise : exercises) {
            participationList.addAll(studentParticipationRepository.findByExerciseId(exercise.getId()));
        }
        assertThat(participationList).isEmpty();
    }

    @Test
    @WithMockUser(username = TEST_PREFIX + "admin", roles = "ADMIN")
    void testSaveExamWithExerciseGroupWithExerciseToDatabase() {
        textExerciseUtilService.addCourseExamExerciseGroupWithOneTextExercise();
    }

    @Test
    @WithMockUser(username = TEST_PREFIX + "student1", roles = "USER")
    void testAll_asStudent() throws Exception {
        this.testAllPreAuthorize();
        ExamFactory.generateExam(course1);
        request.getList("/api/courses/" + course1.getId() + "/exams", HttpStatus.FORBIDDEN, Exam.class);
    }

    @Test
    @WithMockUser(username = TEST_PREFIX + "tutor1", roles = "TA")
    void testAll_asTutor() throws Exception {
        this.testAllPreAuthorize();
    }

    private void testAllPreAuthorize() throws Exception {
        Exam exam = ExamFactory.generateExam(course1);
        request.post("/api/courses/" + course1.getId() + "/exams", exam, HttpStatus.FORBIDDEN);
        request.put("/api/courses/" + course1.getId() + "/exams", exam, HttpStatus.FORBIDDEN);
        request.get("/api/courses/" + course1.getId() + "/exams/" + exam1.getId(), HttpStatus.FORBIDDEN, Exam.class);
        request.delete("/api/courses/" + course1.getId() + "/exams/" + exam1.getId(), HttpStatus.FORBIDDEN);
        request.delete("/api/courses/" + course1.getId() + "/exams/" + exam1.getId() + "/reset", HttpStatus.FORBIDDEN);
        request.post("/api/courses/" + course1.getId() + "/exams/" + exam1.getId() + "/students/" + TEST_PREFIX + "student1", null, HttpStatus.FORBIDDEN);
        request.post("/api/courses/" + course1.getId() + "/exams/" + exam1.getId() + "/students", Collections.singletonList(new StudentDTO(null, null, null, null, null)),
                HttpStatus.FORBIDDEN);
        request.delete("/api/courses/" + course1.getId() + "/exams/" + exam1.getId() + "/students/" + TEST_PREFIX + "student1", HttpStatus.FORBIDDEN);
    }

    @Test
    @WithMockUser(username = TEST_PREFIX + "instructor10", roles = "INSTRUCTOR")
    void testCreateExam_checkCourseAccess_InstructorNotInCourse_forbidden() throws Exception {
        Exam exam = ExamFactory.generateExam(course1);
        request.post("/api/courses/" + course1.getId() + "/exams", exam, HttpStatus.FORBIDDEN);
    }

    @Test
    @WithMockUser(username = TEST_PREFIX + "instructor1", roles = "INSTRUCTOR")
    void testCreateExam_asInstructor() throws Exception {
        // Test for bad request when exam id is already set.
        Exam examA = ExamFactory.generateExam(course1, "examA");
        examA.setId(55L);
        request.post("/api/courses/" + course1.getId() + "/exams", examA, HttpStatus.BAD_REQUEST);
        // Test for bad request when course is null.
        Exam examB = ExamFactory.generateExam(course1, "examB");
        examB.setCourse(null);
        request.post("/api/courses/" + course1.getId() + "/exams", examB, HttpStatus.BAD_REQUEST);
        // Test for bad request when course deviates from course specified in route.
        Exam examC = ExamFactory.generateExam(course1, "examC");
        request.post("/api/courses/" + course2.getId() + "/exams", examC, HttpStatus.BAD_REQUEST);
        // Test invalid dates
        List<Exam> examsWithInvalidDate = createExamsWithInvalidDates(course1);
        for (var exam : examsWithInvalidDate) {
            request.post("/api/courses/" + course1.getId() + "/exams", exam, HttpStatus.BAD_REQUEST);
        }
        // Test for conflict when user tries to create an exam with exercise groups.
        Exam examD = ExamFactory.generateExam(course1, "examD");
        examD.addExerciseGroup(ExamFactory.generateExerciseGroup(true, exam1));
        request.post("/api/courses/" + course1.getId() + "/exams", examD, HttpStatus.CONFLICT);

        courseUtilService.enableMessagingForCourse(course1);
        // Test examAccessService.
        Exam examE = ExamFactory.generateExam(course1, "examE");
        examE.setTitle("          Exam 123              ");
        URI examUri = request.post("/api/courses/" + course1.getId() + "/exams", examE, HttpStatus.CREATED);
        Exam savedExam = request.get(String.valueOf(examUri), HttpStatus.OK, Exam.class);
        assertThat(savedExam.getTitle()).isEqualTo("Exam 123");
        verify(examAccessService).checkCourseAccessForInstructorElseThrow(course1.getId());

        Channel channelFromDB = channelRepository.findChannelByExamId(savedExam.getId());
        assertThat(channelFromDB).isNotNull();
    }

    private List<Exam> createExamsWithInvalidDates(Course course) {
        // Test for bad request, visible date not set
        Exam examA = ExamFactory.generateExam(course);
        examA.setVisibleDate(null);
        // Test for bad request, start date not set
        Exam examB = ExamFactory.generateExam(course);
        examB.setStartDate(null);
        // Test for bad request, end date not set
        Exam examC = ExamFactory.generateExam(course);
        examC.setEndDate(null);
        // Test for bad request, start date not after visible date
        Exam examD = ExamFactory.generateExam(course);
        examD.setStartDate(examD.getVisibleDate());
        // Test for bad request, end date not after start date
        Exam examE = ExamFactory.generateExam(course);
        examE.setEndDate(examE.getStartDate());
        // Test for bad request, when visibleDate equals the startDate
        Exam examF = ExamFactory.generateExam(course);
        examF.setVisibleDate(examF.getStartDate());
        // Test for bad request, when exampleSolutionPublicationDate is before the visibleDate
        Exam examG = ExamFactory.generateExam(course);
        examG.setExampleSolutionPublicationDate(examG.getVisibleDate().minusHours(1));
        return List.of(examA, examB, examC, examD, examE, examF, examG);
    }

    @Test
    @WithMockUser(username = TEST_PREFIX + "instructor1", roles = "INSTRUCTOR")
    void testCreateTestExam_asInstructor() throws Exception {
        // Test the creation of a test exam
        Exam examA = ExamFactory.generateTestExam(course1);
        request.post("/api/courses/" + course1.getId() + "/exams", examA, HttpStatus.CREATED);

        verify(examAccessService).checkCourseAccessForInstructorElseThrow(course1.getId());
    }

    @Test
    @WithMockUser(username = TEST_PREFIX + "instructor1", roles = "INSTRUCTOR")
    void testCreateTestExam_asInstructor_withVisibleDateEqualsStartDate() throws Exception {
        // Test the creation of a test exam, where visibleDate equals StartDate
        Exam examB = ExamFactory.generateTestExam(course1);
        examB.setVisibleDate(examB.getStartDate());
        request.post("/api/courses/" + course1.getId() + "/exams", examB, HttpStatus.CREATED);

        verify(examAccessService).checkCourseAccessForInstructorElseThrow(course1.getId());
    }

    @Test
    @WithMockUser(username = TEST_PREFIX + "instructor1", roles = "INSTRUCTOR")
    void testCreateTestExam_asInstructor_badRequestWithWorkingTimeGreaterThanWorkingWindow() throws Exception {
        // Test for bad request, where workingTime is greater than difference between StartDate and EndDate
        Exam examC = ExamFactory.generateTestExam(course1);
        examC.setWorkingTime(5000);
        request.post("/api/courses/" + course1.getId() + "/exams", examC, HttpStatus.BAD_REQUEST);
    }

    @Test
    @WithMockUser(username = TEST_PREFIX + "instructor1", roles = "INSTRUCTOR")
    void testCreateTestExam_asInstructor_badRequestWithWorkingTimeSetToZero() throws Exception {
        // Test for bad request, if the working time is 0
        Exam examD = ExamFactory.generateTestExam(course1);
        examD.setWorkingTime(0);
        request.post("/api/courses/" + course1.getId() + "/exams", examD, HttpStatus.BAD_REQUEST);

    }

    @Test
    @WithMockUser(username = TEST_PREFIX + "instructor1", roles = "INSTRUCTOR")
    void testCreateTestExam_asInstructor_testExam_CorrectionRoundViolation() throws Exception {
        Exam exam = ExamFactory.generateTestExam(course1);
        exam.setNumberOfCorrectionRoundsInExam(1);
        request.post("/api/courses/" + course1.getId() + "/exams", exam, HttpStatus.BAD_REQUEST);
    }

    @Test
    @WithMockUser(username = TEST_PREFIX + "instructor1", roles = "INSTRUCTOR")
    void testCreateTestExam_asInstructor_realExam_CorrectionRoundViolation() throws Exception {
        Exam exam = ExamFactory.generateExam(course1);
        exam.setNumberOfCorrectionRoundsInExam(0);
        request.post("/api/courses/" + course1.getId() + "/exams", exam, HttpStatus.BAD_REQUEST);

        exam.setNumberOfCorrectionRoundsInExam(3);
        request.post("/api/courses/" + course1.getId() + "/exams", exam, HttpStatus.BAD_REQUEST);

    }

    @Test
    @WithMockUser(username = TEST_PREFIX + "instructor1", roles = "INSTRUCTOR")
    void testUpdateTestExam_asInstructor_withExamModeChanged() throws Exception {
        // The Exam-Mode should not be changeable with a PUT / update operation, a CONFLICT should be returned instead
        // Case 1: test exam should be updated to real exam
        Exam examA = ExamFactory.generateTestExam(course1);
        Exam createdExamA = request.postWithResponseBody("/api/courses/" + course1.getId() + "/exams", examA, Exam.class, HttpStatus.CREATED);
        createdExamA.setNumberOfCorrectionRoundsInExam(1);
        createdExamA.setTestExam(false);
        request.putWithResponseBody("/api/courses/" + course1.getId() + "/exams", createdExamA, Exam.class, HttpStatus.CONFLICT);

        // Case 2: real exam should be updated to test exam
        Exam examB = ExamFactory.generateTestExam(course1);
        examB.setNumberOfCorrectionRoundsInExam(1);
        examB.setTestExam(false);
        examB.setChannelName("examB");
        Exam createdExamB = request.postWithResponseBody("/api/courses/" + course1.getId() + "/exams", examB, Exam.class, HttpStatus.CREATED);
        createdExamB.setTestExam(true);
        createdExamB.setNumberOfCorrectionRoundsInExam(0);
        request.putWithResponseBody("/api/courses/" + course1.getId() + "/exams", createdExamB, Exam.class, HttpStatus.CONFLICT);

    }

    @Test
    @WithMockUser(username = TEST_PREFIX + "instructor1", roles = "INSTRUCTOR")
    void testUpdateExam_asInstructor() throws Exception {
        // Create instead of update if no id was set
        Exam exam = ExamFactory.generateExam(course1, "exam1");
        exam.setTitle("Over 9000!");
        long examCountBefore = examRepository.count();
        Exam createdExam = request.putWithResponseBody("/api/courses/" + course1.getId() + "/exams", exam, Exam.class, HttpStatus.CREATED);

        assertThat(exam.getEndDate()).isEqualTo(createdExam.getEndDate());
        assertThat(exam.getStartDate()).isEqualTo(createdExam.getStartDate());
        assertThat(exam.getVisibleDate()).isEqualTo(createdExam.getVisibleDate());
        // Note: ZonedDateTime has problems with comparison due to time zone differences for values saved in the database and values not saved in the database
        assertThat(exam).usingRecursiveComparison().ignoringFields("id", "course", "endDate", "startDate", "visibleDate").isEqualTo(createdExam);
        assertThat(examCountBefore + 1).isEqualTo(examRepository.count());
        // No course is set -> bad request
        exam = ExamFactory.generateExam(course1);
        exam.setId(1L);
        exam.setCourse(null);
        request.put("/api/courses/" + course1.getId() + "/exams", exam, HttpStatus.BAD_REQUEST);
        // Course id in the updated exam and in the REST resource url do not match -> bad request
        exam = ExamFactory.generateExam(course1);
        exam.setId(1L);
        request.put("/api/courses/" + course2.getId() + "/exams", exam, HttpStatus.BAD_REQUEST);
        // Dates in the updated exam are not valid -> bad request
        List<Exam> examsWithInvalidDate = createExamsWithInvalidDates(course1);
        for (var examWithInvDate : examsWithInvalidDate) {
            examWithInvDate.setId(1L);
            request.put("/api/courses/" + course1.getId() + "/exams", examWithInvDate, HttpStatus.BAD_REQUEST);
        }
        // Update the exam -> ok
        exam1.setTitle("Best exam ever");
        var returnedExam = request.putWithResponseBody("/api/courses/" + course1.getId() + "/exams", exam1, Exam.class, HttpStatus.OK);
        assertThat(returnedExam).isEqualTo(exam1);
        verify(instanceMessageSendService, never()).sendProgrammingExerciseSchedule(any());
    }

    @Test
    @WithMockUser(username = TEST_PREFIX + "instructor1", roles = "INSTRUCTOR")
    void testUpdateExam_reschedule_visibleAndStartDateChanged() throws Exception {
        // Add a programming exercise to the exam and change the dates in order to invoke a rescheduling
        var programmingEx = programmingExerciseUtilService.addCourseExamExerciseGroupWithOneProgrammingExerciseAndTestCases();
        var examWithProgrammingEx = programmingEx.getExerciseGroup().getExam();

        ZonedDateTime visibleDate = examWithProgrammingEx.getVisibleDate();
        ZonedDateTime startDate = examWithProgrammingEx.getStartDate();
        ZonedDateTime endDate = examWithProgrammingEx.getEndDate();
        examUtilService.setVisibleStartAndEndDateOfExam(examWithProgrammingEx, visibleDate.plusSeconds(1), startDate.plusSeconds(1), endDate);

        request.put("/api/courses/" + examWithProgrammingEx.getCourse().getId() + "/exams", examWithProgrammingEx, HttpStatus.OK);
        verify(instanceMessageSendService).sendProgrammingExerciseSchedule(programmingEx.getId());
    }

    @Test
    @WithMockUser(username = TEST_PREFIX + "instructor1", roles = "INSTRUCTOR")
    void testUpdateExam_reschedule_visibleDateChanged() throws Exception {
        var programmingEx = programmingExerciseUtilService.addCourseExamExerciseGroupWithOneProgrammingExerciseAndTestCases();
        var examWithProgrammingEx = programmingEx.getExerciseGroup().getExam();
        examWithProgrammingEx.setVisibleDate(examWithProgrammingEx.getVisibleDate().plusSeconds(1));
        request.put("/api/courses/" + examWithProgrammingEx.getCourse().getId() + "/exams", examWithProgrammingEx, HttpStatus.OK);
        verify(instanceMessageSendService).sendProgrammingExerciseSchedule(programmingEx.getId());
    }

    @Test
    @WithMockUser(username = TEST_PREFIX + "instructor1", roles = "INSTRUCTOR")
    void testUpdateExam_reschedule_startDateChanged() throws Exception {
        var programmingEx = programmingExerciseUtilService.addCourseExamExerciseGroupWithOneProgrammingExerciseAndTestCases();
        var examWithProgrammingEx = programmingEx.getExerciseGroup().getExam();

        ZonedDateTime visibleDate = examWithProgrammingEx.getVisibleDate();
        ZonedDateTime startDate = examWithProgrammingEx.getStartDate();
        ZonedDateTime endDate = examWithProgrammingEx.getEndDate();
        examUtilService.setVisibleStartAndEndDateOfExam(examWithProgrammingEx, visibleDate, startDate.plusSeconds(1), endDate);

        request.put("/api/courses/" + examWithProgrammingEx.getCourse().getId() + "/exams", examWithProgrammingEx, HttpStatus.OK);
        verify(instanceMessageSendService).sendProgrammingExerciseSchedule(programmingEx.getId());
    }

    @Test
    @WithMockUser(username = TEST_PREFIX + "instructor1", roles = "INSTRUCTOR")
    void testUpdateExam_rescheduleModeling_endDateChanged() throws Exception {
        var modelingExercise = modelingExerciseUtilService.addCourseExamExerciseGroupWithOneModelingExercise();
        var examWithModelingEx = modelingExercise.getExerciseGroup().getExam();

        ZonedDateTime visibleDate = examWithModelingEx.getVisibleDate();
        ZonedDateTime startDate = examWithModelingEx.getStartDate();
        ZonedDateTime endDate = examWithModelingEx.getEndDate();
        examUtilService.setVisibleStartAndEndDateOfExam(examWithModelingEx, visibleDate, startDate, endDate.plusSeconds(2));

        request.put("/api/courses/" + examWithModelingEx.getCourse().getId() + "/exams", examWithModelingEx, HttpStatus.OK);
        verify(instanceMessageSendService).sendModelingExerciseSchedule(modelingExercise.getId());
    }

    @Test
    @WithMockUser(username = TEST_PREFIX + "instructor1", roles = "INSTRUCTOR")
    void testUpdateExam_rescheduleModeling_workingTimeChanged() throws Exception {
        var modelingExercise = modelingExerciseUtilService.addCourseExamExerciseGroupWithOneModelingExercise();
        var examWithModelingEx = modelingExercise.getExerciseGroup().getExam();

        ZonedDateTime visibleDate = examWithModelingEx.getVisibleDate();
        ZonedDateTime startDate = examWithModelingEx.getStartDate();
        ZonedDateTime endDate = examWithModelingEx.getEndDate();
        examUtilService.setVisibleStartAndEndDateOfExam(examWithModelingEx, visibleDate.plusHours(1), startDate.plusHours(2), endDate.plusHours(3));

        request.put("/api/courses/" + examWithModelingEx.getCourse().getId() + "/exams", examWithModelingEx, HttpStatus.OK);

        StudentExam studentExam = examUtilService.addStudentExam(examWithModelingEx);
        request.patch("/api/courses/" + examWithModelingEx.getCourse().getId() + "/exams/" + examWithModelingEx.getId() + "/student-exams/" + studentExam.getId() + "/working-time",
                3, HttpStatus.OK);
        verify(instanceMessageSendService, times(2)).sendModelingExerciseSchedule(modelingExercise.getId());
    }

    @Test
    @WithMockUser(username = TEST_PREFIX + "instructor1", roles = "INSTRUCTOR")
    void testUpdateExam_exampleSolutionPublicationDateChanged() throws Exception {
        var modelingExercise = modelingExerciseUtilService.addCourseExamExerciseGroupWithOneModelingExercise();
        var examWithModelingEx = modelingExercise.getExerciseGroup().getExam();
        assertThat(modelingExercise.isExampleSolutionPublished()).isFalse();

        examUtilService.setVisibleStartAndEndDateOfExam(examWithModelingEx, now().minusHours(5), now().minusHours(4), now().minusHours(3));
        examWithModelingEx.setPublishResultsDate(now().minusHours(2));
        examWithModelingEx.setExampleSolutionPublicationDate(now().minusHours(1));

        request.put("/api/courses/" + examWithModelingEx.getCourse().getId() + "/exams", examWithModelingEx, HttpStatus.OK);

        Exam fetchedExam = examRepository.findWithExerciseGroupsAndExercisesByIdOrElseThrow(examWithModelingEx.getId());
        Exercise exercise = fetchedExam.getExerciseGroups().get(0).getExercises().stream().findFirst().orElseThrow();
        assertThat(exercise.isExampleSolutionPublished()).isTrue();

    }

    @Test
    @WithMockUser(username = TEST_PREFIX + "instructor1", roles = "INSTRUCTOR")
    void testGetExam_asInstructor() throws Exception {
        assertThatExceptionOfType(EntityNotFoundException.class).isThrownBy(() -> examRepository.findByIdElseThrow(Long.MAX_VALUE));

        assertThatExceptionOfType(EntityNotFoundException.class).isThrownBy(() -> examRepository.findWithExerciseGroupsAndExercisesByIdOrElseThrow(Long.MAX_VALUE));

        assertThatExceptionOfType(EntityNotFoundException.class).isThrownBy(() -> examRepository.findByIdWithExamUsersExerciseGroupsAndExercisesElseThrow(Long.MAX_VALUE));

        assertThatExceptionOfType(EntityNotFoundException.class).isThrownBy(() -> examRepository.findByIdWithExamUsersElseThrow(Long.MAX_VALUE));

        assertThatExceptionOfType(EntityNotFoundException.class).isThrownBy(() -> examRepository.findByIdWithExerciseGroupsElseThrow(Long.MAX_VALUE));

        assertThat(examRepository.findAllExercisesByExamId(Long.MAX_VALUE)).isEmpty();

        request.get("/api/courses/" + course1.getId() + "/exams/" + exam1.getId(), HttpStatus.OK, Exam.class);
        verify(examAccessService).checkCourseAndExamAccessForEditorElseThrow(course1.getId(), exam1.getId());
    }

    @Test
    @WithMockUser(username = TEST_PREFIX + "instructor1", roles = "INSTRUCTOR")
    void testGetExam_asInstructor_WithTestRunQuizExerciseSubmissions() throws Exception {
        Course course = courseUtilService.addEmptyCourse();
        Exam exam = examUtilService.addExamWithExerciseGroup(course, true);
        ExerciseGroup exerciseGroup = exam.getExerciseGroups().get(0);

        StudentParticipation studentParticipation = new StudentParticipation();
        studentParticipation.setTestRun(true);

        QuizExercise quizExercise = QuizExerciseFactory.createQuizForExam(exerciseGroup);
        quizExercise.setStudentParticipations(Set.of(studentParticipation));
        studentParticipation.setExercise(quizExercise);

        exerciseRepo.save(quizExercise);
        studentParticipationRepository.save(studentParticipation);

        Exam returnedExam = request.get("/api/courses/" + course.getId() + "/exams/" + exam.getId() + "?withExerciseGroups=true", HttpStatus.OK, Exam.class);

        assertThat(returnedExam.getExerciseGroups()).anyMatch(groups -> groups.getExercises().stream().anyMatch(Exercise::getTestRunParticipationsExist));
        verify(examAccessService).checkCourseAndExamAccessForEditorElseThrow(course.getId(), exam.getId());
    }

    @Test
    @WithMockUser(username = TEST_PREFIX + "instructor1", roles = "INSTRUCTOR")
    void testGetExamsForCourse_asInstructor() throws Exception {

        var exams = request.getList("/api/courses/" + course1.getId() + "/exams", HttpStatus.OK, Exam.class);
        verify(examAccessService).checkCourseAccessForTeachingAssistantElseThrow(course1.getId());

        for (int i = 0; i < exams.size(); i++) {
            Exam exam = exams.get(i);
            assertThat(exam.getCourse().getId()).as("for exam with index %d and id %d", i, exam.getId()).isEqualTo(course1.getId());
            assertThat(exam.getNumberOfExamUsers()).as("for exam with index %d and id %d", i, exam.getId()).isNotNull();
        }
    }

    @Test
    @WithMockUser(username = TEST_PREFIX + "instructor1", roles = "INSTRUCTOR")
    void testGetExamsForUser_asInstructor() throws Exception {
        var exams = request.getList("/api/courses/" + course1.getId() + "/exams-for-user", HttpStatus.OK, Exam.class);
        assertThat(course1.getInstructorGroupName()).isIn(instructor.getGroups());

        for (int i = 0; i < exams.size(); i++) {
            Exam exam = exams.get(i);
            assertThat(exam.getCourse().getInstructorGroupName()).as("should be instructor for exam with index %d and id %d", i, exam.getId()).isIn(instructor.getGroups());
        }
    }

    @Test
    @WithMockUser(username = TEST_PREFIX + "admin", roles = "ADMIN")
    void testGetCurrentAndUpcomingExams() throws Exception {
        var exams = request.getList("/api/admin/courses/upcoming-exams", HttpStatus.OK, Exam.class);
        ZonedDateTime currentDay = now().truncatedTo(ChronoUnit.DAYS);
        for (int i = 0; i < exams.size(); i++) {
            Exam exam = exams.get(i);
            assertThat(exam.getEndDate()).as("for exam with index %d and id %d", i, exam.getId()).isAfterOrEqualTo(currentDay);
            assertThat(exam.getCourse().isTestCourse()).as("for exam with index %d and id %d", i, exam.getId()).isFalse();
        }
    }

    @Test
    @WithMockUser(username = TEST_PREFIX + "user", roles = "USER")
    void testGetCurrentAndUpcomingExamsForbiddenForUser() throws Exception {
        request.getList("/api/admin/courses/upcoming-exams", HttpStatus.FORBIDDEN, Exam.class);
    }

    @Test
    @WithMockUser(username = TEST_PREFIX + "instructor1", roles = "INSTRUCTOR")
    void testGetCurrentAndUpcomingExamsForbiddenForInstructor() throws Exception {
        request.getList("/api/admin/courses/upcoming-exams", HttpStatus.FORBIDDEN, Exam.class);
    }

    @Test
    @WithMockUser(username = TEST_PREFIX + "tutor1", roles = "TA")
    void testGetCurrentAndUpcomingExamsForbiddenForTutor() throws Exception {
        request.getList("/api/admin/courses/upcoming-exams", HttpStatus.FORBIDDEN, Exam.class);
    }

    @Test
    @WithMockUser(username = TEST_PREFIX + "instructor1", roles = "INSTRUCTOR")
    void testDeleteEmptyExam_asInstructor() throws Exception {
        request.delete("/api/courses/" + course1.getId() + "/exams/" + exam1.getId(), HttpStatus.OK);
        verify(examAccessService).checkCourseAndExamAccessForInstructorElseThrow(course1.getId(), exam1.getId());
    }

    @Test
    @WithMockUser(username = TEST_PREFIX + "instructor1", roles = "INSTRUCTOR")
    void testDeleteExamWithChannel() throws Exception {
        Course course = courseUtilService.createCourse();
        Exam exam = examUtilService.addExam(course);
        Channel examChannel = examUtilService.addExamChannel(exam, "test");

        request.delete("/api/courses/" + course.getId() + "/exams/" + exam.getId(), HttpStatus.OK);

        Optional<Channel> examChannelAfterDelete = channelRepository.findById(examChannel.getId());
        assertThat(examChannelAfterDelete).isEmpty();
    }

    @Test
    @WithMockUser(username = TEST_PREFIX + "instructor1", roles = "INSTRUCTOR")
    void testDeleteExamWithExerciseGroupAndTextExercise_asInstructor() throws Exception {
        TextExercise textExercise = TextExerciseFactory.generateTextExerciseForExam(exam2.getExerciseGroups().get(0));
        exerciseRepo.save(textExercise);
        request.delete("/api/courses/" + course1.getId() + "/exams/" + exam2.getId(), HttpStatus.OK);
        verify(examAccessService).checkCourseAndExamAccessForInstructorElseThrow(course1.getId(), exam2.getId());
    }

    @Test
    @WithMockUser(username = TEST_PREFIX + "admin", roles = "ADMIN")
    void testDeleteExamThatDoesNotExist() throws Exception {
        request.delete("/api/courses/" + course2.getId() + "/exams/654555", HttpStatus.NOT_FOUND);
    }

    @Test
    @WithMockUser(username = TEST_PREFIX + "instructor1", roles = "INSTRUCTOR")
    void testResetEmptyExam_asInstructor() throws Exception {
        request.delete("/api/courses/" + course1.getId() + "/exams/" + exam1.getId() + "/reset", HttpStatus.OK);
        verify(examAccessService).checkCourseAndExamAccessForInstructorElseThrow(course1.getId(), exam1.getId());
    }

    @Test
    @WithMockUser(username = TEST_PREFIX + "instructor1", roles = "INSTRUCTOR")
    void testResetExamWithExerciseGroupAndTextExercise_asInstructor() throws Exception {
        TextExercise textExercise = TextExerciseFactory.generateTextExerciseForExam(exam2.getExerciseGroups().get(0));
        exerciseRepo.save(textExercise);
        request.delete("/api/courses/" + course1.getId() + "/exams/" + exam2.getId() + "/reset", HttpStatus.OK);
        verify(examAccessService).checkCourseAndExamAccessForInstructorElseThrow(course1.getId(), exam2.getId());
    }

    @Test
    @WithMockUser(username = TEST_PREFIX + "admin", roles = "ADMIN")
    void testResetExamThatDoesNotExist() throws Exception {
        request.delete("/api/courses/" + course2.getId() + "/exams/654555/reset", HttpStatus.NOT_FOUND);
    }

    @Test
    @WithMockUser(username = TEST_PREFIX + "instructor1", roles = "INSTRUCTOR")
    void testResetExamWithQuizExercise_asInstructor() throws Exception {
        QuizExercise quizExercise = QuizExerciseFactory.createQuizForExam(exam2.getExerciseGroups().get(0));
        quizExerciseRepository.save(quizExercise);

        request.delete("/api/courses/" + course1.getId() + "/exams/" + exam2.getId() + "/reset", HttpStatus.OK);
        quizExercise = (QuizExercise) exerciseRepo.findByIdElseThrow(quizExercise.getId());
        assertThat(quizExercise.getReleaseDate()).isNull();
        assertThat(quizExercise.getDueDate()).isNull();
    }

    @Test
    @WithMockUser(username = TEST_PREFIX + "instructor1", roles = "INSTRUCTOR")
    void testDeleteStudent() throws Exception {
        doNothing().when(gitService).combineAllCommitsOfRepositoryIntoOne(any());
        // Create an exam with registered students
        Exam exam = examUtilService.setupExamWithExerciseGroupsExercisesRegisteredStudents(TEST_PREFIX, course1, 3);
        var student2 = userUtilService.getUserByLogin(TEST_PREFIX + "student2");

        // Remove student1 from the exam
        request.delete("/api/courses/" + course1.getId() + "/exams/" + exam.getId() + "/students/" + TEST_PREFIX + "student1", HttpStatus.OK);

        // Get the exam with all registered users
        var params = new LinkedMultiValueMap<String, String>();
        params.add("withStudents", "true");
        Exam storedExam = request.get("/api/courses/" + course1.getId() + "/exams/" + exam.getId(), HttpStatus.OK, Exam.class, params);

        // Ensure that student1 was removed from the exam
        var examUser = examUserRepository.findByExamIdAndUserId(storedExam.getId(), student1.getId());
        assertThat(examUser).isEmpty();
        assertThat(storedExam.getExamUsers()).hasSize(2);

        // Create individual student exams
        List<StudentExam> generatedStudentExams = request.postListWithResponseBody("/api/courses/" + course1.getId() + "/exams/" + exam.getId() + "/generate-student-exams",
                Optional.empty(), StudentExam.class, HttpStatus.OK);
        assertThat(generatedStudentExams).hasSize(storedExam.getExamUsers().size());

        // Start the exam to create participations
        prepareExerciseStart(exam);

        verify(gitService, times(getNumberOfProgrammingExercises(exam))).combineAllCommitsOfRepositoryIntoOne(any());
        // Get the student exam of student2
        Optional<StudentExam> optionalStudent1Exam = generatedStudentExams.stream().filter(studentExam -> studentExam.getUser().equals(student2)).findFirst();
        assertThat(optionalStudent1Exam.orElseThrow()).isNotNull();
        var studentExam2 = optionalStudent1Exam.get();

        // explicitly set the user again to prevent issues in the following server call due to the use of SecurityUtils.setAuthorizationObject();
        userUtilService.changeUser(TEST_PREFIX + "instructor1");
        // Remove student2 from the exam
        request.delete("/api/courses/" + course1.getId() + "/exams/" + exam.getId() + "/students/" + TEST_PREFIX + "student2", HttpStatus.OK);

        // Get the exam with all registered users
        params = new LinkedMultiValueMap<>();
        params.add("withStudents", "true");
        storedExam = request.get("/api/courses/" + course1.getId() + "/exams/" + exam.getId(), HttpStatus.OK, Exam.class, params);

        // Ensure that student2 was removed from the exam
        var examUser2 = examUserRepository.findByExamIdAndUserId(storedExam.getId(), student2.getId());
        assertThat(examUser2).isEmpty();
        assertThat(storedExam.getExamUsers()).hasSize(1);

        // Ensure that the student exam of student2 was deleted
        List<StudentExam> studentExams = request.getList("/api/courses/" + course1.getId() + "/exams/" + exam.getId() + "/student-exams", HttpStatus.OK, StudentExam.class);
        assertThat(studentExams).hasSameSizeAs(storedExam.getExamUsers()).doesNotContain(studentExam2);

        // Ensure that the participations were not deleted
        List<StudentParticipation> participationsStudent2 = studentParticipationRepository
                .findByStudentIdAndIndividualExercisesWithEagerSubmissionsResultIgnoreTestRuns(student2.getId(), studentExam2.getExercises());
        assertThat(participationsStudent2).hasSize(studentExam2.getExercises().size());

        // Make sure delete also works if so many objects have been created before
        request.delete("/api/courses/" + course1.getId() + "/exams/" + exam.getId(), HttpStatus.OK);
    }

    @Test
    @WithMockUser(username = TEST_PREFIX + "instructor1", roles = "INSTRUCTOR")
    void testDeleteStudentForTestExam_badRequest() throws Exception {
        doNothing().when(gitService).combineAllCommitsOfRepositoryIntoOne(any());
        // Create an exam with registered students
        Exam exam = examUtilService.setupExamWithExerciseGroupsExercisesRegisteredStudents(TEST_PREFIX, course1, 1);
        exam.setTestExam(true);
        examRepository.save(exam);

        // Remove student1 from the exam
        request.delete("/api/courses/" + course1.getId() + "/exams/" + exam.getId() + "/students/" + TEST_PREFIX + "student1", HttpStatus.BAD_REQUEST);
    }

    @Test
    @WithMockUser(username = TEST_PREFIX + "instructor1", roles = "INSTRUCTOR")
    void testGetExamWithOptions() throws Exception {
        Course course = examUtilService.createCourseWithExamAndExerciseGroupAndExercises(student1, now().minusHours(3), now().minusHours(2), now().minusHours(1));
        var exam = examRepository.findWithExerciseGroupsAndExercisesById(course.getExams().iterator().next().getId()).orElseThrow();
        // Get the exam with all registered users
        // 1. without options
        var exam1 = request.get("/api/courses/" + course.getId() + "/exams/" + exam.getId(), HttpStatus.OK, Exam.class);
        assertThat(exam1.getExamUsers()).isEmpty();
        assertThat(exam1.getExerciseGroups()).isEmpty();

        // 2. with students, without exercise groups
        var params = new LinkedMultiValueMap<String, String>();
        params.add("withStudents", "true");
        var exam2 = request.get("/api/courses/" + course.getId() + "/exams/" + exam.getId(), HttpStatus.OK, Exam.class, params);
        assertThat(exam2.getExamUsers()).hasSize(1);
        assertThat(exam2.getExerciseGroups()).isEmpty();

        // 3. with students, with exercise groups
        params.add("withExerciseGroups", "true");
        var exam3 = request.get("/api/courses/" + course.getId() + "/exams/" + exam.getId(), HttpStatus.OK, Exam.class, params);
        assertThat(exam3.getExamUsers()).hasSize(1);
        assertThat(exam3.getExerciseGroups()).hasSize(exam.getExerciseGroups().size());
        assertThat(exam3.getExerciseGroups().get(0).getExercises()).hasSize(exam.getExerciseGroups().get(0).getExercises().size());
        assertThat(exam3.getExerciseGroups().get(1).getExercises()).hasSize(exam.getExerciseGroups().get(1).getExercises().size());
        assertThat(exam3.getNumberOfExamUsers()).isNotNull().isEqualTo(1);

        // 4. without students, with exercise groups
        params = new LinkedMultiValueMap<>();
        params.add("withExerciseGroups", "true");
        var exam4 = request.get("/api/courses/" + course.getId() + "/exams/" + exam.getId(), HttpStatus.OK, Exam.class, params);
        assertThat(exam4.getExamUsers()).isEmpty();
        assertThat(exam4.getExerciseGroups()).hasSize(exam.getExerciseGroups().size());
        assertThat(exam4.getExerciseGroups().get(0).getExercises()).hasSize(exam.getExerciseGroups().get(0).getExercises().size());
        assertThat(exam4.getExerciseGroups().get(1).getExercises()).hasSize(exam.getExerciseGroups().get(1).getExercises().size());
        exam4.getExerciseGroups().get(1).getExercises().forEach(exercise -> {
            assertThat(exercise.getNumberOfParticipations()).isNotNull();
            assertThat(exercise.getNumberOfParticipations()).isZero();
        });
    }

    @Test
    @WithMockUser(username = TEST_PREFIX + "instructor1", roles = "INSTRUCTOR")
    void testDeleteStudentWithParticipationsAndSubmissions() throws Exception {
        doNothing().when(gitService).combineAllCommitsOfRepositoryIntoOne(any());
        // Create an exam with registered students
        Exam exam = examUtilService.setupExamWithExerciseGroupsExercisesRegisteredStudents(TEST_PREFIX, course1, 3);

        // Create individual student exams
        List<StudentExam> generatedStudentExams = request.postListWithResponseBody("/api/courses/" + course1.getId() + "/exams/" + exam.getId() + "/generate-student-exams",
                Optional.empty(), StudentExam.class, HttpStatus.OK);

        // Get the student exam of student1
        Optional<StudentExam> optionalStudent1Exam = generatedStudentExams.stream().filter(studentExam -> studentExam.getUser().equals(student1)).findFirst();
        assertThat(optionalStudent1Exam.orElseThrow()).isNotNull();
        var studentExam1 = optionalStudent1Exam.get();

        // Start the exam to create participations
        prepareExerciseStart(exam);
        verify(gitService, times(getNumberOfProgrammingExercises(exam))).combineAllCommitsOfRepositoryIntoOne(any());
        List<StudentParticipation> participationsStudent1 = studentParticipationRepository
                .findByStudentIdAndIndividualExercisesWithEagerSubmissionsResultIgnoreTestRuns(student1.getId(), studentExam1.getExercises());
        assertThat(participationsStudent1).hasSize(studentExam1.getExercises().size());

        // explicitly set the user again to prevent issues in the following server call due to the use of SecurityUtils.setAuthorizationObject();
        userUtilService.changeUser(TEST_PREFIX + "instructor1");

        // Remove student1 from the exam and his participations
        var params = new LinkedMultiValueMap<String, String>();
        params.add("withParticipationsAndSubmission", "true");
        request.delete("/api/courses/" + course1.getId() + "/exams/" + exam.getId() + "/students/" + TEST_PREFIX + "student1", HttpStatus.OK, params);

        // Get the exam with all registered users
        params = new LinkedMultiValueMap<>();
        params.add("withStudents", "true");
        Exam storedExam = request.get("/api/courses/" + course1.getId() + "/exams/" + exam.getId(), HttpStatus.OK, Exam.class, params);

        // Ensure that student1 was removed from the exam
        var examUser1 = examUserRepository.findByExamIdAndUserId(storedExam.getId(), student1.getId());
        assertThat(examUser1).isEmpty();
        assertThat(storedExam.getExamUsers()).hasSize(2);

        // Ensure that the student exam of student1 was deleted
        List<StudentExam> studentExams = request.getList("/api/courses/" + course1.getId() + "/exams/" + exam.getId() + "/student-exams", HttpStatus.OK, StudentExam.class);
        assertThat(studentExams).hasSameSizeAs(storedExam.getExamUsers()).doesNotContain(studentExam1);

        // Ensure that the participations of student1 were deleted
        participationsStudent1 = studentParticipationRepository.findByStudentIdAndIndividualExercisesWithEagerSubmissionsResultIgnoreTestRuns(student1.getId(),
                studentExam1.getExercises());
        assertThat(participationsStudent1).isEmpty();

        // Make sure delete also works if so many objects have been created before
        request.delete("/api/courses/" + course1.getId() + "/exams/" + exam.getId(), HttpStatus.OK);
    }

    @Test
    @WithMockUser(username = TEST_PREFIX + "tutor1", roles = "TA")
    void testGetExamForTestRunDashboard_forbidden() throws Exception {
        request.get("/api/courses/" + course1.getId() + "/exams/" + exam1.getId() + "/exam-for-test-run-assessment-dashboard", HttpStatus.FORBIDDEN, Exam.class);
    }

    @Test
    @WithMockUser(username = TEST_PREFIX + "instructor1", roles = "INSTRUCTOR")
    void testGetExamForTestRunDashboard_badRequest() throws Exception {
        request.get("/api/courses/" + course2.getId() + "/exams/" + exam1.getId() + "/exam-for-test-run-assessment-dashboard", HttpStatus.BAD_REQUEST, Exam.class);
    }

    @Test
    @WithMockUser(username = TEST_PREFIX + "instructor1", roles = "INSTRUCTOR")
    void testDeleteExamWithOneTestRuns() throws Exception {
        var exam = examUtilService.addExam(course1);
        exam = examUtilService.addTextModelingProgrammingExercisesToExam(exam, false, false);
        examUtilService.setupTestRunForExamWithExerciseGroupsForInstructor(exam, instructor, exam.getExerciseGroups());
        request.delete("/api/courses/" + exam.getCourse().getId() + "/exams/" + exam.getId(), HttpStatus.OK);
    }

    @Test
    @WithMockUser(username = TEST_PREFIX + "instructor1", roles = "INSTRUCTOR")
    void testDeleteExamWithMultipleTestRuns() throws Exception {
        bitbucketRequestMockProvider.enableMockingOfRequests(true);
        bambooRequestMockProvider.enableMockingOfRequests(true);

        var exam = examUtilService.addExam(course1);
        exam = examUtilService.addTextModelingProgrammingExercisesToExam(exam, true, true);
        mockDeleteProgrammingExercise(exerciseUtilService.getFirstExerciseWithType(exam, ProgrammingExercise.class), Set.of(instructor));

        examUtilService.setupTestRunForExamWithExerciseGroupsForInstructor(exam, instructor, exam.getExerciseGroups());
        examUtilService.setupTestRunForExamWithExerciseGroupsForInstructor(exam, instructor, exam.getExerciseGroups());
        examUtilService.setupTestRunForExamWithExerciseGroupsForInstructor(exam, instructor, exam.getExerciseGroups());
        assertThat(studentExamRepository.findAllTestRunsByExamId(exam.getId())).hasSize(3);
        request.delete("/api/courses/" + exam.getCourse().getId() + "/exams/" + exam.getId(), HttpStatus.OK);
    }

    @Test
    @WithMockUser(username = TEST_PREFIX + "instructor1", roles = "INSTRUCTOR")
    void testDeleteCourseWithMultipleTestRuns() throws Exception {
        var exam = examUtilService.addExam(course1);
        exam = examUtilService.addTextModelingProgrammingExercisesToExam(exam, false, false);
        examUtilService.setupTestRunForExamWithExerciseGroupsForInstructor(exam, instructor, exam.getExerciseGroups());
        examUtilService.setupTestRunForExamWithExerciseGroupsForInstructor(exam, instructor, exam.getExerciseGroups());
        examUtilService.setupTestRunForExamWithExerciseGroupsForInstructor(exam, instructor, exam.getExerciseGroups());
        assertThat(studentExamRepository.findAllTestRunsByExamId(exam.getId())).hasSize(3);
        request.delete("/api/courses/" + exam.getCourse().getId(), HttpStatus.OK);
    }

    @Test
    @WithMockUser(username = TEST_PREFIX + "instructor1", roles = "INSTRUCTOR")
    void testGetExamForTestRunDashboard_ok() throws Exception {
        var exam = examUtilService.addExam(course1);
        exam = examUtilService.addTextModelingProgrammingExercisesToExam(exam, false, false);
        examUtilService.setupTestRunForExamWithExerciseGroupsForInstructor(exam, instructor, exam.getExerciseGroups());
        exam = request.get("/api/courses/" + exam.getCourse().getId() + "/exams/" + exam.getId() + "/exam-for-test-run-assessment-dashboard", HttpStatus.OK, Exam.class);
        assertThat(exam.getExerciseGroups().stream().flatMap(exerciseGroup -> exerciseGroup.getExercises().stream()).toList()).isNotEmpty();
    }

    @Test
    @WithMockUser(username = TEST_PREFIX + "instructor1", roles = "INSTRUCTOR")
    void testDeleteStudentThatDoesNotExist() throws Exception {
        Exam exam = examUtilService.setupExamWithExerciseGroupsExercisesRegisteredStudents(TEST_PREFIX, course1, 1);
        request.delete("/api/courses/" + course1.getId() + "/exams/" + exam.getId() + "/students/nonExistingStudent", HttpStatus.NOT_FOUND);
    }

    @Test
    @WithMockUser(username = TEST_PREFIX + "student1", roles = "USER")
    void testGetStudentExamForStart() throws Exception {
        Exam exam = examUtilService.addActiveExamWithRegisteredUser(course1, userUtilService.getUserByLogin(TEST_PREFIX + "student1"));
        exam.setVisibleDate(ZonedDateTime.now().minusHours(1).minusMinutes(5));
        StudentExam response = request.get("/api/courses/" + course1.getId() + "/exams/" + exam.getId() + "/start", HttpStatus.OK, StudentExam.class);
        assertThat(response.getExam()).isEqualTo(exam);
        verify(examAccessService).getExamInCourseElseThrow(course1.getId(), exam.getId());
    }

    @Test
    @WithMockUser(username = TEST_PREFIX + "instructor1", roles = "INSTRUCTOR")
    void testAddAllRegisteredUsersToExam() throws Exception {
        Exam exam = examUtilService.addExam(course1);
        Channel examChannel = examUtilService.addExamChannel(exam, "testchannel");
        int numberOfStudentsInCourse = userRepo.findAllInGroup(course1.getStudentGroupName()).size();

        User student99 = userUtilService.createAndSaveUser(TEST_PREFIX + "student99"); // not registered for the course
        student99.setGroups(Collections.singleton("tumuser"));
        userUtilService.setRegistrationNumberOfUserAndSave(student99, "1234");
        assertThat(student99.getGroups()).contains(course1.getStudentGroupName());

        var examUser99 = examUserRepository.findByExamIdAndUserId(exam.getId(), student99.getId());
        assertThat(examUser99).isEmpty();

        request.postWithoutLocation("/api/courses/" + course1.getId() + "/exams/" + exam.getId() + "/register-course-students", null, HttpStatus.OK, null);

        exam = examRepository.findWithExamUsersById(exam.getId()).orElseThrow();
        examUser99 = examUserRepository.findByExamIdAndUserId(exam.getId(), student99.getId());

        // the course students + our custom student99
        assertThat(exam.getExamUsers()).hasSize(numberOfStudentsInCourse + 1);
        assertThat(exam.getExamUsers()).contains(examUser99.orElseThrow());
        verify(examAccessService).checkCourseAndExamAccessForInstructorElseThrow(course1.getId(), exam.getId());

        Channel channelFromDB = channelRepository.findChannelByExamId(exam.getId());
        assertThat(channelFromDB).isNotNull();
        assertThat(channelFromDB.getExam()).isEqualTo(exam);
        assertThat(channelFromDB.getName()).isEqualTo(examChannel.getName());
    }

    @Test
    @WithMockUser(username = TEST_PREFIX + "instructor1", roles = "INSTRUCTOR")
    void testRegisterCourseStudents_testExam() throws Exception {
        request.postWithoutLocation("/api/courses/" + course1.getId() + "/exams/" + testExam1.getId() + "/register-course-students", null, HttpStatus.BAD_REQUEST, null);
    }

    @Test
    @WithMockUser(username = TEST_PREFIX + "instructor1", roles = "INSTRUCTOR")
    void testUpdateOrderOfExerciseGroups() throws Exception {
        Exam exam = ExamFactory.generateExam(course1);
        ExerciseGroup exerciseGroup1 = ExamFactory.generateExerciseGroupWithTitle(true, exam, "first");
        ExerciseGroup exerciseGroup2 = ExamFactory.generateExerciseGroupWithTitle(true, exam, "second");
        ExerciseGroup exerciseGroup3 = ExamFactory.generateExerciseGroupWithTitle(true, exam, "third");
        examRepository.save(exam);

        TextExercise exercise1_1 = textExerciseUtilService.createTextExerciseForExam(exerciseGroup1);
        TextExercise exercise1_2 = textExerciseUtilService.createTextExerciseForExam(exerciseGroup1);
        TextExercise exercise2_1 = textExerciseUtilService.createTextExerciseForExam(exerciseGroup2);
        TextExercise exercise3_1 = textExerciseUtilService.createTextExerciseForExam(exerciseGroup3);
        TextExercise exercise3_2 = textExerciseUtilService.createTextExerciseForExam(exerciseGroup3);
        TextExercise exercise3_3 = textExerciseUtilService.createTextExerciseForExam(exerciseGroup3);

        List<ExerciseGroup> orderedExerciseGroups = new ArrayList<>(List.of(exerciseGroup2, exerciseGroup3, exerciseGroup1));
        // Should save new order
        request.put("/api/courses/" + course1.getId() + "/exams/" + exam.getId() + "/exercise-groups-order", orderedExerciseGroups, HttpStatus.OK);
        verify(examAccessService).checkCourseAndExamAccessForEditorElseThrow(course1.getId(), exam.getId());

        List<ExerciseGroup> savedExerciseGroups = examRepository.findWithExerciseGroupsById(exam.getId()).orElseThrow().getExerciseGroups();
        assertThat(savedExerciseGroups.get(0).getTitle()).isEqualTo("second");
        assertThat(savedExerciseGroups.get(1).getTitle()).isEqualTo("third");
        assertThat(savedExerciseGroups.get(2).getTitle()).isEqualTo("first");

        // Exercises should be preserved
        Exam savedExam = examRepository.findWithExerciseGroupsAndExercisesById(exam.getId()).orElseThrow();
        ExerciseGroup savedExerciseGroup1 = savedExam.getExerciseGroups().get(2);
        ExerciseGroup savedExerciseGroup2 = savedExam.getExerciseGroups().get(0);
        ExerciseGroup savedExerciseGroup3 = savedExam.getExerciseGroups().get(1);
        assertThat(savedExerciseGroup1.getExercises()).containsExactlyInAnyOrder(exercise1_1, exercise1_2);
        assertThat(savedExerciseGroup2.getExercises()).containsExactlyInAnyOrder(exercise2_1);
        assertThat(savedExerciseGroup3.getExercises()).containsExactlyInAnyOrder(exercise3_1, exercise3_2, exercise3_3);

        // Should fail with too many exercise groups
        orderedExerciseGroups.add(exerciseGroup1);
        request.put("/api/courses/" + course1.getId() + "/exams/" + exam.getId() + "/exercise-groups-order", orderedExerciseGroups, HttpStatus.BAD_REQUEST);

        // Should fail with too few exercise groups
        orderedExerciseGroups.remove(3);
        orderedExerciseGroups.remove(2);
        request.put("/api/courses/" + course1.getId() + "/exams/" + exam.getId() + "/exercise-groups-order", orderedExerciseGroups, HttpStatus.BAD_REQUEST);

        // Should fail with different exercise group
        orderedExerciseGroups = Arrays.asList(exerciseGroup2, exerciseGroup3, ExamFactory.generateExerciseGroup(true, exam));
        request.put("/api/courses/" + course1.getId() + "/exams/" + exam.getId() + "/exercise-groups-order", orderedExerciseGroups, HttpStatus.BAD_REQUEST);
    }

    @Test
    @WithMockUser(username = TEST_PREFIX + "student1", roles = "USER")
    void lockAllRepositories_noInstructor() throws Exception {
        request.postWithResponseBody("/api/courses/" + course1.getId() + "/exams/" + exam1.getId() + "/student-exams/lock-all-repositories", Optional.empty(), Integer.class,
                HttpStatus.FORBIDDEN);
    }

    @Test
    @WithMockUser(username = TEST_PREFIX + "instructor1", roles = "INSTRUCTOR")
    void lockAllRepositories() throws Exception {
        Exam exam = examUtilService.addExamWithExerciseGroup(course1, true);

        Exam examWithExerciseGroups = examRepository.findWithExerciseGroupsAndExercisesById(exam.getId()).orElseThrow();
        ExerciseGroup exerciseGroup1 = examWithExerciseGroups.getExerciseGroups().get(0);

        ProgrammingExercise programmingExercise = ProgrammingExerciseFactory.generateProgrammingExerciseForExam(exerciseGroup1);
        programmingExerciseRepository.save(programmingExercise);

        ProgrammingExercise programmingExercise2 = ProgrammingExerciseFactory.generateProgrammingExerciseForExam(exerciseGroup1);
        programmingExerciseRepository.save(programmingExercise2);

        Integer numOfLockedExercises = request.postWithResponseBody("/api/courses/" + course1.getId() + "/exams/" + exam.getId() + "/student-exams/lock-all-repositories",
                Optional.empty(), Integer.class, HttpStatus.OK);

        assertThat(numOfLockedExercises).isEqualTo(2);

        verify(programmingExerciseScheduleService).lockAllStudentRepositories(programmingExercise);
        verify(programmingExerciseScheduleService).lockAllStudentRepositories(programmingExercise2);
    }

    @Test
    @WithMockUser(username = TEST_PREFIX + "student1", roles = "USER")
    void unlockAllRepositories_preAuthNoInstructor() throws Exception {
        request.postWithResponseBody("/api/courses/" + course1.getId() + "/exams/" + exam1.getId() + "/student-exams/unlock-all-repositories", Optional.empty(), Integer.class,
                HttpStatus.FORBIDDEN);
    }

    @Test
    @WithMockUser(username = TEST_PREFIX + "instructor1", roles = "INSTRUCTOR")
    void unlockAllRepositories() throws Exception {
        bitbucketRequestMockProvider.enableMockingOfRequests(true);
        assertThat(studentExamRepository.findStudentExam(new ProgrammingExercise(), null)).isEmpty();

        Exam exam = examUtilService.addExamWithExerciseGroup(course1, true);
        ExerciseGroup exerciseGroup1 = exam.getExerciseGroups().get(0);

        ProgrammingExercise programmingExercise = ProgrammingExerciseFactory.generateProgrammingExerciseForExam(exerciseGroup1);
        programmingExerciseRepository.save(programmingExercise);

        ProgrammingExercise programmingExercise2 = ProgrammingExerciseFactory.generateProgrammingExerciseForExam(exerciseGroup1);
        programmingExerciseRepository.save(programmingExercise2);

        User student2 = userUtilService.getUserByLogin(TEST_PREFIX + "student2");
        var studentExam1 = examUtilService.addStudentExamWithUser(exam, student1, 10);
        studentExam1.setExercises(List.of(programmingExercise, programmingExercise2));
        var studentExam2 = examUtilService.addStudentExamWithUser(exam, student2, 0);
        studentExam2.setExercises(List.of(programmingExercise, programmingExercise2));
        studentExamRepository.saveAll(Set.of(studentExam1, studentExam2));

        var participationExSt1 = participationUtilService.addStudentParticipationForProgrammingExercise(programmingExercise, TEST_PREFIX + "student1");
        var participationExSt2 = participationUtilService.addStudentParticipationForProgrammingExercise(programmingExercise, TEST_PREFIX + "student2");

        var participationEx2St1 = participationUtilService.addStudentParticipationForProgrammingExercise(programmingExercise2, TEST_PREFIX + "student1");
        var participationEx2St2 = participationUtilService.addStudentParticipationForProgrammingExercise(programmingExercise2, TEST_PREFIX + "student2");

        assertThat(studentExamRepository.findStudentExam(programmingExercise, participationExSt1)).contains(studentExam1);
        assertThat(studentExamRepository.findStudentExam(programmingExercise, participationExSt2)).contains(studentExam2);
        assertThat(studentExamRepository.findStudentExam(programmingExercise2, participationEx2St1)).contains(studentExam1);
        assertThat(studentExamRepository.findStudentExam(programmingExercise2, participationEx2St2)).contains(studentExam2);

        mockConfigureRepository(programmingExercise, TEST_PREFIX + "student1", Set.of(student1), true);
        mockConfigureRepository(programmingExercise, TEST_PREFIX + "student2", Set.of(student2), true);
        mockConfigureRepository(programmingExercise2, TEST_PREFIX + "student1", Set.of(student1), true);
        mockConfigureRepository(programmingExercise2, TEST_PREFIX + "student2", Set.of(student2), true);

        Integer numOfUnlockedExercises = request.postWithResponseBody("/api/courses/" + course1.getId() + "/exams/" + exam.getId() + "/student-exams/unlock-all-repositories",
                Optional.empty(), Integer.class, HttpStatus.OK);

        assertThat(numOfUnlockedExercises).isEqualTo(2);

        verify(programmingExerciseScheduleService).unlockAllStudentRepositories(programmingExercise);
        verify(programmingExerciseScheduleService).unlockAllStudentRepositories(programmingExercise2);
    }

    @ParameterizedTest(name = "{displayName} [{index}] {argumentsWithNames}")
    @WithMockUser(username = TEST_PREFIX + "tutor1", roles = "TA")
    @ValueSource(ints = { 0, 1, 2 })
    void testGetExamForExamAssessmentDashboard(int numberOfCorrectionRounds) throws Exception {
        // we need an exam from the past, otherwise the tutor won't have access
        Course course = examUtilService.createCourseWithExamAndExerciseGroupAndExercises(student1, now().minusHours(3), now().minusHours(2), now().minusHours(1));
        Exam exam = course.getExams().iterator().next();

        // Ensure the API endpoint works for all number of correctionRounds
        exam.setNumberOfCorrectionRoundsInExam(numberOfCorrectionRounds);
        examRepository.save(exam);

        Exam receivedExam = request.get("/api/courses/" + course.getId() + "/exams/" + exam.getId() + "/exam-for-assessment-dashboard", HttpStatus.OK, Exam.class);

        // Test that the received exam has two text exercises
        assertThat(receivedExam.getExerciseGroups().get(0).getExercises()).as("Two exercises are returned").hasSize(2);
        // Test that the received exam has zero quiz exercises, because quiz exercises do not need to be corrected manually
        assertThat(receivedExam.getExerciseGroups().get(1).getExercises()).as("Zero exercises are returned").isEmpty();
    }

    @Test
    @WithMockUser(username = TEST_PREFIX + "tutor1", roles = "TA")
    void testGetExamForExamAssessmentDashboard_beforeDueDate() throws Exception {
        Exam exam = ExamFactory.generateExam(course1);
        exam.setEndDate(now().plusWeeks(1));
        examRepository.save(exam);

        request.get("/api/courses/" + exam.getCourse().getId() + "/exams/" + exam.getId() + "/exam-for-assessment-dashboard", HttpStatus.FORBIDDEN, Exam.class);
    }

    @Test
    @WithMockUser(username = TEST_PREFIX + "student1", roles = "STUDENT")
    void testGetExamForExamAssessmentDashboard_asStudent_forbidden() throws Exception {
        request.get("/api/courses/" + course1.getId() + "/exams/" + exam1.getId() + "/exam-for-assessment-dashboard", HttpStatus.FORBIDDEN, Course.class);
    }

    @Test
    @WithMockUser(username = TEST_PREFIX + "instructor1", roles = "INSTRUCTOR")
    void testGetExamForExamAssessmentDashboard_courseIdDoesNotMatch_badRequest() throws Exception {
        request.get("/api/courses/" + course2.getId() + "/exams/" + exam1.getId() + "/exam-for-assessment-dashboard", HttpStatus.BAD_REQUEST, Course.class);
    }

    @Test
    @WithMockUser(username = TEST_PREFIX + "tutor1", roles = "TA")
    void testGetExamForExamAssessmentDashboard_notFound() throws Exception {
        request.get("/api/courses/-1/exams/-1/exam-for-assessment-dashboard", HttpStatus.NOT_FOUND, Course.class);
    }

    @Test
    @WithMockUser(username = TEST_PREFIX + "tutor6", roles = "TA")
    void testGetExamForExamDashboard_NotTAOfCourse_forbidden() throws Exception {
        Exam exam = ExamFactory.generateExam(course10);
        examRepository.save(exam);

        request.get("/api/courses/" + course10.getId() + "/exams/" + exam.getId() + "/exam-for-assessment-dashboard", HttpStatus.FORBIDDEN, Course.class);
    }

    @Test
    @WithMockUser(username = TEST_PREFIX + "tutor6", roles = "TA")
    void testGetExamScore_tutorNotInCourse_forbidden() throws Exception {
        request.get("/api/courses/" + course1.getId() + "/exams/" + exam1.getId() + "/scores", HttpStatus.FORBIDDEN, ExamScoresDTO.class);
    }

    @Test
    @WithMockUser(username = TEST_PREFIX + "tutor1", roles = "TA")
    void testGetExamScore_tutor_forbidden() throws Exception {
        request.get("/api/courses/" + course1.getId() + "/exams/" + exam1.getId() + "/scores", HttpStatus.FORBIDDEN, ExamScoresDTO.class);
    }

    private int getNumberOfProgrammingExercises(Exam exam) {
        exam = examRepository.findWithExerciseGroupsAndExercisesByIdOrElseThrow(exam.getId());
        int count = 0;
        for (var exerciseGroup : exam.getExerciseGroups()) {
            for (var exercise : exerciseGroup.getExercises()) {
                if (exercise instanceof ProgrammingExercise) {
                    count++;
                }
            }
        }
        return count;
    }

    private void configureCourseAsBonusWithIndividualAndTeamResults(Course course, GradingScale bonusToGradingScale) {
        ZonedDateTime pastTimestamp = ZonedDateTime.now().minusDays(5);
        TextExercise textExercise = textExerciseUtilService.createIndividualTextExercise(course, pastTimestamp, pastTimestamp, pastTimestamp);
        Long individualTextExerciseId = textExercise.getId();
        textExerciseUtilService.createIndividualTextExercise(course, pastTimestamp, pastTimestamp, pastTimestamp);

        Exercise teamExercise = textExerciseUtilService.createTeamTextExercise(course, pastTimestamp, pastTimestamp, pastTimestamp);
        User tutor1 = userRepo.findOneByLogin(TEST_PREFIX + "tutor1").orElseThrow();
        Long teamTextExerciseId = teamExercise.getId();
        Long team1Id = teamUtilService.createTeam(Set.of(student1), tutor1, teamExercise, TEST_PREFIX + "team1").getId();
        User student2 = userRepo.findOneByLogin(TEST_PREFIX + "student2").orElseThrow();
        User student3 = userRepo.findOneByLogin(TEST_PREFIX + "student3").orElseThrow();
        User tutor2 = userRepo.findOneByLogin(TEST_PREFIX + "tutor2").orElseThrow();
        Long team2Id = teamUtilService.createTeam(Set.of(student2, student3), tutor2, teamExercise, TEST_PREFIX + "team2").getId();

        participationUtilService.createParticipationSubmissionAndResult(individualTextExerciseId, student1, 10.0, 10.0, 50, true);

        Team team1 = teamRepository.findById(team1Id).orElseThrow();
        var result = participationUtilService.createParticipationSubmissionAndResult(teamTextExerciseId, team1, 10.0, 10.0, 40, true);
        // Creating a second results for team1 to test handling multiple results.
        participationUtilService.createSubmissionAndResult((StudentParticipation) result.getParticipation(), 50, true);

        var student2Result = participationUtilService.createParticipationSubmissionAndResult(individualTextExerciseId, student2, 10.0, 10.0, 50, true);

        var student3Result = participationUtilService.createParticipationSubmissionAndResult(individualTextExerciseId, student3, 10.0, 10.0, 30, true);

        Team team2 = teamRepository.findById(team2Id).orElseThrow();
        participationUtilService.createParticipationSubmissionAndResult(teamTextExerciseId, team2, 10.0, 10.0, 80, true);

        // Adding plagiarism cases
        var bonusPlagiarismCase = new PlagiarismCase();
        bonusPlagiarismCase.setStudent(student3);
        bonusPlagiarismCase.setExercise(student3Result.getParticipation().getExercise());
        bonusPlagiarismCase.setVerdict(PlagiarismVerdict.PLAGIARISM);
        plagiarismCaseRepository.save(bonusPlagiarismCase);

        var bonusPlagiarismCase2 = new PlagiarismCase();
        bonusPlagiarismCase2.setStudent(student2);
        bonusPlagiarismCase2.setExercise(student2Result.getParticipation().getExercise());
        bonusPlagiarismCase2.setVerdict(PlagiarismVerdict.POINT_DEDUCTION);
        bonusPlagiarismCase2.setVerdictPointDeduction(50);
        plagiarismCaseRepository.save(bonusPlagiarismCase2);

        BonusStrategy bonusStrategy = BonusStrategy.GRADES_CONTINUOUS;
        bonusToGradingScale.setBonusStrategy(bonusStrategy);
        gradingScaleRepository.save(bonusToGradingScale);

        GradingScale sourceGradingScale = gradingScaleUtilService.generateGradingScaleWithStickyStep(new double[] { 60, 40, 50 }, Optional.of(new String[] { "0", "0.3", "0.6" }),
                true, 1);
        sourceGradingScale.setGradeType(GradeType.BONUS);
        sourceGradingScale.setCourse(course);
        gradingScaleRepository.save(sourceGradingScale);

        var bonus = BonusFactory.generateBonus(bonusStrategy, -1.0, sourceGradingScale.getId(), bonusToGradingScale.getId());
        bonusRepository.save(bonus);

        course.setMaxPoints(100);
        course.setPresentationScore(null);
        courseRepo.save(course);

    }

    @ParameterizedTest(name = "{displayName} [{index}] {argumentsWithNames}")
    @CsvSource({ "false, false", "true, false", "false, true", "true, true" })
    @WithMockUser(username = TEST_PREFIX + "instructor1", roles = "INSTRUCTOR")
    void testGetExamScore(boolean withCourseBonus, boolean withSecondCorrectionAndStarted) throws Exception {
        programmingExerciseTestService.setup(this, versionControlService, continuousIntegrationService);
        bitbucketRequestMockProvider.enableMockingOfRequests(true);
        bambooRequestMockProvider.enableMockingOfRequests(true);

        doNothing().when(gitService).combineAllCommitsOfRepositoryIntoOne(any());

        var visibleDate = now().minusMinutes(5);
        var startDate = now().plusMinutes(5);
        var endDate = now().plusMinutes(20);

        // register users. Instructors are ignored from scores as they are exclusive for test run exercises
        Set<User> registeredStudents = getRegisteredStudentsForExam();

        var studentExams = programmingExerciseTestService.prepareStudentExamsForConduction(TEST_PREFIX, visibleDate, startDate, endDate, registeredStudents, studentRepos);
        Exam exam = examRepository.findByIdWithExamUsersExerciseGroupsAndExercisesElseThrow(studentExams.get(0).getExam().getId());
        Course course = exam.getCourse();

        Integer noGeneratedParticipations = registeredStudents.size() * exam.getExerciseGroups().size();

        verify(gitService, times(getNumberOfProgrammingExercises(exam))).combineAllCommitsOfRepositoryIntoOne(any());
        // explicitly set the user again to prevent issues in the following server call due to the use of SecurityUtils.setAuthorizationObject();
        userUtilService.changeUser(TEST_PREFIX + "instructor1");

        // instructor exam checklist checks
        ExamChecklistDTO examChecklistDTO = examService.getStatsForChecklist(exam, true);
        assertThat(examChecklistDTO).isNotNull();
        assertThat(examChecklistDTO.getNumberOfGeneratedStudentExams()).isEqualTo(exam.getExamUsers().size());
        assertThat(examChecklistDTO.getAllExamExercisesAllStudentsPrepared()).isTrue();
        assertThat(examChecklistDTO.getNumberOfTotalParticipationsForAssessment()).isZero();

        // check that an adapted version is computed for tutors
        userUtilService.changeUser(TEST_PREFIX + "tutor1");

        examChecklistDTO = examService.getStatsForChecklist(exam, false);
        assertThat(examChecklistDTO).isNotNull();
        assertThat(examChecklistDTO.getNumberOfGeneratedStudentExams()).isNull();
        assertThat(examChecklistDTO.getAllExamExercisesAllStudentsPrepared()).isFalse();
        assertThat(examChecklistDTO.getNumberOfTotalParticipationsForAssessment()).isZero();

        userUtilService.changeUser(TEST_PREFIX + "instructor1");

        // set start and submitted date as results are created below
        studentExams.forEach(studentExam -> {
            studentExam.setStartedAndStartDate(now().minusMinutes(2));
            studentExam.setSubmitted(true);
            studentExam.setSubmissionDate(now().minusMinutes(1));
        });
        studentExamRepository.saveAll(studentExams);

        // Fetch the created participations and assign them to the exercises
        int participationCounter = 0;
        List<Exercise> exercisesInExam = exam.getExerciseGroups().stream().map(ExerciseGroup::getExercises).flatMap(Collection::stream).toList();
        for (var exercise : exercisesInExam) {
            List<StudentParticipation> participations = studentParticipationRepository.findByExerciseIdAndTestRunWithEagerLegalSubmissionsResult(exercise.getId(), false);
            exercise.setStudentParticipations(new HashSet<>(participations));
            participationCounter += exercise.getStudentParticipations().size();
        }
        assertThat(noGeneratedParticipations).isEqualTo(participationCounter);

        if (withSecondCorrectionAndStarted) {
            exercisesInExam.forEach(exercise -> exercise.setSecondCorrectionEnabled(true));
            exerciseRepo.saveAll(exercisesInExam);
        }

        // Scores used for all exercise results
        double correctionResultScore = 60D;
        double resultScore = 75D;

        // Assign results to participations and submissions
        for (var exercise : exercisesInExam) {
            for (var participation : exercise.getStudentParticipations()) {
                Submission submission;
                // Programming exercises don't have a submission yet
                if (exercise instanceof ProgrammingExercise) {
                    assertThat(participation.getSubmissions()).isEmpty();
                    submission = new ProgrammingSubmission();
                    submission.setParticipation(participation);
                    submission = submissionRepository.save(submission);
                }
                else {
                    // There should only be one submission for text, quiz, modeling and file upload
                    assertThat(participation.getSubmissions()).hasSize(1);
                    submission = participation.getSubmissions().iterator().next();
                }

                // make sure to create submitted answers
                if (exercise instanceof QuizExercise quizExercise) {
                    var quizQuestions = quizExerciseRepository.findByIdWithQuestionsElseThrow(exercise.getId()).getQuizQuestions();
                    for (var quizQuestion : quizQuestions) {
                        var submittedAnswer = QuizExerciseFactory.generateSubmittedAnswerFor(quizQuestion, true);
                        var quizSubmission = quizSubmissionRepository.findWithEagerSubmittedAnswersById(submission.getId());
                        quizSubmission.addSubmittedAnswers(submittedAnswer);
                        quizSubmissionService.saveSubmissionForExamMode(quizExercise, quizSubmission, participation.getStudent().orElseThrow());
                    }
                }

                // Create results
                if (withSecondCorrectionAndStarted) {
                    var firstResult = new Result().score(correctionResultScore).rated(true).completionDate(now().minusMinutes(5));
                    firstResult.setParticipation(participation);
                    firstResult.setAssessor(instructor);
                    firstResult = resultRepository.save(firstResult);
                    firstResult.setSubmission(submission);
                    submission.addResult(firstResult);
                }

                var finalResult = new Result().score(resultScore).rated(true).completionDate(now().minusMinutes(5));
                finalResult.setParticipation(participation);
                finalResult.setAssessor(instructor);
                finalResult = resultRepository.save(finalResult);
                finalResult.setSubmission(submission);
                submission.addResult(finalResult);

                submission.submitted(true);
                submission.setSubmissionDate(now().minusMinutes(6));
                submissionRepository.save(submission);
            }
        }
        // explicitly set the user again to prevent issues in the following server call due to the use of SecurityUtils.setAuthorizationObject();
        userUtilService.changeUser(TEST_PREFIX + "instructor1");
        final var exerciseWithNoUsers = TextExerciseFactory.generateTextExerciseForExam(exam.getExerciseGroups().get(0));
        exerciseRepo.save(exerciseWithNoUsers);

        GradingScale gradingScale = gradingScaleUtilService.generateGradingScaleWithStickyStep(new double[] { 60, 25, 15, 50 },
                Optional.of(new String[] { "5.0", "3.0", "1.0", "1.0" }), true, 1);
        gradingScale.setExam(exam);
        gradingScale = gradingScaleRepository.save(gradingScale);

        waitForParticipantScores();

        if (withCourseBonus) {
            configureCourseAsBonusWithIndividualAndTeamResults(course, gradingScale);
        }

        await().timeout(Duration.ofMinutes(1)).until(() -> {
            for (Exercise exercise : exercisesInExam) {
                if (participantScoreRepository.findAllByExercise(exercise).size() != exercise.getStudentParticipations().size()) {
                    return false;
                }
            }
            return true;
        });

        var examScores = request.get("/api/courses/" + course.getId() + "/exams/" + exam.getId() + "/scores", HttpStatus.OK, ExamScoresDTO.class);

        // Compare generated results to data in ExamScoresDTO
        // Compare top-level DTO properties
        assertThat(examScores.maxPoints()).isEqualTo(exam.getExamMaxPoints());

        assertThat(examScores.hasSecondCorrectionAndStarted()).isEqualTo(withSecondCorrectionAndStarted);

        // For calculation assume that all exercises within an exerciseGroups have the same max points
        double calculatedAverageScore = 0.0;
        for (var exerciseGroup : exam.getExerciseGroups()) {
            var exercise = exerciseGroup.getExercises().stream().findAny().orElseThrow();
            if (exercise.getIncludedInOverallScore().equals(IncludedInOverallScore.NOT_INCLUDED)) {
                continue;
            }
            calculatedAverageScore += Math.round(exercise.getMaxPoints() * resultScore / 100.00 * 10) / 10.0;
        }

        assertThat(examScores.averagePointsAchieved()).isEqualTo(calculatedAverageScore);
        assertThat(examScores.title()).isEqualTo(exam.getTitle());
        assertThat(examScores.examId()).isEqualTo(exam.getId());

        // Ensure that all exerciseGroups of the exam are present in the DTO
        Set<Long> exerciseGroupIdsInDTO = examScores.exerciseGroups().stream().map(ExamScoresDTO.ExerciseGroup::id).collect(Collectors.toSet());
        Set<Long> exerciseGroupIdsInExam = exam.getExerciseGroups().stream().map(ExerciseGroup::getId).collect(Collectors.toSet());
        assertThat(exerciseGroupIdsInExam).isEqualTo(exerciseGroupIdsInDTO);

        // Compare exerciseGroups in DTO to exam exerciseGroups
        // Tolerated absolute difference for floating-point number comparisons
        double EPSILON = 0000.1;
        for (var exerciseGroupDTO : examScores.exerciseGroups()) {
            // Find the original exerciseGroup of the exam using the id in ExerciseGroupId
            ExerciseGroup originalExerciseGroup = exam.getExerciseGroups().stream().filter(exerciseGroup -> exerciseGroup.getId().equals(exerciseGroupDTO.id())).findFirst()
                    .orElseThrow();

            // Assume that all exercises in a group have the same max score
            Double groupMaxScoreFromExam = originalExerciseGroup.getExercises().stream().findAny().orElseThrow().getMaxPoints();
            assertThat(exerciseGroupDTO.maxPoints()).isEqualTo(originalExerciseGroup.getExercises().stream().findAny().orElseThrow().getMaxPoints());
            assertThat(groupMaxScoreFromExam).isEqualTo(exerciseGroupDTO.maxPoints(), withPrecision(EPSILON));

            // EPSILON
            // Compare exercise information
            long noOfExerciseGroupParticipations = 0;
            for (var originalExercise : originalExerciseGroup.getExercises()) {
                // Find the corresponding ExerciseInfo object
                var exerciseDTO = exerciseGroupDTO.containedExercises().stream().filter(exerciseInfo -> exerciseInfo.exerciseId().equals(originalExercise.getId())).findFirst()
                        .orElseThrow();
                // Check the exercise title
                assertThat(originalExercise.getTitle()).isEqualTo(exerciseDTO.title());
                // Check the max points of the exercise
                assertThat(originalExercise.getMaxPoints()).isEqualTo(exerciseDTO.maxPoints());
                // Check the number of exercise participants and update the group participant counter
                var noOfExerciseParticipations = originalExercise.getStudentParticipations().size();
                noOfExerciseGroupParticipations += noOfExerciseParticipations;
                assertThat(Long.valueOf(originalExercise.getStudentParticipations().size())).isEqualTo(exerciseDTO.numberOfParticipants());
            }
            assertThat(noOfExerciseGroupParticipations).isEqualTo(exerciseGroupDTO.numberOfParticipants());
        }

        // Ensure that all registered students have a StudentResult
        Set<Long> studentIdsWithStudentResults = examScores.studentResults().stream().map(ExamScoresDTO.StudentResult::userId).collect(Collectors.toSet());
        Set<User> registeredUsers = exam.getRegisteredUsers();
        Set<Long> registeredUsersIds = registeredUsers.stream().map(User::getId).collect(Collectors.toSet());
        assertThat(studentIdsWithStudentResults).isEqualTo(registeredUsersIds);

        // Compare StudentResult with the generated results
        for (var studentResult : examScores.studentResults()) {
            // Find the original user using the id in StudentResult
            User originalUser = userRepo.findByIdElseThrow(studentResult.userId());
            StudentExam studentExamOfUser = studentExams.stream().filter(studentExam -> studentExam.getUser().equals(originalUser)).findFirst().orElseThrow();

            assertThat(studentResult.name()).isEqualTo(originalUser.getName());
            assertThat(studentResult.email()).isEqualTo(originalUser.getEmail());
            assertThat(studentResult.login()).isEqualTo(originalUser.getLogin());
            assertThat(studentResult.registrationNumber()).isEqualTo(originalUser.getRegistrationNumber());

            // Calculate overall points achieved

            var calculatedOverallPoints = calculateOverallPoints(resultScore, studentExamOfUser);

            assertThat(studentResult.overallPointsAchieved()).isEqualTo(calculatedOverallPoints, withPrecision(EPSILON));

            double expectedPointsAchievedInFirstCorrection = withSecondCorrectionAndStarted ? calculateOverallPoints(correctionResultScore, studentExamOfUser) : 0.0;
            assertThat(studentResult.overallPointsAchievedInFirstCorrection()).isEqualTo(expectedPointsAchievedInFirstCorrection, withPrecision(EPSILON));

            // Calculate overall score achieved
            var calculatedOverallScore = calculatedOverallPoints / examScores.maxPoints() * 100;
            assertThat(studentResult.overallScoreAchieved()).isEqualTo(calculatedOverallScore, withPrecision(EPSILON));

            assertThat(studentResult.overallGrade()).isNotNull();
            assertThat(studentResult.hasPassed()).isNotNull();
            assertThat(studentResult.mostSeverePlagiarismVerdict()).isNull();
            if (withCourseBonus) {
                String studentLogin = studentResult.login();
                assertThat(studentResult.gradeWithBonus().bonusStrategy()).isEqualTo(BonusStrategy.GRADES_CONTINUOUS);
                switch (studentLogin) {
                    case TEST_PREFIX + "student1" -> {
                        assertThat(studentResult.gradeWithBonus().mostSeverePlagiarismVerdict()).isNull();
                        assertThat(studentResult.gradeWithBonus().studentPointsOfBonusSource()).isEqualTo(10.0);
                        assertThat(studentResult.gradeWithBonus().bonusGrade()).isEqualTo("0.0");
                        assertThat(studentResult.gradeWithBonus().finalGrade()).isEqualTo("1.0");
                    }
                    case TEST_PREFIX + "student2" -> {
                        assertThat(studentResult.gradeWithBonus().mostSeverePlagiarismVerdict()).isEqualTo(PlagiarismVerdict.POINT_DEDUCTION);
                        assertThat(studentResult.gradeWithBonus().studentPointsOfBonusSource()).isEqualTo(10.5); // 10.5 = 8 + 5 * 50% plagiarism point deduction.
                        assertThat(studentResult.gradeWithBonus().finalGrade()).isEqualTo("1.0");
                    }
                    case TEST_PREFIX + "student3" -> {
                        assertThat(studentResult.gradeWithBonus().mostSeverePlagiarismVerdict()).isEqualTo(PlagiarismVerdict.PLAGIARISM);
                        assertThat(studentResult.gradeWithBonus().studentPointsOfBonusSource()).isZero();
                        assertThat(studentResult.gradeWithBonus().bonusGrade()).isEqualTo(GradingScale.DEFAULT_PLAGIARISM_GRADE);
                        assertThat(studentResult.gradeWithBonus().finalGrade()).isEqualTo("1.0");
                    }
                    default -> {
                    }
                }
            }
            else {
                assertThat(studentResult.gradeWithBonus()).isNull();
            }

            // Ensure that the exercise ids of the student exam are the same as the exercise ids in the students exercise results
            Set<Long> exerciseIdsOfStudentResult = studentResult.exerciseGroupIdToExerciseResult().values().stream().map(ExamScoresDTO.ExerciseResult::exerciseId)
                    .collect(Collectors.toSet());
            Set<Long> exerciseIdsInStudentExam = studentExamOfUser.getExercises().stream().map(DomainObject::getId).collect(Collectors.toSet());
            assertThat(exerciseIdsOfStudentResult).isEqualTo(exerciseIdsInStudentExam);
            for (Map.Entry<Long, ExamScoresDTO.ExerciseResult> entry : studentResult.exerciseGroupIdToExerciseResult().entrySet()) {
                var exerciseResult = entry.getValue();

                // Find the original exercise using the id in ExerciseResult
                Exercise originalExercise = studentExamOfUser.getExercises().stream().filter(exercise -> exercise.getId().equals(exerciseResult.exerciseId())).findFirst()
                        .orElseThrow();

                // Check that the key is associated with the exerciseGroup which actually contains the exercise in the exerciseResult
                assertThat(originalExercise.getExerciseGroup().getId()).isEqualTo(entry.getKey());

                assertThat(exerciseResult.title()).isEqualTo(originalExercise.getTitle());
                assertThat(exerciseResult.maxScore()).isEqualTo(originalExercise.getMaxPoints());
                assertThat(exerciseResult.achievedScore()).isEqualTo(resultScore);
                if (originalExercise instanceof QuizExercise) {
                    assertThat(exerciseResult.hasNonEmptySubmission()).isTrue();
                }
                else {
                    assertThat(exerciseResult.hasNonEmptySubmission()).isFalse();
                }
                // TODO: create a test where hasNonEmptySubmission() is false for a quiz
                assertThat(exerciseResult.achievedPoints()).isEqualTo(originalExercise.getMaxPoints() * resultScore / 100, withPrecision(EPSILON));
            }
        }

        // change back to instructor user
        userUtilService.changeUser(TEST_PREFIX + "instructor1");

        var expectedTotalExamAssessmentsFinishedByCorrectionRound = new Long[] { noGeneratedParticipations.longValue(), noGeneratedParticipations.longValue() };
        if (!withSecondCorrectionAndStarted) {
            // The second correction has not started in this case.
            expectedTotalExamAssessmentsFinishedByCorrectionRound[1] = 0L;
        }

        // check if stats are set correctly for the instructor
        examChecklistDTO = examService.getStatsForChecklist(exam, true);
        assertThat(examChecklistDTO).isNotNull();
        var size = examScores.studentResults().size();
        assertThat(examChecklistDTO.getNumberOfGeneratedStudentExams()).isEqualTo(size);
        assertThat(examChecklistDTO.getNumberOfExamsSubmitted()).isEqualTo(size);
        assertThat(examChecklistDTO.getNumberOfExamsStarted()).isEqualTo(size);
        assertThat(examChecklistDTO.getAllExamExercisesAllStudentsPrepared()).isTrue();
        assertThat(examChecklistDTO.getNumberOfTotalParticipationsForAssessment()).isEqualTo(size * 6L);
        assertThat(examChecklistDTO.getNumberOfTestRuns()).isZero();
        assertThat(examChecklistDTO.getNumberOfTotalExamAssessmentsFinishedByCorrectionRound()).hasSize(2).containsExactly(expectedTotalExamAssessmentsFinishedByCorrectionRound);

        // change to a tutor
        userUtilService.changeUser(TEST_PREFIX + "tutor1");

        // check that a modified version is returned
        // check if stats are set correctly for the instructor
        examChecklistDTO = examService.getStatsForChecklist(exam, false);
        assertThat(examChecklistDTO).isNotNull();
        assertThat(examChecklistDTO.getNumberOfGeneratedStudentExams()).isNull();
        assertThat(examChecklistDTO.getNumberOfExamsSubmitted()).isNull();
        assertThat(examChecklistDTO.getNumberOfExamsStarted()).isNull();
        assertThat(examChecklistDTO.getAllExamExercisesAllStudentsPrepared()).isFalse();
        assertThat(examChecklistDTO.getNumberOfTotalParticipationsForAssessment()).isEqualTo(size * 6L);
        assertThat(examChecklistDTO.getNumberOfTestRuns()).isNull();
        assertThat(examChecklistDTO.getNumberOfTotalExamAssessmentsFinishedByCorrectionRound()).hasSize(2).containsExactly(expectedTotalExamAssessmentsFinishedByCorrectionRound);

        bambooRequestMockProvider.reset();

        final ProgrammingExercise programmingExercise = (ProgrammingExercise) exam.getExerciseGroups().get(6).getExercises().iterator().next();

        var usersOfExam = exam.getRegisteredUsers();
        mockDeleteProgrammingExercise(programmingExercise, usersOfExam);

        await().until(() -> participantScoreScheduleService.isIdle());

        // change back to instructor user
        userUtilService.changeUser(TEST_PREFIX + "instructor1");
        // Make sure delete also works if so many objects have been created before
        waitForParticipantScores();
        request.delete("/api/courses/" + course.getId() + "/exams/" + exam.getId(), HttpStatus.OK);
        assertThat(examRepository.findById(exam.getId())).isEmpty();
    }

    private void waitForParticipantScores() {
        participantScoreScheduleService.executeScheduledTasks();
        await().until(() -> participantScoreScheduleService.isIdle());
    }

    private double calculateOverallPoints(Double correctionResultScore, StudentExam studentExamOfUser) {
        return studentExamOfUser.getExercises().stream().filter(exercise -> !exercise.getIncludedInOverallScore().equals(IncludedInOverallScore.NOT_INCLUDED))
                .map(Exercise::getMaxPoints).reduce(0.0, (total, maxScore) -> (Math.round((total + maxScore * correctionResultScore / 100) * 10) / 10.0));
    }

    @Test
    @WithMockUser(username = TEST_PREFIX + "instructor1", roles = "INSTRUCTOR")
    void testGetExamStatistics() throws Exception {
        ExamChecklistDTO actualStatistics = examService.getStatsForChecklist(exam1, true);
        ExamChecklistDTO returnedStatistics = request.get("/api/courses/" + exam1.getCourse().getId() + "/exams/" + exam1.getId() + "/statistics", HttpStatus.OK,
                ExamChecklistDTO.class);
        assertThat(returnedStatistics.isAllExamExercisesAllStudentsPrepared()).isEqualTo(actualStatistics.isAllExamExercisesAllStudentsPrepared());
        assertThat(returnedStatistics.getAllExamExercisesAllStudentsPrepared()).isEqualTo(actualStatistics.getAllExamExercisesAllStudentsPrepared());
        assertThat(returnedStatistics.getNumberOfAllComplaints()).isEqualTo(actualStatistics.getNumberOfAllComplaints());
        assertThat(returnedStatistics.getNumberOfAllComplaintsDone()).isEqualTo(actualStatistics.getNumberOfAllComplaintsDone());
        assertThat(returnedStatistics.getNumberOfExamsStarted()).isEqualTo(actualStatistics.getNumberOfExamsStarted());
        assertThat(returnedStatistics.getNumberOfExamsSubmitted()).isEqualTo(actualStatistics.getNumberOfExamsSubmitted());
        assertThat(returnedStatistics.getNumberOfTestRuns()).isEqualTo(actualStatistics.getNumberOfTestRuns());
        assertThat(returnedStatistics.getNumberOfGeneratedStudentExams()).isEqualTo(actualStatistics.getNumberOfGeneratedStudentExams());
        assertThat(returnedStatistics.getNumberOfTotalExamAssessmentsFinishedByCorrectionRound())
                .isEqualTo(actualStatistics.getNumberOfTotalExamAssessmentsFinishedByCorrectionRound());
        assertThat(returnedStatistics.getNumberOfTotalParticipationsForAssessment()).isEqualTo(actualStatistics.getNumberOfTotalParticipationsForAssessment());
    }

    @Test
    @WithMockUser(username = TEST_PREFIX + "instructor1", roles = "INSTRUCTOR")
    void testLatestExamEndDate() throws Exception {
        // Setup exam and user

        // Set student exam without working time and save into database
        StudentExam studentExam = new StudentExam();
        studentExam.setUser(student1);
        studentExam.setTestRun(false);
        studentExam = studentExamRepository.save(studentExam);

        // Add student exam to exam and save into database
        exam2.addStudentExam(studentExam);
        exam2 = examRepository.save(exam2);

        // Get the latest exam end date DTO from server -> This returns the endDate as no specific student working time is set
        ExamInformationDTO examInfo = request.get("/api/courses/" + exam2.getCourse().getId() + "/exams/" + exam2.getId() + "/latest-end-date", HttpStatus.OK,
                ExamInformationDTO.class);
        // Check that latest end date is equal to endDate (no specific student working time). Do not check for equality as we lose precision when saving to the database
        assertThat(examInfo.latestIndividualEndDate()).isCloseTo(exam2.getEndDate(), within(1, ChronoUnit.SECONDS));

        // Set student exam with working time and save
        studentExam.setWorkingTime(3600);
        studentExamRepository.save(studentExam);

        // Get the latest exam end date DTO from server -> This returns the startDate + workingTime
        ExamInformationDTO examInfo2 = request.get("/api/courses/" + exam2.getCourse().getId() + "/exams/" + exam2.getId() + "/latest-end-date", HttpStatus.OK,
                ExamInformationDTO.class);
        // Check that latest end date is equal to startDate + workingTime
        assertThat(examInfo2.latestIndividualEndDate()).isCloseTo(exam2.getStartDate().plusHours(1), within(1, ChronoUnit.SECONDS));
    }

    @Test
    @WithMockUser(username = TEST_PREFIX + "instructor10", roles = "INSTRUCTOR")
    void testCourseAndExamAccessForInstructors_notInstructorInCourse_forbidden() throws Exception {
        // Instructor10 is not instructor for the course
        // Update exam
        request.put("/api/courses/" + course1.getId() + "/exams", exam1, HttpStatus.FORBIDDEN);
        // Get exam
        request.get("/api/courses/" + course1.getId() + "/exams/" + exam1.getId(), HttpStatus.FORBIDDEN, Exam.class);
        // Add student to exam
        request.post("/api/courses/" + course1.getId() + "/exams/" + exam1.getId() + "/students/" + TEST_PREFIX + "student1", null, HttpStatus.FORBIDDEN);
        // Generate student exams
        request.postListWithResponseBody("/api/courses/" + course1.getId() + "/exams/" + exam1.getId() + "/generate-student-exams", Optional.empty(), StudentExam.class,
                HttpStatus.FORBIDDEN);
        // Generate missing exams
        request.postListWithResponseBody("/api/courses/" + course1.getId() + "/exams/" + exam1.getId() + "/generate-missing-student-exams", Optional.empty(), StudentExam.class,
                HttpStatus.FORBIDDEN);
        // Start exercises
        request.postWithoutLocation("/api/courses/" + course1.getId() + "/exams/" + exam1.getId() + "/student-exams/start-exercises", null, HttpStatus.FORBIDDEN, null);
        // Unlock all repositories
        request.postWithResponseBody("/api/courses/" + course1.getId() + "/exams/" + exam1.getId() + "/student-exams/unlock-all-repositories", Optional.empty(), Integer.class,
                HttpStatus.FORBIDDEN);
        // Lock all repositories
        request.postWithResponseBody("/api/courses/" + course1.getId() + "/exams/" + exam1.getId() + "/student-exams/lock-all-repositories", Optional.empty(), Integer.class,
                HttpStatus.FORBIDDEN);
        // Add students to exam
        request.post("/api/courses/" + course1.getId() + "/exams/" + exam1.getId() + "/students", Collections.singletonList(new StudentDTO(null, null, null, null, null)),
                HttpStatus.FORBIDDEN);
        // Delete student from exam
        request.delete("/api/courses/" + course1.getId() + "/exams/" + exam1.getId() + "/students/" + TEST_PREFIX + "student1", HttpStatus.FORBIDDEN);
        // Update order of exerciseGroups
        request.put("/api/courses/" + course1.getId() + "/exams/" + exam1.getId() + "/exercise-groups-order", new ArrayList<ExerciseGroup>(), HttpStatus.FORBIDDEN);
        // Get the latest individual end date
        request.get("/api/courses/" + course1.getId() + "/exams/" + exam1.getId() + "/latest-end-date", HttpStatus.FORBIDDEN, ExamInformationDTO.class);
    }

    @Test
    @WithMockUser(username = TEST_PREFIX + "instructor1", roles = "INSTRUCTOR")
    void testLatestIndividualEndDate_noStudentExams() {
        final var now = now().truncatedTo(ChronoUnit.MINUTES);
        exam1.setStartDate(now.minusHours(2));
        exam1.setEndDate(now);
        final var exam = examRepository.save(exam1);
        final var latestIndividualExamEndDate = examDateService.getLatestIndividualExamEndDate(exam.getId());
        assertThat(latestIndividualExamEndDate.isEqual(exam.getEndDate())).isTrue();
    }

    @Test
    @WithMockUser(username = TEST_PREFIX + "instructor1", roles = "INSTRUCTOR")
    void testGetAllIndividualExamEndDates() {
        final var now = now().truncatedTo(ChronoUnit.MINUTES);
        exam1.setStartDate(now.minusHours(2));
        exam1.setEndDate(now);
        final var exam = examRepository.save(exam1);

        final var studentExam1 = new StudentExam();
        studentExam1.setExam(exam);
        studentExam1.setUser(student1);
        studentExam1.setWorkingTime(120);
        studentExam1.setTestRun(false);
        studentExamRepository.save(studentExam1);

        final var studentExam2 = new StudentExam();
        studentExam2.setExam(exam);
        studentExam2.setUser(student1);
        studentExam2.setWorkingTime(120);
        studentExam2.setTestRun(false);
        studentExamRepository.save(studentExam2);

        final var studentExam3 = new StudentExam();
        studentExam3.setExam(exam);
        studentExam3.setUser(student1);
        studentExam3.setWorkingTime(60);
        studentExam3.setTestRun(false);
        studentExamRepository.save(studentExam3);

        final var individualWorkingTimes = examDateService.getAllIndividualExamEndDates(exam.getId());
        assertThat(individualWorkingTimes).hasSize(2);
    }

    @Test
    @WithMockUser(username = TEST_PREFIX + "instructor1", roles = "INSTRUCTOR")
    void testIsExamOver_GracePeriod() {
        final var now = now().truncatedTo(ChronoUnit.MINUTES);
        exam1.setStartDate(now.minusHours(2));
        exam1.setEndDate(now);
        exam1.setGracePeriod(180);
        final var exam = examRepository.save(exam1);
        final var isOver = examDateService.isExamWithGracePeriodOver(exam.getId());
        assertThat(isOver).isFalse();
    }

    @Test
    @WithMockUser(username = TEST_PREFIX + "instructor1", roles = "INSTRUCTOR")
    void testIsUserRegisteredForExam() {
        var examUser = new ExamUser();
        examUser.setExam(exam1);
        examUser.setUser(student1);
        examUser = examUserRepository.save(examUser);
        exam1.addExamUser(examUser);
        final var exam = examRepository.save(exam1);
        final var isUserRegistered = examRegistrationService.isUserRegisteredForExam(exam.getId(), student1.getId());
        final var isCurrentUserRegistered = examRegistrationService.isCurrentUserRegisteredForExam(exam.getId());
        assertThat(isUserRegistered).isTrue();
        assertThat(isCurrentUserRegistered).isFalse();
    }

    @Test
    @WithMockUser(username = TEST_PREFIX + "instructor1", roles = "INSTRUCTOR")
    void testRegisterInstructorToExam() throws Exception {
        request.postWithoutLocation("/api/courses/" + course1.getId() + "/exams/" + exam1.getId() + "/students/" + TEST_PREFIX + "instructor1", null, HttpStatus.FORBIDDEN, null);
    }

    @Test
    @WithMockUser(username = TEST_PREFIX + "instructor1", roles = "INSTRUCTOR")
    void testArchiveCourseWithExam() throws Exception {
        Course course = courseUtilService.createCourseWithExamAndExercises(TEST_PREFIX);
        course.setEndDate(now().minusMinutes(5));
        course = courseRepo.save(course);

        request.put("/api/courses/" + course.getId() + "/archive", null, HttpStatus.OK);

        final var courseId = course.getId();
        await().until(() -> courseRepo.findById(courseId).orElseThrow().getCourseArchivePath() != null);

        var updatedCourse = courseRepo.findById(courseId).orElseThrow();
        assertThat(updatedCourse.getCourseArchivePath()).isNotEmpty();
    }

    @Test
    @WithMockUser(username = TEST_PREFIX + "instructor1", roles = "INSTRUCTOR")
    void testArchiveExamAsInstructor() throws Exception {
        archiveExamAsInstructor();
    }

    private Course archiveExamAsInstructor() throws Exception {
        var course = courseUtilService.createCourseWithExamAndExercises(TEST_PREFIX);
        var exam = examRepository.findByCourseId(course.getId()).stream().findFirst().orElseThrow();

        request.put("/api/courses/" + course.getId() + "/exams/" + exam.getId() + "/archive", null, HttpStatus.OK);

        final var examId = exam.getId();
        await().until(() -> examRepository.findById(examId).orElseThrow().getExamArchivePath() != null);

        var updatedExam = examRepository.findById(examId).orElseThrow();
        assertThat(updatedExam.getExamArchivePath()).isNotEmpty();
        return course;
    }

    @Test
    @WithMockUser(username = TEST_PREFIX + "student1", roles = "USER")
    void testArchiveExamAsStudent_forbidden() throws Exception {
        Course course = courseUtilService.addEmptyCourse();
        course.setEndDate(now().minusMinutes(5));
        course = courseRepo.save(course);

        Exam exam = examUtilService.addExam(course);
        exam = examRepository.save(exam);

        request.put("/api/courses/" + course.getId() + "/exams/" + exam.getId() + "/archive", null, HttpStatus.FORBIDDEN);
    }

    @Test
    @WithMockUser(username = TEST_PREFIX + "instructor1", roles = "INSTRUCTOR")
    void testArchiveExamBeforeEndDate_badRequest() throws Exception {
        Course course = courseUtilService.addEmptyCourse();
        course.setEndDate(now().plusMinutes(5));
        course = courseRepo.save(course);

        Exam exam = examUtilService.addExam(course);
        exam = examRepository.save(exam);

        request.put("/api/courses/" + course.getId() + "/exams/" + exam.getId() + "/archive", null, HttpStatus.BAD_REQUEST);
    }

    @Test
    @WithMockUser(username = TEST_PREFIX + "student1", roles = "USER")
    void testDownloadExamArchiveAsStudent_forbidden() throws Exception {
        request.get("/api/courses/" + 1 + "/exams/" + 1 + "/download-archive", HttpStatus.FORBIDDEN, String.class);
    }

    @Test
    @WithMockUser(username = TEST_PREFIX + "tutor1", roles = "TA")
    void testDownloadExamArchiveAsTutor_forbidden() throws Exception {
        request.get("/api/courses/" + 1 + "/exams/" + 1 + "/download-archive", HttpStatus.FORBIDDEN, String.class);
    }

    @Test
    @WithMockUser(username = TEST_PREFIX + "instructor1", roles = "INSTRUCTOR")
    void testDownloadExamArchiveAsInstructor_not_found() throws Exception {
        // Create an exam with no archive
        Course course = courseUtilService.createCourse();
        course = courseRepo.save(course);

        // Return not found if the exam doesn't exist
        var downloadedArchive = request.get("/api/courses/" + course.getId() + "/exams/-1/download-archive", HttpStatus.NOT_FOUND, String.class);
        assertThat(downloadedArchive).isNull();

        // Returns not found if there is no archive
        var exam = examUtilService.addExam(course);
        downloadedArchive = request.get("/api/courses/" + course.getId() + "/exams/" + exam.getId() + "/download-archive", HttpStatus.NOT_FOUND, String.class);
        assertThat(downloadedArchive).isNull();
    }

    @Test
    @WithMockUser(username = TEST_PREFIX + "instructor1", roles = "INSTRUCTOR")
    void testDownloadExamArchiveAsInstructorNotInCourse_forbidden() throws Exception {
        // Create an exam with no archive
        Course course = courseUtilService.createCourse();
        course.setInstructorGroupName("some-group");
        course = courseRepo.save(course);
        var exam = examUtilService.addExam(course);

        request.get("/api/courses/" + course.getId() + "/exams/" + exam.getId() + "/download-archive", HttpStatus.FORBIDDEN, String.class);
    }

    @Test
    @WithMockUser(username = TEST_PREFIX + "instructor1", roles = "INSTRUCTOR")
    void testDownloadExamArchiveAsInstructor() throws Exception {
        var course = archiveExamAsInstructor();

        // Download the archive
        var exam = examRepository.findByCourseId(course.getId()).stream().findFirst().orElseThrow();
        var archive = request.getFile("/api/courses/" + course.getId() + "/exams/" + exam.getId() + "/download-archive", HttpStatus.OK, new LinkedMultiValueMap<>());
        assertThat(archive).isNotNull();

        // Extract the archive
        zipFileTestUtilService.extractZipFileRecursively(archive.getAbsolutePath());
        String extractedArchiveDir = archive.getPath().substring(0, archive.getPath().length() - 4);

        // Check that the dummy files we created exist in the archive.
        List<Path> filenames;
        try (var files = Files.walk(Path.of(extractedArchiveDir))) {
            filenames = files.filter(Files::isRegularFile).map(Path::getFileName).toList();
        }

        var submissions = submissionRepository.findByParticipation_Exercise_ExerciseGroup_Exam_Id(exam.getId());

        var savedSubmission = submissions.stream().filter(submission -> submission instanceof FileUploadSubmission).findFirst().orElseThrow();
        assertSubmissionFilename(filenames, savedSubmission, ".png");

        savedSubmission = submissions.stream().filter(submission -> submission instanceof TextSubmission).findFirst().orElseThrow();
        assertSubmissionFilename(filenames, savedSubmission, ".txt");

        savedSubmission = submissions.stream().filter(submission -> submission instanceof ModelingSubmission).findFirst().orElseThrow();
        assertSubmissionFilename(filenames, savedSubmission, ".json");
    }

    private void assertSubmissionFilename(List<Path> expectedFilenames, Submission submission, String filenameExtension) {
        var studentParticipation = (StudentParticipation) submission.getParticipation();
        var exerciseTitle = submission.getParticipation().getExercise().getTitle();
        var studentLogin = studentParticipation.getStudent().orElseThrow().getLogin();
        var filename = exerciseTitle + "-" + studentLogin + "-" + submission.getId() + filenameExtension;
        assertThat(expectedFilenames).contains(Path.of(filename));
    }

    @ParameterizedTest(name = "{displayName} [{index}] {argumentsWithNames}")
    @ValueSource(ints = { 0, 1, 2 })
    @WithMockUser(username = TEST_PREFIX + "instructor1", roles = "INSTRUCTOR")
    void testGetStatsForExamAssessmentDashboard(int numberOfCorrectionRounds) throws Exception {
        log.debug("testGetStatsForExamAssessmentDashboard: step 1 done");
        doNothing().when(gitService).combineAllCommitsOfRepositoryIntoOne(any());

        User examTutor1 = userRepo.findOneByLogin(TEST_PREFIX + "tutor1").orElseThrow();
        User examTutor2 = userRepo.findOneByLogin(TEST_PREFIX + "tutor2").orElseThrow();

        var examVisibleDate = now().minusMinutes(5);
        var examStartDate = now().plusMinutes(5);
        var examEndDate = now().plusMinutes(20);
        Course course = courseUtilService.addEmptyCourse();
        Exam exam = examUtilService.addExam(course, examVisibleDate, examStartDate, examEndDate);
        exam.setNumberOfCorrectionRoundsInExam(numberOfCorrectionRounds);
        exam = examRepository.save(exam);
        exam = examUtilService.addExerciseGroupsAndExercisesToExam(exam, false);

        log.debug("testGetStatsForExamAssessmentDashboard: step 2 done");

        var stats = request.get("/api/courses/" + course.getId() + "/exams/" + exam.getId() + "/stats-for-exam-assessment-dashboard", HttpStatus.OK, StatsForDashboardDTO.class);
        assertThat(stats.getNumberOfSubmissions()).isInstanceOf(DueDateStat.class);
        assertThat(stats.getTutorLeaderboardEntries()).isInstanceOf(List.class);
        if (numberOfCorrectionRounds != 0) {
            assertThat(stats.getNumberOfAssessmentsOfCorrectionRounds()).isInstanceOf(DueDateStat[].class);
            assertThat(stats.getNumberOfAssessmentsOfCorrectionRounds()[0].inTime()).isZero();
        }
        else {
            assertThat(stats.getNumberOfAssessmentsOfCorrectionRounds()).isNull();
        }
        assertThat(stats.getNumberOfAssessmentLocks()).isZero();
        assertThat(stats.getNumberOfSubmissions().inTime()).isZero();
        if (numberOfCorrectionRounds > 0) {
            assertThat(stats.getNumberOfAssessmentsOfCorrectionRounds()[0].inTime()).isZero();
        }
        else {
            assertThat(stats.getNumberOfAssessmentsOfCorrectionRounds()).isNull();
        }
        assertThat(stats.getTotalNumberOfAssessmentLocks()).isZero();

        if (numberOfCorrectionRounds == 0) {
            // We do not need any more assertions, as numberOfCorrectionRounds is only 0 for test exams (no manual assessment)
            return;
        }

        var lockedSubmissions = request.get("/api/courses/" + course.getId() + "/exams/" + exam.getId() + "/lockedSubmissions", HttpStatus.OK, List.class);
        assertThat(lockedSubmissions).isEmpty();

        log.debug("testGetStatsForExamAssessmentDashboard: step 3 done");

        // register users. Instructors are ignored from scores as they are exclusive for test run exercises
        Set<User> registeredStudents = getRegisteredStudentsForExam();
        for (var student : registeredStudents) {
            var registeredExamUser = new ExamUser();
            registeredExamUser.setExam(exam);
            registeredExamUser.setUser(student);
            exam.addExamUser(registeredExamUser);
        }
        exam.setNumberOfExercisesInExam(exam.getExerciseGroups().size());
        exam.setRandomizeExerciseOrder(false);
        exam = examRepository.save(exam);
        exam = examRepository.findWithExamUsersAndExerciseGroupsAndExercisesById(exam.getId()).orElseThrow();

        log.debug("testGetStatsForExamAssessmentDashboard: step 4 done");

        // generate individual student exams
        List<StudentExam> studentExams = request.postListWithResponseBody("/api/courses/" + course.getId() + "/exams/" + exam.getId() + "/generate-student-exams", Optional.empty(),
                StudentExam.class, HttpStatus.OK);
        int noGeneratedParticipations = ExamPrepareExercisesTestUtil.prepareExerciseStart(request, exam, course);
        verify(gitService, times(getNumberOfProgrammingExercises(exam))).combineAllCommitsOfRepositoryIntoOne(any());
        // set start and submitted date as results are created below
        studentExams.forEach(studentExam -> {
            studentExam.setStartedAndStartDate(now().minusMinutes(2));
            studentExam.setSubmitted(true);
            studentExam.setSubmissionDate(now().minusMinutes(1));
        });
        studentExamRepository.saveAll(studentExams);

        log.debug("testGetStatsForExamAssessmentDashboard: step 5 done");

        // Fetch the created participations and assign them to the exercises
        int participationCounter = 0;
        List<Exercise> exercisesInExam = exam.getExerciseGroups().stream().map(ExerciseGroup::getExercises).flatMap(Collection::stream).toList();
        for (var exercise : exercisesInExam) {
            List<StudentParticipation> participations = studentParticipationRepository.findByExerciseIdAndTestRunWithEagerLegalSubmissionsResult(exercise.getId(), false);
            exercise.setStudentParticipations(new HashSet<>(participations));
            participationCounter += exercise.getStudentParticipations().size();
        }
        assertThat(noGeneratedParticipations).isEqualTo(participationCounter);

        log.debug("testGetStatsForExamAssessmentDashboard: step 6 done");

        // Assign submissions to the participations
        for (var exercise : exercisesInExam) {
            for (var participation : exercise.getStudentParticipations()) {
                assertThat(participation.getSubmissions()).hasSize(1);
                Submission submission = participation.getSubmissions().iterator().next();
                submission.submitted(true);
                submission.setSubmissionDate(now().minusMinutes(6));
                submissionRepository.save(submission);
            }
        }

        log.debug("testGetStatsForExamAssessmentDashboard: step 7 done");

        // check the stats again - check the count of submitted submissions
        stats = request.get("/api/courses/" + course.getId() + "/exams/" + exam.getId() + "/stats-for-exam-assessment-dashboard", HttpStatus.OK, StatsForDashboardDTO.class);
        assertThat(stats.getNumberOfAssessmentLocks()).isZero();
        // 85 = (17 users * 5 exercises); quiz submissions are not counted
        assertThat(stats.getNumberOfSubmissions().inTime()).isEqualTo(studentExams.size() * 5L);
        assertThat(stats.getNumberOfAssessmentsOfCorrectionRounds()[0].inTime()).isZero();
        assertThat(stats.getNumberOfComplaints()).isZero();
        assertThat(stats.getTotalNumberOfAssessmentLocks()).isZero();

        // Score used for all exercise results
        Double resultScore = 75.0;

        log.debug("testGetStatsForExamAssessmentDashboard: step 7 done");

        // Lock all submissions
        for (var exercise : exercisesInExam) {
            for (var participation : exercise.getStudentParticipations()) {
                Submission submission;
                assertThat(participation.getSubmissions()).hasSize(1);
                submission = participation.getSubmissions().iterator().next();
                // Create results
                var result = new Result().score(resultScore);
                if (exercise instanceof QuizExercise) {
                    result.completionDate(now().minusMinutes(4));
                    result.setRated(true);
                }
                result.setAssessmentType(AssessmentType.SEMI_AUTOMATIC);
                result.setParticipation(participation);
                result.setAssessor(examTutor1);
                result = resultRepository.save(result);
                result.setSubmission(submission);
                submission.addResult(result);
                submissionRepository.save(submission);
            }
        }
        log.debug("testGetStatsForExamAssessmentDashboard: step 8 done");

        // check the stats again
        userUtilService.changeUser(TEST_PREFIX + "tutor1");
        stats = request.get("/api/courses/" + course.getId() + "/exams/" + exam.getId() + "/stats-for-exam-assessment-dashboard", HttpStatus.OK, StatsForDashboardDTO.class);

        assertThat(stats.getNumberOfAssessmentLocks()).isEqualTo(studentExams.size() * 5L);
        // (studentExams.size() users * 5 exercises); quiz submissions are not counted
        assertThat(stats.getNumberOfSubmissions().inTime()).isEqualTo(studentExams.size() * 5L);
        // the studentExams.size() quiz submissions are already assessed
        assertThat(stats.getNumberOfAssessmentsOfCorrectionRounds()[0].inTime()).isEqualTo(studentExams.size());
        assertThat(stats.getNumberOfComplaints()).isZero();
        assertThat(stats.getTotalNumberOfAssessmentLocks()).isEqualTo(studentExams.size() * 5L);

        log.debug("testGetStatsForExamAssessmentDashboard: step 9 done");

        // test the query needed for assessment information
        userUtilService.changeUser(TEST_PREFIX + "tutor2");
        exam.getExerciseGroups().forEach(group -> {
            var locks = group.getExercises().stream().map(
                    exercise -> resultRepository.countNumberOfLockedAssessmentsByOtherTutorsForExamExerciseForCorrectionRounds(exercise, numberOfCorrectionRounds, examTutor2)[0]
                            .inTime())
                    .reduce(Long::sum).orElseThrow();
            if (group.getExercises().stream().anyMatch(exercise -> !(exercise instanceof QuizExercise)))
                assertThat(locks).isEqualTo(studentExams.size());
        });

        log.debug("testGetStatsForExamAssessmentDashboard: step 10 done");

        userUtilService.changeUser(TEST_PREFIX + "instructor1");
        lockedSubmissions = request.get("/api/courses/" + course.getId() + "/exams/" + exam.getId() + "/lockedSubmissions", HttpStatus.OK, List.class);
        assertThat(lockedSubmissions).hasSize(studentExams.size() * 5);

        log.debug("testGetStatsForExamAssessmentDashboard: step 11 done");

        // Finish assessment of all submissions
        for (var exercise : exercisesInExam) {
            for (var participation : exercise.getStudentParticipations()) {
                Submission submission;
                assertThat(participation.getSubmissions()).hasSize(1);
                submission = participation.getSubmissions().iterator().next();
                var result = submission.getLatestResult().completionDate(now().minusMinutes(5));
                result.setRated(true);
                resultRepository.save(result);
            }
        }

        log.debug("testGetStatsForExamAssessmentDashboard: step 12 done");

        // check the stats again
        stats = request.get("/api/courses/" + course.getId() + "/exams/" + exam.getId() + "/stats-for-exam-assessment-dashboard", HttpStatus.OK, StatsForDashboardDTO.class);
        assertThat(stats.getNumberOfAssessmentLocks()).isZero();
        // 75 = (15 users * 5 exercises); quiz submissions are not counted
        assertThat(stats.getNumberOfSubmissions().inTime()).isEqualTo(studentExams.size() * 5L);
        // 75 + the 19 quiz submissions
        assertThat(stats.getNumberOfAssessmentsOfCorrectionRounds()[0].inTime()).isEqualTo(studentExams.size() * 5L + studentExams.size());
        assertThat(stats.getNumberOfComplaints()).isZero();
        assertThat(stats.getTotalNumberOfAssessmentLocks()).isZero();

        log.debug("testGetStatsForExamAssessmentDashboard: step 13 done");

        lockedSubmissions = request.get("/api/courses/" + course.getId() + "/exams/" + exam.getId() + "/lockedSubmissions", HttpStatus.OK, List.class);
        assertThat(lockedSubmissions).isEmpty();
        if (numberOfCorrectionRounds == 2) {
            lockAndAssessForSecondCorrection(exam, course, studentExams, exercisesInExam, numberOfCorrectionRounds);
        }

        log.debug("testGetStatsForExamAssessmentDashboard: step 14 done");
    }

    private void lockAndAssessForSecondCorrection(Exam exam, Course course, List<StudentExam> studentExams, List<Exercise> exercisesInExam, int numberOfCorrectionRounds)
            throws Exception {
        // Lock all submissions
        User examInstructor = userRepo.findOneByLogin(TEST_PREFIX + "instructor1").orElseThrow();
        User examTutor2 = userRepo.findOneByLogin(TEST_PREFIX + "tutor2").orElseThrow();

        for (var exercise : exercisesInExam) {
            for (var participation : exercise.getStudentParticipations()) {
                assertThat(participation.getSubmissions()).hasSize(1);
                Submission submission = participation.getSubmissions().iterator().next();
                // Create results
                var result = new Result().score(50D).rated(true);
                if (exercise instanceof QuizExercise) {
                    result.completionDate(now().minusMinutes(3));
                }
                result.setAssessmentType(AssessmentType.SEMI_AUTOMATIC);
                result.setParticipation(participation);
                result.setAssessor(examInstructor);
                result = resultRepository.save(result);
                result.setSubmission(submission);
                submission.addResult(result);
                submissionRepository.save(submission);
            }
        }
        // check the stats again
        userUtilService.changeUser(TEST_PREFIX + "instructor1");
        var stats = request.get("/api/courses/" + course.getId() + "/exams/" + exam.getId() + "/stats-for-exam-assessment-dashboard", HttpStatus.OK, StatsForDashboardDTO.class);
        assertThat(stats.getNumberOfAssessmentLocks()).isEqualTo(studentExams.size() * 5L);
        // 75 = (15 users * 5 exercises); quiz submissions are not counted
        assertThat(stats.getNumberOfSubmissions().inTime()).isEqualTo(studentExams.size() * 5L);
        // the 15 quiz submissions are already assessed - and all are assessed in the first correctionRound
        assertThat(stats.getNumberOfAssessmentsOfCorrectionRounds()[0].inTime()).isEqualTo(studentExams.size() * 6L);
        assertThat(stats.getNumberOfAssessmentsOfCorrectionRounds()[1].inTime()).isEqualTo(studentExams.size());
        assertThat(stats.getNumberOfComplaints()).isZero();
        assertThat(stats.getTotalNumberOfAssessmentLocks()).isEqualTo(studentExams.size() * 5L);

        // test the query needed for assessment information
        userUtilService.changeUser(TEST_PREFIX + "tutor2");
        exam.getExerciseGroups().forEach(group -> {
            var locksRound1 = group.getExercises().stream().map(
                    exercise -> resultRepository.countNumberOfLockedAssessmentsByOtherTutorsForExamExerciseForCorrectionRounds(exercise, numberOfCorrectionRounds, examTutor2)[0]
                            .inTime())
                    .reduce(Long::sum).orElseThrow();
            if (group.getExercises().stream().anyMatch(exercise -> !(exercise instanceof QuizExercise))) {
                assertThat(locksRound1).isZero();
            }

            var locksRound2 = group.getExercises().stream().map(
                    exercise -> resultRepository.countNumberOfLockedAssessmentsByOtherTutorsForExamExerciseForCorrectionRounds(exercise, numberOfCorrectionRounds, examTutor2)[1]
                            .inTime())
                    .reduce(Long::sum).orElseThrow();
            if (group.getExercises().stream().anyMatch(exercise -> !(exercise instanceof QuizExercise))) {
                assertThat(locksRound2).isEqualTo(studentExams.size());
            }
        });

        userUtilService.changeUser(TEST_PREFIX + "instructor1");
        var lockedSubmissions = request.get("/api/courses/" + course.getId() + "/exams/" + exam.getId() + "/lockedSubmissions", HttpStatus.OK, List.class);
        assertThat(lockedSubmissions).hasSize(studentExams.size() * 5);

        // Finish assessment of all submissions
        for (var exercise : exercisesInExam) {
            for (var participation : exercise.getStudentParticipations()) {
                Submission submission;
                assertThat(participation.getSubmissions()).hasSize(1);
                submission = participation.getSubmissions().iterator().next();
                var result = submission.getLatestResult().completionDate(now().minusMinutes(5));
                result.setRated(true);
                resultRepository.save(result);
            }
        }

        // check the stats again
        stats = request.get("/api/courses/" + course.getId() + "/exams/" + exam.getId() + "/stats-for-exam-assessment-dashboard", HttpStatus.OK, StatsForDashboardDTO.class);
        assertThat(stats.getNumberOfAssessmentLocks()).isZero();
        // 75 = (15 users * 5 exercises); quiz submissions are not counted
        assertThat(stats.getNumberOfSubmissions().inTime()).isEqualTo(studentExams.size() * 5L);
        // 75 + the 15 quiz submissions
        assertThat(stats.getNumberOfAssessmentsOfCorrectionRounds()[0].inTime()).isEqualTo(studentExams.size() * 6L);
        assertThat(stats.getNumberOfComplaints()).isZero();
        assertThat(stats.getTotalNumberOfAssessmentLocks()).isZero();

        lockedSubmissions = request.get("/api/courses/" + course.getId() + "/exams/" + exam.getId() + "/lockedSubmissions", HttpStatus.OK, List.class);
        assertThat(lockedSubmissions).isEmpty();

    }

    @Test
    @WithMockUser(username = TEST_PREFIX + "instructor1", roles = "INSTRUCTOR")
    void testGenerateStudentExamsTemplateCombine() throws Exception {
        Exam examWithProgramming = examUtilService.addExerciseGroupsAndExercisesToExam(exam1, true);
        doNothing().when(gitService).combineAllCommitsOfRepositoryIntoOne(any());

        // invoke generate student exams
        request.postListWithResponseBody("/api/courses/" + course1.getId() + "/exams/" + examWithProgramming.getId() + "/generate-student-exams", Optional.empty(),
                StudentExam.class, HttpStatus.OK);

        verify(gitService, never()).combineAllCommitsOfRepositoryIntoOne(any());

        // invoke prepare exercise start
        prepareExerciseStart(exam1);

        verify(gitService, times(getNumberOfProgrammingExercises(exam1))).combineAllCommitsOfRepositoryIntoOne(any());
    }

    @Test
    @WithMockUser(username = TEST_PREFIX + "instructor1", roles = "INSTRUCTOR")
    void testGetExamTitleAsInstructor() throws Exception {
        // Only user and role matter, so we can re-use the logic
        testGetExamTitle();
    }

    @Test
    @WithMockUser(username = TEST_PREFIX + "tutor1", roles = "TA")
    void testGetExamTitleAsTeachingAssistant() throws Exception {
        // Only user and role matter, so we can re-use the logic
        testGetExamTitle();
    }

    @Test
    @WithMockUser(username = TEST_PREFIX + "user1", roles = "USER")
    void testGetExamTitleAsUser() throws Exception {
        // Only user and role matter, so we can re-use the logic
        testGetExamTitle();
    }

    private void testGetExamTitle() throws Exception {
        Course course = courseUtilService.createCourse();
        Exam exam = ExamFactory.generateExam(course);
        exam.setTitle("Test Exam");
        exam = examRepository.save(exam);
        course.addExam(exam);
        courseRepo.save(course);

        final var title = request.get("/api/exams/" + exam.getId() + "/title", HttpStatus.OK, String.class);
        assertThat(title).isEqualTo(exam.getTitle());
    }

    @Test
    @WithMockUser(username = TEST_PREFIX + "user1", roles = "USER")
    void testGetExamTitleForNonExistingExam() throws Exception {
        request.get("/api/exams/123124123123/title", HttpStatus.NOT_FOUND, String.class);
    }

    // ExamRegistration Service - checkRegistrationOrRegisterStudentToTestExam
    @Test
    @WithMockUser(username = TEST_PREFIX + "student1", roles = "USER")
    void testCheckRegistrationOrRegisterStudentToTestExam_noTestExam() {
        assertThatThrownBy(
                () -> examRegistrationService.checkRegistrationOrRegisterStudentToTestExam(course1, exam1.getId(), userUtilService.getUserByLogin(TEST_PREFIX + "student1")))
                        .isInstanceOf(BadRequestAlertException.class);
    }

    @Test
    @WithMockUser(username = TEST_PREFIX + "student42", roles = "USER")
    void testCheckRegistrationOrRegisterStudentToTestExam_studentNotPartOfCourse() {
        assertThatThrownBy(
                () -> examRegistrationService.checkRegistrationOrRegisterStudentToTestExam(course1, exam1.getId(), userUtilService.getUserByLogin(TEST_PREFIX + "student42")))
                        .isInstanceOf(BadRequestAlertException.class);
    }

    @Test
    @WithMockUser(username = TEST_PREFIX + "student1", roles = "USER")
    void testCheckRegistrationOrRegisterStudentToTestExam_successfulRegistration() {
        Exam testExam = ExamFactory.generateTestExam(course1);
        testExam = examRepository.save(testExam);
        var examUser = new ExamUser();
        examUser.setExam(testExam);
        examUser.setUser(student1);
        examUser = examUserRepository.save(examUser);
        testExam.addExamUser(examUser);
        testExam = examRepository.save(testExam);
        examRegistrationService.checkRegistrationOrRegisterStudentToTestExam(course1, testExam.getId(), student1);
        Exam testExamReloaded = examRepository.findByIdWithExamUsersElseThrow(testExam.getId());
        assertThat(testExamReloaded.getExamUsers()).contains(examUser);
    }

    // ExamResource - getStudentExamForTestExamForStart
    @Test
    @WithMockUser(username = TEST_PREFIX + "student42", roles = "USER")
    void testGetStudentExamForTestExamForStart_notRegisteredInCourse() throws Exception {
        request.get("/api/courses/" + course1.getId() + "/exams/" + testExam1.getId() + "/start", HttpStatus.FORBIDDEN, String.class);
    }

    @Test
    @WithMockUser(username = TEST_PREFIX + "student1", roles = "USER")
    void testGetStudentExamForTestExamForStart_notVisible() throws Exception {
        testExam1.setVisibleDate(now().plusMinutes(60));
        testExam1 = examRepository.save(testExam1);

        request.get("/api/courses/" + course1.getId() + "/exams/" + testExam1.getId() + "/start", HttpStatus.FORBIDDEN, StudentExam.class);
    }

    @Test
    @WithMockUser(username = TEST_PREFIX + "student1", roles = "USER")
    void testGetStudentExamForTestExamForStart_ExamDoesNotBelongToCourse() throws Exception {
        Exam testExam = examUtilService.addTestExam(course2);

        request.get("/api/courses/" + course1.getId() + "/exams/" + testExam.getId() + "/start", HttpStatus.CONFLICT, StudentExam.class);
    }

    @Test
    @WithMockUser(username = TEST_PREFIX + "student1", roles = "USER")
    void testGetStudentExamForTestExamForStart_fetchExam_successful() throws Exception {
        var testExam = examUtilService.addTestExam(course2);
        testExam = examRepository.save(testExam);
        var examUser = new ExamUser();
        examUser.setExam(testExam);
        examUser.setUser(student1);
        examUser = examUserRepository.save(examUser);
        testExam.addExamUser(examUser);
        examRepository.save(testExam);
        var studentExam5 = examUtilService.addStudentExamForTestExam(testExam, student1);
        StudentExam studentExamReceived = request.get("/api/courses/" + course2.getId() + "/exams/" + testExam.getId() + "/start", HttpStatus.OK, StudentExam.class);
        assertThat(studentExamReceived).isEqualTo(studentExam5);
    }

    @Test
    @WithMockUser(username = TEST_PREFIX + "instructor1", roles = "INSTRUCTOR")
    void testGetExamForImportWithExercises_successful() throws Exception {
        Exam received = request.get("/api/exams/" + exam2.getId(), HttpStatus.OK, Exam.class);
        assertThat(received).isEqualTo(exam2);
    }

    @Test
    @WithMockUser(username = TEST_PREFIX + "instructor10", roles = "INSTRUCTOR")
    void testGetExamForImportWithExercises_noInstructorAccess() throws Exception {
        request.get("/api/exams/" + exam2.getId(), HttpStatus.FORBIDDEN, Exam.class);
    }

    @Test
    @WithMockUser(username = TEST_PREFIX + "tutor1", roles = "TUTOR")
    void testGetExamForImportWithExercises_noTutorAccess() throws Exception {
        request.get("/api/exams/" + exam2.getId(), HttpStatus.FORBIDDEN, Exam.class);
    }

    @Test
    @WithMockUser(username = TEST_PREFIX + "editor1", roles = "EDITOR")
    void testGetExamForImportWithExercises_noEditorAccess() throws Exception {
        request.get("/api/exams/" + exam2.getId(), HttpStatus.FORBIDDEN, Exam.class);
    }

    @Test
    @WithMockUser(username = TEST_PREFIX + "instructor1", roles = "INSTRUCTOR")
    void testGetAllExamsOnPage_WithoutExercises_instructor_successful() throws Exception {
        var title = "My fancy search title for the exam which is not used somewhere else";
        var exam = ExamFactory.generateExam(course1);
        exam.setTitle(title);
        examRepository.save(exam);
        final PageableSearchDTO<String> search = pageableSearchUtilService.configureSearch(title);
        final var result = request.getSearchResult("/api/exams", HttpStatus.OK, Exam.class, pageableSearchUtilService.searchMapping(search));
        assertThat(result.getResultsOnPage()).hasSize(1).containsExactly(exam);
    }

    @Test
    @WithMockUser(username = TEST_PREFIX + "instructor1", roles = "INSTRUCTOR")
    void testGetAllExamsOnPage_WithExercises_instructor_successful() throws Exception {
        var newExam = examUtilService.addTestExamWithExerciseGroup(course1, true);
        var searchTerm = "A very distinct title that should only ever exist once in the database";
        newExam.setTitle(searchTerm);
        examRepository.save(newExam);
        final PageableSearchDTO<String> search = pageableSearchUtilService.configureSearch(searchTerm);
        final var result = request.getSearchResult("/api/exams?withExercises=true", HttpStatus.OK, Exam.class, pageableSearchUtilService.searchMapping(search));
        List<Exam> foundExams = result.getResultsOnPage();
        assertThat(foundExams).hasSize(1).containsExactly(newExam);
    }

    @Test
    @WithMockUser(username = TEST_PREFIX + "instructor1", roles = "INSTRUCTOR")
    void testGetAllExamsOnPage_WithoutExercisesAndExamsNotLinkedToCourse_instructor_successful() throws Exception {
        var title = "Another fancy exam search title for the exam which is not used somewhere else";
        Course course3 = courseUtilService.addEmptyCourse();
        course3.setInstructorGroupName("non-instructors");
        courseRepo.save(course3);
        var exam = examUtilService.addExamWithExerciseGroup(course3, true);
        exam.setTitle(title);
        examRepository.save(exam);
        final PageableSearchDTO<String> search = pageableSearchUtilService.configureSearch(title);
        final var result = request.getSearchResult("/api/exams", HttpStatus.OK, Exam.class, pageableSearchUtilService.searchMapping(search));
        assertThat(result.getResultsOnPage()).hasSize(0);
    }

    @Test
    @WithMockUser(username = "admin", roles = "ADMIN")
    void testGetAllExamsOnPage_WithoutExercisesAndExamsNotLinkedToCourse_admin_successful() throws Exception {
        var title = "Yet another 3rd exam search title for the exam which is not used somewhere else";
        Course course3 = courseUtilService.addEmptyCourse();
        course3.setInstructorGroupName("non-instructors");
        courseRepo.save(course3);
        var exam = examUtilService.addExamWithExerciseGroup(course3, true);
        exam.setTitle(title);
        examRepository.save(exam);
        final PageableSearchDTO<String> search = pageableSearchUtilService.configureSearch(title);
        final var result = request.getSearchResult("/api/exams", HttpStatus.OK, Exam.class, pageableSearchUtilService.searchMapping(search));
        assertThat(result.getResultsOnPage()).hasSize(1).contains(exam);

    }

    @Test
    @WithMockUser(username = TEST_PREFIX + "tutor1", roles = "TUTOR")
    void testGetAllExamsOnPage_tutor() throws Exception {
        final PageableSearchDTO<String> search = pageableSearchUtilService.configureSearch("");
        request.getSearchResult("/api/exams", HttpStatus.FORBIDDEN, Exam.class, pageableSearchUtilService.searchMapping(search));
    }

    @Test
    @WithMockUser(username = TEST_PREFIX + "student1", roles = "USER")
    void testGetAllExamsOnPage_student() throws Exception {
        final PageableSearchDTO<String> search = pageableSearchUtilService.configureSearch("");
        request.getSearchResult("/api/exams", HttpStatus.FORBIDDEN, Exam.class, pageableSearchUtilService.searchMapping(search));
    }

    @Test
    @WithMockUser(username = TEST_PREFIX + "student1", roles = "USER")
    void testImportExamWithExercises_student() throws Exception {
        request.postWithoutLocation("/api/courses/" + course1.getId() + "/exam-import", exam1, HttpStatus.FORBIDDEN, null);
    }

    @Test
    @WithMockUser(username = TEST_PREFIX + "tutor1", roles = "TUTOR")
    void testImportExamWithExercises_tutor() throws Exception {
        request.postWithoutLocation("/api/courses/" + course1.getId() + "/exam-import", exam1, HttpStatus.FORBIDDEN, null);
    }

    @Test
    @WithMockUser(username = TEST_PREFIX + "instructor1", roles = "INSTRUCTOR")
    void testImportExamWithExercises_idExists() throws Exception {
        final Exam exam = ExamFactory.generateExam(course1);
        exam.setId(2L);
        request.postWithoutLocation("/api/courses/" + course1.getId() + "/exam-import", exam, HttpStatus.BAD_REQUEST, null);
    }

    @Test
    @WithMockUser(username = TEST_PREFIX + "instructor1", roles = "INSTRUCTOR")
    void testImportExamWithExercises_courseMismatch() throws Exception {
        // No Course
        final Exam examA = ExamFactory.generateExam(course1);
        examA.setCourse(null);
        request.postWithoutLocation("/api/courses/" + course1.getId() + "/exam-import", examA, HttpStatus.BAD_REQUEST, null);

        // Exam Course and REST-Course mismatch
        final Exam examB = ExamFactory.generateExam(course1);
        examB.setCourse(course2);
        request.postWithoutLocation("/api/courses/" + course1.getId() + "/exam-import", examB, HttpStatus.BAD_REQUEST, null);
    }

    @Test
    @WithMockUser(username = TEST_PREFIX + "instructor1", roles = "INSTRUCTOR")
    void testImportExamWithExercises_dateConflict() throws Exception {
        // Visible Date after Started Date
        final Exam examA = ExamFactory.generateExam(course1);
        examA.setVisibleDate(ZonedDateTime.now().plusHours(2));
        request.postWithoutLocation("/api/courses/" + course1.getId() + "/exam-import", examA, HttpStatus.BAD_REQUEST, null);

        // Visible Date missing
        final Exam examB = ExamFactory.generateExam(course1);
        examB.setVisibleDate(null);
        request.postWithoutLocation("/api/courses/" + course1.getId() + "/exam-import", examB, HttpStatus.BAD_REQUEST, null);

        // Started Date after End Date
        final Exam examC = ExamFactory.generateExam(course1);
        examC.setStartDate(ZonedDateTime.now().plusHours(2));
        request.postWithoutLocation("/api/courses/" + course1.getId() + "/exam-import", examC, HttpStatus.BAD_REQUEST, null);

        // Started Date missing
        final Exam examD = ExamFactory.generateExam(course1);
        examD.setStartDate(null);
        request.postWithoutLocation("/api/courses/" + course1.getId() + "/exam-import", examD, HttpStatus.BAD_REQUEST, null);
    }

    @Test
    @WithMockUser(username = TEST_PREFIX + "instructor1", roles = "INSTRUCTOR")
    void testImportExamWithExercises_dateConflictTestExam() throws Exception {
        // Working Time larger than Working window
        final Exam examA = ExamFactory.generateTestExam(course1);
        examA.setWorkingTime(3 * 60 * 60);
        request.postWithoutLocation("/api/courses/" + course1.getId() + "/exam-import", examA, HttpStatus.BAD_REQUEST, null);

        // Working Time larger than Working window
        final Exam examB = ExamFactory.generateTestExam(course1);
        examB.setWorkingTime(0);
        request.postWithoutLocation("/api/courses/" + course1.getId() + "/exam-import", examB, HttpStatus.BAD_REQUEST, null);
    }

    @Test
    @WithMockUser(username = TEST_PREFIX + "instructor1", roles = "INSTRUCTOR")
    void testImportExamWithExercises_pointConflict() throws Exception {
        final Exam examA = ExamFactory.generateExam(course1);
        examA.setExamMaxPoints(-5);
        request.postWithoutLocation("/api/courses/" + course1.getId() + "/exam-import", examA, HttpStatus.BAD_REQUEST, null);
    }

    @Test
    @WithMockUser(username = TEST_PREFIX + "instructor1", roles = "INSTRUCTOR")
    void testImportExamWithExercises_correctionRoundConflict() throws Exception {
        // Correction round <= 0
        final Exam examA = ExamFactory.generateExam(course1);
        examA.setNumberOfCorrectionRoundsInExam(0);
        request.postWithoutLocation("/api/courses/" + course1.getId() + "/exam-import", examA, HttpStatus.BAD_REQUEST, null);

        // Correction round >= 2
        final Exam examB = ExamFactory.generateExam(course1);
        examB.setNumberOfCorrectionRoundsInExam(3);
        request.postWithoutLocation("/api/courses/" + course1.getId() + "/exam-import", examB, HttpStatus.BAD_REQUEST, null);

        // Correction round != 0 for test exam
        final Exam examC = ExamFactory.generateTestExam(course1);
        examC.setNumberOfCorrectionRoundsInExam(1);
        request.postWithoutLocation("/api/courses/" + course1.getId() + "/exam-import", examC, HttpStatus.BAD_REQUEST, null);
    }

    @ParameterizedTest(name = "{displayName} [{index}] {argumentsWithNames}")
    @CsvSource({ "A,A,B,C", "A,B,C,C", "A,A,B,B" })
    @WithMockUser(username = TEST_PREFIX + "instructor1", roles = "INSTRUCTOR")
    void testImportExamWithExercises_programmingExerciseSameShortNameOrTitle(String shortName1, String shortName2, String title1, String title2) throws Exception {
        Exam exam = ExamFactory.generateExamWithExerciseGroup(course1, true);
        ExerciseGroup exerciseGroup = exam.getExerciseGroups().get(0);
        ProgrammingExercise exercise1 = ProgrammingExerciseFactory.generateProgrammingExerciseForExam(exerciseGroup);
        ProgrammingExercise exercise2 = ProgrammingExerciseFactory.generateProgrammingExerciseForExam(exerciseGroup);

        exercise1.setShortName(shortName1);
        exercise2.setShortName(shortName2);
        exercise1.setTitle(title1);
        exercise2.setTitle(title2);

        request.postWithoutLocation("/api/courses/" + course1.getId() + "/exam-import", exam, HttpStatus.BAD_REQUEST, null);
    }

    @Test
    @WithMockUser(username = TEST_PREFIX + "instructor1", roles = "INSTRUCTOR")
    void testImportExamWithExercises_successfulWithoutExercises() throws Exception {
        Exam exam = examUtilService.addExam(course1);
        exam.setId(null);

        exam.setChannelName("channelname-imported");
        final Exam received = request.postWithResponseBody("/api/courses/" + course1.getId() + "/exam-import", exam, Exam.class, HttpStatus.CREATED);
        assertThat(received.getId()).isNotNull();
        assertThat(received.getTitle()).isEqualTo(exam.getTitle());
        assertThat(received.isTestExam()).isFalse();
        assertThat(received.getWorkingTime()).isEqualTo(3000);
        assertThat(received.getStartText()).isEqualTo("Start Text");
        assertThat(received.getEndText()).isEqualTo("End Text");
        assertThat(received.getConfirmationStartText()).isEqualTo("Confirmation Start Text");
        assertThat(received.getConfirmationEndText()).isEqualTo("Confirmation End Text");
        assertThat(received.getExamMaxPoints()).isEqualTo(90);
        assertThat(received.getNumberOfExercisesInExam()).isEqualTo(1);
        assertThat(received.getRandomizeExerciseOrder()).isFalse();
        assertThat(received.getNumberOfCorrectionRoundsInExam()).isEqualTo(1);
        assertThat(received.getCourse().getId()).isEqualTo(course1.getId());

        exam.setVisibleDate(ZonedDateTime.ofInstant(exam.getVisibleDate().truncatedTo(ChronoUnit.MILLIS).toInstant(), ZoneId.of("UTC")));
        received.setVisibleDate(ZonedDateTime.ofInstant(received.getVisibleDate().truncatedTo(ChronoUnit.MILLIS).toInstant(), ZoneId.of("UTC")));
        assertThat(received.getVisibleDate()).isEqualToIgnoringSeconds(exam.getVisibleDate());
        exam.setStartDate(ZonedDateTime.ofInstant(exam.getStartDate().truncatedTo(ChronoUnit.MILLIS).toInstant(), ZoneId.of("UTC")));
        received.setStartDate(ZonedDateTime.ofInstant(received.getStartDate().truncatedTo(ChronoUnit.MILLIS).toInstant(), ZoneId.of("UTC")));
        assertThat(received.getStartDate()).isEqualToIgnoringSeconds(exam.getStartDate());
        exam.setEndDate(ZonedDateTime.ofInstant(exam.getEndDate().truncatedTo(ChronoUnit.MILLIS).toInstant(), ZoneId.of("UTC")));
        received.setEndDate(ZonedDateTime.ofInstant(received.getEndDate().truncatedTo(ChronoUnit.MILLIS).toInstant(), ZoneId.of("UTC")));
        assertThat(received.getEndDate()).isEqualToIgnoringSeconds(exam.getEndDate());
    }

    @Test
    @WithMockUser(username = TEST_PREFIX + "instructor1", roles = "INSTRUCTOR")
    void testImportExamWithExercises_successfulWithExercises() throws Exception {
        Exam exam = examUtilService.addExamWithModellingAndTextAndFileUploadAndQuizAndEmptyGroup(course1);
        exam.setId(null);
        exam.setChannelName("testchannelname-imported");
        final Exam received = request.postWithResponseBody("/api/courses/" + course1.getId() + "/exam-import", exam, Exam.class, CREATED);
        assertThat(received.getId()).isNotNull();
        assertThat(received.getTitle()).isEqualTo(exam.getTitle());
        assertThat(received.getCourse()).isEqualTo(course1);
        assertThat(received.getCourse()).isEqualTo(exam.getCourse());
        assertThat(received.getExerciseGroups()).hasSize(4);
    }

    @Test
    @WithMockUser(username = TEST_PREFIX + "instructor1", roles = "INSTRUCTOR")
    void testImportExamWithExercises_successfulWithImportToOtherCourse() throws Exception {
        Exam exam = examUtilService.addExamWithModellingAndTextAndFileUploadAndQuizAndEmptyGroup(course2);
        exam.setCourse(course1);
        exam.setId(null);
        exam.setChannelName("testchannelname");
        final Exam received = request.postWithResponseBody("/api/courses/" + course1.getId() + "/exam-import", exam, Exam.class, CREATED);
        assertThat(received.getExerciseGroups()).hasSize(4);

        for (int i = 0; i <= 3; i++) {
            Exercise expected = exam.getExerciseGroups().get(i).getExercises().stream().findFirst().orElseThrow();
            Exercise exerciseReceived = received.getExerciseGroups().get(i).getExercises().stream().findFirst().orElseThrow();
            assertThat(exerciseReceived.getExerciseGroup()).isNotEqualTo(expected.getExerciseGroup());
            assertThat(exerciseReceived.getTitle()).isEqualTo(expected.getTitle());
            assertThat(exerciseReceived.getId()).isNotEqualTo(expected.getId());
        }
    }

    @Test
    @WithMockUser(username = TEST_PREFIX + "instructor1", roles = "INSTRUCTOR")
    void testImportExamWithExercises_preCheckFailed() throws Exception {
        Exam exam = ExamFactory.generateExam(course1);
        ExerciseGroup programmingGroup = ExamFactory.generateExerciseGroup(false, exam);
        exam = examRepository.save(exam);
        exam.setId(null);
        ProgrammingExercise programming = ProgrammingExerciseFactory.generateProgrammingExerciseForExam(programmingGroup, ProgrammingLanguage.JAVA);
        programmingGroup.addExercise(programming);
        exerciseRepo.save(programming);

        doReturn(true).when(versionControlService).checkIfProjectExists(any(), any());
        doReturn(null).when(continuousIntegrationService).checkIfProjectExists(any(), any());

        request.getMvc().perform(post("/api/courses/" + course1.getId() + "/exam-import").contentType(MediaType.APPLICATION_JSON).content(objectMapper.writeValueAsString(exam)))
                .andExpect(status().isBadRequest())
                .andExpect(result -> assertThat(result.getResolvedException()).hasMessage("Exam contains programming exercise(s) with invalid short name."));
    }

    @Test
    @WithMockUser(username = TEST_PREFIX + "tutor1", roles = "TA")
    void testGetExercisesWithPotentialPlagiarismAsTutor_forbidden() throws Exception {
        request.get("/api/courses/" + course1.getId() + "/exams/" + exam1.getId() + "/exercises-with-potential-plagiarism", HttpStatus.FORBIDDEN, List.class);
    }

    @Test
    @WithMockUser(username = TEST_PREFIX + "tutor1", roles = "TA")
    void testGetSuspiciousSessionsAsTutor_forbidden() throws Exception {
        request.get("/api/courses/" + course1.getId() + "/exams/" + exam1.getId() + "/suspicious-sessions", HttpStatus.FORBIDDEN, Set.class);
    }

    @Test
    @WithMockUser(username = TEST_PREFIX + "instructor1", roles = "INSTRUCTOR")
    void testGetExercisesWithPotentialPlagiarismAsInstructorNotInCourse_forbidden() throws Exception {
        courseUtilService.updateCourseGroups("abc", course1, "");
        request.get("/api/courses/" + course1.getId() + "/exams/" + exam1.getId() + "/exercises-with-potential-plagiarism", HttpStatus.FORBIDDEN, List.class);
        courseUtilService.updateCourseGroups(TEST_PREFIX, course1, "");
    }

    @Test
    @WithMockUser(username = TEST_PREFIX + "instructor1", roles = "INSTRUCTOR")
    void testGetSuspiciousSessionsAsInstructorNotInCourse_forbidden() throws Exception {
        courseUtilService.updateCourseGroups("abc", course1, "");
        request.get("/api/courses/" + course1.getId() + "/exams/" + exam1.getId() + "/suspicious-sessions", HttpStatus.FORBIDDEN, Set.class);
        courseUtilService.updateCourseGroups(TEST_PREFIX, course1, "");
    }

    @Test
    @WithMockUser(username = TEST_PREFIX + "instructor1", roles = "INSTRUCTOR")
    void testGetExercisesWithPotentialPlagiarismAsInstructor() throws Exception {
        Exam exam = examUtilService.addExam(course1);
        List<ExerciseForPlagiarismCasesOverviewDTO> expectedExercises = new ArrayList<>();
        exam = examUtilService.addTextModelingProgrammingExercisesToExam(exam, true, true);
        exam.getExerciseGroups().forEach(exerciseGroup -> exerciseGroup.getExercises().forEach(exercise -> {
            if (exercise.getExerciseType() != ExerciseType.QUIZ && exercise.getExerciseType() != ExerciseType.FILE_UPLOAD) {
                var courseDTO = new CourseWithIdDTO(course1.getId());
                var examDTO = new ExamWithIdAndCourseDTO(exercise.getExerciseGroup().getExam().getId(), courseDTO);
                var exerciseGroupDTO = new ExerciseGroupWithIdAndExamDTO(exercise.getExerciseGroup().getId(), examDTO);
                expectedExercises.add(new ExerciseForPlagiarismCasesOverviewDTO(exercise.getId(), exercise.getTitle(), exercise.getType(), exerciseGroupDTO));
            }
        }));

        List<ExerciseForPlagiarismCasesOverviewDTO> exercises = request.getList(
                "/api/courses/" + course1.getId() + "/exams/" + exam.getId() + "/exercises-with-potential-plagiarism", HttpStatus.OK, ExerciseForPlagiarismCasesOverviewDTO.class);
        assertThat(exercises).hasSize(5);
        assertThat(exercises).containsExactlyInAnyOrderElementsOf(expectedExercises);
    }

    @Test
    @WithMockUser(username = TEST_PREFIX + "instructor1", roles = "INSTRUCTOR")
    void testGetSuspiciousSessionsAsInstructor() throws Exception {
        final String userAgent1 = "Mozilla/5.0 (Macintosh; Intel Mac OS X 10_14_6) AppleWebKit/605.1.15 (KHTML, like Gecko) Version/13.1.2 Safari/605.1.15";
        final String ipAddress1 = "192.0.2.235";
        final String browserFingerprint1 = "5b2cc274f6eaf3a71647e1f85358ce32";
        final String sessionToken1 = "abc";
        final String userAgent2 = "Mozilla/5.0 (Linux; Android 10; SM-G960F) AppleWebKit/537.36 (KHTML, like Gecko) Chrome/87.0.4280.141 Mobile Safari/537.36";
        final String ipAddress2 = "172.168.0.0";
        final String browserFingerprint2 = "5b2cc274f6eaf3a71647e1f85358ce31";
        final String sessionToken2 = "def";
        Exam exam = examUtilService.addExam(course1);
        StudentExam studentExam = examUtilService.addStudentExamWithUser(exam, userUtilService.getUserByLogin(TEST_PREFIX + "student1"));
        StudentExam studentExam2 = examUtilService.addStudentExamWithUser(exam, userUtilService.getUserByLogin(TEST_PREFIX + "student2"));
        ExamSession firstExamSessionStudent1 = examUtilService.addExamSessionToStudentExam(studentExam, sessionToken1, ipAddress1, browserFingerprint1, "instanceId", userAgent1);
        examUtilService.addExamSessionToStudentExam(studentExam2, sessionToken2, ipAddress2, browserFingerprint2, "instance2Id", userAgent2);
        ExamSession secondExamSessionStudent1 = examUtilService.addExamSessionToStudentExam(studentExam2, sessionToken1, ipAddress1, browserFingerprint1, "instanceId", userAgent1);
<<<<<<< HEAD
        Set<SuspiciousSessionReason> suspiciousReasons = Set.of(SuspiciousSessionReason.DIFFERENT_STUDENT_EXAMS_SAME_BROWSER_FINGERPRINT,
                SuspiciousSessionReason.DIFFERENT_STUDENT_EXAMS_SAME_IP_ADDRESS);
=======
        Set<SuspiciousSessionReason> suspiciousReasons = Set.of(SuspiciousSessionReason.SAME_BROWSER_FINGERPRINT, SuspiciousSessionReason.SAME_IP_ADDRESS);
>>>>>>> 1ddc6761
        firstExamSessionStudent1.setSuspiciousReasons(suspiciousReasons);
        secondExamSessionStudent1.setSuspiciousReasons(suspiciousReasons);
        Set<SuspiciousExamSessionsDTO> suspiciousSessionTuples = request.getSet("/api/courses/" + course1.getId() + "/exams/" + exam.getId() + "/suspicious-sessions",
                HttpStatus.OK, SuspiciousExamSessionsDTO.class);
        assertThat(suspiciousSessionTuples).hasSize(1);
        var suspiciousSessions = suspiciousSessionTuples.stream().findFirst().get();
        assertThat(suspiciousSessions.examSessions()).hasSize(2);
        assertThat(suspiciousSessions.examSessions()).usingRecursiveFieldByFieldElementComparatorIgnoringFields("createdDate")
                .containsExactlyInAnyOrderElementsOf(createExpectedDTOs(firstExamSessionStudent1, secondExamSessionStudent1));
    }

    private Set<ExamSessionDTO> createExpectedDTOs(ExamSession session1, ExamSession session2) {
        var expectedDTOs = new HashSet<ExamSessionDTO>();
        var firstStudentExamDTO = new StudentExamWithIdAndExamAndUserDTO(session1.getStudentExam().getId(),
                new ExamWithIdAndCourseDTO(session1.getStudentExam().getExam().getId(), new CourseWithIdDTO(session1.getStudentExam().getExam().getCourse().getId())),
                new UserWithIdAndLoginDTO(session1.getStudentExam().getUser().getId(), session1.getStudentExam().getUser().getLogin()));
        var secondStudentExamDTO = new StudentExamWithIdAndExamAndUserDTO(session2.getStudentExam().getId(),
                new ExamWithIdAndCourseDTO(session2.getStudentExam().getExam().getId(), new CourseWithIdDTO(session2.getStudentExam().getExam().getCourse().getId())),
                new UserWithIdAndLoginDTO(session2.getStudentExam().getUser().getId(), session2.getStudentExam().getUser().getLogin()));
        var firstExamSessionDTO = new ExamSessionDTO(session1.getId(), session1.getBrowserFingerprintHash(), session1.getIpAddress(), session1.getSuspiciousReasons(),
                session1.getCreatedDate(), firstStudentExamDTO);
        var secondExamSessionDTO = new ExamSessionDTO(session2.getId(), session2.getBrowserFingerprintHash(), session2.getIpAddress(), session2.getSuspiciousReasons(),
                session2.getCreatedDate(), secondStudentExamDTO);
        expectedDTOs.add(firstExamSessionDTO);
        expectedDTOs.add(secondExamSessionDTO);
        return expectedDTOs;

    }

    private int prepareExerciseStart(Exam exam) throws Exception {
        return ExamPrepareExercisesTestUtil.prepareExerciseStart(request, exam, course1);
    }

    private Set<User> getRegisteredStudentsForExam() {
        var registeredStudents = new HashSet<User>();
        for (int i = 1; i <= NUMBER_OF_STUDENTS; i++) {
            registeredStudents.add(userUtilService.getUserByLogin(TEST_PREFIX + "student" + i));
        }
        for (int i = 1; i <= NUMBER_OF_TUTORS; i++) {
            registeredStudents.add(userUtilService.getUserByLogin(TEST_PREFIX + "tutor" + i));
        }

        return registeredStudents;
    }
}<|MERGE_RESOLUTION|>--- conflicted
+++ resolved
@@ -3422,12 +3422,8 @@
         ExamSession firstExamSessionStudent1 = examUtilService.addExamSessionToStudentExam(studentExam, sessionToken1, ipAddress1, browserFingerprint1, "instanceId", userAgent1);
         examUtilService.addExamSessionToStudentExam(studentExam2, sessionToken2, ipAddress2, browserFingerprint2, "instance2Id", userAgent2);
         ExamSession secondExamSessionStudent1 = examUtilService.addExamSessionToStudentExam(studentExam2, sessionToken1, ipAddress1, browserFingerprint1, "instanceId", userAgent1);
-<<<<<<< HEAD
         Set<SuspiciousSessionReason> suspiciousReasons = Set.of(SuspiciousSessionReason.DIFFERENT_STUDENT_EXAMS_SAME_BROWSER_FINGERPRINT,
                 SuspiciousSessionReason.DIFFERENT_STUDENT_EXAMS_SAME_IP_ADDRESS);
-=======
-        Set<SuspiciousSessionReason> suspiciousReasons = Set.of(SuspiciousSessionReason.SAME_BROWSER_FINGERPRINT, SuspiciousSessionReason.SAME_IP_ADDRESS);
->>>>>>> 1ddc6761
         firstExamSessionStudent1.setSuspiciousReasons(suspiciousReasons);
         secondExamSessionStudent1.setSuspiciousReasons(suspiciousReasons);
         Set<SuspiciousExamSessionsDTO> suspiciousSessionTuples = request.getSet("/api/courses/" + course1.getId() + "/exams/" + exam.getId() + "/suspicious-sessions",
