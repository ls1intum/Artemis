--- conflicted
+++ resolved
@@ -41,16 +41,9 @@
 import de.tum.in.www1.artemis.course.CourseUtilService;
 import de.tum.in.www1.artemis.domain.*;
 import de.tum.in.www1.artemis.domain.enumeration.*;
-<<<<<<< HEAD
-import de.tum.in.www1.artemis.domain.exam.Exam;
-import de.tum.in.www1.artemis.domain.exam.ExamUser;
-import de.tum.in.www1.artemis.domain.exam.ExerciseGroup;
-import de.tum.in.www1.artemis.domain.exam.StudentExam;
+import de.tum.in.www1.artemis.domain.exam.*;
 import de.tum.in.www1.artemis.domain.metis.ConversationParticipant;
 import de.tum.in.www1.artemis.domain.metis.conversation.Channel;
-=======
-import de.tum.in.www1.artemis.domain.exam.*;
->>>>>>> 0d4bbc39
 import de.tum.in.www1.artemis.domain.modeling.ModelingExercise;
 import de.tum.in.www1.artemis.domain.modeling.ModelingSubmission;
 import de.tum.in.www1.artemis.domain.participation.Participation;
@@ -187,12 +180,12 @@
     private ProgrammingExerciseTestService programmingExerciseTestService;
 
     @Autowired
-<<<<<<< HEAD
     private ChannelRepository channelRepository;
 
     @Autowired
     private ConversationParticipantRepository conversationParticipantRepository;
-=======
+
+    @Autowired
     private UserUtilService userUtilService;
 
     @Autowired
@@ -227,7 +220,6 @@
 
     @Autowired
     private PageableSearchUtilService pageableSearchUtilService;
->>>>>>> 0d4bbc39
 
     private Course course1;
 
@@ -273,19 +265,12 @@
         student1.setGroups(Set.of(course1.getStudentGroupName()));
         userRepo.save(student1);
 
-<<<<<<< HEAD
-        exam1 = database.addExam(course1);
-        database.addExamChannel(exam1, "exam1 channel");
-        exam2 = database.addExamWithExerciseGroup(course1, true);
-        database.addExamChannel(exam2, "exam2 channel");
-        testExam1 = database.addTestExam(course1);
-        database.addStudentExamForTestExam(testExam1, student1);
-=======
         exam1 = examUtilService.addExam(course1);
+        examUtilService.addExamChannel(exam1, "exam1 channel");
         exam2 = examUtilService.addExamWithExerciseGroup(course1, true);
+        examUtilService.addExamChannel(exam2, "exam2 channel");
         testExam1 = examUtilService.addTestExam(course1);
         examUtilService.addStudentExamForTestExam(testExam1, student1);
->>>>>>> 0d4bbc39
 
         instructor = userUtilService.getUserByLogin(TEST_PREFIX + "instructor1");
 
@@ -348,18 +333,7 @@
 
         var exam = ExamFactory.generateExam(course1);
         var savedExam = examRepository.save(exam);
-<<<<<<< HEAD
-        database.addExamChannel(savedExam, "test exam");
-        var student1 = database.getUserByLogin(TEST_PREFIX + "student1");
-        var student2 = database.getUserByLogin(TEST_PREFIX + "student2");
-        var student3 = database.getUserByLogin(TEST_PREFIX + "student3");
-        var student5 = database.getUserByLogin(TEST_PREFIX + "student5");
-        var student6 = database.getUserByLogin(TEST_PREFIX + "student6");
-        var student7 = database.getUserByLogin(TEST_PREFIX + "student7");
-        var student8 = database.getUserByLogin(TEST_PREFIX + "student8");
-        var student9 = database.getUserByLogin(TEST_PREFIX + "student9");
-        var student10 = database.getUserByLogin(TEST_PREFIX + "student10");
-=======
+        examUtilService.addExamChannel(savedExam, "test exam");
         var student1 = userUtilService.getUserByLogin(TEST_PREFIX + "student1");
         var student2 = userUtilService.getUserByLogin(TEST_PREFIX + "student2");
         var student3 = userUtilService.getUserByLogin(TEST_PREFIX + "student3");
@@ -369,7 +343,6 @@
         var student8 = userUtilService.getUserByLogin(TEST_PREFIX + "student8");
         var student9 = userUtilService.getUserByLogin(TEST_PREFIX + "student9");
         var student10 = userUtilService.getUserByLogin(TEST_PREFIX + "student10");
->>>>>>> 0d4bbc39
         var registrationNumber1 = "1111111";
         var registrationNumber2 = "1111112";
         var registrationNumber3 = "1111113";
@@ -421,11 +394,7 @@
         bitbucketRequestMockProvider.mockUpdateUserDetails(student5.getLogin(), student5.getEmail(), student5.getName());
         bitbucketRequestMockProvider.mockAddUserToGroups();
 
-<<<<<<< HEAD
-        var student99 = database.createAndSaveUser("student99"); // not registered for the course
-=======
-        var student99 = userUtilService.createAndSaveUser("student99");     // not registered for the course
->>>>>>> 0d4bbc39
+        var student99 = userUtilService.createAndSaveUser("student99"); // not registered for the course
         student99.setRegistrationNumber(registrationNumber99);
         userRepo.save(student99);
         bitbucketRequestMockProvider.mockUpdateUserDetails(student99.getLogin(), student99.getEmail(), student99.getName());
@@ -973,27 +942,15 @@
     @WithMockUser(username = TEST_PREFIX + "instructor1", roles = "INSTRUCTOR")
     void testCreateExam_asInstructor() throws Exception {
         // Test for bad request when exam id is already set.
-<<<<<<< HEAD
-        Exam examA = ModelFactory.generateExam(course1, "examA");
+        Exam examA = ExamFactory.generateExam(course1, "examA");
         examA.setId(55L);
         request.post("/api/courses/" + course1.getId() + "/exams", examA, HttpStatus.BAD_REQUEST);
         // Test for bad request when course is null.
-        Exam examB = ModelFactory.generateExam(course1, "examB");
+        Exam examB = ExamFactory.generateExam(course1, "examB");
         examB.setCourse(null);
         request.post("/api/courses/" + course1.getId() + "/exams", examB, HttpStatus.BAD_REQUEST);
         // Test for bad request when course deviates from course specified in route.
-        Exam examC = ModelFactory.generateExam(course1, "examC");
-=======
-        Exam examA = ExamFactory.generateExam(course1);
-        examA.setId(55L);
-        request.post("/api/courses/" + course1.getId() + "/exams", examA, HttpStatus.BAD_REQUEST);
-        // Test for bad request when course is null.
-        Exam examB = ExamFactory.generateExam(course1);
-        examB.setCourse(null);
-        request.post("/api/courses/" + course1.getId() + "/exams", examB, HttpStatus.BAD_REQUEST);
-        // Test for bad request when course deviates from course specified in route.
-        Exam examC = ExamFactory.generateExam(course1);
->>>>>>> 0d4bbc39
+        Exam examC = ExamFactory.generateExam(course1, "examC");
         request.post("/api/courses/" + course2.getId() + "/exams", examC, HttpStatus.BAD_REQUEST);
         // Test invalid dates
         List<Exam> examsWithInvalidDate = createExamsWithInvalidDates(course1);
@@ -1001,22 +958,13 @@
             request.post("/api/courses/" + course1.getId() + "/exams", exam, HttpStatus.BAD_REQUEST);
         }
         // Test for conflict when user tries to create an exam with exercise groups.
-<<<<<<< HEAD
-        Exam examD = ModelFactory.generateExam(course1, "examD");
-        examD.addExerciseGroup(ModelFactory.generateExerciseGroup(true, exam1));
-=======
-        Exam examD = ExamFactory.generateExam(course1);
+        Exam examD = ExamFactory.generateExam(course1, "examD");
         examD.addExerciseGroup(ExamFactory.generateExerciseGroup(true, exam1));
->>>>>>> 0d4bbc39
         request.post("/api/courses/" + course1.getId() + "/exams", examD, HttpStatus.CONFLICT);
 
-        database.enableMessagingForCourse(course1);
+        courseUtilService.enableMessagingForCourse(course1);
         // Test examAccessService.
-<<<<<<< HEAD
-        Exam examE = ModelFactory.generateExam(course1, "examE");
-=======
-        Exam examE = ExamFactory.generateExam(course1);
->>>>>>> 0d4bbc39
+        Exam examE = ExamFactory.generateExam(course1, "examE");
         examE.setTitle("          Exam 123              ");
         URI examUri = request.post("/api/courses/" + course1.getId() + "/exams", examE, HttpStatus.CREATED);
         Exam savedExam = request.get(String.valueOf(examUri), HttpStatus.OK, Exam.class);
@@ -1146,11 +1094,7 @@
     @WithMockUser(username = TEST_PREFIX + "instructor1", roles = "INSTRUCTOR")
     void testUpdateExam_asInstructor() throws Exception {
         // Create instead of update if no id was set
-<<<<<<< HEAD
-        Exam exam = ModelFactory.generateExam(course1, "exam1");
-=======
-        Exam exam = ExamFactory.generateExam(course1);
->>>>>>> 0d4bbc39
+        Exam exam = ExamFactory.generateExam(course1, "exam1");
         exam.setTitle("Over 9000!");
         long examCountBefore = examRepository.count();
         Exam createdExam = request.putWithResponseBody("/api/courses/" + course1.getId() + "/exams", exam, Exam.class, HttpStatus.CREATED);
@@ -1678,16 +1622,10 @@
     @Test
     @WithMockUser(username = TEST_PREFIX + "instructor1", roles = "INSTRUCTOR")
     void testAddAllRegisteredUsersToExam() throws Exception {
-<<<<<<< HEAD
-        Course course = database.addEmptyCourse();
+        Course course = courseUtilService.addEmptyCourse();
         database.enableMessagingForCourse(course);
-        Exam exam = database.addExam(course);
-        exam = database.addExerciseGroupsAndExercisesToExam(exam, false);
-=======
-        Course course = courseUtilService.addEmptyCourse();
         Exam exam = examUtilService.addExam(course);
         exam = examUtilService.addExerciseGroupsAndExercisesToExam(exam, false);
->>>>>>> 0d4bbc39
         exam = examRepository.save(exam);
         course.addExam(exam);
         course = courseRepo.save(course);
@@ -1706,11 +1644,7 @@
         instructor.setGroups(Collections.singleton("instructor"));
         userRepo.save(instructor);
 
-<<<<<<< HEAD
-        var student99 = database.createAndSaveUser(TEST_PREFIX + "student99"); // not registered for the course
-=======
-        var student99 = userUtilService.createAndSaveUser(TEST_PREFIX + "student99");     // not registered for the course
->>>>>>> 0d4bbc39
+        var student99 = userUtilService.createAndSaveUser(TEST_PREFIX + "student99"); // not registered for the course
         student99.setRegistrationNumber("1234");
         userRepo.save(student99);
         student99 = userRepo.findOneWithGroupsAndAuthoritiesByLogin(TEST_PREFIX + "student99").get();
