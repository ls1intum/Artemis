package de.tum.in.www1.artemis;

import static org.assertj.core.api.Assertions.assertThat;
import static org.junit.jupiter.api.Assertions.assertEquals;

import java.io.ByteArrayOutputStream;
import java.io.File;
import java.nio.file.Path;
import java.time.ZonedDateTime;
import java.util.Comparator;
import java.util.Set;

import org.apache.pdfbox.pdmodel.PDDocument;
import org.apache.pdfbox.pdmodel.PDPage;
import org.junit.jupiter.api.AfterEach;
import org.junit.jupiter.api.BeforeEach;
import org.junit.jupiter.api.Test;
import org.springframework.beans.factory.annotation.Autowired;
import org.springframework.http.HttpStatus;
import org.springframework.mock.web.MockMultipartFile;
import org.springframework.security.test.context.support.WithMockUser;
import org.springframework.util.LinkedMultiValueMap;
import org.springframework.util.MultiValueMap;

import com.fasterxml.jackson.databind.JsonNode;

import de.tum.in.www1.artemis.domain.*;
import de.tum.in.www1.artemis.domain.enumeration.QuizMode;
import de.tum.in.www1.artemis.domain.lecture.AttachmentUnit;
import de.tum.in.www1.artemis.domain.lecture.LectureUnit;
import de.tum.in.www1.artemis.domain.quiz.DragAndDropQuestion;
import de.tum.in.www1.artemis.domain.quiz.DragItem;
import de.tum.in.www1.artemis.domain.quiz.QuizExercise;
import de.tum.in.www1.artemis.repository.*;
import de.tum.in.www1.artemis.service.FilePathService;
import de.tum.in.www1.artemis.util.ModelFactory;
import de.tum.in.www1.artemis.web.rest.FileResource;

class FileIntegrationTest extends AbstractSpringIntegrationBambooBitbucketJiraTest {

    @Autowired
    private CourseRepository courseRepo;

    @Autowired
    private AttachmentRepository attachmentRepo;

    @Autowired
    private AttachmentUnitRepository attachmentUnitRepo;

    @Autowired
    private QuizExerciseRepository quizExerciseRepository;

    @Autowired
    private QuizQuestionRepository quizQuestionRepository;

    @Autowired
    private FileResource fileResource;

    @Autowired
    private LectureRepository lectureRepo;

    @BeforeEach
    void initTestCase() {
        database.addUsers(2, 2, 0, 1);
    }

    @AfterEach
    void tearDown() {
        database.resetDatabase();
    }

    @Test
    @WithMockUser(username = "instructor1", roles = "INSTRUCTOR")
    void testSaveTempFile() throws Exception {
        MockMultipartFile file = new MockMultipartFile("file", "file.png", "application/json", "some data".getBytes());
        JsonNode response = request.postWithMultipartFile("/api/fileUpload?keepFileName=false", file.getOriginalFilename(), "file", file, JsonNode.class, HttpStatus.CREATED);
        String responsePath = response.get("path").asText();

        String responseFile = request.get(responsePath, HttpStatus.OK, String.class);
        assertThat(responseFile).isEqualTo("some data");
    }

    @Test
    @WithMockUser(username = "instructor1", roles = "INSTRUCTOR")
    void testGetTemplateFile() throws Exception {
        String javaReadme = request.get("/api/files/templates/JAVA/PLAIN_MAVEN/readme", HttpStatus.OK, String.class);
        assertThat(javaReadme).isNotEmpty();
        String cReadme = request.get("/api/files/templates/C/GCC/readme", HttpStatus.OK, String.class);
        assertThat(cReadme).isNotEmpty();
        String pythonReadme = request.get("/api/files/templates/PYTHON/readme", HttpStatus.OK, String.class);
        assertThat(pythonReadme).isNotEmpty();

        request.get("/api/files/templates/randomnonexistingfile", HttpStatus.NOT_FOUND, String.class);
    }

    @Test
    @WithMockUser(username = "instructor1", roles = "INSTRUCTOR")
    void testGetCourseIcon() throws Exception {
        Course course = database.addEmptyCourse();
        MockMultipartFile file = new MockMultipartFile("file", "icon.png", "application/json", "some data".getBytes());
        JsonNode response = request.postWithMultipartFile("/api/fileUpload?keepFileName=false", file.getOriginalFilename(), "file", file, JsonNode.class, HttpStatus.CREATED);
        String responsePath = response.get("path").asText();
        String iconPath = fileService.manageFilesForUpdatedFilePath(null, responsePath, FilePathService.getCourseIconFilePath(), course.getId());

        course.setCourseIcon(iconPath);
        courseRepo.save(course);

        String receivedIcon = request.get(iconPath, HttpStatus.OK, String.class);
        assertThat(receivedIcon).isEqualTo("some data");
    }

    @Test
    @WithMockUser(username = "instructor1", roles = "INSTRUCTOR")
    void testGetDragAndDropBackgroundFile() throws Exception {
        Course course = database.addEmptyCourse();
        QuizExercise quizExercise = database.createQuiz(course, ZonedDateTime.now(), null, QuizMode.SYNCHRONIZED);
        DragAndDropQuestion dragAndDropQuestion = (DragAndDropQuestion) quizExercise.getQuizQuestions().get(1);
        quizExerciseRepository.save(quizExercise);

        MockMultipartFile file = new MockMultipartFile("file", "background.png", "application/json", "some data".getBytes());
        JsonNode response = request.postWithMultipartFile("/api/fileUpload?keepFileName=false", file.getOriginalFilename(), "file", file, JsonNode.class, HttpStatus.CREATED);
        String responsePath = response.get("path").asText();
        String backgroundPath = fileService.manageFilesForUpdatedFilePath(null, responsePath, FilePathService.getDragAndDropBackgroundFilePath(), dragAndDropQuestion.getId());

        dragAndDropQuestion.setBackgroundFilePath(backgroundPath);
        courseRepo.save(course);
        quizQuestionRepository.save(dragAndDropQuestion);

        String receivedPath = request.get(backgroundPath, HttpStatus.OK, String.class);
        assertThat(receivedPath).isEqualTo("some data");
    }

    @Test
    @WithMockUser(username = "instructor1", roles = "INSTRUCTOR")
    void testGetDragItemFile() throws Exception {
        Course course = database.addEmptyCourse();
        QuizExercise quizExercise = database.createQuiz(course, ZonedDateTime.now(), null, QuizMode.SYNCHRONIZED);
        DragAndDropQuestion dragAndDropQuestion = (DragAndDropQuestion) quizExercise.getQuizQuestions().get(1);
        quizExerciseRepository.save(quizExercise);

        DragItem dragItem = dragAndDropQuestion.getDragItems().get(0);
        MockMultipartFile file = new MockMultipartFile("file", "background.png", "application/json", "some data".getBytes());
        JsonNode response = request.postWithMultipartFile("/api/fileUpload?keepFileName=false", file.getOriginalFilename(), "file", file, JsonNode.class, HttpStatus.CREATED);
        String responsePath = response.get("path").asText();
        String dragItemPath = fileService.manageFilesForUpdatedFilePath(null, responsePath, FilePathService.getDragItemFilePath(), dragItem.getId());

        dragItem.setPictureFilePath(dragItemPath);
        courseRepo.save(course);
        quizQuestionRepository.save(dragAndDropQuestion);

        String receivedPath = request.get(dragItemPath, HttpStatus.OK, String.class);
        assertThat(receivedPath).isEqualTo("some data");
    }

    @Test
    @WithMockUser(username = "instructor1", roles = "INSTRUCTOR")
    void testGetFileUploadSubmission() throws Exception {
        Course course = database.addCourseWithThreeFileUploadExercise();
        FileUploadExercise fileUploadExercise = database.findFileUploadExerciseWithTitle(course.getExercises(), "released");
        FileUploadSubmission fileUploadSubmission = ModelFactory.generateFileUploadSubmission(true);
        fileUploadSubmission = database.addFileUploadSubmission(fileUploadExercise, fileUploadSubmission, "student1");

        MockMultipartFile file = new MockMultipartFile("file", "file.png", "application/json", "some data".getBytes());
        JsonNode response = request.postWithMultipartFile("/api/fileUpload?keepFileName=true", file.getOriginalFilename(), "file", file, JsonNode.class, HttpStatus.CREATED);
        String responsePath = response.get("path").asText();
        String filePath = fileService.manageFilesForUpdatedFilePath(null, responsePath,
                FileUploadSubmission.buildFilePath(fileUploadExercise.getId(), fileUploadSubmission.getId()), fileUploadSubmission.getId(), true);

        fileUploadSubmission.setFilePath(filePath);

        // get access token
        String accessToken = request.get(fileUploadSubmission.getFilePath() + "/access-token", HttpStatus.OK, String.class);

        String receivedFile = request.get(fileUploadSubmission.getFilePath() + "?access_token=" + accessToken, HttpStatus.OK, String.class);
        assertThat(receivedFile).isEqualTo("some data");
        request.get(fileUploadSubmission.getFilePath() + "?access_token=random_non_valid_token", HttpStatus.FORBIDDEN, String.class);
    }

    @Test
    @WithMockUser(username = "tutor1", roles = "TA")
    public void testGetFileUploadSubmissionAsTutor() throws Exception {
        Course course = database.addCourseWithThreeFileUploadExercise();
        FileUploadExercise fileUploadExercise = database.findFileUploadExerciseWithTitle(course.getExercises(), "released");
        FileUploadSubmission fileUploadSubmission = ModelFactory.generateFileUploadSubmission(true);
        fileUploadSubmission = database.addFileUploadSubmission(fileUploadExercise, fileUploadSubmission, "student1");

        MockMultipartFile file = new MockMultipartFile("file", "file.png", "application/json", "some data".getBytes());
        JsonNode response = request.postWithMultipartFile("/api/fileUpload?keepFileName=true", file.getOriginalFilename(), "file", file, JsonNode.class, HttpStatus.CREATED);
        String responsePath = response.get("path").asText();
        String filePath = fileService.manageFilesForUpdatedFilePath(null, responsePath,
                FileUploadSubmission.buildFilePath(fileUploadExercise.getId(), fileUploadSubmission.getId()), fileUploadSubmission.getId(), true);

        fileUploadSubmission.setFilePath(filePath);

        // get access token
        String accessToken = request.get(fileUploadSubmission.getFilePath() + "/access-token", HttpStatus.OK, String.class);

        String receivedFile = request.get(fileUploadSubmission.getFilePath() + "?access_token=" + accessToken, HttpStatus.OK, String.class);
        assertThat(receivedFile).isEqualTo("some data");
        request.get(fileUploadSubmission.getFilePath() + "?access_token=random_non_valid_token", HttpStatus.FORBIDDEN, String.class);
    }

    @Test
    @WithMockUser(username = "instructor1", roles = "INSTRUCTOR")
    public void testGetAccessTokenForFileUploadSubmission_InvalidIds() throws Exception {
        Course course = database.addCourseWithThreeFileUploadExercise();
        FileUploadExercise fileUploadExercise = database.findFileUploadExerciseWithTitle(course.getExercises(), "released");
        FileUploadSubmission fileUploadSubmission = ModelFactory.generateFileUploadSubmission(true);
        fileUploadSubmission = database.addFileUploadSubmission(fileUploadExercise, fileUploadSubmission, "student1");

        MockMultipartFile file = new MockMultipartFile("file", "file.png", "application/json", "some data".getBytes());
        JsonNode response = request.postWithMultipartFile("/api/fileUpload?keepFileName=true", file.getOriginalFilename(), "file", file, JsonNode.class, HttpStatus.CREATED);
        String responsePath = response.get("path").asText();
        String filePath = fileService.manageFilesForUpdatedFilePath(null, responsePath,
                FileUploadSubmission.buildFilePath(fileUploadExercise.getId(), fileUploadSubmission.getId()), fileUploadSubmission.getId(), true);

        fileUploadSubmission.setFilePath(filePath);

        // invalid exercise id
        request.get("/api/files/file-upload-exercises/" + 999999999 + "/submissions/" + fileUploadSubmission.getId() + "/file.png/access-token", HttpStatus.BAD_REQUEST,
                String.class);
        // invalid submission id
        request.get("/api/files/file-upload-exercises/" + fileUploadExercise.getId() + "/submissions/" + 999999999 + "/file.png/access-token", HttpStatus.BAD_REQUEST,
                String.class);
        // invalid exercise and submission id
        request.get("/api/files/file-upload-exercises/" + 999999999 + "/submissions/" + 999999999 + "/file.png/access-token", HttpStatus.BAD_REQUEST, String.class);
    }

    @Test
    @WithMockUser(username = "other-ta1", roles = "TA")
    public void testGetAccessTokenForFileUploadSubmissionAsTutorNotInCourse_forbidden() throws Exception {
        Course course = database.addCourseWithThreeFileUploadExercise();
        FileUploadExercise fileUploadExercise = database.findFileUploadExerciseWithTitle(course.getExercises(), "released");
        FileUploadSubmission fileUploadSubmission = ModelFactory.generateFileUploadSubmission(true);
        fileUploadSubmission = database.addFileUploadSubmission(fileUploadExercise, fileUploadSubmission, "student1");
        String path = "/api/files/file-upload-exercises/" + fileUploadExercise.getId() + "/submissions/" + fileUploadSubmission.getId() + "/test.png";
        fileUploadSubmission.setFilePath(path);

        // create tutor that is not in the course
        database.addTeachingAssistant("other-tutors", "other-ta");

        request.get(path + "/access-token", HttpStatus.FORBIDDEN, String.class);
    }

    @Test
    @WithMockUser(username = "student1")
    public void testGetAccessTokenForOwnFileUploadSubmissionAsStudent() throws Exception {
        Course course = database.addCourseWithThreeFileUploadExercise();
        FileUploadExercise fileUploadExercise = database.findFileUploadExerciseWithTitle(course.getExercises(), "released");
        FileUploadSubmission fileUploadSubmission = ModelFactory.generateFileUploadSubmission(true);
        fileUploadSubmission = database.addFileUploadSubmission(fileUploadExercise, fileUploadSubmission, "student1");
        String path = "/api/files/file-upload-exercises/" + fileUploadExercise.getId() + "/submissions/" + fileUploadSubmission.getId() + "/test.png";
        fileUploadSubmission.setFilePath(path);

        // get access token
        request.get(path + "/access-token", HttpStatus.OK, String.class);
    }

    @Test
    @WithMockUser(username = "student2")
    public void testGetAccessTokenForOtherStudentsFileUploadSubmissionAsStudent_forbidden() throws Exception {
        Course course = database.addCourseWithThreeFileUploadExercise();
        FileUploadExercise fileUploadExercise = database.findFileUploadExerciseWithTitle(course.getExercises(), "released");
        FileUploadSubmission fileUploadSubmission = ModelFactory.generateFileUploadSubmission(true);
        fileUploadSubmission = database.addFileUploadSubmission(fileUploadExercise, fileUploadSubmission, "student1");
        String path = "/api/files/file-upload-exercises/" + fileUploadExercise.getId() + "/submissions/" + fileUploadSubmission.getId() + "/test.png";
        fileUploadSubmission.setFilePath(path);

        request.get(path + "/access-token", HttpStatus.FORBIDDEN, String.class);
    }

    @Test
    @WithMockUser(username = "instructor1", roles = "INSTRUCTOR")
<<<<<<< HEAD
    public void testGetLectureAttachment() throws Exception {
        Attachment attachment = createLectureWithAttachment("attachment.pdf", HttpStatus.CREATED);
        String attachmentPath = attachment.getLink();
=======
    void testGetLectureAttachment() throws Exception {
        String filename = "attachment.pdf";
        String attachmentPath = createLectureWithAttachment(filename, HttpStatus.CREATED);
>>>>>>> 4c201059
        // get access token and then request the file using the access token
        String accessToken = request.get(attachmentPath + "/access-token", HttpStatus.OK, String.class);
        String receivedAttachment = request.get(attachmentPath + "?access_token=" + accessToken, HttpStatus.OK, String.class);
        assertThat(receivedAttachment).isEqualTo("some data");

        request.get(attachmentPath + "?access_token=random_non_valid_token", HttpStatus.FORBIDDEN, String.class);
    }

    @Test
    @WithMockUser(username = "tutor1", roles = "TA")
    public void testGetUnreleasedLectureAttachmentAsTutor() throws Exception {
        Attachment attachment = createLectureWithAttachment("attachment.pdf", HttpStatus.CREATED);
        String attachmentPath = attachment.getLink();
        attachment.setReleaseDate(ZonedDateTime.now().plusDays(1));
        // get access token and then request the file using the access token
        String accessToken = request.get(attachmentPath + "/access-token", HttpStatus.OK, String.class);
        String receivedAttachment = request.get(attachmentPath + "?access_token=" + accessToken, HttpStatus.OK, String.class);
        assertThat(receivedAttachment).isEqualTo("some data");
    }

    @Test
    @WithMockUser(username = "student1")
    public void testGetUnreleasedLectureAttachmentAsStudent_forbidden() throws Exception {
        Lecture lecture = database.createCourseWithLecture(true);
        lecture.setTitle("Test title");
        lecture.setDescription("Test");
        lecture.setStartDate(ZonedDateTime.now().minusHours(1));

        // generate attachment
        Attachment attachment = ModelFactory.generateAttachment(ZonedDateTime.now());
        attachment.setLecture(lecture);
        attachment.setReleaseDate(ZonedDateTime.now().plusDays(1));
        String attachmentPath = "/api/files/attachments/lecture/" + lecture.getId() + "/test.pdf";
        attachment.setLink(attachmentPath);

        lectureRepo.save(lecture);
        attachmentRepo.save(attachment);

        request.get(attachmentPath + "/access-token", HttpStatus.FORBIDDEN, String.class);
    }

    @Test
    @WithMockUser(username = "instructor1", roles = "INSTRUCTOR")
    public void testGetLectureAttachment_InvalidLectureId() throws Exception {
        String invalidLectureAttachmentPath = "/api/files/attachments/lecture/999999999/testfile.pdf";
        request.get(invalidLectureAttachmentPath + "/access-token", HttpStatus.BAD_REQUEST, String.class);
        request.get(invalidLectureAttachmentPath + "?access_token=random_non_valid_token", HttpStatus.BAD_REQUEST, String.class);
    }

    @Test
    @WithMockUser(username = "instructor1", roles = "INSTRUCTOR")
    void testGetLectureAttachment_unsupportedFileType() throws Exception {
        // this should return Unsupported file type
        createLectureWithAttachment("attachment.abc", HttpStatus.BAD_REQUEST);
    }

    @Test
    @WithMockUser(username = "instructor1", roles = "INSTRUCTOR")
    void testGetLectureAttachment_mimeType() throws Exception {
        // add a new file type to allow to check the mime type detection in FileResource with an exotic extension
        fileResource.addAllowedFileExtension("exotic");

        Attachment attachment = createLectureWithAttachment("attachment.exotic", HttpStatus.CREATED);
        String attachmentPath = attachment.getLink();
        // get access token and then request the file using the access token
        String accessToken = request.get(attachmentPath + "/access-token", HttpStatus.OK, String.class);
        String receivedAttachment = request.get(attachmentPath + "?access_token=" + accessToken, HttpStatus.OK, String.class);
        assertThat(receivedAttachment).isEqualTo("some data");

        fileResource.addRemoveFileExtension("exotic");
    }

<<<<<<< HEAD
    public Attachment createLectureWithAttachment(String filename, HttpStatus expectedStatus) throws Exception {
=======
    private String createLectureWithAttachment(String filename, HttpStatus expectedStatus) throws Exception {
>>>>>>> 4c201059
        Lecture lecture = database.createCourseWithLecture(true);
        lecture.setTitle("Test title");
        lecture.setDescription("Test");
        lecture.setStartDate(ZonedDateTime.now().minusHours(1));

        Attachment attachment = ModelFactory.generateAttachment(ZonedDateTime.now());
        attachment.setLecture(lecture);

        // create file
        MockMultipartFile file = new MockMultipartFile("file", filename, "application/json", "some data".getBytes());
        // upload file
        JsonNode response = request.postWithMultipartFile("/api/fileUpload?keepFileName=true", file.getOriginalFilename(), "file", file, JsonNode.class, expectedStatus);
        if (expectedStatus != HttpStatus.CREATED) {
            return null;
        }
        String responsePath = response.get("path").asText();
        // move file from temp folder to correct folder
        var targetFolder = Path.of(FilePathService.getLectureAttachmentFilePath(), String.valueOf(lecture.getId())).toString();
        String attachmentPath = fileService.manageFilesForUpdatedFilePath(null, responsePath, targetFolder, lecture.getId(), true);

        attachment.setLink(attachmentPath);
        lecture.addAttachments(attachment);

        lectureRepo.save(lecture);
        attachmentRepo.save(attachment);
        return attachment;
    }

    @Test
    @WithMockUser(username = "instructor1", roles = "INSTRUCTOR")
    public void testGetAttachmentUnit() throws Exception {
        Lecture lecture = database.createCourseWithLecture(true);

        MockMultipartFile file = new MockMultipartFile("file", "filename2.png", "application/json", "some data".getBytes());
        AttachmentUnit attachmentUnit = uploadAttachmentUnit(file, lecture.getId(), HttpStatus.CREATED);
        database.addLectureUnitsToLecture(lecture, Set.of(attachmentUnit));

        String attachmentPath = attachmentUnit.getAttachment().getLink();
        // get access token and then request the file using the access token
        String accessToken = request.get(attachmentPath + "/access-token", HttpStatus.OK, String.class);
        String receivedAttachment = request.get(attachmentPath + "?access_token=" + accessToken, HttpStatus.OK, String.class);
        assertThat(receivedAttachment).isEqualTo("some data");

        request.get(attachmentPath + "?access_token=random_non_valid_token", HttpStatus.FORBIDDEN, String.class);
    }

    @Test
    @WithMockUser(username = "student1")
    public void testGetAccessTokenForUnreleasedAttachmentUnitAsStudent_forbidden() throws Exception {
        Lecture lecture = database.createCourseWithLecture(true);
        lecture.setTitle("Test title");
        lecture.setStartDate(ZonedDateTime.now().minusHours(1));

        // create unreleased attachment unit
        AttachmentUnit attachmentUnit = database.createAttachmentUnit(true);
        attachmentUnit.setLecture(lecture);
        Attachment attachment = attachmentUnit.getAttachment();
        attachment.setReleaseDate(ZonedDateTime.now().plusDays(1));
        String attachmentPath = attachment.getLink();

        lectureRepo.save(lecture);
        attachmentRepo.save(attachment);
        attachmentUnitRepo.save(attachmentUnit);

        request.get(attachmentPath + "/access-token", HttpStatus.FORBIDDEN, String.class);
    }

    @Test
    @WithMockUser(username = "tutor1", roles = "TA")
    public void testGetUnreleasedAttachmentUnitAsTutor() throws Exception {
        Lecture lecture = database.createCourseWithLecture(true);
        lecture.setTitle("Test title");
        lecture.setStartDate(ZonedDateTime.now().minusHours(1));

        // create unreleased attachment unit
        AttachmentUnit attachmentUnit = database.createAttachmentUnit(true);
        attachmentUnit.setLecture(lecture);
        Attachment attachment = attachmentUnit.getAttachment();
        attachment.setReleaseDate(ZonedDateTime.now().plusDays(1));
        String attachmentPath = attachment.getLink();

        lectureRepo.save(lecture);
        attachmentRepo.save(attachment);
        attachmentUnitRepo.save(attachmentUnit);

        String accessToken = request.get(attachmentPath + "/access-token", HttpStatus.OK, String.class);
        request.get(attachmentPath + "?access_token=" + accessToken, HttpStatus.OK, String.class);
    }

    @Test
    @WithMockUser(username = "instructor1", roles = "INSTRUCTOR")
    public void testGetAttachmentUnit_InvalidAttachmentUnitId() throws Exception {
        String invalidAttachmentUnitPath = "/api/files/attachments/attachment-unit/999999999/testfile.pdf";
        request.get(invalidAttachmentUnitPath + "/access-token", HttpStatus.BAD_REQUEST, String.class);
        request.get(invalidAttachmentUnitPath + "?access_token=random_non_valid_token", HttpStatus.BAD_REQUEST, String.class);
    }

    @Test
    @WithMockUser(username = "instructor1", roles = "INSTRUCTOR")
    void testGetLectureAttachmentUnitAttachment() throws Exception {
        AttachmentUnit attachmentUnit = createLectureWithAttachmentUnit();
        String filename = new File(attachmentUnit.getAttachment().getLink()).getName();
        String requestPath = "/api/files/attachments/attachment-unit/" + attachmentUnit.getId() + "/" + filename;

        String accessToken = request.get("/api/files/attachments/access-token/" + filename, HttpStatus.OK, String.class);
        MultiValueMap<String, String> params = new LinkedMultiValueMap<>();
        params.add("access_token", accessToken);

        File receivedFile = request.getFile(requestPath, HttpStatus.OK, params);
        assertThat(receivedFile.getName()).isEqualTo(filename);
    }

    @Test
    @WithMockUser(username = "instructor1", roles = "INSTRUCTOR")
    void testGetLectureAttachmentUnitAttachment_badRequest() throws Exception {
        AttachmentUnit attachmentUnit = createLectureWithAttachmentUnit();
        String filename = new File(attachmentUnit.getAttachment().getLink()).getName();
        String requestPath = "/api/files/attachments/attachment-unit/" + 9 + "/" + filename; // id 9 does not exist

        String accessToken = request.get("/api/files/attachments/access-token/" + filename, HttpStatus.OK, String.class);
        MultiValueMap<String, String> params = new LinkedMultiValueMap<>();
        params.add("access_token", accessToken);

        request.getFile(requestPath, HttpStatus.BAD_REQUEST, params);
    }

    @Test
    @WithMockUser(username = "instructor1", roles = "INSTRUCTOR")
    void testGetLectureAttachmentUnitAttachment_forbidden() throws Exception {
        AttachmentUnit attachmentUnit = createLectureWithAttachmentUnit();
        String filename = new File(attachmentUnit.getAttachment().getLink()).getName();
        String requestPath = "/api/files/attachments/attachment-unit/" + attachmentUnit.getId() + "/" + filename;

        MultiValueMap<String, String> params = new LinkedMultiValueMap<>();
        params.add("access_token", "random_non_valid_token");

        request.getFile(requestPath, HttpStatus.FORBIDDEN, params);
    }

    private AttachmentUnit createLectureWithAttachmentUnit() {
        Lecture lecture = database.createCourseWithLecture(true);

        AttachmentUnit attachmentUnit = database.createAttachmentUnit(true);
        lecture.addLectureUnit(attachmentUnit);

        lectureRepo.save(lecture);
        return attachmentUnit;
    }

    @Test
    @WithMockUser(username = "student1", roles = "USER")
    void uploadImageMarkdownAsStudent_forbidden() throws Exception {
        // create file
        MockMultipartFile file = new MockMultipartFile("file", "image.png", "application/json", "some data".getBytes());
        // upload file
        request.postWithMultipartFile("/api/markdown-file-upload?keepFileName=true", file.getOriginalFilename(), "file", file, JsonNode.class, HttpStatus.FORBIDDEN);
    }

    @Test
    @WithMockUser(username = "tutor1", roles = "TA")
    void uploadImageMarkdownAsTutor() throws Exception {
        // create file
        MockMultipartFile file = new MockMultipartFile("file", "image.png", "application/json", "some data".getBytes());
        // upload file
        JsonNode response = request.postWithMultipartFile("/api/markdown-file-upload?keepFileName=true", file.getOriginalFilename(), "file", file, JsonNode.class,
                HttpStatus.CREATED);
        String responsePath = response.get("path").asText();
        assertThat(responsePath).contains("markdown");
    }

    @Test
    @WithMockUser(username = "tutor1", roles = "TA")
    void uploadFileMarkdownUnsupportedFileExtensionAsTutor() throws Exception {
        // create file
        MockMultipartFile file = new MockMultipartFile("file", "image.txt", "application/json", "some data".getBytes());
        // upload file
        request.postWithMultipartFile("/api/markdown-file-upload?keepFileName=true", file.getOriginalFilename(), "file", file, JsonNode.class, HttpStatus.BAD_REQUEST);
    }

    @Test
    @WithMockUser(username = "student1", roles = "USER")
    void uploadFileAsStudentForbidden() throws Exception {
        // create file
        MockMultipartFile file = new MockMultipartFile("file", "image.png", "application/json", "some data".getBytes());
        // upload file
        request.postWithMultipartFile("/api/fileUpload?keepFileName=true", file.getOriginalFilename(), "file", file, JsonNode.class, HttpStatus.FORBIDDEN);
    }

    @Test
    @WithMockUser(username = "student1", roles = "TA")
    void uploadFileAsTutor() throws Exception {
        // create file
        MockMultipartFile file = new MockMultipartFile("file", "image.png", "application/json", "some data".getBytes());
        // upload file
        JsonNode response = request.postWithMultipartFile("/api/fileUpload?keepFileName=true", file.getOriginalFilename(), "file", file, JsonNode.class, HttpStatus.CREATED);
        String responsePath = response.get("path").asText();
        assertThat(responsePath).contains("temp");
    }

    @Test
    @WithMockUser(username = "student1", roles = "TA")
    void uploadFileUnsupportedFileExtension() throws Exception {
        // create file
        MockMultipartFile file = new MockMultipartFile("file", "image.txt", "application/json", "some data".getBytes());
        // upload file
        request.postWithMultipartFile("/api/fileUpload?keepFileName=true", file.getOriginalFilename(), "file", file, JsonNode.class, HttpStatus.BAD_REQUEST);
    }

    @Test
    @WithMockUser(username = "instructor1", roles = "INSTRUCTOR")
    void testGetLecturePdfAttachmentsMerged_InvalidToken() throws Exception {
        Lecture lecture = createLectureWithLectureUnits();
        request.get("/api/files/attachments/lecture/" + lecture.getId() + "/merge-pdf?access_token=random_non_valid_token", HttpStatus.FORBIDDEN, String.class);
    }

    @Test
    @WithMockUser(username = "instructor1", roles = "INSTRUCTOR")
    void testGetLecturePdfAttachmentsMerged_InvalidCourseId() throws Exception {
        request.get("/api/files/attachments/course/" + 199999999 + "/access-token", HttpStatus.NOT_FOUND, String.class);
    }

    @Test
    @WithMockUser(username = "admin", roles = "ADMIN")
    void testGetLecturePdfAttachmentsMerged_InvalidLectureId() throws Exception {
        Lecture lecture = createLectureWithLectureUnits();

        // get access token and then send request using the access token
        String accessToken = request.get("/api/files/attachments/course/" + lecture.getCourse().getId() + "/access-token", HttpStatus.OK, String.class);
        request.get("/api/files/attachments/lecture/" + 999999999 + "/merge-pdf" + "?access_token=" + accessToken, HttpStatus.NOT_FOUND, byte[].class);
    }

    @Test
    @WithMockUser(username = "student1", roles = "STUDENT")
    void testGetLecturePdfAttachmentsMerged_StudentNotRegisteredInCourse() throws Exception {
        Lecture lecture = database.createCourseWithLecture(true);
        request.get("/api/files/attachments/course/" + lecture.getCourse().getId() + "/access-token", HttpStatus.FORBIDDEN, String.class);
    }

    @Test
    @WithMockUser(username = "admin", roles = "ADMIN")
    void testGetLecturePdfAttachmentsMerged() throws Exception {
        Lecture lecture = createLectureWithLectureUnits();
        callAndCheckMergeResult(lecture, 5);
    }

    @Test
    @WithMockUser(username = "tutor1", roles = "TA")
    void testGetLecturePdfAttachmentsMerged_TutorAccessToUnreleasedUnits() throws Exception {
        Lecture lecture = createLectureWithLectureUnits();

        var attachment = lecture.getLectureUnits().stream().sorted(Comparator.comparing(LectureUnit::getId)).map(lectureUnit -> ((AttachmentUnit) lectureUnit).getAttachment())
                .findFirst().orElseThrow();
        attachment.setReleaseDate(ZonedDateTime.now().plusHours(2));
        attachmentRepo.save(attachment);

        // The unit is hidden but a tutor can still see it
        // -> the merged result should contain the unit
        callAndCheckMergeResult(lecture, 5);
    }

    private void callAndCheckMergeResult(Lecture lecture, int expectedPages) throws Exception {
        // get access token and then send request using the access token
        String accessToken = request.get("/api/files/attachments/course/" + lecture.getCourse().getId() + "/access-token", HttpStatus.OK, String.class);
        byte[] receivedFile = request.get("/api/files/attachments/lecture/" + lecture.getId() + "/merge-pdf" + "?access_token=" + accessToken, HttpStatus.OK, byte[].class);

        assertThat(receivedFile).isNotEmpty();
        try (PDDocument mergedDoc = PDDocument.load(receivedFile)) {
            assertEquals(expectedPages, mergedDoc.getNumberOfPages());
        }
    }

    private Lecture createLectureWithLectureUnits() throws Exception {
        return createLectureWithLectureUnits(HttpStatus.CREATED);
    }

    private Lecture createLectureWithLectureUnits(HttpStatus expectedStatus) throws Exception {
        Lecture lecture = database.createCourseWithLecture(true);

        lecture.setTitle("Test title");
        lecture.setDescription("Test");
        lecture.setStartDate(ZonedDateTime.now().minusHours(1));
        lectureRepo.save(lecture);

        Long lectureId = lecture.getId();

        // create pdf file 1
        AttachmentUnit unit1;
        try (ByteArrayOutputStream outputStream = new ByteArrayOutputStream(); PDDocument doc1 = new PDDocument()) {
            doc1.addPage(new PDPage());
            doc1.addPage(new PDPage());
            doc1.addPage(new PDPage());
            doc1.save(outputStream);
            MockMultipartFile file1 = new MockMultipartFile("file", "file.pdf", "application/json", outputStream.toByteArray());
            unit1 = uploadAttachmentUnit(file1, lectureId, expectedStatus);
        }

        // create image file
        MockMultipartFile file2 = new MockMultipartFile("file", "filename2.png", "application/json", "some text".getBytes());
        AttachmentUnit unit2 = uploadAttachmentUnit(file2, lectureId, expectedStatus);

        // create pdf file 3
        AttachmentUnit unit3;
        try (ByteArrayOutputStream outputStream = new ByteArrayOutputStream(); PDDocument doc2 = new PDDocument()) {
            doc2.addPage(new PDPage());
            doc2.addPage(new PDPage());
            doc2.save(outputStream);
            MockMultipartFile file3 = new MockMultipartFile("file", "filename3.pdf", "application/json", outputStream.toByteArray());
            unit3 = uploadAttachmentUnit(file3, lectureId, expectedStatus);
        }

        lecture = database.addLectureUnitsToLecture(lecture, Set.of(unit1, unit2, unit3));

        return lecture;
    }

    private AttachmentUnit uploadAttachmentUnit(MockMultipartFile file, Long lectureId, HttpStatus expectedStatus) throws Exception {
        Lecture lecture = lectureRepo.findByIdWithLectureUnits(lectureId).get();

        AttachmentUnit attachmentUnit = database.createAttachmentUnit(false);

        // upload file
        JsonNode response = request.postWithMultipartFile("/api/fileUpload?keepFileName=true", file.getOriginalFilename(), "file", file, JsonNode.class, expectedStatus);
        if (expectedStatus != HttpStatus.CREATED) {
            return null;
        }

        String responsePath = response.get("path").asText();

        // move file from temp folder to correct folder
        var targetFolder = Path.of(FilePathService.getAttachmentUnitFilePath(), String.valueOf(attachmentUnit.getId())).toString();

        String attachmentPath = fileService.manageFilesForUpdatedFilePath(null, responsePath, targetFolder, attachmentUnit.getId(), true);
        attachmentUnit.getAttachment().setLink(attachmentPath);
        attachmentRepo.save(attachmentUnit.getAttachment());

        return attachmentUnit;
    }

}<|MERGE_RESOLUTION|>--- conflicted
+++ resolved
@@ -271,15 +271,9 @@
 
     @Test
     @WithMockUser(username = "instructor1", roles = "INSTRUCTOR")
-<<<<<<< HEAD
     public void testGetLectureAttachment() throws Exception {
         Attachment attachment = createLectureWithAttachment("attachment.pdf", HttpStatus.CREATED);
         String attachmentPath = attachment.getLink();
-=======
-    void testGetLectureAttachment() throws Exception {
-        String filename = "attachment.pdf";
-        String attachmentPath = createLectureWithAttachment(filename, HttpStatus.CREATED);
->>>>>>> 4c201059
         // get access token and then request the file using the access token
         String accessToken = request.get(attachmentPath + "/access-token", HttpStatus.OK, String.class);
         String receivedAttachment = request.get(attachmentPath + "?access_token=" + accessToken, HttpStatus.OK, String.class);
@@ -352,11 +346,7 @@
         fileResource.addRemoveFileExtension("exotic");
     }
 
-<<<<<<< HEAD
     public Attachment createLectureWithAttachment(String filename, HttpStatus expectedStatus) throws Exception {
-=======
-    private String createLectureWithAttachment(String filename, HttpStatus expectedStatus) throws Exception {
->>>>>>> 4c201059
         Lecture lecture = database.createCourseWithLecture(true);
         lecture.setTitle("Test title");
         lecture.setDescription("Test");
