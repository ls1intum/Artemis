package de.tum.in.www1.artemis;

import static org.assertj.core.api.Assertions.assertThat;

import java.time.ZonedDateTime;
import java.util.ArrayList;
import java.util.List;

import org.junit.jupiter.api.*;
import org.springframework.beans.factory.annotation.Autowired;
import org.springframework.http.HttpStatus;
import org.springframework.security.test.context.support.WithMockUser;
import org.springframework.util.LinkedMultiValueMap;

import de.tum.in.www1.artemis.domain.*;
import de.tum.in.www1.artemis.domain.enumeration.FeedbackType;
import de.tum.in.www1.artemis.domain.participation.StudentParticipation;
import de.tum.in.www1.artemis.repository.*;
import de.tum.in.www1.artemis.service.FileUploadSubmissionService;
import de.tum.in.www1.artemis.service.ParticipationService;
import de.tum.in.www1.artemis.util.ModelFactory;

@TestMethodOrder(MethodOrderer.OrderAnnotation.class)
public class FileUploadAssessmentIntegrationTest extends AbstractSpringIntegrationBambooBitbucketJiraTest {

    public static final String API_FILE_UPLOAD_SUBMISSIONS = "/api/file-upload-submissions/";

    @Autowired
    FileUploadSubmissionService fileUploadSubmissionService;

    @Autowired
    ResultRepository resultRepo;

    @Autowired
    ParticipationService participationService;

    @Autowired
    ComplaintRepository complaintRepo;

    @Autowired
    FileUploadExerciseRepository exerciseRepo;

    private FileUploadExercise afterReleaseFileUploadExercise;

    private Course course;

    @BeforeEach
    public void initTestCase() {
        database.addUsers(2, 2, 1);
        course = database.addCourseWithThreeFileUploadExercise();
        afterReleaseFileUploadExercise = database.findFileUploadExerciseWithTitle(course.getExercises(), "released");
    }

    @AfterEach
    public void tearDown() {
        database.resetDatabase();
    }

    @Test
    @WithMockUser(value = "instructor1", roles = "INSTRUCTOR")
    public List<Feedback> exerciseWithSGI() throws Exception {
        database.addGradingInstructionsToExercise(afterReleaseFileUploadExercise);
        FileUploadExercise receivedFileUploadExercise = request.putWithResponseBody("/api/file-upload-exercises/" + afterReleaseFileUploadExercise.getId(),
                afterReleaseFileUploadExercise, FileUploadExercise.class, HttpStatus.OK);
        return ModelFactory.applySGIonFeedback(receivedFileUploadExercise);
    }

    @Order(1)
    @Test
    @WithMockUser(value = "instructor1", roles = "INSTRUCTOR")
    public void testSubmitFileUploadAssessment_asInstructor() throws Exception {
        FileUploadSubmission fileUploadSubmission = ModelFactory.generateFileUploadSubmission(true);
        fileUploadSubmission = database.addFileUploadSubmission(afterReleaseFileUploadExercise, fileUploadSubmission, "student1");

        var params = new LinkedMultiValueMap<String, String>();
        params.add("submit", "true");
        List<Feedback> feedbacks = exerciseWithSGI();

        Result result = request.putWithResponseBodyAndParams(API_FILE_UPLOAD_SUBMISSIONS + fileUploadSubmission.getId() + "/feedback", feedbacks, Result.class, HttpStatus.OK,
                params);

        assertThat(result).as("submitted result found").isNotNull();
        assertThat(result.isRated()).isTrue();
        assertThat(result.getResultString()).isEqualTo("3 of 5 points"); // total score 3P because gradingInstructionWithLimit was applied twice but only counts once
        assertThat(result.getFeedbacks().size()).isEqualTo(4);
        assertThat(result.getFeedbacks().get(0).getCredits()).isEqualTo(feedbacks.get(0).getCredits());
        assertThat(result.getFeedbacks().get(1).getCredits()).isEqualTo(feedbacks.get(1).getCredits());
    }

    @Test
    @WithMockUser(value = "tutor1", roles = "TA")
    public void testSubmitFileUploadAssessment_withResultOver100Percent() throws Exception {
        afterReleaseFileUploadExercise = (FileUploadExercise) database.addMaxScoreAndBonusPointsToExercise(afterReleaseFileUploadExercise);
        FileUploadSubmission fileUploadSubmission = ModelFactory.generateFileUploadSubmission(true);
        fileUploadSubmission = database.addFileUploadSubmission(afterReleaseFileUploadExercise, fileUploadSubmission, "student1");

        var params = new LinkedMultiValueMap<String, String>();
        params.add("submit", "true");
        List<Feedback> feedbacks = new ArrayList<>();
        // Check that result is over 100% -> 105
        feedbacks.add(new Feedback().credits(80.00).type(FeedbackType.MANUAL_UNREFERENCED).detailText("nice submission 1"));
        feedbacks.add(new Feedback().credits(25.00).type(FeedbackType.MANUAL_UNREFERENCED).detailText("nice submission 2"));
        Result response = request.putWithResponseBodyAndParams(API_FILE_UPLOAD_SUBMISSIONS + fileUploadSubmission.getId() + "/feedback", feedbacks, Result.class, HttpStatus.OK,
                params);

        assertThat(response.getScore()).isEqualTo(105);

        // Check that result is capped to maximum of maxScore + bonus points -> 110
        feedbacks.add(new Feedback().credits(25.00).type(FeedbackType.MANUAL_UNREFERENCED).detailText("nice submission 3"));
        response = request.putWithResponseBodyAndParams(API_FILE_UPLOAD_SUBMISSIONS + fileUploadSubmission.getId() + "/feedback", feedbacks, Result.class, HttpStatus.OK, params);

        assertThat(response.getScore()).isEqualTo(110);
    }

    @Test
    @WithMockUser(value = "tutor2", roles = "TA")
    public void testUpdateFileUploadAssessmentAfterComplaint_studentHidden() throws Exception {
        FileUploadSubmission fileUploadSubmission = ModelFactory.generateFileUploadSubmission(true);
<<<<<<< HEAD
        fileUploadSubmission = database.addFileUploadSubmissionWithResultAndAssessor(afterReleaseFileUploadExercise, fileUploadSubmission, "student1", "tutor1");
        Result fileUploadAssessment = fileUploadSubmission.getResults();
=======
        fileUploadSubmission = database.saveFileUploadSubmissionWithResultAndAssessor(afterReleaseFileUploadExercise, fileUploadSubmission, "student1", "tutor1");
        Result fileUploadAssessment = fileUploadSubmission.getResult();
>>>>>>> c45ee3a4
        Complaint complaint = new Complaint().result(fileUploadAssessment).complaintText("This is not fair");

        complaintRepo.save(complaint);
        complaint.getResult().setParticipation(null); // Break infinite reference chain

        ComplaintResponse complaintResponse = new ComplaintResponse().complaint(complaint.accepted(false)).responseText("rejected");
        List<Feedback> feedbacks = ModelFactory.generateFeedback();
        AssessmentUpdate assessmentUpdate = new AssessmentUpdate().feedbacks(feedbacks).complaintResponse(complaintResponse);

        Result updatedResult = request.putWithResponseBody(API_FILE_UPLOAD_SUBMISSIONS + fileUploadSubmission.getId() + "/assessment-after-complaint", assessmentUpdate,
                Result.class, HttpStatus.OK);

        assertThat(updatedResult).as("updated result found").isNotNull();
        assertThat(((StudentParticipation) updatedResult.getParticipation()).getStudent()).as("student of participation is hidden").isEmpty();
        assertThat(updatedResult.getFeedbacks().size()).isEqualTo(3);
    }

    @Test
    @WithMockUser(value = "tutor1", roles = "TA")
    public void testSaveFileUploadAssessment_studentHidden() throws Exception {
        FileUploadSubmission fileUploadSubmission = ModelFactory.generateFileUploadSubmission(true);
        fileUploadSubmission = database.addFileUploadSubmission(afterReleaseFileUploadExercise, fileUploadSubmission, "student1");

        Result result = request.putWithResponseBody(API_FILE_UPLOAD_SUBMISSIONS + fileUploadSubmission.getId() + "/feedback", new ArrayList<String>(), Result.class, HttpStatus.OK);

        assertThat(result).as("saved result found").isNotNull();
        assertThat(result.isRated()).isNull();
        assertThat(((StudentParticipation) result.getParticipation()).getStudent()).as("student of participation is hidden").isEmpty();
    }

    @Test
    @WithMockUser(value = "tutor1", roles = "TA")
    public void testSubmitFileUploadAssessment_studentHidden() throws Exception {
        FileUploadSubmission fileUploadSubmission = ModelFactory.generateFileUploadSubmission(true);
        fileUploadSubmission = database.addFileUploadSubmission(afterReleaseFileUploadExercise, fileUploadSubmission, "student1");

        var params = new LinkedMultiValueMap<String, String>();
        params.add("submit", "true");
        List<Feedback> feedbacks = ModelFactory.generateFeedback();

        Result result = request.putWithResponseBodyAndParams(API_FILE_UPLOAD_SUBMISSIONS + fileUploadSubmission.getId() + "/feedback", feedbacks, Result.class, HttpStatus.OK,
                params);

        assertThat(result).as("submitted result found").isNotNull();
        assertThat(result.isRated()).isTrue();
        assertThat(((StudentParticipation) result.getParticipation()).getStudent()).as("student of participation is hidden").isEmpty();
        assertThat(result.getFeedbacks().size()).isEqualTo(3);
        assertThat(result.getFeedbacks().get(0).getCredits()).isEqualTo(feedbacks.get(0).getCredits());
        assertThat(result.getFeedbacks().get(1).getCredits()).isEqualTo(feedbacks.get(1).getCredits());
    }

    @Test
    @WithMockUser(value = "tutor2", roles = "TA")
    public void testOverrideAssessment_saveOtherTutorForbidden() throws Exception {
        overrideAssessment("student1", "tutor1", HttpStatus.FORBIDDEN, "false", true);
    }

    @Test
    @WithMockUser(value = "instructor1", roles = "INSTRUCTOR")
    public void testOverrideAssessment_saveInstructorPossible() throws Exception {
        overrideAssessment("student1", "tutor1", HttpStatus.OK, "false", true);
    }

    @Test
    @WithMockUser(value = "tutor1", roles = "TA")
    public void testOverrideAssessment_saveSameTutorPossible() throws Exception {
        overrideAssessment("student1", "tutor1", HttpStatus.OK, "false", true);
    }

    @Test
    @WithMockUser(value = "tutor2", roles = "TA")
    public void testOverrideAssessment_submitOtherTutorForbidden() throws Exception {
        overrideAssessment("student1", "tutor1", HttpStatus.FORBIDDEN, "true", true);
    }

    @Test
    @WithMockUser(value = "instructor1", roles = "INSTRUCTOR")
    public void testOverrideAssessment_submitInstructorPossible() throws Exception {
        overrideAssessment("student1", "tutor1", HttpStatus.OK, "true", true);
    }

    @Test
    @WithMockUser(value = "tutor1", roles = "TA")
    public void testOverrideAssessment_submitSameTutorPossible() throws Exception {
        overrideAssessment("student1", "tutor1", HttpStatus.OK, "true", true);
    }

    @Test
    @WithMockUser(value = "tutor2", roles = "TA")
    public void testOverrideAssessment_saveOtherTutorAfterAssessmentDueDateForbidden() throws Exception {
        assessmentDueDatePassed();
        overrideAssessment("student1", "tutor1", HttpStatus.FORBIDDEN, "false", true);
    }

    @Test
    @WithMockUser(value = "instructor1", roles = "INSTRUCTOR")
    public void testOverrideAssessment_saveInstructorAfterAssessmentDueDatePossible() throws Exception {
        assessmentDueDatePassed();
        overrideAssessment("student1", "tutor1", HttpStatus.OK, "false", true);
    }

    @Test
    @WithMockUser(value = "tutor1", roles = "TA")
    public void testOverrideAssessment_saveSameTutorAfterAssessmentDueDateForbidden() throws Exception {
        assessmentDueDatePassed();
        overrideAssessment("student1", "tutor1", HttpStatus.FORBIDDEN, "false", true);
    }

    @Test
    @WithMockUser(value = "tutor1", roles = "TA")
    public void testOverrideAssessment_saveSameTutorAfterAssessmentDueDatePossible() throws Exception {
        assessmentDueDatePassed();
        // should be possible because the original result was not yet submitted
        overrideAssessment("student1", "tutor1", HttpStatus.OK, "false", false);
    }

    @Test
    @WithMockUser(value = "tutor2", roles = "TA")
    public void testOverrideAssessment_submitOtherTutorAfterAssessmentDueDateForbidden() throws Exception {
        assessmentDueDatePassed();
        overrideAssessment("student1", "tutor1", HttpStatus.FORBIDDEN, "true", true);
    }

    @Test
    @WithMockUser(value = "instructor1", roles = "INSTRUCTOR")
    public void testOverrideAssessment_submitInstructorAfterAssessmentDueDatePossible() throws Exception {
        assessmentDueDatePassed();
        overrideAssessment("student1", "tutor1", HttpStatus.OK, "true", true);
    }

    @Test
    @WithMockUser(value = "tutor1", roles = "TA")
    public void testOverrideAssessment_submitSameTutorAfterAssessmentDueDateForbidden() throws Exception {
        assessmentDueDatePassed();
        overrideAssessment("student1", "tutor1", HttpStatus.FORBIDDEN, "true", true);
    }

    @Test
    @WithMockUser(value = "tutor1", roles = "TA")
    public void testOverrideAssessment_submitSameTutorAfterAssessmentDueDatePossible() throws Exception {
        assessmentDueDatePassed();
        // should be possible because the original result was not yet submitted
        overrideAssessment("student1", "tutor1", HttpStatus.OK, "true", false);
    }

    private void assessmentDueDatePassed() {
        database.updateAssessmentDueDate(afterReleaseFileUploadExercise.getId(), ZonedDateTime.now().minusSeconds(10));
    }

    private void overrideAssessment(String student, String originalAssessor, HttpStatus httpStatus, String submit, boolean originalAssessmentSubmitted) throws Exception {
        FileUploadSubmission fileUploadSubmission = ModelFactory.generateFileUploadSubmission(true);
<<<<<<< HEAD
        fileUploadSubmission = database.addFileUploadSubmissionWithResultAndAssessor(afterReleaseFileUploadExercise, fileUploadSubmission, student, originalAssessor);
        fileUploadSubmission.getResults().setCompletionDate(originalAssessmentSubmitted ? ZonedDateTime.now() : null);
        resultRepo.save(fileUploadSubmission.getResults());
=======
        fileUploadSubmission = database.saveFileUploadSubmissionWithResultAndAssessor(afterReleaseFileUploadExercise, fileUploadSubmission, student, originalAssessor);
        fileUploadSubmission.getResult().setCompletionDate(originalAssessmentSubmitted ? ZonedDateTime.now() : null);
        resultRepo.save(fileUploadSubmission.getResult());
>>>>>>> c45ee3a4
        var params = new LinkedMultiValueMap<String, String>();
        params.add("submit", submit);
        List<Feedback> feedbacks = ModelFactory.generateFeedback();
        request.putWithResponseBodyAndParams(API_FILE_UPLOAD_SUBMISSIONS + fileUploadSubmission.getId() + "/feedback", feedbacks, Result.class, httpStatus, params);
    }

    private void cancelAssessment(HttpStatus expectedStatus) throws Exception {
        FileUploadSubmission submission = ModelFactory.generateFileUploadSubmission(true);
<<<<<<< HEAD
        submission = database.addFileUploadSubmissionWithResultAndAssessor(afterReleaseFileUploadExercise, submission, "student1", "tutor1");
        database.addSampleFeedbackToResults(submission.getResults());
=======
        submission = database.saveFileUploadSubmissionWithResultAndAssessor(afterReleaseFileUploadExercise, submission, "student1", "tutor1");
        database.addSampleFeedbackToResults(submission.getResult());
>>>>>>> c45ee3a4
        request.put(API_FILE_UPLOAD_SUBMISSIONS + submission.getId() + "/cancel-assessment", null, expectedStatus);
    }

    @Test
    @WithMockUser(value = "student1", roles = "USER")
    public void testCancelOwnAssessmentAsStudent() throws Exception {
        cancelAssessment(HttpStatus.FORBIDDEN);
    }

    @Test
    @WithMockUser(value = "tutor1", roles = "TA")
    public void testCancelOwnAssessmentAsTutor() throws Exception {
        cancelAssessment(HttpStatus.OK);
    }

    @Test
    @WithMockUser(value = "tutor2", roles = "TA")
    public void testCancelAssessmentOfOtherTutorAsTutor() throws Exception {
        cancelAssessment(HttpStatus.FORBIDDEN);
    }

    @Test
    @WithMockUser(value = "instructor1", roles = "INSTRUCTOR")
    public void testCancelAssessmentOfOtherTutorAsInstructor() throws Exception {
        cancelAssessment(HttpStatus.OK);
    }

    @Test
    @WithMockUser(value = "student1", roles = "USER")
    public void getOwnAssessmentAsStudent() throws Exception {
        FileUploadExercise assessedFileUploadExercise = database.findFileUploadExerciseWithTitle(course.getExercises(), "assessed");
        FileUploadSubmission fileUploadSubmission = ModelFactory.generateFileUploadSubmission(true);
        fileUploadSubmission = database.saveFileUploadSubmissionWithResultAndAssessor(assessedFileUploadExercise, fileUploadSubmission, "student1", "tutor1");
        Result result = request.get("/api/file-upload-submissions/" + fileUploadSubmission.getId() + "/result", HttpStatus.OK, Result.class);
    }

    @Test
    @WithMockUser(value = "student2", roles = "USER")
    public void getAssessmentOfOtherStudentAsStudent() throws Exception {
        FileUploadExercise assessedFileUploadExercise = database.findFileUploadExerciseWithTitle(course.getExercises(), "assessed");
        FileUploadSubmission fileUploadSubmission = ModelFactory.generateFileUploadSubmission(true);
        fileUploadSubmission = database.saveFileUploadSubmissionWithResultAndAssessor(assessedFileUploadExercise, fileUploadSubmission, "student1", "tutor1");
        Result result = request.get("/api/file-upload-submissions/" + fileUploadSubmission.getId() + "/result", HttpStatus.FORBIDDEN, Result.class);
    }

}<|MERGE_RESOLUTION|>--- conflicted
+++ resolved
@@ -116,13 +116,8 @@
     @WithMockUser(value = "tutor2", roles = "TA")
     public void testUpdateFileUploadAssessmentAfterComplaint_studentHidden() throws Exception {
         FileUploadSubmission fileUploadSubmission = ModelFactory.generateFileUploadSubmission(true);
-<<<<<<< HEAD
-        fileUploadSubmission = database.addFileUploadSubmissionWithResultAndAssessor(afterReleaseFileUploadExercise, fileUploadSubmission, "student1", "tutor1");
-        Result fileUploadAssessment = fileUploadSubmission.getResults();
-=======
         fileUploadSubmission = database.saveFileUploadSubmissionWithResultAndAssessor(afterReleaseFileUploadExercise, fileUploadSubmission, "student1", "tutor1");
-        Result fileUploadAssessment = fileUploadSubmission.getResult();
->>>>>>> c45ee3a4
+        Result fileUploadAssessment = fileUploadSubmission.getLatestResult();
         Complaint complaint = new Complaint().result(fileUploadAssessment).complaintText("This is not fair");
 
         complaintRepo.save(complaint);
@@ -274,15 +269,9 @@
 
     private void overrideAssessment(String student, String originalAssessor, HttpStatus httpStatus, String submit, boolean originalAssessmentSubmitted) throws Exception {
         FileUploadSubmission fileUploadSubmission = ModelFactory.generateFileUploadSubmission(true);
-<<<<<<< HEAD
-        fileUploadSubmission = database.addFileUploadSubmissionWithResultAndAssessor(afterReleaseFileUploadExercise, fileUploadSubmission, student, originalAssessor);
-        fileUploadSubmission.getResults().setCompletionDate(originalAssessmentSubmitted ? ZonedDateTime.now() : null);
-        resultRepo.save(fileUploadSubmission.getResults());
-=======
         fileUploadSubmission = database.saveFileUploadSubmissionWithResultAndAssessor(afterReleaseFileUploadExercise, fileUploadSubmission, student, originalAssessor);
-        fileUploadSubmission.getResult().setCompletionDate(originalAssessmentSubmitted ? ZonedDateTime.now() : null);
-        resultRepo.save(fileUploadSubmission.getResult());
->>>>>>> c45ee3a4
+        fileUploadSubmission.getLatestResult().setCompletionDate(originalAssessmentSubmitted ? ZonedDateTime.now() : null);
+        resultRepo.save(fileUploadSubmission.getLatestResult());
         var params = new LinkedMultiValueMap<String, String>();
         params.add("submit", submit);
         List<Feedback> feedbacks = ModelFactory.generateFeedback();
@@ -291,13 +280,9 @@
 
     private void cancelAssessment(HttpStatus expectedStatus) throws Exception {
         FileUploadSubmission submission = ModelFactory.generateFileUploadSubmission(true);
-<<<<<<< HEAD
-        submission = database.addFileUploadSubmissionWithResultAndAssessor(afterReleaseFileUploadExercise, submission, "student1", "tutor1");
-        database.addSampleFeedbackToResults(submission.getResults());
-=======
+
         submission = database.saveFileUploadSubmissionWithResultAndAssessor(afterReleaseFileUploadExercise, submission, "student1", "tutor1");
-        database.addSampleFeedbackToResults(submission.getResult());
->>>>>>> c45ee3a4
+        database.addSampleFeedbackToResults(submission.getLatestResult());
         request.put(API_FILE_UPLOAD_SUBMISSIONS + submission.getId() + "/cancel-assessment", null, expectedStatus);
     }
 
