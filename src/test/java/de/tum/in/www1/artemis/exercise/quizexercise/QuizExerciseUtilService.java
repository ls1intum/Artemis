package de.tum.in.www1.artemis.exercise.quizexercise;

import static org.assertj.core.api.Assertions.assertThat;

import java.io.IOException;
import java.nio.file.Files;
import java.nio.file.Path;
import java.time.ZonedDateTime;
import java.util.HashSet;
import java.util.Set;
import java.util.concurrent.ThreadLocalRandom;

import javax.validation.constraints.NotNull;

import org.slf4j.Logger;
import org.slf4j.LoggerFactory;
import org.springframework.beans.factory.annotation.Autowired;
import org.springframework.core.io.ClassPathResource;
import org.springframework.http.HttpStatus;
import org.springframework.security.core.Authentication;
import org.springframework.security.core.context.SecurityContextHolder;
import org.springframework.stereotype.Service;

import de.tum.in.www1.artemis.course.CourseFactory;
import de.tum.in.www1.artemis.course.CourseUtilService;
import de.tum.in.www1.artemis.domain.Course;
import de.tum.in.www1.artemis.domain.Team;
import de.tum.in.www1.artemis.domain.TeamAssignmentConfig;
import de.tum.in.www1.artemis.domain.User;
import de.tum.in.www1.artemis.domain.enumeration.*;
import de.tum.in.www1.artemis.domain.exam.Exam;
import de.tum.in.www1.artemis.domain.exam.ExerciseGroup;
import de.tum.in.www1.artemis.domain.participation.StudentParticipation;
import de.tum.in.www1.artemis.domain.quiz.*;
import de.tum.in.www1.artemis.exam.ExamFactory;
import de.tum.in.www1.artemis.participation.ParticipationUtilService;
import de.tum.in.www1.artemis.repository.*;
import de.tum.in.www1.artemis.service.FilePathService;
import de.tum.in.www1.artemis.service.scheduled.cache.quiz.QuizScheduleService;
import de.tum.in.www1.artemis.user.UserUtilService;
import de.tum.in.www1.artemis.util.RequestUtilService;
import de.tum.in.www1.artemis.web.rest.dto.QuizBatchJoinDTO;

/**
 * Service responsible for initializing the database with specific testdata related to quiz exercises for use in integration tests.
 */
@Service
public class QuizExerciseUtilService {

    private final Logger log = LoggerFactory.getLogger(getClass());

    private static final ZonedDateTime pastTimestamp = ZonedDateTime.now().minusDays(1);

    private static final ZonedDateTime futureTimestamp = ZonedDateTime.now().plusDays(1);

    private static final ZonedDateTime futureFutureTimestamp = ZonedDateTime.now().plusDays(2);

    @Autowired
    private CourseRepository courseRepo;

    @Autowired
    private ExerciseRepository exerciseRepo;

    @Autowired
    private QuizSubmissionRepository quizSubmissionRepository;

    @Autowired
    private QuizExerciseRepository quizExerciseRepository;

    @Autowired
    private TeamRepository teamRepo;

    @Autowired
    private ExamRepository examRepository;

    @Autowired
    private QuizBatchRepository quizBatchRepository;

    @Autowired
    private ParticipationUtilService participationUtilService;

    @Autowired
    private CourseUtilService courseUtilService;

    @Autowired
    private RequestUtilService requestUtilService;

    @Autowired
    private SubmittedAnswerRepository submittedAnswerRepository;

    @Autowired
    private DragAndDropMappingRepository dragAndDropMappingRepository;

    @Autowired
    private QuizQuestionRepository quizQuestionRepository;

    @Autowired
    private StudentParticipationRepository studentParticipationRepository;

    @Autowired
    private UserUtilService userUtilService;

    @Autowired
    private QuizScheduleService quizScheduleService;

    /**
     * Create, join and start a batch for student by tutor
     */
    public void prepareBatchForSubmitting(QuizExercise quizExercise, Authentication tutor, Authentication student) throws Exception {
        var authentication = SecurityContextHolder.getContext().getAuthentication();
        switch (quizExercise.getQuizMode()) {
            case SYNCHRONIZED -> {
            }
            case BATCHED -> {
                SecurityContextHolder.getContext().setAuthentication(tutor);
                var batch = requestUtilService.putWithResponseBody("/api/quiz-exercises/" + quizExercise.getId() + "/add-batch", null, QuizBatch.class, HttpStatus.OK);
                requestUtilService.put("/api/quiz-exercises/" + batch.getId() + "/start-batch", null, HttpStatus.OK);
                SecurityContextHolder.getContext().setAuthentication(student);
                requestUtilService.postWithoutLocation("/api/quiz-exercises/" + quizExercise.getId() + "/join", new QuizBatchJoinDTO(batch.getPassword()), HttpStatus.OK, null);
            }
            case INDIVIDUAL -> {
                SecurityContextHolder.getContext().setAuthentication(student);
                requestUtilService.postWithoutLocation("/api/quiz-exercises/" + quizExercise.getId() + "/join", new QuizBatchJoinDTO(null), HttpStatus.OK, null);
            }
        }
        SecurityContextHolder.getContext().setAuthentication(authentication);
    }

    public Course addCourseWithOneQuizExercise() {
        return addCourseWithOneQuizExercise("Title");
    }

    public Course addCourseWithOneQuizExercise(String title) {
        Course course = CourseFactory.generateCourse(null, pastTimestamp, futureTimestamp, new HashSet<>(), "tumuser", "tutor", "editor", "instructor");
        QuizExercise quizExercise = createQuiz(course, futureTimestamp, futureFutureTimestamp, QuizMode.SYNCHRONIZED);
        quizExercise.setTitle(title);
        quizExercise.setDuration(120);
        assertThat(quizExercise.getQuizQuestions()).isNotEmpty();
        assertThat(quizExercise.isValid()).isTrue();
        course.addExercises(quizExercise);
        course = courseRepo.save(course);
        quizExercise = exerciseRepo.save(quizExercise);
        assertThat(courseRepo.findWithEagerExercisesById(course.getId()).getExercises()).as("course contains the exercise").contains(quizExercise);
        return course;
    }

    public QuizSubmission saveQuizSubmission(QuizExercise exercise, QuizSubmission submission, String login) {
        StudentParticipation participation = participationUtilService.createAndSaveParticipationForExercise(exercise, login);
        participation.addSubmission(submission);
        submission.setParticipation(participation);
        submission = quizSubmissionRepository.save(submission);
        return submission;
    }

    /**
     * Generates a submitted answer for a given question.
     *
     * @param question given question, the answer is for
     * @param correct  boolean whether the answer should be correct or not
     * @return created SubmittedAnswer
     */
    public SubmittedAnswer generateSubmittedAnswerFor(QuizQuestion question, boolean correct) {
        if (question instanceof MultipleChoiceQuestion) {
            var submittedAnswer = new MultipleChoiceSubmittedAnswer();
            submittedAnswer.setQuizQuestion(question);

            for (var answerOption : ((MultipleChoiceQuestion) question).getAnswerOptions()) {
                if (answerOption.isIsCorrect().equals(correct)) {
                    submittedAnswer.addSelectedOptions(answerOption);
                }
            }
            return submittedAnswer;
        }
        else if (question instanceof DragAndDropQuestion) {
            var submittedAnswer = new DragAndDropSubmittedAnswer();
            submittedAnswer.setQuizQuestion(question);

            DragItem dragItem1 = ((DragAndDropQuestion) question).getDragItems().get(0);
            dragItem1.setQuestion((DragAndDropQuestion) question);
            log.debug(dragItem1.toString());
            DragItem dragItem2 = ((DragAndDropQuestion) question).getDragItems().get(1);
            dragItem2.setQuestion((DragAndDropQuestion) question);
            log.debug(dragItem2.toString());
            DragItem dragItem3 = ((DragAndDropQuestion) question).getDragItems().get(2);
            dragItem3.setQuestion((DragAndDropQuestion) question);
            log.debug(dragItem3.toString());
            DragItem dragItem4 = ((DragAndDropQuestion) question).getDragItems().get(3);
            dragItem4.setQuestion((DragAndDropQuestion) question);
            log.debug(dragItem4.toString());

            DropLocation dropLocation1 = ((DragAndDropQuestion) question).getDropLocations().get(0);
            dropLocation1.setQuestion((DragAndDropQuestion) question);
            log.debug(dropLocation1.toString());
            DropLocation dropLocation2 = ((DragAndDropQuestion) question).getDropLocations().get(1);
            dropLocation2.setQuestion((DragAndDropQuestion) question);
            log.debug(dropLocation2.toString());
            DropLocation dropLocation3 = ((DragAndDropQuestion) question).getDropLocations().get(2);
            dropLocation3.setQuestion((DragAndDropQuestion) question);
            log.debug(dropLocation3.toString());
            DropLocation dropLocation4 = ((DragAndDropQuestion) question).getDropLocations().get(3);
            dropLocation4.setQuestion((DragAndDropQuestion) question);
            log.debug(dropLocation4.toString());

            if (correct) {
                submittedAnswer.addMappings(new DragAndDropMapping().dragItem(dragItem1).dropLocation(dropLocation1));
                submittedAnswer.addMappings(new DragAndDropMapping().dragItem(dragItem2).dropLocation(dropLocation2));
                submittedAnswer.addMappings(new DragAndDropMapping().dragItem(dragItem3).dropLocation(dropLocation3));
                submittedAnswer.addMappings(new DragAndDropMapping().dragItem(dragItem4).dropLocation(dropLocation4));
            }
            else {
                submittedAnswer.addMappings(new DragAndDropMapping().dragItem(dragItem2).dropLocation(dropLocation3));
                submittedAnswer.addMappings(new DragAndDropMapping().dragItem(dragItem1).dropLocation(dropLocation4));
                submittedAnswer.addMappings(new DragAndDropMapping().dragItem(dragItem3).dropLocation(dropLocation1));
                submittedAnswer.addMappings(new DragAndDropMapping().dragItem(dragItem4).dropLocation(dropLocation2));
            }

            return submittedAnswer;
        }
        else if (question instanceof ShortAnswerQuestion) {
            var submittedAnswer = new ShortAnswerSubmittedAnswer();
            submittedAnswer.setQuizQuestion(question);

            for (var spot : ((ShortAnswerQuestion) question).getSpots()) {
                ShortAnswerSubmittedText submittedText = new ShortAnswerSubmittedText();
                submittedText.setSpot(spot);
                var correctText = ((ShortAnswerQuestion) question).getCorrectSolutionForSpot(spot).iterator().next().getText();
                if (correct) {
                    submittedText.setText(correctText);
                }
                else {
                    submittedText.setText(correctText.toUpperCase());
                }
                submittedAnswer.addSubmittedTexts(submittedText);
                // also invoke remove once
                submittedAnswer.removeSubmittedTexts(submittedText);
                submittedAnswer.addSubmittedTexts(submittedText);
            }
            return submittedAnswer;
        }
        return null;
    }

    public SubmittedAnswer generateSubmittedAnswerForQuizWithCorrectAndFalseAnswers(QuizQuestion question) {
        if (question instanceof MultipleChoiceQuestion) {
            var submittedAnswer = new MultipleChoiceSubmittedAnswer();
            submittedAnswer.setQuizQuestion(question);

            for (var answerOption : ((MultipleChoiceQuestion) question).getAnswerOptions()) {
                submittedAnswer.addSelectedOptions(answerOption);
            }
            return submittedAnswer;
        }
        else if (question instanceof DragAndDropQuestion) {
            var submittedAnswer = new DragAndDropSubmittedAnswer();
            submittedAnswer.setQuizQuestion(question);

            DragItem dragItem1 = ((DragAndDropQuestion) question).getDragItems().get(0);
            dragItem1.setQuestion((DragAndDropQuestion) question);
            log.debug(dragItem1.toString());
            DragItem dragItem2 = ((DragAndDropQuestion) question).getDragItems().get(1);
            dragItem2.setQuestion((DragAndDropQuestion) question);
            log.debug(dragItem2.toString());
            DragItem dragItem3 = ((DragAndDropQuestion) question).getDragItems().get(2);
            dragItem3.setQuestion((DragAndDropQuestion) question);
            log.debug(dragItem3.toString());

            DropLocation dropLocation1 = ((DragAndDropQuestion) question).getDropLocations().get(0);
            dropLocation1.setQuestion((DragAndDropQuestion) question);
            log.debug(dropLocation1.toString());
            DropLocation dropLocation2 = ((DragAndDropQuestion) question).getDropLocations().get(1);
            dropLocation2.setQuestion((DragAndDropQuestion) question);
            log.debug(dropLocation2.toString());
            DropLocation dropLocation3 = ((DragAndDropQuestion) question).getDropLocations().get(2);
            dropLocation3.setQuestion((DragAndDropQuestion) question);
            log.debug(dropLocation3.toString());

            submittedAnswer.addMappings(new DragAndDropMapping().dragItem(dragItem1).dropLocation(dropLocation1));
            submittedAnswer.addMappings(new DragAndDropMapping().dragItem(dragItem2).dropLocation(dropLocation3));
            submittedAnswer.addMappings(new DragAndDropMapping().dragItem(dragItem3).dropLocation(dropLocation2));

            return submittedAnswer;
        }
        else if (question instanceof ShortAnswerQuestion) {
            var submittedAnswer = new ShortAnswerSubmittedAnswer();
            submittedAnswer.setQuizQuestion(question);

            for (var spot : ((ShortAnswerQuestion) question).getSpots()) {
                ShortAnswerSubmittedText submittedText = new ShortAnswerSubmittedText();
                submittedText.setSpot(spot);
                var correctText = ((ShortAnswerQuestion) question).getCorrectSolutionForSpot(spot).iterator().next().getText();
                if (spot.getSpotNr() == 2) {
                    submittedText.setText(correctText);
                }
                else {
                    submittedText.setText("wrong submitted text");
                }
                submittedAnswer.addSubmittedTexts(submittedText);
                // also invoke remove once
                submittedAnswer.removeSubmittedTexts(submittedText);
                submittedAnswer.addSubmittedTexts(submittedText);
            }
            return submittedAnswer;
        }
        return null;
    }

    @NotNull
    public QuizExercise createQuiz(Course course, ZonedDateTime releaseDate, ZonedDateTime dueDate, QuizMode quizMode) {
        QuizExercise quizExercise = QuizExerciseFactory.generateQuizExercise(releaseDate, dueDate, quizMode, course);
        initializeQuizExercise(quizExercise);
        return quizExercise;
    }

    /**
     * important quiz fields are emptied, so it can be imported,
     *
     * @param quizExercise to be emptied
     */
    public void emptyOutQuizExercise(QuizExercise quizExercise) {
        quizExercise.setReleaseDate(null);
        quizExercise.setCourse(null);
        quizExercise.setDueDate(null);
        quizExercise.setAssessmentDueDate(null);
        quizExercise.setQuizBatches(new HashSet<>());
    }

    /**
     * Creates a new quiz that gets saved in the QuizExercise repository.
     *
     * @param releaseDate release date of the quiz, is also used to set the start date of the course
     * @param dueDate     due date of the quiz, is also used to set the end date of the course
     * @param quizMode    SYNCHRONIZED, BATCHED or INDIVIDUAL
     * @return quiz that was created
     */
    public QuizExercise createAndSaveQuiz(ZonedDateTime releaseDate, ZonedDateTime dueDate, QuizMode quizMode) {
        QuizExercise quizExercise = createQuiz(releaseDate, dueDate, quizMode);
        quizExerciseRepository.save(quizExercise);

        return quizExercise;
    }

    /**
     * Creates a new quiz
     *
     * @param releaseDate release date of the quiz, is also used to set the start date of the course
     * @param dueDate     due date of the quiz, is also used to set the end date of the course
     * @param quizMode    SYNCHRONIZED, BATCHED or INDIVIDUAL
     * @return quiz that was created
     */
    public QuizExercise createQuiz(ZonedDateTime releaseDate, ZonedDateTime dueDate, QuizMode quizMode) {
        Course course = courseUtilService.createAndSaveCourse(null, releaseDate == null ? null : releaseDate.minusDays(1), dueDate == null ? null : dueDate.plusDays(1), Set.of());

        QuizExercise quizExercise = QuizExerciseFactory.generateQuizExercise(releaseDate, dueDate, quizMode, course);
        initializeQuizExercise(quizExercise);

        return quizExercise;
    }

    /**
     * Creates a team quiz exercise with a team and saves it into the repository.
     *
     * @param releaseDate release date of the quiz
     * @param dueDate     due date of the quiz
     * @param quizMode    SYNCHRONIZED, BATCHED or INDIVIDUAL
     * @param minTeamSize minimum number of members the team is allowed to have
     * @param maxTeamSize maximum number of members the team is allowed to have
     * @return exercise created
     */
    public QuizExercise createAndSaveTeamQuiz(ZonedDateTime releaseDate, ZonedDateTime dueDate, QuizMode quizMode, int minTeamSize, int maxTeamSize) {
        QuizExercise quizExercise = createQuiz(releaseDate, dueDate, quizMode);
        setupTeamQuizExercise(quizExercise, minTeamSize, maxTeamSize);
        quizExerciseRepository.save(quizExercise);

        Team team = new Team();
        team.setShortName("team");
        teamRepo.save(quizExercise, team);

        return quizExercise;
    }

    /**
     * sets up a team quiz exercise.
     *
     * @param quiz        quiz exercise that should be a team exercise.
     * @param minTeamSize minimum number of members the team is allowed to have
     * @param maxTeamSize maximum number of members the team is allowed to have
     */
    public void setupTeamQuizExercise(QuizExercise quiz, int minTeamSize, int maxTeamSize) {
        var teamAssignmentConfig = new TeamAssignmentConfig();
        teamAssignmentConfig.setExercise(quiz);
        teamAssignmentConfig.setMinTeamSize(minTeamSize);
        teamAssignmentConfig.setMaxTeamSize(maxTeamSize);
        quiz.setMode(ExerciseMode.TEAM);
        quiz.setTeamAssignmentConfig(teamAssignmentConfig);
    }

    /**
     * Creates a new exam quiz that gets saved in the QuizExercise repository.
     *
     * @param startDate start date of the exam, is also used to set the end date of the course the exam is in
     * @param endDate   end date of the exam, is also used to set the end date of the course the exam is in
     * @return exam quiz that was created
     */
    @NotNull
    public QuizExercise createAndSaveExamQuiz(ZonedDateTime startDate, ZonedDateTime endDate) {
        Course course = courseUtilService.createAndSaveCourse(null, startDate.minusDays(1), endDate.plusDays(1), new HashSet<>());

        Exam exam = ExamFactory.generateExam(course, startDate.minusMinutes(5), startDate, endDate, false);
        ExerciseGroup exerciseGroup = ExamFactory.generateExerciseGroup(true, exam);
        examRepository.save(exam);

        QuizExercise quizExercise = QuizExerciseFactory.generateQuizExerciseForExam(exerciseGroup);
        initializeQuizExercise(quizExercise);

        quizExerciseRepository.save(quizExercise);

        return quizExercise;
    }

    /**
     * renames the quiz with the passed title, the quiz gets saved in the repository.
     *
     * @param quizExercise quiz to be renamed
     * @param newTitle     new name of the quiz
     */
    public void renameAndSaveQuiz(QuizExercise quizExercise, String newTitle) {
        quizExercise.setTitle(newTitle);
        quizExerciseRepository.save(quizExercise);
    }

    /**
     * sets the quiz exercise of quiz batch and saves the batch into the repository
     *
     * @param batch        quiz batch that should get saved
     * @param quizExercise quiz exercise to be added to the batch
     */
    public void setQuizBatchExerciseAndSave(QuizBatch batch, QuizExercise quizExercise) {
        batch.setQuizExercise(quizExercise);
        quizBatchRepository.save(batch);
    }

    @NotNull
    public QuizExercise createQuizForExam(ExerciseGroup exerciseGroup) {
        QuizExercise quizExercise = QuizExerciseFactory.generateQuizExerciseForExam(exerciseGroup);
        initializeQuizExercise(quizExercise);

        return quizExercise;
    }

    @NotNull
    public QuizExercise createQuizWithAllQuestionTypesForExam(ExerciseGroup exerciseGroup, String title) {
        QuizExercise quizExercise = QuizExerciseFactory.generateQuizExerciseForExam(exerciseGroup, title);
        initializeQuizExerciseWithAllQuestionTypes(quizExercise);
        return quizExercise;
    }

    /**
     * initializes a quiz with all different types of questions
     *
     * @param quizExercise to be initialized
     */
    private void initializeQuizExercise(QuizExercise quizExercise) {
        quizExercise.addQuestions(createMultipleChoiceQuestion());
        quizExercise.addQuestions(createDragAndDropQuestion());
        quizExercise.addQuestions(createShortAnswerQuestion());
        quizExercise.setMaxPoints(quizExercise.getOverallQuizPoints());
        quizExercise.setGradingInstructions(null);
    }

    @NotNull
    public ShortAnswerQuestion createShortAnswerQuestion() {
        ShortAnswerQuestion sa = (ShortAnswerQuestion) new ShortAnswerQuestion().title("SA").score(2).text("This is a long answer text");
        sa.setScoringType(ScoringType.PROPORTIONAL_WITHOUT_PENALTY);
        // TODO: we should test different values here
        sa.setMatchLetterCase(true);
        sa.setSimilarityValue(100);

        var shortAnswerSpot1 = new ShortAnswerSpot().spotNr(0).width(1);
        shortAnswerSpot1.setTempID(generateTempId());
        var shortAnswerSpot2 = new ShortAnswerSpot().spotNr(2).width(2);
        shortAnswerSpot2.setTempID(generateTempId());
        sa.getSpots().add(shortAnswerSpot1);
        sa.getSpots().add(shortAnswerSpot2);

        var shortAnswerSolution1 = new ShortAnswerSolution().text("is");
        shortAnswerSolution1.setTempID(generateTempId());
        var shortAnswerSolution2 = new ShortAnswerSolution().text("long");
        shortAnswerSolution2.setTempID(generateTempId());
        sa.addSolution(shortAnswerSolution1);
        // also invoke remove once
        sa.removeSolution(shortAnswerSolution1);
        sa.addSolution(shortAnswerSolution1);
        sa.addSolution(shortAnswerSolution2);

        var mapping1 = new ShortAnswerMapping().spot(sa.getSpots().get(0)).solution(sa.getSolutions().get(0));
        shortAnswerSolution1.addMappings(mapping1);
        shortAnswerSpot1.addMappings(mapping1);
        // also invoke remove once
        shortAnswerSolution1.removeMappings(mapping1);
        shortAnswerSpot1.removeMappings(mapping1);
        shortAnswerSolution1.addMappings(mapping1);
        shortAnswerSpot1.addMappings(mapping1);
        assertThat(shortAnswerSolution1.getMappings()).isNotEmpty();
        assertThat(shortAnswerSpot1.getMappings()).isNotEmpty();
        log.debug(shortAnswerSolution1.toString());
        log.debug(shortAnswerSpot1.toString());

        var mapping2 = new ShortAnswerMapping().spot(sa.getSpots().get(1)).solution(sa.getSolutions().get(1));
        sa.addCorrectMapping(mapping1);
        assertThat(sa).isEqualTo(mapping1.getQuestion());
        sa.removeCorrectMapping(mapping1);
        sa.addCorrectMapping(mapping1);
        sa.addCorrectMapping(mapping2);
        sa.setExplanation("Explanation");
        sa.setRandomizeOrder(true);
        // invoke some util methods
        log.debug("ShortAnswer: {}", sa);
        log.debug("ShortAnswer.hashCode: {}", sa.hashCode());
        sa.copyQuestionId();
        return sa;
    }

    @NotNull
    public DragAndDropQuestion createDragAndDropQuestion() {
        DragAndDropQuestion dnd = (DragAndDropQuestion) new DragAndDropQuestion().title("DnD").score(3).text("Q2");
        dnd.setScoringType(ScoringType.PROPORTIONAL_WITH_PENALTY);

        var dropLocation1 = new DropLocation().posX(10d).posY(10d).height(10d).width(10d);
        dropLocation1.setTempID(generateTempId());
        var dropLocation2 = new DropLocation().posX(20d).posY(20d).height(10d).width(10d);
        dropLocation2.setTempID(generateTempId());
        var dropLocation3 = new DropLocation().posX(30d).posY(30d).height(10d).width(10d);
        dropLocation3.setTempID(generateTempId());
        var dropLocation4 = new DropLocation().posX(40d).posY(40d).height(10d).width(10d);
        dropLocation4.setTempID(generateTempId());
        dnd.addDropLocation(dropLocation1);
        // also invoke remove once
        dnd.removeDropLocation(dropLocation1);
        dnd.addDropLocation(dropLocation1);
        dnd.addDropLocation(dropLocation2);
        dnd.addDropLocation(dropLocation3);
        dnd.addDropLocation(dropLocation4);

        var dragItem1 = new DragItem().text("D1");
        dragItem1.setTempID(generateTempId());
        var dragItem2 = new DragItem().pictureFilePath("dragItemImage2.png");
        dragItem2.setTempID(generateTempId());
        var dragItem3 = new DragItem().text("D3");
        dragItem3.setTempID(generateTempId());
        var dragItem4 = new DragItem().pictureFilePath("dragItemImage4.png");
        dragItem4.setTempID(generateTempId());
        dnd.addDragItem(dragItem1);
        assertThat(dragItem1.getQuestion()).isEqualTo(dnd);
        // also invoke remove once
        dnd.removeDragItem(dragItem1);
        dnd.addDragItem(dragItem1);
        dnd.addDragItem(dragItem2);
        dnd.addDragItem(dragItem3);
        dnd.addDragItem(dragItem4);

        var mapping1 = new DragAndDropMapping().dragItem(dragItem1).dropLocation(dropLocation1);
        dragItem1.addMappings(mapping1);
        // also invoke remove
        dragItem1.removeMappings(mapping1);
        dragItem1.addMappings(mapping1);
        assertThat(dragItem1.getMappings()).isNotEmpty();

        dnd.addCorrectMapping(mapping1);
        dnd.removeCorrectMapping(mapping1);
        dnd.addCorrectMapping(mapping1);
        var mapping2 = new DragAndDropMapping().dragItem(dragItem2).dropLocation(dropLocation2);
        dnd.addCorrectMapping(mapping2);
        var mapping3 = new DragAndDropMapping().dragItem(dragItem3).dropLocation(dropLocation3);
        dnd.addCorrectMapping(mapping3);
        var mapping4 = new DragAndDropMapping().dragItem(dragItem4).dropLocation(dropLocation4);
        dnd.addCorrectMapping(mapping4);
        dnd.setExplanation("Explanation");
        // invoke some util methods
        log.debug("DnD: {}", dnd);
        log.debug("DnD.hashCode: {}", dnd.hashCode());
        dnd.copyQuestionId();

        return dnd;
    }

    public Long generateTempId() {
        return ThreadLocalRandom.current().nextLong(Long.MAX_VALUE);
    }

    @NotNull
    public MultipleChoiceQuestion createMultipleChoiceQuestion() {
        MultipleChoiceQuestion mc = (MultipleChoiceQuestion) new MultipleChoiceQuestion().title("MC").score(4).text("Q1");
        mc.setScoringType(ScoringType.ALL_OR_NOTHING);
        mc.getAnswerOptions().add(new AnswerOption().text("A").hint("H1").explanation("E1").isCorrect(true));
        mc.getAnswerOptions().add(new AnswerOption().text("B").hint("H2").explanation("E2").isCorrect(false));
        mc.setExplanation("Explanation");

        mc.copyQuestionId();
        return mc;
    }

    /**
     * Generate submissions for a student for an exercise. Results depend on the studentID.
     *
     * @param quizExercise   QuizExercise the submissions are for (we assume 3 questions here)
     * @param studentID      ID of the student
     * @param submitted      Boolean if it is submitted or not
     * @param submissionDate Submission date
     */
    public QuizSubmission generateSubmissionForThreeQuestions(QuizExercise quizExercise, int studentID, boolean submitted, ZonedDateTime submissionDate) {
        QuizSubmission quizSubmission = new QuizSubmission();
        QuizQuestion quizQuestion1 = quizExercise.getQuizQuestions().get(0);
        QuizQuestion quizQuestion2 = quizExercise.getQuizQuestions().get(1);
        QuizQuestion quizQuestion3 = quizExercise.getQuizQuestions().get(2);
        quizSubmission.addSubmittedAnswers(generateSubmittedAnswerFor(quizQuestion1, studentID % 2 == 0));
        quizSubmission.addSubmittedAnswers(generateSubmittedAnswerFor(quizQuestion2, studentID % 3 == 0));
        quizSubmission.addSubmittedAnswers(generateSubmittedAnswerFor(quizQuestion3, studentID % 4 == 0));
        quizSubmission.submitted(submitted);
        quizSubmission.submissionDate(submissionDate);

        return quizSubmission;
    }

    /**
     * Generate a submission with all or none options of a MultipleChoiceQuestion selected, if there is one in the exercise
     *
     * @param quizExercise     Exercise the submission is for
     * @param submitted        Boolean whether it is submitted or not
     * @param submissionDate   Submission date
     * @param selectEverything Boolean whether every answer option should be selected or none
     */
    public QuizSubmission generateSpecialSubmissionWithResult(QuizExercise quizExercise, boolean submitted, ZonedDateTime submissionDate, boolean selectEverything) {
        QuizSubmission quizSubmission = new QuizSubmission();

        for (QuizQuestion question : quizExercise.getQuizQuestions()) {
            if (question instanceof MultipleChoiceQuestion) {
                var submittedAnswer = new MultipleChoiceSubmittedAnswer();
                submittedAnswer.setQuizQuestion(question);
                if (selectEverything) {
                    for (var answerOption : ((MultipleChoiceQuestion) question).getAnswerOptions()) {
                        submittedAnswer.addSelectedOptions(answerOption);
                    }
                }
                quizSubmission.addSubmittedAnswers(submittedAnswer);

            }
            else {
                quizSubmission.addSubmittedAnswers(generateSubmittedAnswerFor(question, false));
            }
        }
        quizSubmission.submitted(submitted);
        quizSubmission.submissionDate(submissionDate);

        return quizSubmission;
    }

    public QuizExercise addQuizExerciseToCourseWithParticipationAndSubmissionForUser(Course course, String login, boolean assessmentDueDateInTheFuture) throws IOException {
        QuizExercise quizExercise;
        if (assessmentDueDateInTheFuture) {
            quizExercise = createAndSaveQuizWithAllQuestionTypes(course, pastTimestamp, pastTimestamp, futureTimestamp, QuizMode.SYNCHRONIZED);
        }
        else {
            quizExercise = createAndSaveQuizWithAllQuestionTypes(course, pastTimestamp, pastTimestamp, pastTimestamp, QuizMode.SYNCHRONIZED);
        }
        quizExercise.setTitle("quiz");
        quizExercise.setDuration(120);
        assertThat(quizExercise.getQuizQuestions()).isNotEmpty();
        assertThat(quizExercise.isValid()).isTrue();
        course.addExercises(quizExercise);
        StudentParticipation studentParticipation = new StudentParticipation();
        studentParticipation.setExercise(quizExercise);
        studentParticipation.setParticipant(userUtilService.getUserByLogin(login));
        QuizSubmission quizSubmission = new QuizSubmission();
        quizSubmission.setParticipation(studentParticipation);
        quizSubmission.setType(SubmissionType.MANUAL);
        quizSubmission.setScoreInPoints(2.0);
        var submittedAnswerMC = new MultipleChoiceSubmittedAnswer();
        MultipleChoiceQuestion multipleChoiceQuestion = (MultipleChoiceQuestion) (quizExercise.getQuizQuestions().get(0));
        submittedAnswerMC.setSelectedOptions(Set.of(multipleChoiceQuestion.getAnswerOptions().get(0), multipleChoiceQuestion.getAnswerOptions().get(1)));
        submittedAnswerMC.setQuizQuestion(multipleChoiceQuestion);
        var submittedAnswerSC = new MultipleChoiceSubmittedAnswer();
        MultipleChoiceQuestion singleChoiceQuestion = (MultipleChoiceQuestion) (quizExercise.getQuizQuestions().get(3));
        submittedAnswerSC.setSelectedOptions(Set.of(multipleChoiceQuestion.getAnswerOptions().get(0)));
        submittedAnswerSC.setQuizQuestion(singleChoiceQuestion);
        var submittedShortAnswer = new ShortAnswerSubmittedAnswer();
        ShortAnswerQuestion shortAnswerQuestion = (ShortAnswerQuestion) (quizExercise.getQuizQuestions().get(2));
        submittedShortAnswer.setQuizQuestion(shortAnswerQuestion);
        ShortAnswerSubmittedText shortAnswerSubmittedText1 = new ShortAnswerSubmittedText();
        ShortAnswerSubmittedText shortAnswerSubmittedText2 = new ShortAnswerSubmittedText();
        shortAnswerQuestion.setExercise(quizExercise);
        shortAnswerSubmittedText1.setText("my text");
        shortAnswerSubmittedText1.setIsCorrect(false);
        shortAnswerSubmittedText2.setText("is");
        shortAnswerSubmittedText2.setIsCorrect(true);
        shortAnswerSubmittedText1.setSubmittedAnswer(submittedShortAnswer);
        shortAnswerSubmittedText2.setSubmittedAnswer(submittedShortAnswer);
        submittedShortAnswer.addSubmittedTexts(shortAnswerSubmittedText1);
        submittedShortAnswer.addSubmittedTexts(shortAnswerSubmittedText2);
        shortAnswerSubmittedText1.setSpot(shortAnswerQuestion.getSpots().get(1));
        shortAnswerSubmittedText2.setSpot(shortAnswerQuestion.getSpots().get(0));

        var submittedDragAndDropAnswer = new DragAndDropSubmittedAnswer();
        DragAndDropQuestion dragAndDropQuestion = (DragAndDropQuestion) (quizExercise.getQuizQuestions().get(1));
        var backgroundPathInFileSystem = Path.of(FilePathService.getDragAndDropBackgroundFilePath(), "drag_and_drop_background.jpg");
        var dragItemPathInFileSystem = Path.of(FilePathService.getDragItemFilePath(), "drag_item.jpg");
        if (Files.exists(backgroundPathInFileSystem)) {
            Files.delete(backgroundPathInFileSystem);
        }
        if (Files.exists(dragItemPathInFileSystem)) {
            Files.delete(dragItemPathInFileSystem);
        }
        Files.copy(new ClassPathResource("test-data/data-export/drag_and_drop_background.jpg").getInputStream(), backgroundPathInFileSystem);
        Files.copy(new ClassPathResource("test-data/data-export/drag_item.jpg").getInputStream(), dragItemPathInFileSystem);
        dragAndDropQuestion.setBackgroundFilePath("/api/files/drag-and-drop/backgrounds/3/drag_and_drop_background.jpg");
        submittedDragAndDropAnswer.setQuizQuestion(dragAndDropQuestion);
        dragAndDropQuestion.setExercise(quizExercise);
        DragAndDropMapping dragAndDropMapping = new DragAndDropMapping();
        dragAndDropMapping.setDragItem(dragAndDropQuestion.getDragItems().get(0));
        dragAndDropMapping.setDropLocation(dragAndDropQuestion.getDropLocations().get(0));
        DragAndDropMapping incorrectDragAndDropMapping = new DragAndDropMapping();
        incorrectDragAndDropMapping.setDragItem(dragAndDropQuestion.getDragItems().get(3));
        incorrectDragAndDropMapping.setDropLocation(dragAndDropQuestion.getDropLocations().get(1));
        DragAndDropMapping mappingWithImage = new DragAndDropMapping();
        mappingWithImage.setDragItem(dragAndDropQuestion.getDragItems().get(4));
        mappingWithImage.setDropLocation(dragAndDropQuestion.getDropLocations().get(3));
        dragAndDropQuestion.addCorrectMapping(dragAndDropMapping);
        studentParticipationRepository.save(studentParticipation);
        quizSubmissionRepository.save(quizSubmission);
        submittedShortAnswer.setSubmission(quizSubmission);
        submittedAnswerMC.setSubmission(quizSubmission);
        submittedAnswerSC.setSubmission(quizSubmission);
        submittedDragAndDropAnswer.setSubmission(quizSubmission);
        dragAndDropMapping.setSubmittedAnswer(submittedDragAndDropAnswer);
        incorrectDragAndDropMapping.setSubmittedAnswer(submittedDragAndDropAnswer);
        mappingWithImage.setSubmittedAnswer(submittedDragAndDropAnswer);
        submittedAnswerRepository.save(submittedDragAndDropAnswer);
        dragAndDropMapping.setQuestion(null);
        incorrectDragAndDropMapping.setQuestion(null);
        mappingWithImage.setQuestion(null);
        dragAndDropMapping = dragAndDropMappingRepository.save(dragAndDropMapping);
        incorrectDragAndDropMapping = dragAndDropMappingRepository.save(incorrectDragAndDropMapping);
        mappingWithImage = dragAndDropMappingRepository.save(mappingWithImage);
        dragAndDropMapping.setQuestion(dragAndDropQuestion);
        incorrectDragAndDropMapping.setQuestion(dragAndDropQuestion);
        mappingWithImage.setQuestion(dragAndDropQuestion);
        quizQuestionRepository.save(dragAndDropQuestion);
        submittedAnswerRepository.save(submittedAnswerMC);
        submittedAnswerRepository.save(submittedAnswerSC);
        submittedAnswerRepository.save(submittedShortAnswer);
        quizSubmission.addSubmittedAnswers(submittedAnswerMC);
        quizSubmission.addSubmittedAnswers(submittedShortAnswer);
        quizSubmission.addSubmittedAnswers(submittedDragAndDropAnswer);
        quizSubmission.addSubmittedAnswers(submittedAnswerSC);
        studentParticipation.addSubmission(quizSubmission);
        quizQuestionRepository.save(dragAndDropQuestion);
        quizExercise = quizExerciseRepository.save(quizExercise);
        studentParticipationRepository.save(studentParticipation);
        quizSubmissionRepository.save(quizSubmission);
        quizExercise.addParticipation(studentParticipation);
        courseRepo.save(course);
        quizExerciseRepository.save(quizExercise);
        return quizExercise;
    }

    public QuizExercise createAndSaveQuizWithAllQuestionTypes(Course course, ZonedDateTime releaseDate, ZonedDateTime dueDate, ZonedDateTime assessmentDueDate, QuizMode quizMode) {
        QuizExercise quizExercise = QuizExerciseFactory.generateQuizExercise(releaseDate, dueDate, assessmentDueDate, quizMode, course);
        initializeQuizExerciseWithAllQuestionTypes(quizExercise);
        return quizExerciseRepository.save(quizExercise);
    }

    private void initializeQuizExerciseWithAllQuestionTypes(QuizExercise quizExercise) {
        quizExercise.addQuestions(createMultipleChoiceQuestionWithAllTypesOfAnswerOptions());
        quizExercise.addQuestions(createDragAndDropQuestionWithAllTypesOfMappings());
        quizExercise.addQuestions(createShortAnswerQuestionWithRealisticText());
        quizExercise.addQuestions(createSingleChoiceQuestion());
    }

    private ShortAnswerQuestion createShortAnswerQuestionWithRealisticText() {
        var shortAnswerQuestion = createShortAnswerQuestion();
        shortAnswerQuestion.setText("This [-spot0] a [-spot 2] answer text");
        return shortAnswerQuestion;
    }

    public DragAndDropQuestion createDragAndDropQuestionWithAllTypesOfMappings() {
        DragAndDropQuestion dnd = (DragAndDropQuestion) new DragAndDropQuestion().title("DnD").score(3).text("Q2");
        dnd.setScoringType(ScoringType.PROPORTIONAL_WITH_PENALTY);

        var dropLocation1 = new DropLocation().posX(10d).posY(10d).height(10d).width(10d);
        dropLocation1.setTempID(generateTempId());
        var dropLocation2 = new DropLocation().posX(20d).posY(20d).height(10d).width(10d);
        dropLocation2.setTempID(generateTempId());
        var dropLocation3 = new DropLocation().posX(30d).posY(30d).height(10d).width(10d);
        dropLocation3.setInvalid(true);
        dropLocation3.setTempID(generateTempId());
        var dropLocation4 = new DropLocation().posX(40d).posY(40d).height(10d).width(10d);
        dropLocation4.setTempID(generateTempId());
        var dropLocation5 = new DropLocation().posX(50d).posY(50d).height(10d).width(10d);
        dropLocation5.setTempID(generateTempId());
        dnd.addDropLocation(dropLocation1);
        // also invoke remove once
        dnd.removeDropLocation(dropLocation1);
        dnd.addDropLocation(dropLocation1);
        dnd.addDropLocation(dropLocation2);
        dnd.addDropLocation(dropLocation3);
        dnd.addDropLocation(dropLocation4);
        dnd.addDropLocation(dropLocation5);

        var dragItem1 = new DragItem().text("D1");
        dragItem1.setTempID(generateTempId());
        var dragItem2 = new DragItem().text("D2");
        dragItem2.setTempID(generateTempId());
        var dragItem3 = new DragItem().text("D3");
        dragItem3.setTempID(generateTempId());
        var dragItem4 = new DragItem().text("invalid drag item");
        dragItem4.setTempID(generateTempId());
        var dragItem5 = new DragItem().pictureFilePath("/api/files/drag-and-drop/drag-items/10/drag_item.jpg");
        dragItem4.setInvalid(true);
        dnd.addDragItem(dragItem1);
        assertThat(dragItem1.getQuestion()).isEqualTo(dnd);
        // also invoke remove once
        dnd.removeDragItem(dragItem1);
        dnd.addDragItem(dragItem1);
        dnd.addDragItem(dragItem2);
        dnd.addDragItem(dragItem3);
        dnd.addDragItem(dragItem4);
        dnd.addDragItem(dragItem5);

        var mapping1 = new DragAndDropMapping().dragItem(dragItem1).dropLocation(dropLocation1);
        dragItem1.addMappings(mapping1);
        // also invoke remove
        dragItem1.removeMappings(mapping1);
        dragItem1.addMappings(mapping1);
        assertThat(dragItem1.getMappings()).isNotEmpty();

        dnd.addCorrectMapping(mapping1);
        dnd.removeCorrectMapping(mapping1);
        dnd.addCorrectMapping(mapping1);
        var mapping2 = new DragAndDropMapping().dragItem(dragItem2).dropLocation(dropLocation2);
        dnd.addCorrectMapping(mapping2);
        var mapping3 = new DragAndDropMapping().dragItem(dragItem3).dropLocation(dropLocation3);
        dnd.addCorrectMapping(mapping3);
        var mapping4 = new DragAndDropMapping().dragItem(dragItem4).dropLocation(dropLocation4);
        dnd.addCorrectMapping(mapping4);
        var mapping5 = new DragAndDropMapping().dragItem(dragItem5).dropLocation(dropLocation5);
        dnd.addCorrectMapping(mapping5);
        dnd.setExplanation("Explanation");
        return dnd;
    }

    @NotNull
    public MultipleChoiceQuestion createMultipleChoiceQuestionWithAllTypesOfAnswerOptions() {
        MultipleChoiceQuestion mc = (MultipleChoiceQuestion) new MultipleChoiceQuestion().title("MC").score(4).text("Q1");
        mc.setScoringType(ScoringType.ALL_OR_NOTHING);
        mc.getAnswerOptions().add(new AnswerOption().text("A").hint("H1").explanation("E1").isCorrect(true));
        mc.getAnswerOptions().add(new AnswerOption().text("B").hint("H2").explanation("E2").isCorrect(false));
        mc.getAnswerOptions().add(new AnswerOption().text("C").hint("H3").explanation("E3").isInvalid(true).isCorrect(false));
        mc.getAnswerOptions().add(new AnswerOption().text("D").hint("H4").explanation("E4").isCorrect(true));
        mc.getAnswerOptions().add(new AnswerOption().text("E").hint("H5").explanation("E5").isCorrect(false));
        return mc;
    }

    @NotNull
    public MultipleChoiceQuestion createSingleChoiceQuestion() {
        var singleChoiceQuestion = createMultipleChoiceQuestion();
        singleChoiceQuestion.setSingleChoice(true);
        return singleChoiceQuestion;
    }
<<<<<<< HEAD
=======

    public void joinQuizBatch(QuizExercise quizExercise, QuizBatch batch, String username) {
        var user = new User();
        user.setLogin(username);
        quizScheduleService.joinQuizBatch(quizExercise, batch, user);
    }
>>>>>>> ea92d51e
}<|MERGE_RESOLUTION|>--- conflicted
+++ resolved
@@ -865,13 +865,10 @@
         singleChoiceQuestion.setSingleChoice(true);
         return singleChoiceQuestion;
     }
-<<<<<<< HEAD
-=======
 
     public void joinQuizBatch(QuizExercise quizExercise, QuizBatch batch, String username) {
         var user = new User();
         user.setLogin(username);
         quizScheduleService.joinQuizBatch(quizExercise, batch, user);
     }
->>>>>>> ea92d51e
 }