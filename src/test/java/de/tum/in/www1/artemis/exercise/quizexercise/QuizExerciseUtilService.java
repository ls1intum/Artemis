package de.tum.in.www1.artemis.exercise.quizexercise;

import static org.assertj.core.api.Assertions.assertThat;

import java.io.IOException;
import java.nio.file.Files;
import java.nio.file.Path;
import java.time.ZonedDateTime;
import java.util.HashSet;
import java.util.Set;

import javax.validation.constraints.NotNull;

import org.springframework.beans.factory.annotation.Autowired;
import org.springframework.core.io.ClassPathResource;
import org.springframework.http.HttpStatus;
import org.springframework.security.core.Authentication;
import org.springframework.security.core.context.SecurityContextHolder;
import org.springframework.stereotype.Service;

import de.tum.in.www1.artemis.course.CourseFactory;
import de.tum.in.www1.artemis.course.CourseUtilService;
import de.tum.in.www1.artemis.domain.Course;
import de.tum.in.www1.artemis.domain.Team;
import de.tum.in.www1.artemis.domain.TeamAssignmentConfig;
import de.tum.in.www1.artemis.domain.User;
import de.tum.in.www1.artemis.domain.enumeration.*;
import de.tum.in.www1.artemis.domain.exam.Exam;
import de.tum.in.www1.artemis.domain.exam.ExerciseGroup;
import de.tum.in.www1.artemis.domain.participation.StudentParticipation;
import de.tum.in.www1.artemis.domain.quiz.*;
import de.tum.in.www1.artemis.exam.ExamFactory;
import de.tum.in.www1.artemis.participation.ParticipationUtilService;
import de.tum.in.www1.artemis.repository.*;
import de.tum.in.www1.artemis.service.FilePathService;
import de.tum.in.www1.artemis.service.scheduled.cache.quiz.QuizScheduleService;
import de.tum.in.www1.artemis.user.UserUtilService;
import de.tum.in.www1.artemis.util.RequestUtilService;
import de.tum.in.www1.artemis.web.rest.dto.QuizBatchJoinDTO;

/**
 * Service responsible for initializing the database with specific testdata related to quiz exercises for use in integration tests.
 */
@Service
public class QuizExerciseUtilService {

    private static final ZonedDateTime pastTimestamp = ZonedDateTime.now().minusDays(1);

    private static final ZonedDateTime futureTimestamp = ZonedDateTime.now().plusDays(1);

    private static final ZonedDateTime futureFutureTimestamp = ZonedDateTime.now().plusDays(2);

    @Autowired
    private CourseRepository courseRepo;

    @Autowired
    private ExerciseRepository exerciseRepo;

    @Autowired
    private QuizSubmissionRepository quizSubmissionRepository;

    @Autowired
    private QuizExerciseRepository quizExerciseRepository;

    @Autowired
    private TeamRepository teamRepo;

    @Autowired
    private ExamRepository examRepository;

    @Autowired
    private QuizBatchRepository quizBatchRepository;

    @Autowired
    private ParticipationUtilService participationUtilService;

    @Autowired
    private CourseUtilService courseUtilService;

    @Autowired
    private RequestUtilService requestUtilService;

    @Autowired
    private SubmittedAnswerRepository submittedAnswerRepository;

    @Autowired
    private DragAndDropMappingRepository dragAndDropMappingRepository;

    @Autowired
    private QuizQuestionRepository quizQuestionRepository;

    @Autowired
    private StudentParticipationRepository studentParticipationRepository;

    @Autowired
    private UserUtilService userUtilService;

    @Autowired
    private QuizScheduleService quizScheduleService;

    /**
     * Create, join and start a batch for student by tutor
     */
    public void prepareBatchForSubmitting(QuizExercise quizExercise, Authentication tutor, Authentication student) throws Exception {
        var authentication = SecurityContextHolder.getContext().getAuthentication();
        switch (quizExercise.getQuizMode()) {
            case SYNCHRONIZED -> {
            }
            case BATCHED -> {
                SecurityContextHolder.getContext().setAuthentication(tutor);
                var batch = requestUtilService.putWithResponseBody("/api/quiz-exercises/" + quizExercise.getId() + "/add-batch", null, QuizBatch.class, HttpStatus.OK);
                requestUtilService.put("/api/quiz-exercises/" + batch.getId() + "/start-batch", null, HttpStatus.OK);
                SecurityContextHolder.getContext().setAuthentication(student);
                requestUtilService.postWithoutLocation("/api/quiz-exercises/" + quizExercise.getId() + "/join", new QuizBatchJoinDTO(batch.getPassword()), HttpStatus.OK, null);
            }
            case INDIVIDUAL -> {
                SecurityContextHolder.getContext().setAuthentication(student);
                requestUtilService.postWithoutLocation("/api/quiz-exercises/" + quizExercise.getId() + "/join", new QuizBatchJoinDTO(null), HttpStatus.OK, null);
            }
        }
        SecurityContextHolder.getContext().setAuthentication(authentication);
    }

    public Course addCourseWithOneQuizExercise() {
        return addCourseWithOneQuizExercise("Title");
    }

    public Course addCourseWithOneQuizExercise(String title) {
        Course course = CourseFactory.generateCourse(null, pastTimestamp, futureTimestamp, new HashSet<>(), "tumuser", "tutor", "editor", "instructor");
        QuizExercise quizExercise = QuizExerciseFactory.createQuiz(course, futureTimestamp, futureFutureTimestamp, QuizMode.SYNCHRONIZED);
        quizExercise.setTitle(title);
        quizExercise.setDuration(120);
        assertThat(quizExercise.getQuizQuestions()).isNotEmpty();
        assertThat(quizExercise.isValid()).isTrue();
        course.addExercises(quizExercise);
        course = courseRepo.save(course);
        quizExercise = exerciseRepo.save(quizExercise);
        assertThat(courseRepo.findWithEagerExercisesById(course.getId()).getExercises()).as("course contains the exercise").contains(quizExercise);
        return course;
    }

    public QuizSubmission saveQuizSubmission(QuizExercise exercise, QuizSubmission submission, String login) {
        StudentParticipation participation = participationUtilService.createAndSaveParticipationForExercise(exercise, login);
        participation.addSubmission(submission);
        submission.setParticipation(participation);
        submission = quizSubmissionRepository.save(submission);
        return submission;
    }

    /**
     * important quiz fields are emptied, so it can be imported,
     *
     * @param quizExercise to be emptied
     */
    public void emptyOutQuizExercise(QuizExercise quizExercise) {
        quizExercise.setReleaseDate(null);
        quizExercise.setCourse(null);
        quizExercise.setDueDate(null);
        quizExercise.setAssessmentDueDate(null);
        quizExercise.setQuizBatches(new HashSet<>());
    }

    /**
     * Creates a new quiz that gets saved in the QuizExercise repository.
     *
     * @param releaseDate release date of the quiz, is also used to set the start date of the course
     * @param dueDate     due date of the quiz, is also used to set the end date of the course
     * @param quizMode    SYNCHRONIZED, BATCHED or INDIVIDUAL
     * @return quiz that was created
     */
    public QuizExercise createAndSaveQuiz(ZonedDateTime releaseDate, ZonedDateTime dueDate, QuizMode quizMode) {
        QuizExercise quizExercise = createQuiz(releaseDate, dueDate, quizMode);
        quizExerciseRepository.save(quizExercise);

        return quizExercise;
    }

    /**
     * Creates a new quiz
     *
     * @param releaseDate release date of the quiz, is also used to set the start date of the course
     * @param dueDate     due date of the quiz, is also used to set the end date of the course
     * @param quizMode    SYNCHRONIZED, BATCHED or INDIVIDUAL
     * @return quiz that was created
     */
    public QuizExercise createQuiz(ZonedDateTime releaseDate, ZonedDateTime dueDate, QuizMode quizMode) {
        Course course = courseUtilService.createAndSaveCourse(null, releaseDate == null ? null : releaseDate.minusDays(1), dueDate == null ? null : dueDate.plusDays(1), Set.of());

        QuizExercise quizExercise = QuizExerciseFactory.generateQuizExercise(releaseDate, dueDate, quizMode, course);
        QuizExerciseFactory.initializeQuizExercise(quizExercise);

        return quizExercise;
    }

    /**
     * Creates a team quiz exercise with a team and saves it into the repository.
     *
     * @param releaseDate release date of the quiz
     * @param dueDate     due date of the quiz
     * @param quizMode    SYNCHRONIZED, BATCHED or INDIVIDUAL
     * @param minTeamSize minimum number of members the team is allowed to have
     * @param maxTeamSize maximum number of members the team is allowed to have
     * @return exercise created
     */
    public QuizExercise createAndSaveTeamQuiz(ZonedDateTime releaseDate, ZonedDateTime dueDate, QuizMode quizMode, int minTeamSize, int maxTeamSize) {
        QuizExercise quizExercise = createQuiz(releaseDate, dueDate, quizMode);
        setupTeamQuizExercise(quizExercise, minTeamSize, maxTeamSize);
        quizExerciseRepository.save(quizExercise);

        Team team = new Team();
        team.setShortName("team");
        teamRepo.save(quizExercise, team);

        return quizExercise;
    }

    /**
     * sets up a team quiz exercise.
     *
     * @param quiz        quiz exercise that should be a team exercise.
     * @param minTeamSize minimum number of members the team is allowed to have
     * @param maxTeamSize maximum number of members the team is allowed to have
     */
    public void setupTeamQuizExercise(QuizExercise quiz, int minTeamSize, int maxTeamSize) {
        var teamAssignmentConfig = new TeamAssignmentConfig();
        teamAssignmentConfig.setExercise(quiz);
        teamAssignmentConfig.setMinTeamSize(minTeamSize);
        teamAssignmentConfig.setMaxTeamSize(maxTeamSize);
        quiz.setMode(ExerciseMode.TEAM);
        quiz.setTeamAssignmentConfig(teamAssignmentConfig);
    }

    /**
     * Creates a new exam quiz that gets saved in the QuizExercise repository.
     *
     * @param startDate start date of the exam, is also used to set the end date of the course the exam is in
     * @param endDate   end date of the exam, is also used to set the end date of the course the exam is in
     * @return exam quiz that was created
     */
    @NotNull
    public QuizExercise createAndSaveExamQuiz(ZonedDateTime startDate, ZonedDateTime endDate) {
        Course course = courseUtilService.createAndSaveCourse(null, startDate.minusDays(1), endDate.plusDays(1), new HashSet<>());

        Exam exam = ExamFactory.generateExam(course, startDate.minusMinutes(5), startDate, endDate, false);
        ExerciseGroup exerciseGroup = ExamFactory.generateExerciseGroup(true, exam);
        examRepository.save(exam);

        QuizExercise quizExercise = QuizExerciseFactory.generateQuizExerciseForExam(exerciseGroup);
        QuizExerciseFactory.initializeQuizExercise(quizExercise);

        quizExerciseRepository.save(quizExercise);

        return quizExercise;
    }

    /**
     * renames the quiz with the passed title, the quiz gets saved in the repository.
     *
     * @param quizExercise quiz to be renamed
     * @param newTitle     new name of the quiz
     */
    public void renameAndSaveQuiz(QuizExercise quizExercise, String newTitle) {
        quizExercise.setTitle(newTitle);
        quizExerciseRepository.save(quizExercise);
    }

    /**
     * sets the quiz exercise of quiz batch and saves the batch into the repository
     *
     * @param batch        quiz batch that should get saved
     * @param quizExercise quiz exercise to be added to the batch
     */
    public void setQuizBatchExerciseAndSave(QuizBatch batch, QuizExercise quizExercise) {
        batch.setQuizExercise(quizExercise);
        quizBatchRepository.save(batch);
    }

<<<<<<< HEAD
    @NotNull
    public QuizExercise createQuizForExam(ExerciseGroup exerciseGroup) {
        QuizExercise quizExercise = QuizExerciseFactory.generateQuizExerciseForExam(exerciseGroup);
        initializeQuizExercise(quizExercise);

        return quizExercise;
    }

    @NotNull
    public QuizExercise createQuizWithAllQuestionTypesForExam(ExerciseGroup exerciseGroup, String title) {
        QuizExercise quizExercise = QuizExerciseFactory.generateQuizExerciseForExam(exerciseGroup, title);
        initializeQuizExerciseWithAllQuestionTypes(quizExercise);
        return quizExercise;
    }

    /**
     * initializes a quiz with all different types of questions
     *
     * @param quizExercise to be initialized
     */
    private void initializeQuizExercise(QuizExercise quizExercise) {
        quizExercise.addQuestions(createMultipleChoiceQuestion());
        quizExercise.addQuestions(createDragAndDropQuestion());
        quizExercise.addQuestions(createShortAnswerQuestion());
        quizExercise.setMaxPoints(quizExercise.getOverallQuizPoints());
        quizExercise.setGradingInstructions(null);
    }

    @NotNull
    public ShortAnswerQuestion createShortAnswerQuestion() {
        ShortAnswerQuestion sa = (ShortAnswerQuestion) new ShortAnswerQuestion().title("SA").score(2).text("This is a long answer text");
        sa.setScoringType(ScoringType.PROPORTIONAL_WITHOUT_PENALTY);
        // TODO: we should test different values here
        sa.setMatchLetterCase(true);
        sa.setSimilarityValue(100);

        var shortAnswerSpot1 = new ShortAnswerSpot().spotNr(0).width(1);
        shortAnswerSpot1.setTempID(generateTempId());
        var shortAnswerSpot2 = new ShortAnswerSpot().spotNr(2).width(2);
        shortAnswerSpot2.setTempID(generateTempId());
        sa.getSpots().add(shortAnswerSpot1);
        sa.getSpots().add(shortAnswerSpot2);

        var shortAnswerSolution1 = new ShortAnswerSolution().text("is");
        shortAnswerSolution1.setTempID(generateTempId());
        var shortAnswerSolution2 = new ShortAnswerSolution().text("long");
        shortAnswerSolution2.setTempID(generateTempId());
        sa.addSolution(shortAnswerSolution1);
        // also invoke remove once
        sa.removeSolution(shortAnswerSolution1);
        sa.addSolution(shortAnswerSolution1);
        sa.addSolution(shortAnswerSolution2);

        var mapping1 = new ShortAnswerMapping().spot(sa.getSpots().get(0)).solution(sa.getSolutions().get(0));
        shortAnswerSolution1.addMappings(mapping1);
        shortAnswerSpot1.addMappings(mapping1);
        // also invoke remove once
        shortAnswerSolution1.removeMappings(mapping1);
        shortAnswerSpot1.removeMappings(mapping1);
        shortAnswerSolution1.addMappings(mapping1);
        shortAnswerSpot1.addMappings(mapping1);
        assertThat(shortAnswerSolution1.getMappings()).isNotEmpty();
        assertThat(shortAnswerSpot1.getMappings()).isNotEmpty();
        log.debug(shortAnswerSolution1.toString());
        log.debug(shortAnswerSpot1.toString());

        var mapping2 = new ShortAnswerMapping().spot(sa.getSpots().get(1)).solution(sa.getSolutions().get(1));
        sa.addCorrectMapping(mapping1);
        assertThat(sa).isEqualTo(mapping1.getQuestion());
        sa.removeCorrectMapping(mapping1);
        sa.addCorrectMapping(mapping1);
        sa.addCorrectMapping(mapping2);
        sa.setExplanation("Explanation");
        sa.setRandomizeOrder(true);
        // invoke some util methods
        log.debug("ShortAnswer: {}", sa);
        log.debug("ShortAnswer.hashCode: {}", sa.hashCode());
        sa.copyQuestionId();
        return sa;
    }

    @NotNull
    public DragAndDropQuestion createDragAndDropQuestion() {
        DragAndDropQuestion dnd = (DragAndDropQuestion) new DragAndDropQuestion().title("DnD").score(3).text("Q2");
        dnd.setScoringType(ScoringType.PROPORTIONAL_WITH_PENALTY);

        var dropLocation1 = new DropLocation().posX(10d).posY(10d).height(10d).width(10d);
        dropLocation1.setTempID(generateTempId());
        var dropLocation2 = new DropLocation().posX(20d).posY(20d).height(10d).width(10d);
        dropLocation2.setTempID(generateTempId());
        var dropLocation3 = new DropLocation().posX(30d).posY(30d).height(10d).width(10d);
        dropLocation3.setTempID(generateTempId());
        dnd.addDropLocation(dropLocation1);
        // also invoke remove once
        dnd.removeDropLocation(dropLocation1);
        dnd.addDropLocation(dropLocation1);
        dnd.addDropLocation(dropLocation2);
        dnd.addDropLocation(dropLocation3);

        var dragItem1 = new DragItem().text("D1");
        dragItem1.setTempID(generateTempId());
        var dragItem2 = new DragItem().text("D2");
        dragItem2.setTempID(generateTempId());
        var dragItem3 = new DragItem().text("D3");
        dragItem3.setTempID(generateTempId());
        dnd.addDragItem(dragItem1);
        assertThat(dragItem1.getQuestion()).isEqualTo(dnd);
        // also invoke remove once
        dnd.removeDragItem(dragItem1);
        dnd.addDragItem(dragItem1);
        dnd.addDragItem(dragItem2);
        dnd.addDragItem(dragItem3);

        var mapping1 = new DragAndDropMapping().dragItem(dragItem1).dropLocation(dropLocation1);
        dragItem1.addMappings(mapping1);
        // also invoke remove
        dragItem1.removeMappings(mapping1);
        dragItem1.addMappings(mapping1);
        assertThat(dragItem1.getMappings()).isNotEmpty();

        dnd.addCorrectMapping(mapping1);
        dnd.removeCorrectMapping(mapping1);
        dnd.addCorrectMapping(mapping1);
        var mapping2 = new DragAndDropMapping().dragItem(dragItem2).dropLocation(dropLocation2);
        dnd.addCorrectMapping(mapping2);
        var mapping3 = new DragAndDropMapping().dragItem(dragItem3).dropLocation(dropLocation3);
        dnd.addCorrectMapping(mapping3);
        dnd.setExplanation("Explanation");
        // invoke some util methods
        log.debug("DnD: {}", dnd);
        log.debug("DnD.hashCode: {}", dnd.hashCode());
        dnd.copyQuestionId();

        return dnd;
    }

    public Long generateTempId() {
        return ThreadLocalRandom.current().nextLong(Long.MAX_VALUE);
    }

    @NotNull
    public MultipleChoiceQuestion createMultipleChoiceQuestion() {
        MultipleChoiceQuestion mc = (MultipleChoiceQuestion) new MultipleChoiceQuestion().title("MC").score(4).text("Q1");
        mc.setScoringType(ScoringType.ALL_OR_NOTHING);
        mc.getAnswerOptions().add(new AnswerOption().text("A").hint("H1").explanation("E1").isCorrect(true));
        mc.getAnswerOptions().add(new AnswerOption().text("B").hint("H2").explanation("E2").isCorrect(false));
        mc.setExplanation("Explanation");

        mc.copyQuestionId();
        return mc;
    }

    /**
     * Generate submissions for a student for an exercise. Results depend on the studentID.
     *
     * @param quizExercise   QuizExercise the submissions are for (we assume 3 questions here)
     * @param studentID      ID of the student
     * @param submitted      Boolean if it is submitted or not
     * @param submissionDate Submission date
     */
    public QuizSubmission generateSubmissionForThreeQuestions(QuizExercise quizExercise, int studentID, boolean submitted, ZonedDateTime submissionDate) {
        QuizSubmission quizSubmission = new QuizSubmission();
        QuizQuestion quizQuestion1 = quizExercise.getQuizQuestions().get(0);
        QuizQuestion quizQuestion2 = quizExercise.getQuizQuestions().get(1);
        QuizQuestion quizQuestion3 = quizExercise.getQuizQuestions().get(2);
        quizSubmission.addSubmittedAnswers(generateSubmittedAnswerFor(quizQuestion1, studentID % 2 == 0));
        quizSubmission.addSubmittedAnswers(generateSubmittedAnswerFor(quizQuestion2, studentID % 3 == 0));
        quizSubmission.addSubmittedAnswers(generateSubmittedAnswerFor(quizQuestion3, studentID % 4 == 0));
        quizSubmission.submitted(submitted);
        quizSubmission.submissionDate(submissionDate);

        return quizSubmission;
    }

    /**
     * Generate a submission with all or none options of a MultipleChoiceQuestion selected, if there is one in the exercise
     *
     * @param quizExercise     Exercise the submission is for
     * @param submitted        Boolean whether it is submitted or not
     * @param submissionDate   Submission date
     * @param selectEverything Boolean whether every answer option should be selected or none
     */
    public QuizSubmission generateSpecialSubmissionWithResult(QuizExercise quizExercise, boolean submitted, ZonedDateTime submissionDate, boolean selectEverything) {
        QuizSubmission quizSubmission = new QuizSubmission();

        for (QuizQuestion question : quizExercise.getQuizQuestions()) {
            if (question instanceof MultipleChoiceQuestion) {
                var submittedAnswer = new MultipleChoiceSubmittedAnswer();
                submittedAnswer.setQuizQuestion(question);
                if (selectEverything) {
                    for (var answerOption : ((MultipleChoiceQuestion) question).getAnswerOptions()) {
                        submittedAnswer.addSelectedOptions(answerOption);
                    }
                }
                quizSubmission.addSubmittedAnswers(submittedAnswer);

            }
            else {
                quizSubmission.addSubmittedAnswers(generateSubmittedAnswerFor(question, false));
            }
        }
        quizSubmission.submitted(submitted);
        quizSubmission.submissionDate(submissionDate);

        return quizSubmission;
    }

    public QuizExercise addQuizExerciseToCourseWithParticipationAndSubmissionForUser(Course course, String login, boolean assessmentDueDateInTheFuture) throws IOException {
        QuizExercise quizExercise;
        if (assessmentDueDateInTheFuture) {
            quizExercise = createAndSaveQuizWithAllQuestionTypes(course, pastTimestamp, pastTimestamp, futureTimestamp, QuizMode.SYNCHRONIZED);
        }
        else {
            quizExercise = createAndSaveQuizWithAllQuestionTypes(course, pastTimestamp, pastTimestamp, pastTimestamp, QuizMode.SYNCHRONIZED);
        }
=======
    public QuizExercise addQuizExerciseToCourseWithParticipationAndSubmissionForUser(Course course, String login) throws IOException {
        QuizExercise quizExercise = createAndSaveQuizWithAllQuestionTypes(course, futureTimestamp, futureFutureTimestamp, QuizMode.SYNCHRONIZED);
>>>>>>> 6f4b8698
        quizExercise.setTitle("quiz");
        quizExercise.setDuration(120);
        assertThat(quizExercise.getQuizQuestions()).isNotEmpty();
        assertThat(quizExercise.isValid()).isTrue();
        course.addExercises(quizExercise);
        StudentParticipation studentParticipation = new StudentParticipation();
        studentParticipation.setExercise(quizExercise);
        studentParticipation.setParticipant(userUtilService.getUserByLogin(login));
        QuizSubmission quizSubmission = new QuizSubmission();
        quizSubmission.setParticipation(studentParticipation);
        quizSubmission.setType(SubmissionType.MANUAL);
        quizSubmission.setScoreInPoints(2.0);
        var submittedAnswerMC = new MultipleChoiceSubmittedAnswer();
        MultipleChoiceQuestion multipleChoiceQuestion = (MultipleChoiceQuestion) (quizExercise.getQuizQuestions().get(0));
        submittedAnswerMC.setSelectedOptions(Set.of(multipleChoiceQuestion.getAnswerOptions().get(0), multipleChoiceQuestion.getAnswerOptions().get(1)));
        submittedAnswerMC.setQuizQuestion(multipleChoiceQuestion);
        var submittedAnswerSC = new MultipleChoiceSubmittedAnswer();
        MultipleChoiceQuestion singleChoiceQuestion = (MultipleChoiceQuestion) (quizExercise.getQuizQuestions().get(3));
        submittedAnswerSC.setSelectedOptions(Set.of(multipleChoiceQuestion.getAnswerOptions().get(0)));
        submittedAnswerSC.setQuizQuestion(singleChoiceQuestion);
        var submittedShortAnswer = new ShortAnswerSubmittedAnswer();
        ShortAnswerQuestion shortAnswerQuestion = (ShortAnswerQuestion) (quizExercise.getQuizQuestions().get(2));
        submittedShortAnswer.setQuizQuestion(shortAnswerQuestion);
        ShortAnswerSubmittedText shortAnswerSubmittedText1 = new ShortAnswerSubmittedText();
        ShortAnswerSubmittedText shortAnswerSubmittedText2 = new ShortAnswerSubmittedText();
        shortAnswerQuestion.setExercise(quizExercise);
        shortAnswerSubmittedText1.setText("my text");
        shortAnswerSubmittedText1.setIsCorrect(false);
        shortAnswerSubmittedText2.setText("is");
        shortAnswerSubmittedText2.setIsCorrect(true);
        shortAnswerSubmittedText1.setSubmittedAnswer(submittedShortAnswer);
        shortAnswerSubmittedText2.setSubmittedAnswer(submittedShortAnswer);
        submittedShortAnswer.addSubmittedTexts(shortAnswerSubmittedText1);
        submittedShortAnswer.addSubmittedTexts(shortAnswerSubmittedText2);
        shortAnswerSubmittedText1.setSpot(shortAnswerQuestion.getSpots().get(1));
        shortAnswerSubmittedText2.setSpot(shortAnswerQuestion.getSpots().get(0));

        var submittedDragAndDropAnswer = new DragAndDropSubmittedAnswer();
        DragAndDropQuestion dragAndDropQuestion = (DragAndDropQuestion) (quizExercise.getQuizQuestions().get(1));
        var backgroundPathInFileSystem = Path.of(FilePathService.getDragAndDropBackgroundFilePath(), "drag_and_drop_background.jpg");
        var dragItemPathInFileSystem = Path.of(FilePathService.getDragItemFilePath(), "drag_item.jpg");
        if (Files.exists(backgroundPathInFileSystem)) {
            Files.delete(backgroundPathInFileSystem);
        }
        if (Files.exists(dragItemPathInFileSystem)) {
            Files.delete(dragItemPathInFileSystem);
        }
        Files.copy(new ClassPathResource("test-data/data-export/drag_and_drop_background.jpg").getInputStream(), backgroundPathInFileSystem);
        Files.copy(new ClassPathResource("test-data/data-export/drag_item.jpg").getInputStream(), dragItemPathInFileSystem);
        dragAndDropQuestion.setBackgroundFilePath("/api/files/drag-and-drop/backgrounds/3/drag_and_drop_background.jpg");
        submittedDragAndDropAnswer.setQuizQuestion(dragAndDropQuestion);
        dragAndDropQuestion.setExercise(quizExercise);
        DragAndDropMapping dragAndDropMapping = new DragAndDropMapping();
        dragAndDropMapping.setDragItem(dragAndDropQuestion.getDragItems().get(0));
        dragAndDropMapping.setDropLocation(dragAndDropQuestion.getDropLocations().get(0));
        DragAndDropMapping incorrectDragAndDropMapping = new DragAndDropMapping();
        incorrectDragAndDropMapping.setDragItem(dragAndDropQuestion.getDragItems().get(3));
        incorrectDragAndDropMapping.setDropLocation(dragAndDropQuestion.getDropLocations().get(1));
        DragAndDropMapping mappingWithImage = new DragAndDropMapping();
        mappingWithImage.setDragItem(dragAndDropQuestion.getDragItems().get(4));
        mappingWithImage.setDropLocation(dragAndDropQuestion.getDropLocations().get(3));
        dragAndDropQuestion.addCorrectMapping(dragAndDropMapping);
        studentParticipationRepository.save(studentParticipation);
        quizSubmissionRepository.save(quizSubmission);
        submittedShortAnswer.setSubmission(quizSubmission);
        submittedAnswerMC.setSubmission(quizSubmission);
        submittedAnswerSC.setSubmission(quizSubmission);
        submittedDragAndDropAnswer.setSubmission(quizSubmission);
        dragAndDropMapping.setSubmittedAnswer(submittedDragAndDropAnswer);
        incorrectDragAndDropMapping.setSubmittedAnswer(submittedDragAndDropAnswer);
        mappingWithImage.setSubmittedAnswer(submittedDragAndDropAnswer);
        submittedAnswerRepository.save(submittedDragAndDropAnswer);
        dragAndDropMapping.setQuestion(null);
        incorrectDragAndDropMapping.setQuestion(null);
        mappingWithImage.setQuestion(null);
        dragAndDropMapping = dragAndDropMappingRepository.save(dragAndDropMapping);
        incorrectDragAndDropMapping = dragAndDropMappingRepository.save(incorrectDragAndDropMapping);
        mappingWithImage = dragAndDropMappingRepository.save(mappingWithImage);
        dragAndDropMapping.setQuestion(dragAndDropQuestion);
        incorrectDragAndDropMapping.setQuestion(dragAndDropQuestion);
        mappingWithImage.setQuestion(dragAndDropQuestion);
        quizQuestionRepository.save(dragAndDropQuestion);
        submittedAnswerRepository.save(submittedAnswerMC);
        submittedAnswerRepository.save(submittedAnswerSC);
        submittedAnswerRepository.save(submittedShortAnswer);
        quizSubmission.addSubmittedAnswers(submittedAnswerMC);
        quizSubmission.addSubmittedAnswers(submittedShortAnswer);
        quizSubmission.addSubmittedAnswers(submittedDragAndDropAnswer);
        quizSubmission.addSubmittedAnswers(submittedAnswerSC);
        studentParticipation.addSubmission(quizSubmission);
        quizQuestionRepository.save(dragAndDropQuestion);
        quizExercise = quizExerciseRepository.save(quizExercise);
        studentParticipationRepository.save(studentParticipation);
        quizSubmissionRepository.save(quizSubmission);
        quizExercise.addParticipation(studentParticipation);
        courseRepo.save(course);
        quizExerciseRepository.save(quizExercise);
        return quizExercise;
    }

<<<<<<< HEAD
    public QuizExercise createAndSaveQuizWithAllQuestionTypes(Course course, ZonedDateTime releaseDate, ZonedDateTime dueDate, ZonedDateTime assessmentDueDate, QuizMode quizMode) {
        QuizExercise quizExercise = QuizExerciseFactory.generateQuizExercise(releaseDate, dueDate, assessmentDueDate, quizMode, course);
        initializeQuizExerciseWithAllQuestionTypes(quizExercise);
        return quizExerciseRepository.save(quizExercise);
    }

    private void initializeQuizExerciseWithAllQuestionTypes(QuizExercise quizExercise) {
        quizExercise.addQuestions(createMultipleChoiceQuestionWithAllTypesOfAnswerOptions());
        quizExercise.addQuestions(createDragAndDropQuestionWithAllTypesOfMappings());
        quizExercise.addQuestions(createShortAnswerQuestionWithRealisticText());
        quizExercise.addQuestions(createSingleChoiceQuestion());
    }

    private ShortAnswerQuestion createShortAnswerQuestionWithRealisticText() {
        var shortAnswerQuestion = createShortAnswerQuestion();
        shortAnswerQuestion.setText("This [-spot0] a [-spot 2] answer text");
        return shortAnswerQuestion;
    }

    public DragAndDropQuestion createDragAndDropQuestionWithAllTypesOfMappings() {
        DragAndDropQuestion dnd = (DragAndDropQuestion) new DragAndDropQuestion().title("DnD").score(3).text("Q2");
        dnd.setScoringType(ScoringType.PROPORTIONAL_WITH_PENALTY);

        var dropLocation1 = new DropLocation().posX(10d).posY(10d).height(10d).width(10d);
        dropLocation1.setTempID(generateTempId());
        var dropLocation2 = new DropLocation().posX(20d).posY(20d).height(10d).width(10d);
        dropLocation2.setTempID(generateTempId());
        var dropLocation3 = new DropLocation().posX(30d).posY(30d).height(10d).width(10d);
        dropLocation3.setInvalid(true);
        dropLocation3.setTempID(generateTempId());
        var dropLocation4 = new DropLocation().posX(40d).posY(40d).height(10d).width(10d);
        dropLocation4.setTempID(generateTempId());
        var dropLocation5 = new DropLocation().posX(50d).posY(50d).height(10d).width(10d);
        dropLocation5.setTempID(generateTempId());
        dnd.addDropLocation(dropLocation1);
        // also invoke remove once
        dnd.removeDropLocation(dropLocation1);
        dnd.addDropLocation(dropLocation1);
        dnd.addDropLocation(dropLocation2);
        dnd.addDropLocation(dropLocation3);
        dnd.addDropLocation(dropLocation4);
        dnd.addDropLocation(dropLocation5);

        var dragItem1 = new DragItem().text("D1");
        dragItem1.setTempID(generateTempId());
        var dragItem2 = new DragItem().text("D2");
        dragItem2.setTempID(generateTempId());
        var dragItem3 = new DragItem().text("D3");
        dragItem3.setTempID(generateTempId());
        var dragItem4 = new DragItem().text("invalid drag item");
        dragItem4.setTempID(generateTempId());
        var dragItem5 = new DragItem().pictureFilePath("/api/files/drag-and-drop/drag-items/10/drag_item.jpg");
        dragItem4.setInvalid(true);
        dnd.addDragItem(dragItem1);
        assertThat(dragItem1.getQuestion()).isEqualTo(dnd);
        // also invoke remove once
        dnd.removeDragItem(dragItem1);
        dnd.addDragItem(dragItem1);
        dnd.addDragItem(dragItem2);
        dnd.addDragItem(dragItem3);
        dnd.addDragItem(dragItem4);
        dnd.addDragItem(dragItem5);

        var mapping1 = new DragAndDropMapping().dragItem(dragItem1).dropLocation(dropLocation1);
        dragItem1.addMappings(mapping1);
        // also invoke remove
        dragItem1.removeMappings(mapping1);
        dragItem1.addMappings(mapping1);
        assertThat(dragItem1.getMappings()).isNotEmpty();

        dnd.addCorrectMapping(mapping1);
        dnd.removeCorrectMapping(mapping1);
        dnd.addCorrectMapping(mapping1);
        var mapping2 = new DragAndDropMapping().dragItem(dragItem2).dropLocation(dropLocation2);
        dnd.addCorrectMapping(mapping2);
        var mapping3 = new DragAndDropMapping().dragItem(dragItem3).dropLocation(dropLocation3);
        dnd.addCorrectMapping(mapping3);
        var mapping4 = new DragAndDropMapping().dragItem(dragItem4).dropLocation(dropLocation4);
        dnd.addCorrectMapping(mapping4);
        var mapping5 = new DragAndDropMapping().dragItem(dragItem5).dropLocation(dropLocation5);
        dnd.addCorrectMapping(mapping5);
        dnd.setExplanation("Explanation");
        return dnd;
    }

    @NotNull
    public MultipleChoiceQuestion createMultipleChoiceQuestionWithAllTypesOfAnswerOptions() {
        MultipleChoiceQuestion mc = (MultipleChoiceQuestion) new MultipleChoiceQuestion().title("MC").score(4).text("Q1");
        mc.setScoringType(ScoringType.ALL_OR_NOTHING);
        mc.getAnswerOptions().add(new AnswerOption().text("A").hint("H1").explanation("E1").isCorrect(true));
        mc.getAnswerOptions().add(new AnswerOption().text("B").hint("H2").explanation("E2").isCorrect(false));
        mc.getAnswerOptions().add(new AnswerOption().text("C").hint("H3").explanation("E3").isInvalid(true).isCorrect(false));
        mc.getAnswerOptions().add(new AnswerOption().text("D").hint("H4").explanation("E4").isCorrect(true));
        mc.getAnswerOptions().add(new AnswerOption().text("E").hint("H5").explanation("E5").isCorrect(false));
        return mc;
    }

    @NotNull
    public MultipleChoiceQuestion createSingleChoiceQuestion() {
        var singleChoiceQuestion = createMultipleChoiceQuestion();
        singleChoiceQuestion.setSingleChoice(true);
        return singleChoiceQuestion;
    }

=======
    public QuizExercise createAndSaveQuizWithAllQuestionTypes(Course course, ZonedDateTime releaseDate, ZonedDateTime dueDate, QuizMode quizMode) {
        QuizExercise quizExercise = QuizExerciseFactory.generateQuizExercise(releaseDate, dueDate, quizMode, course);
        QuizExerciseFactory.initializeQuizExerciseWithAllQuestionTypes(quizExercise);
        return quizExerciseRepository.save(quizExercise);
    }

>>>>>>> 6f4b8698
    public void joinQuizBatch(QuizExercise quizExercise, QuizBatch batch, String username) {
        var user = new User();
        user.setLogin(username);
        quizScheduleService.joinQuizBatch(quizExercise, batch, user);
    }
}<|MERGE_RESOLUTION|>--- conflicted
+++ resolved
@@ -275,226 +275,8 @@
         quizBatchRepository.save(batch);
     }
 
-<<<<<<< HEAD
-    @NotNull
-    public QuizExercise createQuizForExam(ExerciseGroup exerciseGroup) {
-        QuizExercise quizExercise = QuizExerciseFactory.generateQuizExerciseForExam(exerciseGroup);
-        initializeQuizExercise(quizExercise);
-
-        return quizExercise;
-    }
-
-    @NotNull
-    public QuizExercise createQuizWithAllQuestionTypesForExam(ExerciseGroup exerciseGroup, String title) {
-        QuizExercise quizExercise = QuizExerciseFactory.generateQuizExerciseForExam(exerciseGroup, title);
-        initializeQuizExerciseWithAllQuestionTypes(quizExercise);
-        return quizExercise;
-    }
-
-    /**
-     * initializes a quiz with all different types of questions
-     *
-     * @param quizExercise to be initialized
-     */
-    private void initializeQuizExercise(QuizExercise quizExercise) {
-        quizExercise.addQuestions(createMultipleChoiceQuestion());
-        quizExercise.addQuestions(createDragAndDropQuestion());
-        quizExercise.addQuestions(createShortAnswerQuestion());
-        quizExercise.setMaxPoints(quizExercise.getOverallQuizPoints());
-        quizExercise.setGradingInstructions(null);
-    }
-
-    @NotNull
-    public ShortAnswerQuestion createShortAnswerQuestion() {
-        ShortAnswerQuestion sa = (ShortAnswerQuestion) new ShortAnswerQuestion().title("SA").score(2).text("This is a long answer text");
-        sa.setScoringType(ScoringType.PROPORTIONAL_WITHOUT_PENALTY);
-        // TODO: we should test different values here
-        sa.setMatchLetterCase(true);
-        sa.setSimilarityValue(100);
-
-        var shortAnswerSpot1 = new ShortAnswerSpot().spotNr(0).width(1);
-        shortAnswerSpot1.setTempID(generateTempId());
-        var shortAnswerSpot2 = new ShortAnswerSpot().spotNr(2).width(2);
-        shortAnswerSpot2.setTempID(generateTempId());
-        sa.getSpots().add(shortAnswerSpot1);
-        sa.getSpots().add(shortAnswerSpot2);
-
-        var shortAnswerSolution1 = new ShortAnswerSolution().text("is");
-        shortAnswerSolution1.setTempID(generateTempId());
-        var shortAnswerSolution2 = new ShortAnswerSolution().text("long");
-        shortAnswerSolution2.setTempID(generateTempId());
-        sa.addSolution(shortAnswerSolution1);
-        // also invoke remove once
-        sa.removeSolution(shortAnswerSolution1);
-        sa.addSolution(shortAnswerSolution1);
-        sa.addSolution(shortAnswerSolution2);
-
-        var mapping1 = new ShortAnswerMapping().spot(sa.getSpots().get(0)).solution(sa.getSolutions().get(0));
-        shortAnswerSolution1.addMappings(mapping1);
-        shortAnswerSpot1.addMappings(mapping1);
-        // also invoke remove once
-        shortAnswerSolution1.removeMappings(mapping1);
-        shortAnswerSpot1.removeMappings(mapping1);
-        shortAnswerSolution1.addMappings(mapping1);
-        shortAnswerSpot1.addMappings(mapping1);
-        assertThat(shortAnswerSolution1.getMappings()).isNotEmpty();
-        assertThat(shortAnswerSpot1.getMappings()).isNotEmpty();
-        log.debug(shortAnswerSolution1.toString());
-        log.debug(shortAnswerSpot1.toString());
-
-        var mapping2 = new ShortAnswerMapping().spot(sa.getSpots().get(1)).solution(sa.getSolutions().get(1));
-        sa.addCorrectMapping(mapping1);
-        assertThat(sa).isEqualTo(mapping1.getQuestion());
-        sa.removeCorrectMapping(mapping1);
-        sa.addCorrectMapping(mapping1);
-        sa.addCorrectMapping(mapping2);
-        sa.setExplanation("Explanation");
-        sa.setRandomizeOrder(true);
-        // invoke some util methods
-        log.debug("ShortAnswer: {}", sa);
-        log.debug("ShortAnswer.hashCode: {}", sa.hashCode());
-        sa.copyQuestionId();
-        return sa;
-    }
-
-    @NotNull
-    public DragAndDropQuestion createDragAndDropQuestion() {
-        DragAndDropQuestion dnd = (DragAndDropQuestion) new DragAndDropQuestion().title("DnD").score(3).text("Q2");
-        dnd.setScoringType(ScoringType.PROPORTIONAL_WITH_PENALTY);
-
-        var dropLocation1 = new DropLocation().posX(10d).posY(10d).height(10d).width(10d);
-        dropLocation1.setTempID(generateTempId());
-        var dropLocation2 = new DropLocation().posX(20d).posY(20d).height(10d).width(10d);
-        dropLocation2.setTempID(generateTempId());
-        var dropLocation3 = new DropLocation().posX(30d).posY(30d).height(10d).width(10d);
-        dropLocation3.setTempID(generateTempId());
-        dnd.addDropLocation(dropLocation1);
-        // also invoke remove once
-        dnd.removeDropLocation(dropLocation1);
-        dnd.addDropLocation(dropLocation1);
-        dnd.addDropLocation(dropLocation2);
-        dnd.addDropLocation(dropLocation3);
-
-        var dragItem1 = new DragItem().text("D1");
-        dragItem1.setTempID(generateTempId());
-        var dragItem2 = new DragItem().text("D2");
-        dragItem2.setTempID(generateTempId());
-        var dragItem3 = new DragItem().text("D3");
-        dragItem3.setTempID(generateTempId());
-        dnd.addDragItem(dragItem1);
-        assertThat(dragItem1.getQuestion()).isEqualTo(dnd);
-        // also invoke remove once
-        dnd.removeDragItem(dragItem1);
-        dnd.addDragItem(dragItem1);
-        dnd.addDragItem(dragItem2);
-        dnd.addDragItem(dragItem3);
-
-        var mapping1 = new DragAndDropMapping().dragItem(dragItem1).dropLocation(dropLocation1);
-        dragItem1.addMappings(mapping1);
-        // also invoke remove
-        dragItem1.removeMappings(mapping1);
-        dragItem1.addMappings(mapping1);
-        assertThat(dragItem1.getMappings()).isNotEmpty();
-
-        dnd.addCorrectMapping(mapping1);
-        dnd.removeCorrectMapping(mapping1);
-        dnd.addCorrectMapping(mapping1);
-        var mapping2 = new DragAndDropMapping().dragItem(dragItem2).dropLocation(dropLocation2);
-        dnd.addCorrectMapping(mapping2);
-        var mapping3 = new DragAndDropMapping().dragItem(dragItem3).dropLocation(dropLocation3);
-        dnd.addCorrectMapping(mapping3);
-        dnd.setExplanation("Explanation");
-        // invoke some util methods
-        log.debug("DnD: {}", dnd);
-        log.debug("DnD.hashCode: {}", dnd.hashCode());
-        dnd.copyQuestionId();
-
-        return dnd;
-    }
-
-    public Long generateTempId() {
-        return ThreadLocalRandom.current().nextLong(Long.MAX_VALUE);
-    }
-
-    @NotNull
-    public MultipleChoiceQuestion createMultipleChoiceQuestion() {
-        MultipleChoiceQuestion mc = (MultipleChoiceQuestion) new MultipleChoiceQuestion().title("MC").score(4).text("Q1");
-        mc.setScoringType(ScoringType.ALL_OR_NOTHING);
-        mc.getAnswerOptions().add(new AnswerOption().text("A").hint("H1").explanation("E1").isCorrect(true));
-        mc.getAnswerOptions().add(new AnswerOption().text("B").hint("H2").explanation("E2").isCorrect(false));
-        mc.setExplanation("Explanation");
-
-        mc.copyQuestionId();
-        return mc;
-    }
-
-    /**
-     * Generate submissions for a student for an exercise. Results depend on the studentID.
-     *
-     * @param quizExercise   QuizExercise the submissions are for (we assume 3 questions here)
-     * @param studentID      ID of the student
-     * @param submitted      Boolean if it is submitted or not
-     * @param submissionDate Submission date
-     */
-    public QuizSubmission generateSubmissionForThreeQuestions(QuizExercise quizExercise, int studentID, boolean submitted, ZonedDateTime submissionDate) {
-        QuizSubmission quizSubmission = new QuizSubmission();
-        QuizQuestion quizQuestion1 = quizExercise.getQuizQuestions().get(0);
-        QuizQuestion quizQuestion2 = quizExercise.getQuizQuestions().get(1);
-        QuizQuestion quizQuestion3 = quizExercise.getQuizQuestions().get(2);
-        quizSubmission.addSubmittedAnswers(generateSubmittedAnswerFor(quizQuestion1, studentID % 2 == 0));
-        quizSubmission.addSubmittedAnswers(generateSubmittedAnswerFor(quizQuestion2, studentID % 3 == 0));
-        quizSubmission.addSubmittedAnswers(generateSubmittedAnswerFor(quizQuestion3, studentID % 4 == 0));
-        quizSubmission.submitted(submitted);
-        quizSubmission.submissionDate(submissionDate);
-
-        return quizSubmission;
-    }
-
-    /**
-     * Generate a submission with all or none options of a MultipleChoiceQuestion selected, if there is one in the exercise
-     *
-     * @param quizExercise     Exercise the submission is for
-     * @param submitted        Boolean whether it is submitted or not
-     * @param submissionDate   Submission date
-     * @param selectEverything Boolean whether every answer option should be selected or none
-     */
-    public QuizSubmission generateSpecialSubmissionWithResult(QuizExercise quizExercise, boolean submitted, ZonedDateTime submissionDate, boolean selectEverything) {
-        QuizSubmission quizSubmission = new QuizSubmission();
-
-        for (QuizQuestion question : quizExercise.getQuizQuestions()) {
-            if (question instanceof MultipleChoiceQuestion) {
-                var submittedAnswer = new MultipleChoiceSubmittedAnswer();
-                submittedAnswer.setQuizQuestion(question);
-                if (selectEverything) {
-                    for (var answerOption : ((MultipleChoiceQuestion) question).getAnswerOptions()) {
-                        submittedAnswer.addSelectedOptions(answerOption);
-                    }
-                }
-                quizSubmission.addSubmittedAnswers(submittedAnswer);
-
-            }
-            else {
-                quizSubmission.addSubmittedAnswers(generateSubmittedAnswerFor(question, false));
-            }
-        }
-        quizSubmission.submitted(submitted);
-        quizSubmission.submissionDate(submissionDate);
-
-        return quizSubmission;
-    }
-
-    public QuizExercise addQuizExerciseToCourseWithParticipationAndSubmissionForUser(Course course, String login, boolean assessmentDueDateInTheFuture) throws IOException {
-        QuizExercise quizExercise;
-        if (assessmentDueDateInTheFuture) {
-            quizExercise = createAndSaveQuizWithAllQuestionTypes(course, pastTimestamp, pastTimestamp, futureTimestamp, QuizMode.SYNCHRONIZED);
-        }
-        else {
-            quizExercise = createAndSaveQuizWithAllQuestionTypes(course, pastTimestamp, pastTimestamp, pastTimestamp, QuizMode.SYNCHRONIZED);
-        }
-=======
     public QuizExercise addQuizExerciseToCourseWithParticipationAndSubmissionForUser(Course course, String login) throws IOException {
         QuizExercise quizExercise = createAndSaveQuizWithAllQuestionTypes(course, futureTimestamp, futureFutureTimestamp, QuizMode.SYNCHRONIZED);
->>>>>>> 6f4b8698
         quizExercise.setTitle("quiz");
         quizExercise.setDuration(120);
         assertThat(quizExercise.getQuizQuestions()).isNotEmpty();
@@ -595,119 +377,12 @@
         return quizExercise;
     }
 
-<<<<<<< HEAD
-    public QuizExercise createAndSaveQuizWithAllQuestionTypes(Course course, ZonedDateTime releaseDate, ZonedDateTime dueDate, ZonedDateTime assessmentDueDate, QuizMode quizMode) {
-        QuizExercise quizExercise = QuizExerciseFactory.generateQuizExercise(releaseDate, dueDate, assessmentDueDate, quizMode, course);
-        initializeQuizExerciseWithAllQuestionTypes(quizExercise);
-        return quizExerciseRepository.save(quizExercise);
-    }
-
-    private void initializeQuizExerciseWithAllQuestionTypes(QuizExercise quizExercise) {
-        quizExercise.addQuestions(createMultipleChoiceQuestionWithAllTypesOfAnswerOptions());
-        quizExercise.addQuestions(createDragAndDropQuestionWithAllTypesOfMappings());
-        quizExercise.addQuestions(createShortAnswerQuestionWithRealisticText());
-        quizExercise.addQuestions(createSingleChoiceQuestion());
-    }
-
-    private ShortAnswerQuestion createShortAnswerQuestionWithRealisticText() {
-        var shortAnswerQuestion = createShortAnswerQuestion();
-        shortAnswerQuestion.setText("This [-spot0] a [-spot 2] answer text");
-        return shortAnswerQuestion;
-    }
-
-    public DragAndDropQuestion createDragAndDropQuestionWithAllTypesOfMappings() {
-        DragAndDropQuestion dnd = (DragAndDropQuestion) new DragAndDropQuestion().title("DnD").score(3).text("Q2");
-        dnd.setScoringType(ScoringType.PROPORTIONAL_WITH_PENALTY);
-
-        var dropLocation1 = new DropLocation().posX(10d).posY(10d).height(10d).width(10d);
-        dropLocation1.setTempID(generateTempId());
-        var dropLocation2 = new DropLocation().posX(20d).posY(20d).height(10d).width(10d);
-        dropLocation2.setTempID(generateTempId());
-        var dropLocation3 = new DropLocation().posX(30d).posY(30d).height(10d).width(10d);
-        dropLocation3.setInvalid(true);
-        dropLocation3.setTempID(generateTempId());
-        var dropLocation4 = new DropLocation().posX(40d).posY(40d).height(10d).width(10d);
-        dropLocation4.setTempID(generateTempId());
-        var dropLocation5 = new DropLocation().posX(50d).posY(50d).height(10d).width(10d);
-        dropLocation5.setTempID(generateTempId());
-        dnd.addDropLocation(dropLocation1);
-        // also invoke remove once
-        dnd.removeDropLocation(dropLocation1);
-        dnd.addDropLocation(dropLocation1);
-        dnd.addDropLocation(dropLocation2);
-        dnd.addDropLocation(dropLocation3);
-        dnd.addDropLocation(dropLocation4);
-        dnd.addDropLocation(dropLocation5);
-
-        var dragItem1 = new DragItem().text("D1");
-        dragItem1.setTempID(generateTempId());
-        var dragItem2 = new DragItem().text("D2");
-        dragItem2.setTempID(generateTempId());
-        var dragItem3 = new DragItem().text("D3");
-        dragItem3.setTempID(generateTempId());
-        var dragItem4 = new DragItem().text("invalid drag item");
-        dragItem4.setTempID(generateTempId());
-        var dragItem5 = new DragItem().pictureFilePath("/api/files/drag-and-drop/drag-items/10/drag_item.jpg");
-        dragItem4.setInvalid(true);
-        dnd.addDragItem(dragItem1);
-        assertThat(dragItem1.getQuestion()).isEqualTo(dnd);
-        // also invoke remove once
-        dnd.removeDragItem(dragItem1);
-        dnd.addDragItem(dragItem1);
-        dnd.addDragItem(dragItem2);
-        dnd.addDragItem(dragItem3);
-        dnd.addDragItem(dragItem4);
-        dnd.addDragItem(dragItem5);
-
-        var mapping1 = new DragAndDropMapping().dragItem(dragItem1).dropLocation(dropLocation1);
-        dragItem1.addMappings(mapping1);
-        // also invoke remove
-        dragItem1.removeMappings(mapping1);
-        dragItem1.addMappings(mapping1);
-        assertThat(dragItem1.getMappings()).isNotEmpty();
-
-        dnd.addCorrectMapping(mapping1);
-        dnd.removeCorrectMapping(mapping1);
-        dnd.addCorrectMapping(mapping1);
-        var mapping2 = new DragAndDropMapping().dragItem(dragItem2).dropLocation(dropLocation2);
-        dnd.addCorrectMapping(mapping2);
-        var mapping3 = new DragAndDropMapping().dragItem(dragItem3).dropLocation(dropLocation3);
-        dnd.addCorrectMapping(mapping3);
-        var mapping4 = new DragAndDropMapping().dragItem(dragItem4).dropLocation(dropLocation4);
-        dnd.addCorrectMapping(mapping4);
-        var mapping5 = new DragAndDropMapping().dragItem(dragItem5).dropLocation(dropLocation5);
-        dnd.addCorrectMapping(mapping5);
-        dnd.setExplanation("Explanation");
-        return dnd;
-    }
-
-    @NotNull
-    public MultipleChoiceQuestion createMultipleChoiceQuestionWithAllTypesOfAnswerOptions() {
-        MultipleChoiceQuestion mc = (MultipleChoiceQuestion) new MultipleChoiceQuestion().title("MC").score(4).text("Q1");
-        mc.setScoringType(ScoringType.ALL_OR_NOTHING);
-        mc.getAnswerOptions().add(new AnswerOption().text("A").hint("H1").explanation("E1").isCorrect(true));
-        mc.getAnswerOptions().add(new AnswerOption().text("B").hint("H2").explanation("E2").isCorrect(false));
-        mc.getAnswerOptions().add(new AnswerOption().text("C").hint("H3").explanation("E3").isInvalid(true).isCorrect(false));
-        mc.getAnswerOptions().add(new AnswerOption().text("D").hint("H4").explanation("E4").isCorrect(true));
-        mc.getAnswerOptions().add(new AnswerOption().text("E").hint("H5").explanation("E5").isCorrect(false));
-        return mc;
-    }
-
-    @NotNull
-    public MultipleChoiceQuestion createSingleChoiceQuestion() {
-        var singleChoiceQuestion = createMultipleChoiceQuestion();
-        singleChoiceQuestion.setSingleChoice(true);
-        return singleChoiceQuestion;
-    }
-
-=======
     public QuizExercise createAndSaveQuizWithAllQuestionTypes(Course course, ZonedDateTime releaseDate, ZonedDateTime dueDate, QuizMode quizMode) {
         QuizExercise quizExercise = QuizExerciseFactory.generateQuizExercise(releaseDate, dueDate, quizMode, course);
         QuizExerciseFactory.initializeQuizExerciseWithAllQuestionTypes(quizExercise);
         return quizExerciseRepository.save(quizExercise);
     }
 
->>>>>>> 6f4b8698
     public void joinQuizBatch(QuizExercise quizExercise, QuizBatch batch, String username) {
         var user = new User();
         user.setLogin(username);
