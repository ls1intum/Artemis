--- conflicted
+++ resolved
@@ -148,168 +148,6 @@
     }
 
     /**
-<<<<<<< HEAD
-     * Generates a submitted answer for a given question.
-     *
-     * @param question given question, the answer is for
-     * @param correct  boolean whether the answer should be correct or not
-     * @return created SubmittedAnswer
-     */
-    public SubmittedAnswer generateSubmittedAnswerFor(QuizQuestion question, boolean correct) {
-        if (question instanceof MultipleChoiceQuestion) {
-            var submittedAnswer = new MultipleChoiceSubmittedAnswer();
-            submittedAnswer.setQuizQuestion(question);
-
-            for (var answerOption : ((MultipleChoiceQuestion) question).getAnswerOptions()) {
-                if (answerOption.isIsCorrect().equals(correct)) {
-                    submittedAnswer.addSelectedOptions(answerOption);
-                }
-            }
-            return submittedAnswer;
-        }
-        else if (question instanceof DragAndDropQuestion) {
-            var submittedAnswer = new DragAndDropSubmittedAnswer();
-            submittedAnswer.setQuizQuestion(question);
-
-            DragItem dragItem1 = ((DragAndDropQuestion) question).getDragItems().get(0);
-            dragItem1.setQuestion((DragAndDropQuestion) question);
-            log.debug(dragItem1.toString());
-            DragItem dragItem2 = ((DragAndDropQuestion) question).getDragItems().get(1);
-            dragItem2.setQuestion((DragAndDropQuestion) question);
-            log.debug(dragItem2.toString());
-            DragItem dragItem3 = ((DragAndDropQuestion) question).getDragItems().get(2);
-            dragItem3.setQuestion((DragAndDropQuestion) question);
-            log.debug(dragItem3.toString());
-            DragItem dragItem4 = ((DragAndDropQuestion) question).getDragItems().get(3);
-            dragItem4.setQuestion((DragAndDropQuestion) question);
-            log.debug(dragItem4.toString());
-
-            DropLocation dropLocation1 = ((DragAndDropQuestion) question).getDropLocations().get(0);
-            dropLocation1.setQuestion((DragAndDropQuestion) question);
-            log.debug(dropLocation1.toString());
-            DropLocation dropLocation2 = ((DragAndDropQuestion) question).getDropLocations().get(1);
-            dropLocation2.setQuestion((DragAndDropQuestion) question);
-            log.debug(dropLocation2.toString());
-            DropLocation dropLocation3 = ((DragAndDropQuestion) question).getDropLocations().get(2);
-            dropLocation3.setQuestion((DragAndDropQuestion) question);
-            log.debug(dropLocation3.toString());
-            DropLocation dropLocation4 = ((DragAndDropQuestion) question).getDropLocations().get(3);
-            dropLocation4.setQuestion((DragAndDropQuestion) question);
-            log.debug(dropLocation4.toString());
-
-            if (correct) {
-                submittedAnswer.addMappings(new DragAndDropMapping().dragItem(dragItem1).dropLocation(dropLocation1));
-                submittedAnswer.addMappings(new DragAndDropMapping().dragItem(dragItem2).dropLocation(dropLocation2));
-                submittedAnswer.addMappings(new DragAndDropMapping().dragItem(dragItem3).dropLocation(dropLocation3));
-                submittedAnswer.addMappings(new DragAndDropMapping().dragItem(dragItem4).dropLocation(dropLocation4));
-            }
-            else {
-                submittedAnswer.addMappings(new DragAndDropMapping().dragItem(dragItem2).dropLocation(dropLocation3));
-                submittedAnswer.addMappings(new DragAndDropMapping().dragItem(dragItem1).dropLocation(dropLocation4));
-                submittedAnswer.addMappings(new DragAndDropMapping().dragItem(dragItem3).dropLocation(dropLocation1));
-                submittedAnswer.addMappings(new DragAndDropMapping().dragItem(dragItem4).dropLocation(dropLocation2));
-            }
-
-            return submittedAnswer;
-        }
-        else if (question instanceof ShortAnswerQuestion) {
-            var submittedAnswer = new ShortAnswerSubmittedAnswer();
-            submittedAnswer.setQuizQuestion(question);
-
-            for (var spot : ((ShortAnswerQuestion) question).getSpots()) {
-                ShortAnswerSubmittedText submittedText = new ShortAnswerSubmittedText();
-                submittedText.setSpot(spot);
-                var correctText = ((ShortAnswerQuestion) question).getCorrectSolutionForSpot(spot).iterator().next().getText();
-                if (correct) {
-                    submittedText.setText(correctText);
-                }
-                else {
-                    submittedText.setText(correctText.toUpperCase());
-                }
-                submittedAnswer.addSubmittedTexts(submittedText);
-                // also invoke remove once
-                submittedAnswer.removeSubmittedTexts(submittedText);
-                submittedAnswer.addSubmittedTexts(submittedText);
-            }
-            return submittedAnswer;
-        }
-        return null;
-    }
-
-    public SubmittedAnswer generateSubmittedAnswerForQuizWithCorrectAndFalseAnswers(QuizQuestion question) {
-        if (question instanceof MultipleChoiceQuestion) {
-            var submittedAnswer = new MultipleChoiceSubmittedAnswer();
-            submittedAnswer.setQuizQuestion(question);
-
-            for (var answerOption : ((MultipleChoiceQuestion) question).getAnswerOptions()) {
-                submittedAnswer.addSelectedOptions(answerOption);
-            }
-            return submittedAnswer;
-        }
-        else if (question instanceof DragAndDropQuestion) {
-            var submittedAnswer = new DragAndDropSubmittedAnswer();
-            submittedAnswer.setQuizQuestion(question);
-
-            DragItem dragItem1 = ((DragAndDropQuestion) question).getDragItems().get(0);
-            dragItem1.setQuestion((DragAndDropQuestion) question);
-            log.debug(dragItem1.toString());
-            DragItem dragItem2 = ((DragAndDropQuestion) question).getDragItems().get(1);
-            dragItem2.setQuestion((DragAndDropQuestion) question);
-            log.debug(dragItem2.toString());
-            DragItem dragItem3 = ((DragAndDropQuestion) question).getDragItems().get(2);
-            dragItem3.setQuestion((DragAndDropQuestion) question);
-            log.debug(dragItem3.toString());
-
-            DropLocation dropLocation1 = ((DragAndDropQuestion) question).getDropLocations().get(0);
-            dropLocation1.setQuestion((DragAndDropQuestion) question);
-            log.debug(dropLocation1.toString());
-            DropLocation dropLocation2 = ((DragAndDropQuestion) question).getDropLocations().get(1);
-            dropLocation2.setQuestion((DragAndDropQuestion) question);
-            log.debug(dropLocation2.toString());
-            DropLocation dropLocation3 = ((DragAndDropQuestion) question).getDropLocations().get(2);
-            dropLocation3.setQuestion((DragAndDropQuestion) question);
-            log.debug(dropLocation3.toString());
-
-            submittedAnswer.addMappings(new DragAndDropMapping().dragItem(dragItem1).dropLocation(dropLocation1));
-            submittedAnswer.addMappings(new DragAndDropMapping().dragItem(dragItem2).dropLocation(dropLocation3));
-            submittedAnswer.addMappings(new DragAndDropMapping().dragItem(dragItem3).dropLocation(dropLocation2));
-
-            return submittedAnswer;
-        }
-        else if (question instanceof ShortAnswerQuestion) {
-            var submittedAnswer = new ShortAnswerSubmittedAnswer();
-            submittedAnswer.setQuizQuestion(question);
-
-            for (var spot : ((ShortAnswerQuestion) question).getSpots()) {
-                ShortAnswerSubmittedText submittedText = new ShortAnswerSubmittedText();
-                submittedText.setSpot(spot);
-                var correctText = ((ShortAnswerQuestion) question).getCorrectSolutionForSpot(spot).iterator().next().getText();
-                if (spot.getSpotNr() == 2) {
-                    submittedText.setText(correctText);
-                }
-                else {
-                    submittedText.setText("wrong submitted text");
-                }
-                submittedAnswer.addSubmittedTexts(submittedText);
-                // also invoke remove once
-                submittedAnswer.removeSubmittedTexts(submittedText);
-                submittedAnswer.addSubmittedTexts(submittedText);
-            }
-            return submittedAnswer;
-        }
-        return null;
-    }
-
-    @NotNull
-    public QuizExercise createQuiz(Course course, ZonedDateTime releaseDate, ZonedDateTime dueDate, QuizMode quizMode) {
-        QuizExercise quizExercise = QuizExerciseFactory.generateQuizExercise(releaseDate, dueDate, quizMode, course);
-        initializeQuizExercise(quizExercise);
-        return quizExercise;
-    }
-
-    /**
-=======
->>>>>>> 83f04ae5
      * important quiz fields are emptied, so it can be imported,
      *
      * @param quizExercise to be emptied
@@ -437,217 +275,6 @@
         quizBatchRepository.save(batch);
     }
 
-<<<<<<< HEAD
-    @NotNull
-    public QuizExercise createQuizForExam(ExerciseGroup exerciseGroup) {
-        QuizExercise quizExercise = QuizExerciseFactory.generateQuizExerciseForExam(exerciseGroup);
-        initializeQuizExercise(quizExercise);
-
-        return quizExercise;
-    }
-
-    /**
-     * initializes a quiz with all different types of questions
-     *
-     * @param quizExercise to be initialized
-     */
-    private void initializeQuizExercise(QuizExercise quizExercise) {
-        quizExercise.addQuestions(createMultipleChoiceQuestion());
-        quizExercise.addQuestions(createDragAndDropQuestion());
-        quizExercise.addQuestions(createShortAnswerQuestion());
-        quizExercise.setMaxPoints(quizExercise.getOverallQuizPoints());
-        quizExercise.setGradingInstructions(null);
-    }
-
-    @NotNull
-    public ShortAnswerQuestion createShortAnswerQuestion() {
-        ShortAnswerQuestion sa = (ShortAnswerQuestion) new ShortAnswerQuestion().title("SA").score(2).text("This is a long answer text");
-        sa.setScoringType(ScoringType.PROPORTIONAL_WITHOUT_PENALTY);
-        // TODO: we should test different values here
-        sa.setMatchLetterCase(true);
-        sa.setSimilarityValue(100);
-
-        var shortAnswerSpot1 = new ShortAnswerSpot().spotNr(0).width(1);
-        shortAnswerSpot1.setTempID(generateTempId());
-        var shortAnswerSpot2 = new ShortAnswerSpot().spotNr(2).width(2);
-        shortAnswerSpot2.setTempID(generateTempId());
-        sa.getSpots().add(shortAnswerSpot1);
-        sa.getSpots().add(shortAnswerSpot2);
-
-        var shortAnswerSolution1 = new ShortAnswerSolution().text("is");
-        shortAnswerSolution1.setTempID(generateTempId());
-        var shortAnswerSolution2 = new ShortAnswerSolution().text("long");
-        shortAnswerSolution2.setTempID(generateTempId());
-        sa.addSolution(shortAnswerSolution1);
-        // also invoke remove once
-        sa.removeSolution(shortAnswerSolution1);
-        sa.addSolution(shortAnswerSolution1);
-        sa.addSolution(shortAnswerSolution2);
-
-        var mapping1 = new ShortAnswerMapping().spot(sa.getSpots().get(0)).solution(sa.getSolutions().get(0));
-        shortAnswerSolution1.addMappings(mapping1);
-        shortAnswerSpot1.addMappings(mapping1);
-        // also invoke remove once
-        shortAnswerSolution1.removeMappings(mapping1);
-        shortAnswerSpot1.removeMappings(mapping1);
-        shortAnswerSolution1.addMappings(mapping1);
-        shortAnswerSpot1.addMappings(mapping1);
-        assertThat(shortAnswerSolution1.getMappings()).isNotEmpty();
-        assertThat(shortAnswerSpot1.getMappings()).isNotEmpty();
-        log.debug(shortAnswerSolution1.toString());
-        log.debug(shortAnswerSpot1.toString());
-
-        var mapping2 = new ShortAnswerMapping().spot(sa.getSpots().get(1)).solution(sa.getSolutions().get(1));
-        sa.addCorrectMapping(mapping1);
-        assertThat(sa).isEqualTo(mapping1.getQuestion());
-        sa.removeCorrectMapping(mapping1);
-        sa.addCorrectMapping(mapping1);
-        sa.addCorrectMapping(mapping2);
-        sa.setExplanation("Explanation");
-        sa.setRandomizeOrder(true);
-        // invoke some util methods
-        log.debug("ShortAnswer: {}", sa);
-        log.debug("ShortAnswer.hashCode: {}", sa.hashCode());
-        sa.copyQuestionId();
-        return sa;
-    }
-
-    @NotNull
-    public DragAndDropQuestion createDragAndDropQuestion() {
-        DragAndDropQuestion dnd = (DragAndDropQuestion) new DragAndDropQuestion().title("DnD").score(3).text("Q2");
-        dnd.setScoringType(ScoringType.PROPORTIONAL_WITH_PENALTY);
-
-        var dropLocation1 = new DropLocation().posX(10d).posY(10d).height(10d).width(10d);
-        dropLocation1.setTempID(generateTempId());
-        var dropLocation2 = new DropLocation().posX(20d).posY(20d).height(10d).width(10d);
-        dropLocation2.setTempID(generateTempId());
-        var dropLocation3 = new DropLocation().posX(30d).posY(30d).height(10d).width(10d);
-        dropLocation3.setTempID(generateTempId());
-        var dropLocation4 = new DropLocation().posX(40d).posY(40d).height(10d).width(10d);
-        dropLocation4.setTempID(generateTempId());
-        dnd.addDropLocation(dropLocation1);
-        // also invoke remove once
-        dnd.removeDropLocation(dropLocation1);
-        dnd.addDropLocation(dropLocation1);
-        dnd.addDropLocation(dropLocation2);
-        dnd.addDropLocation(dropLocation3);
-        dnd.addDropLocation(dropLocation4);
-
-        var dragItem1 = new DragItem().text("D1");
-        dragItem1.setTempID(generateTempId());
-        var dragItem2 = new DragItem().pictureFilePath("dragItemImage2.png");
-        dragItem2.setTempID(generateTempId());
-        var dragItem3 = new DragItem().text("D3");
-        dragItem3.setTempID(generateTempId());
-        var dragItem4 = new DragItem().pictureFilePath("dragItemImage4.png");
-        dragItem4.setTempID(generateTempId());
-        dnd.addDragItem(dragItem1);
-        assertThat(dragItem1.getQuestion()).isEqualTo(dnd);
-        // also invoke remove once
-        dnd.removeDragItem(dragItem1);
-        dnd.addDragItem(dragItem1);
-        dnd.addDragItem(dragItem2);
-        dnd.addDragItem(dragItem3);
-        dnd.addDragItem(dragItem4);
-
-        var mapping1 = new DragAndDropMapping().dragItem(dragItem1).dropLocation(dropLocation1);
-        dragItem1.addMappings(mapping1);
-        // also invoke remove
-        dragItem1.removeMappings(mapping1);
-        dragItem1.addMappings(mapping1);
-        assertThat(dragItem1.getMappings()).isNotEmpty();
-
-        dnd.addCorrectMapping(mapping1);
-        dnd.removeCorrectMapping(mapping1);
-        dnd.addCorrectMapping(mapping1);
-        var mapping2 = new DragAndDropMapping().dragItem(dragItem2).dropLocation(dropLocation2);
-        dnd.addCorrectMapping(mapping2);
-        var mapping3 = new DragAndDropMapping().dragItem(dragItem3).dropLocation(dropLocation3);
-        dnd.addCorrectMapping(mapping3);
-        var mapping4 = new DragAndDropMapping().dragItem(dragItem4).dropLocation(dropLocation4);
-        dnd.addCorrectMapping(mapping4);
-        dnd.setExplanation("Explanation");
-        // invoke some util methods
-        log.debug("DnD: {}", dnd);
-        log.debug("DnD.hashCode: {}", dnd.hashCode());
-        dnd.copyQuestionId();
-
-        return dnd;
-    }
-
-    public Long generateTempId() {
-        return ThreadLocalRandom.current().nextLong(Long.MAX_VALUE);
-    }
-
-    @NotNull
-    public MultipleChoiceQuestion createMultipleChoiceQuestion() {
-        MultipleChoiceQuestion mc = (MultipleChoiceQuestion) new MultipleChoiceQuestion().title("MC").score(4).text("Q1");
-        mc.setScoringType(ScoringType.ALL_OR_NOTHING);
-        mc.getAnswerOptions().add(new AnswerOption().text("A").hint("H1").explanation("E1").isCorrect(true));
-        mc.getAnswerOptions().add(new AnswerOption().text("B").hint("H2").explanation("E2").isCorrect(false));
-        mc.setExplanation("Explanation");
-
-        mc.copyQuestionId();
-        return mc;
-    }
-
-    /**
-     * Generate submissions for a student for an exercise. Results depend on the studentID.
-     *
-     * @param quizExercise   QuizExercise the submissions are for (we assume 3 questions here)
-     * @param studentID      ID of the student
-     * @param submitted      Boolean if it is submitted or not
-     * @param submissionDate Submission date
-     */
-    public QuizSubmission generateSubmissionForThreeQuestions(QuizExercise quizExercise, int studentID, boolean submitted, ZonedDateTime submissionDate) {
-        QuizSubmission quizSubmission = new QuizSubmission();
-        QuizQuestion quizQuestion1 = quizExercise.getQuizQuestions().get(0);
-        QuizQuestion quizQuestion2 = quizExercise.getQuizQuestions().get(1);
-        QuizQuestion quizQuestion3 = quizExercise.getQuizQuestions().get(2);
-        quizSubmission.addSubmittedAnswers(generateSubmittedAnswerFor(quizQuestion1, studentID % 2 == 0));
-        quizSubmission.addSubmittedAnswers(generateSubmittedAnswerFor(quizQuestion2, studentID % 3 == 0));
-        quizSubmission.addSubmittedAnswers(generateSubmittedAnswerFor(quizQuestion3, studentID % 4 == 0));
-        quizSubmission.submitted(submitted);
-        quizSubmission.submissionDate(submissionDate);
-
-        return quizSubmission;
-    }
-
-    /**
-     * Generate a submission with all or none options of a MultipleChoiceQuestion selected, if there is one in the exercise
-     *
-     * @param quizExercise     Exercise the submission is for
-     * @param submitted        Boolean whether it is submitted or not
-     * @param submissionDate   Submission date
-     * @param selectEverything Boolean whether every answer option should be selected or none
-     */
-    public QuizSubmission generateSpecialSubmissionWithResult(QuizExercise quizExercise, boolean submitted, ZonedDateTime submissionDate, boolean selectEverything) {
-        QuizSubmission quizSubmission = new QuizSubmission();
-
-        for (QuizQuestion question : quizExercise.getQuizQuestions()) {
-            if (question instanceof MultipleChoiceQuestion) {
-                var submittedAnswer = new MultipleChoiceSubmittedAnswer();
-                submittedAnswer.setQuizQuestion(question);
-                if (selectEverything) {
-                    for (var answerOption : ((MultipleChoiceQuestion) question).getAnswerOptions()) {
-                        submittedAnswer.addSelectedOptions(answerOption);
-                    }
-                }
-                quizSubmission.addSubmittedAnswers(submittedAnswer);
-
-            }
-            else {
-                quizSubmission.addSubmittedAnswers(generateSubmittedAnswerFor(question, false));
-            }
-        }
-        quizSubmission.submitted(submitted);
-        quizSubmission.submissionDate(submissionDate);
-
-        return quizSubmission;
-    }
-
-=======
->>>>>>> 83f04ae5
     public QuizExercise addQuizExerciseToCourseWithParticipationAndSubmissionForUser(Course course, String login) throws IOException {
         QuizExercise quizExercise = createAndSaveQuizWithAllQuestionTypes(course, futureTimestamp, futureFutureTimestamp, QuizMode.SYNCHRONIZED);
         quizExercise.setTitle("quiz");
