package de.tum.in.www1.artemis.exercise.quizexercise;

import static org.assertj.core.api.Assertions.assertThat;

import java.io.IOException;
import java.nio.file.Files;
import java.nio.file.Path;
import java.time.ZonedDateTime;
import java.util.HashSet;
import java.util.Set;
import java.util.concurrent.ThreadLocalRandom;

import javax.validation.constraints.NotNull;

import org.slf4j.Logger;
import org.slf4j.LoggerFactory;
import org.springframework.beans.factory.annotation.Autowired;
import org.springframework.core.io.ClassPathResource;
import org.springframework.http.HttpStatus;
import org.springframework.security.core.Authentication;
import org.springframework.security.core.context.SecurityContextHolder;
import org.springframework.stereotype.Service;

import de.tum.in.www1.artemis.course.CourseFactory;
import de.tum.in.www1.artemis.course.CourseUtilService;
import de.tum.in.www1.artemis.domain.Course;
import de.tum.in.www1.artemis.domain.Team;
import de.tum.in.www1.artemis.domain.TeamAssignmentConfig;
import de.tum.in.www1.artemis.domain.User;
import de.tum.in.www1.artemis.domain.enumeration.*;
import de.tum.in.www1.artemis.domain.exam.Exam;
import de.tum.in.www1.artemis.domain.exam.ExerciseGroup;
import de.tum.in.www1.artemis.domain.participation.StudentParticipation;
import de.tum.in.www1.artemis.domain.quiz.*;
import de.tum.in.www1.artemis.exam.ExamFactory;
import de.tum.in.www1.artemis.participation.ParticipationUtilService;
import de.tum.in.www1.artemis.repository.*;
import de.tum.in.www1.artemis.service.FilePathService;
import de.tum.in.www1.artemis.service.scheduled.cache.quiz.QuizScheduleService;
import de.tum.in.www1.artemis.user.UserUtilService;
import de.tum.in.www1.artemis.util.RequestUtilService;
import de.tum.in.www1.artemis.web.rest.dto.QuizBatchJoinDTO;

/**
 * Service responsible for initializing the database with specific testdata related to quiz exercises for use in integration tests.
 */
@Service
public class QuizExerciseUtilService {

    private final Logger log = LoggerFactory.getLogger(getClass());

    private static final ZonedDateTime pastTimestamp = ZonedDateTime.now().minusDays(1);

    private static final ZonedDateTime futureTimestamp = ZonedDateTime.now().plusDays(1);

    private static final ZonedDateTime futureFutureTimestamp = ZonedDateTime.now().plusDays(2);

    @Autowired
    private CourseRepository courseRepo;

    @Autowired
    private ExerciseRepository exerciseRepo;

    @Autowired
    private QuizSubmissionRepository quizSubmissionRepository;

    @Autowired
    private QuizExerciseRepository quizExerciseRepository;

    @Autowired
    private TeamRepository teamRepo;

    @Autowired
    private ExamRepository examRepository;

    @Autowired
    private QuizBatchRepository quizBatchRepository;

    @Autowired
    private ParticipationUtilService participationUtilService;

    @Autowired
    private CourseUtilService courseUtilService;

    @Autowired
    private RequestUtilService requestUtilService;

    @Autowired
    private SubmittedAnswerRepository submittedAnswerRepository;

    @Autowired
    private DragAndDropMappingRepository dragAndDropMappingRepository;

    @Autowired
    private QuizQuestionRepository quizQuestionRepository;

    @Autowired
    private StudentParticipationRepository studentParticipationRepository;

    @Autowired
    private UserUtilService userUtilService;

    @Autowired
    private QuizScheduleService quizScheduleService;

    /**
     * Create, join and start a batch for student by tutor
     */
    public void prepareBatchForSubmitting(QuizExercise quizExercise, Authentication tutor, Authentication student) throws Exception {
        var authentication = SecurityContextHolder.getContext().getAuthentication();
        switch (quizExercise.getQuizMode()) {
            case SYNCHRONIZED -> {
            }
            case BATCHED -> {
                SecurityContextHolder.getContext().setAuthentication(tutor);
                var batch = requestUtilService.putWithResponseBody("/api/quiz-exercises/" + quizExercise.getId() + "/add-batch", null, QuizBatch.class, HttpStatus.OK);
                requestUtilService.put("/api/quiz-exercises/" + batch.getId() + "/start-batch", null, HttpStatus.OK);
                SecurityContextHolder.getContext().setAuthentication(student);
                requestUtilService.postWithoutLocation("/api/quiz-exercises/" + quizExercise.getId() + "/join", new QuizBatchJoinDTO(batch.getPassword()), HttpStatus.OK, null);
            }
            case INDIVIDUAL -> {
                SecurityContextHolder.getContext().setAuthentication(student);
                requestUtilService.postWithoutLocation("/api/quiz-exercises/" + quizExercise.getId() + "/join", new QuizBatchJoinDTO(null), HttpStatus.OK, null);
            }
        }
        SecurityContextHolder.getContext().setAuthentication(authentication);
    }

    public Course addCourseWithOneQuizExercise() {
        return addCourseWithOneQuizExercise("Title");
    }

    public Course addCourseWithOneQuizExercise(String title) {
        Course course = CourseFactory.generateCourse(null, pastTimestamp, futureTimestamp, new HashSet<>(), "tumuser", "tutor", "editor", "instructor");
        QuizExercise quizExercise = createQuiz(course, futureTimestamp, futureFutureTimestamp, QuizMode.SYNCHRONIZED);
        quizExercise.setTitle(title);
        quizExercise.setDuration(120);
        assertThat(quizExercise.getQuizQuestions()).isNotEmpty();
        assertThat(quizExercise.isValid()).isTrue();
        course.addExercises(quizExercise);
        course = courseRepo.save(course);
        quizExercise = exerciseRepo.save(quizExercise);
        assertThat(courseRepo.findWithEagerExercisesById(course.getId()).getExercises()).as("course contains the exercise").contains(quizExercise);
        return course;
    }

    public QuizSubmission saveQuizSubmission(QuizExercise exercise, QuizSubmission submission, String login) {
        StudentParticipation participation = participationUtilService.createAndSaveParticipationForExercise(exercise, login);
        participation.addSubmission(submission);
        submission.setParticipation(participation);
        submission = quizSubmissionRepository.save(submission);
        return submission;
    }

    /**
     * Generates a submitted answer for a given question.
     *
     * @param question given question, the answer is for
     * @param correct  boolean whether the answer should be correct or not
     * @return created SubmittedAnswer
     */
    public SubmittedAnswer generateSubmittedAnswerFor(QuizQuestion question, boolean correct) {
        if (question instanceof MultipleChoiceQuestion) {
            var submittedAnswer = new MultipleChoiceSubmittedAnswer();
            submittedAnswer.setQuizQuestion(question);

            for (var answerOption : ((MultipleChoiceQuestion) question).getAnswerOptions()) {
                if (answerOption.isIsCorrect().equals(correct)) {
                    submittedAnswer.addSelectedOptions(answerOption);
                }
            }
            return submittedAnswer;
        }
        else if (question instanceof DragAndDropQuestion) {
            var submittedAnswer = new DragAndDropSubmittedAnswer();
            submittedAnswer.setQuizQuestion(question);

            DragItem dragItem1 = ((DragAndDropQuestion) question).getDragItems().get(0);
            dragItem1.setQuestion((DragAndDropQuestion) question);
            log.debug(dragItem1.toString());
            DragItem dragItem2 = ((DragAndDropQuestion) question).getDragItems().get(1);
            dragItem2.setQuestion((DragAndDropQuestion) question);
            log.debug(dragItem2.toString());
            DragItem dragItem3 = ((DragAndDropQuestion) question).getDragItems().get(2);
            dragItem3.setQuestion((DragAndDropQuestion) question);
            log.debug(dragItem3.toString());
            DragItem dragItem4 = ((DragAndDropQuestion) question).getDragItems().get(3);
            dragItem4.setQuestion((DragAndDropQuestion) question);
            log.debug(dragItem4.toString());

            DropLocation dropLocation1 = ((DragAndDropQuestion) question).getDropLocations().get(0);
            dropLocation1.setQuestion((DragAndDropQuestion) question);
            log.debug(dropLocation1.toString());
            DropLocation dropLocation2 = ((DragAndDropQuestion) question).getDropLocations().get(1);
            dropLocation2.setQuestion((DragAndDropQuestion) question);
            log.debug(dropLocation2.toString());
            DropLocation dropLocation3 = ((DragAndDropQuestion) question).getDropLocations().get(2);
            dropLocation3.setQuestion((DragAndDropQuestion) question);
            log.debug(dropLocation3.toString());
            DropLocation dropLocation4 = ((DragAndDropQuestion) question).getDropLocations().get(3);
            dropLocation4.setQuestion((DragAndDropQuestion) question);
            log.debug(dropLocation4.toString());

            if (correct) {
                submittedAnswer.addMappings(new DragAndDropMapping().dragItem(dragItem1).dropLocation(dropLocation1));
                submittedAnswer.addMappings(new DragAndDropMapping().dragItem(dragItem2).dropLocation(dropLocation2));
                submittedAnswer.addMappings(new DragAndDropMapping().dragItem(dragItem3).dropLocation(dropLocation3));
                submittedAnswer.addMappings(new DragAndDropMapping().dragItem(dragItem4).dropLocation(dropLocation4));
            }
            else {
                submittedAnswer.addMappings(new DragAndDropMapping().dragItem(dragItem2).dropLocation(dropLocation3));
                submittedAnswer.addMappings(new DragAndDropMapping().dragItem(dragItem1).dropLocation(dropLocation4));
                submittedAnswer.addMappings(new DragAndDropMapping().dragItem(dragItem3).dropLocation(dropLocation1));
                submittedAnswer.addMappings(new DragAndDropMapping().dragItem(dragItem4).dropLocation(dropLocation2));
            }

            return submittedAnswer;
        }
        else if (question instanceof ShortAnswerQuestion) {
            var submittedAnswer = new ShortAnswerSubmittedAnswer();
            submittedAnswer.setQuizQuestion(question);

            for (var spot : ((ShortAnswerQuestion) question).getSpots()) {
                ShortAnswerSubmittedText submittedText = new ShortAnswerSubmittedText();
                submittedText.setSpot(spot);
                var correctText = ((ShortAnswerQuestion) question).getCorrectSolutionForSpot(spot).iterator().next().getText();
                if (correct) {
                    submittedText.setText(correctText);
                }
                else {
                    submittedText.setText(correctText.toUpperCase());
                }
                submittedAnswer.addSubmittedTexts(submittedText);
                // also invoke remove once
                submittedAnswer.removeSubmittedTexts(submittedText);
                submittedAnswer.addSubmittedTexts(submittedText);
            }
            return submittedAnswer;
        }
        return null;
    }

    public SubmittedAnswer generateSubmittedAnswerForQuizWithCorrectAndFalseAnswers(QuizQuestion question) {
        if (question instanceof MultipleChoiceQuestion) {
            var submittedAnswer = new MultipleChoiceSubmittedAnswer();
            submittedAnswer.setQuizQuestion(question);

            for (var answerOption : ((MultipleChoiceQuestion) question).getAnswerOptions()) {
                submittedAnswer.addSelectedOptions(answerOption);
            }
            return submittedAnswer;
        }
        else if (question instanceof DragAndDropQuestion) {
            var submittedAnswer = new DragAndDropSubmittedAnswer();
            submittedAnswer.setQuizQuestion(question);

            DragItem dragItem1 = ((DragAndDropQuestion) question).getDragItems().get(0);
            dragItem1.setQuestion((DragAndDropQuestion) question);
            log.debug(dragItem1.toString());
            DragItem dragItem2 = ((DragAndDropQuestion) question).getDragItems().get(1);
            dragItem2.setQuestion((DragAndDropQuestion) question);
            log.debug(dragItem2.toString());
            DragItem dragItem3 = ((DragAndDropQuestion) question).getDragItems().get(2);
            dragItem3.setQuestion((DragAndDropQuestion) question);
            log.debug(dragItem3.toString());

            DropLocation dropLocation1 = ((DragAndDropQuestion) question).getDropLocations().get(0);
            dropLocation1.setQuestion((DragAndDropQuestion) question);
            log.debug(dropLocation1.toString());
            DropLocation dropLocation2 = ((DragAndDropQuestion) question).getDropLocations().get(1);
            dropLocation2.setQuestion((DragAndDropQuestion) question);
            log.debug(dropLocation2.toString());
            DropLocation dropLocation3 = ((DragAndDropQuestion) question).getDropLocations().get(2);
            dropLocation3.setQuestion((DragAndDropQuestion) question);
            log.debug(dropLocation3.toString());

            submittedAnswer.addMappings(new DragAndDropMapping().dragItem(dragItem1).dropLocation(dropLocation1));
            submittedAnswer.addMappings(new DragAndDropMapping().dragItem(dragItem2).dropLocation(dropLocation3));
            submittedAnswer.addMappings(new DragAndDropMapping().dragItem(dragItem3).dropLocation(dropLocation2));

            return submittedAnswer;
        }
        else if (question instanceof ShortAnswerQuestion) {
            var submittedAnswer = new ShortAnswerSubmittedAnswer();
            submittedAnswer.setQuizQuestion(question);

            for (var spot : ((ShortAnswerQuestion) question).getSpots()) {
                ShortAnswerSubmittedText submittedText = new ShortAnswerSubmittedText();
                submittedText.setSpot(spot);
                var correctText = ((ShortAnswerQuestion) question).getCorrectSolutionForSpot(spot).iterator().next().getText();
                if (spot.getSpotNr() == 2) {
                    submittedText.setText(correctText);
                }
                else {
                    submittedText.setText("wrong submitted text");
                }
                submittedAnswer.addSubmittedTexts(submittedText);
                // also invoke remove once
                submittedAnswer.removeSubmittedTexts(submittedText);
                submittedAnswer.addSubmittedTexts(submittedText);
            }
            return submittedAnswer;
        }
        return null;
    }

    @NotNull
    public QuizExercise createQuiz(Course course, ZonedDateTime releaseDate, ZonedDateTime dueDate, QuizMode quizMode) {
        QuizExercise quizExercise = QuizExerciseFactory.generateQuizExercise(releaseDate, dueDate, quizMode, course);
        initializeQuizExercise(quizExercise);
        return quizExercise;
    }

    /**
     * important quiz fields are emptied, so it can be imported,
     *
     * @param quizExercise to be emptied
     */
    public void emptyOutQuizExercise(QuizExercise quizExercise) {
        quizExercise.setReleaseDate(null);
        quizExercise.setCourse(null);
        quizExercise.setDueDate(null);
        quizExercise.setAssessmentDueDate(null);
        quizExercise.setQuizBatches(new HashSet<>());
    }

    /**
     * Creates a new quiz that gets saved in the QuizExercise repository.
     *
     * @param releaseDate release date of the quiz, is also used to set the start date of the course
     * @param dueDate     due date of the quiz, is also used to set the end date of the course
     * @param quizMode    SYNCHRONIZED, BATCHED or INDIVIDUAL
     * @return quiz that was created
     */
    public QuizExercise createAndSaveQuiz(ZonedDateTime releaseDate, ZonedDateTime dueDate, QuizMode quizMode) {
        QuizExercise quizExercise = createQuiz(releaseDate, dueDate, quizMode);
        quizExerciseRepository.save(quizExercise);

        return quizExercise;
    }

    /**
     * Creates a new quiz
     *
     * @param releaseDate release date of the quiz, is also used to set the start date of the course
     * @param dueDate     due date of the quiz, is also used to set the end date of the course
     * @param quizMode    SYNCHRONIZED, BATCHED or INDIVIDUAL
     * @return quiz that was created
     */
    public QuizExercise createQuiz(ZonedDateTime releaseDate, ZonedDateTime dueDate, QuizMode quizMode) {
        Course course = courseUtilService.createAndSaveCourse(null, releaseDate == null ? null : releaseDate.minusDays(1), dueDate == null ? null : dueDate.plusDays(1), Set.of());

        QuizExercise quizExercise = QuizExerciseFactory.generateQuizExercise(releaseDate, dueDate, quizMode, course);
        initializeQuizExercise(quizExercise);

        return quizExercise;
    }

    /**
     * Creates a team quiz exercise with a team and saves it into the repository.
     *
     * @param releaseDate release date of the quiz
     * @param dueDate     due date of the quiz
     * @param quizMode    SYNCHRONIZED, BATCHED or INDIVIDUAL
     * @param minTeamSize minimum number of members the team is allowed to have
     * @param maxTeamSize maximum number of members the team is allowed to have
     * @return exercise created
     */
    public QuizExercise createAndSaveTeamQuiz(ZonedDateTime releaseDate, ZonedDateTime dueDate, QuizMode quizMode, int minTeamSize, int maxTeamSize) {
        QuizExercise quizExercise = createQuiz(releaseDate, dueDate, quizMode);
        setupTeamQuizExercise(quizExercise, minTeamSize, maxTeamSize);
        quizExerciseRepository.save(quizExercise);

        Team team = new Team();
        team.setShortName("team");
        teamRepo.save(quizExercise, team);

        return quizExercise;
    }

    /**
     * sets up a team quiz exercise.
     *
     * @param quiz        quiz exercise that should be a team exercise.
     * @param minTeamSize minimum number of members the team is allowed to have
     * @param maxTeamSize maximum number of members the team is allowed to have
     */
    public void setupTeamQuizExercise(QuizExercise quiz, int minTeamSize, int maxTeamSize) {
        var teamAssignmentConfig = new TeamAssignmentConfig();
        teamAssignmentConfig.setExercise(quiz);
        teamAssignmentConfig.setMinTeamSize(minTeamSize);
        teamAssignmentConfig.setMaxTeamSize(maxTeamSize);
        quiz.setMode(ExerciseMode.TEAM);
        quiz.setTeamAssignmentConfig(teamAssignmentConfig);
    }

    /**
     * Creates a new exam quiz that gets saved in the QuizExercise repository.
     *
     * @param startDate start date of the exam, is also used to set the end date of the course the exam is in
     * @param endDate   end date of the exam, is also used to set the end date of the course the exam is in
     * @return exam quiz that was created
     */
    @NotNull
    public QuizExercise createAndSaveExamQuiz(ZonedDateTime startDate, ZonedDateTime endDate) {
        Course course = courseUtilService.createAndSaveCourse(null, startDate.minusDays(1), endDate.plusDays(1), new HashSet<>());

        Exam exam = ExamFactory.generateExam(course, startDate.minusMinutes(5), startDate, endDate, false);
        ExerciseGroup exerciseGroup = ExamFactory.generateExerciseGroup(true, exam);
        examRepository.save(exam);

        QuizExercise quizExercise = QuizExerciseFactory.generateQuizExerciseForExam(exerciseGroup);
        initializeQuizExercise(quizExercise);

        quizExerciseRepository.save(quizExercise);

        return quizExercise;
    }

    /**
     * renames the quiz with the passed title, the quiz gets saved in the repository.
     *
     * @param quizExercise quiz to be renamed
     * @param newTitle     new name of the quiz
     */
    public void renameAndSaveQuiz(QuizExercise quizExercise, String newTitle) {
        quizExercise.setTitle(newTitle);
        quizExerciseRepository.save(quizExercise);
    }

    /**
     * sets the quiz exercise of quiz batch and saves the batch into the repository
     *
     * @param batch        quiz batch that should get saved
     * @param quizExercise quiz exercise to be added to the batch
     */
    public void setQuizBatchExerciseAndSave(QuizBatch batch, QuizExercise quizExercise) {
        batch.setQuizExercise(quizExercise);
        quizBatchRepository.save(batch);
    }

    @NotNull
    public QuizExercise createQuizForExam(ExerciseGroup exerciseGroup) {
        QuizExercise quizExercise = QuizExerciseFactory.generateQuizExerciseForExam(exerciseGroup);
        initializeQuizExercise(quizExercise);

        return quizExercise;
    }

    /**
     * initializes a quiz with all different types of questions
     *
     * @param quizExercise to be initialized
     */
    private void initializeQuizExercise(QuizExercise quizExercise) {
        quizExercise.addQuestions(createMultipleChoiceQuestion());
        quizExercise.addQuestions(createDragAndDropQuestion());
        quizExercise.addQuestions(createShortAnswerQuestion());
        quizExercise.setMaxPoints(quizExercise.getOverallQuizPoints());
        quizExercise.setGradingInstructions(null);
    }

    @NotNull
    public ShortAnswerQuestion createShortAnswerQuestion() {
        ShortAnswerQuestion sa = (ShortAnswerQuestion) new ShortAnswerQuestion().title("SA").score(2).text("This is a long answer text");
        sa.setScoringType(ScoringType.PROPORTIONAL_WITHOUT_PENALTY);
        // TODO: we should test different values here
        sa.setMatchLetterCase(true);
        sa.setSimilarityValue(100);

        var shortAnswerSpot1 = new ShortAnswerSpot().spotNr(0).width(1);
        shortAnswerSpot1.setTempID(generateTempId());
        var shortAnswerSpot2 = new ShortAnswerSpot().spotNr(2).width(2);
        shortAnswerSpot2.setTempID(generateTempId());
        sa.getSpots().add(shortAnswerSpot1);
        sa.getSpots().add(shortAnswerSpot2);

        var shortAnswerSolution1 = new ShortAnswerSolution().text("is");
        shortAnswerSolution1.setTempID(generateTempId());
        var shortAnswerSolution2 = new ShortAnswerSolution().text("long");
        shortAnswerSolution2.setTempID(generateTempId());
        sa.addSolution(shortAnswerSolution1);
        // also invoke remove once
        sa.removeSolution(shortAnswerSolution1);
        sa.addSolution(shortAnswerSolution1);
        sa.addSolution(shortAnswerSolution2);

        var mapping1 = new ShortAnswerMapping().spot(sa.getSpots().get(0)).solution(sa.getSolutions().get(0));
        shortAnswerSolution1.addMappings(mapping1);
        shortAnswerSpot1.addMappings(mapping1);
        // also invoke remove once
        shortAnswerSolution1.removeMappings(mapping1);
        shortAnswerSpot1.removeMappings(mapping1);
        shortAnswerSolution1.addMappings(mapping1);
        shortAnswerSpot1.addMappings(mapping1);
        assertThat(shortAnswerSolution1.getMappings()).isNotEmpty();
        assertThat(shortAnswerSpot1.getMappings()).isNotEmpty();
        log.debug(shortAnswerSolution1.toString());
        log.debug(shortAnswerSpot1.toString());

        var mapping2 = new ShortAnswerMapping().spot(sa.getSpots().get(1)).solution(sa.getSolutions().get(1));
        sa.addCorrectMapping(mapping1);
        assertThat(sa).isEqualTo(mapping1.getQuestion());
        sa.removeCorrectMapping(mapping1);
        sa.addCorrectMapping(mapping1);
        sa.addCorrectMapping(mapping2);
        sa.setExplanation("Explanation");
        sa.setRandomizeOrder(true);
        // invoke some util methods
        log.debug("ShortAnswer: {}", sa);
        log.debug("ShortAnswer.hashCode: {}", sa.hashCode());
        sa.copyQuestionId();
        return sa;
    }

    @NotNull
    public DragAndDropQuestion createDragAndDropQuestion() {
        DragAndDropQuestion dnd = (DragAndDropQuestion) new DragAndDropQuestion().title("DnD").score(3).text("Q2");
        dnd.setScoringType(ScoringType.PROPORTIONAL_WITH_PENALTY);

        var dropLocation1 = new DropLocation().posX(10d).posY(10d).height(10d).width(10d);
        dropLocation1.setTempID(generateTempId());
        var dropLocation2 = new DropLocation().posX(20d).posY(20d).height(10d).width(10d);
        dropLocation2.setTempID(generateTempId());
        var dropLocation3 = new DropLocation().posX(30d).posY(30d).height(10d).width(10d);
        dropLocation3.setTempID(generateTempId());
        var dropLocation4 = new DropLocation().posX(40d).posY(40d).height(10d).width(10d);
        dropLocation4.setTempID(generateTempId());
        dnd.addDropLocation(dropLocation1);
        // also invoke remove once
        dnd.removeDropLocation(dropLocation1);
        dnd.addDropLocation(dropLocation1);
        dnd.addDropLocation(dropLocation2);
        dnd.addDropLocation(dropLocation3);
        dnd.addDropLocation(dropLocation4);

        var dragItem1 = new DragItem().text("D1");
        dragItem1.setTempID(generateTempId());
        var dragItem2 = new DragItem().pictureFilePath("dragItemImage2.png");
        dragItem2.setTempID(generateTempId());
        var dragItem3 = new DragItem().text("D3");
        dragItem3.setTempID(generateTempId());
        var dragItem4 = new DragItem().pictureFilePath("dragItemImage4.png");
        dragItem4.setTempID(generateTempId());
        dnd.addDragItem(dragItem1);
        assertThat(dragItem1.getQuestion()).isEqualTo(dnd);
        // also invoke remove once
        dnd.removeDragItem(dragItem1);
        dnd.addDragItem(dragItem1);
        dnd.addDragItem(dragItem2);
        dnd.addDragItem(dragItem3);
        dnd.addDragItem(dragItem4);

        var mapping1 = new DragAndDropMapping().dragItem(dragItem1).dropLocation(dropLocation1);
        dragItem1.addMappings(mapping1);
        // also invoke remove
        dragItem1.removeMappings(mapping1);
        dragItem1.addMappings(mapping1);
        assertThat(dragItem1.getMappings()).isNotEmpty();

        dnd.addCorrectMapping(mapping1);
        dnd.removeCorrectMapping(mapping1);
        dnd.addCorrectMapping(mapping1);
        var mapping2 = new DragAndDropMapping().dragItem(dragItem2).dropLocation(dropLocation2);
        dnd.addCorrectMapping(mapping2);
        var mapping3 = new DragAndDropMapping().dragItem(dragItem3).dropLocation(dropLocation3);
        dnd.addCorrectMapping(mapping3);
        var mapping4 = new DragAndDropMapping().dragItem(dragItem4).dropLocation(dropLocation4);
        dnd.addCorrectMapping(mapping4);
        dnd.setExplanation("Explanation");
        // invoke some util methods
        log.debug("DnD: {}", dnd);
        log.debug("DnD.hashCode: {}", dnd.hashCode());
        dnd.copyQuestionId();

        return dnd;
    }

    public Long generateTempId() {
        return ThreadLocalRandom.current().nextLong(Long.MAX_VALUE);
    }

    @NotNull
    public MultipleChoiceQuestion createMultipleChoiceQuestion() {
        MultipleChoiceQuestion mc = (MultipleChoiceQuestion) new MultipleChoiceQuestion().title("MC").score(4).text("Q1");
        mc.setScoringType(ScoringType.ALL_OR_NOTHING);
        mc.getAnswerOptions().add(new AnswerOption().text("A").hint("H1").explanation("E1").isCorrect(true));
        mc.getAnswerOptions().add(new AnswerOption().text("B").hint("H2").explanation("E2").isCorrect(false));
        mc.setExplanation("Explanation");

        mc.copyQuestionId();
        return mc;
    }

    /**
     * Generate submissions for a student for an exercise. Results depend on the studentID.
     *
     * @param quizExercise   QuizExercise the submissions are for (we assume 3 questions here)
     * @param studentID      ID of the student
     * @param submitted      Boolean if it is submitted or not
     * @param submissionDate Submission date
     */
    public QuizSubmission generateSubmissionForThreeQuestions(QuizExercise quizExercise, int studentID, boolean submitted, ZonedDateTime submissionDate) {
        QuizSubmission quizSubmission = new QuizSubmission();
        QuizQuestion quizQuestion1 = quizExercise.getQuizQuestions().get(0);
        QuizQuestion quizQuestion2 = quizExercise.getQuizQuestions().get(1);
        QuizQuestion quizQuestion3 = quizExercise.getQuizQuestions().get(2);
        quizSubmission.addSubmittedAnswers(generateSubmittedAnswerFor(quizQuestion1, studentID % 2 == 0));
        quizSubmission.addSubmittedAnswers(generateSubmittedAnswerFor(quizQuestion2, studentID % 3 == 0));
        quizSubmission.addSubmittedAnswers(generateSubmittedAnswerFor(quizQuestion3, studentID % 4 == 0));
        quizSubmission.submitted(submitted);
        quizSubmission.submissionDate(submissionDate);

        return quizSubmission;
    }

    /**
     * Generate a submission with all or none options of a MultipleChoiceQuestion selected, if there is one in the exercise
     *
     * @param quizExercise     Exercise the submission is for
     * @param submitted        Boolean whether it is submitted or not
     * @param submissionDate   Submission date
     * @param selectEverything Boolean whether every answer option should be selected or none
     */
    public QuizSubmission generateSpecialSubmissionWithResult(QuizExercise quizExercise, boolean submitted, ZonedDateTime submissionDate, boolean selectEverything) {
        QuizSubmission quizSubmission = new QuizSubmission();

        for (QuizQuestion question : quizExercise.getQuizQuestions()) {
            if (question instanceof MultipleChoiceQuestion) {
                var submittedAnswer = new MultipleChoiceSubmittedAnswer();
                submittedAnswer.setQuizQuestion(question);
                if (selectEverything) {
                    for (var answerOption : ((MultipleChoiceQuestion) question).getAnswerOptions()) {
                        submittedAnswer.addSelectedOptions(answerOption);
                    }
                }
                quizSubmission.addSubmittedAnswers(submittedAnswer);

            }
            else {
                quizSubmission.addSubmittedAnswers(generateSubmittedAnswerFor(question, false));
            }
        }
        quizSubmission.submitted(submitted);
        quizSubmission.submissionDate(submissionDate);

        return quizSubmission;
    }

    public QuizExercise addQuizExerciseToCourseWithParticipationAndSubmissionForUser(Course course, String login) throws IOException {
        QuizExercise quizExercise = createAndSaveQuizWithAllQuestionTypes(course, futureTimestamp, futureFutureTimestamp, QuizMode.SYNCHRONIZED);
        quizExercise.setTitle("quiz");
        quizExercise.setDuration(120);
        assertThat(quizExercise.getQuizQuestions()).isNotEmpty();
        assertThat(quizExercise.isValid()).isTrue();
        course.addExercises(quizExercise);
        StudentParticipation studentParticipation = new StudentParticipation();
        studentParticipation.setExercise(quizExercise);
        studentParticipation.setParticipant(userUtilService.getUserByLogin(login));
        QuizSubmission quizSubmission = new QuizSubmission();
        quizSubmission.setParticipation(studentParticipation);
        quizSubmission.setType(SubmissionType.MANUAL);
        quizSubmission.setScoreInPoints(2.0);
        var submittedAnswerMC = new MultipleChoiceSubmittedAnswer();
        MultipleChoiceQuestion multipleChoiceQuestion = (MultipleChoiceQuestion) (quizExercise.getQuizQuestions().get(0));
        submittedAnswerMC.setSelectedOptions(Set.of(multipleChoiceQuestion.getAnswerOptions().get(0), multipleChoiceQuestion.getAnswerOptions().get(1)));
        submittedAnswerMC.setQuizQuestion(multipleChoiceQuestion);
        var submittedShortAnswer = new ShortAnswerSubmittedAnswer();
        ShortAnswerQuestion shortAnswerQuestion = (ShortAnswerQuestion) (quizExercise.getQuizQuestions().get(2));
        submittedShortAnswer.setQuizQuestion(shortAnswerQuestion);
        ShortAnswerSubmittedText shortAnswerSubmittedText1 = new ShortAnswerSubmittedText();
        ShortAnswerSubmittedText shortAnswerSubmittedText2 = new ShortAnswerSubmittedText();
        shortAnswerQuestion.setExercise(quizExercise);
        shortAnswerSubmittedText1.setText("my text");
        shortAnswerSubmittedText1.setIsCorrect(false);
        shortAnswerSubmittedText2.setText("is");
        shortAnswerSubmittedText2.setIsCorrect(true);
        shortAnswerSubmittedText1.setSubmittedAnswer(submittedShortAnswer);
        shortAnswerSubmittedText2.setSubmittedAnswer(submittedShortAnswer);
        submittedShortAnswer.addSubmittedTexts(shortAnswerSubmittedText1);
        submittedShortAnswer.addSubmittedTexts(shortAnswerSubmittedText2);
        shortAnswerSubmittedText1.setSpot(shortAnswerQuestion.getSpots().get(1));
        shortAnswerSubmittedText2.setSpot(shortAnswerQuestion.getSpots().get(0));

        var submittedDragAndDropAnswer = new DragAndDropSubmittedAnswer();
        DragAndDropQuestion dragAndDropQuestion = (DragAndDropQuestion) (quizExercise.getQuizQuestions().get(1));
        var backgroundPathInFileSystem = Path.of(FilePathService.getDragAndDropBackgroundFilePath(), "drag_and_drop_background.jpg");
        var dragItemPathInFileSystem = Path.of(FilePathService.getDragItemFilePath(), "drag_item.jpg");
        if (Files.exists(backgroundPathInFileSystem)) {
            Files.delete(backgroundPathInFileSystem);
        }
        if (Files.exists(dragItemPathInFileSystem)) {
            Files.delete(dragItemPathInFileSystem);
        }
        Files.copy(new ClassPathResource("test-data/data-export/drag_and_drop_background.jpg").getInputStream(), backgroundPathInFileSystem);
        Files.copy(new ClassPathResource("test-data/data-export/drag_item.jpg").getInputStream(), dragItemPathInFileSystem);
        dragAndDropQuestion.setBackgroundFilePath("/api/files/drag-and-drop/backgrounds/3/drag_and_drop_background.jpg");
        submittedDragAndDropAnswer.setQuizQuestion(dragAndDropQuestion);
        dragAndDropQuestion.setExercise(quizExercise);
        DragAndDropMapping dragAndDropMapping = new DragAndDropMapping();
        dragAndDropMapping.setDragItem(dragAndDropQuestion.getDragItems().get(0));
        dragAndDropMapping.setDropLocation(dragAndDropQuestion.getDropLocations().get(0));
        DragAndDropMapping incorrectDragAndDropMapping = new DragAndDropMapping();
        incorrectDragAndDropMapping.setDragItem(dragAndDropQuestion.getDragItems().get(3));
        incorrectDragAndDropMapping.setDropLocation(dragAndDropQuestion.getDropLocations().get(1));
        DragAndDropMapping mappingWithImage = new DragAndDropMapping();
        mappingWithImage.setDragItem(dragAndDropQuestion.getDragItems().get(4));
        mappingWithImage.setDropLocation(dragAndDropQuestion.getDropLocations().get(3));
        dragAndDropQuestion.addCorrectMapping(dragAndDropMapping);
        studentParticipationRepository.save(studentParticipation);
        quizSubmissionRepository.save(quizSubmission);
        submittedShortAnswer.setSubmission(quizSubmission);
        submittedAnswerMC.setSubmission(quizSubmission);
        submittedDragAndDropAnswer.setSubmission(quizSubmission);
        dragAndDropMapping.setSubmittedAnswer(submittedDragAndDropAnswer);
        incorrectDragAndDropMapping.setSubmittedAnswer(submittedDragAndDropAnswer);
        mappingWithImage.setSubmittedAnswer(submittedDragAndDropAnswer);
        submittedAnswerRepository.save(submittedDragAndDropAnswer);
        dragAndDropMapping.setQuestion(null);
        incorrectDragAndDropMapping.setQuestion(null);
        mappingWithImage.setQuestion(null);
        dragAndDropMapping = dragAndDropMappingRepository.save(dragAndDropMapping);
        incorrectDragAndDropMapping = dragAndDropMappingRepository.save(incorrectDragAndDropMapping);
        mappingWithImage = dragAndDropMappingRepository.save(mappingWithImage);
        dragAndDropMapping.setQuestion(dragAndDropQuestion);
        incorrectDragAndDropMapping.setQuestion(dragAndDropQuestion);
        mappingWithImage.setQuestion(dragAndDropQuestion);
        quizQuestionRepository.save(dragAndDropQuestion);
        submittedAnswerRepository.save(submittedAnswerMC);
        submittedAnswerRepository.save(submittedShortAnswer);
        quizSubmission.addSubmittedAnswers(submittedAnswerMC);
        quizSubmission.addSubmittedAnswers(submittedShortAnswer);
        quizSubmission.addSubmittedAnswers(submittedDragAndDropAnswer);
        studentParticipation.addSubmission(quizSubmission);
        quizQuestionRepository.save(dragAndDropQuestion);
        quizExercise = quizExerciseRepository.save(quizExercise);
        studentParticipationRepository.save(studentParticipation);
        quizSubmissionRepository.save(quizSubmission);
        quizExercise.addParticipation(studentParticipation);
        courseRepo.save(course);
        quizExerciseRepository.save(quizExercise);
        return quizExercise;
    }

    public QuizExercise createAndSaveQuizWithAllQuestionTypes(Course course, ZonedDateTime releaseDate, ZonedDateTime dueDate, QuizMode quizMode) {
        QuizExercise quizExercise = QuizExerciseFactory.generateQuizExercise(releaseDate, dueDate, quizMode, course);
        initializeQuizExerciseWithAllQuestionTypes(quizExercise);
        return quizExerciseRepository.save(quizExercise);
    }

    private void initializeQuizExerciseWithAllQuestionTypes(QuizExercise quizExercise) {
        quizExercise.addQuestions(createMultipleChoiceQuestionWithAllTypesOfAnswerOptions());
        quizExercise.addQuestions(createDragAndDropQuestionWithAllTypesOfMappings());
        quizExercise.addQuestions(createShortAnswerQuestionWithRealisticText());
        quizExercise.addQuestions(createSingleChoiceQuestion());
    }

    private ShortAnswerQuestion createShortAnswerQuestionWithRealisticText() {
        var shortAnswerQuestion = createShortAnswerQuestion();
        shortAnswerQuestion.setText("This [-spot1] a [-spot 2] answer text");
        return shortAnswerQuestion;
    }

    public DragAndDropQuestion createDragAndDropQuestionWithAllTypesOfMappings() {
        DragAndDropQuestion dnd = (DragAndDropQuestion) new DragAndDropQuestion().title("DnD").score(3).text("Q2");
        dnd.setScoringType(ScoringType.PROPORTIONAL_WITH_PENALTY);

        var dropLocation1 = new DropLocation().posX(10d).posY(10d).height(10d).width(10d);
        dropLocation1.setTempID(generateTempId());
        var dropLocation2 = new DropLocation().posX(20d).posY(20d).height(10d).width(10d);
        dropLocation2.setTempID(generateTempId());
        var dropLocation3 = new DropLocation().posX(30d).posY(30d).height(10d).width(10d);
        dropLocation3.setInvalid(true);
        dropLocation3.setTempID(generateTempId());
        var dropLocation4 = new DropLocation().posX(40d).posY(40d).height(10d).width(10d);
        dropLocation4.setTempID(generateTempId());
        var dropLocation5 = new DropLocation().posX(50d).posY(50d).height(10d).width(10d);
        dropLocation5.setTempID(generateTempId());
        dnd.addDropLocation(dropLocation1);
        // also invoke remove once
        dnd.removeDropLocation(dropLocation1);
        dnd.addDropLocation(dropLocation1);
        dnd.addDropLocation(dropLocation2);
        dnd.addDropLocation(dropLocation3);
        dnd.addDropLocation(dropLocation4);
        dnd.addDropLocation(dropLocation5);

        var dragItem1 = new DragItem().text("D1");
        dragItem1.setTempID(generateTempId());
        var dragItem2 = new DragItem().text("D2");
        dragItem2.setTempID(generateTempId());
        var dragItem3 = new DragItem().text("D3");
        dragItem3.setTempID(generateTempId());
        var dragItem4 = new DragItem().text("invalid drag item");
        dragItem4.setTempID(generateTempId());
        var dragItem5 = new DragItem().pictureFilePath("/api/files/drag-and-drop/drag-items/10/drag_item.jpg");
        dragItem4.setInvalid(true);
        dnd.addDragItem(dragItem1);
        assertThat(dragItem1.getQuestion()).isEqualTo(dnd);
        // also invoke remove once
        dnd.removeDragItem(dragItem1);
        dnd.addDragItem(dragItem1);
        dnd.addDragItem(dragItem2);
        dnd.addDragItem(dragItem3);
        dnd.addDragItem(dragItem4);
        dnd.addDragItem(dragItem5);

        var mapping1 = new DragAndDropMapping().dragItem(dragItem1).dropLocation(dropLocation1);
        dragItem1.addMappings(mapping1);
        // also invoke remove
        dragItem1.removeMappings(mapping1);
        dragItem1.addMappings(mapping1);
        assertThat(dragItem1.getMappings()).isNotEmpty();

        dnd.addCorrectMapping(mapping1);
        dnd.removeCorrectMapping(mapping1);
        dnd.addCorrectMapping(mapping1);
        var mapping2 = new DragAndDropMapping().dragItem(dragItem2).dropLocation(dropLocation2);
        dnd.addCorrectMapping(mapping2);
        var mapping3 = new DragAndDropMapping().dragItem(dragItem3).dropLocation(dropLocation3);
        dnd.addCorrectMapping(mapping3);
        var mapping4 = new DragAndDropMapping().dragItem(dragItem4).dropLocation(dropLocation4);
        dnd.addCorrectMapping(mapping4);
        var mapping5 = new DragAndDropMapping().dragItem(dragItem5).dropLocation(dropLocation5);
        dnd.addCorrectMapping(mapping5);
        dnd.setExplanation("Explanation");
        return dnd;
    }

    @NotNull
    public MultipleChoiceQuestion createMultipleChoiceQuestionWithAllTypesOfAnswerOptions() {
        MultipleChoiceQuestion mc = (MultipleChoiceQuestion) new MultipleChoiceQuestion().title("MC").score(4).text("Q1");
        mc.setScoringType(ScoringType.ALL_OR_NOTHING);
        mc.getAnswerOptions().add(new AnswerOption().text("A").hint("H1").explanation("E1").isCorrect(true));
        mc.getAnswerOptions().add(new AnswerOption().text("B").hint("H2").explanation("E2").isCorrect(false));
        mc.getAnswerOptions().add(new AnswerOption().text("C").hint("H3").explanation("E3").isInvalid(true).isCorrect(false));
        mc.getAnswerOptions().add(new AnswerOption().text("D").hint("H4").explanation("E4").isCorrect(true));
        mc.getAnswerOptions().add(new AnswerOption().text("E").hint("H5").explanation("E5").isCorrect(false));
        return mc;
    }

    @NotNull
    public MultipleChoiceQuestion createSingleChoiceQuestion() {
        var singleChoiceQuestion = createMultipleChoiceQuestion();
        singleChoiceQuestion.setSingleChoice(true);
        return singleChoiceQuestion;
    }

<<<<<<< HEAD
    @NotNull
    public QuizGroup createQuizGroup(String name) {
        QuizGroup quizGroup = new QuizGroup();
        quizGroup.setName(name);
        return quizGroup;
    }

    @NotNull
    public MultipleChoiceQuestion createMultipleChoiceQuestionWithTitleAndGroup(String title, QuizGroup quizGroup) {
        return setQuizQuestionsTitleAndGroup(createMultipleChoiceQuestion(), title, quizGroup);
    }

    @NotNull
    public DragAndDropQuestion createDragAndDropQuestionWithTitleAndGroup(String title, QuizGroup quizGroup) {
        return setQuizQuestionsTitleAndGroup(createDragAndDropQuestion(), title, quizGroup);
    }

    @NotNull
    public ShortAnswerQuestion createShortAnswerQuestionWithTitleAndGroup(String title, QuizGroup quizGroup) {
        return setQuizQuestionsTitleAndGroup(createShortAnswerQuestion(), title, quizGroup);
    }

    private <Q extends QuizQuestion> Q setQuizQuestionsTitleAndGroup(Q quizQuestion, String title, QuizGroup quizGroup) {
        quizQuestion.setTitle(title);
        quizQuestion.setQuizGroup(quizGroup);
        return quizQuestion;
    }

=======
    public void joinQuizBatch(QuizExercise quizExercise, QuizBatch batch, String username) {
        var user = new User();
        user.setLogin(username);
        quizScheduleService.joinQuizBatch(quizExercise, batch, user);
    }
>>>>>>> 5c6f1764
}<|MERGE_RESOLUTION|>--- conflicted
+++ resolved
@@ -846,7 +846,12 @@
         return singleChoiceQuestion;
     }
 
-<<<<<<< HEAD
+    public void joinQuizBatch(QuizExercise quizExercise, QuizBatch batch, String username) {
+        var user = new User();
+        user.setLogin(username);
+        quizScheduleService.joinQuizBatch(quizExercise, batch, user);
+    }
+
     @NotNull
     public QuizGroup createQuizGroup(String name) {
         QuizGroup quizGroup = new QuizGroup();
@@ -874,12 +879,4 @@
         quizQuestion.setQuizGroup(quizGroup);
         return quizQuestion;
     }
-
-=======
-    public void joinQuizBatch(QuizExercise quizExercise, QuizBatch batch, String username) {
-        var user = new User();
-        user.setLogin(username);
-        quizScheduleService.joinQuizBatch(quizExercise, batch, user);
-    }
->>>>>>> 5c6f1764
 }