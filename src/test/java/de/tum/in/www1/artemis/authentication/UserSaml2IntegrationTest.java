package de.tum.in.www1.artemis.authentication;

import static org.assertj.core.api.AssertionsForClassTypes.assertThat;
import static org.assertj.core.api.AssertionsForClassTypes.assertThatThrownBy;

import java.util.HashMap;
import java.util.List;
import java.util.Map;

import org.junit.jupiter.api.AfterEach;
import org.junit.jupiter.api.BeforeEach;
import org.junit.jupiter.api.Test;
import org.springframework.beans.factory.annotation.Autowired;
import org.springframework.http.HttpHeaders;
import org.springframework.http.HttpStatus;
import org.springframework.security.core.Authentication;
import org.springframework.security.saml2.provider.service.authentication.DefaultSaml2AuthenticatedPrincipal;
import org.springframework.security.saml2.provider.service.authentication.Saml2AuthenticatedPrincipal;
import org.springframework.security.saml2.provider.service.authentication.Saml2Authentication;
import org.springframework.security.test.context.TestSecurityContextHolder;

import de.tum.in.www1.artemis.AbstractSpringIntegrationGitlabCIGitlabSamlTest;
import de.tum.in.www1.artemis.domain.User;
import de.tum.in.www1.artemis.repository.UserRepository;
import de.tum.in.www1.artemis.service.connectors.SAML2Service;
import de.tum.in.www1.artemis.service.user.PasswordService;
import de.tum.in.www1.artemis.web.rest.UserJWTController;
import de.tum.in.www1.artemis.web.rest.vm.LoginVM;

/**
 * Tests for {@link UserJWTController} and {@link SAML2Service}.
 */
public class UserSaml2IntegrationTest extends AbstractSpringIntegrationGitlabCIGitlabSamlTest {

<<<<<<< HEAD
    private static final String STUDENT_NAME = "user1";
=======
    private static final String STUDENT_NAME = "student_saml_test";
>>>>>>> f1abacaa

    private static final String STUDENT_PASSWORD = "test1234";

    private static final String STUDENT_REGISTRATION_NUMBER = "12345678";

    @Autowired
    private UserRepository userRepository;

    @Autowired
    private PasswordService passwordService;

    @BeforeEach
<<<<<<< HEAD
    public void setup() {
        gitlabRequestMockProvider.enableMockingOfRequests();
    }

    @AfterEach
    public void tearDown() {
        gitlabRequestMockProvider.reset();
=======
    void clearExistingUser() {
        userRepository.findOneByLogin(STUDENT_NAME).ifPresent(userRepository::delete);
>>>>>>> f1abacaa
    }

    @AfterEach
    void clearAuthentication() {
        TestSecurityContextHolder.clearContext();
    }

    @Test
    void testAuthenticationRedirect() throws Exception {
        request.postWithoutResponseBody("/api/saml2", Boolean.FALSE, HttpStatus.UNAUTHORIZED);
        final String redirectTarget = request.getRedirectTarget("/saml2/authenticate", HttpStatus.FOUND);
        assertThat(redirectTarget).endsWith("/login");
    }

    /**
     * This test checks the creation of a new SAML2 authenticated user.
     *
     * @throws Exception if something went wrong.
     */
    @Test
    void testValidSaml2Registration() throws Exception {
        assertStudentNotExists();

        authenticate(createPrincipal(STUDENT_REGISTRATION_NUMBER));

        assertStudentExists();
        assertRegistrationNumber(STUDENT_REGISTRATION_NUMBER);
    }

    /**
     * This test checks that a new SAMl2 user is created with the extracted registration number.
     *
     * @throws Exception if something went wrong.
     */
    @Test
    void testValidSaml2RegistrationExtractingRegistrationNumber() throws Exception {
        assertStudentNotExists();

        authenticate(createPrincipal("somePrefix1234someSuffix"));

        assertStudentExists();
        assertRegistrationNumber("1234");
    }

    /**
     * This test checks that a new SAMl2 user is created with the complete attribute value even if no extraction was possible.
     *
     * @throws Exception if something went wrong.
     */
    @Test
    void testValidSaml2RegistrationNonMatchingRegistrationNumberExtraction() throws Exception {
        assertStudentNotExists();

        authenticate(createPrincipal("nonMatchingRegNum"));

        assertStudentExists();
        assertRegistrationNumber("nonMatchingRegNum");
    }

    /**
     * This test checks that a new SAMl2 user is created with an empty registration number if the attribute is empty.
     *
     * @throws Exception if something went wrong.
     */
    @Test
    void testValidSaml2RegistrationEmptyRegistrationNumber() throws Exception {
        assertStudentNotExists();

        authenticate(createPrincipal(""));

        assertStudentExists();
        assertThat(this.database.getUserByLogin(STUDENT_NAME).getRegistrationNumber()).isNull();
    }

    /**
     * This test checks the successful login of an existing user via SAML2.
     *
     * @throws Exception if something went wrong.
     */
    @Test
    void testValidSaml2Login() throws Exception {
        assertStudentNotExists();

        // Other mail than in #createPrincipal for identification of user
        String identifyingEmail = STUDENT_NAME + "@other.domain.invalid";

        // Create User
        createUser(identifyingEmail);
        assertStudentExists();

        authenticate(createPrincipal(STUDENT_REGISTRATION_NUMBER));

        assertStudentExists();
        assertThat(this.database.getUserByLogin(STUDENT_NAME).getEmail()).as("Email identifies already created user").isEqualTo(identifyingEmail);
    }

    /**
     * This test checks the successful login of an existing user via username and password (after creation via SAML2).
     *
     * @throws Exception if something went wrong.
     */
    @Test
    void testPasswordLoginAfterShibbolethRegistration() throws Exception {
        assertStudentNotExists();

        // Create user
        mockSAMLAuthentication();
        request.postWithoutResponseBody("/api/saml2", Boolean.FALSE, HttpStatus.OK);
        assertStudentExists();

        // Change Password
        User student = userRepository.findUserWithGroupsAndAuthoritiesByLogin(STUDENT_NAME).get();
        student.setPassword(passwordService.hashPassword(STUDENT_PASSWORD));
        userRepository.saveAndFlush(student);

        // Try to login ..
        TestSecurityContextHolder.clearContext();
        HttpHeaders httpHeaders = new HttpHeaders();
        httpHeaders.add("User-Agent", "Mozilla/5.0 (X11; Linux x86_64) AppleWebKit/537.36 (KHTML, like Gecko) Chrome/73.0.3683.103 Safari/537.36");

        request.postWithoutResponseBody("/api/authenticate", createLoginVM(), HttpStatus.OK, httpHeaders);

        // Check SAML Login afterwards ..

        TestSecurityContextHolder.clearContext();
        // Mock existing SAML2 Auth
        mockSAMLAuthentication();
        // Test whether authorizeSAML2 generates a valid token
        request.postWithoutResponseBody("/api/saml2", Boolean.FALSE, HttpStatus.OK);
    }

    /**
     * This tests checks whether the access to the system is restricted if the login is not present.
     *
     * @throws Exception if something went wrong
     */
    @Test
    void testInvalidAuthenticationSaml2Login() throws Exception {
        assertStudentNotExists();
        // Test whether authorizeSAML2 generates a no token
        request.post("/api/saml2", Boolean.FALSE, HttpStatus.UNAUTHORIZED);
        assertStudentNotExists();
    }

    private void authenticate(Saml2AuthenticatedPrincipal principal) throws Exception {
        mockSAMLAuthentication(principal);
        request.postWithoutResponseBody("/api/saml2", Boolean.FALSE, HttpStatus.OK);
    }

    private void mockSAMLAuthentication() throws Exception {
        mockSAMLAuthentication(createPrincipal(STUDENT_REGISTRATION_NUMBER));
    }

    private void mockSAMLAuthentication(Saml2AuthenticatedPrincipal principal) throws Exception {
        gitlabRequestMockProvider.mockGetUserID();

        Authentication authentication = new Saml2Authentication(principal, "Secret Credentials", null);
        TestSecurityContextHolder.setAuthentication(authentication);
    }

    private LoginVM createLoginVM() {
        LoginVM user = new LoginVM();
        user.setUsername(STUDENT_NAME);
        user.setPassword(STUDENT_PASSWORD);
        user.setRememberMe(true);
        return user;
    }

    private void createUser(String identifyingEmail) {
        User user = new User();
        user.setLogin(STUDENT_NAME);
        user.setActivated(true);
        user.setEmail(identifyingEmail);
        userRepository.save(user);
    }

    private Saml2AuthenticatedPrincipal createPrincipal(String registrationNumber) {
        Map<String, List<Object>> attributes = new HashMap<>();
        attributes.put("uid", List.of(STUDENT_NAME));
        attributes.put("first_name", List.of("FirstName"));
        attributes.put("last_name", List.of("LastName"));
        attributes.put("email", List.of(STUDENT_NAME + "@invalid"));
        attributes.put("registration_number", List.of(registrationNumber));

        return new DefaultSaml2AuthenticatedPrincipal(STUDENT_NAME, attributes);
    }

    private void assertStudentNotExists() {
        assertThatThrownBy(() -> this.database.getUserByLogin(STUDENT_NAME)).isInstanceOf(IllegalArgumentException.class)
<<<<<<< HEAD
                .hasMessage("Provided login user1 does not exist in database");
=======
                .hasMessage("Provided login " + STUDENT_NAME + " does not exist in database");
>>>>>>> f1abacaa
    }

    private void assertStudentExists() {
        assertThat(this.database.getUserByLogin(STUDENT_NAME)).as("User shall exist").isNotNull();
    }

    private void assertRegistrationNumber(String registrationNumber) {
        assertThat(this.database.getUserByLogin(STUDENT_NAME).getRegistrationNumber()).isEqualTo(registrationNumber);
    }
}<|MERGE_RESOLUTION|>--- conflicted
+++ resolved
@@ -32,11 +32,7 @@
  */
 public class UserSaml2IntegrationTest extends AbstractSpringIntegrationGitlabCIGitlabSamlTest {
 
-<<<<<<< HEAD
-    private static final String STUDENT_NAME = "user1";
-=======
     private static final String STUDENT_NAME = "student_saml_test";
->>>>>>> f1abacaa
 
     private static final String STUDENT_PASSWORD = "test1234";
 
@@ -49,18 +45,18 @@
     private PasswordService passwordService;
 
     @BeforeEach
-<<<<<<< HEAD
-    public void setup() {
+    void setup() {
         gitlabRequestMockProvider.enableMockingOfRequests();
     }
 
     @AfterEach
-    public void tearDown() {
+    public void tearDown() throws Exception {
         gitlabRequestMockProvider.reset();
-=======
+    }
+
+    @AfterEach
     void clearExistingUser() {
         userRepository.findOneByLogin(STUDENT_NAME).ifPresent(userRepository::delete);
->>>>>>> f1abacaa
     }
 
     @AfterEach
@@ -250,11 +246,7 @@
 
     private void assertStudentNotExists() {
         assertThatThrownBy(() -> this.database.getUserByLogin(STUDENT_NAME)).isInstanceOf(IllegalArgumentException.class)
-<<<<<<< HEAD
-                .hasMessage("Provided login user1 does not exist in database");
-=======
                 .hasMessage("Provided login " + STUDENT_NAME + " does not exist in database");
->>>>>>> f1abacaa
     }
 
     private void assertStudentExists() {
