--- conflicted
+++ resolved
@@ -30,11 +30,7 @@
 /**
  * Tests for {@link UserJWTController} and {@link SAML2Service}.
  */
-<<<<<<< HEAD
 public class UserSaml2IntegrationTest extends AbstractSpringIntegrationGitlabCIGitlabSamlTest {
-=======
-class UserSaml2IntegrationTest extends AbstractSpringIntegrationSaml2Test {
->>>>>>> 7ebbc0c2
 
     private static final String STUDENT_NAME = "user1";
 
