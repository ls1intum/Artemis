--- conflicted
+++ resolved
@@ -523,7 +523,6 @@
         verify(javaMailSender, timeout(1000).times(1)).send(any(MimeMessage.class));
     }
 
-<<<<<<< HEAD
     /**
      * Checks if a push to android and iOS was created and send
      *
@@ -532,7 +531,8 @@
     private void verifyPush(int times) {
         verify(applePushNotificationService, timeout(1500).times(times)).sendNotification(any(Notification.class), any(List.class), any(Object.class));
         verify(firebasePushNotificationService, timeout(1500).times(times)).sendNotification(any(Notification.class), any(List.class), any(Object.class));
-=======
+    }
+
     private static Stream<Arguments> getNotificationTypesAndTitlesParametersForGroupChat() {
         return Stream.of(Arguments.of(CONVERSATION_ADD_USER_GROUP_CHAT, CONVERSATION_ADD_USER_GROUP_CHAT_TITLE),
                 Arguments.of(CONVERSATION_REMOVE_USER_GROUP_CHAT, CONVERSATION_REMOVE_USER_GROUP_CHAT_TITLE));
@@ -542,6 +542,5 @@
         return Stream.of(Arguments.of(CONVERSATION_ADD_USER_CHANNEL, CONVERSATION_ADD_USER_CHANNEL_TITLE),
                 Arguments.of(CONVERSATION_REMOVE_USER_CHANNEL, CONVERSATION_REMOVE_USER_CHANNEL_TITLE),
                 Arguments.of(CONVERSATION_DELETE_CHANNEL, CONVERSATION_DELETE_CHANNEL_TITLE));
->>>>>>> 0c73cda9
     }
 }