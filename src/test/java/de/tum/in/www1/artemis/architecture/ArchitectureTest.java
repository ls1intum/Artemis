--- conflicted
+++ resolved
@@ -29,12 +29,7 @@
 import static com.tngtech.archunit.lang.syntax.ArchRuleDefinition.noMethods;
 import static org.assertj.core.api.Assertions.assertThat;
 
-<<<<<<< HEAD
-import java.lang.reflect.InvocationTargetException;
-import java.lang.reflect.Modifier;
-=======
 import java.lang.reflect.Method;
->>>>>>> 1f2f3ba1
 import java.nio.file.Files;
 import java.util.Map;
 import java.util.Set;
@@ -76,13 +71,11 @@
 import com.tngtech.archunit.library.GeneralCodingRules;
 
 import de.tum.in.www1.artemis.AbstractArtemisIntegrationTest;
-<<<<<<< HEAD
-=======
 import de.tum.in.www1.artemis.authorization.AuthorizationTestService;
->>>>>>> 1f2f3ba1
 import de.tum.in.www1.artemis.config.ApplicationConfiguration;
 import de.tum.in.www1.artemis.service.WebsocketMessagingService;
 import de.tum.in.www1.artemis.service.connectors.GitService;
+import de.tum.in.www1.artemis.versioning.VersioningTestService;
 import de.tum.in.www1.artemis.web.rest.repository.RepositoryResource;
 
 /**
@@ -313,76 +306,18 @@
     }
 
     @Test
-<<<<<<< HEAD
-    void hasMatchingVersionTestClassBeCorrectlyImplemented() {
-        ArchRule rule = methods().that().areNotDeclaredIn(AbstractArtemisIntegrationTest.class).and().haveRawReturnType(boolean.class).and()
-                .haveName("hasMatchingVersioningTestClass").should(beImplementedInDirectSubclassOf(AbstractArtemisIntegrationTest.class)).andShould(returnTrue()).because(
-                        "this method should only be implemented in subclasses of AbstractArtemisIntegrationTest to confirm that the versioning test class for the corresponding environment exists. Check out the JavaDoc for more information.");
+    void hasMatchingVersionTestClassBeCorrectlyImplemented() throws NoSuchMethodException {
+        // Prepare the method that the versioning test should call to be identified as such
+        Method checkMethod = VersioningTestService.class.getMethod("testDuplicateRoutes");
+        String identifyingPackage = "versioning";
+
+        ArchRule rule = classes().that(beDirectSubclassOf(AbstractArtemisIntegrationTest.class))
+                .should(haveMatchingTestClassCallingAMethod(identifyingPackage, Set.of(checkMethod))).because(
+                        "every test environment should have a corresponding versioning test covering the endpoints of this environment. Examples are \"VersioningJenkinsGitlabTest\" or \"VersioningGitlabCISamlTest\".");
         rule.check(testClasses);
     }
 
-    private ArchCondition<JavaMethod> beImplementedInDirectSubclassOf(Class<?> clazz) {
-        return new ArchCondition<>("be implemented in direct subclass of " + clazz.getSimpleName()) {
-
-            @Override
-            public void check(JavaMethod item, ConditionEvents events) {
-                var superClasses = item.getOwner().getAllRawSuperclasses();
-                if (superClasses.isEmpty()) {
-                    events.add(violated(item, item.getFullName() + " is not implemented in a direct subclass of " + clazz.getSimpleName()));
-                    return;
-                }
-                if (!superClasses.getFirst().getFullName().equals(clazz.getName())) {
-                    events.add(violated(item, item.getFullName() + " is not implemented in a direct subclass of " + clazz.getSimpleName()));
-                }
-            }
-        };
-    }
-
-    private ArchCondition<JavaMethod> returnTrue() {
-        return new ArchCondition<>("return true") {
-
-            @Override
-            public void check(JavaMethod item, ConditionEvents events) {
-                var classToInstantiate = getAnyInstantiableSubclass(item.getOwner());
-                if (classToInstantiate == null) {
-                    events.add(violated(item, item.getFullName() + " has no instantiable subclass."));
-                    return;
-                }
-
-                try {
-                    var constructor = classToInstantiate.reflect().getDeclaredConstructor();
-                    constructor.setAccessible(true); // Required as the test class is and should be protected
-                    var classInstance = constructor.newInstance();
-                    assert classInstance instanceof AbstractArtemisIntegrationTest;
-                    if (!((AbstractArtemisIntegrationTest) classInstance).hasMatchingVersioningTestClass()) {
-                        events.add(violated(item, item.getFullName() + " does not return true to confirm the corresponding versioning environment test exists"));
-                    }
-                }
-                catch (InstantiationException | IllegalAccessException | InvocationTargetException | NoSuchMethodException e) {
-                    throw new RuntimeException(e);
-                }
-            }
-        };
-    }
-
-    /**
-     * Returns any instantiable subclass of the given class. If the class itself is instantiable, it is returned.
-     *
-     * @param clazz The class to get an instantiable subclass of
-     * @return An instantiable subclass of the given class or null if no such class exists
-     */
-    private JavaClass getAnyInstantiableSubclass(JavaClass clazz) {
-        if (!Modifier.isAbstract(clazz.reflect().getModifiers())) {
-            return clazz;
-        }
-        var subClasses = clazz.getAllSubclasses();
-        for (var subClass : subClasses) {
-            if (!Modifier.isAbstract(subClass.reflect().getModifiers())) {
-                return subClass;
-            }
-        }
-        return null;
-=======
+    @Test
     void hasMatchingAuthorizationTestClassBeCorrectlyImplemented() throws NoSuchMethodException {
         // Prepare the method that the authorization test should call to be identified as such
         Method allCheckMethod = AuthorizationTestService.class.getMethod("testAllEndpoints", Map.class);
@@ -447,6 +382,5 @@
             }
         }
         return false;
->>>>>>> 1f2f3ba1
     }
 }