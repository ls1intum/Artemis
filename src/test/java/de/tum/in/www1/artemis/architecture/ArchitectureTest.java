package de.tum.in.www1.artemis.architecture;

import static com.tngtech.archunit.base.DescribedPredicate.and;
import static com.tngtech.archunit.base.DescribedPredicate.not;
import static com.tngtech.archunit.base.DescribedPredicate.or;
import static com.tngtech.archunit.core.domain.JavaCall.Predicates.target;
import static com.tngtech.archunit.core.domain.JavaClass.Predicates.INTERFACES;
import static com.tngtech.archunit.core.domain.JavaClass.Predicates.assignableTo;
import static com.tngtech.archunit.core.domain.JavaClass.Predicates.resideInAPackage;
import static com.tngtech.archunit.core.domain.JavaClass.Predicates.resideInAnyPackage;
import static com.tngtech.archunit.core.domain.JavaClass.Predicates.simpleName;
import static com.tngtech.archunit.core.domain.JavaClass.Predicates.simpleNameContaining;
import static com.tngtech.archunit.core.domain.JavaClass.Predicates.type;
import static com.tngtech.archunit.core.domain.JavaCodeUnit.Predicates.constructor;
import static com.tngtech.archunit.core.domain.properties.HasName.Predicates.nameMatching;
import static com.tngtech.archunit.core.domain.properties.HasOwner.Predicates.With.owner;
import static com.tngtech.archunit.core.domain.properties.HasType.Predicates.rawType;
import static com.tngtech.archunit.lang.SimpleConditionEvent.violated;
import static com.tngtech.archunit.lang.conditions.ArchPredicates.are;
import static com.tngtech.archunit.lang.conditions.ArchPredicates.have;
import static com.tngtech.archunit.lang.conditions.ArchPredicates.is;
import static com.tngtech.archunit.lang.syntax.ArchRuleDefinition.classes;
import static com.tngtech.archunit.lang.syntax.ArchRuleDefinition.fields;
import static com.tngtech.archunit.lang.syntax.ArchRuleDefinition.members;
import static com.tngtech.archunit.lang.syntax.ArchRuleDefinition.methods;
import static com.tngtech.archunit.lang.syntax.ArchRuleDefinition.noClasses;
import static com.tngtech.archunit.lang.syntax.ArchRuleDefinition.noCodeUnits;
import static com.tngtech.archunit.lang.syntax.ArchRuleDefinition.noFields;
import static com.tngtech.archunit.lang.syntax.ArchRuleDefinition.noMethods;
import static org.assertj.core.api.Assertions.assertThat;

import java.nio.file.Files;
import java.util.Set;
import java.util.stream.Collectors;

import org.eclipse.jgit.api.Git;
import org.junit.jupiter.api.AfterAll;
import org.junit.jupiter.api.AfterEach;
import org.junit.jupiter.api.BeforeAll;
import org.junit.jupiter.api.BeforeEach;
import org.junit.jupiter.api.Nested;
import org.junit.jupiter.api.Test;
import org.junit.jupiter.params.ParameterizedTest;
import org.slf4j.Logger;
import org.springframework.beans.factory.annotation.Autowired;
import org.springframework.context.annotation.Configuration;
import org.springframework.context.annotation.Profile;
import org.springframework.messaging.simp.SimpMessageSendingOperations;
import org.springframework.stereotype.Component;
import org.springframework.stereotype.Controller;
import org.springframework.stereotype.Repository;
import org.springframework.stereotype.Service;
import org.springframework.web.bind.annotation.RestController;

import com.fasterxml.jackson.annotation.JsonInclude;
import com.hazelcast.core.HazelcastInstance;
import com.tngtech.archunit.base.DescribedPredicate;
import com.tngtech.archunit.core.domain.Dependency;
import com.tngtech.archunit.core.domain.JavaAnnotation;
import com.tngtech.archunit.core.domain.JavaClass;
import com.tngtech.archunit.core.domain.JavaClasses;
import com.tngtech.archunit.core.domain.JavaEnumConstant;
import com.tngtech.archunit.core.domain.properties.HasAnnotations;
import com.tngtech.archunit.lang.ArchCondition;
import com.tngtech.archunit.lang.ArchRule;
import com.tngtech.archunit.lang.ConditionEvents;
import com.tngtech.archunit.lang.SimpleConditionEvent;
import com.tngtech.archunit.library.GeneralCodingRules;

import de.tum.in.www1.artemis.config.ApplicationConfiguration;
import de.tum.in.www1.artemis.service.WebsocketMessagingService;
import de.tum.in.www1.artemis.service.connectors.GitService;
import de.tum.in.www1.artemis.web.rest.repository.RepositoryResource;

/**
 * This class contains architecture tests that apply for the whole project.
 * <p>
 * For more specific tests please refer to the other architecture test classes:
 * <ul>
 * <li>{@link RepositoryArchitectureTest}</li>
 * <li>{@link ServiceArchitectureTest}</li>
 * <li>{@link ResourceArchitectureTest}</li>
 * </ul>
 */
class ArchitectureTest extends AbstractArchitectureTest {

    @Test
    void testNoJUnit4() {
        ArchRule noJUnit4Imports = noClasses().should().dependOnClassesThat().resideInAPackage("org.junit");
        ArchRule noPublicTests = noMethods().that().areAnnotatedWith(Test.class).or().areAnnotatedWith(ParameterizedTest.class).or().areAnnotatedWith(BeforeEach.class).or()
                .areAnnotatedWith(BeforeAll.class).or().areAnnotatedWith(AfterEach.class).or().areAnnotatedWith(AfterAll.class).should().bePublic();
        ArchRule classNames = methods().that().areAnnotatedWith(Test.class).should().beDeclaredInClassesThat().haveNameMatching(".*Test").orShould().beDeclaredInClassesThat()
                .areAnnotatedWith(Nested.class);
        ArchRule noPublicTestClasses = noClasses().that().haveNameMatching(".*Test").should().bePublic();

        noJUnit4Imports.check(testClasses);
        noPublicTests.check(testClasses);
        classNames.check(testClasses);
        noPublicTestClasses.check(testClasses.that(are(not(simpleNameContaining("Abstract")))));
    }

    @Test
    void testCorrectStringUtils() {
        ArchRule stringUtils = noClasses().should()
                .dependOnClassesThat(have(simpleName("StringUtils")).and(not(resideInAnyPackage("org.apache.commons.lang3", "org.springframework.util"))));
        ArchRule randomStringUtils = noClasses().should().dependOnClassesThat(have(simpleName("RandomStringUtils")).and(not(resideInAPackage("org.apache.commons.lang3"))));

        stringUtils.check(allClasses);
        randomStringUtils.check(allClasses);
    }

    @Test
    void testNoJunitJupiterAssertions() {
        ArchRule noJunitJupiterAssertions = noClasses().should().dependOnClassesThat().haveNameMatching("org.junit.jupiter.api.Assertions");

        noJunitJupiterAssertions.check(testClasses);
    }

    @Test
    void testNoCollectorsToList() {
        ArchRule toListUsage = noClasses().should().callMethod(Collectors.class, "toList")
                .because("You should use .toList() or .collect(Collectors.toCollection(ArrayList::new)) instead");
        toListUsage.check(allClasses);
    }

    @Test
    void testNullnessAnnotations() {
        var notNullPredicate = and(not(resideInPackageAnnotation("jakarta.validation.constraints")), simpleNameAnnotation("NotNull"));
        var nonNullPredicate = simpleNameAnnotation("NonNull");
        var nonnullPredicate = simpleNameAnnotation("Nonnull");
        var nullablePredicate = and(not(resideInPackageAnnotation("jakarta.annotation")), simpleNameAnnotation("Nullable"));

        Set<DescribedPredicate<? super JavaAnnotation<?>>> allPredicates = Set.of(notNullPredicate, nonNullPredicate, nonnullPredicate, nullablePredicate);

        for (var predicate : allPredicates) {
            ArchRule units = noCodeUnits().should().beAnnotatedWith(predicate);
            ArchRule parameters = methods().should(notHaveAnyParameterAnnotatedWith(predicate));

            units.check(allClasses);
            parameters.check(allClasses);
        }
    }

    @Test
    void testValidSimpMessageSendingOperationsUsage() {
        ArchRule usage = fields().that().haveRawType(SimpMessageSendingOperations.class.getTypeName()).should().bePrivate().andShould()
                .beDeclaredIn(WebsocketMessagingService.class)
                .because("Classes should only use WebsocketMessagingService as a Facade and not SimpMessageSendingOperations directly");
        usage.check(productionClasses);
    }

    @Test
    void testFileWriteUsage() {
        ArchRule usage = noClasses().should()
                .callMethodWhere(target(owner(assignableTo(Files.class))).and(target(nameMatching("copy")).or(target(nameMatching("move"))).or(target(nameMatching("write.*")))))
                .because("Files.copy does not create directories if they do not exist. Use Apache FileUtils instead.");
        usage.check(allClasses);
    }

    @Test
    void testLogging() {
        GeneralCodingRules.NO_CLASSES_SHOULD_USE_JAVA_UTIL_LOGGING.check(allClasses);

        // We currently need to access standard streams in readTestReports() to use the SurefireReportParser
        // The ParallelConsoleAppender is used to print test logs to the console (necessary due to parallel test execution)
        var classes = allClasses.that(not(simpleName("ProgrammingExerciseTemplateIntegrationTest").or(simpleName("ParallelConsoleAppender"))));
        GeneralCodingRules.NO_CLASSES_SHOULD_ACCESS_STANDARD_STREAMS.check(classes);
    }

    @Test
    void testCorrectLoggerFields() {
        var naming = fields().that().haveRawType(Logger.class).should().haveName("log");
        var modifiers = fields().that().haveRawType(Logger.class).should().bePrivate().andShould().beFinal().andShould().beStatic();

        // Interfaces can only contain public attributes
        // The RepositoryResource inherits its logger
        var modifierExclusions = allClasses.that(are(not(INTERFACES)).and(not(type(RepositoryResource.class))));

        naming.check(allClasses);
        modifiers.check(modifierExclusions);
    }

    @Test
    void testJSONImplementations() {
        // Note: we should only use Jackson. There are rare cases where gson is still used
        noClasses().should().dependOnClassesThat(
                have(simpleName("JsonObject").or(simpleName("JSONObject"))).and(not(resideInAPackage("com.google.gson"))).and(not(resideInAPackage("com.fasterxml.jackson.core"))))
                .check(allClasses);
        noClasses().should().dependOnClassesThat(
                have(simpleName("JsonArray").or(simpleName("JSONArray"))).and(not(resideInAPackage("com.google.gson"))).and(not(resideInAPackage("com.fasterxml.jackson.core"))))
                .check(allClasses);
        noClasses().should().dependOnClassesThat(
                have(simpleName("JsonParser").or(simpleName("JSONParser"))).and(not(resideInAPackage("com.google.gson"))).and(not(resideInAPackage("com.fasterxml.jackson.core"))))
                .check(allClasses);
    }

    @Test
    void testGsonExclusion() {
        // TODO: Replace all uses of gson with Jackson and check that gson is not used any more
        var gsonUsageRule = noClasses().should().accessClassesThat().resideInAnyPackage("com.google.gson..").because("we use an alternative JSON parsing library.");
        var result = gsonUsageRule.evaluate(allClasses);
        // TODO: reduce the following number to 0
<<<<<<< HEAD
        Assertions.assertThat(result.getFailureReport().getDetails()).hasSize(840);
=======
        assertThat(result.getFailureReport().getDetails()).hasSize(840);
>>>>>>> a85b300b
    }

    /**
     * Checks that no class directly calls Git.commit(), but instead uses GitService.commit()
     * This is necessary to ensure that committing is identical for all setups, with and without commit signing
     */
    @Test
    void testNoDirectGitCommitCalls() {
        ArchRule usage = noClasses().should().callMethod(Git.class, "commit").because("You should use GitService.commit() instead");
        var classesWithoutGitService = allClasses.that(not(assignableTo(GitService.class)));
        usage.check(classesWithoutGitService);
    }

    @Test
    void testNoHazelcastUsageInConstructors() {
        // CacheHandler and QuizCache are exceptions because these classes are not created during startup
        var exceptions = or(declaredClassSimpleName("QuizCache"), declaredClassSimpleName("CacheHandler"));
        var notUseHazelcastInConstructor = methods().that().areDeclaredIn(HazelcastInstance.class).should().onlyBeCalled().byCodeUnitsThat(is(not(constructor()).or(exceptions)))
                .because("Calling Hazelcast during Application startup might be slow since the Network gets used. Use @PostConstruct-methods instead.");
        notUseHazelcastInConstructor.check(allClassesWithHazelcast);
    }

    @Test
    void ensureSpringComponentsAreProfileAnnotated() {
        ArchRule rule = classes().that().areAnnotatedWith(Controller.class).or().areAnnotatedWith(RestController.class).or().areAnnotatedWith(Repository.class).or()
                .areAnnotatedWith(Service.class).or().areAnnotatedWith(Component.class).or().areAnnotatedWith(Configuration.class).and()
                .doNotBelongToAnyOf(ApplicationConfiguration.class).should(beProfileAnnotated())
                .because("we want to be able to exclude these classes from application startup by specifying profiles");

        rule.check(productionClasses);
    }

    @Test
    void testJsonIncludeNonEmpty() {
        members().that().areAnnotatedWith(JsonInclude.class).should(useJsonIncludeNonEmpty()).check(allClasses);
        classes().that().areAnnotatedWith(JsonInclude.class).should(useJsonIncludeNonEmpty()).check(allClasses);
    }

    private <T extends HasAnnotations<T>> ArchCondition<T> useJsonIncludeNonEmpty() {
        return new ArchCondition<>("Use @JsonInclude(JsonInclude.Include.NON_EMPTY)") {

            @Override
            public void check(T item, ConditionEvents events) {
                var annotation = item.getAnnotations().stream().filter(rawType(JsonInclude.class)).findAny().orElseThrow();
                var valueProperty = annotation.tryGetExplicitlyDeclaredProperty("value");
                if (valueProperty.isEmpty()) {
                    // @JsonInclude() is ok since it allows explicitly including properties
                    return;
                }
                JavaEnumConstant value = (JavaEnumConstant) valueProperty.get();
                if (!value.name().equals("NON_EMPTY")) {
                    events.add(violated(item, item + " should be annotated with @JsonInclude(JsonInclude.Include.NON_EMPTY)"));
                }
            }
        };
    }

    private static ArchCondition<JavaClass> beProfileAnnotated() {
        return new ArchCondition<>("be annotated with @Profile") {

            @Override
            public void check(JavaClass item, ConditionEvents events) {
                boolean hasProfileAnnotation = item.isAnnotatedWith(Profile.class);
                if (!hasProfileAnnotation) {
                    String message = String.format("Class %s is not annotated with @Profile", item.getFullName());
                    events.add(SimpleConditionEvent.violated(item, message));
                }
            }
        };
    }

    @Test
    void testNoRestControllersImported() {
        final var exceptions = new String[] { "AccountResourceIntegrationTest", "AndroidAppSiteAssociationResourceTest", "AppleAppSiteAssociationResourceTest" };
        final var classes = classesExcept(allClasses, exceptions);
        classes().should(IMPORT_RESTCONTROLLER).check(classes);
    }

    private static final ArchCondition<JavaClass> IMPORT_RESTCONTROLLER = new ArchCondition<>("not import RestController") {

        @Override
        public void check(JavaClass item, ConditionEvents events) {
            item.getDirectDependenciesFromSelf().stream().map(Dependency::getTargetClass).filter(targetClass -> targetClass.isAnnotatedWith(RestController.class))
                    .forEach(targetClass -> {
                        events.add(violated(item, "%s imports the RestController %s".formatted(item.getName(), targetClass.getName())));
                    });
        }
    };

    @Test
    void shouldNotUserAutowiredAnnotation() {
        ArchRule rule = noFields().should().beAnnotatedWith(Autowired.class).because("fields should not rely on field injection via @Autowired");
        final var exceptions = new String[] { "PublicResourcesConfiguration", "QuizProcessCacheTask", "QuizStartTask" };
        JavaClasses classes = classesExcept(productionClasses, exceptions);
        rule.check(classes);
    }
}<|MERGE_RESOLUTION|>--- conflicted
+++ resolved
@@ -200,11 +200,7 @@
         var gsonUsageRule = noClasses().should().accessClassesThat().resideInAnyPackage("com.google.gson..").because("we use an alternative JSON parsing library.");
         var result = gsonUsageRule.evaluate(allClasses);
         // TODO: reduce the following number to 0
-<<<<<<< HEAD
-        Assertions.assertThat(result.getFailureReport().getDetails()).hasSize(840);
-=======
         assertThat(result.getFailureReport().getDetails()).hasSize(840);
->>>>>>> a85b300b
     }
 
     /**
