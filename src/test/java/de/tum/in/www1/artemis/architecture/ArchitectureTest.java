--- conflicted
+++ resolved
@@ -209,11 +209,7 @@
         var gsonUsageRule = noClasses().should().accessClassesThat().resideInAnyPackage("com.google.gson..").because("we use an alternative JSON parsing library.");
         var result = gsonUsageRule.evaluate(allClasses);
         // TODO: reduce the following number to 0
-<<<<<<< HEAD
-        assertThat(result.getFailureReport().getDetails()).hasSize(788);
-=======
-        assertThat(result.getFailureReport().getDetails()).hasSize(822);
->>>>>>> ad88ecab
+        assertThat(result.getFailureReport().getDetails()).hasSizeLessThanOrEqualTo(788);
     }
 
     /**
