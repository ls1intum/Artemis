package de.tum.in.www1.artemis.architecture;

import static com.tngtech.archunit.base.DescribedPredicate.and;
import static com.tngtech.archunit.base.DescribedPredicate.not;
import static com.tngtech.archunit.base.DescribedPredicate.or;
import static com.tngtech.archunit.core.domain.JavaCall.Predicates.target;
import static com.tngtech.archunit.core.domain.JavaClass.Predicates.INTERFACES;
import static com.tngtech.archunit.core.domain.JavaClass.Predicates.assignableTo;
import static com.tngtech.archunit.core.domain.JavaClass.Predicates.resideInAPackage;
import static com.tngtech.archunit.core.domain.JavaClass.Predicates.resideInAnyPackage;
import static com.tngtech.archunit.core.domain.JavaClass.Predicates.simpleName;
import static com.tngtech.archunit.core.domain.JavaClass.Predicates.simpleNameContaining;
import static com.tngtech.archunit.core.domain.JavaClass.Predicates.type;
import static com.tngtech.archunit.core.domain.JavaCodeUnit.Predicates.constructor;
import static com.tngtech.archunit.core.domain.properties.HasName.Predicates.nameMatching;
import static com.tngtech.archunit.core.domain.properties.HasOwner.Predicates.With.owner;
import static com.tngtech.archunit.lang.SimpleConditionEvent.violated;
import static com.tngtech.archunit.lang.conditions.ArchPredicates.are;
import static com.tngtech.archunit.lang.conditions.ArchPredicates.have;
import static com.tngtech.archunit.lang.conditions.ArchPredicates.is;
import static com.tngtech.archunit.lang.syntax.ArchRuleDefinition.classes;
import static com.tngtech.archunit.lang.syntax.ArchRuleDefinition.fields;
import static com.tngtech.archunit.lang.syntax.ArchRuleDefinition.members;
import static com.tngtech.archunit.lang.syntax.ArchRuleDefinition.methods;
import static com.tngtech.archunit.lang.syntax.ArchRuleDefinition.noClasses;
import static com.tngtech.archunit.lang.syntax.ArchRuleDefinition.noCodeUnits;
import static com.tngtech.archunit.lang.syntax.ArchRuleDefinition.noFields;
import static com.tngtech.archunit.lang.syntax.ArchRuleDefinition.noMethods;
import static org.assertj.core.api.Assertions.assertThat;

import java.lang.reflect.Method;
import java.nio.file.Files;
import java.util.Map;
import java.util.Set;
import java.util.stream.Collectors;

import org.eclipse.jgit.api.Git;
import org.junit.jupiter.api.AfterAll;
import org.junit.jupiter.api.AfterEach;
import org.junit.jupiter.api.BeforeAll;
import org.junit.jupiter.api.BeforeEach;
import org.junit.jupiter.api.Nested;
import org.junit.jupiter.api.Test;
import org.junit.jupiter.params.ParameterizedTest;
import org.slf4j.Logger;
import org.slf4j.LoggerFactory;
import org.springframework.beans.factory.annotation.Autowired;
import org.springframework.context.annotation.Configuration;
import org.springframework.context.annotation.Profile;
import org.springframework.messaging.simp.SimpMessageSendingOperations;
import org.springframework.stereotype.Component;
import org.springframework.stereotype.Controller;
import org.springframework.stereotype.Repository;
import org.springframework.stereotype.Service;
import org.springframework.web.bind.annotation.RestController;

import com.fasterxml.jackson.annotation.JsonInclude;
import com.hazelcast.core.HazelcastInstance;
import com.tngtech.archunit.base.DescribedPredicate;
import com.tngtech.archunit.core.domain.Dependency;
import com.tngtech.archunit.core.domain.JavaAnnotation;
import com.tngtech.archunit.core.domain.JavaClass;
import com.tngtech.archunit.core.domain.JavaClasses;
import com.tngtech.archunit.core.domain.JavaEnumConstant;
import com.tngtech.archunit.core.domain.JavaMethod;
import com.tngtech.archunit.core.domain.properties.HasAnnotations;
import com.tngtech.archunit.lang.ArchCondition;
import com.tngtech.archunit.lang.ArchRule;
import com.tngtech.archunit.lang.ConditionEvents;
import com.tngtech.archunit.lang.SimpleConditionEvent;
import com.tngtech.archunit.library.GeneralCodingRules;

import de.tum.in.www1.artemis.AbstractArtemisIntegrationTest;
import de.tum.in.www1.artemis.authorization.AuthorizationTestService;
import de.tum.in.www1.artemis.config.ApplicationConfiguration;
import de.tum.in.www1.artemis.service.WebsocketMessagingService;
import de.tum.in.www1.artemis.service.connectors.GitService;
import de.tum.in.www1.artemis.web.rest.repository.RepositoryResource;

/**
 * This class contains architecture tests that apply for the whole project.
 * <p>
 * For more specific tests please refer to the other architecture test classes:
 * <ul>
 * <li>{@link RepositoryArchitectureTest}</li>
 * <li>{@link ServiceArchitectureTest}</li>
 * <li>{@link ResourceArchitectureTest}</li>
 * </ul>
 */
class ArchitectureTest extends AbstractArchitectureTest {

    private static final Logger log = LoggerFactory.getLogger(ArchitectureTest.class);

    @Test
    void testNoJUnit4() {
        ArchRule noJUnit4Imports = noClasses().should().dependOnClassesThat().resideInAPackage("org.junit");
        noJUnit4Imports.check(testClasses);
    }

    @Test
    void testClassNameAndVisibility() {
        ArchRule classNames = methods().that().areAnnotatedWith(Test.class).should().beDeclaredInClassesThat().haveNameMatching(".*Test").orShould().beDeclaredInClassesThat()
                .areAnnotatedWith(Nested.class);
        ArchRule noPublicTestClasses = noClasses().that().haveNameMatching(".*Test").should().bePublic();
        ArchRule noPublicTests = noMethods().that().areAnnotatedWith(Test.class).or().areAnnotatedWith(ParameterizedTest.class).or().areAnnotatedWith(BeforeEach.class).or()
                .areAnnotatedWith(BeforeAll.class).or().areAnnotatedWith(AfterEach.class).or().areAnnotatedWith(AfterAll.class).should().bePublic();

        classNames.check(testClasses);
        noPublicTestClasses.check(testClasses.that(are(not(simpleNameContaining("Abstract")))));
        noPublicTests.check(testClasses);
    }

    @Test
    void testCorrectStringUtils() {
        ArchRule stringUtils = noClasses().should()
                .dependOnClassesThat(have(simpleName("StringUtils")).and(not(resideInAnyPackage("org.apache.commons.lang3", "org.springframework.util"))));
        ArchRule randomStringUtils = noClasses().should().dependOnClassesThat(have(simpleName("RandomStringUtils")).and(not(resideInAPackage("org.apache.commons.lang3"))));

        stringUtils.check(allClasses);
        randomStringUtils.check(allClasses);
    }

    @Test
    void testNoJunitJupiterAssertions() {
        ArchRule noJunitJupiterAssertions = noClasses().should().dependOnClassesThat().haveNameMatching("org.junit.jupiter.api.Assertions");

        noJunitJupiterAssertions.check(testClasses);
    }

    @Test
    void testNoCollectorsToList() {
        ArchRule toListUsage = noClasses().should().callMethod(Collectors.class, "toList")
                .because("You should use .toList() or .collect(Collectors.toCollection(ArrayList::new)) instead");
        toListUsage.check(allClasses);
    }

    @Test
    void testNullnessAnnotations() {
        var notNullPredicate = and(not(resideInPackageAnnotation("jakarta.validation.constraints")), simpleNameAnnotation("NotNull"));
        var nonNullPredicate = simpleNameAnnotation("NonNull");
        var nonnullPredicate = simpleNameAnnotation("Nonnull");
        var nullablePredicate = and(not(resideInPackageAnnotation("jakarta.annotation")), simpleNameAnnotation("Nullable"));

        Set<DescribedPredicate<? super JavaAnnotation<?>>> allPredicates = Set.of(notNullPredicate, nonNullPredicate, nonnullPredicate, nullablePredicate);

        for (var predicate : allPredicates) {
            ArchRule units = noCodeUnits().should().beAnnotatedWith(predicate);
            ArchRule parameters = methods().should(notHaveAnyParameterAnnotatedWith(predicate));

            units.check(allClasses);
            parameters.check(allClasses);
        }
    }

    @Test
    void testValidSimpMessageSendingOperationsUsage() {
        ArchRule usage = fields().that().haveRawType(SimpMessageSendingOperations.class.getTypeName()).should().bePrivate().andShould()
                .beDeclaredIn(WebsocketMessagingService.class)
                .because("Classes should only use WebsocketMessagingService as a Facade and not SimpMessageSendingOperations directly");
        usage.check(productionClasses);
    }

    @Test
    void testFileWriteUsage() {
        ArchRule usage = noClasses().should()
                .callMethodWhere(target(owner(assignableTo(Files.class))).and(target(nameMatching("copy")).or(target(nameMatching("move"))).or(target(nameMatching("write.*")))))
                .because("Files.copy does not create directories if they do not exist. Use Apache FileUtils instead.");
        usage.check(allClasses);
    }

    @Test
    void testLogging() {
        GeneralCodingRules.NO_CLASSES_SHOULD_USE_JAVA_UTIL_LOGGING.check(allClasses);

        // We currently need to access standard streams in readTestReports() to use the SurefireReportParser
        // The ParallelConsoleAppender is used to print test logs to the console (necessary due to parallel test execution)
        var classes = allClasses.that(not(simpleName("ProgrammingExerciseTemplateIntegrationTest").or(simpleName("ParallelConsoleAppender"))));
        GeneralCodingRules.NO_CLASSES_SHOULD_ACCESS_STANDARD_STREAMS.check(classes);
    }

    @Test
    void testCorrectLoggerFields() {
        var naming = fields().that().haveRawType(Logger.class).should().haveName("log");
        var modifiers = fields().that().haveRawType(Logger.class).should().bePrivate().andShould().beFinal().andShould().beStatic();

        // Interfaces can only contain public attributes
        // The RepositoryResource inherits its logger
        var modifierExclusions = allClasses.that(are(not(INTERFACES)).and(not(type(RepositoryResource.class))));

        naming.check(allClasses);
        modifiers.check(modifierExclusions);
    }

    @Test
    void testJSONImplementations() {
        // Note: we should only use Jackson. There are rare cases where gson is still used
        noClasses().should().dependOnClassesThat(
                have(simpleName("JsonObject").or(simpleName("JSONObject"))).and(not(resideInAPackage("com.google.gson"))).and(not(resideInAPackage("com.fasterxml.jackson.core"))))
                .check(allClasses);
        noClasses().should().dependOnClassesThat(
                have(simpleName("JsonArray").or(simpleName("JSONArray"))).and(not(resideInAPackage("com.google.gson"))).and(not(resideInAPackage("com.fasterxml.jackson.core"))))
                .check(allClasses);
        noClasses().should().dependOnClassesThat(
                have(simpleName("JsonParser").or(simpleName("JSONParser"))).and(not(resideInAPackage("com.google.gson"))).and(not(resideInAPackage("com.fasterxml.jackson.core"))))
                .check(allClasses);
    }

    @Test
    void testGsonExclusion() {
        // TODO: Replace all uses of gson with Jackson and check that gson is not used any more
        var gsonUsageRule = noClasses().should().accessClassesThat().resideInAnyPackage("com.google.gson..").because("we use an alternative JSON parsing library.");
        var result = gsonUsageRule.evaluate(allClasses);
        log.info("Current number of Gson usages: {}", result.getFailureReport().getDetails().size());
        // TODO: reduce the following number to 0
<<<<<<< HEAD
        assertThat(result.getFailureReport().getDetails()).hasSizeLessThanOrEqualTo(748);
=======
        assertThat(result.getFailureReport().getDetails()).hasSize(733);
>>>>>>> af373477
    }

    /**
     * Checks that no class directly calls Git.commit(), but instead uses GitService.commit()
     * This is necessary to ensure that committing is identical for all setups, with and without commit signing
     */
    @Test
    void testNoDirectGitCommitCalls() {
        ArchRule usage = noClasses().should().callMethod(Git.class, "commit").because("You should use GitService.commit() instead");
        var classesWithoutGitService = allClasses.that(not(assignableTo(GitService.class)));
        usage.check(classesWithoutGitService);
    }

    @Test
    void testNoHazelcastUsageInConstructors() {
        // CacheHandler and QuizCache are exceptions because these classes are not created during startup
        var exceptions = or(declaredClassSimpleName("QuizCache"), declaredClassSimpleName("CacheHandler"));
        var notUseHazelcastInConstructor = methods().that().areDeclaredIn(HazelcastInstance.class).should().onlyBeCalled().byCodeUnitsThat(is(not(constructor()).or(exceptions)))
                .because("Calling Hazelcast during Application startup might be slow since the Network gets used. Use @PostConstruct-methods instead.");
        notUseHazelcastInConstructor.check(allClassesWithHazelcast);
    }

    @Test
    void ensureSpringComponentsAreProfileAnnotated() {
        ArchRule rule = classes().that().areAnnotatedWith(Controller.class).or().areAnnotatedWith(RestController.class).or().areAnnotatedWith(Repository.class).or()
                .areAnnotatedWith(Service.class).or().areAnnotatedWith(Component.class).or().areAnnotatedWith(Configuration.class).and()
                .doNotBelongToAnyOf(ApplicationConfiguration.class).should(beProfileAnnotated())
                .because("we want to be able to exclude these classes from application startup by specifying profiles");

        rule.check(productionClasses);
    }

    @Test
    void testJsonIncludeNonEmpty() {
        members().that().areAnnotatedWith(JsonInclude.class).should(useJsonIncludeNonEmpty()).check(allClasses);
        classes().that().areAnnotatedWith(JsonInclude.class).should(useJsonIncludeNonEmpty()).check(allClasses);
    }

    private <T extends HasAnnotations<T>> ArchCondition<T> useJsonIncludeNonEmpty() {
        return new ArchCondition<>("Use @JsonInclude(JsonInclude.Include.NON_EMPTY)") {

            @Override
            public void check(T item, ConditionEvents events) {
                var annotation = findJavaAnnotation(item, JsonInclude.class);
                var valueProperty = annotation.tryGetExplicitlyDeclaredProperty("value");
                if (valueProperty.isEmpty()) {
                    // @JsonInclude() is ok since it allows explicitly including properties
                    return;
                }
                JavaEnumConstant value = (JavaEnumConstant) valueProperty.get();
                if (!value.name().equals("NON_EMPTY")) {
                    events.add(violated(item, item + " should be annotated with @JsonInclude(JsonInclude.Include.NON_EMPTY)"));
                }
            }
        };
    }

    private static ArchCondition<JavaClass> beProfileAnnotated() {
        return new ArchCondition<>("be annotated with @Profile") {

            @Override
            public void check(JavaClass item, ConditionEvents events) {
                boolean hasProfileAnnotation = item.isAnnotatedWith(Profile.class);
                if (!hasProfileAnnotation) {
                    String message = String.format("Class %s is not annotated with @Profile", item.getFullName());
                    events.add(SimpleConditionEvent.violated(item, message));
                }
            }
        };
    }

    @Test
    void testNoRestControllersImported() {
        final var exceptions = new String[] { "AccountResourceIntegrationTest", "AndroidAppSiteAssociationResourceTest", "AppleAppSiteAssociationResourceTest",
                "ResourceArchitectureTest" };
        final var classes = classesExcept(allClasses, exceptions);
        classes().should(IMPORT_RESTCONTROLLER).check(classes);
    }

    private static final ArchCondition<JavaClass> IMPORT_RESTCONTROLLER = new ArchCondition<>("not import RestController") {

        @Override
        public void check(JavaClass item, ConditionEvents events) {
            item.getDirectDependenciesFromSelf().stream().map(Dependency::getTargetClass).filter(targetClass -> targetClass.isAnnotatedWith(RestController.class))
                    .forEach(targetClass -> {
                        events.add(violated(item, "%s imports the RestController %s".formatted(item.getName(), targetClass.getName())));
                    });
        }
    };

    @Test
    void shouldNotUserAutowiredAnnotation() {
        ArchRule rule = noFields().should().beAnnotatedWith(Autowired.class).because("fields should not rely on field injection via @Autowired");
        final var exceptions = new String[] { "PublicResourcesConfiguration", "QuizProcessCacheTask", "QuizStartTask" };
        JavaClasses classes = classesExcept(productionClasses, exceptions);
        rule.check(classes);
    }

    @Test
    void hasMatchingAuthorizationTestClassBeCorrectlyImplemented() throws NoSuchMethodException {
        // Prepare the method that the authorization test should call to be identified as such
        Method allCheckMethod = AuthorizationTestService.class.getMethod("testAllEndpoints", Map.class);
        Method condCheckMethod = AuthorizationTestService.class.getMethod("testConditionalEndpoints", Map.class);
        String identifyingPackage = "authorization";

        ArchRule rule = classes().that(beDirectSubclassOf(AbstractArtemisIntegrationTest.class))
                .should(haveMatchingTestClassCallingAMethod(identifyingPackage, Set.of(allCheckMethod, condCheckMethod))).because(
                        "every test environment should have a corresponding authorization test covering the endpoints of this environment. Examples are \"AuthorizationJenkinsGitlabTest\" or \"AuthorizationGitlabCISamlTest\".");
        rule.check(testClasses);
    }

    private DescribedPredicate<JavaClass> beDirectSubclassOf(Class<?> clazz) {
        return new DescribedPredicate<>("be implemented in direct subclass of " + clazz.getSimpleName()) {

            @Override
            public boolean test(JavaClass javaClass) {
                var superClasses = javaClass.getAllRawSuperclasses();
                if (superClasses.isEmpty()) {
                    // Tested class has no superclass
                    return false;
                }
                return superClasses.getFirst().getFullName().equals(clazz.getName());
            }
        };
    }

    private ArchCondition<JavaClass> haveMatchingTestClassCallingAMethod(String identifyingPackage, Set<Method> signatureMethods) {
        return new ArchCondition<>("have matching authorization test class") {

            @Override
            public void check(JavaClass item, ConditionEvents events) {
                if (!hasMatchingTestClassCallingMethod(item, identifyingPackage, signatureMethods)) {
                    events.add(violated(item, item.getFullName() + " does not have a matching test class in an \"" + identifyingPackage + "\" package "
                            + "containing a test method that calls any given signature methods"));
                }
            }
        };
    }

    private boolean hasMatchingTestClassCallingMethod(JavaClass javaClass, String identifyingPackage, Set<Method> signatureMethods) {
        var subclasses = javaClass.getSubclasses();
        // Check all subclasses of the given abstract test class to search for an authorization test class
        for (JavaClass subclass : subclasses) {
            // The test class es expected to reside inside an identifying package. We could match the full path, but this is more flexible.
            if (!subclass.getPackageName().contains(identifyingPackage)) {
                continue;
            }
            var methods = subclass.getMethods();
            // Search for a test method that calls a signature method
            for (JavaMethod method : methods) {
                if (!method.isAnnotatedWith(Test.class) && !method.getRawReturnType().reflect().equals(Void.class)) {
                    // Is not a test method
                    continue;
                }
                if (method.getMethodCallsFromSelf().stream()
                        .anyMatch(call -> signatureMethods.stream().anyMatch(checkMethod -> call.getTargetOwner().getFullName().equals(checkMethod.getDeclaringClass().getName())
                                && call.getTarget().getName().equals(checkMethod.getName())))) {
                    // Calls one of the signature methods
                    return true;
                }
            }
        }
        return false;
    }
}<|MERGE_RESOLUTION|>--- conflicted
+++ resolved
@@ -212,11 +212,7 @@
         var result = gsonUsageRule.evaluate(allClasses);
         log.info("Current number of Gson usages: {}", result.getFailureReport().getDetails().size());
         // TODO: reduce the following number to 0
-<<<<<<< HEAD
         assertThat(result.getFailureReport().getDetails()).hasSizeLessThanOrEqualTo(748);
-=======
-        assertThat(result.getFailureReport().getDetails()).hasSize(733);
->>>>>>> af373477
     }
 
     /**
