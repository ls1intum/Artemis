package de.tum.in.www1.artemis.localvcci;

import static org.assertj.core.api.Assertions.assertThat;

import java.nio.file.Files;
import java.nio.file.Path;
import java.time.ZonedDateTime;
import java.util.ArrayList;
import java.util.List;

import org.junit.jupiter.api.AfterEach;
import org.junit.jupiter.api.BeforeEach;
import org.junit.jupiter.api.Test;
import org.springframework.beans.factory.annotation.Autowired;
import org.springframework.http.HttpStatus;
import org.springframework.security.test.context.support.WithMockUser;

import com.hazelcast.collection.IQueue;
import com.hazelcast.core.HazelcastInstance;
import com.hazelcast.map.IMap;

import de.tum.in.www1.artemis.domain.BuildJob;
import de.tum.in.www1.artemis.domain.BuildLogEntry;
import de.tum.in.www1.artemis.domain.Result;
import de.tum.in.www1.artemis.domain.enumeration.AssessmentType;
import de.tum.in.www1.artemis.domain.enumeration.BuildStatus;
import de.tum.in.www1.artemis.domain.enumeration.RepositoryType;
import de.tum.in.www1.artemis.repository.BuildJobRepository;
import de.tum.in.www1.artemis.repository.ResultRepository;
import de.tum.in.www1.artemis.service.BuildLogEntryService;
import de.tum.in.www1.artemis.service.connectors.localci.buildagent.SharedQueueProcessingService;
import de.tum.in.www1.artemis.service.connectors.localci.dto.BuildConfig;
import de.tum.in.www1.artemis.service.connectors.localci.dto.JobTimingInfo;
import de.tum.in.www1.artemis.service.connectors.localci.dto.LocalCIBuildAgentInformation;
import de.tum.in.www1.artemis.service.connectors.localci.dto.LocalCIBuildJobQueueItem;
import de.tum.in.www1.artemis.service.connectors.localci.dto.RepositoryInfo;
import de.tum.in.www1.artemis.service.dto.FinishedBuildJobDTO;
import de.tum.in.www1.artemis.util.PageableSearchUtilService;
import de.tum.in.www1.artemis.web.rest.dto.pageablesearch.PageableSearchDTO;

class LocalCIResourceIntegrationTest extends AbstractLocalCILocalVCIntegrationTest {

    protected LocalCIBuildJobQueueItem job1;

    protected LocalCIBuildJobQueueItem job2;

    protected LocalCIBuildAgentInformation agent1;

    protected BuildJob finishedJob1;

    protected BuildJob finishedJob2;

    @Autowired
    private HazelcastInstance hazelcastInstance;

    @Autowired
    private SharedQueueProcessingService sharedQueueProcessingService;

    @Autowired
    private BuildLogEntryService buildLogEntryService;

    protected IQueue<LocalCIBuildJobQueueItem> queuedJobs;

    protected IMap<Long, LocalCIBuildJobQueueItem> processingJobs;

    protected IMap<String, LocalCIBuildAgentInformation> buildAgentInformation;

    @Autowired
    protected BuildJobRepository buildJobRepository;

    @Autowired
    private PageableSearchUtilService pageableSearchUtilService;

    @Autowired
    private ResultRepository resultRepository;

    @BeforeEach
    void createJobs() {
        // temporarily remove listener to avoid triggering build job processing
        sharedQueueProcessingService.removeListener();

        JobTimingInfo jobTimingInfo = new JobTimingInfo(ZonedDateTime.now(), ZonedDateTime.now().plusMinutes(1), ZonedDateTime.now().plusMinutes(2));
        BuildConfig buildConfig = new BuildConfig("echo 'test'", "test", "test", "test", "test", "test", null, null, false, false, false, null);
        RepositoryInfo repositoryInfo = new RepositoryInfo("test", null, RepositoryType.USER, "test", "test", "test", null, null);

        job1 = new LocalCIBuildJobQueueItem("1", "job1", "address1", 1, course.getId(), 1, 1, 1, BuildStatus.SUCCESSFUL, repositoryInfo, jobTimingInfo, buildConfig, null);
        job2 = new LocalCIBuildJobQueueItem("2", "job2", "address1", 2, course.getId(), 1, 1, 1, BuildStatus.SUCCESSFUL, repositoryInfo, jobTimingInfo, buildConfig, null);
        String memberAddress = hazelcastInstance.getCluster().getLocalMember().getAddress().toString();
<<<<<<< HEAD
        agent1 = new LocalCIBuildAgentInformation(memberAddress, 1, 0, new ArrayList<>(List.of(job1)), false, new ArrayList<>(List.of(job2)));
=======
        agent1 = new LocalCIBuildAgentInformation(memberAddress, 1, 0, null, false, new ArrayList<>(List.of()));
        LocalCIBuildJobQueueItem finishedJobQueueItem1 = new LocalCIBuildJobQueueItem("3", "job3", "address1", 3, course.getId(), 1, 1, 1, BuildStatus.SUCCESSFUL, repositoryInfo,
                jobTimingInfo, buildConfig, null);
        LocalCIBuildJobQueueItem finishedJobQueueItem2 = new LocalCIBuildJobQueueItem("4", "job4", "address1", 4, course.getId() + 1, 1, 1, 1, BuildStatus.FAILED, repositoryInfo,
                jobTimingInfo, buildConfig, null);
        var result1 = new Result().successful(true).rated(true).score(100D).assessmentType(AssessmentType.AUTOMATIC).completionDate(ZonedDateTime.now());
        var result2 = new Result().successful(false).rated(true).score(0D).assessmentType(AssessmentType.AUTOMATIC).completionDate(ZonedDateTime.now());

        resultRepository.save(result1);
        resultRepository.save(result2);

        finishedJob1 = new BuildJob(finishedJobQueueItem1, BuildStatus.SUCCESSFUL, result1);
        finishedJob2 = new BuildJob(finishedJobQueueItem2, BuildStatus.FAILED, result2);
>>>>>>> d8134b66

        queuedJobs = hazelcastInstance.getQueue("buildJobQueue");
        processingJobs = hazelcastInstance.getMap("processingJobs");
        buildAgentInformation = hazelcastInstance.getMap("buildAgentInformation");

        processingJobs.put(1L, job1);
        processingJobs.put(2L, job2);

        buildAgentInformation.put(memberAddress, agent1);
    }

    @AfterEach
    void clearDataStructures() {
        sharedQueueProcessingService.init();
        queuedJobs.clear();
        processingJobs.clear();
        buildAgentInformation.clear();
    }

    @Test
    @WithMockUser(username = TEST_PREFIX + "admin", roles = "ADMIN")
    void testGetQueuedBuildJobs_returnsJobs() throws Exception {
        var retrievedJobs = request.get("/api/admin/queued-jobs", HttpStatus.OK, List.class);
        assertThat(retrievedJobs).isEmpty();
        // Adding a lot of jobs as they get processed very quickly due to mocking
        queuedJobs.addAll(List.of(job1, job2));
        var retrievedJobs1 = request.get("/api/admin/queued-jobs", HttpStatus.OK, List.class);
        assertThat(retrievedJobs1).hasSize(2);
    }

    @Test
    @WithMockUser(username = TEST_PREFIX + "instructor1", roles = "INSTRUCTOR")
    void testGetQueuedBuildJobs_instructorAccessForbidden() throws Exception {
        request.get("/api/admin/queued-jobs", HttpStatus.FORBIDDEN, List.class);
    }

    @Test
    @WithMockUser(username = TEST_PREFIX + "admin", roles = "ADMIN")
    void testGetRunningBuildJobs_returnsJobs() throws Exception {
        var retrievedJobs = request.get("/api/admin/running-jobs", HttpStatus.OK, List.class);
        assertThat(retrievedJobs).hasSize(2);
    }

    @Test
    @WithMockUser(username = TEST_PREFIX + "instructor1", roles = "INSTRUCTOR")
    void testGetQueuedBuildJobsForCourse_returnsJobs() throws Exception {
        var retrievedJobs = request.get("/api/courses/" + course.getId() + "/queued-jobs", HttpStatus.OK, List.class);
        assertThat(retrievedJobs).isEmpty();
        // Adding a lot of jobs as they get processed very quickly due to mocking
        queuedJobs.addAll(List.of(job1, job2));
        var retrievedJobs1 = request.get("/api/courses/" + course.getId() + "/queued-jobs", HttpStatus.OK, List.class);
        assertThat(retrievedJobs1).hasSize(2);
    }

    @Test
    @WithMockUser(username = TEST_PREFIX + "instructor2", roles = "INSTRUCTOR")
    void testGetQueuedBuildJobsForCourse_wrongInstructorAccessForbidden() throws Exception {
        request.get("/api/courses/" + course.getId() + "/queued-jobs", HttpStatus.FORBIDDEN, List.class);
    }

    @Test
    @WithMockUser(username = TEST_PREFIX + "instructor1", roles = "INSTRUCTOR")
    void testGetRunningBuildJobsForCourse_returnsJobs() throws Exception {
        var retrievedJobs = request.get("/api/courses/" + course.getId() + "/running-jobs", HttpStatus.OK, List.class);
        assertThat(retrievedJobs).hasSize(2);
    }

    @Test
    @WithMockUser(username = TEST_PREFIX + "instructor2", roles = "INSTRUCTOR")
    void testGetRunningBuildJobsForCourse_wrongInstructorAccessForbidden() throws Exception {
        request.get("/api/courses/" + course.getId() + "/running-jobs", HttpStatus.FORBIDDEN, List.class);
    }

    @Test
    @WithMockUser(username = TEST_PREFIX + "admin", roles = "ADMIN")
    void testGetBuildAgents_returnsAgents() throws Exception {
        var retrievedAgents = request.get("/api/admin/build-agents", HttpStatus.OK, List.class);
        assertThat(retrievedAgents).hasSize(1);
    }

    @Test
    @WithMockUser(username = TEST_PREFIX + "admin", roles = "ADMIN")
<<<<<<< HEAD
    void testGetBuildAgentDetails_returnsAgent() throws Exception {
        var retrievedAgent = request.get("/api/admin/build-agent?agentName=" + agent1.name(), HttpStatus.OK, LocalCIBuildAgentInformation.class);
        assertThat(retrievedAgent.name()).isEqualTo(agent1.name());
    }

    @Test
    @WithMockUser(username = TEST_PREFIX + "admin", roles = "ADMIN")
=======
>>>>>>> d8134b66
    void testCancelBuildJob() throws Exception {
        LocalCIBuildJobQueueItem buildJob = processingJobs.get(1L);
        request.delete("/api/admin/cancel-job/" + buildJob.id(), HttpStatus.NO_CONTENT);
    }

    @Test
    @WithMockUser(username = TEST_PREFIX + "admin", roles = "ADMIN")
    void testCancelAllQueuedBuildJobs() throws Exception {
        request.delete("/api/admin/cancel-all-queued-jobs", HttpStatus.NO_CONTENT);
    }

    @Test
    @WithMockUser(username = TEST_PREFIX + "admin", roles = "ADMIN")
    void testCancelAllRunningBuildJobs() throws Exception {
        request.delete("/api/admin/cancel-all-running-jobs", HttpStatus.NO_CONTENT);
    }

    @Test
<<<<<<< HEAD
=======
    @WithMockUser(username = TEST_PREFIX + "instructor1", roles = "INSTRUCTOR")
    void testCancelBuildJobForCourse() throws Exception {
        LocalCIBuildJobQueueItem buildJob = processingJobs.get(1L);
        request.delete("/api/courses/" + course.getId() + "/cancel-job/" + buildJob.id(), HttpStatus.NO_CONTENT);
    }

    @Test
    @WithMockUser(username = TEST_PREFIX + "instructor1", roles = "INSTRUCTOR")
    void testCancelAllQueuedBuildJobsForCourse() throws Exception {
        request.delete("/api/courses/" + course.getId() + "/cancel-all-queued-jobs", HttpStatus.NO_CONTENT);
    }

    @Test
    @WithMockUser(username = TEST_PREFIX + "instructor1", roles = "INSTRUCTOR")
    void testCancelAllRunningBuildJobsForCourse() throws Exception {
        request.delete("/api/courses/" + course.getId() + "/cancel-all-running-jobs", HttpStatus.NO_CONTENT);
    }

    @Test
>>>>>>> d8134b66
    @WithMockUser(username = TEST_PREFIX + "admin", roles = "ADMIN")
    void testCancelAllRunningBuildJobsForAgent() throws Exception {
        request.delete("/api/admin/cancel-all-running-jobs-for-agent?agentName=" + agent1.name(), HttpStatus.NO_CONTENT);
    }

    @Test
<<<<<<< HEAD
=======
    @WithMockUser(username = TEST_PREFIX + "admin", roles = "ADMIN")
    void testGetFinishedBuildJobs_returnsJobs() throws Exception {
        buildJobRepository.deleteAll();
        buildJobRepository.save(finishedJob1);
        buildJobRepository.save(finishedJob2);
        PageableSearchDTO<String> pageableSearchDTO = pageableSearchUtilService.configureFinishedJobsSearchDTO();
        var result = request.getList("/api/admin/finished-jobs", HttpStatus.OK, FinishedBuildJobDTO.class, pageableSearchUtilService.searchMapping(pageableSearchDTO));
        assertThat(result).hasSize(2);
        assertThat(result.get(0).id()).isEqualTo(finishedJob1.getBuildJobId());
        assertThat(result.get(1).id()).isEqualTo(finishedJob2.getBuildJobId());
    }

    @Test
    @WithMockUser(username = TEST_PREFIX + "instructor1", roles = "INSTRUCTOR")
    void testGetFinishedBuildJobsForCourse_returnsJobs() throws Exception {
        buildJobRepository.deleteAll();
        buildJobRepository.save(finishedJob1);
        buildJobRepository.save(finishedJob2);
        PageableSearchDTO<String> pageableSearchDTO = pageableSearchUtilService.configureFinishedJobsSearchDTO();
        var result = request.getList("/api/courses/" + course.getId() + "/finished-jobs", HttpStatus.OK, FinishedBuildJobDTO.class,
                pageableSearchUtilService.searchMapping(pageableSearchDTO));
        assertThat(result).hasSize(1);
        assertThat(result.getFirst().id()).isEqualTo(finishedJob1.getBuildJobId());
    }

    @Test
>>>>>>> d8134b66
    @WithMockUser(username = TEST_PREFIX + "instructor1", roles = "INSTRUCTOR")
    void testGetBuildAgents_instructorAccessForbidden() throws Exception {
        request.get("/api/admin/build-agents", HttpStatus.FORBIDDEN, List.class);
    }

    @Test
    @WithMockUser(username = TEST_PREFIX + "instructor1", roles = "INSTRUCTOR")
    void testGetBuildLogsForResult() throws Exception {
        try {
            BuildLogEntry buildLogEntry = new BuildLogEntry(ZonedDateTime.now(), "Dummy log");
            buildLogEntryService.saveBuildLogsToFile(List.of(buildLogEntry), "0");
            var response = request.get("/api/build-log/0", HttpStatus.OK, String.class);
            assertThat(response).contains("Dummy log");
        }
        finally {
            Path buildLogFile = Path.of("build-logs", "0.log");
            Files.deleteIfExists(buildLogFile);
        }
    }

}<|MERGE_RESOLUTION|>--- conflicted
+++ resolved
@@ -34,9 +34,7 @@
 import de.tum.in.www1.artemis.service.connectors.localci.dto.LocalCIBuildAgentInformation;
 import de.tum.in.www1.artemis.service.connectors.localci.dto.LocalCIBuildJobQueueItem;
 import de.tum.in.www1.artemis.service.connectors.localci.dto.RepositoryInfo;
-import de.tum.in.www1.artemis.service.dto.FinishedBuildJobDTO;
 import de.tum.in.www1.artemis.util.PageableSearchUtilService;
-import de.tum.in.www1.artemis.web.rest.dto.pageablesearch.PageableSearchDTO;
 
 class LocalCIResourceIntegrationTest extends AbstractLocalCILocalVCIntegrationTest {
 
@@ -86,10 +84,7 @@
         job1 = new LocalCIBuildJobQueueItem("1", "job1", "address1", 1, course.getId(), 1, 1, 1, BuildStatus.SUCCESSFUL, repositoryInfo, jobTimingInfo, buildConfig, null);
         job2 = new LocalCIBuildJobQueueItem("2", "job2", "address1", 2, course.getId(), 1, 1, 1, BuildStatus.SUCCESSFUL, repositoryInfo, jobTimingInfo, buildConfig, null);
         String memberAddress = hazelcastInstance.getCluster().getLocalMember().getAddress().toString();
-<<<<<<< HEAD
         agent1 = new LocalCIBuildAgentInformation(memberAddress, 1, 0, new ArrayList<>(List.of(job1)), false, new ArrayList<>(List.of(job2)));
-=======
-        agent1 = new LocalCIBuildAgentInformation(memberAddress, 1, 0, null, false, new ArrayList<>(List.of()));
         LocalCIBuildJobQueueItem finishedJobQueueItem1 = new LocalCIBuildJobQueueItem("3", "job3", "address1", 3, course.getId(), 1, 1, 1, BuildStatus.SUCCESSFUL, repositoryInfo,
                 jobTimingInfo, buildConfig, null);
         LocalCIBuildJobQueueItem finishedJobQueueItem2 = new LocalCIBuildJobQueueItem("4", "job4", "address1", 4, course.getId() + 1, 1, 1, 1, BuildStatus.FAILED, repositoryInfo,
@@ -102,7 +97,6 @@
 
         finishedJob1 = new BuildJob(finishedJobQueueItem1, BuildStatus.SUCCESSFUL, result1);
         finishedJob2 = new BuildJob(finishedJobQueueItem2, BuildStatus.FAILED, result2);
->>>>>>> d8134b66
 
         queuedJobs = hazelcastInstance.getQueue("buildJobQueue");
         processingJobs = hazelcastInstance.getMap("processingJobs");
@@ -185,7 +179,6 @@
 
     @Test
     @WithMockUser(username = TEST_PREFIX + "admin", roles = "ADMIN")
-<<<<<<< HEAD
     void testGetBuildAgentDetails_returnsAgent() throws Exception {
         var retrievedAgent = request.get("/api/admin/build-agent?agentName=" + agent1.name(), HttpStatus.OK, LocalCIBuildAgentInformation.class);
         assertThat(retrievedAgent.name()).isEqualTo(agent1.name());
@@ -193,8 +186,6 @@
 
     @Test
     @WithMockUser(username = TEST_PREFIX + "admin", roles = "ADMIN")
-=======
->>>>>>> d8134b66
     void testCancelBuildJob() throws Exception {
         LocalCIBuildJobQueueItem buildJob = processingJobs.get(1L);
         request.delete("/api/admin/cancel-job/" + buildJob.id(), HttpStatus.NO_CONTENT);
@@ -213,63 +204,12 @@
     }
 
     @Test
-<<<<<<< HEAD
-=======
-    @WithMockUser(username = TEST_PREFIX + "instructor1", roles = "INSTRUCTOR")
-    void testCancelBuildJobForCourse() throws Exception {
-        LocalCIBuildJobQueueItem buildJob = processingJobs.get(1L);
-        request.delete("/api/courses/" + course.getId() + "/cancel-job/" + buildJob.id(), HttpStatus.NO_CONTENT);
-    }
-
-    @Test
-    @WithMockUser(username = TEST_PREFIX + "instructor1", roles = "INSTRUCTOR")
-    void testCancelAllQueuedBuildJobsForCourse() throws Exception {
-        request.delete("/api/courses/" + course.getId() + "/cancel-all-queued-jobs", HttpStatus.NO_CONTENT);
-    }
-
-    @Test
-    @WithMockUser(username = TEST_PREFIX + "instructor1", roles = "INSTRUCTOR")
-    void testCancelAllRunningBuildJobsForCourse() throws Exception {
-        request.delete("/api/courses/" + course.getId() + "/cancel-all-running-jobs", HttpStatus.NO_CONTENT);
-    }
-
-    @Test
->>>>>>> d8134b66
     @WithMockUser(username = TEST_PREFIX + "admin", roles = "ADMIN")
     void testCancelAllRunningBuildJobsForAgent() throws Exception {
         request.delete("/api/admin/cancel-all-running-jobs-for-agent?agentName=" + agent1.name(), HttpStatus.NO_CONTENT);
     }
 
     @Test
-<<<<<<< HEAD
-=======
-    @WithMockUser(username = TEST_PREFIX + "admin", roles = "ADMIN")
-    void testGetFinishedBuildJobs_returnsJobs() throws Exception {
-        buildJobRepository.deleteAll();
-        buildJobRepository.save(finishedJob1);
-        buildJobRepository.save(finishedJob2);
-        PageableSearchDTO<String> pageableSearchDTO = pageableSearchUtilService.configureFinishedJobsSearchDTO();
-        var result = request.getList("/api/admin/finished-jobs", HttpStatus.OK, FinishedBuildJobDTO.class, pageableSearchUtilService.searchMapping(pageableSearchDTO));
-        assertThat(result).hasSize(2);
-        assertThat(result.get(0).id()).isEqualTo(finishedJob1.getBuildJobId());
-        assertThat(result.get(1).id()).isEqualTo(finishedJob2.getBuildJobId());
-    }
-
-    @Test
-    @WithMockUser(username = TEST_PREFIX + "instructor1", roles = "INSTRUCTOR")
-    void testGetFinishedBuildJobsForCourse_returnsJobs() throws Exception {
-        buildJobRepository.deleteAll();
-        buildJobRepository.save(finishedJob1);
-        buildJobRepository.save(finishedJob2);
-        PageableSearchDTO<String> pageableSearchDTO = pageableSearchUtilService.configureFinishedJobsSearchDTO();
-        var result = request.getList("/api/courses/" + course.getId() + "/finished-jobs", HttpStatus.OK, FinishedBuildJobDTO.class,
-                pageableSearchUtilService.searchMapping(pageableSearchDTO));
-        assertThat(result).hasSize(1);
-        assertThat(result.getFirst().id()).isEqualTo(finishedJob1.getBuildJobId());
-    }
-
-    @Test
->>>>>>> d8134b66
     @WithMockUser(username = TEST_PREFIX + "instructor1", roles = "INSTRUCTOR")
     void testGetBuildAgents_instructorAccessForbidden() throws Exception {
         request.get("/api/admin/build-agents", HttpStatus.FORBIDDEN, List.class);
