--- conflicted
+++ resolved
@@ -44,19 +44,12 @@
         // temporarily remove listener to avoid triggering build job processing
         localCISharedBuildJobQueueService.removeListener();
 
-<<<<<<< HEAD
-        job1 = new LocalCIBuildJobQueueItem("1", "job1", "address1", 1, "test", RepositoryType.USER, "commit1", ZonedDateTime.now(), 1, ZonedDateTime.now(),
-                ZonedDateTime.now().plusMinutes(1), 1, course.getId(), RepositoryType.USER, "image", null);
-        job2 = new LocalCIBuildJobQueueItem("2", "job2", "address1", 2, "test", RepositoryType.USER, "commit2", ZonedDateTime.now(), 1, ZonedDateTime.now(),
-                ZonedDateTime.now().plusMinutes(1), 1, course.getId(), RepositoryType.USER, "image", null);
-=======
         JobTimingInfo jobTimingInfo = new JobTimingInfo(ZonedDateTime.now(), ZonedDateTime.now().plusMinutes(1), ZonedDateTime.now().plusMinutes(2));
         BuildConfig buildConfig = new BuildConfig("test", "test", "test", null, null, false, false, false, null);
         RepositoryInfo repositoryInfo = new RepositoryInfo("test", null, RepositoryType.USER, "test", "test", "test", null, null);
 
         job1 = new LocalCIBuildJobQueueItem("1", "job1", "address1", 1, course.getId(), 1, 1, 1, repositoryInfo, jobTimingInfo, buildConfig);
         job2 = new LocalCIBuildJobQueueItem("2", "job2", "address1", 2, course.getId(), 1, 1, 1, repositoryInfo, jobTimingInfo, buildConfig);
->>>>>>> 5eb65e23
         String memberAddress = hazelcastInstance.getCluster().getLocalMember().getAddress().toString();
         agent1 = new LocalCIBuildAgentInformation(memberAddress, 1, 0, null, false, new ArrayList<>(List.of()));
 
