package de.tum.in.www1.artemis.localvcci;

import static org.assertj.core.api.Assertions.assertThat;

import java.nio.file.Files;
import java.nio.file.Path;
import java.time.ZonedDateTime;
import java.util.ArrayList;
import java.util.List;

import org.junit.jupiter.api.AfterEach;
import org.junit.jupiter.api.BeforeEach;
import org.junit.jupiter.api.Test;
import org.springframework.beans.factory.annotation.Autowired;
import org.springframework.http.HttpStatus;
import org.springframework.security.test.context.support.WithMockUser;

import com.hazelcast.collection.IQueue;
import com.hazelcast.core.HazelcastInstance;
import com.hazelcast.map.IMap;

import de.tum.in.www1.artemis.domain.BuildJob;
import de.tum.in.www1.artemis.domain.BuildLogEntry;
import de.tum.in.www1.artemis.domain.Result;
import de.tum.in.www1.artemis.domain.enumeration.AssessmentType;
import de.tum.in.www1.artemis.domain.enumeration.BuildStatus;
import de.tum.in.www1.artemis.domain.enumeration.RepositoryType;
import de.tum.in.www1.artemis.repository.BuildJobRepository;
import de.tum.in.www1.artemis.repository.ResultRepository;
import de.tum.in.www1.artemis.service.BuildLogEntryService;
import de.tum.in.www1.artemis.service.connectors.localci.buildagent.SharedQueueProcessingService;
import de.tum.in.www1.artemis.service.connectors.localci.dto.BuildAgentInformation;
import de.tum.in.www1.artemis.service.connectors.localci.dto.BuildConfig;
import de.tum.in.www1.artemis.service.connectors.localci.dto.BuildJobItem;
import de.tum.in.www1.artemis.service.connectors.localci.dto.BuildJobItemReference;
import de.tum.in.www1.artemis.service.connectors.localci.dto.JobTimingInfo;
import de.tum.in.www1.artemis.service.connectors.localci.dto.RepositoryInfo;
import de.tum.in.www1.artemis.service.dto.FinishedBuildJobDTO;
import de.tum.in.www1.artemis.util.PageableSearchUtilService;
import de.tum.in.www1.artemis.web.rest.dto.pageablesearch.PageableSearchDTO;

class LocalCIResourceIntegrationTest extends AbstractLocalCILocalVCIntegrationTest {

    protected BuildJobItem job1;

    protected BuildJobItem job2;

    protected BuildAgentInformation agent1;

    protected BuildJob finishedJob1;

    protected BuildJob finishedJob2;

    @Autowired
    private HazelcastInstance hazelcastInstance;

    @Autowired
    private SharedQueueProcessingService sharedQueueProcessingService;

    @Autowired
    private BuildLogEntryService buildLogEntryService;

    protected IQueue<BuildJobItemReference> queuedJobs;

    protected IMap<Long, BuildJobItem> buildJobItemMap;

    protected IMap<Long, BuildJobItem> processingJobs;

    protected IMap<String, BuildAgentInformation> buildAgentInformation;

    @Autowired
    protected BuildJobRepository buildJobRepository;

    @Autowired
    private PageableSearchUtilService pageableSearchUtilService;

    @Autowired
    private ResultRepository resultRepository;

    @BeforeEach
    void createJobs() {
        // temporarily remove listener to avoid triggering build job processing
        sharedQueueProcessingService.removeListener();

        JobTimingInfo jobTimingInfo1 = new JobTimingInfo(ZonedDateTime.now().plusMinutes(1), ZonedDateTime.now().plusMinutes(2), ZonedDateTime.now().plusMinutes(3));
        JobTimingInfo jobTimingInfo2 = new JobTimingInfo(ZonedDateTime.now(), ZonedDateTime.now().plusMinutes(1), ZonedDateTime.now().plusMinutes(2));
        BuildConfig buildConfig = new BuildConfig("echo 'test'", "test", "test", "test", "test", "test", null, null, false, false, false, null);
        RepositoryInfo repositoryInfo = new RepositoryInfo("test", null, RepositoryType.USER, "test", "test", "test", null, null);

<<<<<<< HEAD
        job1 = new BuildJobItem("1", "job1", "address1", 1, course.getId(), 1, 1, 1, BuildStatus.SUCCESSFUL, repositoryInfo, jobTimingInfo, buildConfig, null);
        job2 = new BuildJobItem("2", "job2", "address1", 2, course.getId(), 1, 1, 1, BuildStatus.SUCCESSFUL, repositoryInfo, jobTimingInfo, buildConfig, null);
        String memberAddress = hazelcastInstance.getCluster().getLocalMember().getAddress().toString();
        agent1 = new BuildAgentInformation(memberAddress, 1, 0, new ArrayList<>(List.of(job1)), false, new ArrayList<>(List.of(job2)));
        BuildJobItem finishedJobQueueItem1 = new BuildJobItem("3", "job3", "address1", 3, course.getId(), 1, 1, 1, BuildStatus.SUCCESSFUL, repositoryInfo, jobTimingInfo,
                buildConfig, null);
        BuildJobItem finishedJobQueueItem2 = new BuildJobItem("4", "job4", "address1", 4, course.getId() + 1, 1, 1, 1, BuildStatus.FAILED, repositoryInfo, jobTimingInfo,
=======
        job1 = new BuildJobQueueItem("1", "job1", "address1", 1, course.getId(), 1, 1, 1, BuildStatus.SUCCESSFUL, repositoryInfo, jobTimingInfo1, buildConfig, null);
        job2 = new BuildJobQueueItem("2", "job2", "address1", 2, course.getId(), 1, 1, 1, BuildStatus.SUCCESSFUL, repositoryInfo, jobTimingInfo2, buildConfig, null);
        String memberAddress = hazelcastInstance.getCluster().getLocalMember().getAddress().toString();
        agent1 = new BuildAgentInformation(memberAddress, 1, 0, new ArrayList<>(List.of(job1)), false, new ArrayList<>(List.of(job2)));
        BuildJobQueueItem finishedJobQueueItem1 = new BuildJobQueueItem("3", "job3", "address1", 3, course.getId(), 1, 1, 1, BuildStatus.SUCCESSFUL, repositoryInfo, jobTimingInfo1,
                buildConfig, null);
        BuildJobQueueItem finishedJobQueueItem2 = new BuildJobQueueItem("4", "job4", "address1", 4, course.getId() + 1, 1, 1, 1, BuildStatus.FAILED, repositoryInfo, jobTimingInfo2,
>>>>>>> 21e2e0a7
                buildConfig, null);
        var result1 = new Result().successful(true).rated(true).score(100D).assessmentType(AssessmentType.AUTOMATIC).completionDate(ZonedDateTime.now());
        var result2 = new Result().successful(false).rated(true).score(0D).assessmentType(AssessmentType.AUTOMATIC).completionDate(ZonedDateTime.now());

        resultRepository.save(result1);
        resultRepository.save(result2);

        finishedJob1 = new BuildJob(finishedJobQueueItem1, BuildStatus.SUCCESSFUL, result1);
        finishedJob2 = new BuildJob(finishedJobQueueItem2, BuildStatus.FAILED, result2);

        queuedJobs = hazelcastInstance.getQueue("buildJobQueue");
        processingJobs = hazelcastInstance.getMap("processingJobs");
        buildJobItemMap = this.hazelcastInstance.getMap("buildJobItemMap");
        buildAgentInformation = hazelcastInstance.getMap("buildAgentInformation");

        processingJobs.put(Long.valueOf(job1.id()), job1);
        processingJobs.put(Long.valueOf(job2.id()), job2);

        buildAgentInformation.put(memberAddress, agent1);
    }

    @AfterEach
    void clearDataStructures() {
        sharedQueueProcessingService.init();
        queuedJobs.clear();
        buildJobItemMap.clear();
        processingJobs.clear();
        buildAgentInformation.clear();
    }

    @Test
    @WithMockUser(username = TEST_PREFIX + "admin", roles = "ADMIN")
    void testGetQueuedBuildJobs_returnsJobs() throws Exception {
        var retrievedJobs = request.get("/api/admin/queued-jobs", HttpStatus.OK, List.class);
        assertThat(retrievedJobs).isEmpty();
        // Adding a lot of jobs as they get processed very quickly due to mocking
        queuedJobs.addAll(List.of(new BuildJobItemReference(job1), new BuildJobItemReference(job2)));
        buildJobItemMap.put(job1.participationId(), job1);
        buildJobItemMap.put(job2.participationId(), job2);
        var retrievedJobs1 = request.get("/api/admin/queued-jobs", HttpStatus.OK, List.class);
        assertThat(retrievedJobs1).hasSize(2);
    }

    @Test
    @WithMockUser(username = TEST_PREFIX + "instructor1", roles = "INSTRUCTOR")
    void testGetQueuedBuildJobs_instructorAccessForbidden() throws Exception {
        request.get("/api/admin/queued-jobs", HttpStatus.FORBIDDEN, List.class);
    }

    @Test
    @WithMockUser(username = TEST_PREFIX + "admin", roles = "ADMIN")
    void testGetRunningBuildJobs_returnsJobs() throws Exception {
        var retrievedJobs = request.get("/api/admin/running-jobs", HttpStatus.OK, List.class);
        assertThat(retrievedJobs).hasSize(2);
    }

    @Test
    @WithMockUser(username = TEST_PREFIX + "instructor1", roles = "INSTRUCTOR")
    void testGetQueuedBuildJobsForCourse_returnsJobs() throws Exception {
        var retrievedJobs = request.get("/api/courses/" + course.getId() + "/queued-jobs", HttpStatus.OK, List.class);
        assertThat(retrievedJobs).isEmpty();
        // Adding a lot of jobs as they get processed very quickly due to mocking
        queuedJobs.addAll(List.of(new BuildJobItemReference(job1), new BuildJobItemReference(job2)));
        buildJobItemMap.put(job1.participationId(), job1);
        buildJobItemMap.put(job2.participationId(), job2);
        var retrievedJobs1 = request.get("/api/courses/" + course.getId() + "/queued-jobs", HttpStatus.OK, List.class);
        assertThat(retrievedJobs1).hasSize(2);
    }

    @Test
    @WithMockUser(username = TEST_PREFIX + "instructor2", roles = "INSTRUCTOR")
    void testGetQueuedBuildJobsForCourse_wrongInstructorAccessForbidden() throws Exception {
        request.get("/api/courses/" + course.getId() + "/queued-jobs", HttpStatus.FORBIDDEN, List.class);
    }

    @Test
    @WithMockUser(username = TEST_PREFIX + "instructor1", roles = "INSTRUCTOR")
    void testGetRunningBuildJobsForCourse_returnsJobs() throws Exception {
        var retrievedJobs = request.get("/api/courses/" + course.getId() + "/running-jobs", HttpStatus.OK, List.class);
        assertThat(retrievedJobs).hasSize(2);
    }

    @Test
    @WithMockUser(username = TEST_PREFIX + "instructor2", roles = "INSTRUCTOR")
    void testGetRunningBuildJobsForCourse_wrongInstructorAccessForbidden() throws Exception {
        request.get("/api/courses/" + course.getId() + "/running-jobs", HttpStatus.FORBIDDEN, List.class);
    }

    @Test
    @WithMockUser(username = TEST_PREFIX + "admin", roles = "ADMIN")
    void testGetBuildAgents_returnsAgents() throws Exception {
        var retrievedAgents = request.get("/api/admin/build-agents", HttpStatus.OK, List.class);
        assertThat(retrievedAgents).hasSize(1);
    }

    @Test
    @WithMockUser(username = TEST_PREFIX + "admin", roles = "ADMIN")
    void testGetBuildAgentDetails_returnsAgent() throws Exception {
        var retrievedAgent = request.get("/api/admin/build-agent?agentName=" + agent1.name(), HttpStatus.OK, BuildAgentInformation.class);
        assertThat(retrievedAgent.name()).isEqualTo(agent1.name());
    }

    @Test
    @WithMockUser(username = TEST_PREFIX + "admin", roles = "ADMIN")
    void testCancelProcessingBuildJob() throws Exception {
        BuildJobItem buildJob = processingJobs.get(Long.valueOf(job1.id()));
        request.delete("/api/admin/cancel-job/" + buildJob.id(), HttpStatus.NO_CONTENT);
    }

    @Test
    @WithMockUser(username = TEST_PREFIX + "admin", roles = "ADMIN")
    void testCancelQueuedBuildJob() throws Exception {
        buildJobItemMap.put(job1.participationId(), job1);
        queuedJobs.put(new BuildJobItemReference(job1));
        request.delete("/api/admin/cancel-job/" + job1.id(), HttpStatus.NO_CONTENT);
    }

    @Test
    @WithMockUser(username = TEST_PREFIX + "admin", roles = "ADMIN")
    void testCancelAllQueuedBuildJobs() throws Exception {
        request.delete("/api/admin/cancel-all-queued-jobs", HttpStatus.NO_CONTENT);
    }

    @Test
    @WithMockUser(username = TEST_PREFIX + "admin", roles = "ADMIN")
    void testCancelAllRunningBuildJobs() throws Exception {
        request.delete("/api/admin/cancel-all-running-jobs", HttpStatus.NO_CONTENT);
    }

    @Test
    @WithMockUser(username = TEST_PREFIX + "instructor1", roles = "INSTRUCTOR")
    void testCancelBuildJobForCourse() throws Exception {
        BuildJobItem buildJob = processingJobs.get(Long.valueOf(job1.id()));
        request.delete("/api/courses/" + course.getId() + "/cancel-job/" + buildJob.id(), HttpStatus.NO_CONTENT);
    }

    @Test
    @WithMockUser(username = TEST_PREFIX + "instructor1", roles = "INSTRUCTOR")
    void testCancelAllQueuedBuildJobsForCourse() throws Exception {
        buildJobItemMap.put(job1.participationId(), job1);
        queuedJobs.put(new BuildJobItemReference(job1));
        buildJobItemMap.put(job2.participationId(), job2);
        queuedJobs.put(new BuildJobItemReference(job2));
        request.delete("/api/courses/" + course.getId() + "/cancel-all-queued-jobs", HttpStatus.NO_CONTENT);
    }

    @Test
    @WithMockUser(username = TEST_PREFIX + "instructor1", roles = "INSTRUCTOR")
    void testCancelAllRunningBuildJobsForCourse() throws Exception {
        request.delete("/api/courses/" + course.getId() + "/cancel-all-running-jobs", HttpStatus.NO_CONTENT);
    }

    @Test
    @WithMockUser(username = TEST_PREFIX + "admin", roles = "ADMIN")
    void testCancelAllRunningBuildJobsForAgent() throws Exception {
        request.delete("/api/admin/cancel-all-running-jobs-for-agent?agentName=" + agent1.name(), HttpStatus.NO_CONTENT);
    }

    @Test
    @WithMockUser(username = TEST_PREFIX + "admin", roles = "ADMIN")
    void testGetFinishedBuildJobs_returnsJobs() throws Exception {
        buildJobRepository.deleteAll();
        buildJobRepository.save(finishedJob1);
        buildJobRepository.save(finishedJob2);
        PageableSearchDTO<String> pageableSearchDTO = pageableSearchUtilService.configureFinishedJobsSearchDTO();
        var result = request.getList("/api/admin/finished-jobs", HttpStatus.OK, FinishedBuildJobDTO.class, pageableSearchUtilService.searchMapping(pageableSearchDTO));
        assertThat(result).hasSize(2);
        assertThat(result.get(0).id()).isEqualTo(finishedJob1.getBuildJobId());
        assertThat(result.get(1).id()).isEqualTo(finishedJob2.getBuildJobId());
    }

    @Test
    @WithMockUser(username = TEST_PREFIX + "instructor1", roles = "INSTRUCTOR")
    void testGetFinishedBuildJobsForCourse_returnsJobs() throws Exception {
        buildJobRepository.deleteAll();
        buildJobRepository.save(finishedJob1);
        buildJobRepository.save(finishedJob2);
        PageableSearchDTO<String> pageableSearchDTO = pageableSearchUtilService.configureFinishedJobsSearchDTO();
        var result = request.getList("/api/courses/" + course.getId() + "/finished-jobs", HttpStatus.OK, FinishedBuildJobDTO.class,
                pageableSearchUtilService.searchMapping(pageableSearchDTO));
        assertThat(result).hasSize(1);
        assertThat(result.getFirst().id()).isEqualTo(finishedJob1.getBuildJobId());
    }

    @Test
    @WithMockUser(username = TEST_PREFIX + "instructor1", roles = "INSTRUCTOR")
    void testGetBuildAgents_instructorAccessForbidden() throws Exception {
        request.get("/api/admin/build-agents", HttpStatus.FORBIDDEN, List.class);
    }

    @Test
    @WithMockUser(username = TEST_PREFIX + "instructor1", roles = "INSTRUCTOR")
    void testGetBuildLogsForResult() throws Exception {
        try {
            BuildLogEntry buildLogEntry = new BuildLogEntry(ZonedDateTime.now(), "Dummy log");
            buildLogEntryService.saveBuildLogsToFile(List.of(buildLogEntry), "0");
            var response = request.get("/api/build-log/0", HttpStatus.OK, String.class);
            assertThat(response).contains("Dummy log");
        }
        finally {
            Path buildLogFile = Path.of("build-logs", "0.log");
            Files.deleteIfExists(buildLogFile);
        }
    }

}<|MERGE_RESOLUTION|>--- conflicted
+++ resolved
@@ -87,23 +87,13 @@
         BuildConfig buildConfig = new BuildConfig("echo 'test'", "test", "test", "test", "test", "test", null, null, false, false, false, null);
         RepositoryInfo repositoryInfo = new RepositoryInfo("test", null, RepositoryType.USER, "test", "test", "test", null, null);
 
-<<<<<<< HEAD
-        job1 = new BuildJobItem("1", "job1", "address1", 1, course.getId(), 1, 1, 1, BuildStatus.SUCCESSFUL, repositoryInfo, jobTimingInfo, buildConfig, null);
-        job2 = new BuildJobItem("2", "job2", "address1", 2, course.getId(), 1, 1, 1, BuildStatus.SUCCESSFUL, repositoryInfo, jobTimingInfo, buildConfig, null);
+        job1 = new BuildJobItem("1", "job1", "address1", 1, course.getId(), 1, 1, 1, BuildStatus.SUCCESSFUL, repositoryInfo, jobTimingInfo1, buildConfig, null);
+        job2 = new BuildJobItem("2", "job2", "address1", 2, course.getId(), 1, 1, 1, BuildStatus.SUCCESSFUL, repositoryInfo, jobTimingInfo2, buildConfig, null);
         String memberAddress = hazelcastInstance.getCluster().getLocalMember().getAddress().toString();
         agent1 = new BuildAgentInformation(memberAddress, 1, 0, new ArrayList<>(List.of(job1)), false, new ArrayList<>(List.of(job2)));
         BuildJobItem finishedJobQueueItem1 = new BuildJobItem("3", "job3", "address1", 3, course.getId(), 1, 1, 1, BuildStatus.SUCCESSFUL, repositoryInfo, jobTimingInfo,
                 buildConfig, null);
         BuildJobItem finishedJobQueueItem2 = new BuildJobItem("4", "job4", "address1", 4, course.getId() + 1, 1, 1, 1, BuildStatus.FAILED, repositoryInfo, jobTimingInfo,
-=======
-        job1 = new BuildJobQueueItem("1", "job1", "address1", 1, course.getId(), 1, 1, 1, BuildStatus.SUCCESSFUL, repositoryInfo, jobTimingInfo1, buildConfig, null);
-        job2 = new BuildJobQueueItem("2", "job2", "address1", 2, course.getId(), 1, 1, 1, BuildStatus.SUCCESSFUL, repositoryInfo, jobTimingInfo2, buildConfig, null);
-        String memberAddress = hazelcastInstance.getCluster().getLocalMember().getAddress().toString();
-        agent1 = new BuildAgentInformation(memberAddress, 1, 0, new ArrayList<>(List.of(job1)), false, new ArrayList<>(List.of(job2)));
-        BuildJobQueueItem finishedJobQueueItem1 = new BuildJobQueueItem("3", "job3", "address1", 3, course.getId(), 1, 1, 1, BuildStatus.SUCCESSFUL, repositoryInfo, jobTimingInfo1,
-                buildConfig, null);
-        BuildJobQueueItem finishedJobQueueItem2 = new BuildJobQueueItem("4", "job4", "address1", 4, course.getId() + 1, 1, 1, 1, BuildStatus.FAILED, repositoryInfo, jobTimingInfo2,
->>>>>>> 21e2e0a7
                 buildConfig, null);
         var result1 = new Result().successful(true).rated(true).score(100D).assessmentType(AssessmentType.AUTOMATIC).completionDate(ZonedDateTime.now());
         var result2 = new Result().successful(false).rated(true).score(0D).assessmentType(AssessmentType.AUTOMATIC).completionDate(ZonedDateTime.now());
