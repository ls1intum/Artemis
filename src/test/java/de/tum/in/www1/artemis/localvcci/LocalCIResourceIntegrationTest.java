package de.tum.in.www1.artemis.localvcci;

import static org.assertj.core.api.Assertions.assertThat;

import java.time.ZonedDateTime;
import java.util.ArrayList;
import java.util.List;

import org.junit.jupiter.api.*;
import org.springframework.beans.factory.annotation.Autowired;
import org.springframework.http.HttpStatus;
import org.springframework.security.test.context.support.WithMockUser;

import com.hazelcast.collection.IQueue;
import com.hazelcast.core.HazelcastInstance;
import com.hazelcast.map.IMap;

import de.tum.in.www1.artemis.domain.enumeration.BuildJobResult;
import de.tum.in.www1.artemis.domain.enumeration.RepositoryType;
import de.tum.in.www1.artemis.service.connectors.localci.buildagent.SharedQueueProcessingService;
import de.tum.in.www1.artemis.service.connectors.localci.dto.*;

class LocalCIResourceIntegrationTest extends AbstractLocalCILocalVCIntegrationTest {

    protected LocalCIBuildJobQueueItem job1;

    protected LocalCIBuildJobQueueItem job2;

    protected LocalCIBuildAgentInformation agent1;

    @Autowired
    private HazelcastInstance hazelcastInstance;

    @Autowired
    private SharedQueueProcessingService sharedQueueProcessingService;

    protected IQueue<LocalCIBuildJobQueueItem> queuedJobs;

    protected IMap<Long, LocalCIBuildJobQueueItem> processingJobs;

    protected IMap<String, LocalCIBuildAgentInformation> buildAgentInformation;

    @BeforeEach
    void createJobs() {
        // temporarily remove listener to avoid triggering build job processing
        sharedQueueProcessingService.removeListener();

        JobTimingInfo jobTimingInfo = new JobTimingInfo(ZonedDateTime.now(), ZonedDateTime.now().plusMinutes(1), ZonedDateTime.now().plusMinutes(2));
        BuildConfig buildConfig = new BuildConfig("echo 'test'", "test", "test", "test", null, null, false, false, false, null);
        RepositoryInfo repositoryInfo = new RepositoryInfo("test", null, RepositoryType.USER, "test", "test", "test", null, null);

<<<<<<< HEAD
        job1 = new LocalCIBuildJobQueueItem("1", "job1", "address1", 1, course.getId(), 1, 1, 1, BuildJobResult.SUCCESSFUL, repositoryInfo, jobTimingInfo, buildConfig);
        job2 = new LocalCIBuildJobQueueItem("2", "job2", "address1", 2, course.getId(), 1, 1, 1, BuildJobResult.SUCCESSFUL, repositoryInfo, jobTimingInfo, buildConfig);
=======
        job1 = new LocalCIBuildJobQueueItem("1", "job1", "address1", 1, course.getId(), 1, 1, 1, null, repositoryInfo, jobTimingInfo, buildConfig);
        job2 = new LocalCIBuildJobQueueItem("2", "job2", "address1", 2, course.getId(), 1, 1, 1, null, repositoryInfo, jobTimingInfo, buildConfig);
>>>>>>> 2e12d791
        String memberAddress = hazelcastInstance.getCluster().getLocalMember().getAddress().toString();
        agent1 = new LocalCIBuildAgentInformation(memberAddress, 1, 0, null, false, new ArrayList<>(List.of()));

        queuedJobs = hazelcastInstance.getQueue("buildJobQueue");
        processingJobs = hazelcastInstance.getMap("processingJobs");
        buildAgentInformation = hazelcastInstance.getMap("buildAgentInformation");

        processingJobs.put(1L, job1);
        processingJobs.put(2L, job2);

        buildAgentInformation.put(memberAddress, agent1);
    }

    @AfterEach
    void clearDataStructures() {
        sharedQueueProcessingService.addListener();
        queuedJobs.clear();
        processingJobs.clear();
        buildAgentInformation.clear();
    }

    @Test
    @WithMockUser(username = TEST_PREFIX + "admin", roles = "ADMIN")
    void testGetQueuedBuildJobs_returnsJobs() throws Exception {
        var retrievedJobs = request.get("/api/admin/queued-jobs", HttpStatus.OK, List.class);
        assertThat(retrievedJobs).isEmpty();
        // Adding a lot of jobs as they get processed very quickly due to mocking
        queuedJobs.addAll(List.of(job1, job2));
        var retrievedJobs1 = request.get("/api/admin/queued-jobs", HttpStatus.OK, List.class);
        assertThat(retrievedJobs1).hasSize(2);
    }

    @Test
    @WithMockUser(username = TEST_PREFIX + "instructor1", roles = "INSTRUCTOR")
    void testGetQueuedBuildJobs_instructorAccessForbidden() throws Exception {
        request.get("/api/admin/queued-jobs", HttpStatus.FORBIDDEN, List.class);
    }

    @Test
    @WithMockUser(username = TEST_PREFIX + "admin", roles = "ADMIN")
    void testGetRunningBuildJobs_returnsJobs() throws Exception {
        var retrievedJobs = request.get("/api/admin/running-jobs", HttpStatus.OK, List.class);
        assertThat(retrievedJobs).hasSize(2);
    }

    @Test
    @WithMockUser(username = TEST_PREFIX + "instructor1", roles = "INSTRUCTOR")
    void testGetQueuedBuildJobsForCourse_returnsJobs() throws Exception {
        var retrievedJobs = request.get("/api/courses/" + course.getId() + "/queued-jobs", HttpStatus.OK, List.class);
        assertThat(retrievedJobs).isEmpty();
        // Adding a lot of jobs as they get processed very quickly due to mocking
        queuedJobs.addAll(List.of(job1, job2));
        var retrievedJobs1 = request.get("/api/courses/" + course.getId() + "/queued-jobs", HttpStatus.OK, List.class);
        assertThat(retrievedJobs1).hasSize(2);
    }

    @Test
    @WithMockUser(username = TEST_PREFIX + "instructor2", roles = "INSTRUCTOR")
    void testGetQueuedBuildJobsForCourse_wrongInstructorAccessForbidden() throws Exception {
        request.get("/api/courses/" + course.getId() + "/queued-jobs", HttpStatus.FORBIDDEN, List.class);
    }

    @Test
    @WithMockUser(username = TEST_PREFIX + "instructor1", roles = "INSTRUCTOR")
    void testGetRunningBuildJobsForCourse_returnsJobs() throws Exception {
        var retrievedJobs = request.get("/api/courses/" + course.getId() + "/running-jobs", HttpStatus.OK, List.class);
        assertThat(retrievedJobs).hasSize(2);
    }

    @Test
    @WithMockUser(username = TEST_PREFIX + "instructor2", roles = "INSTRUCTOR")
    void testGetRunningBuildJobsForCourse_wrongInstructorAccessForbidden() throws Exception {
        request.get("/api/courses/" + course.getId() + "/running-jobs", HttpStatus.FORBIDDEN, List.class);
    }

    @Test
    @WithMockUser(username = TEST_PREFIX + "admin", roles = "ADMIN")
    void testGetBuildAgents_returnsAgents() throws Exception {
        var retrievedAgents = request.get("/api/admin/build-agents", HttpStatus.OK, List.class);
        assertThat(retrievedAgents).hasSize(1);
    }

    @Test
    @WithMockUser(username = TEST_PREFIX + "instructor1", roles = "INSTRUCTOR")
    void testGetBuildAgents_instructorAccessForbidden() throws Exception {
        request.get("/api/admin/build-agents", HttpStatus.FORBIDDEN, List.class);
    }
}<|MERGE_RESOLUTION|>--- conflicted
+++ resolved
@@ -49,13 +49,8 @@
         BuildConfig buildConfig = new BuildConfig("echo 'test'", "test", "test", "test", null, null, false, false, false, null);
         RepositoryInfo repositoryInfo = new RepositoryInfo("test", null, RepositoryType.USER, "test", "test", "test", null, null);
 
-<<<<<<< HEAD
         job1 = new LocalCIBuildJobQueueItem("1", "job1", "address1", 1, course.getId(), 1, 1, 1, BuildJobResult.SUCCESSFUL, repositoryInfo, jobTimingInfo, buildConfig);
         job2 = new LocalCIBuildJobQueueItem("2", "job2", "address1", 2, course.getId(), 1, 1, 1, BuildJobResult.SUCCESSFUL, repositoryInfo, jobTimingInfo, buildConfig);
-=======
-        job1 = new LocalCIBuildJobQueueItem("1", "job1", "address1", 1, course.getId(), 1, 1, 1, null, repositoryInfo, jobTimingInfo, buildConfig);
-        job2 = new LocalCIBuildJobQueueItem("2", "job2", "address1", 2, course.getId(), 1, 1, 1, null, repositoryInfo, jobTimingInfo, buildConfig);
->>>>>>> 2e12d791
         String memberAddress = hazelcastInstance.getCluster().getLocalMember().getAddress().toString();
         agent1 = new LocalCIBuildAgentInformation(memberAddress, 1, 0, null, false, new ArrayList<>(List.of()));
 
