--- conflicted
+++ resolved
@@ -61,11 +61,7 @@
 @ExtendWith(SpringExtension.class)
 @AutoConfigureEmbeddedDatabase
 // NOTE: we use a common set of active profiles to reduce the number of application launches during testing. This significantly saves time and memory!
-<<<<<<< HEAD
-@ActiveProfiles({ SPRING_PROFILE_TEST, "artemis", "bamboo", "bitbucket", "jira", "ldap", "scheduling", "athene", "apollon", "iris" })
-=======
-@ActiveProfiles({ SPRING_PROFILE_TEST, "artemis", "bamboo", "bitbucket", "jira", "ldap", "scheduling", "athena", "apollon" })
->>>>>>> 280cfc73
+@ActiveProfiles({ SPRING_PROFILE_TEST, "artemis", "bamboo", "bitbucket", "jira", "ldap", "scheduling", "athena", "apollon", "iris" })
 public abstract class AbstractSpringIntegrationBambooBitbucketJiraTest extends AbstractArtemisIntegrationTest {
 
     @SpyBean
