package de.tum.in.www1.artemis.service;

import static org.assertj.core.api.Assertions.assertThat;

import java.time.ZoneId;
import java.time.ZonedDateTime;
import java.util.Arrays;
import java.util.HashSet;
import java.util.stream.IntStream;

import org.junit.jupiter.api.BeforeEach;
import org.junit.jupiter.api.Test;
import org.junit.jupiter.params.ParameterizedTest;
import org.junit.jupiter.params.provider.MethodSource;
import org.springframework.beans.factory.annotation.Autowired;
import org.springframework.security.test.context.support.WithMockUser;

import de.tum.in.www1.artemis.AbstractSpringIntegrationBambooBitbucketJiraTest;
<<<<<<< HEAD
import de.tum.in.www1.artemis.course.CourseUtilService;
=======
import de.tum.in.www1.artemis.domain.Course;
>>>>>>> e12a06a4
import de.tum.in.www1.artemis.domain.TextSubmission;
import de.tum.in.www1.artemis.domain.enumeration.Language;
import de.tum.in.www1.artemis.domain.participation.StudentParticipation;
import de.tum.in.www1.artemis.exercise.textexercise.TextExerciseFactory;
import de.tum.in.www1.artemis.repository.*;
import de.tum.in.www1.artemis.security.SecurityUtils;
import de.tum.in.www1.artemis.user.UserUtilService;

class CourseServiceTest extends AbstractSpringIntegrationBambooBitbucketJiraTest {

    private static final String TEST_PREFIX = "courseservice";

    @Autowired
    private CourseService courseService;

    @Autowired
    private CourseRepository courseRepository;

    @Autowired
    private UserRepository userRepository;

    @Autowired
    private SubmissionRepository submissionRepository;

    @Autowired
    private StudentParticipationRepository studentParticipationRepo;

    @Autowired
    private ExerciseRepository exerciseRepo;

    @Autowired
    private UserUtilService userUtilService;

    @Autowired
    private CourseUtilService courseUtilService;

    @BeforeEach
    void initTestCase() {
        userUtilService.addUsers(TEST_PREFIX, 2, 0, 0, 1);
    }

    static IntStream weekRangeProvider() {
        // test all weeks (including the year change from 52 or 53 to 0)
        return IntStream.range(0, 60);
    }

    @ParameterizedTest(name = "{displayName} [{index}] {argumentsWithNames}")
    @MethodSource("weekRangeProvider")
    void testGetActiveStudents(long weeks) {
        ZonedDateTime date = ZonedDateTime.now().minusWeeks(weeks);
        SecurityUtils.setAuthorizationObject();
        var course = courseUtilService.addEmptyCourse();
        var exercise = TextExerciseFactory.generateTextExercise(date, date, date, course);
        course.addExercises(exercise);
        exercise = exerciseRepo.save(exercise);

        var student1 = userUtilService.getUserByLogin(TEST_PREFIX + "student1");
        var participation1 = new StudentParticipation();
        participation1.setParticipant(student1);
        participation1.exercise(exercise);
        var student2 = userUtilService.getUserByLogin(TEST_PREFIX + "student2");
        var participation2 = new StudentParticipation();
        participation2.setParticipant(student2);
        participation2.exercise(exercise);
        var participation3 = new StudentParticipation();
        participation3.setParticipant(student2);
        participation3.exercise(exercise);
        var participation4 = new StudentParticipation();
        participation4.setParticipant(student2);
        participation4.exercise(exercise);
        studentParticipationRepo.saveAll(Arrays.asList(participation1, participation2, participation3, participation4));

        var submission1 = new TextSubmission();
        submission1.text("text of text submission1");
        submission1.setLanguage(Language.ENGLISH);
        submission1.setSubmitted(true);
        submission1.setParticipation(participation1);
        submission1.setSubmissionDate(date);

        var submission2 = new TextSubmission();
        submission2.text("text of text submission2");
        submission2.setLanguage(Language.ENGLISH);
        submission2.setSubmitted(true);
        submission2.setParticipation(participation2);
        submission2.setSubmissionDate(date);

        var submission3 = new TextSubmission();
        submission3.text("text of text submission3");
        submission3.setLanguage(Language.ENGLISH);
        submission3.setSubmitted(true);
        submission3.setSubmissionDate(date.minusDays(14));
        submission3.setParticipation(participation3);

        var submission4 = new TextSubmission();
        submission4.text("text of text submission4");
        submission4.setLanguage(Language.ENGLISH);
        submission4.setSubmitted(true);
        submission4.setSubmissionDate(date.minusDays(7));
        submission4.setParticipation(participation4);

        submissionRepository.saveAll(Arrays.asList(submission1, submission2, submission3, submission4));

        var exerciseList = new HashSet<Long>();
        exerciseList.add(exercise.getId());
        var activeStudents = courseService.getActiveStudents(exerciseList, 0, 4, date);
        assertThat(activeStudents).hasSize(4).containsExactly(0, 1, 1, 2);
    }

    @Test
    void testGetActiveStudents_UTCConversion() {
        ZonedDateTime date = ZonedDateTime.of(2022, 1, 2, 0, 0, 0, 0, ZonedDateTime.now().getZone());
        SecurityUtils.setAuthorizationObject();
        var course = courseUtilService.addEmptyCourse();
        var exercise = TextExerciseFactory.generateTextExercise(date, date, date, course);
        course.addExercises(exercise);
        exercise = exerciseRepo.save(exercise);

        var student1 = userUtilService.getUserByLogin(TEST_PREFIX + "student1");
        var participation1 = new StudentParticipation();
        participation1.setParticipant(student1);
        participation1.exercise(exercise);

        studentParticipationRepo.save(participation1);

        var submission1 = new TextSubmission();
        submission1.text("text of text submission1");
        submission1.setLanguage(Language.ENGLISH);
        submission1.setSubmitted(true);
        submission1.setParticipation(participation1);
        submission1.setSubmissionDate(date.plusDays(1).plusMinutes(59).plusSeconds(59).plusNanos(59));

        submissionRepository.save(submission1);

        var exerciseList = new HashSet<Long>();
        exerciseList.add(exercise.getId());
        var activeStudents = courseService.getActiveStudents(exerciseList, 0, 4, ZonedDateTime.of(2022, 1, 25, 0, 0, 0, 0, ZoneId.systemDefault()));
        assertThat(activeStudents).hasSize(4).containsExactly(1, 0, 0, 0);
    }

    @Test
    @WithMockUser(username = "admin", roles = "ADMIN")
    void testGetOverviewAsAdmin() {
        // Minimal testcase: Admins always see all courses
        // Add two courses, one not active
        var course = courseUtilService.addEmptyCourse();
        var inactiveCourse = courseUtilService.createCourse();
        inactiveCourse.setEndDate(ZonedDateTime.now().minusDays(7));
        courseRepository.save(inactiveCourse);

        var courses = courseService.getAllCoursesForManagementOverview(false);
        assertThat(courses).contains(inactiveCourse, course);

        courses = courseService.getAllCoursesForManagementOverview(true);
        assertThat(courses).contains(course);
        assertThat(courses).doesNotContain(inactiveCourse);
    }

    @Test
    @WithMockUser(username = TEST_PREFIX + "instructor1", roles = "INSTRUCTOR")
    void testGetOverviewAsInstructor() {
        // Testcase: Instructors see their courses
        // Add three courses, containing one not active and one not belonging to the instructor
        var course = courseUtilService.addEmptyCourse();
        var inactiveCourse = courseUtilService.createCourse();
        inactiveCourse.setEndDate(ZonedDateTime.now().minusDays(7));
        inactiveCourse.setInstructorGroupName("test-instructors");
        courseRepository.save(inactiveCourse);
        var instructorsCourse = courseUtilService.createCourse();
        instructorsCourse.setInstructorGroupName("test-instructors");
        courseRepository.save(instructorsCourse);

        var instructor = userUtilService.getUserByLogin(TEST_PREFIX + "instructor1");
        var groups = new HashSet<String>();
        groups.add("test-instructors");
        instructor.setGroups(groups);
        userRepository.save(instructor);

        // TODO: investigate why this test fails

        var courses = courseService.getAllCoursesForManagementOverview(false);
        assertThat(courses).contains(instructorsCourse);
        assertThat(courses).contains(inactiveCourse);
        assertThat(courses).doesNotContain(course);

        courses = courseService.getAllCoursesForManagementOverview(true);
        assertThat(courses).contains(instructorsCourse);
        assertThat(courses).doesNotContain(inactiveCourse);
        assertThat(courses).doesNotContain(course);
    }

    @Test
    @WithMockUser(username = TEST_PREFIX + "student1", roles = "USER")
    void testGetOverviewAsStudent() {
        // Testcase: Students should not see courses
        // Add three courses, containing one not active and one not belonging to the student
        courseUtilService.addEmptyCourse();
        var inactiveCourse = courseUtilService.createCourse();
        inactiveCourse.setEndDate(ZonedDateTime.now().minusDays(7));
        inactiveCourse.setStudentGroupName("test-students");
        courseRepository.save(inactiveCourse);
        var instructorsCourse = courseUtilService.createCourse();
        instructorsCourse.setStudentGroupName("test-students");
        courseRepository.save(instructorsCourse);

        var student = userUtilService.getUserByLogin(TEST_PREFIX + "student1");
        var groups = new HashSet<String>();
        groups.add("test-students");
        student.setGroups(groups);
        userRepository.save(student);

        var courses = courseService.getAllCoursesForManagementOverview(false);
        assertThat(courses).isEmpty();

        courses = courseService.getAllCoursesForManagementOverview(true);
        assertThat(courses).isEmpty();
    }

    @Test
    @WithMockUser(username = TEST_PREFIX + "student1", roles = "USER")
    void testFindEnrollableForStudent() {
        var enrollmentDisabled = database.createCourse();
        enrollmentDisabled.setStudentGroupName("test-enrollable-students");
        enrollmentDisabled.setEnrollmentEnabled(false);
        courseRepository.save(enrollmentDisabled);

        var enrollmentEnabledNotActivePast = database.createCourse();
        enrollmentEnabledNotActivePast.setStudentGroupName("test-enrollable-students");
        setEnrollmentConfiguration(enrollmentEnabledNotActivePast, ZonedDateTime.now().minusDays(7), ZonedDateTime.now().minusDays(5));
        courseRepository.save(enrollmentEnabledNotActivePast);

        var enrollmentEnabledNotActiveFuture = database.createCourse();
        enrollmentEnabledNotActiveFuture.setStudentGroupName("test-enrollable-students");
        setEnrollmentConfiguration(enrollmentEnabledNotActiveFuture, ZonedDateTime.now().plusDays(5), ZonedDateTime.now().plusDays(7));
        courseRepository.save(enrollmentEnabledNotActiveFuture);

        var student = database.getUserByLogin(TEST_PREFIX + "student1");

        var courses = courseService.findAllEnrollableForUser(student);
        assertThat(courses).doesNotContain(enrollmentDisabled, enrollmentEnabledNotActivePast, enrollmentEnabledNotActiveFuture);

        var enrollmentEnabledAndActive = database.createCourse();
        enrollmentEnabledAndActive.setStudentGroupName("test-enrollable-students");
        setEnrollmentConfiguration(enrollmentEnabledAndActive, ZonedDateTime.now().minusDays(5), ZonedDateTime.now().plusDays(5));
        courseRepository.save(enrollmentEnabledAndActive);

        courses = courseService.findAllEnrollableForUser(student);
        assertThat(courses).contains(enrollmentEnabledAndActive);
    }

    private void setEnrollmentConfiguration(Course course, ZonedDateTime start, ZonedDateTime end) {
        course.setEnrollmentEnabled(true);
        course.setEnrollmentStartDate(start);
        course.setEnrollmentEndDate(end);
    }
}<|MERGE_RESOLUTION|>--- conflicted
+++ resolved
@@ -16,11 +16,8 @@
 import org.springframework.security.test.context.support.WithMockUser;
 
 import de.tum.in.www1.artemis.AbstractSpringIntegrationBambooBitbucketJiraTest;
-<<<<<<< HEAD
 import de.tum.in.www1.artemis.course.CourseUtilService;
-=======
 import de.tum.in.www1.artemis.domain.Course;
->>>>>>> e12a06a4
 import de.tum.in.www1.artemis.domain.TextSubmission;
 import de.tum.in.www1.artemis.domain.enumeration.Language;
 import de.tum.in.www1.artemis.domain.participation.StudentParticipation;
@@ -241,27 +238,27 @@
     @Test
     @WithMockUser(username = TEST_PREFIX + "student1", roles = "USER")
     void testFindEnrollableForStudent() {
-        var enrollmentDisabled = database.createCourse();
+        var enrollmentDisabled = courseUtilService.createCourse();
         enrollmentDisabled.setStudentGroupName("test-enrollable-students");
         enrollmentDisabled.setEnrollmentEnabled(false);
         courseRepository.save(enrollmentDisabled);
 
-        var enrollmentEnabledNotActivePast = database.createCourse();
+        var enrollmentEnabledNotActivePast = courseUtilService.createCourse();
         enrollmentEnabledNotActivePast.setStudentGroupName("test-enrollable-students");
         setEnrollmentConfiguration(enrollmentEnabledNotActivePast, ZonedDateTime.now().minusDays(7), ZonedDateTime.now().minusDays(5));
         courseRepository.save(enrollmentEnabledNotActivePast);
 
-        var enrollmentEnabledNotActiveFuture = database.createCourse();
+        var enrollmentEnabledNotActiveFuture = courseUtilService.createCourse();
         enrollmentEnabledNotActiveFuture.setStudentGroupName("test-enrollable-students");
         setEnrollmentConfiguration(enrollmentEnabledNotActiveFuture, ZonedDateTime.now().plusDays(5), ZonedDateTime.now().plusDays(7));
         courseRepository.save(enrollmentEnabledNotActiveFuture);
 
-        var student = database.getUserByLogin(TEST_PREFIX + "student1");
+        var student = userUtilService.getUserByLogin(TEST_PREFIX + "student1");
 
         var courses = courseService.findAllEnrollableForUser(student);
         assertThat(courses).doesNotContain(enrollmentDisabled, enrollmentEnabledNotActivePast, enrollmentEnabledNotActiveFuture);
 
-        var enrollmentEnabledAndActive = database.createCourse();
+        var enrollmentEnabledAndActive = courseUtilService.createCourse();
         enrollmentEnabledAndActive.setStudentGroupName("test-enrollable-students");
         setEnrollmentConfiguration(enrollmentEnabledAndActive, ZonedDateTime.now().minusDays(5), ZonedDateTime.now().plusDays(5));
         courseRepository.save(enrollmentEnabledAndActive);
