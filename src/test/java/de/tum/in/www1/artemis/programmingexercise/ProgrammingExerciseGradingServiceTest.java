package de.tum.in.www1.artemis.programmingexercise;

import static de.tum.in.www1.artemis.web.rest.ProgrammingExerciseResource.Endpoints.ROOT;
import static org.assertj.core.api.Assertions.assertThat;

import java.time.ZonedDateTime;
import java.util.*;
import java.util.function.Function;
import java.util.stream.Collectors;

import org.junit.jupiter.api.AfterEach;
import org.junit.jupiter.api.BeforeEach;
import org.junit.jupiter.api.Test;
import org.springframework.beans.factory.annotation.Autowired;
import org.springframework.http.HttpStatus;
import org.springframework.security.core.context.SecurityContextHolder;
import org.springframework.security.test.context.TestSecurityContextHolder;
import org.springframework.security.test.context.support.WithMockUser;

import de.tum.in.www1.artemis.AbstractSpringIntegrationBambooBitbucketJiraTest;
import de.tum.in.www1.artemis.domain.Feedback;
import de.tum.in.www1.artemis.domain.ProgrammingExercise;
import de.tum.in.www1.artemis.domain.ProgrammingExerciseTestCase;
import de.tum.in.www1.artemis.domain.Result;
import de.tum.in.www1.artemis.domain.enumeration.AssessmentType;
import de.tum.in.www1.artemis.domain.enumeration.FeedbackType;
import de.tum.in.www1.artemis.domain.enumeration.TestCaseVisibility;
import de.tum.in.www1.artemis.domain.participation.Participation;
import de.tum.in.www1.artemis.repository.*;
import de.tum.in.www1.artemis.service.ProgrammingExerciseGradingService;
import de.tum.in.www1.artemis.service.ProgrammingExerciseService;
import de.tum.in.www1.artemis.service.ProgrammingExerciseTestCaseService;
import de.tum.in.www1.artemis.service.StaticCodeAnalysisService;
import de.tum.in.www1.artemis.util.ModelFactory;
import de.tum.in.www1.artemis.web.rest.ProgrammingExerciseGradingResource;
import de.tum.in.www1.artemis.web.rest.dto.ProgrammingExerciseGradingStatisticsDTO;

public class ProgrammingExerciseGradingServiceTest extends AbstractSpringIntegrationBambooBitbucketJiraTest {

    @Autowired
    ProgrammingSubmissionRepository programmingSubmissionRepository;

    @Autowired
    ProgrammingExerciseStudentParticipationRepository programmingExerciseStudentParticipationRepository;

    @Autowired
    ProgrammingExerciseTestCaseRepository testCaseRepository;

    @Autowired
    ParticipationRepository participationRepository;

    @Autowired
    StudentParticipationRepository studentParticipationRepository;

    @Autowired
    ResultRepository resultRepository;

    @Autowired
    StaticCodeAnalysisCategoryRepository staticCodeAnalysisCategoryRepository;

    @Autowired
    ProgrammingExerciseTestCaseService testCaseService;

    @Autowired
    ProgrammingExerciseService programmingExerciseService;

    @Autowired
    StaticCodeAnalysisService staticCodeAnalysisService;

    @Autowired
    ProgrammingExerciseRepository programmingExerciseRepository;

    @Autowired
    ProgrammingExerciseGradingService gradingService;

    private ProgrammingExercise programmingExerciseSCAEnabled;

    private ProgrammingExercise programmingExercise;

    private Result result;

    @BeforeEach
    public void setUp() {
        database.addUsers(5, 1, 1);
        database.addCourseWithOneProgrammingExerciseAndTestCases();
        result = new Result();
        programmingExerciseSCAEnabled = database.addCourseWithOneProgrammingExerciseAndStaticCodeAnalysisCategories();
        database.addTestCasesToProgrammingExercise(programmingExerciseSCAEnabled);
        var programmingExercises = programmingExerciseRepository.findAllWithEagerTemplateAndSolutionParticipations();
        programmingExercise = programmingExercises.get(0);
        bambooRequestMockProvider.enableMockingOfRequests();
    }

    @AfterEach
    public void tearDown() {
        database.resetDatabase();
        bambooRequestMockProvider.reset();
    }

    @Test
    public void shouldNotUpdateResultIfNoTestCasesExist() {
        testCaseRepository.deleteAll();

        Long scoreBeforeUpdate = result.getScore();
        gradingService.calculateScoreForResult(result, programmingExercise, true);

        assertThat(result.getScore()).isEqualTo(scoreBeforeUpdate);
    }

    @Test
    public void shouldRecalculateScoreBasedOnTestCasesWeight() {
        List<Feedback> feedbacks = new ArrayList<>();
        feedbacks.add(new Feedback().text("test1").positive(true).type(FeedbackType.AUTOMATIC));
        feedbacks.add(new Feedback().text("test2").positive(true).type(FeedbackType.AUTOMATIC));
        feedbacks.add(new Feedback().text("test3").positive(false).type(FeedbackType.AUTOMATIC));
        feedbacks.add(new Feedback().text("test4").positive(false).type(FeedbackType.AUTOMATIC));
        result.feedbacks(feedbacks);
        result.successful(false);
        result.assessmentType(AssessmentType.AUTOMATIC);
        Long scoreBeforeUpdate = result.getScore();

        gradingService.calculateScoreForResult(result, programmingExercise, true);

        Long expectedScore = 25L;

        assertThat(scoreBeforeUpdate).isNotEqualTo(result.getScore());
        assertThat(result.getScore()).isEqualTo(expectedScore);
        assertThat(result.isSuccessful()).isFalse();
    }

    @Test
<<<<<<< HEAD
    public void shouldRecalculateScoreBasedOnTestCasesWeight_zeroPointWithBonus() {
        setTotalScoreToZero(true, true);

        // Make new testCase for bonus
        var testCases = testCaseService.findByExerciseId(programmingExercise.getId()).stream().collect(Collectors.toList());
        testCases.add(new ProgrammingExerciseTestCase().testName("test4").weight(1.0).active(true).exercise(programmingExercise).visibility(TestCaseVisibility.ALWAYS)
                .bonusMultiplier(1D).bonusPoints(1D));
        testCaseRepository.saveAll(testCases);

        List<Feedback> feedbacks = new ArrayList<>();
        // one successful test that gives 2 points -> 1 normal and 1 bonus point for solving the test correctly
        feedbacks.add(new Feedback().text("test4").positive(true).type(FeedbackType.AUTOMATIC));
        result.feedbacks(feedbacks);
        result.successful(false);
        result.assessmentType(AssessmentType.AUTOMATIC);
        Long scoreBeforeUpdate = result.getScore();

        gradingService.calculateScoreForResult(result, programmingExercise, true);

        assertThat(scoreBeforeUpdate).isNotEqualTo(result.getScore());
        assertThat(result.getScore()).isEqualTo(40L);
        assertThat(result.isSuccessful()).isFalse();

        // additional successful test case that gives 1 point (1 normal point, 0 bonus points for solving the test)
        result.addFeedback(new Feedback().text("test1").positive(true).type(FeedbackType.AUTOMATIC));
        scoreBeforeUpdate = result.getScore();

        gradingService.calculateScoreForResult(result, programmingExercise, true);

        assertThat(scoreBeforeUpdate).isNotEqualTo(result.getScore());
        assertThat(result.getScore()).isEqualTo(60L);
        assertThat(result.isSuccessful()).isFalse();
    }

    @ValueSource(booleans = { false, true })
    @ParameterizedTest(name = "shouldRecalculateScoreWithTestCaseBonusButNoExerciseBonus [withZeroTotalScore = {0}]")
    public void shouldRecalculateScoreWithTestCaseBonusButNoExerciseBonus(boolean withZeroTotalScore) {
        setTotalScoreToZero(withZeroTotalScore, false);
        // Set up test cases with bonus
        var testCases = testCaseService.findByExerciseId(programmingExercise.getId()).stream()
                .collect(Collectors.toMap(ProgrammingExerciseTestCase::getTestName, Function.identity()));
        testCases.get("test1").active(true).visibility(TestCaseVisibility.ALWAYS).weight(5.).bonusMultiplier(1D).setBonusPoints(convertPoints(7D, withZeroTotalScore));
        testCases.get("test2").active(true).visibility(TestCaseVisibility.ALWAYS).weight(2.).bonusMultiplier(2D).setBonusPoints(convertPoints(0D, withZeroTotalScore));
        testCases.get("test3").active(true).visibility(TestCaseVisibility.ALWAYS).weight(3.).bonusMultiplier(1D).setBonusPoints(convertPoints(10.5D, withZeroTotalScore));
=======
    public void shouldRecalculateScoreWithTestCaseBonusButNoExerciseBonus() {
        // Set up test cases with bonus
        var testCases = testCaseService.findByExerciseId(programmingExercise.getId()).stream()
                .collect(Collectors.toMap(ProgrammingExerciseTestCase::getTestName, Function.identity()));
        testCases.get("test1").active(true).afterDueDate(false).weight(5.).bonusMultiplier(1D).setBonusPoints(7D);
        testCases.get("test2").active(true).afterDueDate(false).weight(2.).bonusMultiplier(2D).setBonusPoints(0D);
        testCases.get("test3").active(true).afterDueDate(false).weight(3.).bonusMultiplier(1D).setBonusPoints(10.5D);
>>>>>>> 94e2c05c
        testCaseRepository.saveAll(testCases.values());

        var result1 = new Result();
        result1 = updateAndSaveAutomaticResult(result1, false, false, true);

        var result2 = new Result();
        result2 = updateAndSaveAutomaticResult(result2, true, false, false);

        var result3 = new Result();
        result3 = updateAndSaveAutomaticResult(result3, false, true, false);

        var result4 = new Result();
        result4 = updateAndSaveAutomaticResult(result4, false, true, true);

        var result5 = new Result();
        result5 = updateAndSaveAutomaticResult(result5, true, true, true);

        var result6 = new Result();
        result6 = updateAndSaveAutomaticResult(result6, false, false, false);

        // Build failure
        var resultBF = new Result().feedbacks(List.of()).rated(true).score(0L).hasFeedback(false).resultString("Build Failed").completionDate(ZonedDateTime.now())
                .assessmentType(AssessmentType.AUTOMATIC);
        gradingService.calculateScoreForResult(resultBF, programmingExercise, true);

        // Missing feedback
        var resultMF = new Result();
        var feedbackMF = new Feedback().result(result).text("test3").positive(true).type(FeedbackType.AUTOMATIC).result(resultMF);
        resultMF.feedbacks(new ArrayList<>(List.of(feedbackMF))) // List must be mutable
                .rated(true).score(0L).hasFeedback(true).completionDate(ZonedDateTime.now()).assessmentType(AssessmentType.AUTOMATIC);
        gradingService.calculateScoreForResult(resultMF, programmingExercise, true);

        // Assertions result1 - calculated
        assertThat(result1.getScore()).isEqualTo(55L);
        assertThat(result1.getResultString()).isEqualTo("1 of 3 passed");
        assertThat(result1.getHasFeedback()).isTrue();
        assertThat(result1.isSuccessful()).isFalse();
        assertThat(result1.getFeedbacks()).hasSize(3);

        // Assertions result2 - calculated
        assertThat(result2.getScore()).isEqualTo(67L);
        assertThat(result2.getResultString()).isEqualTo("1 of 3 passed");
        assertThat(result2.getHasFeedback()).isTrue();
        assertThat(result2.isSuccessful()).isFalse();
        assertThat(result2.getFeedbacks()).hasSize(3);

        // Assertions result3 - calculated
        assertThat(result3.getScore()).isEqualTo(40L);
        assertThat(result3.getResultString()).isEqualTo("1 of 3 passed");
        assertThat(result3.getHasFeedback()).isTrue();
        assertThat(result3.isSuccessful()).isFalse();
        assertThat(result3.getFeedbacks()).hasSize(3);

        // Assertions result4 - calculated
        assertThat(result4.getScore()).isEqualTo(95L);
        assertThat(result4.getResultString()).isEqualTo("2 of 3 passed");
        assertThat(result4.getHasFeedback()).isTrue();
        assertThat(result4.isSuccessful()).isFalse();
        assertThat(result4.getFeedbacks()).hasSize(3);

        // Assertions result5 - capped to 100
        assertThat(result5.getScore()).isEqualTo(100L);
        assertThat(result5.getResultString()).isEqualTo("3 of 3 passed");
        assertThat(result5.getHasFeedback()).isFalse();
        assertThat(result5.isSuccessful()).isTrue();
        assertThat(result5.getFeedbacks()).hasSize(3);

        // Assertions result6 - only negative feedback
        assertThat(result6.getScore()).isEqualTo(0L);
        assertThat(result6.getResultString()).isEqualTo("0 of 3 passed");
        assertThat(result6.getHasFeedback()).isTrue();
        assertThat(result6.isSuccessful()).isFalse();
        assertThat(result6.getFeedbacks()).hasSize(3);

        // Assertions resultBF - build failure
        assertThat(resultBF.getScore()).isEqualTo(0L);
        assertThat(resultBF.getResultString()).isEqualTo("Build Failed"); // Won't get touched by the service method
        assertThat(resultBF.getHasFeedback()).isFalse();
        assertThat(resultBF.isSuccessful()).isNull(); // Won't get touched by the service method
        assertThat(resultBF.getFeedbacks()).hasSize(0);

        // Assertions resultMF - missing feedback will be created but is negative
        assertThat(resultMF.getScore()).isEqualTo(55L);
        assertThat(resultMF.getResultString()).isEqualTo("1 of 3 passed");
        assertThat(resultMF.getHasFeedback()).isFalse(); // Generated missing feedback is omitted
        assertThat(resultMF.isSuccessful()).isFalse();
        assertThat(resultMF.getFeedbacks()).hasSize(3); // Feedback is created for test cases if missing
    }

    @Test
    public void shouldRecalculateScoreWithTestCaseBonusAndExerciseBonus() {
        // Set up test cases with bonus
        var testCases = testCaseService.findByExerciseId(programmingExercise.getId()).stream()
                .collect(Collectors.toMap(ProgrammingExerciseTestCase::getTestName, Function.identity()));
        testCases.get("test1").active(true).visibility(TestCaseVisibility.ALWAYS).weight(4.).bonusMultiplier(1D).setBonusPoints(0D);
        testCases.get("test2").active(true).visibility(TestCaseVisibility.ALWAYS).weight(3.).bonusMultiplier(3D).setBonusPoints(21D);
        testCases.get("test3").active(true).visibility(TestCaseVisibility.ALWAYS).weight(3.).bonusMultiplier(2D).setBonusPoints(14D);
        testCaseRepository.saveAll(testCases.values());

        // Score should be capped at 200%
        programmingExercise.setBonusPoints(programmingExercise.getMaxScore());
        programmingExerciseRepository.save(programmingExercise);

        var result1 = new Result();
        result1 = updateAndSaveAutomaticResult(result1, false, false, true);

        var result2 = new Result();
        result2 = updateAndSaveAutomaticResult(result2, true, false, true);

        var result3 = new Result();
        result3 = updateAndSaveAutomaticResult(result3, true, true, false);

        var result4 = new Result();
        result4 = updateAndSaveAutomaticResult(result4, false, true, true);

        // Assertions result1 - calculated
        assertThat(result1.getScore()).isEqualTo(93L);
        assertThat(result1.getResultString()).isEqualTo("1 of 3 passed");
        assertThat(result1.getHasFeedback()).isTrue();
        assertThat(result1.isSuccessful()).isFalse();
        assertThat(result1.getFeedbacks()).hasSize(3);

        // Assertions result2 - calculated
        assertThat(result2.getScore()).isEqualTo(133L);
        assertThat(result2.getResultString()).isEqualTo("2 of 3 passed");
        assertThat(result2.getHasFeedback()).isTrue();
        assertThat(result2.isSuccessful()).isTrue();
        assertThat(result2.getFeedbacks()).hasSize(3);

        // Assertions result3 - calculated
        assertThat(result3.getScore()).isEqualTo(180L);
        assertThat(result3.getResultString()).isEqualTo("2 of 3 passed");
        assertThat(result3.getHasFeedback()).isTrue();
        assertThat(result3.isSuccessful()).isTrue();
        assertThat(result3.getFeedbacks()).hasSize(3);

        // Assertions result4 - capped at 200%
        assertThat(result4.getScore()).isEqualTo(200L);
        assertThat(result4.getResultString()).isEqualTo("2 of 3 passed");
        assertThat(result4.getHasFeedback()).isTrue();
        assertThat(result4.isSuccessful()).isTrue();
        assertThat(result4.getFeedbacks()).hasSize(3);
    }

    @Test
    public void shouldRemoveTestsWithAfterDueDateFlagIfDueDateHasNotPassed() {

        // Set programming exercise due date in future.
        programmingExercise.setDueDate(ZonedDateTime.now().plusHours(10));

        List<Feedback> feedbacks = new ArrayList<>();
        feedbacks.add(new Feedback().text("test1").positive(true).type(FeedbackType.AUTOMATIC));
        feedbacks.add(new Feedback().text("test2").positive(true).type(FeedbackType.AUTOMATIC));
        feedbacks.add(new Feedback().text("test3").positive(false).type(FeedbackType.AUTOMATIC));
        result.feedbacks(feedbacks);
        result.successful(false);
        result.assessmentType(AssessmentType.AUTOMATIC);
        Long scoreBeforeUpdate = result.getScore();

        gradingService.calculateScoreForResult(result, programmingExercise, true);

        // All available test cases are fulfilled, however there are more test cases that will be run after due date.
        Long expectedScore = 25L;

        assertThat(scoreBeforeUpdate).isNotEqualTo(result.getScore());
        assertThat(result.getScore()).isEqualTo(expectedScore);
        assertThat(result.getResultString()).isEqualTo("1 of 1 passed");
        assertThat(result.isSuccessful()).isFalse();
        // The feedback of the after due date test case must still be there but have its visibility set to AFTER_DUE_DATE.
        assertThat(result.getFeedbacks().stream().filter(feedback -> feedback.getVisibility() == TestCaseVisibility.AFTER_DUE_DATE).map(Feedback::getText))
                .containsExactly("test3");
    }

<<<<<<< HEAD
    @ValueSource(booleans = { false, true })
    @ParameterizedTest(name = "shouldNotIncludeTestsInResultWithAfterDueDateFlagIfDueDateHasNotPassedForNonStudentParticipation [withZeroTotalScore = {0}]")
    public void shouldNotIncludeTestsInResultWithAfterDueDateFlagIfDueDateHasNotPassedForNonStudentParticipation(boolean withZeroTotalScore) {
        setTotalScoreToZero(withZeroTotalScore, false);

=======
    @Test
    public void shouldNotRemoveTestsWithAfterDueDateFlagIfDueDateHasNotPassedForNonStudentParticipation() {
>>>>>>> 94e2c05c
        // Set programming exercise due date in future.
        programmingExercise.setDueDate(ZonedDateTime.now().plusHours(10));

        List<Feedback> feedbacks = new ArrayList<>();
        feedbacks.add(new Feedback().text("test1").positive(true).type(FeedbackType.AUTOMATIC));
        feedbacks.add(new Feedback().text("test2").positive(true).type(FeedbackType.AUTOMATIC));
        feedbacks.add(new Feedback().text("test3").positive(false).type(FeedbackType.AUTOMATIC));
        result.feedbacks(feedbacks);
        result.successful(false);
        result.assessmentType(AssessmentType.AUTOMATIC);
        Long scoreBeforeUpdate = result.getScore();

        gradingService.calculateScoreForResult(result, programmingExercise, false);

        // All available test cases are fulfilled.
        Long expectedScore = 25L;

        assertThat(scoreBeforeUpdate).isNotEqualTo(result.getScore());
        assertThat(result.getResultString()).isEqualTo("1 of 2 passed");
        assertThat(result.getScore()).isEqualTo(expectedScore);
        assertThat(result.isSuccessful()).isFalse();
        assertThat(result.getFeedbacks().stream().filter(f -> f.getVisibility() == TestCaseVisibility.ALWAYS)).hasSize(1);
        assertThat(result.getFeedbacks().stream().filter(f -> f.getVisibility() == TestCaseVisibility.AFTER_DUE_DATE)).hasSize(1);
    }

    @Test
    public void shouldKeepTestsWithAfterDueDateFlagIfDueDateHasPassed() {
        // Set programming exercise due date in past.
        programmingExercise.setDueDate(ZonedDateTime.now().minusHours(10));

        List<Feedback> feedbacks = new ArrayList<>();
        feedbacks.add(new Feedback().text("test1").positive(true).type(FeedbackType.AUTOMATIC));
        feedbacks.add(new Feedback().text("test2").positive(true).type(FeedbackType.AUTOMATIC));
        feedbacks.add(new Feedback().text("test3").positive(false).type(FeedbackType.AUTOMATIC));
        result.feedbacks(feedbacks);
        result.successful(false);
        result.assessmentType(AssessmentType.AUTOMATIC);
        Long scoreBeforeUpdate = result.getScore();

        gradingService.calculateScoreForResult(result, programmingExercise, true);

        // All available test cases are fulfilled.
        Long expectedScore = 25L;

        assertThat(scoreBeforeUpdate).isNotEqualTo(result.getScore());
        assertThat(result.getResultString()).isEqualTo("1 of 2 passed");
        assertThat(result.getScore()).isEqualTo(expectedScore);
        assertThat(result.isSuccessful()).isFalse();
        // The feedback of the after due date test case must be kept.
        assertThat(result.getFeedbacks().stream().noneMatch(feedback -> feedback.getText().equals("test3"))).isEqualTo(false);
    }

    private void testAndAssertZeroScoreIfThereAreNoTestCasesBeforeDueDate(ProgrammingExercise programmingExercise, String expectedResultString, int expectedFeedbackSize) {
        // Set programming exercise due date in future.
        programmingExercise.setDueDate(ZonedDateTime.now().plusHours(10));
        Long scoreBeforeUpdate = result.getScore();

        // Set all test cases of the programming exercise to be executed after due date.
        Set<ProgrammingExerciseTestCase> testCases = testCaseRepository.findByExerciseId(programmingExercise.getId());
        for (ProgrammingExerciseTestCase testCase : testCases) {
            testCase.visibility(TestCaseVisibility.AFTER_DUE_DATE);
        }
        testCaseRepository.saveAll(testCases);

        gradingService.calculateScoreForResult(result, programmingExercise, true);

        // No test case was executed.
        Long expectedScore = 0L;

        assertThat(scoreBeforeUpdate).isNotEqualTo(result.getScore());
        assertThat(result.getResultString()).isEqualTo(expectedResultString);
        assertThat(result.getScore()).isEqualTo(expectedScore);
        assertThat(result.isSuccessful()).isFalse();
        // The feedback must be empty as not test should be executed yet.
        assertThat(result.getFeedbacks()).hasSize(expectedFeedbackSize);
    }

    @Test
    @WithMockUser(value = "instructor1", roles = "INSTRUCTOR")
    public void shouldReEvaluateScoreOfTheCorrectResults() throws Exception {

        programmingExercise = (ProgrammingExercise) database.addMaxScoreAndBonusPointsToExercise(programmingExercise);
        programmingExercise = database.addTemplateParticipationForProgrammingExercise(programmingExercise);
        programmingExercise = database.addSolutionParticipationForProgrammingExercise(programmingExercise);
        programmingExercise = programmingExerciseService.findWithTemplateAndSolutionParticipationWithResultsById(programmingExercise.getId());

        var testCases = testCaseService.findByExerciseId(programmingExercise.getId()).stream()
                .collect(Collectors.toMap(ProgrammingExerciseTestCase::getTestName, Function.identity()));
        testCases.get("test1").active(true).visibility(TestCaseVisibility.ALWAYS).setWeight(1.);
        testCases.get("test2").active(true).visibility(TestCaseVisibility.ALWAYS).setWeight(1.);
        testCases.get("test3").active(true).visibility(TestCaseVisibility.ALWAYS).setWeight(2.);
        testCaseRepository.saveAll(testCases.values());

        var testParticipations = createTestParticipations();

        // change test case weights
        testCases.get("test1").setWeight(0.);
        testCases.get("test2").setWeight(1.);
        testCases.get("test3").setWeight(3.);
        testCaseRepository.saveAll(testCases.values());

        // re-evaluate
        final var endpoint = ProgrammingExerciseGradingResource.RE_EVALUATE.replace("{exerciseId}", programmingExercise.getId().toString());
        final var response = request.putWithResponseBody(ROOT + endpoint, "{}", Integer.class, HttpStatus.OK);
        assertThat(response).isEqualTo(7);

        // this fixes an issue with the authentication context after a mock request
        SecurityContextHolder.setContext(TestSecurityContextHolder.getContext());

        // Tests
        programmingExercise = programmingExerciseService.findWithTemplateAndSolutionParticipationWithResultsById(programmingExercise.getId());

        // template 0 %
        {
            var participation = programmingExercise.getTemplateParticipation();
            var results = participation.getResults();
            assertThat(results).hasSize(1);
            var singleResult = results.iterator().next();
            testParticipationResult(singleResult, 0L, "0 of 3 passed", true, 3, AssessmentType.AUTOMATIC);
            assertThat(singleResult).isEqualTo(participation.findLatestResult());
        }

        // solution 100 %
        {
            var participation = programmingExercise.getSolutionParticipation();
            var results = participation.getResults();
            assertThat(results).hasSize(1);
            var singleResult = results.iterator().next();
            testParticipationResult(singleResult, 100L, "2 of 3 passed", true, 3, AssessmentType.AUTOMATIC);
            assertThat(singleResult).isEqualTo(participation.findLatestResult());
        }

        verifyStudentScoreCalculations(testParticipations);
    }

    @ValueSource(booleans = { false, true })
    @ParameterizedTest(name = "shouldNotIncludeTestsMarkedAsNeverVisibleInScoreCalculation [isAfterDueDate = {0}]")
    @WithMockUser(value = "instructor1", roles = "INSTRUCTOR")
    public void shouldNotIncludeTestsMarkedAsNeverVisibleInScoreCalculation(boolean isAfterDueDate) throws Exception {
        // test case marked as never should not affect score for students neither before nor after due date
        if (isAfterDueDate) {
            programmingExercise.setDueDate(ZonedDateTime.now().minusHours(10));
        }
        else {
            // Set programming exercise due date in future.
            programmingExercise.setDueDate(ZonedDateTime.now().plusHours(10));
        }

        var invisibleTestCase = new ProgrammingExerciseTestCase().testName("test4").exercise(programmingExercise);
        testCaseRepository.save(invisibleTestCase);

        programmingExercise = (ProgrammingExercise) database.addMaxScoreAndBonusPointsToExercise(programmingExercise);
        programmingExercise = database.addTemplateParticipationForProgrammingExercise(programmingExercise);
        programmingExercise = database.addSolutionParticipationForProgrammingExercise(programmingExercise);
        programmingExercise = programmingExerciseService.findWithTemplateAndSolutionParticipationWithResultsById(programmingExercise.getId());

        var testCases = testCaseService.findByExerciseId(programmingExercise.getId()).stream()
                .collect(Collectors.toMap(ProgrammingExerciseTestCase::getTestName, Function.identity()));
        testCases.get("test1").active(true).visibility(TestCaseVisibility.ALWAYS).setWeight(1.);
        testCases.get("test2").active(true).visibility(TestCaseVisibility.ALWAYS).setWeight(1.);
        testCases.get("test3").active(true).visibility(TestCaseVisibility.ALWAYS).setWeight(2.);
        testCases.get("test4").active(true).visibility(TestCaseVisibility.NEVER).setWeight(1.);
        testCaseRepository.saveAll(testCases.values());

        var testParticipations = createTestParticipations();

        // change test case weights
        testCases.get("test1").setWeight(0.);
        testCases.get("test2").setWeight(1.);
        testCases.get("test3").setWeight(3.);
        testCaseRepository.saveAll(testCases.values());

        // re-evaluate
        final var endpoint = ProgrammingExerciseGradingResource.RE_EVALUATE.replace("{exerciseId}", programmingExercise.getId().toString());
        final var response = request.putWithResponseBody(ROOT + endpoint, "{}", Integer.class, HttpStatus.OK);
        assertThat(response).isEqualTo(7);

        // this fixes an issue with the authentication context after a mock request
        SecurityContextHolder.setContext(TestSecurityContextHolder.getContext());

        // Tests
        programmingExercise = programmingExerciseService.findWithTemplateAndSolutionParticipationWithResultsById(programmingExercise.getId());

        // the invisible test case should however be visible for the template and solution repos

        // template 0 %
        {
            var participation = programmingExercise.getTemplateParticipation();
            var results = participation.getResults();
            assertThat(results).hasSize(1);
            var singleResult = results.iterator().next();
            testParticipationResult(singleResult, 0L, "0 of 4 passed", true, 4, AssessmentType.AUTOMATIC);
            assertThat(singleResult).isEqualTo(participation.findLatestResult());
        }

        // solution 100 %
        {
            var participation = programmingExercise.getSolutionParticipation();
            var results = participation.getResults();
            assertThat(results).hasSize(1);
            var singleResult = results.iterator().next();
            testParticipationResult(singleResult, 100L, "2 of 4 passed", true, 4, AssessmentType.AUTOMATIC);
            assertThat(singleResult).isEqualTo(participation.findLatestResult());
        }

        verifyStudentScoreCalculations(testParticipations);
    }

    private void verifyStudentScoreCalculations(final Participation[] testParticipations) {
        // student1 25 %
        {
            var participation = studentParticipationRepository.findWithEagerResultsAndFeedbackById(testParticipations[0].getId()).get();
            var results = participation.getResults();
            assertThat(results).hasSize(1);
            var singleResult = results.iterator().next();
            testParticipationResult(singleResult, 25L, "2 of 3 passed", true, 3, AssessmentType.AUTOMATIC);
            assertThat(singleResult).isEqualTo(participation.findLatestResult());
        }

        // student2 61% % / 75 %
        {
            var participation = studentParticipationRepository.findWithEagerResultsAndFeedbackById(testParticipations[1].getId()).get();
            var results = participation.getResults();
            assertThat(results).hasSize(2);

            var manualResultOptional = results.stream().filter(result -> result.getAssessmentType() == AssessmentType.SEMI_AUTOMATIC).findAny();
            assertThat(manualResultOptional).isPresent();
            testParticipationResult(manualResultOptional.get(), 86, "1 of 3 passed, 86 of 100 points", true, 6, AssessmentType.SEMI_AUTOMATIC);
            assertThat(manualResultOptional.get()).isEqualTo(participation.findLatestResult());

            var automaticResultOptional = results.stream().filter(result -> result.getAssessmentType() == AssessmentType.AUTOMATIC).findAny();
            assertThat(automaticResultOptional).isPresent();
            testParticipationResult(automaticResultOptional.get(), 75L, "2 of 3 passed", true, 3, AssessmentType.AUTOMATIC);
        }

        // student3 no result
        {
            var participation = studentParticipationRepository.findWithEagerResultsAndFeedbackById(testParticipations[2].getId()).get();
            var results = participation.getResults();
            assertThat(results).isNullOrEmpty();
            assertThat(participation.findLatestResult()).isNull();
        }

        // student4 100%
        {
            var participation = studentParticipationRepository.findWithEagerResultsAndFeedbackById(testParticipations[3].getId()).get();
            var results = participation.getResults();
            assertThat(results).hasSize(1);
            var singleResult = results.iterator().next();
            testParticipationResult(singleResult, 100L, "3 of 3 passed", false, 3, AssessmentType.AUTOMATIC);
            assertThat(singleResult).isEqualTo(participation.findLatestResult());
        }

        // student5 Build Failed
        {
            var participation = studentParticipationRepository.findWithEagerResultsAndFeedbackById(testParticipations[4].getId()).get();
            var results = participation.getResults();
            assertThat(results).hasSize(1);
            var singleResult = results.iterator().next();
            testParticipationResult(singleResult, 0L, "Build Failed", false, 0, AssessmentType.AUTOMATIC);
            assertThat(singleResult).isEqualTo(participation.findLatestResult());
        }
    }

    private Result updateAndSaveAutomaticResult(Result result, boolean test1Passes, boolean test2Passes, boolean test3Passes) {
        var feedback1 = new Feedback().result(result).text("test1").positive(test1Passes).type(FeedbackType.AUTOMATIC);
        result.addFeedback(feedback1);
        var feedback2 = new Feedback().result(result).text("test2").positive(test2Passes).type(FeedbackType.AUTOMATIC);
        result.addFeedback(feedback2);
        var feedback3 = new Feedback().result(result).text("test3").positive(test3Passes).type(FeedbackType.AUTOMATIC);
        result.addFeedback(feedback3);
        result.rated(true) //
                .hasFeedback(true) //
                .successful(test1Passes && test2Passes && test3Passes) //
                .completionDate(ZonedDateTime.now()) //
                .assessmentType(AssessmentType.AUTOMATIC);
        gradingService.calculateScoreForResult(result, programmingExercise, true);
        return resultRepository.save(result);
    }

    private Participation[] createTestParticipations() {

        var testParticipations = new Participation[5];

        // template does not pass any tests
        var participationTemplate = programmingExercise.getTemplateParticipation();
        {
            // score 0 %
            var resultTemplate = new Result().participation(participationTemplate).resultString("x of y passed").successful(false).rated(true).score(100L);
            participationTemplate.setResults(Set.of(resultTemplate));
            resultTemplate = updateAndSaveAutomaticResult(resultTemplate, false, false, false);
        }

        // solution passes most tests but is still faulty
        var participationSolution = programmingExercise.getSolutionParticipation();
        {
            // score 75 %
            var resultSolution = new Result().participation(participationSolution).resultString("x of y passed").successful(false).rated(true).score(100L);
            participationSolution.setResults(Set.of(resultSolution));
            updateAndSaveAutomaticResult(resultSolution, false, true, true);
        }

        // student1 only has one automatic result
        var participation1 = database.addStudentParticipationForProgrammingExercise(programmingExercise, "student1");
        {
            // score 50 %
            var result1 = new Result().participation(participation1).resultString("x of y passed").successful(false).rated(true).score(100L);
            participation1.setResults(Set.of(result1));
            updateAndSaveAutomaticResult(result1, true, true, false);
        }
        testParticipations[0] = participation1;

        // student2 has an automatic result and a manual result as well
        var participation2 = database.addStudentParticipationForProgrammingExercise(programmingExercise, "student2");
        {
            // score 75 %
            var result2a = new Result().participation(participation2).resultString("x of y passed").successful(false).rated(true).score(100L);
            result2a = updateAndSaveAutomaticResult(result2a, true, false, true);

            // score 61 %
            var result2b = new Result().participation(participation2).score(61L).successful(false).rated(true).hasFeedback(true).completionDate(ZonedDateTime.now())
                    .assessmentType(AssessmentType.SEMI_AUTOMATIC);
            result2b.addFeedback(new Feedback().result(result2b).text("test1").positive(false).type(FeedbackType.AUTOMATIC).credits(0.00));
            result2b.addFeedback(new Feedback().result(result2b).text("test2").positive(false).type(FeedbackType.AUTOMATIC).credits(0.00));
            result2b.addFeedback(new Feedback().result(result2b).text("test3").positive(true).type(FeedbackType.AUTOMATIC).credits(0.00));
            result2b.addFeedback(new Feedback().result(result2b).detailText("Well done referenced!").credits(1.00).type(FeedbackType.MANUAL));
            result2b.addFeedback(new Feedback().result(result2b).detailText("Well done unreferenced!").credits(10.00).type(FeedbackType.MANUAL_UNREFERENCED));
            result2b.addFeedback(new Feedback().result(result2b).detailText("Well done general!").credits(0.00));

            gradingService.calculateScoreForResult(result2b, programmingExercise, true);
            assertThat(result2b.getScore()).isEqualTo(61);
            result2b = resultRepository.save(result2b);
            participation2.setResults(Set.of(result2a, result2b));
        }
        testParticipations[1] = participation2;

        // student3 only started the exercise, but did not submit anything
        var participation3 = database.addStudentParticipationForProgrammingExercise(programmingExercise, "student3");
        testParticipations[2] = participation3;

        // student4 only has one automatic result
        var participation4 = database.addStudentParticipationForProgrammingExercise(programmingExercise, "student4");
        {
            // score 100 %
            var result4 = new Result().participation(participation4).resultString("x of y passed").successful(false).rated(true).score(100L);
            result4 = updateAndSaveAutomaticResult(result4, true, true, true);
            participation4.setResults(Set.of(result4));
        }
        testParticipations[3] = participation4;

        // student5 has a build failure
        var participation5 = database.addStudentParticipationForProgrammingExercise(programmingExercise, "student5");
        {
            // Build Failed
            var result5 = new Result().participation(participation5) //
                    .feedbacks(List.of()) //
                    .score(0L) //
                    .resultString("Build Failed") //
                    .rated(true) //
                    .hasFeedback(false) //
                    .successful(false) //
                    .completionDate(ZonedDateTime.now()) //
                    .assessmentType(AssessmentType.AUTOMATIC);
            gradingService.calculateScoreForResult(result5, programmingExercise, true);
            result5 = resultRepository.save(result5);
            participation5.setResults(Set.of(result5));
        }
        testParticipations[4] = participation5;

        return testParticipations;
    }

    @Test
    public void shouldRemoveInvisibleStaticCodeAnalysisFeedbackOnGrading() throws Exception {

        var participation1 = database.addStudentParticipationForProgrammingExercise(programmingExerciseSCAEnabled, "student1");
        var result1 = new Result().participation(participation1).resultString("x of y passed").successful(false).rated(true).score(100L);
        // Add some positive test case feedback otherwise the service method won't execute
        result1.addFeedback(new Feedback().result(result1).text("test1").positive(true).type(FeedbackType.AUTOMATIC));
        // Add feedback which belongs to INACTIVE category
        var feedback1 = new Feedback().result(result1).text(Feedback.STATIC_CODE_ANALYSIS_FEEDBACK_IDENTIFIER).reference("CHECKSTYLE")
                .detailText("{\"category\": \"miscellaneous\"}").type(FeedbackType.AUTOMATIC);
        result1.addFeedback(feedback1);
        // Add feedback without category
        var feedback2 = new Feedback().result(result1).text(Feedback.STATIC_CODE_ANALYSIS_FEEDBACK_IDENTIFIER).reference("CHECKSTYLE").detailText("").type(FeedbackType.AUTOMATIC);
        result1.addFeedback(feedback2);
        // Add feedback with unsupported rule
        var feedback3 = new Feedback().result(result1).text(Feedback.STATIC_CODE_ANALYSIS_FEEDBACK_IDENTIFIER).reference("CHECKSTYLE")
                .detailText("{\"category\": \"doesNotExist\"}").type(FeedbackType.AUTOMATIC);
        result1.addFeedback(feedback3);

        Result updatedResult = gradingService.calculateScoreForResult(result1, programmingExerciseSCAEnabled, true);

        assertThat(updatedResult.getFeedbacks()).hasSize(1);
        assertThat(updatedResult.getFeedbacks()).doesNotContain(feedback1, feedback2, feedback3);
    }

    @Test
    @WithMockUser(value = "instructor1", roles = "INSTRUCTOR")
    public void shouldCalculateScoreWithStaticCodeAnalysisPenaltiesWithoutCaps() {
        activateAllTestCases(false);

        // Remove category penalty limits
        var updatedCategories = staticCodeAnalysisCategoryRepository.findByExerciseId(programmingExerciseSCAEnabled.getId()).stream().peek(category -> category.setMaxPenalty(null))
                .collect(Collectors.toList());
        staticCodeAnalysisCategoryRepository.saveAll(updatedCategories);

        // create results for tests without category penalty limits
        var participation1 = database.addStudentParticipationForProgrammingExercise(programmingExerciseSCAEnabled, "student1");
        {
            // Capped by limit for exercise -> Score 60
            var result1 = new Result().participation(participation1);
            participation1.setResults(Set.of(result1));
            updateAndSaveAutomaticResult(result1, true, true, true, 10, 10);
        }
        var participation2 = database.addStudentParticipationForProgrammingExercise(programmingExerciseSCAEnabled, "student2");
        {
            // Testcase points: 42; Penalty: 4*3 = 12; Score: 71
            var result2 = new Result().participation(participation2);
            participation1.setResults(Set.of(result2));
            updateAndSaveAutomaticResult(result2, true, true, true, 4, 0);
        }
        // check results without category penalty limits
        {
            var participation = studentParticipationRepository.findWithEagerResultsAndFeedbackById(participation1.getId()).get();
            var results = participation.getResults();
            assertThat(results).hasSize(1);
            var singleResult = results.iterator().next();
            testParticipationResult(singleResult, 60L, "3 of 3 passed, 21 issues", true, 24, AssessmentType.AUTOMATIC);
            assertThat(singleResult).isEqualTo(participation.findLatestResult());
        }
        {
            var participation = studentParticipationRepository.findWithEagerResultsAndFeedbackById(participation2.getId()).get();
            var results = participation.getResults();
            assertThat(results).hasSize(1);
            var singleResult = results.iterator().next();
            testParticipationResult(singleResult, 71L, "3 of 3 passed, 5 issues", true, 8, AssessmentType.AUTOMATIC);
            assertThat(singleResult).isEqualTo(participation.findLatestResult());
        }

        // Also remove max penalty from exercise
        programmingExerciseSCAEnabled.setMaxStaticCodeAnalysisPenalty(null);
        programmingExerciseRepository.save(programmingExerciseSCAEnabled);

        // create results for tests without any limits
        var participation3 = database.addStudentParticipationForProgrammingExercise(programmingExerciseSCAEnabled, "student3");
        {
            // Penalty will be higher than points -> score 0
            var result3 = new Result().participation(participation3);
            participation3.setResults(Set.of(result3));
            updateAndSaveAutomaticResult(result3, true, true, true, 10, 10);
        }
        var participation4 = database.addStudentParticipationForProgrammingExercise(programmingExerciseSCAEnabled, "student4");
        {
            // Testcase points: 35; Penalty: 5*3 + 3*5 = 30; Score: 11
            var result4 = new Result().participation(participation4);
            participation4.setResults(Set.of(result4));
            updateAndSaveAutomaticResult(result4, false, true, true, 5, 3);
        }
        // check results without any limits
        {
            var participation = studentParticipationRepository.findWithEagerResultsAndFeedbackById(participation3.getId()).get();
            var results = participation.getResults();
            assertThat(results).hasSize(1);
            var singleResult = results.iterator().next();
            testParticipationResult(singleResult, 0L, "3 of 3 passed, 21 issues", true, 24, AssessmentType.AUTOMATIC);
            assertThat(singleResult).isEqualTo(participation.findLatestResult());
        }
        {
            var participation = studentParticipationRepository.findWithEagerResultsAndFeedbackById(participation4.getId()).get();
            var results = participation.getResults();
            assertThat(results).hasSize(1);
            var singleResult = results.iterator().next();
            testParticipationResult(singleResult, 12L, "2 of 3 passed, 9 issues", true, 12, AssessmentType.AUTOMATIC);
            assertThat(singleResult).isEqualTo(participation.findLatestResult());
        }
    }

    @Test
    @WithMockUser(value = "instructor1", roles = "INSTRUCTOR")
    public void shouldCalculateScoreWithStaticCodeAnalysisPenaltiesWithBonus() throws Exception {
        activateAllTestCases(true);

        // Set bonus points for exercise
        programmingExerciseSCAEnabled.setBonusPoints(8D);
        programmingExerciseRepository.save(programmingExerciseSCAEnabled);

        // create results
        var participation1 = database.addStudentParticipationForProgrammingExercise(programmingExerciseSCAEnabled, "student1");
        {
            // Test case points are capped at 50 first, then the penalty of 19 is calculated but capped at at 40 percent of the maxScore -> score = (50-16.8)/42
            var result1 = new Result().participation(participation1);
            participation1.setResults(Set.of(result1));
            updateAndSaveAutomaticResult(result1, true, true, true, 3, 2);
        }

        // check results
        {
            var participation = studentParticipationRepository.findWithEagerResultsAndFeedbackById(participation1.getId()).get();
            var results = participation.getResults();
            assertThat(results).hasSize(1);
            var singleResult = results.iterator().next();
            testParticipationResult(singleResult, 79L, "3 of 3 passed, 6 issues", true, 9, AssessmentType.AUTOMATIC);
            assertThat(singleResult).isEqualTo(participation.findLatestResult());
        }

        // Remove max penalty from exercise
        programmingExerciseSCAEnabled.setMaxStaticCodeAnalysisPenalty(null);
        programmingExerciseRepository.save(programmingExerciseSCAEnabled);

        // Remove category penalty limits
        var updatedCategories = staticCodeAnalysisCategoryRepository.findByExerciseId(programmingExerciseSCAEnabled.getId()).stream().peek(category -> category.setMaxPenalty(null))
                .collect(Collectors.toList());
        staticCodeAnalysisCategoryRepository.saveAll(updatedCategories);

        // create result without limits
        var participation2 = database.addStudentParticipationForProgrammingExercise(programmingExerciseSCAEnabled, "student2");
        {
            // Test case points are capped at 50 first, then the penalty of 55 is calculated but capped at at 100 percent of the maxScore, which means only the achieved bonus
            // points remain
            var result2 = new Result().participation(participation2);
            participation2.setResults(Set.of(result2));
            updateAndSaveAutomaticResult(result2, true, true, true, 10, 5);
        }

        // check result without limits
        {
            var participation = studentParticipationRepository.findWithEagerResultsAndFeedbackById(participation2.getId()).get();
            var results = participation.getResults();
            assertThat(results).hasSize(1);
            var singleResult = results.iterator().next();
            testParticipationResult(singleResult, 19L, "3 of 3 passed, 16 issues", true, 19, AssessmentType.AUTOMATIC);
            assertThat(singleResult).isEqualTo(participation.findLatestResult());
        }
    }

    @Test
    @WithMockUser(value = "instructor1", roles = "INSTRUCTOR")
    public void shouldCalculateScoreWithStaticCodeAnalysisPenalties() {
        activateAllTestCases(false);

        var participations = createTestParticipationsWithResults();

        // check results
        {
            var participation = studentParticipationRepository.findWithEagerResultsAndFeedbackById(participations.get(0).getId()).get();
            var results = participation.getResults();
            assertThat(results).hasSize(1);
            var singleResult = results.iterator().next();
            testParticipationResult(singleResult, 5L, "1 of 3 passed, 2 issues", true, 5, AssessmentType.AUTOMATIC);
            assertThat(singleResult).isEqualTo(participation.findLatestResult());
        }
        {
            var participation = studentParticipationRepository.findWithEagerResultsAndFeedbackById(participations.get(1).getId()).get();
            var results = participation.getResults();
            assertThat(results).hasSize(1);
            var singleResult = results.iterator().next();
            testParticipationResult(singleResult, 40L, "2 of 3 passed, 4 issues", true, 7, AssessmentType.AUTOMATIC);
            assertThat(singleResult).isEqualTo(participation.findLatestResult());
        }
        {
            var participation = studentParticipationRepository.findWithEagerResultsAndFeedbackById(participations.get(2).getId()).get();
            var results = participation.getResults();
            assertThat(results).hasSize(1);
            var singleResult = results.iterator().next();
            testParticipationResult(singleResult, 0L, "1 of 3 passed, 7 issues", true, 10, AssessmentType.AUTOMATIC);
            assertThat(singleResult).isEqualTo(participation.findLatestResult());
        }
        {
            var participation = studentParticipationRepository.findWithEagerResultsAndFeedbackById(participations.get(3).getId()).get();
            var results = participation.getResults();
            assertThat(results).hasSize(1);
            var singleResult = results.iterator().next();
            testParticipationResult(singleResult, 26L, "2 of 3 passed, 6 issues", true, 9, AssessmentType.AUTOMATIC);
            assertThat(singleResult).isEqualTo(participation.findLatestResult());
        }
        {
            var participation = studentParticipationRepository.findWithEagerResultsAndFeedbackById(participations.get(4).getId()).get();
            var results = participation.getResults();
            assertThat(results).hasSize(1);
            var singleResult = results.iterator().next();
            testParticipationResult(singleResult, 60L, "3 of 3 passed, 11 issues", true, 14, AssessmentType.AUTOMATIC);
            assertThat(singleResult).isEqualTo(participation.findLatestResult());
        }
    }

    @Test
    public void shouldCalculateCorrectStatistics() {
        activateAllTestCases(false);
        createTestParticipationsWithResults();

        var statistics = gradingService.generateGradingStatistics(programmingExerciseSCAEnabled.getId());

        assertThat(statistics.getNumParticipations()).isEqualTo(5);

        var testCaseStatsMap = new HashMap<String, ProgrammingExerciseGradingStatisticsDTO.TestCaseStats>();
        testCaseStatsMap.put("test1", new ProgrammingExerciseGradingStatisticsDTO.TestCaseStats(5, 0));
        testCaseStatsMap.put("test2", new ProgrammingExerciseGradingStatisticsDTO.TestCaseStats(2, 3));
        testCaseStatsMap.put("test3", new ProgrammingExerciseGradingStatisticsDTO.TestCaseStats(2, 3));

        assertThat(statistics.getTestCaseStatsMap()).containsExactlyInAnyOrderEntriesOf(testCaseStatsMap);

        var categoryIssuesMap = new HashMap<String, Map<Integer, Integer>>();
        categoryIssuesMap.put("Bad Practice", Map.of(2, 1, 5, 3));
        categoryIssuesMap.put("Code Style", Map.of(1, 3, 5, 1));
        categoryIssuesMap.put("Potential Bugs", Map.of(1, 5));
        categoryIssuesMap.put("Miscellaneous", Map.of());

        assertThat(statistics.getCategoryIssuesMap()).containsExactlyInAnyOrderEntriesOf(categoryIssuesMap);

    }

    private void activateAllTestCases(boolean withBonus) {
        var testCases = new ArrayList<>(testCaseService.findByExerciseId(programmingExerciseSCAEnabled.getId()));
        var bonusMultiplier = withBonus ? 2D : null;
<<<<<<< HEAD
        var bonusPoints = withBonus ? convertPoints(4D, withZeroTotalScore) : null;
        testCases.get(0).active(true).visibility(TestCaseVisibility.ALWAYS).bonusMultiplier(bonusMultiplier).bonusPoints(bonusPoints);
        testCases.get(1).active(true).visibility(TestCaseVisibility.ALWAYS).bonusMultiplier(bonusMultiplier).bonusPoints(bonusPoints);
        testCases.get(2).active(true).visibility(TestCaseVisibility.ALWAYS).bonusMultiplier(bonusMultiplier).bonusPoints(bonusPoints);
=======
        var bonusPoints = withBonus ? 4D : null;
        testCases.get(0).active(true).afterDueDate(false).bonusMultiplier(bonusMultiplier).bonusPoints(bonusPoints);
        testCases.get(1).active(true).afterDueDate(false).bonusMultiplier(bonusMultiplier).bonusPoints(bonusPoints);
        testCases.get(2).active(true).afterDueDate(false).bonusMultiplier(bonusMultiplier).bonusPoints(bonusPoints);
>>>>>>> 94e2c05c
        testCaseRepository.saveAll(testCases);
    }

    private List<Participation> createTestParticipationsWithResults() {

        // create results
        var participation1 = database.addStudentParticipationForProgrammingExercise(programmingExerciseSCAEnabled, "student1");
        {
            // Testcases: 1/6 * 42 = 7; Penalty: min(5, 0.2 * 42) = 5; Score: (int) ((7-5) / 42) = 4
            var result1 = new Result().participation(participation1);
            participation1.setResults(Set.of(result1));
            updateAndSaveAutomaticResult(result1, true, false, false, 0, 1);
        }
        var participation2 = database.addStudentParticipationForProgrammingExercise(programmingExerciseSCAEnabled, "student2");
        {
            // Testcases: 4/6 * 42 = 28; Penalty: 11; Score: (int) ((28-11) / 42)) = 40
            var result2 = new Result().participation(participation2);
            participation2.setResults(Set.of(result2));
            updateAndSaveAutomaticResult(result2, true, false, true, 2, 1);
        }
        var participation3 = database.addStudentParticipationForProgrammingExercise(programmingExerciseSCAEnabled, "student3");
        {
            // Points capped at zero, score can't be negative
            var result3 = new Result().participation(participation3);
            participation3.setResults(Set.of(result3));
            updateAndSaveAutomaticResult(result3, true, false, false, 5, 1);
        }
        var participation4 = database.addStudentParticipationForProgrammingExercise(programmingExerciseSCAEnabled, "student4");
        {
            // Run into category cap of 10: -> Testcases: 3/6 * 42 = 21; Penalty: 10; Score: (int) ((21-10) / 42)) = 26
            var result4 = new Result().participation(participation4);
            participation4.setResults(Set.of(result4));
            updateAndSaveAutomaticResult(result4, true, true, false, 5, 0);
        }
        var participation5 = database.addStudentParticipationForProgrammingExercise(programmingExerciseSCAEnabled, "student5");
        {
            // Run into max exercise penalty cap of 40 percent and all test cases pass -> score 60 percent
            var result5 = new Result().participation(participation5);
            participation5.setResults(Set.of(result5));
            updateAndSaveAutomaticResult(result5, true, true, true, 5, 5);
        }

        return List.of(participation1, participation2, participation3, participation4, participation5);
    }

    private void testParticipationResult(Result result, long score, String resultString, boolean hasFeedback, int feedbackSize, AssessmentType assessmentType) {
        assertThat(result.getScore()).isEqualTo(score);
        assertThat(result.getResultString()).isEqualTo(resultString);
        assertThat(result.getHasFeedback()).isEqualTo(hasFeedback);
        assertThat(result.getFeedbacks()).hasSize(feedbackSize);
        assertThat(result.getAssessmentType()).isEqualTo(assessmentType);
    }

    private Result updateAndSaveAutomaticResult(Result result, boolean test1Passes, boolean test2Passes, boolean test3Passes, int issuesCategory1, int issuesCategory2) {
        result.addFeedback(new Feedback().result(result).text("test1").positive(test1Passes).type(FeedbackType.AUTOMATIC));
        result.addFeedback(new Feedback().result(result).text("test2").positive(test2Passes).type(FeedbackType.AUTOMATIC));
        result.addFeedback(new Feedback().result(result).text("test3").positive(test3Passes).type(FeedbackType.AUTOMATIC));

        for (int i = 0; i < issuesCategory1; i++) {
            result.addFeedback(new Feedback().result(result).text(Feedback.STATIC_CODE_ANALYSIS_FEEDBACK_IDENTIFIER).reference("SPOTBUGS")
                    .detailText("{\"category\": \"BAD_PRACTICE\"}").type(FeedbackType.AUTOMATIC).positive(false));
        }
        for (int i = 0; i < issuesCategory2; i++) {
            result.addFeedback(new Feedback().result(result).text(Feedback.STATIC_CODE_ANALYSIS_FEEDBACK_IDENTIFIER).reference("SPOTBUGS").detailText("{\"category\": \"STYLE\"}")
                    .type(FeedbackType.AUTOMATIC).positive(false));
        }

        var feedbackForInactiveCategory = ModelFactory.createSCAFeedbackWithInactiveCategory(result);
        result.addFeedback(feedbackForInactiveCategory);

        result.addFeedback(new Feedback().result(result).text(Feedback.STATIC_CODE_ANALYSIS_FEEDBACK_IDENTIFIER).reference("SPOTBUGS").detailText("{\"category\": \"CORRECTNESS\"}")
                .type(FeedbackType.AUTOMATIC).positive(false));

        result.rated(true) //
                .hasFeedback(true) //
                .successful(test1Passes && test2Passes && test3Passes) //
                .completionDate(ZonedDateTime.now()) //
                .assessmentType(AssessmentType.AUTOMATIC);

        gradingService.calculateScoreForResult(result, programmingExerciseSCAEnabled, true);

        return resultRepository.save(result);
    }
}<|MERGE_RESOLUTION|>--- conflicted
+++ resolved
@@ -11,6 +11,8 @@
 import org.junit.jupiter.api.AfterEach;
 import org.junit.jupiter.api.BeforeEach;
 import org.junit.jupiter.api.Test;
+import org.junit.jupiter.params.ParameterizedTest;
+import org.junit.jupiter.params.provider.ValueSource;
 import org.springframework.beans.factory.annotation.Autowired;
 import org.springframework.http.HttpStatus;
 import org.springframework.security.core.context.SecurityContextHolder;
@@ -129,60 +131,13 @@
     }
 
     @Test
-<<<<<<< HEAD
-    public void shouldRecalculateScoreBasedOnTestCasesWeight_zeroPointWithBonus() {
-        setTotalScoreToZero(true, true);
-
-        // Make new testCase for bonus
-        var testCases = testCaseService.findByExerciseId(programmingExercise.getId()).stream().collect(Collectors.toList());
-        testCases.add(new ProgrammingExerciseTestCase().testName("test4").weight(1.0).active(true).exercise(programmingExercise).visibility(TestCaseVisibility.ALWAYS)
-                .bonusMultiplier(1D).bonusPoints(1D));
-        testCaseRepository.saveAll(testCases);
-
-        List<Feedback> feedbacks = new ArrayList<>();
-        // one successful test that gives 2 points -> 1 normal and 1 bonus point for solving the test correctly
-        feedbacks.add(new Feedback().text("test4").positive(true).type(FeedbackType.AUTOMATIC));
-        result.feedbacks(feedbacks);
-        result.successful(false);
-        result.assessmentType(AssessmentType.AUTOMATIC);
-        Long scoreBeforeUpdate = result.getScore();
-
-        gradingService.calculateScoreForResult(result, programmingExercise, true);
-
-        assertThat(scoreBeforeUpdate).isNotEqualTo(result.getScore());
-        assertThat(result.getScore()).isEqualTo(40L);
-        assertThat(result.isSuccessful()).isFalse();
-
-        // additional successful test case that gives 1 point (1 normal point, 0 bonus points for solving the test)
-        result.addFeedback(new Feedback().text("test1").positive(true).type(FeedbackType.AUTOMATIC));
-        scoreBeforeUpdate = result.getScore();
-
-        gradingService.calculateScoreForResult(result, programmingExercise, true);
-
-        assertThat(scoreBeforeUpdate).isNotEqualTo(result.getScore());
-        assertThat(result.getScore()).isEqualTo(60L);
-        assertThat(result.isSuccessful()).isFalse();
-    }
-
-    @ValueSource(booleans = { false, true })
-    @ParameterizedTest(name = "shouldRecalculateScoreWithTestCaseBonusButNoExerciseBonus [withZeroTotalScore = {0}]")
-    public void shouldRecalculateScoreWithTestCaseBonusButNoExerciseBonus(boolean withZeroTotalScore) {
-        setTotalScoreToZero(withZeroTotalScore, false);
-        // Set up test cases with bonus
-        var testCases = testCaseService.findByExerciseId(programmingExercise.getId()).stream()
-                .collect(Collectors.toMap(ProgrammingExerciseTestCase::getTestName, Function.identity()));
-        testCases.get("test1").active(true).visibility(TestCaseVisibility.ALWAYS).weight(5.).bonusMultiplier(1D).setBonusPoints(convertPoints(7D, withZeroTotalScore));
-        testCases.get("test2").active(true).visibility(TestCaseVisibility.ALWAYS).weight(2.).bonusMultiplier(2D).setBonusPoints(convertPoints(0D, withZeroTotalScore));
-        testCases.get("test3").active(true).visibility(TestCaseVisibility.ALWAYS).weight(3.).bonusMultiplier(1D).setBonusPoints(convertPoints(10.5D, withZeroTotalScore));
-=======
     public void shouldRecalculateScoreWithTestCaseBonusButNoExerciseBonus() {
         // Set up test cases with bonus
         var testCases = testCaseService.findByExerciseId(programmingExercise.getId()).stream()
                 .collect(Collectors.toMap(ProgrammingExerciseTestCase::getTestName, Function.identity()));
-        testCases.get("test1").active(true).afterDueDate(false).weight(5.).bonusMultiplier(1D).setBonusPoints(7D);
-        testCases.get("test2").active(true).afterDueDate(false).weight(2.).bonusMultiplier(2D).setBonusPoints(0D);
-        testCases.get("test3").active(true).afterDueDate(false).weight(3.).bonusMultiplier(1D).setBonusPoints(10.5D);
->>>>>>> 94e2c05c
+        testCases.get("test1").active(true).visibility(TestCaseVisibility.ALWAYS).weight(5.).bonusMultiplier(1D).setBonusPoints(7D);
+        testCases.get("test2").active(true).visibility(TestCaseVisibility.ALWAYS).weight(2.).bonusMultiplier(2D).setBonusPoints(0D);
+        testCases.get("test3").active(true).visibility(TestCaseVisibility.ALWAYS).weight(3.).bonusMultiplier(1D).setBonusPoints(10.5D);
         testCaseRepository.saveAll(testCases.values());
 
         var result1 = new Result();
@@ -329,7 +284,6 @@
 
     @Test
     public void shouldRemoveTestsWithAfterDueDateFlagIfDueDateHasNotPassed() {
-
         // Set programming exercise due date in future.
         programmingExercise.setDueDate(ZonedDateTime.now().plusHours(10));
 
@@ -356,16 +310,8 @@
                 .containsExactly("test3");
     }
 
-<<<<<<< HEAD
-    @ValueSource(booleans = { false, true })
-    @ParameterizedTest(name = "shouldNotIncludeTestsInResultWithAfterDueDateFlagIfDueDateHasNotPassedForNonStudentParticipation [withZeroTotalScore = {0}]")
-    public void shouldNotIncludeTestsInResultWithAfterDueDateFlagIfDueDateHasNotPassedForNonStudentParticipation(boolean withZeroTotalScore) {
-        setTotalScoreToZero(withZeroTotalScore, false);
-
-=======
-    @Test
-    public void shouldNotRemoveTestsWithAfterDueDateFlagIfDueDateHasNotPassedForNonStudentParticipation() {
->>>>>>> 94e2c05c
+    @Test
+    public void shouldNotIncludeTestsInResultWithAfterDueDateFlagIfDueDateHasNotPassedForNonStudentParticipation() {
         // Set programming exercise due date in future.
         programmingExercise.setDueDate(ZonedDateTime.now().plusHours(10));
 
@@ -446,7 +392,6 @@
     @Test
     @WithMockUser(value = "instructor1", roles = "INSTRUCTOR")
     public void shouldReEvaluateScoreOfTheCorrectResults() throws Exception {
-
         programmingExercise = (ProgrammingExercise) database.addMaxScoreAndBonusPointsToExercise(programmingExercise);
         programmingExercise = database.addTemplateParticipationForProgrammingExercise(programmingExercise);
         programmingExercise = database.addSolutionParticipationForProgrammingExercise(programmingExercise);
@@ -739,7 +684,7 @@
     }
 
     @Test
-    public void shouldRemoveInvisibleStaticCodeAnalysisFeedbackOnGrading() throws Exception {
+    public void shouldRemoveInvisibleStaticCodeAnalysisFeedbackOnGrading() {
 
         var participation1 = database.addStudentParticipationForProgrammingExercise(programmingExerciseSCAEnabled, "student1");
         var result1 = new Result().participation(participation1).resultString("x of y passed").successful(false).rated(true).score(100L);
@@ -846,7 +791,7 @@
 
     @Test
     @WithMockUser(value = "instructor1", roles = "INSTRUCTOR")
-    public void shouldCalculateScoreWithStaticCodeAnalysisPenaltiesWithBonus() throws Exception {
+    public void shouldCalculateScoreWithStaticCodeAnalysisPenaltiesWithBonus() {
         activateAllTestCases(true);
 
         // Set bonus points for exercise
@@ -981,17 +926,10 @@
     private void activateAllTestCases(boolean withBonus) {
         var testCases = new ArrayList<>(testCaseService.findByExerciseId(programmingExerciseSCAEnabled.getId()));
         var bonusMultiplier = withBonus ? 2D : null;
-<<<<<<< HEAD
-        var bonusPoints = withBonus ? convertPoints(4D, withZeroTotalScore) : null;
+        var bonusPoints = withBonus ? 4D : null;
         testCases.get(0).active(true).visibility(TestCaseVisibility.ALWAYS).bonusMultiplier(bonusMultiplier).bonusPoints(bonusPoints);
         testCases.get(1).active(true).visibility(TestCaseVisibility.ALWAYS).bonusMultiplier(bonusMultiplier).bonusPoints(bonusPoints);
         testCases.get(2).active(true).visibility(TestCaseVisibility.ALWAYS).bonusMultiplier(bonusMultiplier).bonusPoints(bonusPoints);
-=======
-        var bonusPoints = withBonus ? 4D : null;
-        testCases.get(0).active(true).afterDueDate(false).bonusMultiplier(bonusMultiplier).bonusPoints(bonusPoints);
-        testCases.get(1).active(true).afterDueDate(false).bonusMultiplier(bonusMultiplier).bonusPoints(bonusPoints);
-        testCases.get(2).active(true).afterDueDate(false).bonusMultiplier(bonusMultiplier).bonusPoints(bonusPoints);
->>>>>>> 94e2c05c
         testCaseRepository.saveAll(testCases);
     }
 
