--- conflicted
+++ resolved
@@ -208,12 +208,7 @@
     @WithMockUser(username = TEST_PREFIX + "instructor1", roles = "INSTRUCTOR")
     void shouldAddFeedbackForDuplicateTestCases() {
         // Adjust existing test cases to our need
-<<<<<<< HEAD
-        var testCases = testCaseRepository.findByExerciseId(programmingExercise.getId()).stream()
-                .collect(Collectors.toMap(ProgrammingExerciseTestCase::getTestName, Function.identity()));
-=======
         var testCases = getTestCases(programmingExercise);
->>>>>>> c7a6b857
         testCases.get("test1").active(true).visibility(Visibility.ALWAYS);
         testCases.get("test2").active(true).visibility(Visibility.ALWAYS);
         testCases.get("test3").active(true).visibility(Visibility.ALWAYS);
