package de.tum.in.www1.artemis.programmingexercise;

import static de.tum.in.www1.artemis.web.rest.ProgrammingExerciseResource.Endpoints.ROOT;
import static org.assertj.core.api.Assertions.assertThat;

import java.time.ZonedDateTime;
import java.util.*;
import java.util.function.Function;
import java.util.stream.Collectors;

import org.junit.jupiter.api.AfterEach;
import org.junit.jupiter.api.BeforeEach;
import org.junit.jupiter.api.Test;
import org.springframework.beans.factory.annotation.Autowired;
import org.springframework.http.HttpStatus;
import org.springframework.security.core.context.SecurityContextHolder;
import org.springframework.security.test.context.TestSecurityContextHolder;
import org.springframework.security.test.context.support.WithMockUser;

import de.tum.in.www1.artemis.AbstractSpringIntegrationBambooBitbucketJiraTest;
import de.tum.in.www1.artemis.domain.Feedback;
import de.tum.in.www1.artemis.domain.ProgrammingExercise;
import de.tum.in.www1.artemis.domain.ProgrammingExerciseTestCase;
import de.tum.in.www1.artemis.domain.Result;
import de.tum.in.www1.artemis.domain.enumeration.AssessmentType;
import de.tum.in.www1.artemis.domain.enumeration.FeedbackType;
import de.tum.in.www1.artemis.domain.participation.Participation;
import de.tum.in.www1.artemis.repository.*;
import de.tum.in.www1.artemis.service.ProgrammingExerciseGradingService;
import de.tum.in.www1.artemis.service.ProgrammingExerciseService;
import de.tum.in.www1.artemis.service.ProgrammingExerciseTestCaseService;
import de.tum.in.www1.artemis.service.StaticCodeAnalysisService;
import de.tum.in.www1.artemis.util.ModelFactory;
import de.tum.in.www1.artemis.web.rest.ProgrammingExerciseGradingResource;
import de.tum.in.www1.artemis.web.rest.dto.ProgrammingExerciseGradingStatisticsDTO;

public class ProgrammingExerciseGradingServiceTest extends AbstractSpringIntegrationBambooBitbucketJiraTest {

    @Autowired
    ProgrammingSubmissionRepository programmingSubmissionRepository;

    @Autowired
    ProgrammingExerciseStudentParticipationRepository programmingExerciseStudentParticipationRepository;

    @Autowired
    ProgrammingExerciseTestCaseRepository testCaseRepository;

    @Autowired
    ParticipationRepository participationRepository;

    @Autowired
    StudentParticipationRepository studentParticipationRepository;

    @Autowired
    ResultRepository resultRepository;

    @Autowired
    StaticCodeAnalysisCategoryRepository staticCodeAnalysisCategoryRepository;

    @Autowired
    ProgrammingExerciseTestCaseService testCaseService;

    @Autowired
    ProgrammingExerciseService programmingExerciseService;

    @Autowired
    StaticCodeAnalysisService staticCodeAnalysisService;

    @Autowired
    ProgrammingExerciseRepository programmingExerciseRepository;

    @Autowired
    ProgrammingExerciseGradingService gradingService;

    private ProgrammingExercise programmingExerciseSCAEnabled;

    private ProgrammingExercise programmingExercise;

    private Result result;

    @BeforeEach
    public void setUp() {
        database.addUsers(5, 1, 1);
        database.addCourseWithOneProgrammingExerciseAndTestCases();
        result = new Result();
        programmingExerciseSCAEnabled = database.addCourseWithOneProgrammingExerciseAndStaticCodeAnalysisCategories();
        database.addTestCasesToProgrammingExercise(programmingExerciseSCAEnabled);
        var programmingExercises = programmingExerciseRepository.findAllWithEagerTemplateAndSolutionParticipations();
        programmingExercise = programmingExercises.get(0);
        bambooRequestMockProvider.enableMockingOfRequests();
    }

    @AfterEach
    public void tearDown() {
        database.resetDatabase();
        bambooRequestMockProvider.reset();
    }

    @Test
    public void shouldNotUpdateResultIfNoTestCasesExist() {
        testCaseRepository.deleteAll();

        Long scoreBeforeUpdate = result.getScore();
        gradingService.calculateScoreForResult(result, programmingExercise, true);

        assertThat(result.getScore()).isEqualTo(scoreBeforeUpdate);
    }

    @Test
    public void shouldRecalculateScoreBasedOnTestCasesWeight() {
        List<Feedback> feedbacks = new ArrayList<>();
        feedbacks.add(new Feedback().text("test1").positive(true).type(FeedbackType.AUTOMATIC));
        feedbacks.add(new Feedback().text("test2").positive(true).type(FeedbackType.AUTOMATIC));
        feedbacks.add(new Feedback().text("test3").positive(false).type(FeedbackType.AUTOMATIC));
        feedbacks.add(new Feedback().text("test4").positive(false).type(FeedbackType.AUTOMATIC));
        result.feedbacks(feedbacks);
        result.successful(false);
        result.assessmentType(AssessmentType.AUTOMATIC);
        Long scoreBeforeUpdate = result.getScore();

        gradingService.calculateScoreForResult(result, programmingExercise, true);

        Long expectedScore = 25L;

        assertThat(scoreBeforeUpdate).isNotEqualTo(result.getScore());
        assertThat(result.getScore()).isEqualTo(expectedScore);
        assertThat(result.isSuccessful()).isFalse();
    }

    @Test
<<<<<<< HEAD
    public void shouldRecalculateScoreWithTestCaseBonusButNoExerciseBonus() {
=======
    public void shouldRecalculateScoreBasedOnTestCasesWeight_zeroPointWithBonus() {
        setTotalScoreToZero(true, true);

        // Make new testCase for bonus
        var testCases = testCaseService.findByExerciseId(programmingExercise.getId()).stream().collect(Collectors.toList());
        testCases.add(
                new ProgrammingExerciseTestCase().testName("test4").weight(1.0).active(true).exercise(programmingExercise).afterDueDate(false).bonusMultiplier(1D).bonusPoints(1D));
        testCaseRepository.saveAll(testCases);

        List<Feedback> feedbacks = new ArrayList<>();
        // one successful test that gives 2 points -> 1 normal and 1 bonus point for solving the test correctly
        feedbacks.add(new Feedback().text("test4").positive(true).type(FeedbackType.AUTOMATIC));
        result.feedbacks(feedbacks);
        result.successful(false);
        result.assessmentType(AssessmentType.AUTOMATIC);
        Long scoreBeforeUpdate = result.getScore();

        gradingService.calculateScoreForResult(result, programmingExercise, true);

        assertThat(scoreBeforeUpdate).isNotEqualTo(result.getScore());
        assertThat(result.getScore()).isEqualTo(40L);
        assertThat(result.isSuccessful()).isFalse();

        // additional successful test case that gives 1 point (1 normal point, 0 bonus points for solving the test)
        result.addFeedback(new Feedback().text("test1").positive(true).type(FeedbackType.AUTOMATIC));
        scoreBeforeUpdate = result.getScore();

        gradingService.calculateScoreForResult(result, programmingExercise, true);

        assertThat(scoreBeforeUpdate).isNotEqualTo(result.getScore());
        assertThat(result.getScore()).isEqualTo(60L);
        assertThat(result.isSuccessful()).isFalse();
    }

    @ValueSource(booleans = { false, true })
    @ParameterizedTest(name = "shouldRecalculateScoreWithTestCaseBonusButNoExerciseBonus [withZeroTotalScore = {0}]")
    public void shouldRecalculateScoreWithTestCaseBonusButNoExerciseBonus(boolean withZeroTotalScore) {
        setTotalScoreToZero(withZeroTotalScore, false);
>>>>>>> 22c0d943
        // Set up test cases with bonus
        var testCases = testCaseService.findByExerciseId(programmingExercise.getId()).stream()
                .collect(Collectors.toMap(ProgrammingExerciseTestCase::getTestName, Function.identity()));
        testCases.get("test1").active(true).afterDueDate(false).weight(5.).bonusMultiplier(1D).setBonusPoints(7D);
        testCases.get("test2").active(true).afterDueDate(false).weight(2.).bonusMultiplier(2D).setBonusPoints(0D);
        testCases.get("test3").active(true).afterDueDate(false).weight(3.).bonusMultiplier(1D).setBonusPoints(10.5D);
        testCaseRepository.saveAll(testCases.values());

        var result1 = new Result();
        result1 = updateAndSaveAutomaticResult(result1, false, false, true);

        var result2 = new Result();
        result2 = updateAndSaveAutomaticResult(result2, true, false, false);

        var result3 = new Result();
        result3 = updateAndSaveAutomaticResult(result3, false, true, false);

        var result4 = new Result();
        result4 = updateAndSaveAutomaticResult(result4, false, true, true);

        var result5 = new Result();
        result5 = updateAndSaveAutomaticResult(result5, true, true, true);

        var result6 = new Result();
        result6 = updateAndSaveAutomaticResult(result6, false, false, false);

        // Build failure
        var resultBF = new Result().feedbacks(List.of()).rated(true).score(0L).hasFeedback(false).resultString("Build Failed").completionDate(ZonedDateTime.now())
                .assessmentType(AssessmentType.AUTOMATIC);
        gradingService.calculateScoreForResult(resultBF, programmingExercise, true);

        // Missing feedback
        var resultMF = new Result();
        var feedbackMF = new Feedback().result(result).text("test3").positive(true).type(FeedbackType.AUTOMATIC).result(resultMF);
        resultMF.feedbacks(new ArrayList<>(List.of(feedbackMF))) // List must be mutable
                .rated(true).score(0L).hasFeedback(true).completionDate(ZonedDateTime.now()).assessmentType(AssessmentType.AUTOMATIC);
        gradingService.calculateScoreForResult(resultMF, programmingExercise, true);

        // Assertions result1 - calculated
        assertThat(result1.getScore()).isEqualTo(55L);
        assertThat(result1.getResultString()).isEqualTo("1 of 3 passed");
        assertThat(result1.getHasFeedback()).isTrue();
        assertThat(result1.isSuccessful()).isFalse();
        assertThat(result1.getFeedbacks()).hasSize(3);

        // Assertions result2 - calculated
        assertThat(result2.getScore()).isEqualTo(67L);
        assertThat(result2.getResultString()).isEqualTo("1 of 3 passed");
        assertThat(result2.getHasFeedback()).isTrue();
        assertThat(result2.isSuccessful()).isFalse();
        assertThat(result2.getFeedbacks()).hasSize(3);

        // Assertions result3 - calculated
        assertThat(result3.getScore()).isEqualTo(40L);
        assertThat(result3.getResultString()).isEqualTo("1 of 3 passed");
        assertThat(result3.getHasFeedback()).isTrue();
        assertThat(result3.isSuccessful()).isFalse();
        assertThat(result3.getFeedbacks()).hasSize(3);

        // Assertions result4 - calculated
        assertThat(result4.getScore()).isEqualTo(95L);
        assertThat(result4.getResultString()).isEqualTo("2 of 3 passed");
        assertThat(result4.getHasFeedback()).isTrue();
        assertThat(result4.isSuccessful()).isFalse();
        assertThat(result4.getFeedbacks()).hasSize(3);

        // Assertions result5 - capped to 100
        assertThat(result5.getScore()).isEqualTo(100L);
        assertThat(result5.getResultString()).isEqualTo("3 of 3 passed");
        assertThat(result5.getHasFeedback()).isFalse();
        assertThat(result5.isSuccessful()).isTrue();
        assertThat(result5.getFeedbacks()).hasSize(3);

        // Assertions result6 - only negative feedback
        assertThat(result6.getScore()).isEqualTo(0L);
        assertThat(result6.getResultString()).isEqualTo("0 of 3 passed");
        assertThat(result6.getHasFeedback()).isTrue();
        assertThat(result6.isSuccessful()).isFalse();
        assertThat(result6.getFeedbacks()).hasSize(3);

        // Assertions resultBF - build failure
        assertThat(resultBF.getScore()).isEqualTo(0L);
        assertThat(resultBF.getResultString()).isEqualTo("Build Failed"); // Won't get touched by the service method
        assertThat(resultBF.getHasFeedback()).isFalse();
        assertThat(resultBF.isSuccessful()).isNull(); // Won't get touched by the service method
        assertThat(resultBF.getFeedbacks()).hasSize(0);

        // Assertions resultMF - missing feedback will be created but is negative
        assertThat(resultMF.getScore()).isEqualTo(55L);
        assertThat(resultMF.getResultString()).isEqualTo("1 of 3 passed");
        assertThat(resultMF.getHasFeedback()).isFalse(); // Generated missing feedback is omitted
        assertThat(resultMF.isSuccessful()).isFalse();
        assertThat(resultMF.getFeedbacks()).hasSize(3); // Feedback is created for test cases if missing
    }

    @Test
    public void shouldRecalculateScoreWithTestCaseBonusAndExerciseBonus() {
        // Set up test cases with bonus
        var testCases = testCaseService.findByExerciseId(programmingExercise.getId()).stream()
                .collect(Collectors.toMap(ProgrammingExerciseTestCase::getTestName, Function.identity()));
        testCases.get("test1").active(true).afterDueDate(false).weight(4.).bonusMultiplier(1D).setBonusPoints(0D);
        testCases.get("test2").active(true).afterDueDate(false).weight(3.).bonusMultiplier(3D).setBonusPoints(21D);
        testCases.get("test3").active(true).afterDueDate(false).weight(3.).bonusMultiplier(2D).setBonusPoints(14D);
        testCaseRepository.saveAll(testCases.values());

        // Score should be capped at 200%
        programmingExercise.setBonusPoints(programmingExercise.getMaxScore());
        programmingExerciseRepository.save(programmingExercise);

        var result1 = new Result();
        result1 = updateAndSaveAutomaticResult(result1, false, false, true);

        var result2 = new Result();
        result2 = updateAndSaveAutomaticResult(result2, true, false, true);

        var result3 = new Result();
        result3 = updateAndSaveAutomaticResult(result3, true, true, false);

        var result4 = new Result();
        result4 = updateAndSaveAutomaticResult(result4, false, true, true);

        // Assertions result1 - calculated
        assertThat(result1.getScore()).isEqualTo(93L);
        assertThat(result1.getResultString()).isEqualTo("1 of 3 passed");
        assertThat(result1.getHasFeedback()).isTrue();
        assertThat(result1.isSuccessful()).isFalse();
        assertThat(result1.getFeedbacks()).hasSize(3);

        // Assertions result2 - calculated
        assertThat(result2.getScore()).isEqualTo(133L);
        assertThat(result2.getResultString()).isEqualTo("2 of 3 passed");
        assertThat(result2.getHasFeedback()).isTrue();
        assertThat(result2.isSuccessful()).isTrue();
        assertThat(result2.getFeedbacks()).hasSize(3);

        // Assertions result3 - calculated
        assertThat(result3.getScore()).isEqualTo(180L);
        assertThat(result3.getResultString()).isEqualTo("2 of 3 passed");
        assertThat(result3.getHasFeedback()).isTrue();
        assertThat(result3.isSuccessful()).isTrue();
        assertThat(result3.getFeedbacks()).hasSize(3);

        // Assertions result4 - capped at 200%
        assertThat(result4.getScore()).isEqualTo(200L);
        assertThat(result4.getResultString()).isEqualTo("2 of 3 passed");
        assertThat(result4.getHasFeedback()).isTrue();
        assertThat(result4.isSuccessful()).isTrue();
        assertThat(result4.getFeedbacks()).hasSize(3);
    }

    @Test
    public void shouldRemoveTestsWithAfterDueDateFlagIfDueDateHasNotPassed() {

        // Set programming exercise due date in future.
        programmingExercise.setBuildAndTestStudentSubmissionsAfterDueDate(ZonedDateTime.now().plusHours(10));

        List<Feedback> feedbacks = new ArrayList<>();
        feedbacks.add(new Feedback().text("test1").positive(true).type(FeedbackType.AUTOMATIC));
        feedbacks.add(new Feedback().text("test2").positive(true).type(FeedbackType.AUTOMATIC));
        feedbacks.add(new Feedback().text("test3").positive(false).type(FeedbackType.AUTOMATIC));
        result.feedbacks(feedbacks);
        result.successful(false);
        result.assessmentType(AssessmentType.AUTOMATIC);
        Long scoreBeforeUpdate = result.getScore();

        gradingService.calculateScoreForResult(result, programmingExercise, true);

        // All available test cases are fulfilled, however there are more test cases that will be run after due date.
        Long expectedScore = 25L;

        assertThat(scoreBeforeUpdate).isNotEqualTo(result.getScore());
        assertThat(result.getScore()).isEqualTo(expectedScore);
        assertThat(result.getResultString()).isEqualTo("1 of 1 passed");
        assertThat(result.isSuccessful()).isFalse();
        // The feedback of the after due date test case must be removed.
        assertThat(result.getFeedbacks().stream().noneMatch(feedback -> feedback.getText().equals("test3"))).isEqualTo(true);
    }

    @Test
    public void shouldNotRemoveTestsWithAfterDueDateFlagIfDueDateHasNotPassedForNonStudentParticipation() {
        // Set programming exercise due date in future.
        programmingExercise.setBuildAndTestStudentSubmissionsAfterDueDate(ZonedDateTime.now().plusHours(10));

        List<Feedback> feedbacks = new ArrayList<>();
        feedbacks.add(new Feedback().text("test1").positive(true).type(FeedbackType.AUTOMATIC));
        feedbacks.add(new Feedback().text("test2").positive(true).type(FeedbackType.AUTOMATIC));
        feedbacks.add(new Feedback().text("test3").positive(false).type(FeedbackType.AUTOMATIC));
        result.feedbacks(feedbacks);
        result.successful(false);
        result.assessmentType(AssessmentType.AUTOMATIC);
        Long scoreBeforeUpdate = result.getScore();

        gradingService.calculateScoreForResult(result, programmingExercise, false);

        // All available test cases are fulfilled.
        Long expectedScore = 25L;

        assertThat(scoreBeforeUpdate).isNotEqualTo(result.getScore());
        assertThat(result.getResultString()).isEqualTo("1 of 2 passed");
        assertThat(result.getScore()).isEqualTo(expectedScore);
        assertThat(result.isSuccessful()).isFalse();
        assertThat(result.getFeedbacks()).hasSize(2);
    }

    @Test
    public void shouldKeepTestsWithAfterDueDateFlagIfDueDateHasPassed() {
        // Set programming exercise due date in past.
        programmingExercise.setBuildAndTestStudentSubmissionsAfterDueDate(ZonedDateTime.now().minusHours(10));

        List<Feedback> feedbacks = new ArrayList<>();
        feedbacks.add(new Feedback().text("test1").positive(true).type(FeedbackType.AUTOMATIC));
        feedbacks.add(new Feedback().text("test2").positive(true).type(FeedbackType.AUTOMATIC));
        feedbacks.add(new Feedback().text("test3").positive(false).type(FeedbackType.AUTOMATIC));
        result.feedbacks(feedbacks);
        result.successful(false);
        result.assessmentType(AssessmentType.AUTOMATIC);
        Long scoreBeforeUpdate = result.getScore();

        gradingService.calculateScoreForResult(result, programmingExercise, true);

        // All available test cases are fulfilled.
        Long expectedScore = 25L;

        assertThat(scoreBeforeUpdate).isNotEqualTo(result.getScore());
        assertThat(result.getResultString()).isEqualTo("1 of 2 passed");
        assertThat(result.getScore()).isEqualTo(expectedScore);
        assertThat(result.isSuccessful()).isFalse();
        // The feedback of the after due date test case must be kept.
        assertThat(result.getFeedbacks().stream().noneMatch(feedback -> feedback.getText().equals("test3"))).isEqualTo(false);
    }

    private void testAndAssertZeroScoreIfThereAreNoTestCasesBeforeDueDate(ProgrammingExercise programmingExercise, String expectedResultString, int expectedFeedbackSize) {
        // Set programming exercise due date in future.
        programmingExercise.setBuildAndTestStudentSubmissionsAfterDueDate(ZonedDateTime.now().plusHours(10));
        Long scoreBeforeUpdate = result.getScore();

        // Set all test cases of the programming exercise to be executed after due date.
        Set<ProgrammingExerciseTestCase> testCases = testCaseRepository.findByExerciseId(programmingExercise.getId());
        for (ProgrammingExerciseTestCase testCase : testCases) {
            testCase.setAfterDueDate(true);
        }
        testCaseRepository.saveAll(testCases);

        gradingService.calculateScoreForResult(result, programmingExercise, true);

        // No test case was executed.
        Long expectedScore = 0L;

        assertThat(scoreBeforeUpdate).isNotEqualTo(result.getScore());
        assertThat(result.getResultString()).isEqualTo(expectedResultString);
        assertThat(result.getScore()).isEqualTo(expectedScore);
        assertThat(result.isSuccessful()).isFalse();
        // The feedback must be empty as not test should be executed yet.
        assertThat(result.getFeedbacks()).hasSize(expectedFeedbackSize);
    }

    @Test
    @WithMockUser(value = "instructor1", roles = "INSTRUCTOR")
    public void shouldReEvaluateScoreOfTheCorrectResults() throws Exception {

        programmingExercise = (ProgrammingExercise) database.addMaxScoreAndBonusPointsToExercise(programmingExercise);
        programmingExercise = database.addTemplateParticipationForProgrammingExercise(programmingExercise);
        programmingExercise = database.addSolutionParticipationForProgrammingExercise(programmingExercise);
        programmingExercise = programmingExerciseService.findWithTemplateAndSolutionParticipationWithResultsById(programmingExercise.getId());

        var testCases = testCaseService.findByExerciseId(programmingExercise.getId()).stream()
                .collect(Collectors.toMap(ProgrammingExerciseTestCase::getTestName, Function.identity()));
        testCases.get("test1").active(true).afterDueDate(false).setWeight(1.);
        testCases.get("test2").active(true).afterDueDate(false).setWeight(1.);
        testCases.get("test3").active(true).afterDueDate(false).setWeight(2.);
        testCaseRepository.saveAll(testCases.values());

        var testParticipations = createTestParticipations();

        // change test case weights
        testCases.get("test1").setWeight(0.);
        testCases.get("test2").setWeight(1.);
        testCases.get("test3").setWeight(3.);
        testCaseRepository.saveAll(testCases.values());

        // re-evaluate
        final var endpoint = ProgrammingExerciseGradingResource.RE_EVALUATE.replace("{exerciseId}", programmingExercise.getId().toString());
        final var response = request.putWithResponseBody(ROOT + endpoint, "{}", Integer.class, HttpStatus.OK);
        assertThat(response).isEqualTo(7);

        // this fixes an issue with the authentication context after a mock request
        SecurityContextHolder.setContext(TestSecurityContextHolder.getContext());

        // Tests
        programmingExercise = programmingExerciseService.findWithTemplateAndSolutionParticipationWithResultsById(programmingExercise.getId());

        // template 0 %
        {
            var participation = programmingExercise.getTemplateParticipation();
            var results = participation.getResults();
            assertThat(results).hasSize(1);
            var singleResult = results.iterator().next();
            testParticipationResult(singleResult, 0L, "0 of 3 passed", true, 3, AssessmentType.AUTOMATIC);
            assertThat(singleResult).isEqualTo(participation.findLatestResult());
        }

        // solution 100 %
        {
            var participation = programmingExercise.getSolutionParticipation();
            var results = participation.getResults();
            assertThat(results).hasSize(1);
            var singleResult = results.iterator().next();
            testParticipationResult(singleResult, 100L, "2 of 3 passed", true, 3, AssessmentType.AUTOMATIC);
            assertThat(singleResult).isEqualTo(participation.findLatestResult());
        }

        // student1 25 %
        {
            var participation = studentParticipationRepository.findWithEagerResultsAndFeedbackById(testParticipations[0].getId()).get();
            var results = participation.getResults();
            assertThat(results).hasSize(1);
            var singleResult = results.iterator().next();
            testParticipationResult(singleResult, 25L, "2 of 3 passed", true, 3, AssessmentType.AUTOMATIC);
            assertThat(singleResult).isEqualTo(participation.findLatestResult());
        }

        // student2 61% % / 75 %
        {
            var participation = studentParticipationRepository.findWithEagerResultsAndFeedbackById(testParticipations[1].getId()).get();
            var results = participation.getResults();
            assertThat(results).hasSize(2);

            var manualResultOptional = results.stream().filter(result -> result.getAssessmentType() == AssessmentType.SEMI_AUTOMATIC).findAny();
            assertThat(manualResultOptional).isPresent();
            testParticipationResult(manualResultOptional.get(), 86, "1 of 3 passed, 86 of 100 points", true, 6, AssessmentType.SEMI_AUTOMATIC);
            assertThat(manualResultOptional.get()).isEqualTo(participation.findLatestResult());

            var automaticResultOptional = results.stream().filter(result -> result.getAssessmentType() == AssessmentType.AUTOMATIC).findAny();
            assertThat(automaticResultOptional).isPresent();
            testParticipationResult(automaticResultOptional.get(), 75L, "2 of 3 passed", true, 3, AssessmentType.AUTOMATIC);
        }

        // student3 no result
        {
            var participation = studentParticipationRepository.findWithEagerResultsAndFeedbackById(testParticipations[2].getId()).get();
            var results = participation.getResults();
            assertThat(results).isNullOrEmpty();
            assertThat(participation.findLatestResult()).isNull();
        }

        // student4 100%
        {
            var participation = studentParticipationRepository.findWithEagerResultsAndFeedbackById(testParticipations[3].getId()).get();
            var results = participation.getResults();
            assertThat(results).hasSize(1);
            var singleResult = results.iterator().next();
            testParticipationResult(singleResult, 100L, "3 of 3 passed", false, 3, AssessmentType.AUTOMATIC);
            assertThat(singleResult).isEqualTo(participation.findLatestResult());
        }

        // student5 Build Failed
        {
            var participation = studentParticipationRepository.findWithEagerResultsAndFeedbackById(testParticipations[4].getId()).get();
            var results = participation.getResults();
            assertThat(results).hasSize(1);
            var singleResult = results.iterator().next();
            testParticipationResult(singleResult, 0L, "Build Failed", false, 0, AssessmentType.AUTOMATIC);
            assertThat(singleResult).isEqualTo(participation.findLatestResult());
        }
    }

    private Result updateAndSaveAutomaticResult(Result result, boolean test1Passes, boolean test2Passes, boolean test3Passes) {
        var feedback1 = new Feedback().result(result).text("test1").positive(test1Passes).type(FeedbackType.AUTOMATIC);
        result.addFeedback(feedback1);
        var feedback2 = new Feedback().result(result).text("test2").positive(test2Passes).type(FeedbackType.AUTOMATIC);
        result.addFeedback(feedback2);
        var feedback3 = new Feedback().result(result).text("test3").positive(test3Passes).type(FeedbackType.AUTOMATIC);
        result.addFeedback(feedback3);
        result.rated(true) //
                .hasFeedback(true) //
                .successful(test1Passes && test2Passes && test3Passes) //
                .completionDate(ZonedDateTime.now()) //
                .assessmentType(AssessmentType.AUTOMATIC);
        gradingService.calculateScoreForResult(result, programmingExercise, true);
        return resultRepository.save(result);
    }

    private Participation[] createTestParticipations() {

        var testParticipations = new Participation[5];

        // template does not pass any tests
        var participationTemplate = programmingExercise.getTemplateParticipation();
        {
            // score 0 %
            var resultTemplate = new Result().participation(participationTemplate).resultString("x of y passed").successful(false).rated(true).score(100L);
            participationTemplate.setResults(Set.of(resultTemplate));
            resultTemplate = updateAndSaveAutomaticResult(resultTemplate, false, false, false);
        }

        // solution passes most tests but is still faulty
        var participationSolution = programmingExercise.getSolutionParticipation();
        {
            // score 75 %
            var resultSolution = new Result().participation(participationSolution).resultString("x of y passed").successful(false).rated(true).score(100L);
            participationSolution.setResults(Set.of(resultSolution));
            updateAndSaveAutomaticResult(resultSolution, false, true, true);
        }

        // student1 only has one automatic result
        var participation1 = database.addStudentParticipationForProgrammingExercise(programmingExercise, "student1");
        {
            // score 50 %
            var result1 = new Result().participation(participation1).resultString("x of y passed").successful(false).rated(true).score(100L);
            participation1.setResults(Set.of(result1));
            updateAndSaveAutomaticResult(result1, true, true, false);
        }
        testParticipations[0] = participation1;

        // student2 has an automatic result and a manual result as well
        var participation2 = database.addStudentParticipationForProgrammingExercise(programmingExercise, "student2");
        {
            // score 75 %
            var result2a = new Result().participation(participation2).resultString("x of y passed").successful(false).rated(true).score(100L);
            result2a = updateAndSaveAutomaticResult(result2a, true, false, true);

            // score 61 %
            var result2b = new Result().participation(participation2).score(61L).successful(false).rated(true).hasFeedback(true).completionDate(ZonedDateTime.now())
                    .assessmentType(AssessmentType.SEMI_AUTOMATIC);
            result2b.addFeedback(new Feedback().result(result2b).text("test1").positive(false).type(FeedbackType.AUTOMATIC).credits(0.00));
            result2b.addFeedback(new Feedback().result(result2b).text("test2").positive(false).type(FeedbackType.AUTOMATIC).credits(0.00));
            result2b.addFeedback(new Feedback().result(result2b).text("test3").positive(true).type(FeedbackType.AUTOMATIC).credits(0.00));
            result2b.addFeedback(new Feedback().result(result2b).detailText("Well done referenced!").credits(1.00).type(FeedbackType.MANUAL));
            result2b.addFeedback(new Feedback().result(result2b).detailText("Well done unreferenced!").credits(10.00).type(FeedbackType.MANUAL_UNREFERENCED));
            result2b.addFeedback(new Feedback().result(result2b).detailText("Well done general!").credits(0.00));

            gradingService.calculateScoreForResult(result2b, programmingExercise, true);
            assertThat(result2b.getScore()).isEqualTo(61);
            result2b = resultRepository.save(result2b);
            participation2.setResults(Set.of(result2a, result2b));
        }
        testParticipations[1] = participation2;

        // student3 only started the exercise, but did not submit anything
        var participation3 = database.addStudentParticipationForProgrammingExercise(programmingExercise, "student3");
        testParticipations[2] = participation3;

        // student4 only has one automatic result
        var participation4 = database.addStudentParticipationForProgrammingExercise(programmingExercise, "student4");
        {
            // score 100 %
            var result4 = new Result().participation(participation4).resultString("x of y passed").successful(false).rated(true).score(100L);
            result4 = updateAndSaveAutomaticResult(result4, true, true, true);
            participation4.setResults(Set.of(result4));
        }
        testParticipations[3] = participation4;

        // student5 has a build failure
        var participation5 = database.addStudentParticipationForProgrammingExercise(programmingExercise, "student5");
        {
            // Build Failed
            var result5 = new Result().participation(participation5) //
                    .feedbacks(List.of()) //
                    .score(0L) //
                    .resultString("Build Failed") //
                    .rated(true) //
                    .hasFeedback(false) //
                    .successful(false) //
                    .completionDate(ZonedDateTime.now()) //
                    .assessmentType(AssessmentType.AUTOMATIC);
            gradingService.calculateScoreForResult(result5, programmingExercise, true);
            result5 = resultRepository.save(result5);
            participation5.setResults(Set.of(result5));
        }
        testParticipations[4] = participation5;

        return testParticipations;
    }

    @Test
    public void shouldRemoveInvisibleStaticCodeAnalysisFeedbackOnGrading() throws Exception {

        var participation1 = database.addStudentParticipationForProgrammingExercise(programmingExerciseSCAEnabled, "student1");
        var result1 = new Result().participation(participation1).resultString("x of y passed").successful(false).rated(true).score(100L);
        // Add some positive test case feedback otherwise the service method won't execute
        result1.addFeedback(new Feedback().result(result1).text("test1").positive(true).type(FeedbackType.AUTOMATIC));
        // Add feedback which belongs to INACTIVE category
        var feedback1 = new Feedback().result(result1).text(Feedback.STATIC_CODE_ANALYSIS_FEEDBACK_IDENTIFIER).reference("CHECKSTYLE")
                .detailText("{\"category\": \"miscellaneous\"}").type(FeedbackType.AUTOMATIC);
        result1.addFeedback(feedback1);
        // Add feedback without category
        var feedback2 = new Feedback().result(result1).text(Feedback.STATIC_CODE_ANALYSIS_FEEDBACK_IDENTIFIER).reference("CHECKSTYLE").detailText("").type(FeedbackType.AUTOMATIC);
        result1.addFeedback(feedback2);
        // Add feedback with unsupported rule
        var feedback3 = new Feedback().result(result1).text(Feedback.STATIC_CODE_ANALYSIS_FEEDBACK_IDENTIFIER).reference("CHECKSTYLE")
                .detailText("{\"category\": \"doesNotExist\"}").type(FeedbackType.AUTOMATIC);
        result1.addFeedback(feedback3);

        Result updatedResult = gradingService.calculateScoreForResult(result1, programmingExerciseSCAEnabled, true);

        assertThat(updatedResult.getFeedbacks()).hasSize(1);
        assertThat(updatedResult.getFeedbacks()).doesNotContain(feedback1, feedback2, feedback3);
    }

    @Test
    @WithMockUser(value = "instructor1", roles = "INSTRUCTOR")
    public void shouldCalculateScoreWithStaticCodeAnalysisPenaltiesWithoutCaps() {
        activateAllTestCases(false);

        // Remove category penalty limits
        var updatedCategories = staticCodeAnalysisCategoryRepository.findByExerciseId(programmingExerciseSCAEnabled.getId()).stream().peek(category -> category.setMaxPenalty(null))
                .collect(Collectors.toList());
        staticCodeAnalysisCategoryRepository.saveAll(updatedCategories);

        // create results for tests without category penalty limits
        var participation1 = database.addStudentParticipationForProgrammingExercise(programmingExerciseSCAEnabled, "student1");
        {
            // Capped by limit for exercise -> Score 60
            var result1 = new Result().participation(participation1);
            participation1.setResults(Set.of(result1));
            updateAndSaveAutomaticResult(result1, true, true, true, 10, 10);
        }
        var participation2 = database.addStudentParticipationForProgrammingExercise(programmingExerciseSCAEnabled, "student2");
        {
            // Testcase points: 42; Penalty: 4*3 = 12; Score: 71
            var result2 = new Result().participation(participation2);
            participation1.setResults(Set.of(result2));
            updateAndSaveAutomaticResult(result2, true, true, true, 4, 0);
        }
        // check results without category penalty limits
        {
            var participation = studentParticipationRepository.findWithEagerResultsAndFeedbackById(participation1.getId()).get();
            var results = participation.getResults();
            assertThat(results).hasSize(1);
            var singleResult = results.iterator().next();
            testParticipationResult(singleResult, 60L, "3 of 3 passed, 21 issues", true, 24, AssessmentType.AUTOMATIC);
            assertThat(singleResult).isEqualTo(participation.findLatestResult());
        }
        {
            var participation = studentParticipationRepository.findWithEagerResultsAndFeedbackById(participation2.getId()).get();
            var results = participation.getResults();
            assertThat(results).hasSize(1);
            var singleResult = results.iterator().next();
            testParticipationResult(singleResult, 71L, "3 of 3 passed, 5 issues", true, 8, AssessmentType.AUTOMATIC);
            assertThat(singleResult).isEqualTo(participation.findLatestResult());
        }

        // Also remove max penalty from exercise
        programmingExerciseSCAEnabled.setMaxStaticCodeAnalysisPenalty(null);
        programmingExerciseRepository.save(programmingExerciseSCAEnabled);

        // create results for tests without any limits
        var participation3 = database.addStudentParticipationForProgrammingExercise(programmingExerciseSCAEnabled, "student3");
        {
            // Penalty will be higher than points -> score 0
            var result3 = new Result().participation(participation3);
            participation3.setResults(Set.of(result3));
            updateAndSaveAutomaticResult(result3, true, true, true, 10, 10);
        }
        var participation4 = database.addStudentParticipationForProgrammingExercise(programmingExerciseSCAEnabled, "student4");
        {
            // Testcase points: 35; Penalty: 5*3 + 3*5 = 30; Score: 11
            var result4 = new Result().participation(participation4);
            participation4.setResults(Set.of(result4));
            updateAndSaveAutomaticResult(result4, false, true, true, 5, 3);
        }
        // check results without any limits
        {
            var participation = studentParticipationRepository.findWithEagerResultsAndFeedbackById(participation3.getId()).get();
            var results = participation.getResults();
            assertThat(results).hasSize(1);
            var singleResult = results.iterator().next();
            testParticipationResult(singleResult, 0L, "3 of 3 passed, 21 issues", true, 24, AssessmentType.AUTOMATIC);
            assertThat(singleResult).isEqualTo(participation.findLatestResult());
        }
        {
            var participation = studentParticipationRepository.findWithEagerResultsAndFeedbackById(participation4.getId()).get();
            var results = participation.getResults();
            assertThat(results).hasSize(1);
            var singleResult = results.iterator().next();
            testParticipationResult(singleResult, 12L, "2 of 3 passed, 9 issues", true, 12, AssessmentType.AUTOMATIC);
            assertThat(singleResult).isEqualTo(participation.findLatestResult());
        }
    }

    @Test
    @WithMockUser(value = "instructor1", roles = "INSTRUCTOR")
    public void shouldCalculateScoreWithStaticCodeAnalysisPenaltiesWithBonus() throws Exception {
        activateAllTestCases(true);

        // Set bonus points for exercise
        programmingExerciseSCAEnabled.setBonusPoints(8D);
        programmingExerciseRepository.save(programmingExerciseSCAEnabled);

        // create results
        var participation1 = database.addStudentParticipationForProgrammingExercise(programmingExerciseSCAEnabled, "student1");
        {
            // Test case points are capped at 50 first, then the penalty of 19 is calculated but capped at at 40 percent of the maxScore -> score = (50-16.8)/42
            var result1 = new Result().participation(participation1);
            participation1.setResults(Set.of(result1));
            updateAndSaveAutomaticResult(result1, true, true, true, 3, 2);
        }

        // check results
        {
            var participation = studentParticipationRepository.findWithEagerResultsAndFeedbackById(participation1.getId()).get();
            var results = participation.getResults();
            assertThat(results).hasSize(1);
            var singleResult = results.iterator().next();
            testParticipationResult(singleResult, 79L, "3 of 3 passed, 6 issues", true, 9, AssessmentType.AUTOMATIC);
            assertThat(singleResult).isEqualTo(participation.findLatestResult());
        }

        // Remove max penalty from exercise
        programmingExerciseSCAEnabled.setMaxStaticCodeAnalysisPenalty(null);
        programmingExerciseRepository.save(programmingExerciseSCAEnabled);

        // Remove category penalty limits
        var updatedCategories = staticCodeAnalysisCategoryRepository.findByExerciseId(programmingExerciseSCAEnabled.getId()).stream().peek(category -> category.setMaxPenalty(null))
                .collect(Collectors.toList());
        staticCodeAnalysisCategoryRepository.saveAll(updatedCategories);

        // create result without limits
        var participation2 = database.addStudentParticipationForProgrammingExercise(programmingExerciseSCAEnabled, "student2");
        {
            // Test case points are capped at 50 first, then the penalty of 55 is calculated but capped at at 100 percent of the maxScore, which means only the achieved bonus
            // points remain
            var result2 = new Result().participation(participation2);
            participation2.setResults(Set.of(result2));
            updateAndSaveAutomaticResult(result2, true, true, true, 10, 5);
        }

        // check result without limits
        {
            var participation = studentParticipationRepository.findWithEagerResultsAndFeedbackById(participation2.getId()).get();
            var results = participation.getResults();
            assertThat(results).hasSize(1);
            var singleResult = results.iterator().next();
            testParticipationResult(singleResult, 19L, "3 of 3 passed, 16 issues", true, 19, AssessmentType.AUTOMATIC);
            assertThat(singleResult).isEqualTo(participation.findLatestResult());
        }
    }

    @Test
    @WithMockUser(value = "instructor1", roles = "INSTRUCTOR")
    public void shouldCalculateScoreWithStaticCodeAnalysisPenalties() {
        activateAllTestCases(false);

        var participations = createTestParticipationsWithResults();

        // check results
        {
            var participation = studentParticipationRepository.findWithEagerResultsAndFeedbackById(participations.get(0).getId()).get();
            var results = participation.getResults();
            assertThat(results).hasSize(1);
            var singleResult = results.iterator().next();
            testParticipationResult(singleResult, 5L, "1 of 3 passed, 2 issues", true, 5, AssessmentType.AUTOMATIC);
            assertThat(singleResult).isEqualTo(participation.findLatestResult());
        }
        {
            var participation = studentParticipationRepository.findWithEagerResultsAndFeedbackById(participations.get(1).getId()).get();
            var results = participation.getResults();
            assertThat(results).hasSize(1);
            var singleResult = results.iterator().next();
            testParticipationResult(singleResult, 40L, "2 of 3 passed, 4 issues", true, 7, AssessmentType.AUTOMATIC);
            assertThat(singleResult).isEqualTo(participation.findLatestResult());
        }
        {
            var participation = studentParticipationRepository.findWithEagerResultsAndFeedbackById(participations.get(2).getId()).get();
            var results = participation.getResults();
            assertThat(results).hasSize(1);
            var singleResult = results.iterator().next();
            testParticipationResult(singleResult, 0L, "1 of 3 passed, 7 issues", true, 10, AssessmentType.AUTOMATIC);
            assertThat(singleResult).isEqualTo(participation.findLatestResult());
        }
        {
            var participation = studentParticipationRepository.findWithEagerResultsAndFeedbackById(participations.get(3).getId()).get();
            var results = participation.getResults();
            assertThat(results).hasSize(1);
            var singleResult = results.iterator().next();
            testParticipationResult(singleResult, 26L, "2 of 3 passed, 6 issues", true, 9, AssessmentType.AUTOMATIC);
            assertThat(singleResult).isEqualTo(participation.findLatestResult());
        }
        {
            var participation = studentParticipationRepository.findWithEagerResultsAndFeedbackById(participations.get(4).getId()).get();
            var results = participation.getResults();
            assertThat(results).hasSize(1);
            var singleResult = results.iterator().next();
            testParticipationResult(singleResult, 60L, "3 of 3 passed, 11 issues", true, 14, AssessmentType.AUTOMATIC);
            assertThat(singleResult).isEqualTo(participation.findLatestResult());
        }
    }

    @Test
    public void shouldCalculateCorrectStatistics() {
        activateAllTestCases(false);
        createTestParticipationsWithResults();

        var statistics = gradingService.generateGradingStatistics(programmingExerciseSCAEnabled.getId());

        assertThat(statistics.getNumParticipations()).isEqualTo(5);

        var testCaseStatsMap = new HashMap<String, ProgrammingExerciseGradingStatisticsDTO.TestCaseStats>();
        testCaseStatsMap.put("test1", new ProgrammingExerciseGradingStatisticsDTO.TestCaseStats(5, 0));
        testCaseStatsMap.put("test2", new ProgrammingExerciseGradingStatisticsDTO.TestCaseStats(2, 3));
        testCaseStatsMap.put("test3", new ProgrammingExerciseGradingStatisticsDTO.TestCaseStats(2, 3));

        assertThat(statistics.getTestCaseStatsMap()).containsExactlyInAnyOrderEntriesOf(testCaseStatsMap);

        var categoryIssuesMap = new HashMap<String, Map<Integer, Integer>>();
        categoryIssuesMap.put("Bad Practice", Map.of(2, 1, 5, 3));
        categoryIssuesMap.put("Code Style", Map.of(1, 3, 5, 1));
        categoryIssuesMap.put("Potential Bugs", Map.of(1, 5));
        categoryIssuesMap.put("Miscellaneous", Map.of());

        assertThat(statistics.getCategoryIssuesMap()).containsExactlyInAnyOrderEntriesOf(categoryIssuesMap);

    }

    private void activateAllTestCases(boolean withBonus) {
        var testCases = new ArrayList<>(testCaseService.findByExerciseId(programmingExerciseSCAEnabled.getId()));
        var bonusMultiplier = withBonus ? 2D : null;
        var bonusPoints = withBonus ? 4D : null;
        testCases.get(0).active(true).afterDueDate(false).bonusMultiplier(bonusMultiplier).bonusPoints(bonusPoints);
        testCases.get(1).active(true).afterDueDate(false).bonusMultiplier(bonusMultiplier).bonusPoints(bonusPoints);
        testCases.get(2).active(true).afterDueDate(false).bonusMultiplier(bonusMultiplier).bonusPoints(bonusPoints);
        testCaseRepository.saveAll(testCases);
    }

    private List<Participation> createTestParticipationsWithResults() {

        // create results
        var participation1 = database.addStudentParticipationForProgrammingExercise(programmingExerciseSCAEnabled, "student1");
        {
            // Testcases: 1/6 * 42 = 7; Penalty: min(5, 0.2 * 42) = 5; Score: (int) ((7-5) / 42) = 4
            var result1 = new Result().participation(participation1);
            participation1.setResults(Set.of(result1));
            updateAndSaveAutomaticResult(result1, true, false, false, 0, 1);
        }
        var participation2 = database.addStudentParticipationForProgrammingExercise(programmingExerciseSCAEnabled, "student2");
        {
            // Testcases: 4/6 * 42 = 28; Penalty: 11; Score: (int) ((28-11) / 42)) = 40
            var result2 = new Result().participation(participation2);
            participation2.setResults(Set.of(result2));
            updateAndSaveAutomaticResult(result2, true, false, true, 2, 1);
        }
        var participation3 = database.addStudentParticipationForProgrammingExercise(programmingExerciseSCAEnabled, "student3");
        {
            // Points capped at zero, score can't be negative
            var result3 = new Result().participation(participation3);
            participation3.setResults(Set.of(result3));
            updateAndSaveAutomaticResult(result3, true, false, false, 5, 1);
        }
        var participation4 = database.addStudentParticipationForProgrammingExercise(programmingExerciseSCAEnabled, "student4");
        {
            // Run into category cap of 10: -> Testcases: 3/6 * 42 = 21; Penalty: 10; Score: (int) ((21-10) / 42)) = 26
            var result4 = new Result().participation(participation4);
            participation4.setResults(Set.of(result4));
            updateAndSaveAutomaticResult(result4, true, true, false, 5, 0);
        }
        var participation5 = database.addStudentParticipationForProgrammingExercise(programmingExerciseSCAEnabled, "student5");
        {
            // Run into max exercise penalty cap of 40 percent and all test cases pass -> score 60 percent
            var result5 = new Result().participation(participation5);
            participation5.setResults(Set.of(result5));
            updateAndSaveAutomaticResult(result5, true, true, true, 5, 5);
        }

        return List.of(participation1, participation2, participation3, participation4, participation5);
    }

    private void testParticipationResult(Result result, long score, String resultString, boolean hasFeedback, int feedbackSize, AssessmentType assessmentType) {
        assertThat(result.getScore()).isEqualTo(score);
        assertThat(result.getResultString()).isEqualTo(resultString);
        assertThat(result.getHasFeedback()).isEqualTo(hasFeedback);
        assertThat(result.getFeedbacks()).hasSize(feedbackSize);
        assertThat(result.getAssessmentType()).isEqualTo(assessmentType);
    }

    private Result updateAndSaveAutomaticResult(Result result, boolean test1Passes, boolean test2Passes, boolean test3Passes, int issuesCategory1, int issuesCategory2) {
        result.addFeedback(new Feedback().result(result).text("test1").positive(test1Passes).type(FeedbackType.AUTOMATIC));
        result.addFeedback(new Feedback().result(result).text("test2").positive(test2Passes).type(FeedbackType.AUTOMATIC));
        result.addFeedback(new Feedback().result(result).text("test3").positive(test3Passes).type(FeedbackType.AUTOMATIC));

        for (int i = 0; i < issuesCategory1; i++) {
            result.addFeedback(new Feedback().result(result).text(Feedback.STATIC_CODE_ANALYSIS_FEEDBACK_IDENTIFIER).reference("SPOTBUGS")
                    .detailText("{\"category\": \"BAD_PRACTICE\"}").type(FeedbackType.AUTOMATIC).positive(false));
        }
        for (int i = 0; i < issuesCategory2; i++) {
            result.addFeedback(new Feedback().result(result).text(Feedback.STATIC_CODE_ANALYSIS_FEEDBACK_IDENTIFIER).reference("SPOTBUGS").detailText("{\"category\": \"STYLE\"}")
                    .type(FeedbackType.AUTOMATIC).positive(false));
        }

        var feedbackForInactiveCategory = ModelFactory.createSCAFeedbackWithInactiveCategory(result);
        result.addFeedback(feedbackForInactiveCategory);

        result.addFeedback(new Feedback().result(result).text(Feedback.STATIC_CODE_ANALYSIS_FEEDBACK_IDENTIFIER).reference("SPOTBUGS").detailText("{\"category\": \"CORRECTNESS\"}")
                .type(FeedbackType.AUTOMATIC).positive(false));

        result.rated(true) //
                .hasFeedback(true) //
                .successful(test1Passes && test2Passes && test3Passes) //
                .completionDate(ZonedDateTime.now()) //
                .assessmentType(AssessmentType.AUTOMATIC);

        gradingService.calculateScoreForResult(result, programmingExerciseSCAEnabled, true);

        return resultRepository.save(result);
    }
}<|MERGE_RESOLUTION|>--- conflicted
+++ resolved
@@ -128,48 +128,7 @@
     }
 
     @Test
-<<<<<<< HEAD
     public void shouldRecalculateScoreWithTestCaseBonusButNoExerciseBonus() {
-=======
-    public void shouldRecalculateScoreBasedOnTestCasesWeight_zeroPointWithBonus() {
-        setTotalScoreToZero(true, true);
-
-        // Make new testCase for bonus
-        var testCases = testCaseService.findByExerciseId(programmingExercise.getId()).stream().collect(Collectors.toList());
-        testCases.add(
-                new ProgrammingExerciseTestCase().testName("test4").weight(1.0).active(true).exercise(programmingExercise).afterDueDate(false).bonusMultiplier(1D).bonusPoints(1D));
-        testCaseRepository.saveAll(testCases);
-
-        List<Feedback> feedbacks = new ArrayList<>();
-        // one successful test that gives 2 points -> 1 normal and 1 bonus point for solving the test correctly
-        feedbacks.add(new Feedback().text("test4").positive(true).type(FeedbackType.AUTOMATIC));
-        result.feedbacks(feedbacks);
-        result.successful(false);
-        result.assessmentType(AssessmentType.AUTOMATIC);
-        Long scoreBeforeUpdate = result.getScore();
-
-        gradingService.calculateScoreForResult(result, programmingExercise, true);
-
-        assertThat(scoreBeforeUpdate).isNotEqualTo(result.getScore());
-        assertThat(result.getScore()).isEqualTo(40L);
-        assertThat(result.isSuccessful()).isFalse();
-
-        // additional successful test case that gives 1 point (1 normal point, 0 bonus points for solving the test)
-        result.addFeedback(new Feedback().text("test1").positive(true).type(FeedbackType.AUTOMATIC));
-        scoreBeforeUpdate = result.getScore();
-
-        gradingService.calculateScoreForResult(result, programmingExercise, true);
-
-        assertThat(scoreBeforeUpdate).isNotEqualTo(result.getScore());
-        assertThat(result.getScore()).isEqualTo(60L);
-        assertThat(result.isSuccessful()).isFalse();
-    }
-
-    @ValueSource(booleans = { false, true })
-    @ParameterizedTest(name = "shouldRecalculateScoreWithTestCaseBonusButNoExerciseBonus [withZeroTotalScore = {0}]")
-    public void shouldRecalculateScoreWithTestCaseBonusButNoExerciseBonus(boolean withZeroTotalScore) {
-        setTotalScoreToZero(withZeroTotalScore, false);
->>>>>>> 22c0d943
         // Set up test cases with bonus
         var testCases = testCaseService.findByExerciseId(programmingExercise.getId()).stream()
                 .collect(Collectors.toMap(ProgrammingExerciseTestCase::getTestName, Function.identity()));
