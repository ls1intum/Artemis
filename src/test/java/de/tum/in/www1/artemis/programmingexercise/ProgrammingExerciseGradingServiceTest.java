package de.tum.in.www1.artemis.programmingexercise;

import static de.tum.in.www1.artemis.web.rest.ProgrammingExerciseResource.Endpoints.ROOT;
import static org.assertj.core.api.Assertions.assertThat;

import java.time.ZonedDateTime;
import java.util.*;
import java.util.function.Function;
import java.util.stream.Collectors;

import org.assertj.core.data.Offset;
import org.junit.jupiter.api.AfterEach;
import org.junit.jupiter.api.BeforeEach;
import org.junit.jupiter.api.Test;
import org.junit.jupiter.params.ParameterizedTest;
import org.junit.jupiter.params.provider.ValueSource;
import org.springframework.beans.factory.annotation.Autowired;
import org.springframework.http.HttpStatus;
import org.springframework.security.core.context.SecurityContextHolder;
import org.springframework.security.test.context.TestSecurityContextHolder;
import org.springframework.security.test.context.support.WithMockUser;

import de.tum.in.www1.artemis.AbstractSpringIntegrationBambooBitbucketJiraTest;
import de.tum.in.www1.artemis.domain.Feedback;
import de.tum.in.www1.artemis.domain.ProgrammingExercise;
import de.tum.in.www1.artemis.domain.ProgrammingExerciseTestCase;
import de.tum.in.www1.artemis.domain.Result;
import de.tum.in.www1.artemis.domain.enumeration.AssessmentType;
import de.tum.in.www1.artemis.domain.enumeration.FeedbackType;
import de.tum.in.www1.artemis.domain.enumeration.Visibility;
import de.tum.in.www1.artemis.domain.participation.Participation;
import de.tum.in.www1.artemis.domain.participation.ProgrammingExerciseStudentParticipation;
import de.tum.in.www1.artemis.repository.*;
import de.tum.in.www1.artemis.service.StaticCodeAnalysisService;
import de.tum.in.www1.artemis.service.programming.ProgrammingExerciseGradingService;
import de.tum.in.www1.artemis.service.programming.ProgrammingExerciseTestCaseService;
import de.tum.in.www1.artemis.util.ModelFactory;
import de.tum.in.www1.artemis.web.rest.ProgrammingExerciseGradingResource;
import de.tum.in.www1.artemis.web.rest.dto.ProgrammingExerciseGradingStatisticsDTO;

public class ProgrammingExerciseGradingServiceTest extends AbstractSpringIntegrationBambooBitbucketJiraTest {

    @Autowired
    ProgrammingSubmissionRepository programmingSubmissionRepository;

    @Autowired
    ProgrammingExerciseStudentParticipationRepository programmingExerciseStudentParticipationRepository;

    @Autowired
    ProgrammingExerciseTestCaseRepository testCaseRepository;

    @Autowired
    ParticipationRepository participationRepository;

    @Autowired
    StudentParticipationRepository studentParticipationRepository;

    @Autowired
    ResultRepository resultRepository;

    @Autowired
    StaticCodeAnalysisCategoryRepository staticCodeAnalysisCategoryRepository;

    @Autowired
    ProgrammingExerciseTestCaseService testCaseService;

    @Autowired
    ProgrammingExerciseRepository programmingExerciseRepository;

    @Autowired
    StaticCodeAnalysisService staticCodeAnalysisService;

    @Autowired
    ProgrammingExerciseGradingService gradingService;

    private ProgrammingExercise programmingExerciseSCAEnabled;

    private ProgrammingExercise programmingExercise;

    private ProgrammingExerciseStudentParticipation participation;

    private Result result;

    @BeforeEach
    public void setUp() {
        database.addUsers(5, 1, 1);
        database.addCourseWithOneProgrammingExerciseAndTestCases();

        programmingExerciseSCAEnabled = database.addCourseWithOneProgrammingExerciseAndStaticCodeAnalysisCategories();
        database.addTestCasesToProgrammingExercise(programmingExerciseSCAEnabled);
        var programmingExercises = programmingExerciseRepository.findAllWithEagerTemplateAndSolutionParticipations();
        programmingExercise = programmingExercises.get(0);

        participation = database.addStudentParticipationForProgrammingExercise(programmingExercise, "student1");
        result = new Result();
        result.setParticipation(participation);
        bambooRequestMockProvider.enableMockingOfRequests();
    }

    @AfterEach
    public void tearDown() {
        database.resetDatabase();
        bambooRequestMockProvider.reset();
    }

    @Test
    public void shouldNotUpdateResultIfNoTestCasesExist() {
        testCaseRepository.deleteAll();

        Double scoreBeforeUpdate = result.getScore();
        gradingService.calculateScoreForResult(result, programmingExercise, true);

        assertThat(result.getScore()).isEqualTo(scoreBeforeUpdate);
    }

    @Test
    public void shouldRecalculateScoreBasedOnTestCasesWeightAutomatic() {
        List<Feedback> feedbacks = new ArrayList<>();
        feedbacks.add(new Feedback().text("test1").positive(true).type(FeedbackType.AUTOMATIC));
        feedbacks.add(new Feedback().text("test2").positive(true).type(FeedbackType.AUTOMATIC));
        feedbacks.add(new Feedback().text("test3").positive(false).type(FeedbackType.AUTOMATIC));
        feedbacks.add(new Feedback().text("test4").positive(false).type(FeedbackType.AUTOMATIC));
        result.feedbacks(feedbacks);
        result.successful(false);
        result.assessmentType(AssessmentType.AUTOMATIC);
        Double scoreBeforeUpdate = result.getScore();

        gradingService.calculateScoreForResult(result, programmingExercise, true);

        Double expectedScore = 25D;

        assertThat(scoreBeforeUpdate).isNotEqualTo(result.getScore());
        assertThat(result.getScore()).isEqualTo(expectedScore);
        assertThat(result.isSuccessful()).isFalse();
    }

    @Test
    public void shouldRecalculateScoreBasedOnTestCasesWeightManual() {
        List<Feedback> feedbacks = new ArrayList<>();
        // we deliberately don't set the credits here, null must work as well
        feedbacks.add(new Feedback().text("test1").positive(true).type(FeedbackType.AUTOMATIC));
        feedbacks.add(new Feedback().text("test2").positive(true).type(FeedbackType.AUTOMATIC));
        feedbacks.add(new Feedback().text("test3").positive(false).type(FeedbackType.AUTOMATIC));
        feedbacks.add(new Feedback().text("test4").positive(false).type(FeedbackType.AUTOMATIC));
        feedbacks.add(new Feedback().text("manual").positive(false).type(FeedbackType.MANUAL_UNREFERENCED));
        result.feedbacks(feedbacks);
        result.successful(false);
        result.rated(true);
        result.assessmentType(AssessmentType.SEMI_AUTOMATIC);
        Double scoreBeforeUpdate = result.getScore();

        gradingService.calculateScoreForResult(result, programmingExercise, true);

        Double expectedScore = 25D;

        assertThat(scoreBeforeUpdate).isNotEqualTo(result.getScore());
        assertThat(result.getScore()).isEqualTo(expectedScore);
        assertThat(result.isSuccessful()).isFalse();
        assertThat(result.getAssessmentType()).isEqualTo(AssessmentType.SEMI_AUTOMATIC);
        assertThat(result.getFeedbacks().stream().filter(f -> f.getType() == FeedbackType.MANUAL_UNREFERENCED)).isNotEmpty();
        assertThat(result.getResultString()).isEqualTo(String.format("1 of 1 passed, %.1f of 42 points", 10.5));
    }

    @Test
    public void shouldRecalculateScoreWithTestCaseBonusButNoExerciseBonus() {
        // Set up test cases with bonus
        var testCases = testCaseService.findByExerciseId(programmingExercise.getId()).stream()
                .collect(Collectors.toMap(ProgrammingExerciseTestCase::getTestName, Function.identity()));
        testCases.get("test1").active(true).visibility(Visibility.ALWAYS).weight(5.).bonusMultiplier(1D).setBonusPoints(7D);
        testCases.get("test2").active(true).visibility(Visibility.ALWAYS).weight(2.).bonusMultiplier(2D).setBonusPoints(0D);
        testCases.get("test3").active(true).visibility(Visibility.ALWAYS).weight(3.).bonusMultiplier(1D).setBonusPoints(10.5D);
        testCaseRepository.saveAll(testCases.values());

        var result1 = new Result();
        result1 = updateAndSaveAutomaticResult(result1, false, false, true);

        var result2 = new Result();
        result2 = updateAndSaveAutomaticResult(result2, true, false, false);

        var result3 = new Result();
        result3 = updateAndSaveAutomaticResult(result3, false, true, false);

        var result4 = new Result();
        result4 = updateAndSaveAutomaticResult(result4, false, true, true);

        var result5 = new Result();
        result5 = updateAndSaveAutomaticResult(result5, true, true, true);

        var result6 = new Result();
        result6 = updateAndSaveAutomaticResult(result6, false, false, false);

        // Build failure
        var resultBF = new Result().feedbacks(List.of()).rated(true).score(0D).hasFeedback(false).resultString("Build Failed").completionDate(ZonedDateTime.now())
                .assessmentType(AssessmentType.AUTOMATIC);
        gradingService.calculateScoreForResult(resultBF, programmingExercise, true);

        // Missing feedback
        var resultMF = new Result();
        var feedbackMF = new Feedback().result(result).text("test3").positive(true).type(FeedbackType.AUTOMATIC).result(resultMF);
        resultMF.feedbacks(new ArrayList<>(List.of(feedbackMF))) // List must be mutable
                .rated(true).score(0D).hasFeedback(true).completionDate(ZonedDateTime.now()).assessmentType(AssessmentType.AUTOMATIC);
        gradingService.calculateScoreForResult(resultMF, programmingExercise, true);

        // Assertions result1 - calculated
        assertThat(result1.getScore()).isEqualTo(55D, Offset.offset(0.000001));
        assertThat(result1.getResultString()).isEqualTo("1 of 3 passed");
        assertThat(result1.getHasFeedback()).isTrue();
        assertThat(result1.isSuccessful()).isFalse();
        assertThat(result1.getFeedbacks()).hasSize(3);

        // Assertions result2 - calculated
        assertThat(result2.getScore()).isEqualTo(66.66666666666666);
        assertThat(result2.getResultString()).isEqualTo("1 of 3 passed");
        assertThat(result2.getHasFeedback()).isTrue();
        assertThat(result2.isSuccessful()).isFalse();
        assertThat(result2.getFeedbacks()).hasSize(3);

        // Assertions result3 - calculated
        assertThat(result3.getScore()).isEqualTo(40D);
        assertThat(result3.getResultString()).isEqualTo("1 of 3 passed");
        assertThat(result3.getHasFeedback()).isTrue();
        assertThat(result3.isSuccessful()).isFalse();
        assertThat(result3.getFeedbacks()).hasSize(3);

        // Assertions result4 - calculated
        assertThat(result4.getScore()).isEqualTo(95D, Offset.offset(0.000001));
        assertThat(result4.getResultString()).isEqualTo("2 of 3 passed");
        assertThat(result4.getHasFeedback()).isTrue();
        assertThat(result4.isSuccessful()).isFalse();
        assertThat(result4.getFeedbacks()).hasSize(3);

        // Assertions result5 - capped to 100
        assertThat(result5.getScore()).isEqualTo(100D);
        assertThat(result5.getResultString()).isEqualTo("3 of 3 passed");
        assertThat(result5.getHasFeedback()).isFalse();
        assertThat(result5.isSuccessful()).isTrue();
        assertThat(result5.getFeedbacks()).hasSize(3);

        // Assertions result6 - only negative feedback
        assertThat(result6.getScore()).isEqualTo(0D);
        assertThat(result6.getResultString()).isEqualTo("0 of 3 passed");
        assertThat(result6.getHasFeedback()).isTrue();
        assertThat(result6.isSuccessful()).isFalse();
        assertThat(result6.getFeedbacks()).hasSize(3);

        // Assertions resultBF - build failure
        assertThat(resultBF.getScore()).isEqualTo(0D);
        assertThat(resultBF.getResultString()).isEqualTo("Build Failed"); // Won't get touched by the service method
        assertThat(resultBF.getHasFeedback()).isFalse();
        assertThat(resultBF.isSuccessful()).isNull(); // Won't get touched by the service method
        assertThat(resultBF.getFeedbacks()).hasSize(0);

        // Assertions resultMF - missing feedback will be created but is negative
        assertThat(resultMF.getScore()).isEqualTo(55D, Offset.offset(0.000001));
        assertThat(resultMF.getResultString()).isEqualTo("1 of 3 passed");
        assertThat(resultMF.getHasFeedback()).isFalse(); // Generated missing feedback is omitted
        assertThat(resultMF.isSuccessful()).isFalse();
        assertThat(resultMF.getFeedbacks()).hasSize(3); // Feedback is created for test cases if missing
    }

    @Test
    public void shouldRecalculateScoreWithTestCaseBonusAndExerciseBonus() {
        // Set up test cases with bonus
        var testCases = testCaseService.findByExerciseId(programmingExercise.getId()).stream()
                .collect(Collectors.toMap(ProgrammingExerciseTestCase::getTestName, Function.identity()));
        testCases.get("test1").active(true).visibility(Visibility.ALWAYS).weight(4.).bonusMultiplier(1D).setBonusPoints(0D);
        testCases.get("test2").active(true).visibility(Visibility.ALWAYS).weight(3.).bonusMultiplier(3D).setBonusPoints(21D);
        testCases.get("test3").active(true).visibility(Visibility.ALWAYS).weight(3.).bonusMultiplier(2D).setBonusPoints(14D);
        testCaseRepository.saveAll(testCases.values());

        // Score should be capped at 200%
        programmingExercise.setBonusPoints(programmingExercise.getMaxPoints());
        programmingExerciseRepository.save(programmingExercise);

        var result1 = new Result();
        result1 = updateAndSaveAutomaticResult(result1, false, false, true);

        var result2 = new Result();
        result2 = updateAndSaveAutomaticResult(result2, true, false, true);

        var result3 = new Result();
        result3 = updateAndSaveAutomaticResult(result3, true, true, false);

        var result4 = new Result();
        result4 = updateAndSaveAutomaticResult(result4, false, true, true);

        // Assertions result1 - calculated
        assertThat(result1.getScore()).isEqualTo(93.33333333333333);
        assertThat(result1.getResultString()).isEqualTo("1 of 3 passed");
        assertThat(result1.getHasFeedback()).isTrue();
        assertThat(result1.isSuccessful()).isFalse();
        assertThat(result1.getFeedbacks()).hasSize(3);

        // Assertions result2 - calculated
        assertThat(result2.getScore()).isEqualTo(133.33333333333331);
        assertThat(result2.getResultString()).isEqualTo("2 of 3 passed");
        assertThat(result2.getHasFeedback()).isTrue();
        assertThat(result2.isSuccessful()).isTrue();
        assertThat(result2.getFeedbacks()).hasSize(3);

        // Assertions result3 - calculated
        assertThat(result3.getScore()).isEqualTo(180D, Offset.offset(0.000001));
        assertThat(result3.getResultString()).isEqualTo("2 of 3 passed");
        assertThat(result3.getHasFeedback()).isTrue();
        assertThat(result3.isSuccessful()).isTrue();
        assertThat(result3.getFeedbacks()).hasSize(3);

        // Assertions result4 - capped at 200%
        assertThat(result4.getScore()).isEqualTo(200D);
        assertThat(result4.getResultString()).isEqualTo("2 of 3 passed");
        assertThat(result4.getHasFeedback()).isTrue();
        assertThat(result4.isSuccessful()).isTrue();
        assertThat(result4.getFeedbacks()).hasSize(3);
    }

    @Test
    public void shouldRemoveTestsWithAfterDueDateFlagIfDueDateHasNotPassed() {
        // Set programming exercise due date in future.
        programmingExercise.setDueDate(ZonedDateTime.now().plusHours(10));

        List<Feedback> feedbacks = new ArrayList<>();
        feedbacks.add(new Feedback().text("test1").positive(true).type(FeedbackType.AUTOMATIC));
        feedbacks.add(new Feedback().text("test2").positive(true).type(FeedbackType.AUTOMATIC));
        feedbacks.add(new Feedback().text("test3").positive(false).type(FeedbackType.AUTOMATIC));
        result.feedbacks(feedbacks);
        result.successful(false);
        result.assessmentType(AssessmentType.AUTOMATIC);
        Double scoreBeforeUpdate = result.getScore();

        gradingService.calculateScoreForResult(result, programmingExercise, true);

        // All available test cases are fulfilled, however there are more test cases that will be run after due date.
        Double expectedScore = 25D;

        assertThat(scoreBeforeUpdate).isNotEqualTo(result.getScore());
        assertThat(result.getScore()).isEqualTo(expectedScore);
        assertThat(result.getResultString()).isEqualTo("1 of 1 passed");
        assertThat(result.isSuccessful()).isFalse();
        // The feedback of the after due date test case must still be there but have its visibility set to AFTER_DUE_DATE.
        assertThat(result.getFeedbacks().stream().filter(feedback -> feedback.getVisibility() == Visibility.AFTER_DUE_DATE).map(Feedback::getText)).containsExactly("test3");
    }

    @Test
    public void shouldNotIncludeTestsInResultWithAfterDueDateFlagIfDueDateHasNotPassedForNonStudentParticipation() {
        // Set programming exercise due date in future.
        programmingExercise.setDueDate(ZonedDateTime.now().plusHours(10));

        List<Feedback> feedbacks = new ArrayList<>();
        feedbacks.add(new Feedback().text("test1").positive(true).type(FeedbackType.AUTOMATIC));
        feedbacks.add(new Feedback().text("test2").positive(true).type(FeedbackType.AUTOMATIC));
        feedbacks.add(new Feedback().text("test3").positive(false).type(FeedbackType.AUTOMATIC));
        result.feedbacks(feedbacks);
        result.successful(false);
        result.assessmentType(AssessmentType.AUTOMATIC);
        Double scoreBeforeUpdate = result.getScore();

        gradingService.calculateScoreForResult(result, programmingExercise, false);

        // All available test cases are fulfilled.
        Double expectedScore = 25D;

        assertThat(scoreBeforeUpdate).isNotEqualTo(result.getScore());
        assertThat(result.getResultString()).isEqualTo("1 of 2 passed");
        assertThat(result.getScore()).isEqualTo(expectedScore);
        assertThat(result.isSuccessful()).isFalse();
        assertThat(result.getFeedbacks().stream().filter(f -> f.getVisibility() == Visibility.ALWAYS)).hasSize(1);
        assertThat(result.getFeedbacks().stream().filter(f -> f.getVisibility() == Visibility.AFTER_DUE_DATE)).hasSize(1);
    }

    @Test
    public void shouldKeepTestsWithAfterDueDateFlagIfDueDateHasPassed() {
        // Set programming exercise due date in past.
        programmingExercise.setDueDate(ZonedDateTime.now().minusHours(10));

        List<Feedback> feedbacks = new ArrayList<>();
        feedbacks.add(new Feedback().text("test1").positive(true).type(FeedbackType.AUTOMATIC));
        feedbacks.add(new Feedback().text("test2").positive(true).type(FeedbackType.AUTOMATIC));
        feedbacks.add(new Feedback().text("test3").positive(false).type(FeedbackType.AUTOMATIC));
        result.feedbacks(feedbacks);
        result.successful(false);
        result.assessmentType(AssessmentType.AUTOMATIC);
        Double scoreBeforeUpdate = result.getScore();

        gradingService.calculateScoreForResult(result, programmingExercise, true);

        // All available test cases are fulfilled.
        Double expectedScore = 25D;

        assertThat(scoreBeforeUpdate).isNotEqualTo(result.getScore());
        assertThat(result.getResultString()).isEqualTo("1 of 2 passed");
        assertThat(result.getScore()).isEqualTo(expectedScore);
        assertThat(result.isSuccessful()).isFalse();
        // The feedback of the after due date test case must be kept.
        assertThat(result.getFeedbacks().stream().noneMatch(feedback -> feedback.getText().equals("test3"))).isEqualTo(false);
    }

    private void testAndAssertZeroScoreIfThereAreNoTestCasesBeforeDueDate(ProgrammingExercise programmingExercise, String expectedResultString, int expectedFeedbackSize) {
        // Set programming exercise due date in future.
<<<<<<< HEAD
        programmingExercise.setDueDate(ZonedDateTime.now().plusHours(10));
        Long scoreBeforeUpdate = result.getScore();
=======
        programmingExercise.setBuildAndTestStudentSubmissionsAfterDueDate(ZonedDateTime.now().plusHours(10));
        Double scoreBeforeUpdate = result.getScore();
>>>>>>> 1fe9699b

        // Set all test cases of the programming exercise to be executed after due date.
        Set<ProgrammingExerciseTestCase> testCases = testCaseRepository.findByExerciseId(programmingExercise.getId());
        for (ProgrammingExerciseTestCase testCase : testCases) {
            testCase.visibility(Visibility.AFTER_DUE_DATE);
        }
        testCaseRepository.saveAll(testCases);

        gradingService.calculateScoreForResult(result, programmingExercise, true);

        // No test case was executed.
        Double expectedScore = 0D;

        assertThat(scoreBeforeUpdate).isNotEqualTo(result.getScore());
        assertThat(result.getResultString()).isEqualTo(expectedResultString);
        assertThat(result.getScore()).isEqualTo(expectedScore);
        assertThat(result.isSuccessful()).isFalse();
        // The feedback must be empty as not test should be executed yet.
        assertThat(result.getFeedbacks()).hasSize(expectedFeedbackSize);
    }

    @Test
    @WithMockUser(value = "instructor1", roles = "INSTRUCTOR")
    public void shouldReEvaluateScoreOfTheCorrectResults() throws Exception {
        programmingExercise = (ProgrammingExercise) database.addMaxScoreAndBonusPointsToExercise(programmingExercise);
        programmingExercise = database.addTemplateParticipationForProgrammingExercise(programmingExercise);
        programmingExercise = database.addSolutionParticipationForProgrammingExercise(programmingExercise);
        programmingExercise = programmingExerciseRepository.findByIdWithTemplateAndSolutionParticipationWithResultsElseThrow(programmingExercise.getId());

        var testCases = testCaseService.findByExerciseId(programmingExercise.getId()).stream()
                .collect(Collectors.toMap(ProgrammingExerciseTestCase::getTestName, Function.identity()));
        testCases.get("test1").active(true).visibility(Visibility.ALWAYS).setWeight(1.);
        testCases.get("test2").active(true).visibility(Visibility.ALWAYS).setWeight(1.);
        testCases.get("test3").active(true).visibility(Visibility.ALWAYS).setWeight(2.);
        testCaseRepository.saveAll(testCases.values());

        var testParticipations = createTestParticipations();

        // change test case weights
        testCases.get("test1").setWeight(0.);
        testCases.get("test2").setWeight(1.);
        testCases.get("test3").setWeight(3.);
        testCaseRepository.saveAll(testCases.values());

        // re-evaluate
        final var endpoint = ProgrammingExerciseGradingResource.RE_EVALUATE.replace("{exerciseId}", programmingExercise.getId().toString());
        final var response = request.putWithResponseBody(ROOT + endpoint, "{}", Integer.class, HttpStatus.OK);
        assertThat(response).isEqualTo(7);

        // this fixes an issue with the authentication context after a mock request
        SecurityContextHolder.setContext(TestSecurityContextHolder.getContext());

        // Tests
        programmingExercise = programmingExerciseRepository.findByIdWithTemplateAndSolutionParticipationWithResultsElseThrow(programmingExercise.getId());

        // template 0 %
        {
            var participation = programmingExercise.getTemplateParticipation();
            var results = participation.getResults();
            assertThat(results).hasSize(1);
            var singleResult = results.iterator().next();
            testParticipationResult(singleResult, 0D, "0 of 3 passed", true, 3, AssessmentType.AUTOMATIC);
            assertThat(singleResult).isEqualTo(participation.findLatestResult());
        }

        // solution 100 %
        {
            var participation = programmingExercise.getSolutionParticipation();
            var results = participation.getResults();
            assertThat(results).hasSize(1);
            var singleResult = results.iterator().next();
            testParticipationResult(singleResult, 100D, "2 of 3 passed", true, 3, AssessmentType.AUTOMATIC);
            assertThat(singleResult).isEqualTo(participation.findLatestResult());
        }

        verifyStudentScoreCalculations(testParticipations);
    }

    @ValueSource(booleans = { false, true })
    @ParameterizedTest(name = "shouldNotIncludeTestsMarkedAsNeverVisibleInScoreCalculation [isAfterDueDate = {0}]")
    @WithMockUser(value = "instructor1", roles = "INSTRUCTOR")
    public void shouldNotIncludeTestsMarkedAsNeverVisibleInScoreCalculation(boolean isAfterDueDate) throws Exception {
        // test case marked as never should not affect score for students neither before nor after due date
        if (isAfterDueDate) {
            programmingExercise.setDueDate(ZonedDateTime.now().minusHours(10));
        }
        else {
            // Set programming exercise due date in future.
            programmingExercise.setDueDate(ZonedDateTime.now().plusHours(10));
        }

        var invisibleTestCase = new ProgrammingExerciseTestCase().testName("test4").exercise(programmingExercise);
        testCaseRepository.save(invisibleTestCase);

        programmingExercise = (ProgrammingExercise) database.addMaxScoreAndBonusPointsToExercise(programmingExercise);
        programmingExercise = database.addTemplateParticipationForProgrammingExercise(programmingExercise);
        programmingExercise = database.addSolutionParticipationForProgrammingExercise(programmingExercise);
        programmingExercise = programmingExerciseRepository.findByIdWithTemplateAndSolutionParticipationWithResultsElseThrow(programmingExercise.getId());

        var testCases = testCaseService.findByExerciseId(programmingExercise.getId()).stream()
                .collect(Collectors.toMap(ProgrammingExerciseTestCase::getTestName, Function.identity()));
        testCases.get("test1").active(true).visibility(Visibility.ALWAYS).setWeight(1.);
        testCases.get("test2").active(true).visibility(Visibility.ALWAYS).setWeight(1.);
        testCases.get("test3").active(true).visibility(Visibility.ALWAYS).setWeight(2.);
        testCases.get("test4").active(true).visibility(Visibility.NEVER).setWeight(1.);
        testCaseRepository.saveAll(testCases.values());

        var testParticipations = createTestParticipations();

        // change test case weights
        testCases.get("test1").setWeight(0.);
        testCases.get("test2").setWeight(1.);
        testCases.get("test3").setWeight(3.);
        testCaseRepository.saveAll(testCases.values());

        // re-evaluate
        final var endpoint = ProgrammingExerciseGradingResource.RE_EVALUATE.replace("{exerciseId}", programmingExercise.getId().toString());
        final var response = request.putWithResponseBody(ROOT + endpoint, "{}", Integer.class, HttpStatus.OK);
        assertThat(response).isEqualTo(7);

        // this fixes an issue with the authentication context after a mock request
        SecurityContextHolder.setContext(TestSecurityContextHolder.getContext());

        // Tests
        programmingExercise = programmingExerciseRepository.findByIdWithTemplateAndSolutionParticipationWithResultsElseThrow(programmingExercise.getId());

        // the invisible test case should however be visible for the template and solution repos

        // template 0 %
        {
            var participation = programmingExercise.getTemplateParticipation();
            var results = participation.getResults();
            assertThat(results).hasSize(1);
            var singleResult = results.iterator().next();
            testParticipationResult(singleResult, 0L, "0 of 4 passed", true, 4, AssessmentType.AUTOMATIC);
            assertThat(singleResult).isEqualTo(participation.findLatestResult());
        }

        // solution 100 %
        {
            var participation = programmingExercise.getSolutionParticipation();
            var results = participation.getResults();
            assertThat(results).hasSize(1);
            var singleResult = results.iterator().next();
            testParticipationResult(singleResult, 100L, "2 of 4 passed", true, 4, AssessmentType.AUTOMATIC);
            assertThat(singleResult).isEqualTo(participation.findLatestResult());
        }

        verifyStudentScoreCalculations(testParticipations);
    }

    private void verifyStudentScoreCalculations(final Participation[] testParticipations) {
        // student1 25 %
        {
            var participation = studentParticipationRepository.findWithEagerResultsAndFeedbackById(testParticipations[0].getId()).get();
            var results = participation.getResults();
            assertThat(results).hasSize(1);
            var singleResult = results.iterator().next();
            testParticipationResult(singleResult, 25D, "2 of 3 passed", true, 3, AssessmentType.AUTOMATIC);
            assertThat(singleResult).isEqualTo(participation.findLatestResult());
        }

        // student2 61% % / 75 %
        {
            var participation = studentParticipationRepository.findWithEagerResultsAndFeedbackById(testParticipations[1].getId()).get();
            var results = participation.getResults();
            assertThat(results).hasSize(2);

            var manualResultOptional = results.stream().filter(result -> result.getAssessmentType() == AssessmentType.SEMI_AUTOMATIC).findAny();
            assertThat(manualResultOptional).isPresent();
            testParticipationResult(manualResultOptional.get(), 86D, "1 of 3 passed, 86 of 100 points", true, 6, AssessmentType.SEMI_AUTOMATIC);
            assertThat(manualResultOptional.get()).isEqualTo(participation.findLatestResult());

            var automaticResultOptional = results.stream().filter(result -> result.getAssessmentType() == AssessmentType.AUTOMATIC).findAny();
            assertThat(automaticResultOptional).isPresent();
            testParticipationResult(automaticResultOptional.get(), 75D, "2 of 3 passed", true, 3, AssessmentType.AUTOMATIC);
        }

        // student3 no result
        {
            var participation = studentParticipationRepository.findWithEagerResultsAndFeedbackById(testParticipations[2].getId()).get();
            var results = participation.getResults();
            assertThat(results).isNullOrEmpty();
            assertThat(participation.findLatestResult()).isNull();
        }

        // student4 100%
        {
            var participation = studentParticipationRepository.findWithEagerResultsAndFeedbackById(testParticipations[3].getId()).get();
            var results = participation.getResults();
            assertThat(results).hasSize(1);
            var singleResult = results.iterator().next();
            testParticipationResult(singleResult, 100D, "3 of 3 passed", false, 3, AssessmentType.AUTOMATIC);
            assertThat(singleResult).isEqualTo(participation.findLatestResult());
        }

        // student5 Build Failed
        {
            var participation = studentParticipationRepository.findWithEagerResultsAndFeedbackById(testParticipations[4].getId()).get();
            var results = participation.getResults();
            assertThat(results).hasSize(1);
            var singleResult = results.iterator().next();
            testParticipationResult(singleResult, 0D, "Build Failed", false, 0, AssessmentType.AUTOMATIC);
            assertThat(singleResult).isEqualTo(participation.findLatestResult());
        }
    }

    private Result updateAndSaveAutomaticResult(Result result, boolean test1Passes, boolean test2Passes, boolean test3Passes) {
        var feedback1 = new Feedback().result(result).text("test1").positive(test1Passes).type(FeedbackType.AUTOMATIC);
        result.addFeedback(feedback1);
        var feedback2 = new Feedback().result(result).text("test2").positive(test2Passes).type(FeedbackType.AUTOMATIC);
        result.addFeedback(feedback2);
        var feedback3 = new Feedback().result(result).text("test3").positive(test3Passes).type(FeedbackType.AUTOMATIC);
        result.addFeedback(feedback3);
        result.rated(true) //
                .hasFeedback(true) //
                .successful(test1Passes && test2Passes && test3Passes) //
                .completionDate(ZonedDateTime.now()) //
                .assessmentType(AssessmentType.AUTOMATIC);
        gradingService.calculateScoreForResult(result, programmingExercise, true);
        return resultRepository.save(result);
    }

    private Participation[] createTestParticipations() {

        var testParticipations = new Participation[5];

        // template does not pass any tests
        var participationTemplate = programmingExercise.getTemplateParticipation();
        {
            // score 0 %
            var resultTemplate = new Result().participation(participationTemplate).resultString("x of y passed").successful(false).rated(true).score(100D);
            participationTemplate.setResults(Set.of(resultTemplate));
            resultTemplate = updateAndSaveAutomaticResult(resultTemplate, false, false, false);
        }

        // solution passes most tests but is still faulty
        var participationSolution = programmingExercise.getSolutionParticipation();
        {
            // score 75 %
            var resultSolution = new Result().participation(participationSolution).resultString("x of y passed").successful(false).rated(true).score(100D);
            participationSolution.setResults(Set.of(resultSolution));
            updateAndSaveAutomaticResult(resultSolution, false, true, true);
        }

        // student1 only has one automatic result
        var participation1 = database.addStudentParticipationForProgrammingExercise(programmingExercise, "student1");
        {
            // score 50 %
            var result1 = new Result().participation(participation1).resultString("x of y passed").successful(false).rated(true).score(100D);
            participation1.setResults(Set.of(result1));
            updateAndSaveAutomaticResult(result1, true, true, false);
        }
        testParticipations[0] = participation1;

        // student2 has an automatic result and a manual result as well
        var participation2 = database.addStudentParticipationForProgrammingExercise(programmingExercise, "student2");
        {
            // score 75 %
            var result2a = new Result().participation(participation2).resultString("x of y passed").successful(false).rated(true).score(100D);
            result2a = updateAndSaveAutomaticResult(result2a, true, false, true);

            // score 61 %
            var result2b = new Result().participation(participation2).score(61D).successful(false).rated(true).hasFeedback(true).completionDate(ZonedDateTime.now())
                    .assessmentType(AssessmentType.SEMI_AUTOMATIC);
            result2b.addFeedback(new Feedback().result(result2b).text("test1").positive(false).type(FeedbackType.AUTOMATIC).credits(0.00));
            result2b.addFeedback(new Feedback().result(result2b).text("test2").positive(false).type(FeedbackType.AUTOMATIC).credits(0.00));
            result2b.addFeedback(new Feedback().result(result2b).text("test3").positive(true).type(FeedbackType.AUTOMATIC).credits(0.00));
            result2b.addFeedback(new Feedback().result(result2b).detailText("Well done referenced!").credits(1.00).type(FeedbackType.MANUAL));
            result2b.addFeedback(new Feedback().result(result2b).detailText("Well done unreferenced!").credits(10.00).type(FeedbackType.MANUAL_UNREFERENCED));
            result2b.addFeedback(new Feedback().result(result2b).detailText("Well done general!").credits(0.00));

            gradingService.calculateScoreForResult(result2b, programmingExercise, true);
            assertThat(result2b.getScore()).isEqualTo(61);
            result2b = resultRepository.save(result2b);
            participation2.setResults(Set.of(result2a, result2b));
        }
        testParticipations[1] = participation2;

        // student3 only started the exercise, but did not submit anything
        var participation3 = database.addStudentParticipationForProgrammingExercise(programmingExercise, "student3");
        testParticipations[2] = participation3;

        // student4 only has one automatic result
        var participation4 = database.addStudentParticipationForProgrammingExercise(programmingExercise, "student4");
        {
            // score 100 %
            var result4 = new Result().participation(participation4).resultString("x of y passed").successful(false).rated(true).score(100D);
            result4 = updateAndSaveAutomaticResult(result4, true, true, true);
            participation4.setResults(Set.of(result4));
        }
        testParticipations[3] = participation4;

        // student5 has a build failure
        var participation5 = database.addStudentParticipationForProgrammingExercise(programmingExercise, "student5");
        {
            // Build Failed
            var result5 = new Result().participation(participation5) //
                    .feedbacks(List.of()) //
                    .score(0D) //
                    .resultString("Build Failed") //
                    .rated(true) //
                    .hasFeedback(false) //
                    .successful(false) //
                    .completionDate(ZonedDateTime.now()) //
                    .assessmentType(AssessmentType.AUTOMATIC);
            gradingService.calculateScoreForResult(result5, programmingExercise, true);
            result5 = resultRepository.save(result5);
            participation5.setResults(Set.of(result5));
        }
        testParticipations[4] = participation5;

        return testParticipations;
    }

    @Test
    public void shouldRemoveInvisibleStaticCodeAnalysisFeedbackOnGrading() {

        var participation1 = database.addStudentParticipationForProgrammingExercise(programmingExerciseSCAEnabled, "student1");
        var result1 = new Result().participation(participation1).resultString("x of y passed").successful(false).rated(true).score(100D);
        // Add some positive test case feedback otherwise the service method won't execute
        result1.addFeedback(new Feedback().result(result1).text("test1").positive(true).type(FeedbackType.AUTOMATIC));
        // Add feedback which belongs to INACTIVE category
        var feedback1 = new Feedback().result(result1).text(Feedback.STATIC_CODE_ANALYSIS_FEEDBACK_IDENTIFIER).reference("CHECKSTYLE")
                .detailText("{\"category\": \"miscellaneous\"}").type(FeedbackType.AUTOMATIC);
        result1.addFeedback(feedback1);
        // Add feedback without category
        var feedback2 = new Feedback().result(result1).text(Feedback.STATIC_CODE_ANALYSIS_FEEDBACK_IDENTIFIER).reference("CHECKSTYLE").detailText("").type(FeedbackType.AUTOMATIC);
        result1.addFeedback(feedback2);
        // Add feedback with unsupported rule
        var feedback3 = new Feedback().result(result1).text(Feedback.STATIC_CODE_ANALYSIS_FEEDBACK_IDENTIFIER).reference("CHECKSTYLE")
                .detailText("{\"category\": \"doesNotExist\"}").type(FeedbackType.AUTOMATIC);
        result1.addFeedback(feedback3);

        Result updatedResult = gradingService.calculateScoreForResult(result1, programmingExerciseSCAEnabled, true);

        assertThat(updatedResult.getFeedbacks()).hasSize(1);
        assertThat(updatedResult.getFeedbacks()).doesNotContain(feedback1, feedback2, feedback3);
    }

    @Test
    @WithMockUser(value = "instructor1", roles = "INSTRUCTOR")
    public void shouldCalculateScoreWithStaticCodeAnalysisPenaltiesWithoutCaps() {
        activateAllTestCases(false);

        // Remove category penalty limits
        var updatedCategories = staticCodeAnalysisCategoryRepository.findByExerciseId(programmingExerciseSCAEnabled.getId()).stream().peek(category -> category.setMaxPenalty(null))
                .collect(Collectors.toList());
        staticCodeAnalysisCategoryRepository.saveAll(updatedCategories);

        // create results for tests without category penalty limits
        var participation1 = database.addStudentParticipationForProgrammingExercise(programmingExerciseSCAEnabled, "student1");
        {
            // Capped by limit for exercise -> Score 60
            var result1 = new Result().participation(participation1);
            participation1.setResults(Set.of(result1));
            updateAndSaveAutomaticResult(result1, true, true, true, 10, 10);
        }
        var participation2 = database.addStudentParticipationForProgrammingExercise(programmingExerciseSCAEnabled, "student2");
        {
            // Testcase points: 42; Penalty: 4*3 = 12; Score: 71
            var result2 = new Result().participation(participation2);
            participation1.setResults(Set.of(result2));
            updateAndSaveAutomaticResult(result2, true, true, true, 4, 0);
        }
        // check results without category penalty limits
        {
            var participation = studentParticipationRepository.findWithEagerResultsAndFeedbackById(participation1.getId()).get();
            var results = participation.getResults();
            assertThat(results).hasSize(1);
            var singleResult = results.iterator().next();
            testParticipationResult(singleResult, 60D, "3 of 3 passed, 21 issues", true, 24, AssessmentType.AUTOMATIC);
            assertThat(singleResult).isEqualTo(participation.findLatestResult());
        }
        {
            var participation = studentParticipationRepository.findWithEagerResultsAndFeedbackById(participation2.getId()).get();
            var results = participation.getResults();
            assertThat(results).hasSize(1);
            var singleResult = results.iterator().next();
            testParticipationResult(singleResult, 71.42857142857143, "3 of 3 passed, 5 issues", true, 8, AssessmentType.AUTOMATIC);
            assertThat(singleResult).isEqualTo(participation.findLatestResult());
        }

        // Also remove max penalty from exercise
        programmingExerciseSCAEnabled.setMaxStaticCodeAnalysisPenalty(null);
        programmingExerciseRepository.save(programmingExerciseSCAEnabled);

        // create results for tests without any limits
        var participation3 = database.addStudentParticipationForProgrammingExercise(programmingExerciseSCAEnabled, "student3");
        {
            // Penalty will be higher than points -> score 0
            var result3 = new Result().participation(participation3);
            participation3.setResults(Set.of(result3));
            updateAndSaveAutomaticResult(result3, true, true, true, 10, 10);
        }
        var participation4 = database.addStudentParticipationForProgrammingExercise(programmingExerciseSCAEnabled, "student4");
        {
            // Testcase points: 35; Penalty: 5*3 + 3*5 = 30; Score: 11
            var result4 = new Result().participation(participation4);
            participation4.setResults(Set.of(result4));
            updateAndSaveAutomaticResult(result4, false, true, true, 5, 3);
        }
        // check results without any limits
        {
            var participation = studentParticipationRepository.findWithEagerResultsAndFeedbackById(participation3.getId()).get();
            var results = participation.getResults();
            assertThat(results).hasSize(1);
            var singleResult = results.iterator().next();
            testParticipationResult(singleResult, 0D, "3 of 3 passed, 21 issues", true, 24, AssessmentType.AUTOMATIC);
            assertThat(singleResult).isEqualTo(participation.findLatestResult());
        }
        {
            var participation = studentParticipationRepository.findWithEagerResultsAndFeedbackById(participation4.getId()).get();
            var results = participation.getResults();
            assertThat(results).hasSize(1);
            var singleResult = results.iterator().next();
            testParticipationResult(singleResult, 11.904761904761903, "2 of 3 passed, 9 issues", true, 12, AssessmentType.AUTOMATIC);
            assertThat(singleResult).isEqualTo(participation.findLatestResult());
        }
    }

    @Test
    @WithMockUser(value = "instructor1", roles = "INSTRUCTOR")
    public void shouldCalculateScoreWithStaticCodeAnalysisPenaltiesWithBonus() {
        activateAllTestCases(true);

        // Set bonus points for exercise
        programmingExerciseSCAEnabled.setBonusPoints(8D);
        programmingExerciseRepository.save(programmingExerciseSCAEnabled);

        // create results
        var participation1 = database.addStudentParticipationForProgrammingExercise(programmingExerciseSCAEnabled, "student1");
        {
            // Test case points are capped at 50 first, then the penalty of 19 is calculated but capped at at 40 percent of the maxScore -> score = (50-16.8)/42
            var result1 = new Result().participation(participation1);
            participation1.setResults(Set.of(result1));
            updateAndSaveAutomaticResult(result1, true, true, true, 3, 2);
        }

        // check results
        {
            var participation = studentParticipationRepository.findWithEagerResultsAndFeedbackById(participation1.getId()).get();
            var results = participation.getResults();
            assertThat(results).hasSize(1);
            var singleResult = results.iterator().next();
            testParticipationResult(singleResult, 79.04761904761905, "3 of 3 passed, 6 issues", true, 9, AssessmentType.AUTOMATIC);
            assertThat(singleResult).isEqualTo(participation.findLatestResult());
        }

        // Remove max penalty from exercise
        programmingExerciseSCAEnabled.setMaxStaticCodeAnalysisPenalty(null);
        programmingExerciseRepository.save(programmingExerciseSCAEnabled);

        // Remove category penalty limits
        var updatedCategories = staticCodeAnalysisCategoryRepository.findByExerciseId(programmingExerciseSCAEnabled.getId()).stream().peek(category -> category.setMaxPenalty(null))
                .collect(Collectors.toList());
        staticCodeAnalysisCategoryRepository.saveAll(updatedCategories);

        // create result without limits
        var participation2 = database.addStudentParticipationForProgrammingExercise(programmingExerciseSCAEnabled, "student2");
        {
            // Test case points are capped at 50 first, then the penalty of 55 is calculated but capped at at 100 percent of the maxScore, which means only the achieved bonus
            // points remain
            var result2 = new Result().participation(participation2);
            participation2.setResults(Set.of(result2));
            updateAndSaveAutomaticResult(result2, true, true, true, 10, 5);
        }

        // check result without limits
        {
            var participation = studentParticipationRepository.findWithEagerResultsAndFeedbackById(participation2.getId()).get();
            var results = participation.getResults();
            assertThat(results).hasSize(1);
            var singleResult = results.iterator().next();
            testParticipationResult(singleResult, 19.047619047619047, "3 of 3 passed, 16 issues", true, 19, AssessmentType.AUTOMATIC);
            assertThat(singleResult).isEqualTo(participation.findLatestResult());
        }
    }

    @Test
    @WithMockUser(value = "instructor1", roles = "INSTRUCTOR")
    public void shouldCalculateScoreWithStaticCodeAnalysisPenalties() {
        activateAllTestCases(false);

        var participations = createTestParticipationsWithResults();

        // check results
        {
            var participation = studentParticipationRepository.findWithEagerResultsAndFeedbackById(participations.get(0).getId()).get();
            var results = participation.getResults();
            assertThat(results).hasSize(1);
            var singleResult = results.iterator().next();
            testParticipationResult(singleResult, 4.761904761904762, "1 of 3 passed, 2 issues", true, 5, AssessmentType.AUTOMATIC);
            assertThat(singleResult).isEqualTo(participation.findLatestResult());
        }
        {
            var participation = studentParticipationRepository.findWithEagerResultsAndFeedbackById(participations.get(1).getId()).get();
            var results = participation.getResults();
            assertThat(results).hasSize(1);
            var singleResult = results.iterator().next();
            testParticipationResult(singleResult, 40.476190476190474, "2 of 3 passed, 4 issues", true, 7, AssessmentType.AUTOMATIC);
            assertThat(singleResult).isEqualTo(participation.findLatestResult());
        }
        {
            var participation = studentParticipationRepository.findWithEagerResultsAndFeedbackById(participations.get(2).getId()).get();
            var results = participation.getResults();
            assertThat(results).hasSize(1);
            var singleResult = results.iterator().next();
            testParticipationResult(singleResult, 0D, "1 of 3 passed, 7 issues", true, 10, AssessmentType.AUTOMATIC);
            assertThat(singleResult).isEqualTo(participation.findLatestResult());
        }
        {
            var participation = studentParticipationRepository.findWithEagerResultsAndFeedbackById(participations.get(3).getId()).get();
            var results = participation.getResults();
            assertThat(results).hasSize(1);
            var singleResult = results.iterator().next();
            testParticipationResult(singleResult, 26.190476190476193, "2 of 3 passed, 6 issues", true, 9, AssessmentType.AUTOMATIC);
            assertThat(singleResult).isEqualTo(participation.findLatestResult());
        }
        {
            var participation = studentParticipationRepository.findWithEagerResultsAndFeedbackById(participations.get(4).getId()).get();
            var results = participation.getResults();
            assertThat(results).hasSize(1);
            var singleResult = results.iterator().next();
            testParticipationResult(singleResult, 60D, "3 of 3 passed, 11 issues", true, 14, AssessmentType.AUTOMATIC);
            assertThat(singleResult).isEqualTo(participation.findLatestResult());
        }
    }

    @Test
    public void shouldCalculateCorrectStatistics() {
        activateAllTestCases(false);
        createTestParticipationsWithResults();

        var statistics = gradingService.generateGradingStatistics(programmingExerciseSCAEnabled.getId());

        assertThat(statistics.getNumParticipations()).isEqualTo(5);

        var testCaseStatsMap = new HashMap<String, ProgrammingExerciseGradingStatisticsDTO.TestCaseStats>();
        testCaseStatsMap.put("test1", new ProgrammingExerciseGradingStatisticsDTO.TestCaseStats(5, 0));
        testCaseStatsMap.put("test2", new ProgrammingExerciseGradingStatisticsDTO.TestCaseStats(2, 3));
        testCaseStatsMap.put("test3", new ProgrammingExerciseGradingStatisticsDTO.TestCaseStats(2, 3));

        assertThat(statistics.getTestCaseStatsMap()).containsExactlyInAnyOrderEntriesOf(testCaseStatsMap);

        var categoryIssuesMap = new HashMap<String, Map<Integer, Integer>>();
        categoryIssuesMap.put("Bad Practice", Map.of(2, 1, 5, 3));
        categoryIssuesMap.put("Code Style", Map.of(1, 3, 5, 1));
        categoryIssuesMap.put("Potential Bugs", Map.of(1, 5));
        categoryIssuesMap.put("Miscellaneous", Map.of());

        assertThat(statistics.getCategoryIssuesMap()).containsExactlyInAnyOrderEntriesOf(categoryIssuesMap);

    }

    private void activateAllTestCases(boolean withBonus) {
        var testCases = new ArrayList<>(testCaseService.findByExerciseId(programmingExerciseSCAEnabled.getId()));
        var bonusMultiplier = withBonus ? 2D : null;
        var bonusPoints = withBonus ? 4D : null;
        testCases.get(0).active(true).visibility(Visibility.ALWAYS).bonusMultiplier(bonusMultiplier).bonusPoints(bonusPoints);
        testCases.get(1).active(true).visibility(Visibility.ALWAYS).bonusMultiplier(bonusMultiplier).bonusPoints(bonusPoints);
        testCases.get(2).active(true).visibility(Visibility.ALWAYS).bonusMultiplier(bonusMultiplier).bonusPoints(bonusPoints);
        testCaseRepository.saveAll(testCases);
    }

    private List<Participation> createTestParticipationsWithResults() {

        // create results
        var participation1 = database.addStudentParticipationForProgrammingExercise(programmingExerciseSCAEnabled, "student1");
        {
            // Testcases: 1/6 * 42 = 7; Penalty: min(5, 0.2 * 42) = 5; Score: (int) ((7-5) / 42) = 4
            var result1 = new Result().participation(participation1);
            participation1.setResults(Set.of(result1));
            updateAndSaveAutomaticResult(result1, true, false, false, 0, 1);
        }
        var participation2 = database.addStudentParticipationForProgrammingExercise(programmingExerciseSCAEnabled, "student2");
        {
            // Testcases: 4/6 * 42 = 28; Penalty: 11; Score: (int) ((28-11) / 42)) = 40
            var result2 = new Result().participation(participation2);
            participation2.setResults(Set.of(result2));
            updateAndSaveAutomaticResult(result2, true, false, true, 2, 1);
        }
        var participation3 = database.addStudentParticipationForProgrammingExercise(programmingExerciseSCAEnabled, "student3");
        {
            // Points capped at zero, score can't be negative
            var result3 = new Result().participation(participation3);
            participation3.setResults(Set.of(result3));
            updateAndSaveAutomaticResult(result3, true, false, false, 5, 1);
        }
        var participation4 = database.addStudentParticipationForProgrammingExercise(programmingExerciseSCAEnabled, "student4");
        {
            // Run into category cap of 10: -> Testcases: 3/6 * 42 = 21; Penalty: 10; Score: (int) ((21-10) / 42)) = 26
            var result4 = new Result().participation(participation4);
            participation4.setResults(Set.of(result4));
            updateAndSaveAutomaticResult(result4, true, true, false, 5, 0);
        }
        var participation5 = database.addStudentParticipationForProgrammingExercise(programmingExerciseSCAEnabled, "student5");
        {
            // Run into max exercise penalty cap of 40 percent and all test cases pass -> score 60 percent
            var result5 = new Result().participation(participation5);
            participation5.setResults(Set.of(result5));
            updateAndSaveAutomaticResult(result5, true, true, true, 5, 5);
        }

        return List.of(participation1, participation2, participation3, participation4, participation5);
    }

    private void testParticipationResult(Result result, Double score, String resultString, boolean hasFeedback, int feedbackSize, AssessmentType assessmentType) {
        assertThat(result.getScore()).isEqualTo(score, Offset.offset(0.00001));
        assertThat(result.getResultString()).isEqualTo(resultString);
        assertThat(result.getHasFeedback()).isEqualTo(hasFeedback);
        assertThat(result.getFeedbacks()).hasSize(feedbackSize);
        assertThat(result.getAssessmentType()).isEqualTo(assessmentType);
    }

    private void updateAndSaveAutomaticResult(Result result, boolean test1Passes, boolean test2Passes, boolean test3Passes, int issuesCategory1, int issuesCategory2) {
        result.addFeedback(new Feedback().result(result).text("test1").positive(test1Passes).type(FeedbackType.AUTOMATIC));
        result.addFeedback(new Feedback().result(result).text("test2").positive(test2Passes).type(FeedbackType.AUTOMATIC));
        result.addFeedback(new Feedback().result(result).text("test3").positive(test3Passes).type(FeedbackType.AUTOMATIC));

        for (int i = 0; i < issuesCategory1; i++) {
            result.addFeedback(new Feedback().result(result).text(Feedback.STATIC_CODE_ANALYSIS_FEEDBACK_IDENTIFIER).reference("SPOTBUGS")
                    .detailText("{\"category\": \"BAD_PRACTICE\"}").type(FeedbackType.AUTOMATIC).positive(false));
        }
        for (int i = 0; i < issuesCategory2; i++) {
            result.addFeedback(new Feedback().result(result).text(Feedback.STATIC_CODE_ANALYSIS_FEEDBACK_IDENTIFIER).reference("SPOTBUGS").detailText("{\"category\": \"STYLE\"}")
                    .type(FeedbackType.AUTOMATIC).positive(false));
        }

        var feedbackForInactiveCategory = ModelFactory.createSCAFeedbackWithInactiveCategory(result);
        result.addFeedback(feedbackForInactiveCategory);

        result.addFeedback(new Feedback().result(result).text(Feedback.STATIC_CODE_ANALYSIS_FEEDBACK_IDENTIFIER).reference("SPOTBUGS").detailText("{\"category\": \"CORRECTNESS\"}")
                .type(FeedbackType.AUTOMATIC).positive(false));

        result.rated(true) //
                .hasFeedback(true) //
                .successful(test1Passes && test2Passes && test3Passes) //
                .completionDate(ZonedDateTime.now()) //
                .assessmentType(AssessmentType.AUTOMATIC);

        gradingService.calculateScoreForResult(result, programmingExerciseSCAEnabled, true);

        resultRepository.save(result);
    }
}<|MERGE_RESOLUTION|>--- conflicted
+++ resolved
@@ -396,13 +396,8 @@
 
     private void testAndAssertZeroScoreIfThereAreNoTestCasesBeforeDueDate(ProgrammingExercise programmingExercise, String expectedResultString, int expectedFeedbackSize) {
         // Set programming exercise due date in future.
-<<<<<<< HEAD
         programmingExercise.setDueDate(ZonedDateTime.now().plusHours(10));
-        Long scoreBeforeUpdate = result.getScore();
-=======
-        programmingExercise.setBuildAndTestStudentSubmissionsAfterDueDate(ZonedDateTime.now().plusHours(10));
         Double scoreBeforeUpdate = result.getScore();
->>>>>>> 1fe9699b
 
         // Set all test cases of the programming exercise to be executed after due date.
         Set<ProgrammingExerciseTestCase> testCases = testCaseRepository.findByExerciseId(programmingExercise.getId());
@@ -537,7 +532,7 @@
             var results = participation.getResults();
             assertThat(results).hasSize(1);
             var singleResult = results.iterator().next();
-            testParticipationResult(singleResult, 0L, "0 of 4 passed", true, 4, AssessmentType.AUTOMATIC);
+            testParticipationResult(singleResult, 0D, "0 of 4 passed", true, 4, AssessmentType.AUTOMATIC);
             assertThat(singleResult).isEqualTo(participation.findLatestResult());
         }
 
@@ -547,7 +542,7 @@
             var results = participation.getResults();
             assertThat(results).hasSize(1);
             var singleResult = results.iterator().next();
-            testParticipationResult(singleResult, 100L, "2 of 4 passed", true, 4, AssessmentType.AUTOMATIC);
+            testParticipationResult(singleResult, 100D, "2 of 4 passed", true, 4, AssessmentType.AUTOMATIC);
             assertThat(singleResult).isEqualTo(participation.findLatestResult());
         }
 
