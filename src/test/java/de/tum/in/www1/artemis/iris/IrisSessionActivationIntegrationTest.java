--- conflicted
+++ resolved
@@ -15,22 +15,14 @@
 import de.tum.in.www1.artemis.domain.iris.message.IrisTextMessageContent;
 import de.tum.in.www1.artemis.domain.iris.session.IrisSession;
 import de.tum.in.www1.artemis.service.iris.IrisMessageService;
-<<<<<<< HEAD
-import de.tum.in.www1.artemis.service.iris.session.IrisTutorChatSessionService;
-=======
 import de.tum.in.www1.artemis.service.iris.session.IrisExerciseChatSessionService;
->>>>>>> 0c52732f
 
 class IrisSessionActivationIntegrationTest extends AbstractIrisIntegrationTest {
 
     private static final String TEST_PREFIX = "irissessionactivationintegration";
 
     @Autowired
-<<<<<<< HEAD
-    private IrisTutorChatSessionService irisTutorChatSessionService;
-=======
     private IrisExerciseChatSessionService irisExerciseChatSessionService;
->>>>>>> 0c52732f
 
     @Autowired
     private IrisMessageService irisMessageService;
@@ -62,11 +54,7 @@
     @Test
     @WithMockUser(username = TEST_PREFIX + "student3", roles = "USER")
     void createMessageUnauthorized() throws Exception {
-<<<<<<< HEAD
-        var irisSession = irisTutorChatSessionService.createChatSessionForProgrammingExercise(exercise, userUtilService.getUserByLogin(TEST_PREFIX + "student3"));
-=======
         var irisSession = irisExerciseChatSessionService.createChatSessionForProgrammingExercise(exercise, userUtilService.getUserByLogin(TEST_PREFIX + "student3"));
->>>>>>> 0c52732f
         var messageToSend = irisSession.newMessage();
         messageToSend.addContent(createMockContent());
         request.postWithResponseBody("/api/iris/sessions/" + irisSession.getId() + "/messages", messageToSend, IrisMessage.class, HttpStatus.FORBIDDEN);
@@ -75,11 +63,7 @@
     @Test
     @WithMockUser(username = TEST_PREFIX + "student4", roles = "USER")
     void getMessagesUnauthorized() throws Exception {
-<<<<<<< HEAD
-        var irisSession = irisTutorChatSessionService.createChatSessionForProgrammingExercise(exercise, userUtilService.getUserByLogin(TEST_PREFIX + "student4"));
-=======
         var irisSession = irisExerciseChatSessionService.createChatSessionForProgrammingExercise(exercise, userUtilService.getUserByLogin(TEST_PREFIX + "student4"));
->>>>>>> 0c52732f
         var message1 = irisSession.newMessage();
         message1.addContent(createMockContent(), createMockContent(), createMockContent());
         var message2 = irisSession.newMessage();
