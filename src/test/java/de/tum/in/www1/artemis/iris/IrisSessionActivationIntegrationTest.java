--- conflicted
+++ resolved
@@ -15,22 +15,14 @@
 import de.tum.in.www1.artemis.domain.iris.message.IrisTextMessageContent;
 import de.tum.in.www1.artemis.domain.iris.session.IrisSession;
 import de.tum.in.www1.artemis.service.iris.IrisMessageService;
-<<<<<<< HEAD
 import de.tum.in.www1.artemis.service.iris.session.IrisExerciseChatSessionService;
-=======
-import de.tum.in.www1.artemis.service.iris.session.IrisTutorChatSessionService;
->>>>>>> b64f3dca
 
 class IrisSessionActivationIntegrationTest extends AbstractIrisIntegrationTest {
 
     private static final String TEST_PREFIX = "irissessionactivationintegration";
 
     @Autowired
-<<<<<<< HEAD
     private IrisExerciseChatSessionService irisExerciseChatSessionService;
-=======
-    private IrisTutorChatSessionService irisTutorChatSessionService;
->>>>>>> b64f3dca
 
     @Autowired
     private IrisMessageService irisMessageService;
@@ -62,11 +54,7 @@
     @Test
     @WithMockUser(username = TEST_PREFIX + "student3", roles = "USER")
     void createMessageUnauthorized() throws Exception {
-<<<<<<< HEAD
         var irisSession = irisExerciseChatSessionService.createChatSessionForProgrammingExercise(exercise, userUtilService.getUserByLogin(TEST_PREFIX + "student3"));
-=======
-        var irisSession = irisTutorChatSessionService.createChatSessionForProgrammingExercise(exercise, userUtilService.getUserByLogin(TEST_PREFIX + "student3"));
->>>>>>> b64f3dca
         var messageToSend = irisSession.newMessage();
         messageToSend.addContent(createMockContent());
         request.postWithResponseBody("/api/iris/sessions/" + irisSession.getId() + "/messages", messageToSend, IrisMessage.class, HttpStatus.FORBIDDEN);
@@ -75,11 +63,7 @@
     @Test
     @WithMockUser(username = TEST_PREFIX + "student4", roles = "USER")
     void getMessagesUnauthorized() throws Exception {
-<<<<<<< HEAD
         var irisSession = irisExerciseChatSessionService.createChatSessionForProgrammingExercise(exercise, userUtilService.getUserByLogin(TEST_PREFIX + "student4"));
-=======
-        var irisSession = irisTutorChatSessionService.createChatSessionForProgrammingExercise(exercise, userUtilService.getUserByLogin(TEST_PREFIX + "student4"));
->>>>>>> b64f3dca
         var message1 = irisSession.newMessage();
         message1.addContent(createMockContent(), createMockContent(), createMockContent());
         var message2 = irisSession.newMessage();
