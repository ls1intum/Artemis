--- conflicted
+++ resolved
@@ -122,17 +122,12 @@
     @BeforeEach
     void setup() throws Exception {
         database.addUsers(2, 1, 1, 1);
-<<<<<<< HEAD
         var course = database.addCourseWithOneProgrammingExerciseAndTestCases();
         programmingExercise = database.getFirstExerciseWithType(course, ProgrammingExercise.class);
         programmingExercise = programmingExerciseRepository.findWithEagerStudentParticipationsById(programmingExercise.getId()).get();
-=======
-        database.addCourseWithOneProgrammingExerciseAndTestCases();
-
-        programmingExercise = programmingExerciseRepository.findAllWithEagerParticipations().get(0);
+
         programmingExercise.setReleaseDate(ZonedDateTime.now().minusHours(1));
         programmingExerciseRepository.save(programmingExercise);
->>>>>>> b7263d7e
 
         studentRepository.configureRepos("studentLocalRepo", "studentOriginRepo");
 
