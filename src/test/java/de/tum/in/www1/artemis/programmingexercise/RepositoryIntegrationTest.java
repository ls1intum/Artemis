package de.tum.in.www1.artemis.programmingexercise;

import static de.tum.in.www1.artemis.util.RequestUtilService.parameters;
import static org.assertj.core.api.Assertions.assertThat;
import static org.mockito.Mockito.*;

import java.io.File;
import java.io.IOException;
import java.nio.charset.Charset;
import java.nio.charset.StandardCharsets;
import java.nio.file.Files;
import java.nio.file.Path;
import java.time.ZoneId;
import java.time.ZonedDateTime;
import java.time.temporal.ChronoUnit;
import java.util.*;

import org.apache.commons.io.FileUtils;
import org.eclipse.jgit.api.ListBranchCommand;
import org.eclipse.jgit.api.MergeResult;
import org.eclipse.jgit.lib.Ref;
import org.eclipse.jgit.merge.MergeStrategy;
import org.junit.jupiter.api.AfterEach;
import org.junit.jupiter.api.BeforeEach;
import org.junit.jupiter.api.Test;
import org.junit.jupiter.api.condition.DisabledOnOs;
import org.junit.jupiter.api.condition.OS;
import org.mockito.MockedStatic;
import org.mockito.stubbing.Answer;
import org.slf4j.LoggerFactory;
import org.springframework.beans.factory.annotation.Autowired;
import org.springframework.http.HttpStatus;
import org.springframework.security.test.context.support.WithMockUser;
import org.springframework.util.LinkedMultiValueMap;

import ch.qos.logback.classic.Level;
import ch.qos.logback.classic.Logger;
import ch.qos.logback.classic.spi.ILoggingEvent;
import ch.qos.logback.core.read.ListAppender;
import de.tum.in.www1.artemis.AbstractSpringIntegrationBambooBitbucketJiraTest;
import de.tum.in.www1.artemis.domain.*;
import de.tum.in.www1.artemis.domain.enumeration.AssessmentType;
import de.tum.in.www1.artemis.domain.enumeration.InitializationState;
import de.tum.in.www1.artemis.domain.enumeration.SubmissionType;
import de.tum.in.www1.artemis.domain.exam.Exam;
import de.tum.in.www1.artemis.domain.metis.Post;
import de.tum.in.www1.artemis.domain.participation.ProgrammingExerciseStudentParticipation;
import de.tum.in.www1.artemis.domain.participation.StudentParticipation;
import de.tum.in.www1.artemis.domain.plagiarism.PlagiarismCase;
import de.tum.in.www1.artemis.domain.plagiarism.PlagiarismComparison;
import de.tum.in.www1.artemis.domain.plagiarism.PlagiarismStatus;
import de.tum.in.www1.artemis.domain.plagiarism.PlagiarismSubmission;
import de.tum.in.www1.artemis.domain.plagiarism.text.TextSubmissionElement;
import de.tum.in.www1.artemis.repository.*;
import de.tum.in.www1.artemis.repository.metis.PostRepository;
import de.tum.in.www1.artemis.repository.plagiarism.PlagiarismCaseRepository;
import de.tum.in.www1.artemis.repository.plagiarism.PlagiarismComparisonRepository;
import de.tum.in.www1.artemis.service.BuildLogEntryService;
import de.tum.in.www1.artemis.service.programming.ProgrammingExerciseParticipationService;
import de.tum.in.www1.artemis.util.GitUtilService;
import de.tum.in.www1.artemis.util.LocalRepository;
import de.tum.in.www1.artemis.util.TestConstants;
import de.tum.in.www1.artemis.web.rest.dto.FileMove;
import de.tum.in.www1.artemis.web.rest.dto.RepositoryStatusDTO;
import de.tum.in.www1.artemis.web.rest.repository.FileSubmission;

class RepositoryIntegrationTest extends AbstractSpringIntegrationBambooBitbucketJiraTest {

    private static final String TEST_PREFIX = "repositoryintegration";

    private final String studentRepoBaseUrl = "/api/repository/";

    @Autowired
    private ProgrammingExerciseRepository programmingExerciseRepository;

    @Autowired
    private StudentParticipationRepository studentParticipationRepository;

    @Autowired
    private ExamRepository examRepository;

    @Autowired
    private StudentExamRepository studentExamRepository;

    @Autowired
    private ProgrammingExerciseParticipationService programmingExerciseParticipationService;

    @Autowired
    private UserRepository userRepository;

    @Autowired
    private PlagiarismComparisonRepository plagiarismComparisonRepository;

    @Autowired
    private PlagiarismCaseRepository plagiarismCaseRepository;

    @Autowired
    private PostRepository postRepository;

    @Autowired
    private BuildLogEntryService buildLogEntryService;

    private ProgrammingExercise programmingExercise;

    private final String currentLocalFileName = "currentFileName";

    private final String currentLocalFileContent = "testContent";

    private final String currentLocalFolderName = "currentFolderName";

    private final LocalRepository studentRepository = new LocalRepository(defaultBranch);

    private final List<BuildLogEntry> logs = new ArrayList<>();

    private final BuildLogEntry buildLogEntry = new BuildLogEntry(ZonedDateTime.now(), "Checkout to revision e65aa77cc0380aeb9567ccceb78aca416d86085b has failed.");

    private final BuildLogEntry largeBuildLogEntry = new BuildLogEntry(ZonedDateTime.now(),
            "[ERROR] Failed to execute goal org.apache.maven.plugins:maven-checkstyle-plugin:3.1.1:checkstyle (default-cli)"
                    + "on project testPluginSCA-Tests: An error has occurred in Checkstyle report generation. Failed during checkstyle"
                    + "configuration: Exception was thrown while processing C:\\Users\\Stefan\\bamboo-home\\xml-data\\build-dir\\STCTES"
                    + "TPLUGINSCA-SOLUTION-JOB1\\assignment\\src\\www\\testPluginSCA\\BubbleSort.java: MismatchedTokenException occurred"
                    + "while parsing file C:\\Users\\Stefan\\bamboo-home\\xml-data\\build-dir\\STCTESTPLUGINSCA-SOLUTION-JOB1\\assignment\\"
                    + "src\\www\\testPluginSCA\\BubbleSort.java. expecting EOF, found '}' -> [Help 1]");

    private ProgrammingExerciseStudentParticipation participation;

    private ListAppender<ILoggingEvent> listAppender;

    private Path studentFilePath;

    private File studentFile;

    @BeforeEach
    void setup() throws Exception {
        database.addUsers(TEST_PREFIX, 2, 1, 1, 1);
        var course = database.addCourseWithOneProgrammingExerciseAndTestCases();
        programmingExercise = database.getFirstExerciseWithType(course, ProgrammingExercise.class);
        programmingExercise = programmingExerciseRepository.findWithEagerStudentParticipationsById(programmingExercise.getId()).get();

        programmingExercise.setReleaseDate(ZonedDateTime.now().minusHours(1));
        programmingExerciseRepository.save(programmingExercise);

        studentRepository.configureRepos("studentLocalRepo", "studentOriginRepo");

        // add file to the repository folder
        studentFilePath = Path.of(studentRepository.localRepoFile + "/" + currentLocalFileName);
        studentFile = Files.createFile(studentFilePath).toFile();

        // write content to the created file
        FileUtils.write(studentFile, currentLocalFileContent, Charset.defaultCharset());

        // add folder to the repository folder
        Path folderPath = Path.of(studentRepository.localRepoFile + "/" + currentLocalFolderName);
        Files.createDirectory(folderPath);

        var localRepoUrl = new GitUtilService.MockFileRepositoryUrl(studentRepository.localRepoFile);
        participation = database.addStudentParticipationForProgrammingExerciseForLocalRepo(programmingExercise, TEST_PREFIX + "student1", localRepoUrl.getURI());
        programmingExercise.setTestRepositoryUrl(localRepoUrl.toString());

        // Create template repo
        LocalRepository templateRepository = new LocalRepository(defaultBranch);
        templateRepository.configureRepos("templateLocalRepo", "templateOriginRepo");

        // add file to the template repo folder
        var templateFilePath = Path.of(templateRepository.localRepoFile + "/" + currentLocalFileName);
        var templateFile = Files.createFile(templateFilePath).toFile();

        // write content to the created file
        FileUtils.write(templateFile, currentLocalFileContent, Charset.defaultCharset());

        // add folder to the template repo folder
        Path templateFolderPath = Path.of(templateRepository.localRepoFile + "/" + currentLocalFolderName);
        Files.createDirectory(templateFolderPath);

        programmingExercise = database.addTemplateParticipationForProgrammingExercise(programmingExercise);
        programmingExercise = programmingExerciseRepository.findByIdWithTemplateAndSolutionParticipationElseThrow(programmingExercise.getId());

        doReturn(gitService.getExistingCheckedOutRepositoryByLocalPath(templateRepository.localRepoFile.toPath(), null)).when(gitService)
                .getOrCheckoutRepository(eq(programmingExercise.getTemplateParticipation().getVcsRepositoryUrl()), eq(true), any());
        doReturn(gitService.getExistingCheckedOutRepositoryByLocalPath(studentRepository.localRepoFile.toPath(), null)).when(gitService)
                .getOrCheckoutRepository(eq(participation.getVcsRepositoryUrl()), eq(true), any());
        doReturn(gitService.getExistingCheckedOutRepositoryByLocalPath(studentRepository.localRepoFile.toPath(), null)).when(gitService)
                .getOrCheckoutRepository(eq(participation.getVcsRepositoryUrl()), eq(false), any());

        doReturn(gitService.getExistingCheckedOutRepositoryByLocalPath(templateRepository.localRepoFile.toPath(), null)).when(gitService)
                .getOrCheckoutRepository(programmingExercise.getTemplateParticipation().getVcsRepositoryUrl(), true);
        doReturn(gitService.getExistingCheckedOutRepositoryByLocalPath(studentRepository.localRepoFile.toPath(), null)).when(gitService)
                .getOrCheckoutRepository(participation.getVcsRepositoryUrl(), true);
        doReturn(gitService.getExistingCheckedOutRepositoryByLocalPath(studentRepository.localRepoFile.toPath(), null)).when(gitService)
                .getOrCheckoutRepository(participation.getVcsRepositoryUrl(), false);

        doReturn(gitService.getExistingCheckedOutRepositoryByLocalPath(studentRepository.localRepoFile.toPath(), null)).when(gitService).getOrCheckoutRepository(participation);

        bitbucketRequestMockProvider.enableMockingOfRequests(true);
        doReturn(defaultBranch).when(versionControlService).getOrRetrieveBranchOfStudentParticipation(participation);
        doReturn(defaultBranch).when(versionControlService).getOrRetrieveBranchOfExercise(programmingExercise);

        logs.add(buildLogEntry);
        logs.add(largeBuildLogEntry);

        // Following setup is to check log messages see: https://stackoverflow.com/a/51812144
        // Get Logback Logger
        Logger logger = (Logger) LoggerFactory.getLogger(ProgrammingExerciseParticipationService.class);

        // Create and start a ListAppender
        listAppender = new ListAppender<>();
        listAppender.start();

        // Add the appender to the logger, the addAppender is outdated now
        logger.addAppender(listAppender);
    }

    @AfterEach
    void tearDown() throws IOException {
        reset(gitService);
        studentRepository.resetLocalRepo();
    }

    @Test
    @WithMockUser(username = TEST_PREFIX + "student1", roles = "USER")
    void testGetFiles() throws Exception {
        var files = request.getMap(studentRepoBaseUrl + participation.getId() + "/files", HttpStatus.OK, String.class, FileType.class);
        assertThat(files).isNotEmpty();

        // Check if all files exist
        for (String key : files.keySet()) {
            assertThat(Files.exists(Path.of(studentRepository.localRepoFile + "/" + key))).isTrue();
        }
    }

    @Test
    @WithMockUser(username = TEST_PREFIX + "tutor1", roles = "TA")
    void testGetFilesWithContent() throws Exception {
        var files = request.getMap(studentRepoBaseUrl + participation.getId() + "/files-content", HttpStatus.OK, String.class, String.class);
        assertThat(files).isNotEmpty();

        // Check if all files exist
        for (String key : files.keySet()) {
            assertThat(Files.exists(Path.of(studentRepository.localRepoFile + "/" + key))).isTrue();
        }
        assertThat(files).containsEntry(currentLocalFileName, currentLocalFileContent);
    }

    @Test
    @WithMockUser(username = TEST_PREFIX + "tutor1", roles = "TA")
    void testGetFilesWithContent_shouldNotThrowException() throws Exception {
        Map<de.tum.in.www1.artemis.domain.File, FileType> mockedFiles = new HashMap<>();
        mockedFiles.put(mock(de.tum.in.www1.artemis.domain.File.class), FileType.FILE);
        doReturn(mockedFiles).when(gitService).listFilesAndFolders(any(Repository.class));

        MockedStatic<FileUtils> mockedFileUtils = mockStatic(FileUtils.class);
        mockedFileUtils.when(() -> FileUtils.readFileToString(any(File.class), eq(StandardCharsets.UTF_8))).thenThrow(IOException.class);

        var files = request.getMap(studentRepoBaseUrl + participation.getId() + "/files-content", HttpStatus.OK, String.class, String.class);
        assertThat(files).isEmpty();
        mockedFileUtils.close();
    }

    @Test
    @WithMockUser(username = TEST_PREFIX + "tutor1", roles = "TA")
    void testGetFilesWithInfoAboutChange_noChange() throws Exception {
        var files = request.getMap(studentRepoBaseUrl + participation.getId() + "/files-change", HttpStatus.OK, String.class, Boolean.class);
        assertThat(files).isNotEmpty();

        // Check if all files exist
        for (String key : files.keySet()) {
            assertThat(Files.exists(Path.of(studentRepository.localRepoFile + "/" + key))).isTrue();
            assertThat(files.get(key)).isFalse();
        }
    }

    @Test
    @WithMockUser(username = TEST_PREFIX + "tutor1", roles = "TA")
    void testGetFilesWithInfoAboutChange_withChange() throws Exception {
        FileUtils.write(studentFile, "newContent123", Charset.defaultCharset());

        var files = request.getMap(studentRepoBaseUrl + participation.getId() + "/files-change", HttpStatus.OK, String.class, Boolean.class);
        assertThat(files).isNotEmpty();

        // Check if all files exist
        for (String key : files.keySet()) {
            assertThat(Files.exists(Path.of(studentRepository.localRepoFile + "/" + key))).isTrue();
            assertThat(files.get(key)).isTrue();
        }
    }

    @Test
    @WithMockUser(username = TEST_PREFIX + "tutor1", roles = "TA")
    void testGetFilesWithInfoAboutChange_withNewFile() throws Exception {
        FileUtils.write(studentFile, "newContent123", Charset.defaultCharset());

        Path newPath = Path.of(studentRepository.localRepoFile + "/newFile");
        var file2 = Files.createFile(newPath).toFile();
        // write content to the created file
        FileUtils.write(file2, currentLocalFileContent + "test1", Charset.defaultCharset());

        var files = request.getMap(studentRepoBaseUrl + participation.getId() + "/files-change", HttpStatus.OK, String.class, Boolean.class);
        assertThat(files).isNotEmpty();

        // Check if all files exist
        for (String key : files.keySet()) {
            assertThat(Files.exists(Path.of(studentRepository.localRepoFile + "/" + key))).isTrue();
            assertThat(files.get(key)).isTrue();
        }
    }

    @Test
    @WithMockUser(username = TEST_PREFIX + "instructor1", roles = "INSTRUCTOR")
    void testGetFiles_solutionParticipation() throws Exception {
        // Create template repo
        var solutionRepository = new LocalRepository(defaultBranch);
        solutionRepository.configureRepos("solutionLocalRepo", "solutionOriginRepo");

        // add file to the template repo folder
        var solutionFilePath = Path.of(solutionRepository.localRepoFile + "/" + currentLocalFileName);
        var solutionFile = Files.createFile(solutionFilePath).toFile();

        // write content to the created file
        FileUtils.write(solutionFile, currentLocalFileContent, Charset.defaultCharset());

        // add folder to the template repo folder
        Path solutionFolderPath = Path.of(solutionRepository.localRepoFile + "/" + currentLocalFolderName);
        Files.createDirectory(solutionFolderPath);

        programmingExercise = database.addSolutionParticipationForProgrammingExercise(programmingExercise);
        programmingExercise = programmingExerciseRepository.findByIdWithTemplateAndSolutionParticipationElseThrow(programmingExercise.getId());

        doReturn(gitService.getExistingCheckedOutRepositoryByLocalPath(solutionRepository.localRepoFile.toPath(), null)).when(gitService)
                .getOrCheckoutRepository(eq(programmingExercise.getSolutionParticipation().getVcsRepositoryUrl()), eq(true), any());

        var files = request.getMap(studentRepoBaseUrl + programmingExercise.getSolutionParticipation().getId() + "/files", HttpStatus.OK, String.class, FileType.class);

        // Check if all files exist
        for (String key : files.keySet()) {
            assertThat(Files.exists(Path.of(solutionRepository.localRepoFile + "/" + key))).isTrue();
        }
    }

    @Test
    @WithMockUser(username = TEST_PREFIX + "student1", roles = "USER")
    void testGetFile() throws Exception {
        LinkedMultiValueMap<String, String> params = new LinkedMultiValueMap<>();
        params.add("file", currentLocalFileName);
        var file = request.get(studentRepoBaseUrl + participation.getId() + "/file", HttpStatus.OK, byte[].class, params);
        assertThat(file).isNotEmpty();
        assertThat(new String(file)).isEqualTo(currentLocalFileContent);
    }

    @Test
    @WithMockUser(username = TEST_PREFIX + "student2", roles = "USER")
    void testGetFilesAsDifferentStudentForbidden() throws Exception {
        request.getMap(studentRepoBaseUrl + participation.getId() + "/files", HttpStatus.FORBIDDEN, String.class, FileType.class);
    }

    @Test
    @WithMockUser(username = TEST_PREFIX + "student2", roles = "USER")
    void testGetFileAsDifferentStudentForbidden() throws Exception {
        programmingExerciseRepository.save(programmingExercise);
        LinkedMultiValueMap<String, String> params = new LinkedMultiValueMap<>();
        params.add("file", currentLocalFileName);
        request.get(studentRepoBaseUrl + participation.getId() + "/file", HttpStatus.FORBIDDEN, byte[].class, params);
    }

    private void addPlagiarismCaseToProgrammingExercise(String studentLoginWithoutPost, String studentLoginWithPost) {
        var textPlagiarismResult = database.createTextPlagiarismResultForExercise(programmingExercise);
        var plagiarismComparison = new PlagiarismComparison<TextSubmissionElement>();
        plagiarismComparison.setPlagiarismResult(textPlagiarismResult);
        plagiarismComparison.setStatus(PlagiarismStatus.CONFIRMED);

        var plagiarismSubmissionA = new PlagiarismSubmission<TextSubmissionElement>();
        plagiarismSubmissionA.setStudentLogin(studentLoginWithoutPost);
        plagiarismSubmissionA.setSubmissionId(participation.getId());

        var plagiarismSubmissionB = new PlagiarismSubmission<TextSubmissionElement>();
        plagiarismSubmissionB.setStudentLogin(studentLoginWithPost);
        plagiarismSubmissionB.setSubmissionId(participation.getId() + 1);

        plagiarismComparison.setSubmissionA(plagiarismSubmissionA);
        plagiarismComparison.setSubmissionB(plagiarismSubmissionB);

        PlagiarismCase plagiarismCase = new PlagiarismCase();
        plagiarismCase.setExercise(programmingExercise);
        plagiarismCase = plagiarismCaseRepository.save(plagiarismCase);

        Post post = new Post();
        post.setAuthor(database.getUserByLogin(TEST_PREFIX + "instructor1"));
        post.setTitle("Title Plagiarism Case Post");
        post.setContent("Content Plagiarism Case Post");
        post.setVisibleForStudents(true);
        post.setPlagiarismCase(plagiarismCase);
        postRepository.save(post);

        plagiarismSubmissionB.setPlagiarismCase(plagiarismCase);
        plagiarismComparisonRepository.save(plagiarismComparison);
    }

    @Test
    @WithMockUser(username = TEST_PREFIX + "student1", roles = "USER")
    void testGetFilesAsDifferentStudentWithRelevantPlagiarismCase() throws Exception {
        addPlagiarismCaseToProgrammingExercise(TEST_PREFIX + "student1", TEST_PREFIX + "student2");

        var files = request.getMap(studentRepoBaseUrl + participation.getId() + "/files", HttpStatus.OK, String.class, FileType.class);
        assertThat(files).isNotEmpty();

        // Check if all files exist
        for (String key : files.keySet()) {
            assertThat(Path.of(studentRepository.localRepoFile + "/" + key)).exists();
        }
    }

    @Test
    @WithMockUser(username = TEST_PREFIX + "student2", roles = "USER")
    void testGetFileAsDifferentStudentWithRelevantPlagiarismCase() throws Exception {
        programmingExerciseRepository.save(programmingExercise);

        addPlagiarismCaseToProgrammingExercise(TEST_PREFIX + "student1", TEST_PREFIX + "student2");

        LinkedMultiValueMap<String, String> params = new LinkedMultiValueMap<>();
        params.add("file", currentLocalFileName);
        var file = request.get(studentRepoBaseUrl + participation.getId() + "/file", HttpStatus.OK, byte[].class, params);
        assertThat(file).isNotEmpty();
        assertThat(new String(file)).isEqualTo(currentLocalFileContent);
    }

    @Test
    @WithMockUser(username = TEST_PREFIX + "student1", roles = "USER")
    void testGetFileWithRelevantPlagiarismCaseAfterExam() throws Exception {
        programmingExercise = createProgrammingExerciseForExam();
        Exam exam = programmingExercise.getExerciseGroup().getExam();

        // The calculated exam end date (startDate of exam + workingTime of studentExam (7200 seconds))
        // should be in the past for this test.
        exam.setStartDate(ZonedDateTime.now().minusHours(3));
        examRepository.save(exam);

        addPlagiarismCaseToProgrammingExercise(TEST_PREFIX + "student2", TEST_PREFIX + "student1");

        LinkedMultiValueMap<String, String> params = new LinkedMultiValueMap<>();
        params.add("file", currentLocalFileName);
        var file = request.get(studentRepoBaseUrl + participation.getId() + "/file", HttpStatus.OK, byte[].class, params);
        assertThat(file).isNotEmpty();
        assertThat(new String(file)).isEqualTo(currentLocalFileContent);
    }

    @Test
    @WithMockUser(username = TEST_PREFIX + "student1", roles = "USER")
    void testGetFilesWithRelevantPlagiarismCaseAfterExam_forbidden() throws Exception {
        programmingExercise = createProgrammingExerciseForExam();
        Exam exam = programmingExercise.getExerciseGroup().getExam();

        // The calculated exam end date (startDate of exam + workingTime of studentExam (7200 seconds))
        // should be in the past for this test.
        exam.setStartDate(ZonedDateTime.now().minusHours(3));
        examRepository.save(exam);

        // student1 is NOT notified yet.
        addPlagiarismCaseToProgrammingExercise(TEST_PREFIX + "student1", TEST_PREFIX + "student2");

        request.getMap(studentRepoBaseUrl + participation.getId() + "/files", HttpStatus.FORBIDDEN, String.class, FileType.class);
    }

    @Test
    @WithMockUser(username = TEST_PREFIX + "student1", roles = "USER")
    void testGetFilesWithRelevantPlagiarismCaseAfterExam() throws Exception {
        programmingExercise = createProgrammingExerciseForExam();
        Exam exam = programmingExercise.getExerciseGroup().getExam();

        // The calculated exam end date (startDate of exam + workingTime of studentExam (7200 seconds))
        // should be in the past for this test.
        exam.setStartDate(ZonedDateTime.now().minusHours(3));
        examRepository.save(exam);

        // student1 is notified.
        addPlagiarismCaseToProgrammingExercise(TEST_PREFIX + "student2", TEST_PREFIX + "student1");

        var files = request.getMap(studentRepoBaseUrl + participation.getId() + "/files", HttpStatus.OK, String.class, FileType.class);
        assertThat(files).isNotEmpty();

        // Check if all files exist
        for (String key : files.keySet()) {
            assertThat(Path.of(studentRepository.localRepoFile + "/" + key)).exists();
        }
    }

    @Test
    @WithMockUser(username = TEST_PREFIX + "student1", roles = "USER")
    void testGetFile_shouldThrowException() throws Exception {
        LinkedMultiValueMap<String, String> params = new LinkedMultiValueMap<>();
        params.add("file", currentLocalFileName);

        doReturn(Optional.empty()).when(gitService).getFileByName(any(Repository.class), eq(currentLocalFileName));
        var file = request.get(studentRepoBaseUrl + participation.getId() + "/file", HttpStatus.NOT_FOUND, byte[].class, params);
        assertThat(file).isNull();
    }

    @Test
    @WithMockUser(username = TEST_PREFIX + "student1", roles = "USER")
    void testCreateFile() throws Exception {
        LinkedMultiValueMap<String, String> params = new LinkedMultiValueMap<>();
        params.add("file", "newFile");
        assertThat(Files.exists(Path.of(studentRepository.localRepoFile + "/newFile"))).isFalse();
        request.postWithoutResponseBody(studentRepoBaseUrl + participation.getId() + "/file", HttpStatus.OK, params);
        assertThat(Files.isRegularFile(Path.of(studentRepository.localRepoFile + "/newFile"))).isTrue();
    }

    @Test
    @WithMockUser(username = TEST_PREFIX + "student1", roles = "USER")
    void testCreateFolder() throws Exception {
        LinkedMultiValueMap<String, String> params = new LinkedMultiValueMap<>();
        params.add("folder", "newFolder");
        assertThat(Files.exists(Path.of(studentRepository.localRepoFile + "/newFolder"))).isFalse();
        request.postWithoutResponseBody(studentRepoBaseUrl + participation.getId() + "/folder", HttpStatus.OK, params);
        assertThat(Files.isDirectory(Path.of(studentRepository.localRepoFile + "/newFolder"))).isTrue();
    }

    @Test
    @WithMockUser(username = TEST_PREFIX + "student1", roles = "USER")
    void testRenameFile() throws Exception {
        assertThat(Files.exists(Path.of(studentRepository.localRepoFile + "/" + currentLocalFileName))).isTrue();
        String newLocalFileName = "newFileName";
        assertThat(Files.exists(Path.of(studentRepository.localRepoFile + "/" + newLocalFileName))).isFalse();
        FileMove fileMove = new FileMove(currentLocalFileName, newLocalFileName);
        request.postWithoutLocation(studentRepoBaseUrl + participation.getId() + "/rename-file", fileMove, HttpStatus.OK, null);
        assertThat(Files.exists(Path.of(studentRepository.localRepoFile + "/" + currentLocalFileName))).isFalse();
        assertThat(Files.exists(Path.of(studentRepository.localRepoFile + "/" + newLocalFileName))).isTrue();
    }

    @Test
    @WithMockUser(username = TEST_PREFIX + "student1", roles = "USER")
    void testRenameFolder() throws Exception {
        assertThat(Files.exists(Path.of(studentRepository.localRepoFile + "/" + currentLocalFolderName))).isTrue();
        String newLocalFolderName = "newFolderName";
        assertThat(Files.exists(Path.of(studentRepository.localRepoFile + "/" + newLocalFolderName))).isFalse();
        FileMove fileMove = new FileMove(currentLocalFolderName, newLocalFolderName);
        request.postWithoutLocation(studentRepoBaseUrl + participation.getId() + "/rename-file", fileMove, HttpStatus.OK, null);
        assertThat(Files.exists(Path.of(studentRepository.localRepoFile + "/" + currentLocalFolderName))).isFalse();
        assertThat(Files.exists(Path.of(studentRepository.localRepoFile + "/" + newLocalFolderName))).isTrue();
    }

    @Test
    @WithMockUser(username = TEST_PREFIX + "student1", roles = "USER")
    void testDeleteFile() throws Exception {
        LinkedMultiValueMap<String, String> params = new LinkedMultiValueMap<>();
        params.add("file", currentLocalFileName);
        assertThat(Files.exists(Path.of(studentRepository.localRepoFile + "/" + currentLocalFileName))).isTrue();
        request.delete(studentRepoBaseUrl + participation.getId() + "/file", HttpStatus.OK, params);
        assertThat(Files.exists(Path.of(studentRepository.localRepoFile + "/" + currentLocalFileName))).isFalse();
    }

    @Test
    @WithMockUser(username = TEST_PREFIX + "student1", roles = "USER")
    void testCommitChanges() throws Exception {
        var receivedStatusBeforeCommit = request.get(studentRepoBaseUrl + participation.getId(), HttpStatus.OK, RepositoryStatusDTO.class);
        assertThat(receivedStatusBeforeCommit.repositoryStatus()).hasToString("UNCOMMITTED_CHANGES");
        request.postWithoutLocation(studentRepoBaseUrl + participation.getId() + "/commit", null, HttpStatus.OK, null);
        var receivedStatusAfterCommit = request.get(studentRepoBaseUrl + participation.getId(), HttpStatus.OK, RepositoryStatusDTO.class);
        assertThat(receivedStatusAfterCommit.repositoryStatus()).hasToString("CLEAN");
        var testRepoCommits = studentRepository.getAllLocalCommits();
        assertThat(testRepoCommits).hasSize(1);
        assertThat(database.getUserByLogin(TEST_PREFIX + "student1").getName()).isEqualTo(testRepoCommits.get(0).getAuthorIdent().getName());
    }

    @Test
    @WithMockUser(username = TEST_PREFIX + "student1", roles = "USER")
    void testSaveFiles() throws Exception {
        assertThat(Files.exists(Path.of(studentRepository.localRepoFile + "/" + currentLocalFileName))).isTrue();
        request.put(studentRepoBaseUrl + participation.getId() + "/files?commit=false", getFileSubmissions("updatedFileContent"), HttpStatus.OK);
        assertThat(FileUtils.readFileToString(studentFilePath.toFile(), Charset.defaultCharset())).isEqualTo("updatedFileContent");
    }

    @Test
    @WithMockUser(username = TEST_PREFIX + "student1", roles = "USER")
    void testSaveFilesAndCommit() throws Exception {
        assertThat(Files.exists(Path.of(studentRepository.localRepoFile + "/" + currentLocalFileName))).isTrue();

        var receivedStatusBeforeCommit = request.get(studentRepoBaseUrl + participation.getId(), HttpStatus.OK, RepositoryStatusDTO.class);
        assertThat(receivedStatusBeforeCommit.repositoryStatus()).hasToString("UNCOMMITTED_CHANGES");

        request.put(studentRepoBaseUrl + participation.getId() + "/files?commit=true", getFileSubmissions("updatedFileContent"), HttpStatus.OK);

        var receivedStatusAfterCommit = request.get(studentRepoBaseUrl + participation.getId(), HttpStatus.OK, RepositoryStatusDTO.class);
        assertThat(receivedStatusAfterCommit.repositoryStatus()).hasToString("CLEAN");

        assertThat(FileUtils.readFileToString(studentFilePath.toFile(), Charset.defaultCharset())).isEqualTo("updatedFileContent");

        var testRepoCommits = studentRepository.getAllLocalCommits();
        assertThat(testRepoCommits).hasSize(1);
        assertThat(database.getUserByLogin(TEST_PREFIX + "student1").getName()).isEqualTo(testRepoCommits.get(0).getAuthorIdent().getName());
    }

    @Test
    @DisabledOnOs(OS.WINDOWS) // git file locking issues
    @WithMockUser(username = TEST_PREFIX + "student1", roles = "USER")
    void testPullChanges() throws Exception {
        String fileName = "remoteFile";

        // Create a commit for the local and the remote repository
        request.postWithoutLocation(studentRepoBaseUrl + participation.getId() + "/commit", null, HttpStatus.OK, null);
        var remoteRepository = gitService.getExistingCheckedOutRepositoryByLocalPath(studentRepository.originRepoFile.toPath(), null);

        // Create file in the remote repository
        Path filePath = Path.of(studentRepository.originRepoFile.toString()).resolve(fileName);
        Files.createFile(filePath);

        // Check if the file exists in the remote repository and that it doesn't yet exist in the local repository
        assertThat(Files.exists(Path.of(studentRepository.originRepoFile.toString()).resolve(fileName))).isTrue();
        assertThat(Files.exists(Path.of(studentRepository.localRepoFile.toString()).resolve(fileName))).isFalse();

        // Stage all changes and make a second commit in the remote repository
        gitService.stageAllChanges(remoteRepository);
        studentRepository.originGit.commit().setMessage("TestCommit").setAllowEmpty(true).setCommitter("testname", "test@email").call();

        // Checks if the current commit is not equal on the local and the remote repository
        assertThat(studentRepository.getAllLocalCommits().get(0)).isNotEqualTo(studentRepository.getAllOriginCommits().get(0));

        // Execute the Rest call
        request.get(studentRepoBaseUrl + participation.getId() + "/pull", HttpStatus.OK, Void.class);

        // Check if the current commit is the same on the local and the remote repository and if the file exists on the local repository
        assertThat(studentRepository.getAllLocalCommits().get(0)).isEqualTo(studentRepository.getAllOriginCommits().get(0));
        assertThat(Files.exists(Path.of(studentRepository.localRepoFile.toString()).resolve(fileName))).isTrue();

    }

    @Test
    @DisabledOnOs(OS.WINDOWS) // git file locking issues
    @WithMockUser(username = TEST_PREFIX + "student1", roles = "USER")
    void testResetToLastCommit() throws Exception {
        String fileName = "testFile";
        var localRepo = gitService.getExistingCheckedOutRepositoryByLocalPath(studentRepository.localRepoFile.toPath(), null);
        var remoteRepo = gitService.getExistingCheckedOutRepositoryByLocalPath(studentRepository.originRepoFile.toPath(), null);

        // Check status of git before the commit
        var receivedStatusBeforeCommit = request.get(studentRepoBaseUrl + participation.getId(), HttpStatus.OK, RepositoryStatusDTO.class);
        assertThat(receivedStatusBeforeCommit.repositoryStatus()).hasToString("UNCOMMITTED_CHANGES");

        // Create a commit for the local and the remote repository
        request.postWithoutLocation(studentRepoBaseUrl + participation.getId() + "/commit", null, HttpStatus.OK, null);

        // Check status of git after the commit
        var receivedStatusAfterCommit = request.get(studentRepoBaseUrl + participation.getId(), HttpStatus.OK, RepositoryStatusDTO.class);
        assertThat(receivedStatusAfterCommit.repositoryStatus()).hasToString("CLEAN");

        // Create file in the local repository and commit it
        Path localFilePath = Path.of(studentRepository.localRepoFile + "/" + fileName);
        var localFile = Files.createFile(localFilePath).toFile();
        // write content to the created file
        FileUtils.write(localFile, "local", Charset.defaultCharset());
        gitService.stageAllChanges(localRepo);
        studentRepository.localGit.commit().setMessage("local").call();

        // Create file in the remote repository and commit it
        Path remoteFilePath = Path.of(studentRepository.originRepoFile + "/" + fileName);
        var remoteFile = Files.createFile(remoteFilePath).toFile();
        // write content to the created file
        FileUtils.write(remoteFile, "remote", Charset.defaultCharset());
        gitService.stageAllChanges(remoteRepo);
        studentRepository.originGit.commit().setMessage("remote").call();

        // Merge the two and a conflict will occur
        studentRepository.localGit.fetch().setRemote("origin").call();
        List<Ref> refs = studentRepository.localGit.branchList().setListMode(ListBranchCommand.ListMode.REMOTE).call();
        var result = studentRepository.localGit.merge().include(refs.get(0).getObjectId()).setStrategy(MergeStrategy.RESOLVE).call();
        var status = studentRepository.localGit.status().call();
        assertThat(status.getConflicting()).isNotEmpty();
        assertThat(result.getMergeStatus()).isEqualTo(MergeResult.MergeStatus.CONFLICTING);

        // Execute the reset Rest call
        request.postWithoutLocation(studentRepoBaseUrl + participation.getId() + "/reset", null, HttpStatus.OK, null);

        // Check the git status after the reset
        status = studentRepository.localGit.status().call();
        assertThat(status.getConflicting()).isEmpty();
        assertThat(studentRepository.getAllLocalCommits().get(0)).isEqualTo(studentRepository.getAllOriginCommits().get(0));
        var receivedStatusAfterReset = request.get(studentRepoBaseUrl + participation.getId(), HttpStatus.OK, RepositoryStatusDTO.class);
        assertThat(receivedStatusAfterReset.repositoryStatus()).hasToString("CLEAN");
    }

    @Test
    @WithMockUser(username = TEST_PREFIX + "student1", roles = "USER")
    void testGetStatus() throws Exception {
        var receivedStatusBeforeCommit = request.get(studentRepoBaseUrl + participation.getId(), HttpStatus.OK, RepositoryStatusDTO.class);

        // The current status is "uncommited changes", since we added files and folders, but we didn't commit yet
        assertThat(receivedStatusBeforeCommit.repositoryStatus()).hasToString("UNCOMMITTED_CHANGES");

        // Perform a commit to check if the status changes
        request.postWithoutLocation(studentRepoBaseUrl + participation.getId() + "/commit", null, HttpStatus.OK, null);

        // Check if the status of git is "clean" after the commit
        var receivedStatusAfterCommit = request.get(studentRepoBaseUrl + participation.getId(), HttpStatus.OK, RepositoryStatusDTO.class);
        assertThat(receivedStatusAfterCommit.repositoryStatus()).hasToString("CLEAN");
    }

    @Test
    @WithMockUser(username = TEST_PREFIX + "student1", roles = "USER")
    void testBuildLogsNoSubmission() throws Exception {
        var receivedLogs = request.get(studentRepoBaseUrl + participation.getId() + "/buildlogs", HttpStatus.OK, List.class);
        assertThat(receivedLogs).isNotNull().isEmpty();
    }

    @Test
    @WithMockUser(username = TEST_PREFIX + "student1", roles = "USER")
    void testBuildLogsWithSubmissionBuildSuccessful() throws Exception {
        database.createProgrammingSubmission(participation, false);
        request.get(studentRepoBaseUrl + participation.getId() + "/buildlogs", HttpStatus.FORBIDDEN, List.class);
    }

    @Test
    @WithMockUser(username = TEST_PREFIX + "student1", roles = "USER")
<<<<<<< HEAD
=======
    void testBuildLogsWithManualResult() throws Exception {
        var submission = database.createProgrammingSubmission(participation, true);
        var buildLogEntries = buildLogEntryService.saveBuildLogs(logs, submission);
        submission.setBuildLogEntries(buildLogEntries);
        database.addResultToSubmission(submission, AssessmentType.SEMI_AUTOMATIC);
        var receivedLogs = request.getList(studentRepoBaseUrl + participation.getId() + "/buildlogs", HttpStatus.OK, BuildLogEntry.class);
        assertThat(receivedLogs).hasSize(2);
        assertLogsContent(receivedLogs);
    }

    @Test
    @WithMockUser(username = TEST_PREFIX + "student1", roles = "USER")
    void testBuildLogs() throws Exception {
        var submission = database.createProgrammingSubmission(participation, true);
        var buildLogEntries = buildLogEntryService.saveBuildLogs(logs, submission);
        submission.setBuildLogEntries(buildLogEntries);
        database.addResultToSubmission(submission, AssessmentType.AUTOMATIC);
        var receivedLogs = request.getList(studentRepoBaseUrl + participation.getId() + "/buildlogs", HttpStatus.OK, BuildLogEntry.class);
        assertThat(receivedLogs).hasSize(2);
        assertLogsContent(receivedLogs);
    }

    private void assertLogsContent(List<BuildLogEntry> receivedLogs) {
        for (int i = 0; i < receivedLogs.size(); i++) {
            assertThat(receivedLogs.get(i).getLog()).isEqualTo(logs.get(i).getLog());
            // When serializing and deserializing the logs, the time of each BuildLogEntry is converted to UTC.
            // Convert the time in the logs set up above to UTC and round it to milliseconds for comparison.
            ZonedDateTime expectedTime = ZonedDateTime.ofInstant(logs.get(i).getTime().truncatedTo(ChronoUnit.MILLIS).toInstant(), ZoneId.of("UTC"));
            ZonedDateTime actualTime = receivedLogs.get(i).getTime().truncatedTo(ChronoUnit.MILLIS);
            assertThat(actualTime).isEqualTo(expectedTime);
        }
    }

    @Test
    @WithMockUser(username = TEST_PREFIX + "student1", roles = "USER")
>>>>>>> 74320eb9
    void testBuildLogsFromDatabase() throws Exception {
        var submission = new ProgrammingSubmission();
        submission.setSubmissionDate(ZonedDateTime.now().minusMinutes(4));
        submission.setSubmitted(true);
        submission.setCommitHash(TestConstants.COMMIT_HASH_STRING);
        submission.setType(SubmissionType.MANUAL);
        submission.setBuildFailed(true);

        List<BuildLogEntry> buildLogEntries = new ArrayList<>();
        buildLogEntries.add(new BuildLogEntry(ZonedDateTime.now(), "LogEntry1", submission));
        buildLogEntries.add(new BuildLogEntry(ZonedDateTime.now(), "LogEntry2", submission));
        buildLogEntries.add(new BuildLogEntry(ZonedDateTime.now(), "LogEntry3", submission));
        submission.setBuildLogEntries(buildLogEntries);
        database.addProgrammingSubmission(programmingExercise, submission, TEST_PREFIX + "student1");

        var receivedLogs = request.getList(studentRepoBaseUrl + participation.getId() + "/buildlogs", HttpStatus.OK, BuildLogEntry.class);
        assertThat(receivedLogs).hasSize(3).isEqualTo(buildLogEntries);
    }

    @Test
    @WithMockUser(username = TEST_PREFIX + "student1", roles = "USER")
    void testBuildLogsFromDatabaseForSpecificResults() throws Exception {
        // FIRST SUBMISSION
        var submission1 = new ProgrammingSubmission();
        submission1.setSubmissionDate(ZonedDateTime.now().minusMinutes(4));
        submission1.setSubmitted(true);
        submission1.setCommitHash("A");
        submission1.setType(SubmissionType.MANUAL);
        submission1.setBuildFailed(true);

        var submission1Logs = new ArrayList<BuildLogEntry>();
        submission1Logs.add(new BuildLogEntry(ZonedDateTime.now(), "Submission 1 - Log 1", submission1));
        submission1Logs.add(new BuildLogEntry(ZonedDateTime.now(), "Submission 1 - Log 2", submission1));

        submission1.setBuildLogEntries(submission1Logs);
        database.addProgrammingSubmission(programmingExercise, submission1, TEST_PREFIX + "student1");
        var result1 = database.addResultToSubmission(submission1, AssessmentType.AUTOMATIC).getFirstResult();

        // SECOND SUBMISSION
        var submission2 = new ProgrammingSubmission();
        submission2.setSubmissionDate(ZonedDateTime.now().minusMinutes(2));
        submission2.setSubmitted(true);
        submission2.setCommitHash("B");
        submission2.setType(SubmissionType.MANUAL);
        submission2.setBuildFailed(true);

        var submission2Logs = new ArrayList<BuildLogEntry>();
        submission2Logs.add(new BuildLogEntry(ZonedDateTime.now(), "Submission 2 - Log 1", submission2));
        submission2Logs.add(new BuildLogEntry(ZonedDateTime.now(), "Submission 2 - Log 2", submission2));

        submission2.setBuildLogEntries(submission2Logs);
        database.addProgrammingSubmission(programmingExercise, submission2, TEST_PREFIX + "student1");
        var result2 = database.addResultToSubmission(submission2, AssessmentType.AUTOMATIC).getFirstResult();

        // Specify to use result1
        var receivedLogs1 = request.getList(studentRepoBaseUrl + participation.getId() + "/buildlogs", HttpStatus.OK, BuildLogEntry.class,
                parameters(Map.of("resultId", result1.getId())));
        assertThat(receivedLogs1).isEqualTo(submission1Logs);

        // Specify to use result2
        var receivedLogs2 = request.getList(studentRepoBaseUrl + participation.getId() + "/buildlogs", HttpStatus.OK, BuildLogEntry.class,
                parameters(Map.of("resultId", result2.getId())));
        assertThat(receivedLogs2).isEqualTo(submission2Logs);

        // Without parameters, the latest submission must be used
        var receivedLogsLatest = request.getList(studentRepoBaseUrl + participation.getId() + "/buildlogs", HttpStatus.OK, BuildLogEntry.class);
        assertThat(receivedLogsLatest).isEqualTo(submission2Logs);
    }

    @Test
    @WithMockUser(username = TEST_PREFIX + "student1", roles = "USER")
    void testBuildLogsFromDatabaseForSpecificResults_otherParticipation() throws Exception {
        var result = database.addProgrammingParticipationWithResultForExercise(programmingExercise, TEST_PREFIX + "tutor1");
        database.addProgrammingSubmissionToResultAndParticipation(result, (StudentParticipation) result.getParticipation(), "xyz");

        request.getList(studentRepoBaseUrl + participation.getId() + "/buildlogs", HttpStatus.FORBIDDEN, BuildLogEntry.class, parameters(Map.of("resultId", result.getId())));
    }

    @Test
    @WithMockUser(username = TEST_PREFIX + "student1", roles = "USER")
    void testCommitChangesAllowedForPracticeModeAfterDueDate() throws Exception {
        programmingExercise.setDueDate(ZonedDateTime.now().minusHours(1));
        programmingExercise.setBuildAndTestStudentSubmissionsAfterDueDate(null);
        programmingExercise.setAssessmentType(AssessmentType.MANUAL);
        programmingExerciseRepository.save(programmingExercise);

        participation.setTestRun(true);
        studentParticipationRepository.save(participation);

        testCommitChanges();
    }

    private void setBuildAndTestForProgrammingExercise() {
        programmingExercise.setReleaseDate(ZonedDateTime.now().minusHours(2));
        programmingExercise.setDueDate(ZonedDateTime.now().minusHours(1));
        programmingExercise.setBuildAndTestStudentSubmissionsAfterDueDate(ZonedDateTime.now().plusHours(1));
        programmingExercise.setAssessmentType(AssessmentType.AUTOMATIC);
        programmingExerciseRepository.save(programmingExercise);
    }

    private void setManualAssessmentForProgrammingExercise() {
        programmingExercise.setReleaseDate(ZonedDateTime.now().minusHours(2));
        programmingExercise.setDueDate(ZonedDateTime.now().minusHours(1));
        programmingExercise.setBuildAndTestStudentSubmissionsAfterDueDate(null);
        programmingExercise.setAssessmentType(AssessmentType.SEMI_AUTOMATIC);
        programmingExerciseRepository.save(programmingExercise);
    }

    private void assertUnchangedRepositoryStatusForForbiddenCommit() throws Exception {
        // Committing is not allowed
        var receivedStatusBeforeCommit = request.get(studentRepoBaseUrl + participation.getId(), HttpStatus.OK, RepositoryStatusDTO.class);
        assertThat(receivedStatusBeforeCommit.repositoryStatus()).hasToString("UNCOMMITTED_CHANGES");
        request.postWithoutLocation(studentRepoBaseUrl + participation.getId() + "/commit", null, HttpStatus.FORBIDDEN, null);
        assertThat(receivedStatusBeforeCommit.repositoryStatus()).hasToString("UNCOMMITTED_CHANGES");
    }

    @Test
    @WithMockUser(username = TEST_PREFIX + "student1", roles = "USER")
    void testCommitChangesNotAllowedForBuildAndTestAfterDueDate() throws Exception {
        setBuildAndTestForProgrammingExercise();
        assertUnchangedRepositoryStatusForForbiddenCommit();
    }

    @Test
    @WithMockUser(username = TEST_PREFIX + "student1", roles = "USER")
    void testCommitChangesNotAllowedForManuallyAssessedAfterDueDate() throws Exception {
        setManualAssessmentForProgrammingExercise();
        assertUnchangedRepositoryStatusForForbiddenCommit();
    }

    private void assertUnchangedRepositoryStatusForForbiddenReset() throws Exception {
        // Reset the repo is not allowed
        var receivedStatusBeforeCommit = request.get(studentRepoBaseUrl + participation.getId(), HttpStatus.OK, RepositoryStatusDTO.class);
        assertThat(receivedStatusBeforeCommit.repositoryStatus()).hasToString("UNCOMMITTED_CHANGES");
        request.postWithoutLocation(studentRepoBaseUrl + participation.getId() + "/reset", null, HttpStatus.FORBIDDEN, null);
        assertThat(receivedStatusBeforeCommit.repositoryStatus()).hasToString("UNCOMMITTED_CHANGES");
    }

    @Test
    @WithMockUser(username = TEST_PREFIX + "student1", roles = "USER")
    void testResetNotAllowedForBuildAndTestAfterDueDate() throws Exception {
        setBuildAndTestForProgrammingExercise();
        assertUnchangedRepositoryStatusForForbiddenReset();
    }

    @Test
    @WithMockUser(username = TEST_PREFIX + "student1", roles = "USER")
    void testResetNotAllowedForManuallyAssessedAfterDueDate() throws Exception {
        setManualAssessmentForProgrammingExercise();
        assertUnchangedRepositoryStatusForForbiddenReset();
    }

    @Test
    @WithMockUser(username = TEST_PREFIX + "tutor1", roles = "TA")
    void testResetNotAllowedBeforeDueDate() throws Exception {
        programmingExercise.setReleaseDate(ZonedDateTime.now().minusHours(2));
        programmingExercise.setDueDate(ZonedDateTime.now().plusHours(1));
        programmingExercise.setBuildAndTestStudentSubmissionsAfterDueDate(null);
        programmingExercise.setAssessmentType(AssessmentType.AUTOMATIC);
        programmingExerciseRepository.save(programmingExercise);

        assertUnchangedRepositoryStatusForForbiddenReset();
    }

    @Test
    @WithMockUser(username = TEST_PREFIX + "tutor1", roles = "TA")
    void testResetNotAllowedForExamBeforeDueDate() throws Exception {
        programmingExercise = createProgrammingExerciseForExam();
        // A tutor is not allowed to reset the repository during the exam time
        assertUnchangedRepositoryStatusForForbiddenReset();
    }

    private ProgrammingExercise createProgrammingExerciseForExam() {
        // Create an exam programming exercise
        var programmingExercise = database.addCourseExamExerciseGroupWithOneProgrammingExerciseAndTestCases();
        programmingExerciseRepository.save(programmingExercise);
        participation.setExercise(programmingExercise);
        studentParticipationRepository.save(participation);
        // Create an exam which has already started
        Exam exam = examRepository.findByIdElseThrow(programmingExercise.getExerciseGroup().getExam().getId());
        exam.setStartDate(ZonedDateTime.now().minusHours(1));
        examRepository.save(exam);
        var studentExam = database.addStudentExam(exam);
        studentExam.setWorkingTime(7200); // 2 hours
        studentExam.setUser(participation.getStudent().get());
        studentExam.addExercise(programmingExercise);
        studentExamRepository.save(studentExam);
        return programmingExercise;
    }

    @Test
    @WithMockUser(username = TEST_PREFIX + "student1", roles = "USER")
    void testStashChanges() throws Exception {
        // Make initial commit and save files afterwards
        initialCommitAndSaveFiles(HttpStatus.OK);
        Repository localRepo = gitService.getExistingCheckedOutRepositoryByLocalPath(studentRepository.localRepoFile.toPath(), null);

        // Stash changes
        gitService.stashChanges(localRepo);
        // Local repo has no unsubmitted changes
        assertThat(FileUtils.readFileToString(studentFilePath.toFile(), Charset.defaultCharset())).isEqualTo("initial commit");
    }

    @Test
    @WithMockUser(username = TEST_PREFIX + "student1", roles = "USER")
    void testStashChangesInStudentRepositoryAfterDueDateHasPassed_beforeStateRepoConfigured() {
        participation.setInitializationState(InitializationState.REPO_COPIED);
        // Try to stash changes
        programmingExerciseParticipationService.stashChangesInStudentRepositoryAfterDueDateHasPassed(programmingExercise, participation);

        // Check the logs
        List<ILoggingEvent> logsList = listAppender.list;
        assertThat(logsList.get(0).getMessage()).startsWith("Cannot stash student repository for participation ");
        assertThat(logsList.get(0).getArgumentArray()).containsExactly(participation.getId());
    }

    @Test
    @WithMockUser(username = TEST_PREFIX + "student1", roles = "USER")
    void testStashChangesInStudentRepositoryAfterDueDateHasPassed_dueDatePassed() throws Exception {
        // Make initial commit and save files afterwards
        initialCommitAndSaveFiles(HttpStatus.OK);
        programmingExercise.setDueDate(ZonedDateTime.now().minusHours(1));

        // Stash changes using service
        programmingExerciseParticipationService.stashChangesInStudentRepositoryAfterDueDateHasPassed(programmingExercise, participation);
        assertThat(FileUtils.readFileToString(studentFilePath.toFile(), Charset.defaultCharset())).isEqualTo("initial commit");
    }

    @Test
    @WithMockUser(username = TEST_PREFIX + "student1", roles = "USER")
    void testStashChangesInStudentRepositoryAfterDueDateHasPassed_throwError() {
        // Try to stash changes, but it will throw error as the HEAD is not initialized in the remote repo (this is done with the initial commit)
        programmingExerciseParticipationService.stashChangesInStudentRepositoryAfterDueDateHasPassed(programmingExercise, participation);

        // Check the logs
        List<ILoggingEvent> logsList = listAppender.list;
        assertThat(logsList.get(0).getLevel()).isEqualTo(Level.ERROR);
    }

    @Test
    @WithMockUser(username = TEST_PREFIX + "instructor1", roles = "INSTRUCTOR")
    void testCanAccessParticipation_asInstructor() {
        // Set solution and template participation
        database.addSolutionParticipationForProgrammingExercise(programmingExercise);
        database.addTemplateParticipationForProgrammingExercise(programmingExercise);

        checkCanAccessParticipation(programmingExercise, participation, true, true);
    }

    void checkCanAccessParticipation(ProgrammingExercise programmingExercise, ProgrammingExerciseStudentParticipation participation, boolean shouldBeAllowed,
            boolean shouldBeAllowedTemplateSolution) {
        User user = userRepository.getUserWithGroupsAndAuthorities();

        var isAllowed = programmingExerciseParticipationService.canAccessParticipation(participation, user);
        assertThat(isAllowed).isEqualTo(shouldBeAllowed);

        var isAllowedSolution = programmingExerciseParticipationService.canAccessParticipation(programmingExercise.getSolutionParticipation(), user);
        assertThat(isAllowedSolution).isEqualTo(shouldBeAllowedTemplateSolution);

        var isAllowedTemplate = programmingExerciseParticipationService.canAccessParticipation(programmingExercise.getTemplateParticipation(), user);
        assertThat(isAllowedTemplate).isEqualTo(shouldBeAllowedTemplateSolution);

        var responseOther = programmingExerciseParticipationService.canAccessParticipation(null, user);
        assertThat(responseOther).isFalse();
    }

    @Test
    @WithMockUser(username = TEST_PREFIX + "instructor1", roles = "INSTRUCTOR")
    void testCanAccessParticipation_asInstructor_edgeCase_exercise_null() {
        // Set solution and template participation
        database.addSolutionParticipationForProgrammingExercise(programmingExercise);
        database.addTemplateParticipationForProgrammingExercise(programmingExercise);

        // Check with exercise null
        participation.setExercise(null);
        programmingExercise.getSolutionParticipation().setExercise(null);
        programmingExercise.getTemplateParticipation().setExercise(null);

        checkCanAccessParticipation(programmingExercise, participation, true, true);

        // Check with exercise and programmingExercise null (and set everything again)
        participation.setExercise(null);
        programmingExercise.getSolutionParticipation().setExercise(null);
        programmingExercise.getTemplateParticipation().setExercise(null);
        // Note that in the current implementation, setProgrammingExercise is equivalent to setExercise only for the ProgrammingExerciseStudentParticipation
        participation.setProgrammingExercise(null);
        programmingExercise.getSolutionParticipation().setProgrammingExercise(null);
        programmingExercise.getTemplateParticipation().setProgrammingExercise(null);

        checkCanAccessParticipation(programmingExercise, participation, true, true);
    }

    @Test
    @WithMockUser(username = TEST_PREFIX + "instructor1", roles = "INSTRUCTOR")
    void testCanAccessParticipation_asInstructor_edgeCase_programmingExercise_null() {
        // Set solution and template participation
        database.addSolutionParticipationForProgrammingExercise(programmingExercise);
        database.addTemplateParticipationForProgrammingExercise(programmingExercise);

        // Check with programmingExercise only null
        participation.setProgrammingExercise(null);
        programmingExercise.getSolutionParticipation().setProgrammingExercise(null);
        programmingExercise.getTemplateParticipation().setProgrammingExercise(null);

        checkCanAccessParticipation(programmingExercise, participation, true, true);
    }

    @Test
    @WithMockUser(username = TEST_PREFIX + "instructor1", roles = "INSTRUCTOR")
    void testCanAccessParticipation_asInstructor_edgeCase_programmingExercise_unknownId() {
        // Set solution and template participation
        database.addSolutionParticipationForProgrammingExercise(programmingExercise);
        database.addTemplateParticipationForProgrammingExercise(programmingExercise);

        // Check with programmingExercise null and a non-existent participation id
        participation.setProgrammingExercise(null);
        participation.setId(123456L);
        programmingExercise.getSolutionParticipation().setProgrammingExercise(null);
        programmingExercise.getSolutionParticipation().setId(123456L);
        programmingExercise.getTemplateParticipation().setProgrammingExercise(null);
        programmingExercise.getTemplateParticipation().setId(123456L);

        checkCanAccessParticipation(programmingExercise, participation, false, false);
    }

    @Test
    @WithMockUser(username = TEST_PREFIX + "student1", roles = "USER")
    void testCanAccessParticipation_asStudent() {
        // Set solution and template participation
        database.addSolutionParticipationForProgrammingExercise(programmingExercise);
        database.addTemplateParticipationForProgrammingExercise(programmingExercise);

        checkCanAccessParticipation(programmingExercise, participation, true, false);
    }

    @Test
    @WithMockUser(username = TEST_PREFIX + "tutor1", roles = "TA")
    void testCanAccessParticipation_asTutor() {
        // Set solution and template participation
        database.addSolutionParticipationForProgrammingExercise(programmingExercise);
        database.addTemplateParticipationForProgrammingExercise(programmingExercise);

        checkCanAccessParticipation(programmingExercise, participation, true, true);
    }

    @Test
    @WithMockUser(username = TEST_PREFIX + "editor1", roles = "EDITOR")
    void testCanAccessParticipation_asEditor() {
        // Set solution and template participation
        database.addSolutionParticipationForProgrammingExercise(programmingExercise);
        database.addTemplateParticipationForProgrammingExercise(programmingExercise);

        checkCanAccessParticipation(programmingExercise, participation, true, true);
    }

    @Test
    @WithMockUser(username = TEST_PREFIX + "student1", roles = "USER")
    void testFindStudentParticipation() {
        var response = studentParticipationRepository.findById(participation.getId());
        assertThat(response).isPresent();
        assertThat(response.get().getId()).isEqualTo(participation.getId());
    }

    @Test
    @WithMockUser(username = TEST_PREFIX + "student1", roles = "USER")
    void testUnlockStudentRepository() {
        doAnswer((Answer<Void>) invocation -> {
            ((ProgrammingExercise) participation.getExercise()).setBuildAndTestStudentSubmissionsAfterDueDate(null);
            return null;
        }).when(versionControlService).configureRepository(programmingExercise, participation, true);

        programmingExerciseParticipationService.unlockStudentRepository(programmingExercise, participation);

        assertThat(((ProgrammingExercise) participation.getExercise()).getBuildAndTestStudentSubmissionsAfterDueDate()).isNull();
        assertThat(participation.isLocked()).isFalse();
    }

    @Test
    @WithMockUser(username = TEST_PREFIX + "student1", roles = "USER")
    void testUnlockStudentRepository_beforeStateRepoConfigured() {
        participation.setInitializationState(InitializationState.REPO_COPIED);
        programmingExerciseParticipationService.unlockStudentRepository(programmingExercise, participation);

        // Check the logs
        List<ILoggingEvent> logsList = listAppender.list;
        assertThat(logsList.get(0).getMessage()).startsWith("Cannot unlock student repository for participation ");
        assertThat(logsList.get(0).getArgumentArray()).containsExactly(participation.getId());
    }

    @Test
    @WithMockUser(username = TEST_PREFIX + "student1", roles = "USER")
    void testLockStudentRepository() {
        doAnswer((Answer<Void>) invocation -> {
            participation.getExercise().setDueDate(ZonedDateTime.now().minusHours(1));
            return null;
        }).when(versionControlService).setRepositoryPermissionsToReadOnly(participation.getVcsRepositoryUrl(), programmingExercise.getProjectKey(), participation.getStudents());

        programmingExerciseParticipationService.lockStudentRepository(programmingExercise, participation);
        assertThat(participation.isLocked()).isTrue();
    }

    @Test
    @WithMockUser(username = TEST_PREFIX + "student1", roles = "USER")
    void testLockStudentRepository_beforeStateRepoConfigured() {
        participation.setInitializationState(InitializationState.REPO_COPIED);
        programmingExerciseParticipationService.lockStudentRepository(programmingExercise, participation);

        // Check the logs
        List<ILoggingEvent> logsList = listAppender.list;
        assertThat(logsList.get(0).getMessage()).startsWith("Cannot lock student repository for participation ");
        assertThat(logsList.get(0).getArgumentArray()).containsExactly(participation.getId());
    }

    @Test
    @WithMockUser(username = TEST_PREFIX + "tutor1", roles = "TA")
    void testGetSolutionFileNames() throws Exception {
        var fileNames = request.get(studentRepoBaseUrl + participation.getId() + "/file-names", HttpStatus.OK, String[].class);
        assertThat(fileNames).containsExactly("currentFileName");
    }

    private List<FileSubmission> getFileSubmissions(String fileContent) {
        List<FileSubmission> fileSubmissions = new ArrayList<>();
        FileSubmission fileSubmission = new FileSubmission();
        fileSubmission.setFileName(currentLocalFileName);
        fileSubmission.setFileContent(fileContent);
        fileSubmissions.add(fileSubmission);
        return fileSubmissions;
    }

    private void initialCommitAndSaveFiles(HttpStatus expectedStatus) throws Exception {
        assertThat(Files.exists(Path.of(studentRepository.localRepoFile + "/" + currentLocalFileName))).isTrue();
        // Do initial commit
        request.put(studentRepoBaseUrl + participation.getId() + "/files?commit=true", getFileSubmissions("initial commit"), expectedStatus);
        // Check repo
        assertThat(FileUtils.readFileToString(studentFilePath.toFile(), Charset.defaultCharset())).isEqualTo("initial commit");

        // Save file, without commit
        request.put(studentRepoBaseUrl + participation.getId() + "/files?commit=false", getFileSubmissions("updatedFileContent"), expectedStatus);
        // Check repo
        assertThat(FileUtils.readFileToString(studentFilePath.toFile(), Charset.defaultCharset())).isEqualTo("updatedFileContent");
    }
}<|MERGE_RESOLUTION|>--- conflicted
+++ resolved
@@ -708,8 +708,6 @@
 
     @Test
     @WithMockUser(username = TEST_PREFIX + "student1", roles = "USER")
-<<<<<<< HEAD
-=======
     void testBuildLogsWithManualResult() throws Exception {
         var submission = database.createProgrammingSubmission(participation, true);
         var buildLogEntries = buildLogEntryService.saveBuildLogs(logs, submission);
@@ -745,7 +743,6 @@
 
     @Test
     @WithMockUser(username = TEST_PREFIX + "student1", roles = "USER")
->>>>>>> 74320eb9
     void testBuildLogsFromDatabase() throws Exception {
         var submission = new ProgrammingSubmission();
         submission.setSubmissionDate(ZonedDateTime.now().minusMinutes(4));
