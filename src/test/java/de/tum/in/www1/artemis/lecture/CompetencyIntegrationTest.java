--- conflicted
+++ resolved
@@ -257,11 +257,8 @@
         request.post("/api/courses/" + course.getId() + "/competencies", new Competency(), HttpStatus.FORBIDDEN);
         request.get("/api/courses/" + course.getId() + "/competencies/" + competency.getId() + "/course-progress", HttpStatus.FORBIDDEN, CourseCompetencyProgressDTO.class);
         request.delete("/api/courses/" + course.getId() + "/competencies/" + competency.getId(), HttpStatus.FORBIDDEN);
-<<<<<<< HEAD
         request.post("/api/courses/" + course.getId() + "/competencies/bulk", List.of(), HttpStatus.FORBIDDEN);
-=======
         request.post("/api/courses/" + course.getId() + "/competencies/import-all/1", null, HttpStatus.FORBIDDEN);
->>>>>>> 3afd5b02
     }
 
     @Test
@@ -772,7 +769,6 @@
 
     @Test
     @WithMockUser(username = TEST_PREFIX + "instructor1", roles = "INSTRUCTOR")
-<<<<<<< HEAD
     void createCompetencies_asInstructor_shouldCreateCompetencies() throws Exception {
         var competency1 = new Competency();
         competency1.setTitle("Competency1");
@@ -803,7 +799,10 @@
         competency.setTitle("Title");
         competency.setId(1L); // id is set
         request.post("/api/courses/" + course.getId() + "/competencies/bulk", List.of(competency), HttpStatus.BAD_REQUEST);
-=======
+    }
+  
+    @Test
+    @WithMockUser(username = TEST_PREFIX + "instructor1", roles = "INSTRUCTOR")      
     void importingCompetencies_asInstructor_shouldImportCompetencies() throws Exception {
         var competencyDTOList = request.postListWithResponseBody("/api/courses/" + course.getId() + "/competencies/import-all/" + course2.getId(), null,
                 CompetencyWithTailRelationDTO.class, HttpStatus.CREATED);
@@ -827,17 +826,17 @@
         // relations should be empty when not importing them
         assertThat(competencyDTOList.get(0).tailRelations()).isNull();
         assertThat(competencyDTOList.get(1).tailRelations()).isNull();
->>>>>>> 3afd5b02
+
     }
 
     @Test
     @WithMockUser(username = TEST_PREFIX + "instructor42", roles = "INSTRUCTOR")
-<<<<<<< HEAD
     void createCompetencies_asInstructorNotInCourse_shouldReturnForbidden() throws Exception {
         request.post("/api/courses/" + course.getId() + "/competencies/bulk", List.of(), HttpStatus.FORBIDDEN);
     }
 
-=======
+    @Test
+    @WithMockUser(username = TEST_PREFIX + "instructor42", roles = "INSTRUCTOR")
     void importCompetencies_instructorNotInCourse_shouldReturnForbidden() throws Exception {
         request.postListWithResponseBody("/api/courses/" + course.getId() + "/competencies/import-all/" + course2.getId(), null, CompetencyWithTailRelationDTO.class,
                 HttpStatus.FORBIDDEN);
@@ -849,5 +848,4 @@
         request.postListWithResponseBody("/api/courses/" + course.getId() + "/competencies/import-all/" + course.getId(), null, CompetencyWithTailRelationDTO.class,
                 HttpStatus.CONFLICT);
     }
->>>>>>> 3afd5b02
 }