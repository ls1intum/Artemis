--- conflicted
+++ resolved
@@ -317,13 +317,8 @@
 
         List<Competency> competenciesOfCourse = request.getList("/api/courses/" + course.getId() + "/competencies", HttpStatus.OK, Competency.class);
 
-<<<<<<< HEAD
-        assertThat(competenciesOfCourse.stream().filter(l -> l.getId().equals(competency.getId())).findFirst()).isPresent();
+        assertThat(competenciesOfCourse).anyMatch(competency -> competency.getId().equals(this.competency.getId()));
         assertThat(competenciesOfCourse.stream().filter(l -> l.getId().equals(newCompetency.getId())).findFirst().orElseThrow().getLectureUnits()).isEmpty();
-=======
-        assertThat(competenciesOfCourse).anyMatch(competency -> competency.getId().equals(this.competency.getId()));
-        assertThat(competenciesOfCourse.stream().filter(l -> l.getId().equals(newCompetency.getId())).findFirst().get().getLectureUnits()).isEmpty();
->>>>>>> ba8b9227
     }
 
     @Test
