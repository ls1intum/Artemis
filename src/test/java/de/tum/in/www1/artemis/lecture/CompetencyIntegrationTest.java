package de.tum.in.www1.artemis.lecture;

import static org.assertj.core.api.Assertions.assertThat;
import static org.awaitility.Awaitility.await;

import java.time.ZonedDateTime;
import java.time.temporal.ChronoUnit;
import java.util.HashSet;
import java.util.List;
import java.util.Set;
import java.util.stream.Collectors;
import java.util.stream.Stream;

import org.junit.jupiter.api.BeforeEach;
import org.junit.jupiter.api.Test;
import org.junit.jupiter.params.ParameterizedTest;
import org.junit.jupiter.params.provider.Arguments;
import org.junit.jupiter.params.provider.MethodSource;
import org.springframework.beans.factory.annotation.Autowired;
import org.springframework.http.HttpStatus;
import org.springframework.security.test.context.support.WithMockUser;
import org.springframework.util.LinkedMultiValueMap;

import de.tum.in.www1.artemis.AbstractSpringIntegrationBambooBitbucketJiraTest;
import de.tum.in.www1.artemis.competency.CompetencyUtilService;
import de.tum.in.www1.artemis.course.CourseUtilService;
import de.tum.in.www1.artemis.domain.*;
<<<<<<< HEAD
import de.tum.in.www1.artemis.domain.enumeration.*;
=======
import de.tum.in.www1.artemis.domain.enumeration.ExerciseMode;
import de.tum.in.www1.artemis.domain.enumeration.SubmissionType;
>>>>>>> 1a5da0fd
import de.tum.in.www1.artemis.domain.lecture.ExerciseUnit;
import de.tum.in.www1.artemis.domain.lecture.LectureUnit;
import de.tum.in.www1.artemis.domain.lecture.TextUnit;
import de.tum.in.www1.artemis.domain.participation.Participant;
import de.tum.in.www1.artemis.domain.participation.StudentParticipation;
import de.tum.in.www1.artemis.exercise.textexercise.TextExerciseFactory;
import de.tum.in.www1.artemis.participation.ParticipationFactory;
import de.tum.in.www1.artemis.repository.*;
import de.tum.in.www1.artemis.service.LectureUnitService;
import de.tum.in.www1.artemis.service.ParticipationService;
import de.tum.in.www1.artemis.team.TeamUtilService;
import de.tum.in.www1.artemis.user.UserUtilService;
import de.tum.in.www1.artemis.util.PageableSearchUtilService;
import de.tum.in.www1.artemis.web.rest.dto.CourseCompetencyProgressDTO;

class CompetencyIntegrationTest extends AbstractSpringIntegrationBambooBitbucketJiraTest {

    private static final String TEST_PREFIX = "competencyintegrationtest";

    @Autowired
    private CourseRepository courseRepository;

    @Autowired
    private LectureRepository lectureRepository;

    @Autowired
    private ExerciseRepository exerciseRepository;

    @Autowired
    private ParticipationService participationService;

    @Autowired
    private UserRepository userRepository;

    @Autowired
    private SubmissionRepository submissionRepository;

    @Autowired
    private ResultRepository resultRepository;

    @Autowired
    private TextUnitRepository textUnitRepository;

    @Autowired
    private ExerciseUnitRepository exerciseUnitRepository;

    @Autowired
    private CompetencyRepository competencyRepository;

    @Autowired
    private CompetencyRelationRepository competencyRelationRepository;

    @Autowired
    private LectureUnitRepository lectureUnitRepository;

    @Autowired
    private LectureUnitService lectureUnitService;

    @Autowired
    private UserUtilService userUtilService;

    @Autowired
    private CourseUtilService courseUtilService;

    @Autowired
    private TeamUtilService teamUtilService;

    @Autowired
    private CompetencyUtilService competencyUtilService;

    @Autowired
    private PageableSearchUtilService pageableSearchUtilService;

    private Course course;

    private Course course2;

    private Competency competency;

    private Lecture lecture;

    private Long idOfTextUnitOfLectureOne;

    private Exercise teamTextExercise;

    private Exercise textExercise;

    @BeforeEach
    void setupTestScenario() {
        participantScoreScheduleService.activate();

        ZonedDateTime pastTimestamp = ZonedDateTime.now().minusDays(5);
        userUtilService.addUsers(TEST_PREFIX, 2, 1, 0, 1);

        // Add users that are not in the course
        userUtilService.createAndSaveUser(TEST_PREFIX + "student42");
        userUtilService.createAndSaveUser(TEST_PREFIX + "instructor42");

        // creating course
        course = courseUtilService.createCourse();

        course2 = courseUtilService.createCourse();

        competency = createCompetency();
        createPrerequisiteForCourse2();
        lecture = createLecture(course);

        textExercise = createTextExercise(pastTimestamp, pastTimestamp, pastTimestamp, Set.of(competency), false);
        teamTextExercise = createTextExercise(pastTimestamp, pastTimestamp, pastTimestamp, Set.of(competency), true);

        creatingLectureUnitsOfLecture(competency);
    }

    private Competency createCompetency() {
        Competency competency = new Competency();
        competency.setTitle("Competency" + course.getId());
        competency.setDescription("This is an example competency");
        competency.setTaxonomy(CompetencyTaxonomy.UNDERSTAND);
        competency.setCourse(course);
        competency = competencyRepository.save(competency);

        return competency;
    }

    private void createPrerequisiteForCourse2() {
        // Add the first competency as a prerequisite to the other course
        course2.addPrerequisite(competency);
        courseRepository.save(course2);
    }

    private void creatingLectureUnitsOfLecture(Competency competency) {
        // creating lecture units for lecture one

        TextUnit textUnit = new TextUnit();
        textUnit.setName("TextUnitOfLectureOne");
        textUnit.setCompetencies(Set.of(competency));
        textUnit = textUnitRepository.save(textUnit);
        idOfTextUnitOfLectureOne = textUnit.getId();

        ExerciseUnit textExerciseUnit = new ExerciseUnit();
        textExerciseUnit.setExercise(textExercise);
        exerciseUnitRepository.save(textExerciseUnit);

        ExerciseUnit teamTextExerciseUnit = new ExerciseUnit();
        teamTextExerciseUnit.setExercise(teamTextExercise);
        exerciseUnitRepository.save(teamTextExerciseUnit);

        for (LectureUnit lectureUnit : List.of(textUnit, textExerciseUnit, teamTextExerciseUnit)) {
            lecture.addLectureUnit(lectureUnit);
        }

        lectureRepository.save(lecture);
    }

    private Lecture createLecture(Course course) {
        Lecture lecture = new Lecture();
        lecture.setTitle("LectureOne");
        lecture.setCourse(course);
        lectureRepository.save(lecture);

        return lecture;
    }

    private TextExercise createTextExercise(ZonedDateTime pastTimestamp, ZonedDateTime futureTimestamp, ZonedDateTime futureFutureTimestamp, Set<Competency> competencies,
            boolean isTeamExercise) {
        // creating text exercise with Result
        TextExercise textExercise = TextExerciseFactory.generateTextExercise(pastTimestamp, futureTimestamp, futureFutureTimestamp, course);

        if (isTeamExercise) {
            textExercise.setMode(ExerciseMode.TEAM);
        }

        textExercise.setMaxPoints(10.0);
        textExercise.setBonusPoints(0.0);
        textExercise.setCompetencies(competencies);
        exerciseRepository.save(textExercise);

        return textExercise;
    }

    private void createTextExerciseParticipationSubmissionAndResult(Exercise exercise, Participant participant, Double pointsOfExercise, Double bonusPointsOfExercise,
            long scoreAwarded, boolean rated) {
        if (!exercise.getMaxPoints().equals(pointsOfExercise)) {
            exercise.setMaxPoints(pointsOfExercise);
        }
        if (!exercise.getBonusPoints().equals(bonusPointsOfExercise)) {
            exercise.setBonusPoints(bonusPointsOfExercise);
        }
        exercise = exerciseRepository.save(exercise);

        StudentParticipation studentParticipation = participationService.startExercise(exercise, participant, false);

        Submission submission = new TextSubmission();

        submission.setType(SubmissionType.MANUAL);
        submission.setParticipation(studentParticipation);
        submission = submissionRepository.save(submission);

        // result
        Result result = ParticipationFactory.generateResult(rated, scoreAwarded);
        result.setParticipation(studentParticipation);
        result.setCompletionDate(ZonedDateTime.now());
        result = resultRepository.save(result);

        submission.addResult(result);
        result.setSubmission(submission);
        submissionRepository.save(submission);
    }

    private void testAllPreAuthorize() throws Exception {
        request.put("/api/courses/" + course.getId() + "/competencies", new Competency(), HttpStatus.FORBIDDEN);
        request.post("/api/courses/" + course.getId() + "/competencies", new Competency(), HttpStatus.FORBIDDEN);
        request.get("/api/courses/" + course.getId() + "/competencies/" + competency.getId() + "/course-progress", HttpStatus.FORBIDDEN, CourseCompetencyProgressDTO.class);
        request.delete("/api/courses/" + course.getId() + "/competencies/" + competency.getId(), HttpStatus.FORBIDDEN);
    }

    @Test
    @WithMockUser(username = TEST_PREFIX + "tutor1", roles = "TA")
    void testAll_asTutor() throws Exception {
        this.testAllPreAuthorize();
    }

    @Test
    @WithMockUser(username = TEST_PREFIX + "student1", roles = "USER")
    void testAll_asStudent() throws Exception {
        this.testAllPreAuthorize();
    }

    @Test
    @WithMockUser(username = TEST_PREFIX + "editor1", roles = "EDITOR")
    void testAll_asEditor() throws Exception {
        this.testAllPreAuthorize();
    }

    @Test
    @WithMockUser(username = TEST_PREFIX + "student1", roles = "USER")
    void getTitle_ForCompetency() throws Exception {
        String title = request.get("/api/competencies/" + competency.getId() + "/title", HttpStatus.OK, String.class);
        assertThat(title).isEqualTo(competency.getTitle());
    }

    @Test
    @WithMockUser(username = TEST_PREFIX + "student1", roles = "USER")
    void getTitle_ForNonExistingCompetency() throws Exception {
        request.get("/api/competencies/12312321321/title", HttpStatus.NOT_FOUND, String.class);
    }

    @Test
    @WithMockUser(username = TEST_PREFIX + "student1", roles = "USER")
    void getCompetency_asStudent_shouldReturnCompetency() throws Exception {
        Competency competency = request.get("/api/courses/" + course.getId() + "/competencies/" + this.competency.getId(), HttpStatus.OK, Competency.class);
        assertThat(competency.getId()).isEqualTo(this.competency.getId());
    }

    @Test
    @WithMockUser(username = TEST_PREFIX + "instructor42", roles = "INSTRUCTOR")
    void getCompetency_asUserNotInCourse_shouldReturnForbidden() throws Exception {
        request.get("/api/courses/" + course.getId() + "/competencies/" + competency.getId(), HttpStatus.FORBIDDEN, Competency.class);
    }

    @Test
    @WithMockUser(username = TEST_PREFIX + "student1", roles = "USER")
    void getCompetency_asStudent_wrongCourse() throws Exception {
        request.get("/api/courses/" + course2.getId() + "/competencies/" + competency.getId(), HttpStatus.CONFLICT, Competency.class);
    }

    @Test
    @WithMockUser(username = TEST_PREFIX + "student1", roles = "USER")
    void getCompetenciesOfCourse_asStudent1_shouldReturnCompetencies() throws Exception {
        TextUnit unreleasedLectureUnit = new TextUnit();
        unreleasedLectureUnit.setName("TextUnitOfLectureOne");
        unreleasedLectureUnit.setReleaseDate(ZonedDateTime.now().plus(5, ChronoUnit.DAYS));
        unreleasedLectureUnit = textUnitRepository.save(unreleasedLectureUnit);
        lecture.addLectureUnit(unreleasedLectureUnit);
        lectureRepository.save(lecture);

        Competency newCompetency = new Competency();
        newCompetency.setTitle("Title");
        newCompetency.setDescription("Description");
        newCompetency.setCourse(course);
        newCompetency.setLectureUnits(new HashSet<>(List.of(unreleasedLectureUnit)));
        competencyRepository.save(newCompetency);

        List<Competency> competenciesOfCourse = request.getList("/api/courses/" + course.getId() + "/competencies", HttpStatus.OK, Competency.class);

<<<<<<< HEAD
        assertThat(competenciesOfCourse).anyMatch(competency -> competency.getId().equals(idOfCompetency));
=======
        assertThat(competenciesOfCourse.stream().filter(l -> l.getId().equals(competency.getId())).findFirst()).isPresent();
>>>>>>> 1a5da0fd
        assertThat(competenciesOfCourse.stream().filter(l -> l.getId().equals(newCompetency.getId())).findFirst().get().getLectureUnits()).isEmpty();
    }

    @Test
    @WithMockUser(username = TEST_PREFIX + "student42", roles = "USER")
    void getCompetenciesOfCourse_asStudentNotInCourse_shouldReturnForbidden() throws Exception {
        request.getList("/api/courses/" + course.getId() + "/competencies", HttpStatus.FORBIDDEN, Competency.class);
    }

    private static Stream<Arguments> competencyUpdateToOptionalProvider() {
        return Stream.of(Arguments.of(IncludedInOverallScore.NOT_INCLUDED, HttpStatus.OK), Arguments.of(IncludedInOverallScore.INCLUDED_AS_BONUS, HttpStatus.OK),
                Arguments.of(IncludedInOverallScore.INCLUDED_COMPLETELY, HttpStatus.BAD_REQUEST));
    }

    @ParameterizedTest
    @MethodSource("competencyUpdateToOptionalProvider")
    @WithMockUser(username = TEST_PREFIX + "instructor1", roles = "INSTRUCTOR")
    void updateCompetencyToOptional(IncludedInOverallScore includedInOverallScore, HttpStatus httpStatus) throws Exception {
        Course course = courseRepository.findByIdElseThrow(idOfCourse);

        Competency competency = new Competency();
        competency.setTitle("Title");
        competency.setDescription("Description");
        competency.setCourse(course);
        competency = competencyRepository.save(competency);

        TextExercise exercise = ModelFactory.generateTextExercise(ZonedDateTime.now(), ZonedDateTime.now(), ZonedDateTime.now(), course);
        exercise.setMaxPoints(1.0);
        exercise.setIncludedInOverallScore(includedInOverallScore);
        exercise.setCompetencies(Set.of(competency));
        exerciseRepository.save(exercise);

        competency.setOptional(true);
        request.put("/api/courses/" + idOfCourse + "/competencies", competency, httpStatus);
    }

    @Test
    @WithMockUser(username = TEST_PREFIX + "instructor1", roles = "INSTRUCTOR")
    void deleteCompetency_asInstructor_shouldDeleteCompetency() throws Exception {
        request.delete("/api/courses/" + course.getId() + "/competencies/" + competency.getId(), HttpStatus.OK);
        request.get("/api/courses/" + course.getId() + "/competencies/" + competency.getId(), HttpStatus.NOT_FOUND, Competency.class);
    }

    @Test
    @WithMockUser(username = TEST_PREFIX + "instructor1", roles = "INSTRUCTOR")
<<<<<<< HEAD
    void deleteCompetency_withRelatedCompetencies_shouldReturnBadRequest() throws Exception {
        Competency competency = competencyRepository.findByIdElseThrow(idOfCompetency);
        Course course = courseRepository.findByIdElseThrow(idOfCourse);
        Competency competency1 = database.createCompetency(course);
=======
    void deleteCompetency_witRelatedCompetencies_shouldReturnBadRequest() throws Exception {
        Competency competency1 = competencyUtilService.createCompetency(course);
>>>>>>> 1a5da0fd

        var relation = new CompetencyRelation();
        relation.setTailCompetency(competency);
        relation.setHeadCompetency(competency1);
        relation.setType(CompetencyRelation.RelationType.EXTENDS);
        competencyRelationRepository.save(relation);

        // Should return bad request, as the competency still has relations
        request.delete("/api/courses/" + course.getId() + "/competencies/" + competency.getId(), HttpStatus.BAD_REQUEST);
    }

    @Test
    @WithMockUser(username = TEST_PREFIX + "instructor42", roles = "INSTRUCTOR")
    void deleteCompetency_asInstructorNotInCourse_shouldReturnForbidden() throws Exception {
        request.delete("/api/courses/" + course.getId() + "/competencies/" + competency.getId(), HttpStatus.FORBIDDEN);
    }

    @Test
    @WithMockUser(username = "admin", roles = "ADMIN")
    void deleteCourse_asAdmin_shouldAlsoDeleteCompetency() throws Exception {
        request.delete("/api/admin/courses/" + course.getId(), HttpStatus.OK);
        request.get("/api/courses/" + course.getId() + "/competencies/" + competency.getId(), HttpStatus.NOT_FOUND, Competency.class);
    }

    @Test
    @WithMockUser(username = TEST_PREFIX + "instructor1", roles = "INSTRUCTOR")
    void createCompetencyRelation() throws Exception {
        Long idOfOtherCompetency = competencyUtilService.createCompetency(course).getId();

        request.postWithoutResponseBody("/api/courses/" + course.getId() + "/competencies/" + competency.getId() + "/relations/" + idOfOtherCompetency + "?type="
                + CompetencyRelation.RelationType.EXTENDS.name(), HttpStatus.OK, new LinkedMultiValueMap<>());

        var relations = competencyRelationRepository.findAllByCompetencyId(competency.getId());
        assertThat(relations).hasSize(1);
        assertThat(relations.stream().findFirst().get().getType()).isEqualTo(CompetencyRelation.RelationType.EXTENDS);
    }

    @Test
    @WithMockUser(username = TEST_PREFIX + "instructor1", roles = "INSTRUCTOR")
    void createCompetencyRelation_shouldReturnBadRequest() throws Exception {
        Long idOfOtherCompetency = competencyUtilService.createCompetency(course).getId();

        request.post("/api/courses/" + course.getId() + "/competencies/" + competency.getId() + "/relations/" + idOfOtherCompetency + "?type=" + "abc123xyz", null,
                HttpStatus.BAD_REQUEST);
    }

    @Test
    @WithMockUser(username = TEST_PREFIX + "instructor1", roles = "INSTRUCTOR")
    void createCompetencyRelation_shouldReturnBadRequest_ForCircularRelations() throws Exception {
        Long idOfOtherCompetency1 = competencyUtilService.createCompetency(course).getId();
        Competency otherCompetency1 = competencyRepository.findByIdElseThrow(idOfOtherCompetency1);
        Long idOfOtherCompetency2 = competencyUtilService.createCompetency(course).getId();
        Competency otherCompetency2 = competencyRepository.findByIdElseThrow(idOfOtherCompetency1);

        var relation1 = new CompetencyRelation();
        relation1.setTailCompetency(competency);
        relation1.setHeadCompetency(otherCompetency1);
        relation1.setType(CompetencyRelation.RelationType.EXTENDS);
        competencyRelationRepository.save(relation1);

        var relation2 = new CompetencyRelation();
        relation2.setTailCompetency(otherCompetency1);
        relation2.setHeadCompetency(otherCompetency2);
        relation2.setType(CompetencyRelation.RelationType.MATCHES);
        competencyRelationRepository.save(relation2);

        request.post("/api/courses/" + course.getId() + "/competencies/" + idOfOtherCompetency2 + "/relations/" + competency.getId() + "?type="
                + CompetencyRelation.RelationType.ASSUMES.name(), null, HttpStatus.BAD_REQUEST);
    }

    @Test
    @WithMockUser(username = TEST_PREFIX + "student42", roles = "USER")
    void createCompetencyRelation_shouldReturnForbidden() throws Exception {
        Long idOfOtherCompetency = competencyUtilService.createCompetency(course).getId();

        request.post("/api/courses/" + course.getId() + "/competencies/" + competency.getId() + "/relations/" + idOfOtherCompetency + "?type="
                + CompetencyRelation.RelationType.EXTENDS.name(), null, HttpStatus.FORBIDDEN);
    }

    @Test
    @WithMockUser(username = TEST_PREFIX + "instructor1", roles = "INSTRUCTOR")
    void getCompetencyRelations() throws Exception {
        Competency otherCompetency = competencyUtilService.createCompetency(course);

        var relation = new CompetencyRelation();
        relation.setTailCompetency(competency);
        relation.setHeadCompetency(otherCompetency);
        relation.setType(CompetencyRelation.RelationType.EXTENDS);
        relation = competencyRelationRepository.save(relation);

        var relations = request.getList("/api/courses/" + course.getId() + "/competencies/" + competency.getId() + "/relations", HttpStatus.OK, CompetencyRelation.class);

        assertThat(relations).hasSize(1);
        assertThat(relations.get(0)).isEqualTo(relation);
    }

    @Test
    @WithMockUser(username = TEST_PREFIX + "instructor1", roles = "INSTRUCTOR")
    void deleteCompetencyRelation() throws Exception {
        Competency otherCompetency = competencyUtilService.createCompetency(course);

        var relation = new CompetencyRelation();
        relation.setTailCompetency(competency);
        relation.setHeadCompetency(otherCompetency);
        relation.setType(CompetencyRelation.RelationType.EXTENDS);
        relation = competencyRelationRepository.save(relation);

        request.delete("/api/courses/" + course.getId() + "/competencies/" + competency.getId() + "/relations/" + relation.getId(), HttpStatus.OK);

        var relations = competencyRelationRepository.findAllByCompetencyId(competency.getId());
        assertThat(relations).isEmpty();
    }

    @Test
    @WithMockUser(username = TEST_PREFIX + "instructor1", roles = "INSTRUCTOR")
    void deleteCompetencyRelation_shouldReturnBadRequest() throws Exception {
        Competency otherCompetency = competencyUtilService.createCompetency(course);

        var relation = new CompetencyRelation();
        relation.setTailCompetency(otherCompetency); // invalid
        relation.setHeadCompetency(competency);
        relation.setType(CompetencyRelation.RelationType.EXTENDS);
        relation = competencyRelationRepository.save(relation);

        request.delete("/api/courses/" + course.getId() + "/competencies/" + competency.getId() + "/relations/" + relation.getId(), HttpStatus.BAD_REQUEST);
    }

    @Test
    @WithMockUser(username = TEST_PREFIX + "instructor1", roles = "INSTRUCTOR")
    void deleteLecture_asInstructor_shouldUpdateCompetency() throws Exception {
        request.delete("/api/lectures/" + lecture.getId(), HttpStatus.OK);
        Competency competency = request.get("/api/courses/" + course.getId() + "/competencies/" + this.competency.getId(), HttpStatus.OK, Competency.class);
        assertThat(competency.getLectureUnits()).isEmpty();
    }

    @Test
    @WithMockUser(username = TEST_PREFIX + "instructor1", roles = "INSTRUCTOR")
    void deleteLectureUnit_asInstructor_shouldUpdateCompetency() throws Exception {
        request.delete("/api/lectures/" + lecture.getId() + "/lecture-units/" + idOfTextUnitOfLectureOne, HttpStatus.OK);
        Competency competency = request.get("/api/courses/" + course.getId() + "/competencies/" + this.competency.getId(), HttpStatus.OK, Competency.class);
        assertThat(competency.getLectureUnits()).isEmpty();
    }

    @Test
    @WithMockUser(username = TEST_PREFIX + "instructor1", roles = "INSTRUCTOR")
    void getCompetencyCourseProgressTeamsTest_asInstructorOne() throws Exception {
        User tutor = userRepository.findOneByLogin(TEST_PREFIX + "tutor1").get();
        var teams = teamUtilService.addTeamsForExerciseFixedTeamSize(TEST_PREFIX, "lgi", teamTextExercise, 2, tutor, 1);

        createTextExerciseParticipationSubmissionAndResult(teamTextExercise, teams.get(0), 10.0, 0.0, 100, true);  // will be ignored in favor of last submission from team
        createTextExerciseParticipationSubmissionAndResult(teamTextExercise, teams.get(0), 10.0, 0.0, 50, false);

        createTextExerciseParticipationSubmissionAndResult(teamTextExercise, teams.get(1), 10.0, 0.0, 10, false);

        await().until(() -> participantScoreScheduleService.isIdle());

        CourseCompetencyProgressDTO courseCompetencyProgress = request.get("/api/courses/" + course.getId() + "/competencies/" + competency.getId() + "/course-progress",
                HttpStatus.OK, CourseCompetencyProgressDTO.class);

        assertThat(courseCompetencyProgress.averageStudentScore()).isEqualTo(30);
    }

    @Test
    @WithMockUser(username = TEST_PREFIX + "instructor1", roles = "INSTRUCTOR")
    void getCompetencyCourseProgressIndividualTest_asInstructorOne() throws Exception {
        User student1 = userRepository.findOneByLogin(TEST_PREFIX + "student1").get();
        User student2 = userRepository.findOneByLogin(TEST_PREFIX + "student2").get();
        User instructor1 = userRepository.findOneByLogin(TEST_PREFIX + "instructor1").get();

        createTextExerciseParticipationSubmissionAndResult(textExercise, student1, 10.0, 0.0, 100, true);  // will be ignored in favor of last submission from team
        createTextExerciseParticipationSubmissionAndResult(textExercise, student1, 10.0, 0.0, 50, false);
        createTextExerciseParticipationSubmissionAndResult(textExercise, student2, 10.0, 0.0, 10, false);

        createTextExerciseParticipationSubmissionAndResult(textExercise, instructor1, 10.0, 0.0, 100, true); // will be ignored as not a student

        await().until(() -> participantScoreScheduleService.isIdle());

        CourseCompetencyProgressDTO courseCompetencyProgress = request.get("/api/courses/" + course.getId() + "/competencies/" + competency.getId() + "/course-progress",
                HttpStatus.OK, CourseCompetencyProgressDTO.class);

        assertThat(courseCompetencyProgress.averageStudentScore()).isEqualTo(53.3);
    }

    @Test
    @WithMockUser(username = TEST_PREFIX + "student1", roles = "USER")
    void getCompetencyStudentProgressTest() throws Exception {
        User student1 = userRepository.findOneByLogin(TEST_PREFIX + "student1").get();
        lectureUnitService.setLectureUnitCompletion(textUnitRepository.findById(idOfTextUnitOfLectureOne).get(), student1, true);

        createTextExerciseParticipationSubmissionAndResult(textExercise, student1, 10.0, 0.0, 90, true);  // will be ignored in favor of last submission from team
        createTextExerciseParticipationSubmissionAndResult(textExercise, student1, 10.0, 0.0, 85, false);

        await().until(() -> participantScoreScheduleService.isIdle());

        CompetencyProgress studentCompetencyProgress1 = request.get("/api/courses/" + course.getId() + "/competencies/" + competency.getId() + "/student-progress?refresh=true",
                HttpStatus.OK, CompetencyProgress.class);

        assertThat(studentCompetencyProgress1.getProgress()).isEqualTo(66.7);
        assertThat(studentCompetencyProgress1.getConfidence()).isEqualTo(85.0);

        CompetencyProgress studentCompetencyProgress2 = request.get("/api/courses/" + course.getId() + "/competencies/" + competency.getId() + "/student-progress?refresh=false",
                HttpStatus.OK, CompetencyProgress.class);

        assertThat(studentCompetencyProgress2.getProgress()).isEqualTo(66.7);
        assertThat(studentCompetencyProgress2.getConfidence()).isEqualTo(85.0);
    }

    @Test
    @WithMockUser(username = TEST_PREFIX + "instructor1", roles = "INSTRUCTOR")
    void updateCompetency_asInstructor_shouldUpdateCompetency() throws Exception {
        LectureUnit textLectureUnit = lectureUnitRepository.findByIdWithCompetenciesBidirectionalElseThrow(idOfTextUnitOfLectureOne);
        competency.setTitle("Updated");
        competency.removeLectureUnit(textLectureUnit);
        competency.setDescription("Updated Description");

        Competency updatedCompetency = request.putWithResponseBody("/api/courses/" + course.getId() + "/competencies", competency, Competency.class, HttpStatus.OK);

        assertThat(updatedCompetency.getTitle()).isEqualTo("Updated");
        assertThat(updatedCompetency.getDescription()).isEqualTo("Updated Description");
        assertThat(updatedCompetency.getLectureUnits().stream().map(DomainObject::getId).collect(Collectors.toSet())).doesNotContain(textLectureUnit.getId());
    }

    @Test
    @WithMockUser(username = TEST_PREFIX + "instructor1", roles = "INSTRUCTOR")
    void updateCompetency_asInstructor_badRequest() throws Exception {
        competency.setId(null);
        request.putWithResponseBody("/api/courses/" + course.getId() + "/competencies", competency, Competency.class, HttpStatus.BAD_REQUEST);
    }

    @Test
    @WithMockUser(username = TEST_PREFIX + "instructor1", roles = "INSTRUCTOR")
    void createCompetency_asInstructor_shouldCreateCompetency() throws Exception {
        Competency competency = new Competency();
        competency.setTitle("FreshlyCreatedCompetency");
        competency.setDescription("This is an example of a freshly created competency");
        competency.setCourse(course);
        List<LectureUnit> allLectureUnits = lectureUnitRepository.findAll();
        Set<LectureUnit> connectedLectureUnits = new HashSet<>(allLectureUnits);
        competency.setLectureUnits(connectedLectureUnits);

        var persistedCompetency = request.postWithResponseBody("/api/courses/" + course.getId() + "/competencies", competency, Competency.class, HttpStatus.CREATED);
        assertThat(persistedCompetency.getId()).isNotNull();
    }

    @Test
    @WithMockUser(username = TEST_PREFIX + "instructor1", roles = "INSTRUCTOR")
    void createCompetency_asInstructor_badRequest() throws Exception {
        Competency competency = new Competency(); // no title
        request.postWithResponseBody("/api/courses/" + course.getId() + "/competencies", competency, Competency.class, HttpStatus.BAD_REQUEST);
        competency.setTitle(" "); // empty title
        request.postWithResponseBody("/api/courses/" + course.getId() + "/competencies", competency, Competency.class, HttpStatus.BAD_REQUEST);
        competency.setTitle("Hello");
        competency.setId(5L); // id is set
        request.postWithResponseBody("/api/courses/" + course.getId() + "/competencies", competency, Competency.class, HttpStatus.BAD_REQUEST);
    }

    @Test
    @WithMockUser(username = TEST_PREFIX + "instructor42", roles = "INSTRUCTOR")
    void createCompetency_instructorNotInCourse_shouldReturnForbidden() throws Exception {
        Competency competency = new Competency();
        competency.setTitle("Example Title");
        request.postWithResponseBody("/api/courses/" + course.getId() + "/competencies", competency, Competency.class, HttpStatus.FORBIDDEN);
    }

    @Test
    @WithMockUser(username = TEST_PREFIX + "instructor1", roles = "INSTRUCTOR")
    void importCompetency_asInstructor_shouldImportCompetency() throws Exception {
        Competency importedCompetency = request.postWithResponseBody("/api/courses/" + course2.getId() + "/competencies/import", competency, Competency.class, HttpStatus.CREATED);

        assertThat(competencyRepository.findById(importedCompetency.getId())).isNotEmpty();
        assertThat(importedCompetency.getTitle()).isEqualTo(competency.getTitle());
        assertThat(importedCompetency.getDescription()).isEqualTo(competency.getDescription());
        assertThat(importedCompetency.getMasteryThreshold()).isEqualTo(competency.getMasteryThreshold());
        assertThat(importedCompetency.getTaxonomy()).isEqualTo(competency.getTaxonomy());
        assertThat(importedCompetency.getExercises()).isEmpty();
        assertThat(importedCompetency.getLectureUnits()).isEmpty();
        assertThat(importedCompetency.getUserProgress()).isEmpty();
    }

    @Test
    @WithMockUser(username = TEST_PREFIX + "instructor42", roles = "INSTRUCTOR")
    void importCompetency_instructorNotInCourse_shouldReturnForbidden() throws Exception {
        Competency competency = new Competency();
        competency.setTitle("Example Title");
        request.postWithResponseBody("/api/courses/" + course2.getId() + "/competencies/import", competency, Competency.class, HttpStatus.FORBIDDEN);
    }

    @Test
    @WithMockUser(username = TEST_PREFIX + "instructor42", roles = "INSTRUCTOR")
    void testInstructorGetsOnlyResultsFromOwningCourses() throws Exception {
        final var search = pageableSearchUtilService.configureSearch("");
        final var result = request.getSearchResult("/api/competencies/", HttpStatus.OK, Competency.class, pageableSearchUtilService.searchMapping(search));
        assertThat(result.getResultsOnPage()).isNullOrEmpty();
    }

    @Test
    @WithMockUser(username = TEST_PREFIX + "instructor1", roles = "INSTRUCTOR")
    void testInstructorGetsResultsFromOwningCoursesNotEmpty() throws Exception {
        final var search = pageableSearchUtilService.configureSearch(competency.getTitle());
        final var result = request.getSearchResult("/api/competencies/", HttpStatus.OK, Competency.class, pageableSearchUtilService.searchMapping(search));
        assertThat(result.getResultsOnPage()).hasSize(1);
    }

    @Test
    @WithMockUser(username = "admin", roles = "ADMIN")
    void testAdminGetsResultsFromAllCourses() throws Exception {
        final var search = pageableSearchUtilService.configureSearch(competency.getTitle());
        final var result = request.getSearchResult("/api/competencies/", HttpStatus.OK, Competency.class, pageableSearchUtilService.searchMapping(search));
        assertThat(result.getResultsOnPage()).hasSize(1);
    }

    @Test
    @WithMockUser(username = TEST_PREFIX + "student1", roles = "USER")
    void getPrerequisites() throws Exception {
        List<Competency> prerequisites = request.getList("/api/courses/" + course2.getId() + "/prerequisites", HttpStatus.OK, Competency.class);
        assertThat(prerequisites).containsExactly(competency);
    }

    @Test
    @WithMockUser(username = TEST_PREFIX + "instructor1", roles = "INSTRUCTOR")
    void addPrerequisite() throws Exception {
        Competency competency = new Competency();
        competency.setTitle("CompetencyTwo");
        competency.setDescription("This is an example competency");
        competency.setCourse(course2);
        competency = competencyRepository.save(competency);

        Competency prerequisite = request.postWithResponseBody("/api/courses/" + course.getId() + "/prerequisites/" + competency.getId(), competency, Competency.class,
                HttpStatus.OK);

        assertThat(prerequisite).isNotNull();
        assertThat(prerequisite.getConsecutiveCourses()).contains(course);
    }

    @Test
    @WithMockUser(username = TEST_PREFIX + "student1", roles = "USER")
    void addPrerequisite_unauthorized() throws Exception {
        request.postWithResponseBody("/api/courses/" + course.getId() + "/prerequisites/99", null, Competency.class, HttpStatus.FORBIDDEN);
    }

    @Test
    @WithMockUser(username = TEST_PREFIX + "instructor1", roles = "INSTRUCTOR")
    void removePrerequisite() throws Exception {
        request.delete("/api/courses/" + course2.getId() + "/prerequisites/" + competency.getId(), HttpStatus.OK);

        Course course = courseRepository.findWithEagerCompetenciesById(course2.getId()).orElseThrow();
        assertThat(course.getPrerequisites()).doesNotContain(competency);
    }

    @Test
    @WithMockUser(username = TEST_PREFIX + "instructor1", roles = "INSTRUCTOR")
    void removePrerequisite_conflict() throws Exception {
        request.delete("/api/courses/" + course.getId() + "/prerequisites/" + competency.getId(), HttpStatus.CONFLICT);
    }

    @Test
    @WithMockUser(username = TEST_PREFIX + "student1", roles = "USER")
    void removePrerequisite_unauthorized() throws Exception {
        request.delete("/api/courses/" + course2.getId() + "/prerequisites/" + competency.getId(), HttpStatus.FORBIDDEN);
    }

    @Test
    @WithMockUser(username = TEST_PREFIX + "instructor1", roles = "INSTRUCTOR")
    void addPrerequisite_doNotAllowCycle() throws Exception {
        // Test that a competency of a course can not be a prerequisite to the same course
        request.postWithResponseBody("/api/courses/" + course.getId() + "/prerequisites/" + competency.getId(), competency, Competency.class, HttpStatus.CONFLICT);
    }

}<|MERGE_RESOLUTION|>--- conflicted
+++ resolved
@@ -25,12 +25,8 @@
 import de.tum.in.www1.artemis.competency.CompetencyUtilService;
 import de.tum.in.www1.artemis.course.CourseUtilService;
 import de.tum.in.www1.artemis.domain.*;
-<<<<<<< HEAD
-import de.tum.in.www1.artemis.domain.enumeration.*;
-=======
 import de.tum.in.www1.artemis.domain.enumeration.ExerciseMode;
 import de.tum.in.www1.artemis.domain.enumeration.SubmissionType;
->>>>>>> 1a5da0fd
 import de.tum.in.www1.artemis.domain.lecture.ExerciseUnit;
 import de.tum.in.www1.artemis.domain.lecture.LectureUnit;
 import de.tum.in.www1.artemis.domain.lecture.TextUnit;
@@ -316,11 +312,7 @@
 
         List<Competency> competenciesOfCourse = request.getList("/api/courses/" + course.getId() + "/competencies", HttpStatus.OK, Competency.class);
 
-<<<<<<< HEAD
         assertThat(competenciesOfCourse).anyMatch(competency -> competency.getId().equals(idOfCompetency));
-=======
-        assertThat(competenciesOfCourse.stream().filter(l -> l.getId().equals(competency.getId())).findFirst()).isPresent();
->>>>>>> 1a5da0fd
         assertThat(competenciesOfCourse.stream().filter(l -> l.getId().equals(newCompetency.getId())).findFirst().get().getLectureUnits()).isEmpty();
     }
 
@@ -366,15 +358,10 @@
 
     @Test
     @WithMockUser(username = TEST_PREFIX + "instructor1", roles = "INSTRUCTOR")
-<<<<<<< HEAD
     void deleteCompetency_withRelatedCompetencies_shouldReturnBadRequest() throws Exception {
         Competency competency = competencyRepository.findByIdElseThrow(idOfCompetency);
         Course course = courseRepository.findByIdElseThrow(idOfCourse);
-        Competency competency1 = database.createCompetency(course);
-=======
-    void deleteCompetency_witRelatedCompetencies_shouldReturnBadRequest() throws Exception {
         Competency competency1 = competencyUtilService.createCompetency(course);
->>>>>>> 1a5da0fd
 
         var relation = new CompetencyRelation();
         relation.setTailCompetency(competency);
