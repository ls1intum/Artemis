--- conflicted
+++ resolved
@@ -159,11 +159,7 @@
         return competency;
     }
 
-<<<<<<< HEAD
-    CompetencyRelation createRelation(Competency head, Competency tail, CompetencyRelation.RelationType type) {
-=======
     CompetencyRelation createRelation(Competency head, Competency tail, RelationType type) {
->>>>>>> 3afd5b02
         CompetencyRelation relation = new CompetencyRelation();
         relation.setHeadCompetency(head);
         relation.setTailCompetency(tail);
@@ -779,11 +775,7 @@
 
         Competency head = createCompetency(course2);
         Competency tail = createCompetency(course2);
-<<<<<<< HEAD
-        createRelation(head, tail, CompetencyRelation.RelationType.RELATES);
-=======
         createRelation(head, tail, RelationType.RELATES);
->>>>>>> 3afd5b02
 
         competencyDTOList = request.postListWithResponseBody("/api/courses/" + course.getId() + "/competencies/import-all/" + course2.getId() + "?importRelations=true", null,
                 CompetencyWithTailRelationDTO.class, HttpStatus.CREATED);
