package de.tum.in.www1.artemis.lecture;

import static org.assertj.core.api.Assertions.assertThat;
import static org.awaitility.Awaitility.await;

import java.time.ZonedDateTime;
import java.time.temporal.ChronoUnit;
import java.util.HashSet;
import java.util.List;
import java.util.Set;
import java.util.stream.Collectors;

import org.junit.jupiter.api.BeforeEach;
import org.junit.jupiter.api.Test;
import org.springframework.beans.factory.annotation.Autowired;
import org.springframework.http.HttpStatus;
import org.springframework.security.test.context.support.WithMockUser;
import org.springframework.util.LinkedMultiValueMap;

import de.tum.in.www1.artemis.AbstractSpringIntegrationBambooBitbucketJiraTest;
import de.tum.in.www1.artemis.competency.CompetencyUtilService;
import de.tum.in.www1.artemis.course.CourseUtilService;
import de.tum.in.www1.artemis.domain.*;
import de.tum.in.www1.artemis.domain.enumeration.ExerciseMode;
import de.tum.in.www1.artemis.domain.enumeration.SubmissionType;
import de.tum.in.www1.artemis.domain.lecture.ExerciseUnit;
import de.tum.in.www1.artemis.domain.lecture.LectureUnit;
import de.tum.in.www1.artemis.domain.lecture.TextUnit;
import de.tum.in.www1.artemis.domain.participation.Participant;
import de.tum.in.www1.artemis.domain.participation.StudentParticipation;
<<<<<<< HEAD
import de.tum.in.www1.artemis.domain.quiz.QuizExercise;
import de.tum.in.www1.artemis.domain.quiz.QuizSubmission;
import de.tum.in.www1.artemis.exercise.modelingexercise.ModelingExerciseFactory;
import de.tum.in.www1.artemis.exercise.textexercise.TextExerciseFactory;
import de.tum.in.www1.artemis.participation.ParticipationFactory;
=======
>>>>>>> 01f5b457
import de.tum.in.www1.artemis.repository.*;
import de.tum.in.www1.artemis.service.LectureUnitService;
import de.tum.in.www1.artemis.service.ParticipationService;
import de.tum.in.www1.artemis.team.TeamUtilService;
import de.tum.in.www1.artemis.user.UserUtilService;
import de.tum.in.www1.artemis.util.PageableSearchUtilService;
import de.tum.in.www1.artemis.web.rest.dto.CourseCompetencyProgressDTO;

class CompetencyIntegrationTest extends AbstractSpringIntegrationBambooBitbucketJiraTest {

    private static final String TEST_PREFIX = "competencyintegrationtest";

    @Autowired
    private CourseRepository courseRepository;

    @Autowired
    private LectureRepository lectureRepository;

    @Autowired
    private ExerciseRepository exerciseRepository;

    @Autowired
    private ParticipationService participationService;

    @Autowired
    private UserRepository userRepository;

    @Autowired
    private SubmissionRepository submissionRepository;

    @Autowired
    private ResultRepository resultRepository;

    @Autowired
    private TextUnitRepository textUnitRepository;

    @Autowired
    private ExerciseUnitRepository exerciseUnitRepository;

    @Autowired
    private CompetencyRepository competencyRepository;

    @Autowired
    private CompetencyRelationRepository competencyRelationRepository;

    @Autowired
    private LectureUnitRepository lectureUnitRepository;

    @Autowired
    private LectureUnitService lectureUnitService;

<<<<<<< HEAD
    @Autowired
    private UserUtilService userUtilService;

    @Autowired
    private CourseUtilService courseUtilService;

    @Autowired
    private TeamUtilService teamUtilService;

    @Autowired
    private CompetencyUtilService competencyUtilService;

    @Autowired
    private PageableSearchUtilService pageableSearchUtilService;

    private Long idOfCourse;
=======
    private Course course;
>>>>>>> 01f5b457

    private Course course2;

    private Competency competency;

    private Lecture lecture;

    private Long idOfTextUnitOfLectureOne;

    private Exercise teamTextExercise;

    private Exercise textExercise;

    @BeforeEach
    void setupTestScenario() {
        participantScoreScheduleService.activate();

        ZonedDateTime pastTimestamp = ZonedDateTime.now().minusDays(5);
<<<<<<< HEAD
        userUtilService.addUsers(TEST_PREFIX, 4, 1, 0, 1);

        // Add users that are not in the course
        userUtilService.createAndSaveUser(TEST_PREFIX + "student42");
        userUtilService.createAndSaveUser(TEST_PREFIX + "tutor42");
        userUtilService.createAndSaveUser(TEST_PREFIX + "instructor42");

        // creating course
        Course course = courseUtilService.createCourse();
        idOfCourse = course.getId();

        Course courseTwo = courseUtilService.createCourse();
        idOfCourseTwo = courseTwo.getId();

        User student1 = userUtilService.getUserByLogin(TEST_PREFIX + "student1");

        createCompetency();
        createPrerequisite();
        createLectureOne(course);
        createLectureTwo(course);
        var competency = competencyRepository.findByIdElseThrow(idOfCompetency);
        textExercise = createTextExercise(pastTimestamp, pastTimestamp, pastTimestamp, Set.of(competency));
        createParticipationSubmissionAndResult(idOfTextExercise, student1, 10.0, 0.0, 50, true);
        modelingExercise = createModelingExercise(pastTimestamp, pastTimestamp, pastTimestamp, Set.of(competency));
        createParticipationSubmissionAndResult(idOfModelingExercise, student1, 10.0, 0.0, 50, true);
        teamTextExercise = createTeamTextExercise(pastTimestamp, pastTimestamp, pastTimestamp, Set.of(competency));
        User tutor = userRepository.findOneByLogin(TEST_PREFIX + "tutor1").get();
        // will also create users
        teams = teamUtilService.addTeamsForExerciseFixedTeamSize(TEST_PREFIX, "lgi", teamTextExercise, 5, tutor, 3);
=======
        database.addUsers(TEST_PREFIX, 2, 1, 0, 1);

        // Add users that are not in the course
        database.createAndSaveUser(TEST_PREFIX + "student42");
        database.createAndSaveUser(TEST_PREFIX + "instructor42");

        // creating course
        course = this.database.createCourse();
>>>>>>> 01f5b457

        course2 = this.database.createCourse();

        competency = createCompetency();
        createPrerequisiteForCourse2();
        lecture = createLecture(course);

        textExercise = createTextExercise(pastTimestamp, pastTimestamp, pastTimestamp, Set.of(competency), false);
        teamTextExercise = createTextExercise(pastTimestamp, pastTimestamp, pastTimestamp, Set.of(competency), true);

        creatingLectureUnitsOfLecture(competency);
    }

    private Competency createCompetency() {
        Competency competency = new Competency();
        competency.setTitle("Competency" + course.getId());
        competency.setDescription("This is an example competency");
        competency.setTaxonomy(CompetencyTaxonomy.UNDERSTAND);
        competency.setCourse(course);
        competency = competencyRepository.save(competency);

        return competency;
    }

    private void createPrerequisiteForCourse2() {
        // Add the first competency as a prerequisite to the other course
        course2.addPrerequisite(competency);
        courseRepository.save(course2);
    }

    private void creatingLectureUnitsOfLecture(Competency competency) {
        // creating lecture units for lecture one

        TextUnit textUnit = new TextUnit();
        textUnit.setName("TextUnitOfLectureOne");
        textUnit.setCompetencies(Set.of(competency));
        textUnit = textUnitRepository.save(textUnit);
        idOfTextUnitOfLectureOne = textUnit.getId();

        ExerciseUnit textExerciseUnit = new ExerciseUnit();
        textExerciseUnit.setExercise(textExercise);
        exerciseUnitRepository.save(textExerciseUnit);

        ExerciseUnit teamTextExerciseUnit = new ExerciseUnit();
        teamTextExerciseUnit.setExercise(teamTextExercise);
        exerciseUnitRepository.save(teamTextExerciseUnit);

        for (LectureUnit lectureUnit : List.of(textUnit, textExerciseUnit, teamTextExerciseUnit)) {
            lecture.addLectureUnit(lectureUnit);
        }

        lectureRepository.save(lecture);
    }

    private Lecture createLecture(Course course) {
        Lecture lecture = new Lecture();
        lecture.setTitle("LectureOne");
        lecture.setCourse(course);
        lectureRepository.save(lecture);

        return lecture;
    }

    private TextExercise createTextExercise(ZonedDateTime pastTimestamp, ZonedDateTime futureTimestamp, ZonedDateTime futureFutureTimestamp, Set<Competency> competencies,
            boolean isTeamExercise) {
        // creating text exercise with Result
<<<<<<< HEAD
        course = courseRepository.findWithEagerExercisesById(idOfCourse);
        TextExercise textExercise = TextExerciseFactory.generateTextExercise(pastTimestamp, futureTimestamp, futureFutureTimestamp, course);
        textExercise.setMaxPoints(10.0);
        textExercise.setBonusPoints(0.0);
        textExercise.setCompetencies(competencies);
        textExercise = exerciseRepository.save(textExercise);
        idOfTextExercise = textExercise.getId();

        return textExercise;
    }

    private ModelingExercise createModelingExercise(ZonedDateTime pastTimestamp, ZonedDateTime futureTimestamp, ZonedDateTime futureFutureTimestamp, Set<Competency> competencies) {
        Course course;
        // creating text exercise with Result
        course = courseRepository.findWithEagerExercisesById(idOfCourse);
        ModelingExercise modelingExercise = ModelingExerciseFactory.generateModelingExercise(pastTimestamp, futureTimestamp, futureFutureTimestamp, DiagramType.ClassDiagram,
                course);
        modelingExercise.setMaxPoints(10.0);
        modelingExercise.setBonusPoints(0.0);
        modelingExercise.setCompetencies(competencies);
        modelingExercise = exerciseRepository.save(modelingExercise);
        idOfModelingExercise = modelingExercise.getId();

        return modelingExercise;
    }

    private TextExercise createTeamTextExercise(ZonedDateTime pastTimestamp, ZonedDateTime futureTimestamp, ZonedDateTime futureFutureTimestamp, Set<Competency> competencies) {
        Course course;
        // creating text exercise with Result
        course = courseRepository.findWithEagerExercisesById(idOfCourse);
        TextExercise textExercise = TextExerciseFactory.generateTextExercise(pastTimestamp, futureTimestamp, futureFutureTimestamp, course);
        textExercise.setMode(ExerciseMode.TEAM);
=======
        TextExercise textExercise = ModelFactory.generateTextExercise(pastTimestamp, futureTimestamp, futureFutureTimestamp, course);

        if (isTeamExercise) {
            textExercise.setMode(ExerciseMode.TEAM);
        }

>>>>>>> 01f5b457
        textExercise.setMaxPoints(10.0);
        textExercise.setBonusPoints(0.0);
        textExercise.setCompetencies(competencies);
        exerciseRepository.save(textExercise);

        return textExercise;
    }

    private void createTextExerciseParticipationSubmissionAndResult(Exercise exercise, Participant participant, Double pointsOfExercise, Double bonusPointsOfExercise,
            long scoreAwarded, boolean rated) {
        if (!exercise.getMaxPoints().equals(pointsOfExercise)) {
            exercise.setMaxPoints(pointsOfExercise);
        }
        if (!exercise.getBonusPoints().equals(bonusPointsOfExercise)) {
            exercise.setBonusPoints(bonusPointsOfExercise);
        }
        exercise = exerciseRepository.save(exercise);

        StudentParticipation studentParticipation = participationService.startExercise(exercise, participant, false);

        Submission submission = new TextSubmission();

        submission.setType(SubmissionType.MANUAL);
        submission.setParticipation(studentParticipation);
        submission = submissionRepository.save(submission);

        // result
        Result result = ParticipationFactory.generateResult(rated, scoreAwarded);
        result.setParticipation(studentParticipation);
        result.setCompletionDate(ZonedDateTime.now());
        result = resultRepository.save(result);

        submission.addResult(result);
        result.setSubmission(submission);
        submissionRepository.save(submission);
    }

    private void testAllPreAuthorize() throws Exception {
        request.put("/api/courses/" + course.getId() + "/competencies", new Competency(), HttpStatus.FORBIDDEN);
        request.post("/api/courses/" + course.getId() + "/competencies", new Competency(), HttpStatus.FORBIDDEN);
        request.get("/api/courses/" + course.getId() + "/competencies/" + competency.getId() + "/course-progress", HttpStatus.FORBIDDEN, CourseCompetencyProgressDTO.class);
        request.delete("/api/courses/" + course.getId() + "/competencies/" + competency.getId(), HttpStatus.FORBIDDEN);
    }

    @Test
    @WithMockUser(username = TEST_PREFIX + "tutor1", roles = "TA")
    void testAll_asTutor() throws Exception {
        this.testAllPreAuthorize();
    }

    @Test
    @WithMockUser(username = TEST_PREFIX + "student1", roles = "USER")
    void testAll_asStudent() throws Exception {
        this.testAllPreAuthorize();
    }

    @Test
    @WithMockUser(username = TEST_PREFIX + "editor1", roles = "EDITOR")
    void testAll_asEditor() throws Exception {
        this.testAllPreAuthorize();
    }

    @Test
    @WithMockUser(username = TEST_PREFIX + "student1", roles = "USER")
    void getTitle_ForCompetency() throws Exception {
        String title = request.get("/api/competencies/" + competency.getId() + "/title", HttpStatus.OK, String.class);
        assertThat(title).isEqualTo(competency.getTitle());
    }

    @Test
    @WithMockUser(username = TEST_PREFIX + "student1", roles = "USER")
    void getTitle_ForNonExistingCompetency() throws Exception {
        request.get("/api/competencies/12312321321/title", HttpStatus.NOT_FOUND, String.class);
    }

    @Test
    @WithMockUser(username = TEST_PREFIX + "student1", roles = "USER")
    void getCompetency_asStudent_shouldReturnCompetency() throws Exception {
        Competency competency = request.get("/api/courses/" + course.getId() + "/competencies/" + this.competency.getId(), HttpStatus.OK, Competency.class);
        assertThat(competency.getId()).isEqualTo(this.competency.getId());
    }

    @Test
    @WithMockUser(username = TEST_PREFIX + "instructor42", roles = "INSTRUCTOR")
    void getCompetency_asUserNotInCourse_shouldReturnForbidden() throws Exception {
        request.get("/api/courses/" + course.getId() + "/competencies/" + competency.getId(), HttpStatus.FORBIDDEN, Competency.class);
    }

    @Test
    @WithMockUser(username = TEST_PREFIX + "student1", roles = "USER")
    void getCompetency_asStudent_wrongCourse() throws Exception {
        request.get("/api/courses/" + course2.getId() + "/competencies/" + competency.getId(), HttpStatus.CONFLICT, Competency.class);
    }

    @Test
    @WithMockUser(username = TEST_PREFIX + "student1", roles = "USER")
    void getCompetenciesOfCourse_asStudent1_shouldReturnCompetencies() throws Exception {
        TextUnit unreleasedLectureUnit = new TextUnit();
        unreleasedLectureUnit.setName("TextUnitOfLectureOne");
        unreleasedLectureUnit.setReleaseDate(ZonedDateTime.now().plus(5, ChronoUnit.DAYS));
        unreleasedLectureUnit = textUnitRepository.save(unreleasedLectureUnit);
        lecture.addLectureUnit(unreleasedLectureUnit);
        lectureRepository.save(lecture);

        Competency newCompetency = new Competency();
        newCompetency.setTitle("Title");
        newCompetency.setDescription("Description");
        newCompetency.setCourse(course);
        newCompetency.setLectureUnits(new HashSet<>(List.of(unreleasedLectureUnit)));
        competencyRepository.save(newCompetency);

        List<Competency> competenciesOfCourse = request.getList("/api/courses/" + course.getId() + "/competencies", HttpStatus.OK, Competency.class);

        assertThat(competenciesOfCourse.stream().filter(l -> l.getId().equals(competency.getId())).findFirst()).isPresent();
        assertThat(competenciesOfCourse.stream().filter(l -> l.getId().equals(newCompetency.getId())).findFirst().get().getLectureUnits()).isEmpty();
    }

    @Test
    @WithMockUser(username = TEST_PREFIX + "student42", roles = "USER")
    void getCompetenciesOfCourse_asStudentNotInCourse_shouldReturnForbidden() throws Exception {
        request.getList("/api/courses/" + course.getId() + "/competencies", HttpStatus.FORBIDDEN, Competency.class);
    }

    @Test
    @WithMockUser(username = TEST_PREFIX + "instructor1", roles = "INSTRUCTOR")
    void deleteCompetency_asInstructor_shouldDeleteCompetency() throws Exception {
        request.delete("/api/courses/" + course.getId() + "/competencies/" + competency.getId(), HttpStatus.OK);
        request.get("/api/courses/" + course.getId() + "/competencies/" + competency.getId(), HttpStatus.NOT_FOUND, Competency.class);
    }

    @Test
    @WithMockUser(username = TEST_PREFIX + "instructor1", roles = "INSTRUCTOR")
    void deleteCompetency_witRelatedCompetencies_shouldReturnBadRequest() throws Exception {
<<<<<<< HEAD
        Competency competency = competencyRepository.findByIdElseThrow(idOfCompetency);
        Course course = courseRepository.findByIdElseThrow(idOfCourse);
        Competency competency1 = competencyUtilService.createCompetency(course);
=======
        Competency competency1 = database.createCompetency(course);
>>>>>>> 01f5b457

        var relation = new CompetencyRelation();
        relation.setTailCompetency(competency);
        relation.setHeadCompetency(competency1);
        relation.setType(CompetencyRelation.RelationType.EXTENDS);
        competencyRelationRepository.save(relation);

        // Should return bad request, as the competency still has relations
        request.delete("/api/courses/" + course.getId() + "/competencies/" + competency.getId(), HttpStatus.BAD_REQUEST);
    }

    @Test
    @WithMockUser(username = TEST_PREFIX + "instructor42", roles = "INSTRUCTOR")
    void deleteCompetency_asInstructorNotInCourse_shouldReturnForbidden() throws Exception {
        request.delete("/api/courses/" + course.getId() + "/competencies/" + competency.getId(), HttpStatus.FORBIDDEN);
    }

    @Test
    @WithMockUser(username = "admin", roles = "ADMIN")
    void deleteCourse_asAdmin_shouldAlsoDeleteCompetency() throws Exception {
        request.delete("/api/admin/courses/" + course.getId(), HttpStatus.OK);
        request.get("/api/courses/" + course.getId() + "/competencies/" + competency.getId(), HttpStatus.NOT_FOUND, Competency.class);
    }

    @Test
    @WithMockUser(username = TEST_PREFIX + "instructor1", roles = "INSTRUCTOR")
    void createCompetencyRelation() throws Exception {
<<<<<<< HEAD
        Course course = courseRepository.findByIdElseThrow(idOfCourse);
        Long idOfOtherCompetency = competencyUtilService.createCompetency(course).getId();
=======
        Long idOfOtherCompetency = database.createCompetency(course).getId();
>>>>>>> 01f5b457

        request.postWithoutResponseBody("/api/courses/" + course.getId() + "/competencies/" + competency.getId() + "/relations/" + idOfOtherCompetency + "?type="
                + CompetencyRelation.RelationType.EXTENDS.name(), HttpStatus.OK, new LinkedMultiValueMap<>());

        var relations = competencyRelationRepository.findAllByCompetencyId(competency.getId());
        assertThat(relations).hasSize(1);
        assertThat(relations.stream().findFirst().get().getType()).isEqualTo(CompetencyRelation.RelationType.EXTENDS);
    }

    @Test
    @WithMockUser(username = TEST_PREFIX + "instructor1", roles = "INSTRUCTOR")
    void createCompetencyRelation_shouldReturnBadRequest() throws Exception {
<<<<<<< HEAD
        Course course = courseRepository.findByIdElseThrow(idOfCourse);
        Long idOfOtherCompetency = competencyUtilService.createCompetency(course).getId();
=======
        Long idOfOtherCompetency = database.createCompetency(course).getId();
>>>>>>> 01f5b457

        request.post("/api/courses/" + course.getId() + "/competencies/" + competency.getId() + "/relations/" + idOfOtherCompetency + "?type=" + "abc123xyz", null,
                HttpStatus.BAD_REQUEST);
    }

    @Test
    @WithMockUser(username = TEST_PREFIX + "instructor1", roles = "INSTRUCTOR")
    void createCompetencyRelation_shouldReturnBadRequest_ForCircularRelations() throws Exception {
<<<<<<< HEAD
        Competency competency = competencyRepository.findByIdElseThrow(idOfCompetency);
        Course course = courseRepository.findByIdElseThrow(idOfCourse);
        Long idOfOtherCompetency1 = competencyUtilService.createCompetency(course).getId();
=======
        Long idOfOtherCompetency1 = database.createCompetency(course).getId();
>>>>>>> 01f5b457
        Competency otherCompetency1 = competencyRepository.findByIdElseThrow(idOfOtherCompetency1);
        Long idOfOtherCompetency2 = competencyUtilService.createCompetency(course).getId();
        Competency otherCompetency2 = competencyRepository.findByIdElseThrow(idOfOtherCompetency1);

        var relation1 = new CompetencyRelation();
        relation1.setTailCompetency(competency);
        relation1.setHeadCompetency(otherCompetency1);
        relation1.setType(CompetencyRelation.RelationType.EXTENDS);
        competencyRelationRepository.save(relation1);

        var relation2 = new CompetencyRelation();
        relation2.setTailCompetency(otherCompetency1);
        relation2.setHeadCompetency(otherCompetency2);
        relation2.setType(CompetencyRelation.RelationType.MATCHES);
        competencyRelationRepository.save(relation2);

        request.post("/api/courses/" + course.getId() + "/competencies/" + idOfOtherCompetency2 + "/relations/" + competency.getId() + "?type="
                + CompetencyRelation.RelationType.ASSUMES.name(), null, HttpStatus.BAD_REQUEST);
    }

    @Test
    @WithMockUser(username = TEST_PREFIX + "student42", roles = "USER")
    void createCompetencyRelation_shouldReturnForbidden() throws Exception {
<<<<<<< HEAD
        Course course = courseRepository.findByIdElseThrow(idOfCourse);
        Long idOfOtherCompetency = competencyUtilService.createCompetency(course).getId();
=======
        Long idOfOtherCompetency = database.createCompetency(course).getId();
>>>>>>> 01f5b457

        request.post("/api/courses/" + course.getId() + "/competencies/" + competency.getId() + "/relations/" + idOfOtherCompetency + "?type="
                + CompetencyRelation.RelationType.EXTENDS.name(), null, HttpStatus.FORBIDDEN);
    }

    @Test
    @WithMockUser(username = TEST_PREFIX + "instructor1", roles = "INSTRUCTOR")
    void getCompetencyRelations() throws Exception {
<<<<<<< HEAD
        Competency competency = competencyRepository.findByIdElseThrow(idOfCompetency);
        Course course = courseRepository.findByIdElseThrow(idOfCourse);
        Competency otherCompetency = competencyUtilService.createCompetency(course);
=======
        Competency otherCompetency = database.createCompetency(course);
>>>>>>> 01f5b457

        var relation = new CompetencyRelation();
        relation.setTailCompetency(competency);
        relation.setHeadCompetency(otherCompetency);
        relation.setType(CompetencyRelation.RelationType.EXTENDS);
        relation = competencyRelationRepository.save(relation);

        var relations = request.getList("/api/courses/" + course.getId() + "/competencies/" + competency.getId() + "/relations", HttpStatus.OK, CompetencyRelation.class);

        assertThat(relations).hasSize(1);
        assertThat(relations.get(0)).isEqualTo(relation);
    }

    @Test
    @WithMockUser(username = TEST_PREFIX + "instructor1", roles = "INSTRUCTOR")
    void deleteCompetencyRelation() throws Exception {
<<<<<<< HEAD
        Competency competency = competencyRepository.findByIdElseThrow(idOfCompetency);
        Course course = courseRepository.findByIdElseThrow(idOfCourse);
        Competency otherCompetency = competencyUtilService.createCompetency(course);
=======
        Competency otherCompetency = database.createCompetency(course);
>>>>>>> 01f5b457

        var relation = new CompetencyRelation();
        relation.setTailCompetency(competency);
        relation.setHeadCompetency(otherCompetency);
        relation.setType(CompetencyRelation.RelationType.EXTENDS);
        relation = competencyRelationRepository.save(relation);

        request.delete("/api/courses/" + course.getId() + "/competencies/" + competency.getId() + "/relations/" + relation.getId(), HttpStatus.OK);

        var relations = competencyRelationRepository.findAllByCompetencyId(competency.getId());
        assertThat(relations).isEmpty();
    }

    @Test
    @WithMockUser(username = TEST_PREFIX + "instructor1", roles = "INSTRUCTOR")
    void deleteCompetencyRelation_shouldReturnBadRequest() throws Exception {
<<<<<<< HEAD
        Competency competency = competencyRepository.findByIdElseThrow(idOfCompetency);
        Course course = courseRepository.findByIdElseThrow(idOfCourse);
        Competency otherCompetency = competencyUtilService.createCompetency(course);
=======
        Competency otherCompetency = database.createCompetency(course);
>>>>>>> 01f5b457

        var relation = new CompetencyRelation();
        relation.setTailCompetency(otherCompetency); // invalid
        relation.setHeadCompetency(competency);
        relation.setType(CompetencyRelation.RelationType.EXTENDS);
        relation = competencyRelationRepository.save(relation);

        request.delete("/api/courses/" + course.getId() + "/competencies/" + competency.getId() + "/relations/" + relation.getId(), HttpStatus.BAD_REQUEST);
    }

    @Test
    @WithMockUser(username = TEST_PREFIX + "instructor1", roles = "INSTRUCTOR")
    void deleteLecture_asInstructor_shouldUpdateCompetency() throws Exception {
        request.delete("/api/lectures/" + lecture.getId(), HttpStatus.OK);
        Competency competency = request.get("/api/courses/" + course.getId() + "/competencies/" + this.competency.getId(), HttpStatus.OK, Competency.class);
        assertThat(competency.getLectureUnits()).isEmpty();
    }

    @Test
    @WithMockUser(username = TEST_PREFIX + "instructor1", roles = "INSTRUCTOR")
    void deleteLectureUnit_asInstructor_shouldUpdateCompetency() throws Exception {
        request.delete("/api/lectures/" + lecture.getId() + "/lecture-units/" + idOfTextUnitOfLectureOne, HttpStatus.OK);
        Competency competency = request.get("/api/courses/" + course.getId() + "/competencies/" + this.competency.getId(), HttpStatus.OK, Competency.class);
        assertThat(competency.getLectureUnits()).isEmpty();
    }

    @Test
    @WithMockUser(username = TEST_PREFIX + "instructor1", roles = "INSTRUCTOR")
    void getCompetencyCourseProgressTeamsTest_asInstructorOne() throws Exception {
        User tutor = userRepository.findOneByLogin(TEST_PREFIX + "tutor1").get();
        var teams = database.addTeamsForExerciseFixedTeamSize(TEST_PREFIX, "lgi", teamTextExercise, 2, tutor, 1);

        createTextExerciseParticipationSubmissionAndResult(teamTextExercise, teams.get(0), 10.0, 0.0, 100, true);  // will be ignored in favor of last submission from team
        createTextExerciseParticipationSubmissionAndResult(teamTextExercise, teams.get(0), 10.0, 0.0, 50, false);

        createTextExerciseParticipationSubmissionAndResult(teamTextExercise, teams.get(1), 10.0, 0.0, 10, false);

        await().until(() -> participantScoreScheduleService.isIdle());

        CourseCompetencyProgressDTO courseCompetencyProgress = request.get("/api/courses/" + course.getId() + "/competencies/" + competency.getId() + "/course-progress",
                HttpStatus.OK, CourseCompetencyProgressDTO.class);

        assertThat(courseCompetencyProgress.averageStudentScore()).isEqualTo(30);
    }

    @Test
    @WithMockUser(username = TEST_PREFIX + "instructor1", roles = "INSTRUCTOR")
    void getCompetencyCourseProgressIndividualTest_asInstructorOne() throws Exception {
        User student1 = userRepository.findOneByLogin(TEST_PREFIX + "student1").get();
        User student2 = userRepository.findOneByLogin(TEST_PREFIX + "student2").get();
        User instructor1 = userRepository.findOneByLogin(TEST_PREFIX + "instructor1").get();

        createTextExerciseParticipationSubmissionAndResult(textExercise, student1, 10.0, 0.0, 100, true);  // will be ignored in favor of last submission from team
        createTextExerciseParticipationSubmissionAndResult(textExercise, student1, 10.0, 0.0, 50, false);
        createTextExerciseParticipationSubmissionAndResult(textExercise, student2, 10.0, 0.0, 10, false);

        createTextExerciseParticipationSubmissionAndResult(textExercise, instructor1, 10.0, 0.0, 100, true); // will be ignored as not a student

        await().until(() -> participantScoreScheduleService.isIdle());

        CourseCompetencyProgressDTO courseCompetencyProgress = request.get("/api/courses/" + course.getId() + "/competencies/" + competency.getId() + "/course-progress",
                HttpStatus.OK, CourseCompetencyProgressDTO.class);

        assertThat(courseCompetencyProgress.averageStudentScore()).isEqualTo(53.3);
    }

    @Test
    @WithMockUser(username = TEST_PREFIX + "student1", roles = "USER")
    void getCompetencyStudentProgressTest() throws Exception {
        User student1 = userRepository.findOneByLogin(TEST_PREFIX + "student1").get();
        lectureUnitService.setLectureUnitCompletion(textUnitRepository.findById(idOfTextUnitOfLectureOne).get(), student1, true);

        createTextExerciseParticipationSubmissionAndResult(textExercise, student1, 10.0, 0.0, 90, true);  // will be ignored in favor of last submission from team
        createTextExerciseParticipationSubmissionAndResult(textExercise, student1, 10.0, 0.0, 85, false);

        await().until(() -> participantScoreScheduleService.isIdle());

        CompetencyProgress studentCompetencyProgress1 = request.get("/api/courses/" + course.getId() + "/competencies/" + competency.getId() + "/student-progress?refresh=true",
                HttpStatus.OK, CompetencyProgress.class);

        assertThat(studentCompetencyProgress1.getProgress()).isEqualTo(66.7);
        assertThat(studentCompetencyProgress1.getConfidence()).isEqualTo(85.0);

        CompetencyProgress studentCompetencyProgress2 = request.get("/api/courses/" + course.getId() + "/competencies/" + competency.getId() + "/student-progress?refresh=false",
                HttpStatus.OK, CompetencyProgress.class);

        assertThat(studentCompetencyProgress2.getProgress()).isEqualTo(66.7);
        assertThat(studentCompetencyProgress2.getConfidence()).isEqualTo(85.0);
    }

    @Test
    @WithMockUser(username = TEST_PREFIX + "instructor1", roles = "INSTRUCTOR")
    void updateCompetency_asInstructor_shouldUpdateCompetency() throws Exception {
        LectureUnit textLectureUnit = lectureUnitRepository.findByIdWithCompetenciesBidirectionalElseThrow(idOfTextUnitOfLectureOne);
        competency.setTitle("Updated");
        competency.removeLectureUnit(textLectureUnit);
        competency.setDescription("Updated Description");

        Competency updatedCompetency = request.putWithResponseBody("/api/courses/" + course.getId() + "/competencies", competency, Competency.class, HttpStatus.OK);

        assertThat(updatedCompetency.getTitle()).isEqualTo("Updated");
        assertThat(updatedCompetency.getDescription()).isEqualTo("Updated Description");
        assertThat(updatedCompetency.getLectureUnits().stream().map(DomainObject::getId).collect(Collectors.toSet())).doesNotContain(textLectureUnit.getId());
    }

    @Test
    @WithMockUser(username = TEST_PREFIX + "instructor1", roles = "INSTRUCTOR")
    void updateCompetency_asInstructor_badRequest() throws Exception {
        competency.setId(null);
        request.putWithResponseBody("/api/courses/" + course.getId() + "/competencies", competency, Competency.class, HttpStatus.BAD_REQUEST);
    }

    @Test
    @WithMockUser(username = TEST_PREFIX + "instructor1", roles = "INSTRUCTOR")
    void createCompetency_asInstructor_shouldCreateCompetency() throws Exception {
        Competency competency = new Competency();
        competency.setTitle("FreshlyCreatedCompetency");
        competency.setDescription("This is an example of a freshly created competency");
        competency.setCourse(course);
        List<LectureUnit> allLectureUnits = lectureUnitRepository.findAll();
        Set<LectureUnit> connectedLectureUnits = new HashSet<>(allLectureUnits);
        competency.setLectureUnits(connectedLectureUnits);

        var persistedCompetency = request.postWithResponseBody("/api/courses/" + course.getId() + "/competencies", competency, Competency.class, HttpStatus.CREATED);
        assertThat(persistedCompetency.getId()).isNotNull();
    }

    @Test
    @WithMockUser(username = TEST_PREFIX + "instructor1", roles = "INSTRUCTOR")
    void createCompetency_asInstructor_badRequest() throws Exception {
        Competency competency = new Competency(); // no title
        request.postWithResponseBody("/api/courses/" + course.getId() + "/competencies", competency, Competency.class, HttpStatus.BAD_REQUEST);
        competency.setTitle(" "); // empty title
        request.postWithResponseBody("/api/courses/" + course.getId() + "/competencies", competency, Competency.class, HttpStatus.BAD_REQUEST);
        competency.setTitle("Hello");
        competency.setId(5L); // id is set
        request.postWithResponseBody("/api/courses/" + course.getId() + "/competencies", competency, Competency.class, HttpStatus.BAD_REQUEST);
    }

    @Test
    @WithMockUser(username = TEST_PREFIX + "instructor42", roles = "INSTRUCTOR")
    void createCompetency_instructorNotInCourse_shouldReturnForbidden() throws Exception {
        Competency competency = new Competency();
        competency.setTitle("Example Title");
        request.postWithResponseBody("/api/courses/" + course.getId() + "/competencies", competency, Competency.class, HttpStatus.FORBIDDEN);
    }

    @Test
    @WithMockUser(username = TEST_PREFIX + "instructor1", roles = "INSTRUCTOR")
    void importCompetency_asInstructor_shouldImportCompetency() throws Exception {
        Competency importedCompetency = request.postWithResponseBody("/api/courses/" + course2.getId() + "/competencies/import", competency, Competency.class, HttpStatus.CREATED);

        assertThat(competencyRepository.findById(importedCompetency.getId())).isNotEmpty();
        assertThat(importedCompetency.getTitle()).isEqualTo(competency.getTitle());
        assertThat(importedCompetency.getDescription()).isEqualTo(competency.getDescription());
        assertThat(importedCompetency.getMasteryThreshold()).isEqualTo(competency.getMasteryThreshold());
        assertThat(importedCompetency.getTaxonomy()).isEqualTo(competency.getTaxonomy());
        assertThat(importedCompetency.getExercises()).isEmpty();
        assertThat(importedCompetency.getLectureUnits()).isEmpty();
        assertThat(importedCompetency.getUserProgress()).isEmpty();
    }

    @Test
    @WithMockUser(username = TEST_PREFIX + "instructor42", roles = "INSTRUCTOR")
    void importCompetency_instructorNotInCourse_shouldReturnForbidden() throws Exception {
        Competency competency = new Competency();
        competency.setTitle("Example Title");
        request.postWithResponseBody("/api/courses/" + course2.getId() + "/competencies/import", competency, Competency.class, HttpStatus.FORBIDDEN);
    }

    @Test
    @WithMockUser(username = TEST_PREFIX + "instructor42", roles = "INSTRUCTOR")
    void testInstructorGetsOnlyResultsFromOwningCourses() throws Exception {
        final var search = pageableSearchUtilService.configureSearch("");
        final var result = request.getSearchResult("/api/competencies/", HttpStatus.OK, Competency.class, pageableSearchUtilService.searchMapping(search));
        assertThat(result.getResultsOnPage()).isNullOrEmpty();
    }

    @Test
    @WithMockUser(username = TEST_PREFIX + "instructor1", roles = "INSTRUCTOR")
    void testInstructorGetsResultsFromOwningCoursesNotEmpty() throws Exception {
<<<<<<< HEAD
        Competency competency = competencyRepository.findById(idOfCompetency).get();
        final var search = pageableSearchUtilService.configureSearch(competency.getTitle());
        final var result = request.getSearchResult("/api/competencies/", HttpStatus.OK, Competency.class, pageableSearchUtilService.searchMapping(search));
=======
        final var search = database.configureSearch(competency.getTitle());
        final var result = request.getSearchResult("/api/competencies/", HttpStatus.OK, Competency.class, database.searchMapping(search));
>>>>>>> 01f5b457
        assertThat(result.getResultsOnPage()).hasSize(1);
    }

    @Test
    @WithMockUser(username = "admin", roles = "ADMIN")
    void testAdminGetsResultsFromAllCourses() throws Exception {
<<<<<<< HEAD
        Competency competency = competencyRepository.findById(idOfCompetency).get();
        final var search = pageableSearchUtilService.configureSearch(competency.getTitle());
        final var result = request.getSearchResult("/api/competencies/", HttpStatus.OK, Competency.class, pageableSearchUtilService.searchMapping(search));
=======
        final var search = database.configureSearch(competency.getTitle());
        final var result = request.getSearchResult("/api/competencies/", HttpStatus.OK, Competency.class, database.searchMapping(search));
>>>>>>> 01f5b457
        assertThat(result.getResultsOnPage()).hasSize(1);
    }

    @Test
    @WithMockUser(username = TEST_PREFIX + "student1", roles = "USER")
    void getPrerequisites() throws Exception {
        List<Competency> prerequisites = request.getList("/api/courses/" + course2.getId() + "/prerequisites", HttpStatus.OK, Competency.class);
        assertThat(prerequisites).containsExactly(competency);
    }

    @Test
    @WithMockUser(username = TEST_PREFIX + "instructor1", roles = "INSTRUCTOR")
    void addPrerequisite() throws Exception {
        Competency competency = new Competency();
        competency.setTitle("CompetencyTwo");
        competency.setDescription("This is an example competency");
        competency.setCourse(course2);
        competency = competencyRepository.save(competency);

        Competency prerequisite = request.postWithResponseBody("/api/courses/" + course.getId() + "/prerequisites/" + competency.getId(), competency, Competency.class,
                HttpStatus.OK);

        assertThat(prerequisite).isNotNull();
        assertThat(prerequisite.getConsecutiveCourses()).contains(course);
    }

    @Test
    @WithMockUser(username = TEST_PREFIX + "student1", roles = "USER")
    void addPrerequisite_unauthorized() throws Exception {
        request.postWithResponseBody("/api/courses/" + course.getId() + "/prerequisites/99", null, Competency.class, HttpStatus.FORBIDDEN);
    }

    @Test
    @WithMockUser(username = TEST_PREFIX + "instructor1", roles = "INSTRUCTOR")
    void removePrerequisite() throws Exception {
        request.delete("/api/courses/" + course2.getId() + "/prerequisites/" + competency.getId(), HttpStatus.OK);

        Course course = courseRepository.findWithEagerCompetenciesById(course2.getId()).orElseThrow();
        assertThat(course.getPrerequisites()).doesNotContain(competency);
    }

    @Test
    @WithMockUser(username = TEST_PREFIX + "instructor1", roles = "INSTRUCTOR")
    void removePrerequisite_conflict() throws Exception {
        request.delete("/api/courses/" + course.getId() + "/prerequisites/" + competency.getId(), HttpStatus.CONFLICT);
    }

    @Test
    @WithMockUser(username = TEST_PREFIX + "student1", roles = "USER")
    void removePrerequisite_unauthorized() throws Exception {
        request.delete("/api/courses/" + course2.getId() + "/prerequisites/" + competency.getId(), HttpStatus.FORBIDDEN);
    }

    @Test
    @WithMockUser(username = TEST_PREFIX + "instructor1", roles = "INSTRUCTOR")
    void addPrerequisite_doNotAllowCycle() throws Exception {
        // Test that a competency of a course can not be a prerequisite to the same course
        request.postWithResponseBody("/api/courses/" + course.getId() + "/prerequisites/" + competency.getId(), competency, Competency.class, HttpStatus.CONFLICT);
    }

}<|MERGE_RESOLUTION|>--- conflicted
+++ resolved
@@ -28,14 +28,8 @@
 import de.tum.in.www1.artemis.domain.lecture.TextUnit;
 import de.tum.in.www1.artemis.domain.participation.Participant;
 import de.tum.in.www1.artemis.domain.participation.StudentParticipation;
-<<<<<<< HEAD
-import de.tum.in.www1.artemis.domain.quiz.QuizExercise;
-import de.tum.in.www1.artemis.domain.quiz.QuizSubmission;
-import de.tum.in.www1.artemis.exercise.modelingexercise.ModelingExerciseFactory;
 import de.tum.in.www1.artemis.exercise.textexercise.TextExerciseFactory;
 import de.tum.in.www1.artemis.participation.ParticipationFactory;
-=======
->>>>>>> 01f5b457
 import de.tum.in.www1.artemis.repository.*;
 import de.tum.in.www1.artemis.service.LectureUnitService;
 import de.tum.in.www1.artemis.service.ParticipationService;
@@ -87,7 +81,6 @@
     @Autowired
     private LectureUnitService lectureUnitService;
 
-<<<<<<< HEAD
     @Autowired
     private UserUtilService userUtilService;
 
@@ -103,10 +96,7 @@
     @Autowired
     private PageableSearchUtilService pageableSearchUtilService;
 
-    private Long idOfCourse;
-=======
     private Course course;
->>>>>>> 01f5b457
 
     private Course course2;
 
@@ -125,48 +115,16 @@
         participantScoreScheduleService.activate();
 
         ZonedDateTime pastTimestamp = ZonedDateTime.now().minusDays(5);
-<<<<<<< HEAD
-        userUtilService.addUsers(TEST_PREFIX, 4, 1, 0, 1);
+        userUtilService.addUsers(TEST_PREFIX, 2, 1, 0, 1);
 
         // Add users that are not in the course
         userUtilService.createAndSaveUser(TEST_PREFIX + "student42");
-        userUtilService.createAndSaveUser(TEST_PREFIX + "tutor42");
         userUtilService.createAndSaveUser(TEST_PREFIX + "instructor42");
 
         // creating course
-        Course course = courseUtilService.createCourse();
-        idOfCourse = course.getId();
-
-        Course courseTwo = courseUtilService.createCourse();
-        idOfCourseTwo = courseTwo.getId();
-
-        User student1 = userUtilService.getUserByLogin(TEST_PREFIX + "student1");
-
-        createCompetency();
-        createPrerequisite();
-        createLectureOne(course);
-        createLectureTwo(course);
-        var competency = competencyRepository.findByIdElseThrow(idOfCompetency);
-        textExercise = createTextExercise(pastTimestamp, pastTimestamp, pastTimestamp, Set.of(competency));
-        createParticipationSubmissionAndResult(idOfTextExercise, student1, 10.0, 0.0, 50, true);
-        modelingExercise = createModelingExercise(pastTimestamp, pastTimestamp, pastTimestamp, Set.of(competency));
-        createParticipationSubmissionAndResult(idOfModelingExercise, student1, 10.0, 0.0, 50, true);
-        teamTextExercise = createTeamTextExercise(pastTimestamp, pastTimestamp, pastTimestamp, Set.of(competency));
-        User tutor = userRepository.findOneByLogin(TEST_PREFIX + "tutor1").get();
-        // will also create users
-        teams = teamUtilService.addTeamsForExerciseFixedTeamSize(TEST_PREFIX, "lgi", teamTextExercise, 5, tutor, 3);
-=======
-        database.addUsers(TEST_PREFIX, 2, 1, 0, 1);
-
-        // Add users that are not in the course
-        database.createAndSaveUser(TEST_PREFIX + "student42");
-        database.createAndSaveUser(TEST_PREFIX + "instructor42");
-
-        // creating course
-        course = this.database.createCourse();
->>>>>>> 01f5b457
-
-        course2 = this.database.createCourse();
+        course = courseUtilService.createCourse();
+
+        course2 = courseUtilService.createCourse();
 
         competency = createCompetency();
         createPrerequisiteForCourse2();
@@ -231,47 +189,12 @@
     private TextExercise createTextExercise(ZonedDateTime pastTimestamp, ZonedDateTime futureTimestamp, ZonedDateTime futureFutureTimestamp, Set<Competency> competencies,
             boolean isTeamExercise) {
         // creating text exercise with Result
-<<<<<<< HEAD
-        course = courseRepository.findWithEagerExercisesById(idOfCourse);
         TextExercise textExercise = TextExerciseFactory.generateTextExercise(pastTimestamp, futureTimestamp, futureFutureTimestamp, course);
-        textExercise.setMaxPoints(10.0);
-        textExercise.setBonusPoints(0.0);
-        textExercise.setCompetencies(competencies);
-        textExercise = exerciseRepository.save(textExercise);
-        idOfTextExercise = textExercise.getId();
-
-        return textExercise;
-    }
-
-    private ModelingExercise createModelingExercise(ZonedDateTime pastTimestamp, ZonedDateTime futureTimestamp, ZonedDateTime futureFutureTimestamp, Set<Competency> competencies) {
-        Course course;
-        // creating text exercise with Result
-        course = courseRepository.findWithEagerExercisesById(idOfCourse);
-        ModelingExercise modelingExercise = ModelingExerciseFactory.generateModelingExercise(pastTimestamp, futureTimestamp, futureFutureTimestamp, DiagramType.ClassDiagram,
-                course);
-        modelingExercise.setMaxPoints(10.0);
-        modelingExercise.setBonusPoints(0.0);
-        modelingExercise.setCompetencies(competencies);
-        modelingExercise = exerciseRepository.save(modelingExercise);
-        idOfModelingExercise = modelingExercise.getId();
-
-        return modelingExercise;
-    }
-
-    private TextExercise createTeamTextExercise(ZonedDateTime pastTimestamp, ZonedDateTime futureTimestamp, ZonedDateTime futureFutureTimestamp, Set<Competency> competencies) {
-        Course course;
-        // creating text exercise with Result
-        course = courseRepository.findWithEagerExercisesById(idOfCourse);
-        TextExercise textExercise = TextExerciseFactory.generateTextExercise(pastTimestamp, futureTimestamp, futureFutureTimestamp, course);
-        textExercise.setMode(ExerciseMode.TEAM);
-=======
-        TextExercise textExercise = ModelFactory.generateTextExercise(pastTimestamp, futureTimestamp, futureFutureTimestamp, course);
 
         if (isTeamExercise) {
             textExercise.setMode(ExerciseMode.TEAM);
         }
 
->>>>>>> 01f5b457
         textExercise.setMaxPoints(10.0);
         textExercise.setBonusPoints(0.0);
         textExercise.setCompetencies(competencies);
@@ -405,13 +328,7 @@
     @Test
     @WithMockUser(username = TEST_PREFIX + "instructor1", roles = "INSTRUCTOR")
     void deleteCompetency_witRelatedCompetencies_shouldReturnBadRequest() throws Exception {
-<<<<<<< HEAD
-        Competency competency = competencyRepository.findByIdElseThrow(idOfCompetency);
-        Course course = courseRepository.findByIdElseThrow(idOfCourse);
         Competency competency1 = competencyUtilService.createCompetency(course);
-=======
-        Competency competency1 = database.createCompetency(course);
->>>>>>> 01f5b457
 
         var relation = new CompetencyRelation();
         relation.setTailCompetency(competency);
@@ -439,12 +356,7 @@
     @Test
     @WithMockUser(username = TEST_PREFIX + "instructor1", roles = "INSTRUCTOR")
     void createCompetencyRelation() throws Exception {
-<<<<<<< HEAD
-        Course course = courseRepository.findByIdElseThrow(idOfCourse);
         Long idOfOtherCompetency = competencyUtilService.createCompetency(course).getId();
-=======
-        Long idOfOtherCompetency = database.createCompetency(course).getId();
->>>>>>> 01f5b457
 
         request.postWithoutResponseBody("/api/courses/" + course.getId() + "/competencies/" + competency.getId() + "/relations/" + idOfOtherCompetency + "?type="
                 + CompetencyRelation.RelationType.EXTENDS.name(), HttpStatus.OK, new LinkedMultiValueMap<>());
@@ -457,12 +369,7 @@
     @Test
     @WithMockUser(username = TEST_PREFIX + "instructor1", roles = "INSTRUCTOR")
     void createCompetencyRelation_shouldReturnBadRequest() throws Exception {
-<<<<<<< HEAD
-        Course course = courseRepository.findByIdElseThrow(idOfCourse);
         Long idOfOtherCompetency = competencyUtilService.createCompetency(course).getId();
-=======
-        Long idOfOtherCompetency = database.createCompetency(course).getId();
->>>>>>> 01f5b457
 
         request.post("/api/courses/" + course.getId() + "/competencies/" + competency.getId() + "/relations/" + idOfOtherCompetency + "?type=" + "abc123xyz", null,
                 HttpStatus.BAD_REQUEST);
@@ -471,13 +378,7 @@
     @Test
     @WithMockUser(username = TEST_PREFIX + "instructor1", roles = "INSTRUCTOR")
     void createCompetencyRelation_shouldReturnBadRequest_ForCircularRelations() throws Exception {
-<<<<<<< HEAD
-        Competency competency = competencyRepository.findByIdElseThrow(idOfCompetency);
-        Course course = courseRepository.findByIdElseThrow(idOfCourse);
         Long idOfOtherCompetency1 = competencyUtilService.createCompetency(course).getId();
-=======
-        Long idOfOtherCompetency1 = database.createCompetency(course).getId();
->>>>>>> 01f5b457
         Competency otherCompetency1 = competencyRepository.findByIdElseThrow(idOfOtherCompetency1);
         Long idOfOtherCompetency2 = competencyUtilService.createCompetency(course).getId();
         Competency otherCompetency2 = competencyRepository.findByIdElseThrow(idOfOtherCompetency1);
@@ -501,12 +402,7 @@
     @Test
     @WithMockUser(username = TEST_PREFIX + "student42", roles = "USER")
     void createCompetencyRelation_shouldReturnForbidden() throws Exception {
-<<<<<<< HEAD
-        Course course = courseRepository.findByIdElseThrow(idOfCourse);
         Long idOfOtherCompetency = competencyUtilService.createCompetency(course).getId();
-=======
-        Long idOfOtherCompetency = database.createCompetency(course).getId();
->>>>>>> 01f5b457
 
         request.post("/api/courses/" + course.getId() + "/competencies/" + competency.getId() + "/relations/" + idOfOtherCompetency + "?type="
                 + CompetencyRelation.RelationType.EXTENDS.name(), null, HttpStatus.FORBIDDEN);
@@ -515,13 +411,7 @@
     @Test
     @WithMockUser(username = TEST_PREFIX + "instructor1", roles = "INSTRUCTOR")
     void getCompetencyRelations() throws Exception {
-<<<<<<< HEAD
-        Competency competency = competencyRepository.findByIdElseThrow(idOfCompetency);
-        Course course = courseRepository.findByIdElseThrow(idOfCourse);
         Competency otherCompetency = competencyUtilService.createCompetency(course);
-=======
-        Competency otherCompetency = database.createCompetency(course);
->>>>>>> 01f5b457
 
         var relation = new CompetencyRelation();
         relation.setTailCompetency(competency);
@@ -538,13 +428,7 @@
     @Test
     @WithMockUser(username = TEST_PREFIX + "instructor1", roles = "INSTRUCTOR")
     void deleteCompetencyRelation() throws Exception {
-<<<<<<< HEAD
-        Competency competency = competencyRepository.findByIdElseThrow(idOfCompetency);
-        Course course = courseRepository.findByIdElseThrow(idOfCourse);
         Competency otherCompetency = competencyUtilService.createCompetency(course);
-=======
-        Competency otherCompetency = database.createCompetency(course);
->>>>>>> 01f5b457
 
         var relation = new CompetencyRelation();
         relation.setTailCompetency(competency);
@@ -561,13 +445,7 @@
     @Test
     @WithMockUser(username = TEST_PREFIX + "instructor1", roles = "INSTRUCTOR")
     void deleteCompetencyRelation_shouldReturnBadRequest() throws Exception {
-<<<<<<< HEAD
-        Competency competency = competencyRepository.findByIdElseThrow(idOfCompetency);
-        Course course = courseRepository.findByIdElseThrow(idOfCourse);
         Competency otherCompetency = competencyUtilService.createCompetency(course);
-=======
-        Competency otherCompetency = database.createCompetency(course);
->>>>>>> 01f5b457
 
         var relation = new CompetencyRelation();
         relation.setTailCompetency(otherCompetency); // invalid
@@ -598,7 +476,7 @@
     @WithMockUser(username = TEST_PREFIX + "instructor1", roles = "INSTRUCTOR")
     void getCompetencyCourseProgressTeamsTest_asInstructorOne() throws Exception {
         User tutor = userRepository.findOneByLogin(TEST_PREFIX + "tutor1").get();
-        var teams = database.addTeamsForExerciseFixedTeamSize(TEST_PREFIX, "lgi", teamTextExercise, 2, tutor, 1);
+        var teams = teamUtilService.addTeamsForExerciseFixedTeamSize(TEST_PREFIX, "lgi", teamTextExercise, 2, tutor, 1);
 
         createTextExerciseParticipationSubmissionAndResult(teamTextExercise, teams.get(0), 10.0, 0.0, 100, true);  // will be ignored in favor of last submission from team
         createTextExerciseParticipationSubmissionAndResult(teamTextExercise, teams.get(0), 10.0, 0.0, 50, false);
@@ -749,28 +627,16 @@
     @Test
     @WithMockUser(username = TEST_PREFIX + "instructor1", roles = "INSTRUCTOR")
     void testInstructorGetsResultsFromOwningCoursesNotEmpty() throws Exception {
-<<<<<<< HEAD
-        Competency competency = competencyRepository.findById(idOfCompetency).get();
         final var search = pageableSearchUtilService.configureSearch(competency.getTitle());
         final var result = request.getSearchResult("/api/competencies/", HttpStatus.OK, Competency.class, pageableSearchUtilService.searchMapping(search));
-=======
-        final var search = database.configureSearch(competency.getTitle());
-        final var result = request.getSearchResult("/api/competencies/", HttpStatus.OK, Competency.class, database.searchMapping(search));
->>>>>>> 01f5b457
         assertThat(result.getResultsOnPage()).hasSize(1);
     }
 
     @Test
     @WithMockUser(username = "admin", roles = "ADMIN")
     void testAdminGetsResultsFromAllCourses() throws Exception {
-<<<<<<< HEAD
-        Competency competency = competencyRepository.findById(idOfCompetency).get();
         final var search = pageableSearchUtilService.configureSearch(competency.getTitle());
         final var result = request.getSearchResult("/api/competencies/", HttpStatus.OK, Competency.class, pageableSearchUtilService.searchMapping(search));
-=======
-        final var search = database.configureSearch(competency.getTitle());
-        final var result = request.getSearchResult("/api/competencies/", HttpStatus.OK, Competency.class, database.searchMapping(search));
->>>>>>> 01f5b457
         assertThat(result.getResultsOnPage()).hasSize(1);
     }
 
