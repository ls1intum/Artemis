package de.tum.in.www1.artemis.programmingexercise;

import static org.assertj.core.api.Assertions.assertThat;

import java.time.ZonedDateTime;
import java.util.List;
import java.util.Set;

import org.junit.jupiter.api.AfterEach;
import org.junit.jupiter.api.BeforeEach;
import org.junit.jupiter.api.Test;
import org.junit.jupiter.params.ParameterizedTest;
import org.junit.jupiter.params.provider.EnumSource;
import org.springframework.beans.factory.annotation.Autowired;
import org.springframework.http.HttpStatus;
import org.springframework.security.test.context.support.WithMockUser;

import com.fasterxml.jackson.core.JsonProcessingException;
import com.fasterxml.jackson.core.type.TypeReference;
import com.fasterxml.jackson.databind.ObjectMapper;

import de.tum.in.www1.artemis.AbstractSpringIntegrationBambooBitbucketJiraTest;
import de.tum.in.www1.artemis.domain.*;
import de.tum.in.www1.artemis.domain.enumeration.*;
import de.tum.in.www1.artemis.repository.*;
import de.tum.in.www1.artemis.service.ProgrammingExerciseGradingService;
import de.tum.in.www1.artemis.service.ProgrammingExerciseTestCaseService;
import de.tum.in.www1.artemis.service.StaticCodeAnalysisService;
import de.tum.in.www1.artemis.service.dto.StaticCodeAnalysisReportDTO;
import de.tum.in.www1.artemis.util.ModelFactory;
import de.tum.in.www1.artemis.web.rest.StaticCodeAnalysisResource;

class StaticCodeAnalysisIntegrationTest extends AbstractSpringIntegrationBambooBitbucketJiraTest {

    @Autowired
    private StaticCodeAnalysisService staticCodeAnalysisService;

    @Autowired
    private ProgrammingExerciseRepository programmingExerciseRepository;

    @Autowired
    StudentParticipationRepository studentParticipationRepository;

    @Autowired
    ResultRepository resultRepository;

    @Autowired
    ProgrammingExerciseGradingService gradingService;

    @Autowired
    ProgrammingExerciseTestCaseService testCaseService;

    @Autowired
    ProgrammingExerciseTestCaseRepository testCaseRepository;

    @Autowired
    private StaticCodeAnalysisCategoryRepository staticCodeAnalysisCategoryRepository;

    private ProgrammingExercise programmingExerciseSCAEnabled;

    private ProgrammingExercise programmingExercise;

    @BeforeEach
    void initTestCase() {
        database.addUsers(2, 1, 1);
        programmingExerciseSCAEnabled = database.addCourseWithOneProgrammingExerciseAndStaticCodeAnalysisCategories();
        var tempProgrammingEx = ModelFactory.generateProgrammingExercise(ZonedDateTime.now(), ZonedDateTime.now().plusDays(1),
                programmingExerciseSCAEnabled.getCourseViaExerciseGroupOrCourseMember());
        programmingExercise = programmingExerciseRepository.save(tempProgrammingEx);
        bambooRequestMockProvider.enableMockingOfRequests();
    }

    @AfterEach
    void tearDown() {
        database.resetDatabase();
        bambooRequestMockProvider.reset();
    }

    private String parameterizeEndpoint(String endpoint, ProgrammingExercise exercise) {
        return endpoint.replace("{exerciseId}", String.valueOf(exercise.getId()));
    }

    @Test
    void testCreateDefaultCategories_noConfigurationAvailable() {
        // Haskell does not have a default configuration at the time of creation of this test
        programmingExercise.setProgrammingLanguage(ProgrammingLanguage.HASKELL);
        staticCodeAnalysisService.createDefaultCategories(programmingExercise);
        var categories = staticCodeAnalysisCategoryRepository.findByExerciseId(programmingExercise.getId());
        assertThat(categories).isEmpty();
    }

    @Test
    @WithMockUser(value = "instructor1", roles = "INSTRUCTOR")
    void testGetStaticCodeAnalysisCategories() throws Exception {
        var endpoint = parameterizeEndpoint("/api" + StaticCodeAnalysisResource.Endpoints.CATEGORIES, programmingExerciseSCAEnabled);
        var categories = request.get(endpoint, HttpStatus.OK, new TypeReference<Set<StaticCodeAnalysisCategory>>() {
        });
        assertThat(programmingExerciseSCAEnabled.getStaticCodeAnalysisCategories()).usingRecursiveFieldByFieldElementComparator().usingElementComparatorIgnoringFields("exercise")
                .containsExactlyInAnyOrderElementsOf(categories);
    }

    @ParameterizedTest
    @EnumSource(value = ProgrammingLanguage.class, names = { "JAVA", "SWIFT" })
    @WithMockUser(value = "instructor1", roles = "INSTRUCTOR")
    void testCreateDefaultCategories(ProgrammingLanguage programmingLanguage) {
        var testExercise = ModelFactory.generateProgrammingExercise(ZonedDateTime.now(), ZonedDateTime.now().plusDays(1),
                programmingExerciseSCAEnabled.getCourseViaExerciseGroupOrCourseMember(), programmingLanguage);
        testExercise = programmingExerciseRepository.save(testExercise);
        staticCodeAnalysisService.createDefaultCategories(testExercise);
        // Swift has only one default category at the time of creation of this test
        var categories = staticCodeAnalysisCategoryRepository.findByExerciseId(testExercise.getId());
        if (programmingLanguage == ProgrammingLanguage.SWIFT) {
            assertThat(categories.size()).isEqualTo(6);
            assertThat(categories.stream().filter(c -> c.getState() == CategoryState.FEEDBACK).count()).isEqualTo(1);
        }
        else if (programmingLanguage == ProgrammingLanguage.JAVA) {
            assertThat(categories.size()).isEqualTo(11);
            assertThat(categories.stream().filter(c -> c.getState() == CategoryState.FEEDBACK).count()).isEqualTo(7);
        }
    }

    @Test
    @WithMockUser(value = "student1", roles = "STUDENT")
    void testGetStaticCodeAnalysisCategories_asStudent_forbidden() throws Exception {
        var endpoint = parameterizeEndpoint("/api" + StaticCodeAnalysisResource.Endpoints.CATEGORIES, programmingExerciseSCAEnabled);
        request.getList(endpoint, HttpStatus.FORBIDDEN, StaticCodeAnalysisCategory.class);
    }

    @Test
    @WithMockUser(username = "other-ta1", roles = "TA")
    void testGetStaticCodeAnalysisCategories_notAtLeastTAInCourse_forbidden() throws Exception {
        var endpoint = parameterizeEndpoint("/api" + StaticCodeAnalysisResource.Endpoints.CATEGORIES, programmingExerciseSCAEnabled);
        database.addTeachingAssistant("other-tas", "other-ta");
        request.getList(endpoint, HttpStatus.FORBIDDEN, StaticCodeAnalysisCategory.class);
    }

    @Test
    @WithMockUser(value = "instructor1", roles = "INSTRUCTOR")
    void testGetStaticCodeAnalysisCategories_staticCodeAnalysisNotEnabled_badRequest() throws Exception {
        var endpoint = parameterizeEndpoint("/api" + StaticCodeAnalysisResource.Endpoints.CATEGORIES, programmingExercise);
        request.getList(endpoint, HttpStatus.BAD_REQUEST, StaticCodeAnalysisCategory.class);
    }

    @ParameterizedTest
    @EnumSource(value = ProgrammingLanguage.class, names = { "JAVA", "SWIFT" })
    @WithMockUser(value = "instructor1", roles = "INSTRUCTOR")
    void testUpdateStaticCodeAnalysisCategories(ProgrammingLanguage programmingLanguage) throws Exception {
        var programmingExSCAEnabled = database.addCourseWithOneProgrammingExerciseAndStaticCodeAnalysisCategories(programmingLanguage);
        ProgrammingExercise exerciseWithSolutionParticipation = programmingExerciseRepository
<<<<<<< HEAD
                .findWithTemplateParticipationAndSolutionParticipationById(programmingExSCAEnabled.getId()).get();
=======
                .findWithTemplateAndSolutionParticipationTeamAssignmentConfigCategoriesById(programmingExerciseSCAEnabled.getId()).get();
>>>>>>> 6a9fe81c
        bambooRequestMockProvider.mockTriggerBuild(exerciseWithSolutionParticipation.getSolutionParticipation());
        var endpoint = parameterizeEndpoint("/api" + StaticCodeAnalysisResource.Endpoints.CATEGORIES, programmingExSCAEnabled);
        // Change the first category
        var categoryIterator = programmingExSCAEnabled.getStaticCodeAnalysisCategories().iterator();
        var firstCategory = categoryIterator.next();
        firstCategory.setState(CategoryState.GRADED);
        firstCategory.setPenalty(33D);
        firstCategory.setMaxPenalty(44D);
        // Remove the second category
        var removedCategory = categoryIterator.next();
        categoryIterator.remove();

        var responseCategories = request.patchWithResponseBody(endpoint, programmingExSCAEnabled.getStaticCodeAnalysisCategories(),
                new TypeReference<List<StaticCodeAnalysisCategory>>() {
                }, HttpStatus.OK);
        var savedCategories = staticCodeAnalysisCategoryRepository.findByExerciseId(programmingExSCAEnabled.getId());

        // The removed category should not be deleted
        programmingExSCAEnabled.getStaticCodeAnalysisCategories().add(removedCategory);
        assertThat(responseCategories).usingRecursiveFieldByFieldElementComparator().usingElementComparatorIgnoringFields("exercise")
                .containsExactlyInAnyOrderElementsOf(savedCategories);
        assertThat(responseCategories).usingRecursiveFieldByFieldElementComparator().usingElementComparatorIgnoringFields("exercise")
                .containsExactlyInAnyOrderElementsOf(programmingExSCAEnabled.getStaticCodeAnalysisCategories());
        assertThat(savedCategories).usingRecursiveFieldByFieldElementComparator().usingElementComparatorIgnoringFields("exercise")
                .containsExactlyInAnyOrderElementsOf(programmingExSCAEnabled.getStaticCodeAnalysisCategories());
    }

    @Test
    @WithMockUser(value = "student1", roles = "STUDENT")
    void testUpdateStaticCodeAnalysisCategories_asStudent_forbidden() throws Exception {
        var endpoint = parameterizeEndpoint("/api" + StaticCodeAnalysisResource.Endpoints.CATEGORIES, programmingExerciseSCAEnabled);
        request.patch(endpoint, programmingExerciseSCAEnabled.getStaticCodeAnalysisCategories(), HttpStatus.FORBIDDEN);
    }

    @Test
    @WithMockUser(username = "other-ta1", roles = "TA")
    void testUpdateStaticCodeAnalysisCategories_notAtLeastTAInCourse_forbidden() throws Exception {
        var endpoint = parameterizeEndpoint("/api" + StaticCodeAnalysisResource.Endpoints.CATEGORIES, programmingExerciseSCAEnabled);
        database.addTeachingAssistant("other-tas", "other-ta");
        request.patch(endpoint, programmingExerciseSCAEnabled.getStaticCodeAnalysisCategories(), HttpStatus.FORBIDDEN);
    }

    @Test
    @WithMockUser(value = "instructor1", roles = "INSTRUCTOR")
    void testUpdateStaticCodeAnalysisCategories_staticCodeAnalysisNotEnabled_badRequest() throws Exception {
        var endpoint = parameterizeEndpoint("/api" + StaticCodeAnalysisResource.Endpoints.CATEGORIES, programmingExercise);
        request.patch(endpoint, programmingExerciseSCAEnabled.getStaticCodeAnalysisCategories(), HttpStatus.BAD_REQUEST);
    }

    @Test
    @WithMockUser(value = "instructor1", roles = "INSTRUCTOR")
    void testUpdateStaticCodeAnalysisCategories_categoryIdMissing_badRequest() throws Exception {
        var endpoint = parameterizeEndpoint("/api" + StaticCodeAnalysisResource.Endpoints.CATEGORIES, programmingExerciseSCAEnabled);
        programmingExerciseSCAEnabled.getStaticCodeAnalysisCategories().iterator().next().setId(null);
        request.patch(endpoint, programmingExerciseSCAEnabled.getStaticCodeAnalysisCategories(), HttpStatus.BAD_REQUEST);
    }

    @Test
    @WithMockUser(value = "instructor1", roles = "INSTRUCTOR")
    void testUpdateStaticCodeAnalysisCategories_penaltyNullOrNegative_badRequest() throws Exception {
        var endpoint = parameterizeEndpoint("/api" + StaticCodeAnalysisResource.Endpoints.CATEGORIES, programmingExerciseSCAEnabled);
        programmingExerciseSCAEnabled.getStaticCodeAnalysisCategories().iterator().next().setPenalty(null);
        request.patch(endpoint, programmingExerciseSCAEnabled.getStaticCodeAnalysisCategories(), HttpStatus.BAD_REQUEST);
        programmingExerciseSCAEnabled.getStaticCodeAnalysisCategories().iterator().next().setPenalty(-1D);
        request.patch(endpoint, programmingExerciseSCAEnabled.getStaticCodeAnalysisCategories(), HttpStatus.BAD_REQUEST);
    }

    @Test
    @WithMockUser(value = "instructor1", roles = "INSTRUCTOR")
    void testUpdateStaticCodeAnalysisCategories_maxPenaltySmallerThanPenalty_badRequest() throws Exception {
        var endpoint = parameterizeEndpoint("/api" + StaticCodeAnalysisResource.Endpoints.CATEGORIES, programmingExerciseSCAEnabled);
        var category = programmingExerciseSCAEnabled.getStaticCodeAnalysisCategories().iterator().next();
        category.setMaxPenalty(3D);
        category.setPenalty(5D);
        request.patch(endpoint, programmingExerciseSCAEnabled.getStaticCodeAnalysisCategories(), HttpStatus.BAD_REQUEST);
    }

    @Test
    @WithMockUser(value = "instructor1", roles = "INSTRUCTOR")
    void testUpdateStaticCodeAnalysisCategories_stateIsNull_badRequest() throws Exception {
        var endpoint = parameterizeEndpoint("/api" + StaticCodeAnalysisResource.Endpoints.CATEGORIES, programmingExerciseSCAEnabled);
        programmingExerciseSCAEnabled.getStaticCodeAnalysisCategories().iterator().next().setState(null);
        request.patch(endpoint, programmingExerciseSCAEnabled.getStaticCodeAnalysisCategories(), HttpStatus.BAD_REQUEST);
    }

    @Test
    @WithMockUser(value = "instructor1", roles = "INSTRUCTOR")
    void testUpdateStaticCodeAnalysisCategories_exerciseIdsDoNotMatch_conflict() throws Exception {
        var endpoint = parameterizeEndpoint("/api" + StaticCodeAnalysisResource.Endpoints.CATEGORIES, programmingExerciseSCAEnabled);
        programmingExerciseSCAEnabled.getStaticCodeAnalysisCategories().iterator().next().getExercise().setId(1234L);
        request.patch(endpoint, programmingExerciseSCAEnabled.getStaticCodeAnalysisCategories(), HttpStatus.CONFLICT);
    }

    @Test
    void testDeletionOfStaticCodeAnalysisCategoriesOnExerciseDeletion() {
        programmingExerciseRepository.delete(programmingExerciseSCAEnabled);
        var categories = staticCodeAnalysisCategoryRepository.findByExerciseId(programmingExerciseSCAEnabled.getId());
        assertThat(categories).isEmpty();
    }

    @Test
    void shouldRemoveFeedbackOfInactiveCategories() {
        var result = new Result();
        var feedbackForInactiveCategory = ModelFactory.createSCAFeedbackWithInactiveCategory(result);
        result.addFeedback(feedbackForInactiveCategory);
        var filteredFeedback = staticCodeAnalysisService.categorizeScaFeedback(result, List.of(feedbackForInactiveCategory), programmingExerciseSCAEnabled);
        assertThat(filteredFeedback.size()).isEqualTo(0);
        assertThat(result.getFeedbacks().size()).isEqualTo(0);
    }

    @Test
    void shouldCategorizeFeedback() throws JsonProcessingException {
        var result = new Result();
        var feedback = new Feedback().result(result).text(Feedback.STATIC_CODE_ANALYSIS_FEEDBACK_IDENTIFIER).reference("SPOTBUGS").detailText("{\"category\": \"BAD_PRACTICE\"}")
                .type(FeedbackType.AUTOMATIC).positive(false);
        result.addFeedback(feedback);
        var filteredFeedback = staticCodeAnalysisService.categorizeScaFeedback(result, List.of(feedback), programmingExerciseSCAEnabled);
        assertThat(filteredFeedback.size()).isEqualTo(1);
        assertThat(result.getFeedbacks()).containsExactlyInAnyOrderElementsOf(filteredFeedback);
        assertThat(result.getFeedbacks().iterator().next().getStaticCodeAnalysisCategory()).isEqualTo("Bad Practice");
        assertThat(new ObjectMapper().readValue(result.getFeedbacks().iterator().next().getDetailText(), StaticCodeAnalysisReportDTO.StaticCodeAnalysisIssue.class).getPenalty())
                .isEqualTo(3.0);
    }
}<|MERGE_RESOLUTION|>--- conflicted
+++ resolved
@@ -147,11 +147,7 @@
     void testUpdateStaticCodeAnalysisCategories(ProgrammingLanguage programmingLanguage) throws Exception {
         var programmingExSCAEnabled = database.addCourseWithOneProgrammingExerciseAndStaticCodeAnalysisCategories(programmingLanguage);
         ProgrammingExercise exerciseWithSolutionParticipation = programmingExerciseRepository
-<<<<<<< HEAD
-                .findWithTemplateParticipationAndSolutionParticipationById(programmingExSCAEnabled.getId()).get();
-=======
-                .findWithTemplateAndSolutionParticipationTeamAssignmentConfigCategoriesById(programmingExerciseSCAEnabled.getId()).get();
->>>>>>> 6a9fe81c
+                .findWithTemplateAndSolutionParticipationTeamAssignmentConfigCategoriesById(programmingExSCAEnabled.getId()).get();
         bambooRequestMockProvider.mockTriggerBuild(exerciseWithSolutionParticipation.getSolutionParticipation());
         var endpoint = parameterizeEndpoint("/api" + StaticCodeAnalysisResource.Endpoints.CATEGORIES, programmingExSCAEnabled);
         // Change the first category
