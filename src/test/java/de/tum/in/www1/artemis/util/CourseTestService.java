--- conflicted
+++ resolved
@@ -203,20 +203,13 @@
     public void testCreateCourseWithNegativeMaxComplainTimeDays() throws Exception {
         Course course = ModelFactory.generateCourse(null, null, null, new HashSet<>());
         course.setMaxComplaintTimeDays(-1);
-<<<<<<< HEAD
         testCreateCourseWithNegativeValue(course);
-=======
-        request.post("/api/courses", course, HttpStatus.BAD_REQUEST);
-        List<Course> repoContent = courseRepo.findAll();
-        assertThat(repoContent).as("Course has not been stored").isEmpty();
->>>>>>> d76135be
     }
 
     // Test
     public void testCreateCourseWithNegativeMaxTeamComplainNumber() throws Exception {
         Course course = ModelFactory.generateCourse(null, null, null, new HashSet<>());
         course.setMaxTeamComplaints(-1);
-<<<<<<< HEAD
         testCreateCourseWithNegativeValue(course);
     }
 
@@ -232,11 +225,6 @@
         Course course = ModelFactory.generateCourse(null, null, null, new HashSet<>());
         course.setMaxComplaintResponseTextLimit(-1);
         testCreateCourseWithNegativeValue(course);
-=======
-        request.post("/api/courses", course, HttpStatus.BAD_REQUEST);
-        List<Course> repoContent = courseRepo.findAll();
-        assertThat(repoContent).as("Course has not been stored").isEmpty();
->>>>>>> d76135be
     }
 
     // Test
