package de.tum.in.www1.artemis.util;

import static de.tum.in.www1.artemis.config.Constants.ARTEMIS_GROUP_DEFAULT_PREFIX;
import static org.assertj.core.api.Assertions.assertThat;
import static org.awaitility.Awaitility.await;
import static org.junit.jupiter.api.Assertions.assertEquals;
import static org.junit.jupiter.api.Assertions.assertThrows;
import static org.mockito.Mockito.*;
import static org.springframework.test.web.servlet.result.MockMvcResultMatchers.status;

import java.io.IOException;
import java.nio.file.Files;
import java.nio.file.Path;
import java.time.DayOfWeek;
import java.time.Instant;
import java.time.ZonedDateTime;
import java.util.*;
import java.util.stream.Collectors;

import javax.validation.constraints.NotNull;

import org.mockito.ArgumentMatchers;
import org.mockito.MockedStatic;
import org.springframework.beans.factory.annotation.Autowired;
import org.springframework.beans.factory.annotation.Value;
import org.springframework.boot.actuate.audit.AuditEvent;
import org.springframework.http.HttpMethod;
import org.springframework.http.HttpStatus;
import org.springframework.http.MediaType;
import org.springframework.mock.web.MockMultipartFile;
import org.springframework.stereotype.Service;
import org.springframework.test.web.servlet.MvcResult;
import org.springframework.test.web.servlet.request.MockHttpServletRequestBuilder;
import org.springframework.test.web.servlet.request.MockMvcRequestBuilders;
import org.springframework.util.LinkedMultiValueMap;
import org.springframework.util.MultiValueMap;

import com.fasterxml.jackson.core.JsonProcessingException;
import com.fasterxml.jackson.databind.ObjectMapper;

import de.tum.in.www1.artemis.config.Constants;
import de.tum.in.www1.artemis.domain.*;
import de.tum.in.www1.artemis.domain.enumeration.*;
import de.tum.in.www1.artemis.domain.exam.Exam;
import de.tum.in.www1.artemis.domain.modeling.ModelingExercise;
import de.tum.in.www1.artemis.domain.modeling.ModelingSubmission;
import de.tum.in.www1.artemis.domain.participation.Participation;
import de.tum.in.www1.artemis.domain.participation.ProgrammingExerciseStudentParticipation;
import de.tum.in.www1.artemis.domain.participation.StudentParticipation;
import de.tum.in.www1.artemis.domain.participation.TutorParticipation;
import de.tum.in.www1.artemis.domain.quiz.QuizExercise;
import de.tum.in.www1.artemis.programmingexercise.MockDelegate;
import de.tum.in.www1.artemis.repository.*;
import de.tum.in.www1.artemis.service.*;
import de.tum.in.www1.artemis.service.dto.StudentDTO;
import de.tum.in.www1.artemis.service.dto.UserDTO;
import de.tum.in.www1.artemis.service.notifications.GroupNotificationService;
import de.tum.in.www1.artemis.web.rest.dto.CourseManagementDetailViewDTO;
import de.tum.in.www1.artemis.web.rest.dto.CourseManagementOverviewStatisticsDTO;
import de.tum.in.www1.artemis.web.rest.dto.StatsForDashboardDTO;
import de.tum.in.www1.artemis.web.rest.dto.TextAssessmentUpdateDTO;
import de.tum.in.www1.artemis.web.rest.errors.EntityNotFoundException;

@Service
public class CourseTestService {

    @Value("${artemis.course-archives-path}")
    private String courseArchivesDirPath;

    @Autowired
    private DatabaseUtilService database;

    @Autowired
    private CourseRepository courseRepo;

    @Autowired
    private ExerciseRepository exerciseRepo;

    @Autowired
    private LectureRepository lectureRepo;

    @Autowired
    private ResultRepository resultRepo;

    @Autowired
    private CustomAuditEventRepository auditEventRepo;

    @Autowired
    private UserRepository userRepo;

    @Autowired
    private NotificationRepository notificationRepo;

    @Autowired
    private ExamRepository examRepo;

    @Autowired
    private ProgrammingExerciseRepository programmingExerciseRepository;

    @Autowired
    private RequestUtilService request;

    @Autowired
    private ZipFileTestUtilService zipFileTestUtilService;

    @Autowired
    private SubmissionRepository submissionRepository;

    @Autowired
    private ComplaintRepository complaintRepo;

    @Autowired
    private CourseExamExportService courseExamExportService;

    @Autowired
    private ZipFileService zipFileService;

    @Autowired
    private FileService fileService;

    @Autowired
    private FileUploadExerciseRepository fileUploadExerciseRepository;

    @Autowired
    private TextExerciseRepository textExerciseRepository;

    @Autowired
    private ModelingExerciseRepository modelingExerciseRepository;

    @Autowired
    private GroupNotificationService groupNotificationService;

    @Autowired
    private ParticipationService participationService;

    @Autowired
    private ParticipantScoreRepository participantScoreRepository;

    @Autowired
    private OnlineCourseConfigurationRepository onlineCourseConfigurationRepository;

    @Autowired
    private ObjectMapper objectMapper;

    private final static int numberOfStudents = 8;

    private final static int numberOfTutors = 5;

    private final static int numberOfEditors = 1;

    private final static int numberOfInstructors = 1;

    private MockDelegate mockDelegate;

    private String userPrefix;

    public void setup(String userPrefix, MockDelegate mockDelegate) {
        this.userPrefix = userPrefix;
        this.mockDelegate = mockDelegate;

        database.addUsers(userPrefix, numberOfStudents, numberOfTutors, numberOfEditors, numberOfInstructors);

        // Add users that are not in the course
        database.createAndSaveUser(userPrefix + "tutor6");
        database.createAndSaveUser(userPrefix + "instructor2");
    }

    public void adjustUserGroupsToCustomGroups() {
        for (int i = 1; i <= numberOfStudents; i++) {
            var user = database.getUserByLogin(userPrefix + "student" + i);
            user.setGroups(Set.of(userPrefix + "students"));
            userRepo.save(user);
        }
        for (int i = 1; i <= numberOfEditors; i++) {
            var user = database.getUserByLogin(userPrefix + "editor" + i);
            user.setGroups(Set.of(userPrefix + "editors"));
            userRepo.save(user);
        }
        for (int i = 1; i <= numberOfTutors; i++) {
            var user = database.getUserByLogin(userPrefix + "tutor" + i);
            user.setGroups(Set.of(userPrefix + "tutors"));
            userRepo.save(user);
        }
        for (int i = 1; i <= numberOfInstructors; i++) {
            var user = database.getUserByLogin(userPrefix + "instructor" + i);
            user.setGroups(Set.of(userPrefix + "instructors"));
            userRepo.save(user);
        }
    }

    public void tearDown() {
        database.resetDatabase();
    }

    // Test
    public void testCreateCourseWithPermission() throws Exception {
        assertThrows(EntityNotFoundException.class, () -> courseRepo.findByIdWithLecturesAndExamsElseThrow(Long.MAX_VALUE));
        assertThrows(EntityNotFoundException.class, () -> courseRepo.findByIdElseThrow(Long.MAX_VALUE));
        assertThrows(EntityNotFoundException.class, () -> courseRepo.findByIdWithExercisesAndLecturesElseThrow(Long.MAX_VALUE));
        assertThrows(EntityNotFoundException.class, () -> courseRepo.findWithEagerOrganizationsElseThrow(Long.MAX_VALUE));
        assertThrows(EntityNotFoundException.class, () -> courseRepo.findByIdWithEagerExercisesElseThrow(Long.MAX_VALUE));

        Course course = ModelFactory.generateCourse(null, null, null, new HashSet<>());
        mockDelegate.mockCreateGroupInUserManagement(course.getDefaultStudentGroupName());
        mockDelegate.mockCreateGroupInUserManagement(course.getDefaultTeachingAssistantGroupName());
        mockDelegate.mockCreateGroupInUserManagement(course.getDefaultEditorGroupName());
        mockDelegate.mockCreateGroupInUserManagement(course.getDefaultInstructorGroupName());

        var result = request.getMvc().perform(buildCreateCourse(course)).andExpect(status().isCreated()).andReturn();
        course = objectMapper.readValue(result.getResponse().getContentAsString(), Course.class);
        courseRepo.findByIdElseThrow(course.getId());

        course = ModelFactory.generateCourse(1L, null, null, new HashSet<>());
        request.getMvc().perform(buildCreateCourse(course)).andExpect(status().isBadRequest());
    }

    // Test
    public void testCreateCourseWithSameShortName() throws Exception {
        Course course1 = ModelFactory.generateCourse(null, null, null, new HashSet<>());
        course1.setShortName("shortName");
        mockDelegate.mockCreateGroupInUserManagement(course1.getDefaultStudentGroupName());
        mockDelegate.mockCreateGroupInUserManagement(course1.getDefaultTeachingAssistantGroupName());
        mockDelegate.mockCreateGroupInUserManagement(course1.getDefaultEditorGroupName());
        mockDelegate.mockCreateGroupInUserManagement(course1.getDefaultInstructorGroupName());

        var result = request.getMvc().perform(buildCreateCourse(course1)).andExpect(status().isCreated()).andReturn();
        course1 = objectMapper.readValue(result.getResponse().getContentAsString(), Course.class);
        assertThat(courseRepo.findByIdElseThrow(course1.getId())).isNotNull();

        Course course2 = ModelFactory.generateCourse(null, null, null, new HashSet<>(), "tumuser", "tutor", "editor", "instructor");
        course2.setShortName("shortName");
        request.getMvc().perform(buildCreateCourse(course2)).andExpect(status().isBadRequest());
        assertThat(courseRepo.findAllByShortName(course2.getShortName())).as("Course has not been stored").hasSize(1);
    }

    // Test
    private void testCreateCourseWithNegativeValue(Course course) throws Exception {
        mockDelegate.mockCreateGroupInUserManagement(course.getDefaultStudentGroupName());
        mockDelegate.mockCreateGroupInUserManagement(course.getDefaultTeachingAssistantGroupName());
        mockDelegate.mockCreateGroupInUserManagement(course.getDefaultEditorGroupName());
        mockDelegate.mockCreateGroupInUserManagement(course.getDefaultInstructorGroupName());
        var coursePart = new MockMultipartFile("course", "", MediaType.APPLICATION_JSON_VALUE, objectMapper.writeValueAsString(course).getBytes());
        var builder = MockMvcRequestBuilders.multipart(HttpMethod.POST, "/api/admin/courses").file(coursePart).contentType(MediaType.MULTIPART_FORM_DATA_VALUE);
        request.getMvc().perform(builder).andExpect(status().isBadRequest());
        List<Course> repoContent = courseRepo.findAllByShortName(course.getShortName());
        assertThat(repoContent).as("Course has not been stored").isEmpty();
    }

    // Test
    public void testCreateCourseWithNegativeMaxComplainNumber() throws Exception {
        Course course = ModelFactory.generateCourse(null, null, null, new HashSet<>());
        course.setMaxComplaints(-1);
        testCreateCourseWithNegativeValue(course);
    }

    // Test
    public void testCreateCourseWithNegativeMaxComplainTimeDays() throws Exception {
        Course course = ModelFactory.generateCourse(null, null, null, new HashSet<>());
        course.setMaxComplaintTimeDays(-1);
        testCreateCourseWithNegativeValue(course);
    }

    // Test
    public void testCreateCourseWithNegativeMaxTeamComplainNumber() throws Exception {
        Course course = ModelFactory.generateCourse(null, null, null, new HashSet<>());
        course.setMaxTeamComplaints(-1);
        testCreateCourseWithNegativeValue(course);
    }

    // Test
    public void testCreateCourseWithNegativeMaxComplaintTextLimit() throws Exception {
        Course course = ModelFactory.generateCourse(null, null, null, new HashSet<>());
        course.setMaxComplaintTextLimit(-1);
        testCreateCourseWithNegativeValue(course);
    }

    // Test
    public void testCreateCourseWithNegativeMaxComplaintResponseTextLimit() throws Exception {
        Course course = ModelFactory.generateCourse(null, null, null, new HashSet<>());
        course.setMaxComplaintResponseTextLimit(-1);
        testCreateCourseWithNegativeValue(course);
    }

    // Test
    public void testCreateCourseWithModifiedMaxComplainTimeDaysAndMaxComplains() throws Exception {
        Course course = ModelFactory.generateCourse(null, null, null, new HashSet<>());

        mockDelegate.mockCreateGroupInUserManagement(course.getDefaultStudentGroupName());
        mockDelegate.mockCreateGroupInUserManagement(course.getDefaultTeachingAssistantGroupName());
        mockDelegate.mockCreateGroupInUserManagement(course.getDefaultEditorGroupName());
        mockDelegate.mockCreateGroupInUserManagement(course.getDefaultInstructorGroupName());
        course.setMaxComplaintTimeDays(0);
        course.setMaxComplaints(1);
        course.setMaxTeamComplaints(0);
        course.setMaxRequestMoreFeedbackTimeDays(0);
        request.getMvc().perform(buildCreateCourse(course)).andExpect(status().isBadRequest());
        List<Course> repoContent = courseRepo.findAllByShortName(course.getShortName());
        assertThat(repoContent).as("Course has not been stored").isEmpty();

        // change configuration
        course.setMaxComplaintTimeDays(1);
        course.setMaxComplaints(0);
        request.getMvc().perform(buildCreateCourse(course)).andExpect(status().isBadRequest());
        repoContent = courseRepo.findAllByShortName(course.getShortName());
        assertThat(repoContent).as("Course has not been stored").isEmpty();

        // change configuration again
        course.setMaxComplaintTimeDays(0);
        course.setMaxRequestMoreFeedbackTimeDays(-1);
        request.getMvc().perform(buildCreateCourse(course)).andExpect(status().isBadRequest());
        repoContent = courseRepo.findAllByShortName(course.getShortName());
        assertThat(repoContent).as("Course has not been stored").isEmpty();
    }

    // Test
    public void testCreateCourseWithCustomNonExistingGroupNames() throws Exception {
        Course course = ModelFactory.generateCourse(null, null, null, new HashSet<>());
        course.setStudentGroupName("StudentGroupName");
        course.setTeachingAssistantGroupName("TeachingAssistantGroupName");
        course.setEditorGroupName("EditorGroupName");
        course.setInstructorGroupName("InstructorGroupName");
        var result = request.getMvc().perform(buildCreateCourse(course)).andExpect(status().isCreated()).andReturn();
        course = objectMapper.readValue(result.getResponse().getContentAsString(), Course.class);
        courseRepo.findByIdElseThrow(course.getId());
        List<Course> repoContent = courseRepo.findAllByShortName(course.getShortName());
        assertThat(repoContent).as("Course got stored").hasSize(1);
    }

    // Test
    public void testCreateCourseWithOptions() throws Exception {
        // Generate POST Request Body with maxComplaints = 5, maxComplaintTimeDays = 14, postsEnabled = false
        Course course = ModelFactory.generateCourse(null, null, null, new HashSet<>(), null, null, null, null, 5, 5, 14, 2000, 2000, false, 0);

        mockDelegate.mockCreateGroupInUserManagement(course.getDefaultStudentGroupName());
        mockDelegate.mockCreateGroupInUserManagement(course.getDefaultTeachingAssistantGroupName());
        mockDelegate.mockCreateGroupInUserManagement(course.getDefaultEditorGroupName());
        mockDelegate.mockCreateGroupInUserManagement(course.getDefaultInstructorGroupName());
        MvcResult result = request.getMvc().perform(buildCreateCourse(course)).andExpect(status().isCreated()).andReturn();
        course = objectMapper.readValue(result.getResponse().getContentAsString(), Course.class);
        // Because the courseId is automatically generated we cannot use the findById method to retrieve the saved course.
        Course getFromRepo = courseRepo.findByIdElseThrow(course.getId());
        assertThat(getFromRepo.getMaxComplaints()).as("Course has right maxComplaints Value").isEqualTo(5);
        assertThat(getFromRepo.getMaxComplaintTimeDays()).as("Course has right maxComplaintTimeDays Value").isEqualTo(14);
        assertThat(getFromRepo.getPostsEnabled()).as("Course has right postsEnabled Value").isFalse();
        assertThat(getFromRepo.getRequestMoreFeedbackEnabled()).as("Course has right requestMoreFeedbackEnabled Value").isFalse();

        // Test edit course
        course.setId(getFromRepo.getId());
        course.setMaxComplaints(1);
        course.setMaxComplaintTimeDays(7);
        course.setPostsEnabled(true);
        course.setMaxRequestMoreFeedbackTimeDays(7);
        result = request.getMvc().perform(buildUpdateCourse(getFromRepo.getId(), course)).andExpect(status().isOk()).andReturn();
        Course updatedCourse = objectMapper.readValue(result.getResponse().getContentAsString(), Course.class);
        assertThat(updatedCourse.getMaxComplaints()).as("maxComplaints Value updated successfully").isEqualTo(course.getMaxComplaints());
        assertThat(updatedCourse.getMaxComplaintTimeDays()).as("maxComplaintTimeDays Value updated successfully").isEqualTo(course.getMaxComplaintTimeDays());
        assertThat(updatedCourse.getPostsEnabled()).as("postsEnabled Value updated successfully").isTrue();
        assertThat(updatedCourse.getRequestMoreFeedbackEnabled()).as("Course has right requestMoreFeedbackEnabled Value").isTrue();
    }

    // Test
    public void testDeleteCourseWithPermission() throws Exception {
        // add to new list so that we can add another course with ARTEMIS_GROUP_DEFAULT_PREFIX so that delete group will be tested properly
        List<Course> courses = new ArrayList<>(database.createCoursesWithExercisesAndLectures(userPrefix, true));
        Course course3 = ModelFactory.generateCourse(null, ZonedDateTime.now().minusDays(8), ZonedDateTime.now().minusDays(4), new HashSet<>(), null, null, null, null);
        course3.setStudentGroupName(course3.getDefaultStudentGroupName());
        course3.setTeachingAssistantGroupName(course3.getDefaultTeachingAssistantGroupName());
        course3.setEditorGroupName(course3.getDefaultEditorGroupName());
        course3.setInstructorGroupName(course3.getDefaultInstructorGroupName());
        course3 = courseRepo.save(course3);
        courses.add(course3);
        database.addExamWithExerciseGroup(courses.get(0), true);
        // mock certain requests to JIRA Bitbucket and Bamboo
        for (Course course : courses) {
            if (course.getStudentGroupName().startsWith(ARTEMIS_GROUP_DEFAULT_PREFIX)) {
                mockDelegate.mockDeleteGroupInUserManagement(course.getStudentGroupName());
            }
            if (course.getTeachingAssistantGroupName().startsWith(ARTEMIS_GROUP_DEFAULT_PREFIX)) {
                mockDelegate.mockDeleteGroupInUserManagement(course.getTeachingAssistantGroupName());
            }
            if (course.getEditorGroupName().startsWith(ARTEMIS_GROUP_DEFAULT_PREFIX)) {
                mockDelegate.mockDeleteGroupInUserManagement(course.getEditorGroupName());
            }
            if (course.getInstructorGroupName().startsWith(ARTEMIS_GROUP_DEFAULT_PREFIX)) {
                mockDelegate.mockDeleteGroupInUserManagement(course.getInstructorGroupName());
            }
            for (Exercise exercise : course.getExercises()) {
                if (exercise instanceof final ProgrammingExercise programmingExercise) {
                    final String projectKey = programmingExercise.getProjectKey();
                    final var templateRepoName = programmingExercise.generateRepositoryName(RepositoryType.TEMPLATE);
                    final var solutionRepoName = programmingExercise.generateRepositoryName(RepositoryType.SOLUTION);
                    final var testsRepoName = programmingExercise.generateRepositoryName(RepositoryType.TESTS);
                    database.addSolutionParticipationForProgrammingExercise(programmingExercise);
                    database.addTemplateParticipationForProgrammingExercise(programmingExercise);
                    mockDelegate.mockDeleteBuildPlan(projectKey, programmingExercise.getTemplateBuildPlanId(), false);
                    mockDelegate.mockDeleteBuildPlan(projectKey, programmingExercise.getSolutionBuildPlanId(), false);
                    mockDelegate.mockDeleteBuildPlanProject(projectKey, false);
                    mockDelegate.mockDeleteRepository(projectKey, templateRepoName, false);
                    mockDelegate.mockDeleteRepository(projectKey, solutionRepoName, false);
                    mockDelegate.mockDeleteRepository(projectKey, testsRepoName, false);
                    mockDelegate.mockDeleteProjectInVcs(projectKey, false);
                }
            }
        }

        for (Course course : courses) {
            if (!course.getExercises().isEmpty()) {
                groupNotificationService.notifyStudentAndEditorAndInstructorGroupAboutExerciseUpdate(course.getExercises().iterator().next(), "notify");
            }
            request.delete("/api/admin/courses/" + course.getId(), HttpStatus.OK);
        }

        for (Course course : courses) {
            assertThat(courseRepo.findById(course.getId())).as("All courses deleted").isEmpty();
            // assertThat(notificationRepo.findAll()).as("All notifications are deleted").isEmpty(); // TODO: Readd this and check only for notifications of course
            assertThat(examRepo.findByCourseId(course.getId())).as("All exams are deleted").isEmpty();
            assertThat(exerciseRepo.findAllExercisesByCourseId(course.getId())).as("All Exercises are deleted").isEmpty();
            assertThat(lectureRepo.findAllByCourseIdWithAttachments(course.getId())).as("All Lectures are deleted").isEmpty();
        }
    }

    // Test
    public void testDeleteNotExistingCourse() throws Exception {
<<<<<<< HEAD
        request.delete("/api/courses/-1", HttpStatus.NOT_FOUND);
=======
        request.delete("/api/admin/courses/1", HttpStatus.NOT_FOUND);
>>>>>>> f089f06a
    }

    // Test
    public void testCreateCourseWithoutPermission() throws Exception {
        Course course = ModelFactory.generateCourse(null, null, null, new HashSet<>());
        request.getMvc().perform(buildCreateCourse(course)).andExpect(status().isForbidden());
        assertThat(courseRepo.findAllByShortName(course.getShortName())).as("Course got stored").isEmpty();
    }

    // Test
    public void testCreateCourseWithWrongShortName() throws Exception {
        Course course = ModelFactory.generateCourse(null, null, null, new HashSet<>());
        course.setShortName("`badName~");
        request.getMvc().perform(buildCreateCourse(course)).andExpect(status().isBadRequest());
    }

    // Test
    public void testUpdateCourseIsEmpty() throws Exception {
        Course course = ModelFactory.generateCourse(UUID.randomUUID().getLeastSignificantBits(), null, null, new HashSet<>());
        request.getMvc().perform(buildCreateCourse(course)).andExpect(status().isBadRequest());
    }

    // Test
    public void testEditCourseWithPermission() throws Exception {
        Course course = ModelFactory.generateCourse(1L, null, null, new HashSet<>(), "tumuser", "tutor", "editor", "instructor");
        course = courseRepo.save(course);

        course.setTitle("Test Course");
        course.setStartDate(ZonedDateTime.now().minusDays(5));
        course.setEndDate(ZonedDateTime.now().plusDays(5));
        MvcResult result = request.getMvc().perform(buildUpdateCourse(course.getId(), course)).andExpect(status().isOk()).andReturn();
        Course updatedCourse = objectMapper.readValue(result.getResponse().getContentAsString(), Course.class);
        assertThat(updatedCourse.getShortName()).as("short name was changed correctly").isEqualTo(course.getShortName());
        assertThat(updatedCourse.getTitle()).as("title was changed correctly").isEqualTo(course.getTitle());
        assertThat(updatedCourse.getStartDate()).as("start date was changed correctly").isEqualTo(course.getStartDate());
        assertThat(updatedCourse.getEndDate()).as("end date was changed correctly").isEqualTo(course.getEndDate());
    }

    // Test
    public void testEditCourseShouldPreserveAssociations() throws Exception {
        Course course = database.createCourseWithOrganizations();
        course = courseRepo.save(course);

        Set<Organization> organizations = course.getOrganizations();

        Set<LearningGoal> learningGoals = new HashSet<>();
        learningGoals.add(database.createLearningGoal(course));
        course.setLearningGoals(learningGoals);
        course = courseRepo.save(course);

        Set<LearningGoal> prerequisites = new HashSet<>();
        prerequisites.add(database.createLearningGoal(database.createCourse()));
        course.setPrerequisites(prerequisites);
        course = courseRepo.save(course);

        request.getMvc().perform(buildUpdateCourse(course.getId(), course)).andExpect(status().isOk());

        Course updatedCourse = courseRepo.findByIdWithOrganizationsAndLearningGoalsAndOnlineConfigurationElseThrow(course.getId());
        assertThat(updatedCourse.getOrganizations()).containsExactlyElementsOf(organizations);
        assertThat(updatedCourse.getLearningGoals()).containsExactlyElementsOf(learningGoals);
        assertThat(updatedCourse.getPrerequisites()).containsExactlyElementsOf(prerequisites);
    }

    // Test
    public void testUpdateCourseGroups() throws Exception {
        Course course = database.addCourseWithOneProgrammingExercise();
        var oldInstructorGroup = course.getInstructorGroupName();
        var oldEditorGroup = course.getEditorGroupName();
        var oldTeachingAssistantGroup = course.getTeachingAssistantGroupName();

        course.setInstructorGroupName("new-instructor-group");
        course.setEditorGroupName("new-editor-group");
        course.setTeachingAssistantGroupName("new-ta-group");

        // Create instructor in the course
        User user = database.createAndSaveUser("instructor11");
        user.setGroups(Set.of("new-instructor-group"));
        userRepo.save(user);

        // Create teaching assisstant in the course
        user = ModelFactory.generateActivatedUser("teaching-assisstant11");
        user.setGroups(Set.of("new-ta-group"));
        userRepo.save(user);

        mockDelegate.mockUpdateCoursePermissions(course, oldInstructorGroup, oldEditorGroup, oldTeachingAssistantGroup);
        MvcResult result = request.getMvc().perform(buildUpdateCourse(course.getId(), course)).andExpect(status().isOk()).andReturn();
        Course updatedCourse = objectMapper.readValue(result.getResponse().getContentAsString(), Course.class);

        assertThat(updatedCourse.getInstructorGroupName()).isEqualTo("new-instructor-group");
        assertThat(updatedCourse.getEditorGroupName()).isEqualTo("new-editor-group");
        assertThat(updatedCourse.getTeachingAssistantGroupName()).isEqualTo("new-ta-group");
    }

    // Test
    public void testCreateAndUpdateCourseWithCourseImage() throws Exception {
        var createdCourse = createCourseWithCourseImageAndReturn();
        var courseIcon = createdCourse.getCourseIcon();
        createdCourse.setDescription("new description"); // do additional update

        // Update course
        request.getMvc().perform(buildUpdateCourse(createdCourse.getId(), createdCourse, "newTestIcon")).andExpect(status().isOk());

        var updatedCourse = courseRepo.findByIdElseThrow(createdCourse.getId());
        assertThat(updatedCourse.getCourseIcon()).isNotEqualTo(courseIcon).isNotNull();
        assertThat(updatedCourse.getDescription()).isEqualTo("new description");
    }

    // Test
    public void testCreateAndUpdateCourseWithPersistentCourseImageOnUpdate() throws Exception {
        Course createdCourse = createCourseWithCourseImageAndReturn();

        // Update course
        request.getMvc().perform(buildUpdateCourse(createdCourse.getId(), createdCourse)).andExpect(status().isOk());

        var updatedCourse = courseRepo.findByIdElseThrow(createdCourse.getId());
        assertThat(updatedCourse.getCourseIcon()).isEqualTo(createdCourse.getCourseIcon());
    }

    // Test
    public void testCreateAndUpdateCourseWithRemoveCourseImageOnUpdate() throws Exception {
        Course createdCourse = createCourseWithCourseImageAndReturn();
        createdCourse.setCourseIcon(null);

        // Update course
        request.getMvc().perform(buildUpdateCourse(createdCourse.getId(), createdCourse)).andExpect(status().isOk());

        var updatedCourse = courseRepo.findByIdElseThrow(createdCourse.getId());
        assertThat(updatedCourse.getCourseIcon()).isNull();
    }

    // Test
    public void testCreateAndUpdateCourseWithSetNewImageDespiteRemoval() throws Exception {
        Course createdCourse = createCourseWithCourseImageAndReturn();
        var courseIcon = createdCourse.getCourseIcon();
        createdCourse.setCourseIcon(null);

        // Update course
        request.getMvc().perform(buildUpdateCourse(createdCourse.getId(), createdCourse, "newTestIcon")).andExpect(status().isOk());

        var updatedCourse = courseRepo.findByIdElseThrow(createdCourse.getId());
        assertThat(updatedCourse.getCourseIcon()).isNotNull().isNotEqualTo(courseIcon);
    }

    // Test
    public void testUpdateCourseGroups_InExternalCiUserManagement_failToRemoveUser() throws Exception {
        Course course = database.addCourseWithOneProgrammingExercise();
        var oldInstructorGroup = course.getInstructorGroupName();
        var oldEditorGroup = course.getEditorGroupName();
        var oldTeachingAssistantGroup = course.getTeachingAssistantGroupName();

        course.setInstructorGroupName("new-instructor-group");
        course.setInstructorGroupName("new-editor-group");
        course.setTeachingAssistantGroupName("new-ta-group");

        mockDelegate.mockFailUpdateCoursePermissionsInCi(course, oldInstructorGroup, oldEditorGroup, oldTeachingAssistantGroup, false, true);
        request.getMvc().perform(buildUpdateCourse(course.getId(), course)).andExpect(status().isInternalServerError()).andReturn();
    }

    // Test
    public void testUpdateCourseGroups_InExternalCiUserManagement_failToAddUser() throws Exception {
        Course course = database.addCourseWithOneProgrammingExercise();
        var oldInstructorGroup = course.getInstructorGroupName();
        var oldEditorGroup = course.getEditorGroupName();
        var oldTeachingAssistantGroup = course.getTeachingAssistantGroupName();

        course.setInstructorGroupName("new-instructor-group");
        course.setInstructorGroupName("new-editor-group");
        course.setTeachingAssistantGroupName("new-ta-group");

        mockDelegate.mockFailUpdateCoursePermissionsInCi(course, oldInstructorGroup, oldEditorGroup, oldTeachingAssistantGroup, true, false);
        request.getMvc().perform(buildUpdateCourse(course.getId(), course)).andExpect(status().isInternalServerError());
    }

    // Test
    public void testGetCourseWithoutPermission() throws Exception {
        request.getList("/api/courses", HttpStatus.FORBIDDEN, Course.class);
    }

    // Test
    public void testGetCourse_tutorNotInCourse() throws Exception {
        var courses = database.createCoursesWithExercisesAndLectures(userPrefix, true);
        request.getList("/api/courses/" + courses.get(0).getId(), HttpStatus.FORBIDDEN, Course.class);
        request.get("/api/courses/" + courses.get(0).getId() + "/with-exercises", HttpStatus.FORBIDDEN, Course.class);
    }

    // Test
    public void testGetCoursesWithPermission() throws Exception {
        List<Course> coursesCreated = database.createCoursesWithExercisesAndLectures(userPrefix, true);
        List<Course> courses = request.getList("/api/courses", HttpStatus.OK, Course.class);

        for (Course course : coursesCreated) {
            Optional<Course> found = courses.stream().filter(c -> Objects.equals(c.getId(), course.getId())).findFirst();
            assertThat(found).as("Course is available").isPresent();
            Course courseFound = found.get();
            for (Exercise exercise : courseFound.getExercises()) {
                assertThat(exercise.getGradingInstructions()).as("Grading instructions are not filtered out").isNotNull();
                assertThat(exercise.getProblemStatement()).as("Problem statements are not filtered out").isNotNull();
            }
        }
    }

    // Test
    public void testGetCoursesWithQuizExercises() throws Exception {
        List<Course> coursesCreated = database.createCoursesWithExercisesAndLectures(userPrefix, true);
        Course activeCourse = coursesCreated.get(0);
        Course inactiveCourse = coursesCreated.get(1);

        List<Course> courses = request.getList("/api/courses/courses-with-quiz", HttpStatus.OK, Course.class);

        assertThat(courses.stream().filter(c -> Objects.equals(c.getId(), inactiveCourse.getId())).toList()).as("Inactive course was filtered out").isEmpty();

        Optional<Course> optionalCourse = courses.stream().filter(c -> Objects.equals(c.getId(), activeCourse.getId())).findFirst();
        assertThat(optionalCourse).as("Active course was not filtered").isPresent();
        Course activeCourseNotFiltered = optionalCourse.get();

        for (Exercise exercise : activeCourseNotFiltered.getExercises()) {
            assertThat(exercise.getGradingInstructions()).as("Grading instructions are filtered out").isNull();
            assertThat(exercise.getProblemStatement()).as("Problem statements are filtered out").isNull();
        }
    }

    // Test
    public void testGetCourseForDashboard() throws Exception {
        List<Course> courses = database.createCoursesWithExercisesAndLecturesAndLectureUnits(userPrefix, true, false);
        Course receivedCourse = request.get("/api/courses/" + courses.get(0).getId() + "/for-dashboard", HttpStatus.OK, Course.class);

        // Test that the received course has five exercises
        assertThat(receivedCourse.getExercises()).as("Five exercises are returned").hasSize(5);
        // Test that the received course has two lectures
        assertThat(receivedCourse.getLectures()).as("Two lectures are returned").hasSize(2);

        // Iterate over all exercises of the remaining course
        for (Exercise exercise : courses.get(0).getExercises()) {
            // Test that the exercise does not have more than one participation.
            assertThat(exercise.getStudentParticipations()).as("At most one participation for exercise").hasSizeLessThanOrEqualTo(1);
            if (!exercise.getStudentParticipations().isEmpty()) {
                // Buffer participation so that null checking is easier.
                Participation participation = exercise.getStudentParticipations().iterator().next();
                if (!participation.getSubmissions().isEmpty()) {
                    // The call filters participations by submissions and their result. After the call each participation shouldn't have more than one submission.
                    assertThat(participation.getSubmissions()).as("At most one submission for participation").hasSizeLessThanOrEqualTo(1);
                    Submission submission = participation.getSubmissions().iterator().next();
                    if (submission != null) {
                        // Test that the correct text submission was filtered.
                        if (submission instanceof TextSubmission textSubmission) {
                            assertThat(textSubmission.getText()).as("Correct text submission").isEqualTo("text");
                        }
                        // Test that the correct modeling submission was filtered.
                        else if (submission instanceof ModelingSubmission modelingSubmission) {
                            assertThat(modelingSubmission.getModel()).as("Correct modeling submission").isEqualTo("model1");
                        }
                    }
                }
            }
        }
    }

    // Test
    public void testGetAllCoursesForDashboard() throws Exception {
        List<Course> coursesCreated = database.createCoursesWithExercisesAndLecturesAndLectureUnits(userPrefix, true, false);

        // Perform the request that is being tested here
        List<Course> courses = request.getList("/api/courses/for-dashboard", HttpStatus.OK, Course.class);

        Course activeCourse = coursesCreated.get(0);
        Course inactiveCourse = coursesCreated.get(1);

        // Test that the prepared inactive course was filtered out
        assertThat(courses.stream().filter(c -> c.getId() == inactiveCourse.getId()).toList()).as("Inactive course was filtered out").isEmpty();

        Optional<Course> optionalCourse = courses.stream().filter(c -> c.getId() == activeCourse.getId()).findFirst();
        assertThat(optionalCourse).as("Active course was not filtered").isPresent();
        Course activeCourseNotFiltered = optionalCourse.get();

        // Test that the remaining course has five exercises
        assertThat(activeCourseNotFiltered.getExercises()).as("Five exercises are returned").hasSize(5);

        // Iterate over all exercises of the remaining course
        for (Exercise exercise : activeCourseNotFiltered.getExercises()) {
            // Test that the exercise does not have more than one participation.
            assertThat(exercise.getStudentParticipations()).as("At most one participation for exercise").hasSizeLessThanOrEqualTo(1);
            if (!exercise.getStudentParticipations().isEmpty()) {
                // Buffer participation so that null checking is easier.
                Participation participation = exercise.getStudentParticipations().iterator().next();
                if (!participation.getSubmissions().isEmpty()) {
                    // The call filters participations by submissions and their result. After the call each participation shouldn't have more than one submission.
                    assertThat(participation.getSubmissions()).as("At most one submission for participation").hasSizeLessThanOrEqualTo(1);
                    Submission submission = participation.getSubmissions().iterator().next();
                    if (submission != null) {
                        // Test that the correct text submission was filtered.
                        if (submission instanceof TextSubmission textSubmission) {
                            assertThat(textSubmission.getText()).as("Correct text submission").isEqualTo("text");
                        }
                        // Test that the correct modeling submission was filtered.
                        else if (submission instanceof ModelingSubmission modelingSubmission) {
                            assertThat(modelingSubmission.getModel()).as("Correct modeling submission").isEqualTo("model1");
                        }
                    }
                }
            }
        }
    }

    // Test
    public void testGetCoursesWithoutActiveExercises() throws Exception {
        Course course = ModelFactory.generateCourse(1L, null, null, new HashSet<>(), "tumuser", "tutor", "editor", "instructor");
        course = courseRepo.save(course);
        List<Course> courses = request.getList("/api/courses/for-dashboard", HttpStatus.OK, Course.class);
        Course finalCourse = course;
        Course courseInList = courses.stream().filter(c -> c.getId().equals(finalCourse.getId())).findFirst().orElse(null);
        assertThat(courseInList).isNotNull();
        assertThat(courseInList.getExercises()).as("Course doesn't have any exercises").isEmpty();
    }

    // Test
    public void testGetCoursesAccurateTimezoneEvaluation() throws Exception {
        adjustUserGroupsToCustomGroups();
        Course courseActive = ModelFactory.generateCourse(1L, ZonedDateTime.now().minusMinutes(25), ZonedDateTime.now().plusMinutes(25), new HashSet<>(), userPrefix + "students",
                userPrefix + "tutors", userPrefix + "editors", userPrefix + "instructors");
        Course courseNotActivePast = ModelFactory.generateCourse(2L, ZonedDateTime.now().minusDays(5), ZonedDateTime.now().minusMinutes(25), new HashSet<>(),
                userPrefix + "students", userPrefix + "tutors", userPrefix + "editors", userPrefix + "instructors");
        Course courseNotActiveFuture = ModelFactory.generateCourse(3L, ZonedDateTime.now().plusMinutes(25), ZonedDateTime.now().plusDays(5), new HashSet<>(),
                userPrefix + "students", userPrefix + "tutors", userPrefix + "editors", userPrefix + "instructors");
        courseActive = courseRepo.save(courseActive);
        courseRepo.save(courseNotActivePast);
        courseRepo.save(courseNotActiveFuture);
        List<Course> courses = request.getList("/api/courses/for-dashboard", HttpStatus.OK, Course.class);

        assertThat(courses.stream().filter(c -> Objects.equals(c.getId(), courseNotActivePast.getId())).toList()).as("Past inactive course was filtered out").isEmpty();
        assertThat(courses.stream().filter(c -> Objects.equals(c.getId(), courseNotActiveFuture.getId())).toList()).as("Future inactive course was filtered out").isEmpty();

        Course finalCourseActive = courseActive;
        Optional<Course> optionalCourse = courses.stream().filter(c -> Objects.equals(c.getId(), finalCourseActive.getId())).findFirst();
        assertThat(optionalCourse).as("Active course was not filtered").isPresent();

        List<Course> coursesForNotifications = request.getList("/api/courses/for-notifications", HttpStatus.OK, Course.class);

        assertThat(coursesForNotifications.stream().filter(c -> Objects.equals(c.getId(), courseNotActivePast.getId())).toList()).as("Past inactive course was filtered out")
                .isEmpty();
        assertThat(coursesForNotifications.stream().filter(c -> Objects.equals(c.getId(), courseNotActiveFuture.getId())).toList()).as("Future inactive course was filtered out")
                .isEmpty();

        optionalCourse = coursesForNotifications.stream().filter(c -> Objects.equals(c.getId(), finalCourseActive.getId())).findFirst();
        assertThat(optionalCourse).as("Active course was not filtered").isPresent();
    }

    // Test
    public void testGetCourseWithOrganizations() throws Exception {
        Course courseWithOrganization = database.createCourseWithOrganizations();
        Course course = request.get("/api/courses/" + courseWithOrganization.getId() + "/with-organizations", HttpStatus.OK, Course.class);
        assertThat(course.getOrganizations()).isEqualTo(courseWithOrganization.getOrganizations());
        assertThat(course.getOrganizations()).isNotEmpty();
    }

    // Test
    public void testGetAllCoursesWithUserStats() throws Exception {
        List<Course> testCourses = database.createCoursesWithExercisesAndLectures(userPrefix, true);
        Course course = testCourses.get(0);

        List<Course> receivedCourses = request.getList("/api/courses/with-user-stats", HttpStatus.OK, Course.class);

        Optional<Course> optionalCourse = receivedCourses.stream().filter(c -> Objects.equals(c.getId(), course.getId())).findFirst();
        assertThat(optionalCourse).as("Course is returned").isPresent();
        Course returnedCourse = optionalCourse.get();

        assertThat(returnedCourse.getNumberOfStudents()).isEqualTo(numberOfStudents);
        assertThat(returnedCourse.getNumberOfTeachingAssistants()).isEqualTo(numberOfTutors);
        assertThat(returnedCourse.getNumberOfInstructors()).isEqualTo(numberOfInstructors);
    }

    // Test
    public void testGetCoursesToRegisterAndAccurateTimeZoneEvaluation() throws Exception {
        Course courseActiveRegistrationEnabled = ModelFactory.generateCourse(1L, ZonedDateTime.now().minusMinutes(25), ZonedDateTime.now().plusMinutes(25), new HashSet<>(),
                "testuser", "tutor", "editor", "instructor");
        courseActiveRegistrationEnabled.setRegistrationEnabled(true);
        Course courseActiveRegistrationDisabled = ModelFactory.generateCourse(2L, ZonedDateTime.now().minusMinutes(25), ZonedDateTime.now().plusMinutes(25), new HashSet<>(),
                "testuser", "tutor", "editor", "instructor");
        courseActiveRegistrationDisabled.setRegistrationEnabled(false);
        Course courseNotActivePast = ModelFactory.generateCourse(3L, ZonedDateTime.now().minusDays(5), ZonedDateTime.now().minusMinutes(25), new HashSet<>(), "testuser", "tutor",
                "editor", "instructor");
        Course courseNotActiveFuture = ModelFactory.generateCourse(4L, ZonedDateTime.now().plusMinutes(25), ZonedDateTime.now().plusDays(5), new HashSet<>(), "testuser", "tutor",
                "editor", "instructor");
        courseRepo.save(courseActiveRegistrationEnabled);
        courseRepo.save(courseActiveRegistrationDisabled);
        courseRepo.save(courseNotActivePast);
        courseRepo.save(courseNotActiveFuture);

        List<Course> courses = request.getList("/api/courses/for-registration", HttpStatus.OK, Course.class);
        assertThat(courses).as("Only active course is returned").contains(courseActiveRegistrationEnabled);
        assertThat(courses).as("Inactive courses are not returned").doesNotContain(courseActiveRegistrationDisabled, courseNotActivePast, courseNotActiveFuture);
    }

    // Test
    public void testGetCourseForAssessmentDashboardWithStats() throws Exception {
        List<Course> testCourses = database.createCoursesWithExercisesAndLectures(userPrefix, true);
        for (Course testCourse : testCourses) {
            Course course = request.get("/api/courses/" + testCourse.getId() + "/for-assessment-dashboard", HttpStatus.OK, Course.class);
            for (Exercise exercise : course.getExercises()) {
                assertThat(exercise.getTotalNumberOfAssessments().inTime()).as("Number of in-time assessments is correct").isZero();
                assertThat(exercise.getTotalNumberOfAssessments().late()).as("Number of late assessments is correct").isZero();
                assertThat(exercise.getTutorParticipations()).as("Tutor participation was created").hasSize(1);
                // Mock data contains exactly two submissions for the modeling exercise
                if (exercise instanceof ModelingExercise) {
                    assertThat(exercise.getNumberOfSubmissions().inTime()).as("Number of in-time submissions is correct").isEqualTo(2);
                }
                // Mock data contains exactly one submission for the text exercise
                if (exercise instanceof TextExercise) {
                    assertThat(exercise.getNumberOfSubmissions().inTime()).as("Number of in-time submissions is correct").isEqualTo(1);
                }
                // Mock data contains no submissions for the file upload and programming exercise
                if (exercise instanceof FileUploadExercise || exercise instanceof ProgrammingExercise) {
                    assertThat(exercise.getNumberOfSubmissions().inTime()).as("Number of in-time submissions is correct").isZero();
                }

                assertThat(exercise.getNumberOfSubmissions().late()).as("Number of late submissions is correct").isZero();
                assertThat(exercise.getNumberOfAssessmentsOfCorrectionRounds()).hasSize(1);
                assertThat(exercise.getNumberOfAssessmentsOfCorrectionRounds()[0].inTime()).isZero();
                // Check tutor participation
                if (!exercise.getTutorParticipations().isEmpty()) {
                    TutorParticipation tutorParticipation = exercise.getTutorParticipations().iterator().next();
                    assertThat(tutorParticipation.getStatus()).as("Tutor participation status is correctly initialized").isEqualTo(TutorParticipationStatus.NOT_PARTICIPATED);
                }

                // There is no average rating for exercises with no assessments and therefore no ratings
                assertThat(exercise.getAverageRating()).isNull();
            }

            StatsForDashboardDTO stats = request.get("/api/courses/" + testCourse.getId() + "/stats-for-assessment-dashboard", HttpStatus.OK, StatsForDashboardDTO.class);
            long numberOfInTimeSubmissions = course.getId().equals(testCourses.get(0).getId()) ? 3 : 0; // course 1 has 3 submissions, course 2 has 0 submissions
            assertThat(stats.getNumberOfSubmissions().inTime()).as("Number of in-time submissions is correct").isEqualTo(numberOfInTimeSubmissions);
            assertThat(stats.getNumberOfSubmissions().late()).as("Number of latte submissions is correct").isZero();
            assertThat(stats.getTotalNumberOfAssessments().inTime()).as("Number of in-time assessments is correct").isZero();
            assertThat(stats.getTotalNumberOfAssessments().late()).as("Number of late assessments is correct").isZero();
            assertThat(stats.getNumberOfAssessmentsOfCorrectionRounds()).hasSize(1);
            assertThat(stats.getNumberOfAssessmentsOfCorrectionRounds()[0].inTime()).isZero();
            assertThat(stats.getTutorLeaderboardEntries()).as("Number of tutor leaderboard entries is correct").hasSize(5);
        }
    }

    // Tests that average rating and number of ratings are computed correctly in '/for-assessment-dashboard'
    public void testGetCourseForAssessmentDashboard_averageRatingComputedCorrectly() throws Exception {
        var testCourse = database.createCoursesWithExercisesAndLectures(userPrefix, true).get(0);
        var exercise = database.getFirstExerciseWithType(testCourse, TextExercise.class);

        int[] ratings = { 3, 4, 5 };
        for (int i = 0; i < ratings.length; i++) {
            var submission = database.createSubmissionForTextExercise(exercise, database.getUserByLogin(userPrefix + "student" + (i + 1)), "text");
            var assessment = database.addResultToSubmission(submission, AssessmentType.MANUAL, null, 0.0, true).getLatestResult();
            database.addRatingToResult(assessment, ratings[i]);
        }

        var responseCourse = request.get("/api/courses/" + testCourse.getId() + "/for-assessment-dashboard", HttpStatus.OK, Course.class);
        var responseExercise = database.getFirstExerciseWithType(responseCourse, TextExercise.class);

        // Ensure that average rating and number of ratings is computed correctly
        var averageRating = Arrays.stream(ratings).mapToDouble(Double::valueOf).sum() / ratings.length;
        assertThat(responseExercise.getAverageRating()).isEqualTo(averageRating);
        assertThat(responseExercise.getNumberOfRatings()).isEqualTo(ratings.length);
    }

    // Test
    public void testGetCourseForInstructorDashboardWithStats_instructorNotInCourse() throws Exception {
        List<Course> testCourses = database.createCoursesWithExercisesAndLectures(userPrefix, true);
        request.get("/api/courses/" + testCourses.get(0).getId() + "/for-assessment-dashboard", HttpStatus.FORBIDDEN, Course.class);
    }

    // Test
    public void testGetCourseForAssessmentDashboardWithStats_tutorNotInCourse() throws Exception {
        List<Course> testCourses = database.createCoursesWithExercisesAndLectures(userPrefix, true);
        request.get("/api/courses/" + testCourses.get(0).getId() + "/for-assessment-dashboard", HttpStatus.FORBIDDEN, Course.class);
        request.get("/api/courses/" + testCourses.get(0).getId() + "/stats-for-assessment-dashboard", HttpStatus.FORBIDDEN, StatsForDashboardDTO.class);
    }

    // Test
    public void testGetAssessmentDashboardStats_withoutAssessments() throws Exception {
        String validModel = FileUtils.loadFileFromResources("test-data/model-submission/model.54727.json");
        // create 6 * 4 = 24 submissions
        Course testCourse = database.addCourseWithExercisesAndSubmissions(userPrefix, 6, 4, 0, 0, true, 0, validModel);

        StatsForDashboardDTO stats = request.get("/api/courses/" + testCourse.getId() + "/stats-for-assessment-dashboard", HttpStatus.OK, StatsForDashboardDTO.class);

        var currentTutorLeaderboard = stats.getTutorLeaderboardEntries().get(0);
        assertThat(currentTutorLeaderboard.getNumberOfTutorComplaints()).isZero();
        assertThat(currentTutorLeaderboard.getNumberOfAcceptedComplaints()).isZero();
        assertThat(currentTutorLeaderboard.getNumberOfComplaintResponses()).isZero();
        assertThat(currentTutorLeaderboard.getNumberOfAnsweredMoreFeedbackRequests()).isZero();
        assertThat(currentTutorLeaderboard.getNumberOfNotAnsweredMoreFeedbackRequests()).isZero();
        assertThat(currentTutorLeaderboard.getNumberOfTutorMoreFeedbackRequests()).isZero();
        assertThat(currentTutorLeaderboard.getNumberOfAssessments()).isZero();
        assertThat(currentTutorLeaderboard.getPoints()).isZero();
    }

    // Test
    public void testGetAssessmentDashboardStats_withAssessments() throws Exception {
        String validModel = FileUtils.loadFileFromResources("test-data/model-submission/model.54727.json");
        Course testCourse = database.addCourseWithExercisesAndSubmissions(userPrefix, 6, 4, 2, 0, true, 0, validModel);
        StatsForDashboardDTO stats = request.get("/api/courses/" + testCourse.getId() + "/stats-for-assessment-dashboard", HttpStatus.OK, StatsForDashboardDTO.class);
        // the first two tutors did assess 2 submissions in 2 exercises. The second two only 2 in one exercise.
        assertThat(stats.getTutorLeaderboardEntries().get(0).getNumberOfAssessments()).isEqualTo(4);
        assertThat(stats.getTutorLeaderboardEntries().get(1).getNumberOfAssessments()).isEqualTo(4);
        assertThat(stats.getTutorLeaderboardEntries().get(2).getNumberOfAssessments()).isEqualTo(2);
        assertThat(stats.getTutorLeaderboardEntries().get(3).getNumberOfAssessments()).isEqualTo(2);
    }

    // Test
    public void testGetAssessmentDashboardStats_withAssessmentsAndComplaints() throws Exception {
        String validModel = FileUtils.loadFileFromResources("test-data/model-submission/model.54727.json");
        Course testCourse = database.addCourseWithExercisesAndSubmissions(userPrefix, 6, 4, 4, 2, true, 0, validModel);
        StatsForDashboardDTO stats = request.get("/api/courses/" + testCourse.getId() + "/stats-for-assessment-dashboard", HttpStatus.OK, StatsForDashboardDTO.class);
        // the first two tutors did assess 2 submissions in 2 exercises. The second two only 2 in one exercise.
        assertThat(stats.getTutorLeaderboardEntries().get(0).getNumberOfAssessments()).isEqualTo(8);
        assertThat(stats.getTutorLeaderboardEntries().get(1).getNumberOfAssessments()).isEqualTo(8);
        assertThat(stats.getTutorLeaderboardEntries().get(2).getNumberOfAssessments()).isEqualTo(4);
        assertThat(stats.getTutorLeaderboardEntries().get(3).getNumberOfAssessments()).isEqualTo(4);

        assertThat(stats.getTutorLeaderboardEntries().get(0).getNumberOfTutorComplaints()).isEqualTo(4);
        assertThat(stats.getTutorLeaderboardEntries().get(1).getNumberOfTutorComplaints()).isEqualTo(4);
        assertThat(stats.getTutorLeaderboardEntries().get(2).getNumberOfTutorComplaints()).isEqualTo(2);
        assertThat(stats.getTutorLeaderboardEntries().get(3).getNumberOfTutorComplaints()).isEqualTo(2);

        assertThat(stats.getTutorLeaderboardEntries().get(0).getNumberOfNotAnsweredMoreFeedbackRequests()).isZero();
        assertThat(stats.getTutorLeaderboardEntries().get(1).getNumberOfNotAnsweredMoreFeedbackRequests()).isZero();
        assertThat(stats.getTutorLeaderboardEntries().get(2).getNumberOfNotAnsweredMoreFeedbackRequests()).isZero();
        assertThat(stats.getTutorLeaderboardEntries().get(3).getNumberOfNotAnsweredMoreFeedbackRequests()).isZero();
    }

    // Test
    public void testGetAssessmentDashboardStats_withAssessmentsAndFeedbackRequests() throws Exception {
        String validModel = FileUtils.loadFileFromResources("test-data/model-submission/model.54727.json");
        Course testCourse = database.addCourseWithExercisesAndSubmissions(userPrefix, 6, 4, 4, 2, false, 0, validModel);
        StatsForDashboardDTO stats = request.get("/api/courses/" + testCourse.getId() + "/stats-for-assessment-dashboard", HttpStatus.OK, StatsForDashboardDTO.class);
        // the first two tutors did assess 2 submissions in 2 exercises. The second two only 2 in one exercise.
        assertThat(stats.getTutorLeaderboardEntries().get(0).getNumberOfAssessments()).isEqualTo(8);
        assertThat(stats.getTutorLeaderboardEntries().get(1).getNumberOfAssessments()).isEqualTo(8);
        assertThat(stats.getTutorLeaderboardEntries().get(2).getNumberOfAssessments()).isEqualTo(4);
        assertThat(stats.getTutorLeaderboardEntries().get(3).getNumberOfAssessments()).isEqualTo(4);

        assertThat(stats.getTutorLeaderboardEntries().get(0).getNumberOfTutorComplaints()).isZero();
        assertThat(stats.getTutorLeaderboardEntries().get(1).getNumberOfTutorComplaints()).isZero();
        assertThat(stats.getTutorLeaderboardEntries().get(2).getNumberOfTutorComplaints()).isZero();
        assertThat(stats.getTutorLeaderboardEntries().get(3).getNumberOfTutorComplaints()).isZero();

        assertThat(stats.getTutorLeaderboardEntries().get(0).getNumberOfNotAnsweredMoreFeedbackRequests()).isEqualTo(4);
        assertThat(stats.getTutorLeaderboardEntries().get(1).getNumberOfNotAnsweredMoreFeedbackRequests()).isEqualTo(4);
        assertThat(stats.getTutorLeaderboardEntries().get(2).getNumberOfNotAnsweredMoreFeedbackRequests()).isEqualTo(2);
        assertThat(stats.getTutorLeaderboardEntries().get(3).getNumberOfNotAnsweredMoreFeedbackRequests()).isEqualTo(2);
    }

    // Test
    public void testGetAssessmentDashboardStats_withAssessmentsAndComplaintsAndResponses() throws Exception {
        String validModel = FileUtils.loadFileFromResources("test-data/model-submission/model.54727.json");
        Course testCourse = database.addCourseWithExercisesAndSubmissions(userPrefix, 6, 4, 4, 2, true, 1, validModel);
        StatsForDashboardDTO stats = request.get("/api/courses/" + testCourse.getId() + "/stats-for-assessment-dashboard", HttpStatus.OK, StatsForDashboardDTO.class);
        // the first two tutors did assess 2 submissions in 2 exercises. The second two only 2 in one exercise.
        assertThat(stats.getTutorLeaderboardEntries().get(0).getNumberOfAssessments()).isEqualTo(8);
        assertThat(stats.getTutorLeaderboardEntries().get(1).getNumberOfAssessments()).isEqualTo(8);
        assertThat(stats.getTutorLeaderboardEntries().get(2).getNumberOfAssessments()).isEqualTo(4);
        assertThat(stats.getTutorLeaderboardEntries().get(3).getNumberOfAssessments()).isEqualTo(4);
        assertThat(stats.getTutorLeaderboardEntries().get(4).getNumberOfAssessments()).isZero();

        assertThat(stats.getTutorLeaderboardEntries().get(0).getNumberOfTutorComplaints()).isEqualTo(4);
        assertThat(stats.getTutorLeaderboardEntries().get(1).getNumberOfTutorComplaints()).isEqualTo(4);
        assertThat(stats.getTutorLeaderboardEntries().get(2).getNumberOfTutorComplaints()).isEqualTo(2);
        assertThat(stats.getTutorLeaderboardEntries().get(3).getNumberOfTutorComplaints()).isEqualTo(2);
        assertThat(stats.getTutorLeaderboardEntries().get(4).getNumberOfTutorComplaints()).isZero();

        assertThat(stats.getTutorLeaderboardEntries().get(0).getNumberOfAcceptedComplaints()).isEqualTo(2);
        assertThat(stats.getTutorLeaderboardEntries().get(1).getNumberOfAcceptedComplaints()).isEqualTo(2);
        assertThat(stats.getTutorLeaderboardEntries().get(2).getNumberOfAcceptedComplaints()).isEqualTo(1);
        assertThat(stats.getTutorLeaderboardEntries().get(3).getNumberOfAcceptedComplaints()).isEqualTo(1);
        assertThat(stats.getTutorLeaderboardEntries().get(4).getNumberOfAcceptedComplaints()).isZero();

        assertThat(stats.getTutorLeaderboardEntries().get(0).getNumberOfComplaintResponses()).isZero();
        assertThat(stats.getTutorLeaderboardEntries().get(1).getNumberOfComplaintResponses()).isZero();
        assertThat(stats.getTutorLeaderboardEntries().get(2).getNumberOfComplaintResponses()).isZero();
        assertThat(stats.getTutorLeaderboardEntries().get(3).getNumberOfComplaintResponses()).isZero();
        assertThat(stats.getTutorLeaderboardEntries().get(4).getNumberOfComplaintResponses()).isEqualTo(6);
    }

    // Test
    public void testGetAssessmentDashboardStats_withAssessmentsAndFeedBackRequestsAndResponses() throws Exception {
        String validModel = FileUtils.loadFileFromResources("test-data/model-submission/model.54727.json");
        Course testCourse = database.addCourseWithExercisesAndSubmissions(userPrefix, 6, 4, 4, 2, false, 1, validModel);
        StatsForDashboardDTO stats = request.get("/api/courses/" + testCourse.getId() + "/stats-for-assessment-dashboard", HttpStatus.OK, StatsForDashboardDTO.class);
        // the first two tutors did assess 2 submissions in 2 exercises. The second two only 2 in one exercise.
        assertThat(stats.getTutorLeaderboardEntries().get(0).getNumberOfAssessments()).isEqualTo(8);
        assertThat(stats.getTutorLeaderboardEntries().get(1).getNumberOfAssessments()).isEqualTo(8);
        assertThat(stats.getTutorLeaderboardEntries().get(2).getNumberOfAssessments()).isEqualTo(4);
        assertThat(stats.getTutorLeaderboardEntries().get(3).getNumberOfAssessments()).isEqualTo(4);
        assertThat(stats.getTutorLeaderboardEntries().get(4).getNumberOfAssessments()).isZero();

        assertThat(stats.getTutorLeaderboardEntries().get(0).getNumberOfTutorMoreFeedbackRequests()).isEqualTo(4);
        assertThat(stats.getTutorLeaderboardEntries().get(1).getNumberOfTutorMoreFeedbackRequests()).isEqualTo(4);
        assertThat(stats.getTutorLeaderboardEntries().get(2).getNumberOfTutorMoreFeedbackRequests()).isEqualTo(2);
        assertThat(stats.getTutorLeaderboardEntries().get(3).getNumberOfTutorMoreFeedbackRequests()).isEqualTo(2);
        assertThat(stats.getTutorLeaderboardEntries().get(4).getNumberOfTutorMoreFeedbackRequests()).isZero();

        assertThat(stats.getTutorLeaderboardEntries().get(0).getNumberOfNotAnsweredMoreFeedbackRequests()).isEqualTo(2);
        assertThat(stats.getTutorLeaderboardEntries().get(1).getNumberOfNotAnsweredMoreFeedbackRequests()).isEqualTo(2);
        assertThat(stats.getTutorLeaderboardEntries().get(2).getNumberOfNotAnsweredMoreFeedbackRequests()).isEqualTo(1);
        assertThat(stats.getTutorLeaderboardEntries().get(3).getNumberOfNotAnsweredMoreFeedbackRequests()).isEqualTo(1);
        assertThat(stats.getTutorLeaderboardEntries().get(4).getNumberOfNotAnsweredMoreFeedbackRequests()).isZero();

        assertThat(stats.getTutorLeaderboardEntries().get(0).getNumberOfAnsweredMoreFeedbackRequests()).isEqualTo(2);
        assertThat(stats.getTutorLeaderboardEntries().get(1).getNumberOfAnsweredMoreFeedbackRequests()).isEqualTo(2);
        assertThat(stats.getTutorLeaderboardEntries().get(2).getNumberOfAnsweredMoreFeedbackRequests()).isEqualTo(1);
        assertThat(stats.getTutorLeaderboardEntries().get(3).getNumberOfAnsweredMoreFeedbackRequests()).isEqualTo(1);
        assertThat(stats.getTutorLeaderboardEntries().get(4).getNumberOfAnsweredMoreFeedbackRequests()).isZero();
    }

    // Test
    public void testGetAssessmentDashboardStats_withAssessmentsAndComplaintsAndResponses_Large() throws Exception {
        String validModel = FileUtils.loadFileFromResources("test-data/model-submission/model.54727.json");
        Course testCourse = database.addCourseWithExercisesAndSubmissions(userPrefix, 9, 8, 8, 5, true, 5, validModel);
        StatsForDashboardDTO stats = request.get("/api/courses/" + testCourse.getId() + "/stats-for-assessment-dashboard", HttpStatus.OK, StatsForDashboardDTO.class);
        // the first two tutors did assess 8 submissions of 3 exercises. The rest two only 8 of two exercises.
        assertThat(stats.getTutorLeaderboardEntries().get(0).getNumberOfAssessments()).isEqualTo(3 * 8);
        assertThat(stats.getTutorLeaderboardEntries().get(1).getNumberOfAssessments()).isEqualTo(2 * 8);
        assertThat(stats.getTutorLeaderboardEntries().get(2).getNumberOfAssessments()).isEqualTo(2 * 8);
        assertThat(stats.getTutorLeaderboardEntries().get(3).getNumberOfAssessments()).isEqualTo(2 * 8);
        assertThat(stats.getTutorLeaderboardEntries().get(4).getNumberOfAssessments()).isZero();

        assertThat(stats.getTutorLeaderboardEntries().get(0).getNumberOfTutorComplaints()).isEqualTo(3 * 5);
        assertThat(stats.getTutorLeaderboardEntries().get(1).getNumberOfTutorComplaints()).isEqualTo(2 * 5);
        assertThat(stats.getTutorLeaderboardEntries().get(2).getNumberOfTutorComplaints()).isEqualTo(2 * 5);
        assertThat(stats.getTutorLeaderboardEntries().get(3).getNumberOfTutorComplaints()).isEqualTo(2 * 5);
        assertThat(stats.getTutorLeaderboardEntries().get(4).getNumberOfTutorComplaints()).isZero();

        assertThat(stats.getTutorLeaderboardEntries().get(0).getNumberOfAcceptedComplaints()).isEqualTo(3 * 5);
        assertThat(stats.getTutorLeaderboardEntries().get(1).getNumberOfAcceptedComplaints()).isEqualTo(2 * 5);
        assertThat(stats.getTutorLeaderboardEntries().get(2).getNumberOfAcceptedComplaints()).isEqualTo(2 * 5);
        assertThat(stats.getTutorLeaderboardEntries().get(3).getNumberOfAcceptedComplaints()).isEqualTo(2 * 5);
        assertThat(stats.getTutorLeaderboardEntries().get(4).getNumberOfAcceptedComplaints()).isZero();

        assertThat(stats.getTutorLeaderboardEntries().get(0).getNumberOfComplaintResponses()).isZero();
        assertThat(stats.getTutorLeaderboardEntries().get(1).getNumberOfComplaintResponses()).isZero();
        assertThat(stats.getTutorLeaderboardEntries().get(2).getNumberOfComplaintResponses()).isZero();
        assertThat(stats.getTutorLeaderboardEntries().get(3).getNumberOfComplaintResponses()).isZero();
        // 9 exercises, for each one there are 5 complaintResponses
        assertThat(stats.getTutorLeaderboardEntries().get(4).getNumberOfComplaintResponses()).isEqualTo(9 * 5);
    }

    // Test
    public void testGetCourse() throws Exception {
        adjustUserGroupsToCustomGroups();
        List<Course> testCourses = database.createCoursesWithExercisesAndLectures(userPrefix, true);
        for (Course testCourse : testCourses) {
            testCourse.setInstructorGroupName(userPrefix + "instructors");
            testCourse.setTeachingAssistantGroupName(userPrefix + "tutors");
            testCourse.setEditorGroupName(userPrefix + "editors");
            testCourse.setStudentGroupName(userPrefix + "students");
            courseRepo.save(testCourse);

            Course courseWithExercises = request.get("/api/courses/" + testCourse.getId() + "/with-exercises", HttpStatus.OK, Course.class);
            Course courseOnly = request.get("/api/courses/" + testCourse.getId(), HttpStatus.OK, Course.class);

            // Check course properties on courseOnly
            assertThat(courseOnly.getStudentGroupName()).as("Student group name is correct").isEqualTo(userPrefix + "students");
            assertThat(courseOnly.getTeachingAssistantGroupName()).as("Teaching assistant group name is correct").isEqualTo(userPrefix + "tutors");
            assertThat(courseOnly.getEditorGroupName()).as("Editor group name is correct").isEqualTo(userPrefix + "editors");
            assertThat(courseOnly.getInstructorGroupName()).as("Instructor group name is correct").isEqualTo(userPrefix + "instructors");
            assertThat(courseOnly.getEndDate()).as("End date is after start date").isAfter(courseOnly.getStartDate());
            assertThat(courseOnly.getMaxComplaints()).as("Max complaints is correct").isEqualTo(3);
            assertThat(courseOnly.getPresentationScore()).as("Presentation score is correct").isEqualTo(2);
            assertThat(courseOnly.getExercises()).as("Course without exercises contains no exercises").isEmpty();
            assertThat(courseOnly.getNumberOfStudents()).as("Amount of students is correct").isEqualTo(8);
            assertThat(courseOnly.getNumberOfTeachingAssistants()).as("Amount of teaching assistants is correct").isEqualTo(5);
            assertThat(courseOnly.getNumberOfEditors()).as("Amount of editors is correct").isEqualTo(1);
            assertThat(courseOnly.getNumberOfInstructors()).as("Amount of instructors is correct").isEqualTo(1);

            // Assert that course properties on courseWithExercises and courseWithExercisesAndRelevantParticipations match those of courseOnly
            String[] ignoringFields = { "exercises", "tutorGroups", "lectures", "exams", "fileService", "numberOfInstructorsTransient", "numberOfStudentsTransient",
                    "numberOfTeachingAssistantsTransient", "numberOfEditorsTransient" };
            assertThat(courseWithExercises).as("courseWithExercises same as courseOnly").usingRecursiveComparison().ignoringFields(ignoringFields).isEqualTo(courseOnly);

            // Verify presence of exercises in mock courses
            // - Course 1 has 5 exercises in total, 4 exercises with relevant participations
            // - Course 2 has 0 exercises in total, 0 exercises with relevant participations
            boolean isFirstCourse = courseOnly.getId().equals(testCourses.get(0).getId());
            int numberOfExercises = isFirstCourse ? 5 : 0;
            assertThat(courseWithExercises.getExercises()).as("Course contains correct number of exercises").hasSize(numberOfExercises);
        }
    }

    // Test
    public void testGetCategoriesInCourse() throws Exception {
        List<Course> testCourses = database.createCoursesWithExercisesAndLectures(userPrefix, true);
        Course course1 = testCourses.get(0);
        Course course2 = testCourses.get(1);
        List<String> categories1 = request.getList("/api/courses/" + course1.getId() + "/categories", HttpStatus.OK, String.class);
        assertThat(categories1).as("Correct categories in course1").containsExactlyInAnyOrder("Category", "Modeling", "Quiz", "File", "Text", "Programming");
        List<String> categories2 = request.getList("/api/courses/" + course2.getId() + "/categories", HttpStatus.OK, String.class);
        assertThat(categories2).as("No categories in course2").isEmpty();
    }

    // Test
    public void testGetCategoriesInCourse_instructorNotInCourse() throws Exception {
        List<Course> testCourses = database.createCoursesWithExercisesAndLectures(userPrefix, true);
        request.get("/api/courses/" + testCourses.get(0).getId() + "/categories", HttpStatus.FORBIDDEN, Set.class);
    }

    // Test
    public void testRegisterForCourse() throws Exception {
        User student = database.createAndSaveUser("ab12cde");

        ZonedDateTime pastTimestamp = ZonedDateTime.now().minusDays(5);
        ZonedDateTime futureTimestamp = ZonedDateTime.now().plusDays(5);
        Course course1 = ModelFactory.generateCourse(null, pastTimestamp, futureTimestamp, new HashSet<>(), "testcourse1", "tutor", "editor", "instructor");
        Course course2 = ModelFactory.generateCourse(null, pastTimestamp, futureTimestamp, new HashSet<>(), "testcourse2", "tutor", "editor", "instructor");
        course1.setRegistrationEnabled(true);

        course1 = courseRepo.save(course1);
        course2 = courseRepo.save(course2);

        mockDelegate.mockAddUserToGroupInUserManagement(student, course1.getStudentGroupName(), false);
        mockDelegate.mockAddUserToGroupInUserManagement(student, course2.getStudentGroupName(), false);

        User updatedStudent = request.postWithResponseBody("/api/courses/" + course1.getId() + "/register", null, User.class, HttpStatus.OK);
        assertThat(updatedStudent.getGroups()).as("User is registered for course").contains(course1.getStudentGroupName());

        List<AuditEvent> auditEvents = auditEventRepo.find("ab12cde", Instant.now().minusSeconds(20), Constants.REGISTER_FOR_COURSE);
        assertThat(auditEvents).as("Audit Event for course registration added").hasSize(1);
        AuditEvent auditEvent = auditEvents.get(0);
        assertThat(auditEvent.getData()).as("Correct Event Data").containsEntry("course", course1.getTitle());

        request.postWithResponseBody("/api/courses/" + course2.getId() + "/register", null, User.class, HttpStatus.BAD_REQUEST);
    }

    // Test
    public void testRegisterForCourse_notMeetsDate() throws Exception {
        User student = database.createAndSaveUser("ab12cde");

        ZonedDateTime pastTimestamp = ZonedDateTime.now().minusDays(5);
        ZonedDateTime futureTimestamp = ZonedDateTime.now().plusDays(5);
        Course notYetStartedCourse = ModelFactory.generateCourse(null, futureTimestamp, futureTimestamp, new HashSet<>(), "testcourse1", "tutor", "editor", "instructor");
        Course finishedCourse = ModelFactory.generateCourse(null, pastTimestamp, pastTimestamp, new HashSet<>(), "testcourse2", "tutor", "editor", "instructor");
        notYetStartedCourse.setRegistrationEnabled(true);

        notYetStartedCourse = courseRepo.save(notYetStartedCourse);
        finishedCourse = courseRepo.save(finishedCourse);

        mockDelegate.mockAddUserToGroupInUserManagement(student, notYetStartedCourse.getStudentGroupName(), false);
        mockDelegate.mockAddUserToGroupInUserManagement(student, finishedCourse.getStudentGroupName(), false);

        request.post("/api/courses/" + notYetStartedCourse.getId() + "/register", User.class, HttpStatus.BAD_REQUEST);
        request.post("/api/courses/" + finishedCourse.getId() + "/register", User.class, HttpStatus.BAD_REQUEST);
    }

    // Test
    public void testUpdateCourse_instructorNotInCourse() throws Exception {
        var course = ModelFactory.generateCourse(1L, null, null, new HashSet<>(), "tumuser", "tutor", "editor", "instructor");
        course = courseRepo.save(course);

        request.getMvc().perform(buildUpdateCourse(course.getId(), course)).andExpect(status().isForbidden());
    }

    // Test
    public void testGetAllStudentsOrTutorsOrInstructorsInCourse() throws Exception {
        adjustUserGroupsToCustomGroups();
        Course course = ModelFactory.generateCourse(null, null, null, new HashSet<>(), userPrefix + "students", userPrefix + "tutors", userPrefix + "editors",
                userPrefix + "instructors");
        course = courseRepo.save(course);

        // Get all students for course
        List<User> students = request.getList("/api/courses/" + course.getId() + "/students", HttpStatus.OK, User.class);
        assertThat(students).as("All students in course found").hasSize(numberOfStudents);

        // Get all tutors for course
        List<User> tutors = request.getList("/api/courses/" + course.getId() + "/tutors", HttpStatus.OK, User.class);
        assertThat(tutors).as("All tutors in course found").hasSize(numberOfTutors);

        // Get all instructors for course
        List<User> instructors = request.getList("/api/courses/" + course.getId() + "/instructors", HttpStatus.OK, User.class);
        assertThat(instructors).as("All instructors in course found").hasSize(numberOfInstructors);
    }

    /**
     * Searches for others users of a course in multiple roles
     *
     * @throws Exception
     */
    public void testSearchStudentsAndTutorsAndInstructorsInCourse() throws Exception {
        adjustUserGroupsToCustomGroups();
        Course course = ModelFactory.generateCourse(null, null, null, new HashSet<>(), userPrefix + "students", userPrefix + "tutors", userPrefix + "editors",
                userPrefix + "instructors");
        course = courseRepo.save(course);

        LinkedMultiValueMap<String, String> parameters = new LinkedMultiValueMap<>();
        parameters.add("nameOfUser", "student1");

        // users must not be able to find themselves
        List<User> student1 = request.getList("/api/courses/" + course.getId() + "/search-other-users", HttpStatus.OK, User.class, parameters);
        assertThat(student1).as("User could not find themself").hasSize(0);

        // find another student for course
        parameters.set("nameOfUser", "student2");
        List<User> student2 = request.getList("/api/courses/" + course.getId() + "/search-other-users", HttpStatus.OK, User.class, parameters);
        assertThat(student2).as("Another student in course found").hasSize(1);

        // find a tutor for course
        parameters.set("nameOfUser", "tutor1");
        List<User> tutor = request.getList("/api/courses/" + course.getId() + "/search-other-users", HttpStatus.OK, User.class, parameters);
        assertThat(tutor).as("A tutors in course found").hasSize(1);

        // find an instructors for course
        parameters.set("nameOfUser", "instructor");
        List<User> instructor = request.getList("/api/courses/" + course.getId() + "/search-other-users", HttpStatus.OK, User.class, parameters);
        assertThat(instructor).as("An instructors in course found").hasSize(1);
    }

    /**
     * Tries to search for users of another course and expects to be forbidden
     *
     * @throws Exception
     */
    public void testSearchStudentsAndTutorsAndInstructorsInOtherCourseForbidden() throws Exception {
        Course course = ModelFactory.generateCourse(null, null, null, new HashSet<>(), "other-tumuser", "other-tutor", "other-editor", "other-instructor");
        course = courseRepo.save(course);

        LinkedMultiValueMap<String, String> parameters = new LinkedMultiValueMap<>();
        parameters.add("nameOfUser", "student2");

        // find a user in another course
        request.getList("/api/courses/" + course.getId() + "/search-other-users", HttpStatus.FORBIDDEN, User.class, parameters);
    }

    // Test
    public void testGetAllEditorsInCourse() throws Exception {
        adjustUserGroupsToCustomGroups();
        Course course = ModelFactory.generateCourse(null, null, null, new HashSet<>(), userPrefix + "students", userPrefix + "tutors", userPrefix + "editors",
                userPrefix + "instructors");
        course = courseRepo.save(course);

        // Get all editors for course
        List<User> editors = request.getList("/api/courses/" + course.getId() + "/editors", HttpStatus.OK, User.class);
        assertThat(editors).as("All editors in course found").hasSize(numberOfEditors);
    }

    // Test
    public void testGetAllStudentsOrTutorsOrInstructorsInCourse_AsInstructorOfOtherCourse_forbidden() throws Exception {
        Course course = ModelFactory.generateCourse(null, null, null, new HashSet<>(), "other-tumuser", "other-tutor", "other-editor", "other-instructor");
        course = courseRepo.save(course);
        testGetAllStudentsOrTutorsOrInstructorsInCourse__forbidden(course);
    }

    // Test
    public void testGetAllStudentsOrTutorsOrInstructorsInCourse_AsTutor_forbidden() throws Exception {
        Course course = ModelFactory.generateCourse(null, null, null, new HashSet<>(), "tumuser", "tutor", "editor", "instructor");
        course = courseRepo.save(course);
        testGetAllStudentsOrTutorsOrInstructorsInCourse__forbidden(course);
    }

    private void testGetAllStudentsOrTutorsOrInstructorsInCourse__forbidden(Course course) throws Exception {
        request.getList("/api/courses/" + course.getId() + "/students", HttpStatus.FORBIDDEN, User.class);
        request.getList("/api/courses/" + course.getId() + "/tutors", HttpStatus.FORBIDDEN, User.class);
        request.getList("/api/courses/" + course.getId() + "/instructors", HttpStatus.FORBIDDEN, User.class);
    }

    // Test
    public void testAddStudentOrTutorOrEditorOrInstructorToCourse() throws Exception {
        adjustUserGroupsToCustomGroups();
        Course course = ModelFactory.generateCourse(null, null, null, new HashSet<>(), userPrefix + "students", userPrefix + "tutors", userPrefix + "editors",
                userPrefix + "instructors");
        course = courseRepo.save(course);
        testAddStudentOrTutorOrEditorOrInstructorToCourse(course, HttpStatus.OK);

        // TODO check that the roles have changed accordingly
    }

    // Test
    public void testAddStudentOrTutorOrInstructorToCourse_AsInstructorOfOtherCourse_forbidden() throws Exception {
        Course course = ModelFactory.generateCourse(null, null, null, new HashSet<>(), "other-tumuser", "other-tutor", "other-editor", "other-instructor");
        course = courseRepo.save(course);
        testAddStudentOrTutorOrEditorOrInstructorToCourse(course, HttpStatus.FORBIDDEN);
    }

    // Test
    public void testAddStudentOrTutorOrInstructorToCourse_AsTutor_forbidden() throws Exception {
        adjustUserGroupsToCustomGroups();
        Course course = ModelFactory.generateCourse(null, null, null, new HashSet<>(), userPrefix + "students", userPrefix + "tutors", userPrefix + "editors",
                userPrefix + "instructors");
        course = courseRepo.save(course);
        testAddStudentOrTutorOrEditorOrInstructorToCourse(course, HttpStatus.FORBIDDEN);
    }

    // Test
    public void testAddStudentOrTutorOrInstructorToCourse_WithNonExistingUser() throws Exception {
        adjustUserGroupsToCustomGroups();
        Course course = ModelFactory.generateCourse(null, null, null, new HashSet<>(), userPrefix + "students", userPrefix + "tutors", userPrefix + "editors",
                userPrefix + "instructors");
        course = courseRepo.save(course);

        request.postWithoutLocation("/api/courses/" + course.getId() + "/students/maxMustermann", null, HttpStatus.NOT_FOUND, null);
        request.postWithoutLocation("/api/courses/" + course.getId() + "/tutors/maxMustermann", null, HttpStatus.NOT_FOUND, null);
        request.postWithoutLocation("/api/courses/" + course.getId() + "/editors/maxMustermann", null, HttpStatus.NOT_FOUND, null);
        request.postWithoutLocation("/api/courses/" + course.getId() + "/instructors/maxMustermann", null, HttpStatus.NOT_FOUND, null);
    }

    private void testAddStudentOrTutorOrEditorOrInstructorToCourse(Course course, HttpStatus httpStatus) throws Exception {
        adjustUserGroupsToCustomGroups();
        var student = userRepo.findOneWithGroupsAndAuthoritiesByLogin(userPrefix + "student1").get();
        var tutor1 = userRepo.findOneWithGroupsAndAuthoritiesByLogin(userPrefix + "tutor1").get();
        var editor1 = userRepo.findOneWithGroupsAndAuthoritiesByLogin(userPrefix + "editor1").get();
        var instructor1 = userRepo.findOneWithGroupsAndAuthoritiesByLogin(userPrefix + "instructor1").get();

        mockDelegate.mockAddUserToGroupInUserManagement(student, course.getStudentGroupName(), false);
        mockDelegate.mockAddUserToGroupInUserManagement(tutor1, course.getTeachingAssistantGroupName(), false);
        mockDelegate.mockAddUserToGroupInUserManagement(editor1, course.getEditorGroupName(), false);
        mockDelegate.mockAddUserToGroupInUserManagement(instructor1, course.getInstructorGroupName(), false);

        request.postWithoutLocation("/api/courses/" + course.getId() + "/students/" + userPrefix + "student1", null, httpStatus, null);
        request.postWithoutLocation("/api/courses/" + course.getId() + "/tutors/" + userPrefix + "tutor1", null, httpStatus, null);
        request.postWithoutLocation("/api/courses/" + course.getId() + "/editors/" + userPrefix + "editor1", null, httpStatus, null);
        request.postWithoutLocation("/api/courses/" + course.getId() + "/instructors/" + userPrefix + "instructor1", null, httpStatus, null);
    }

    // Test
    public void testAddTutorAndEditorAndInstructorToCourse_failsToAddUserToGroup(HttpStatus expectedFailureCode) throws Exception {
        adjustUserGroupsToCustomGroups();
        Course course = ModelFactory.generateCourse(null, null, null, new HashSet<>(), userPrefix + "students", userPrefix + "tutors", userPrefix + "editors",
                userPrefix + "instructors");
        course = courseRepo.save(course);
        database.addProgrammingExerciseToCourse(course, false);
        course = courseRepo.save(course);

        var tutor1 = userRepo.findOneWithGroupsAndAuthoritiesByLogin(userPrefix + "tutor1").get();
        var editor1 = userRepo.findOneWithGroupsAndAuthoritiesByLogin(userPrefix + "editor1").get();
        var instructor1 = userRepo.findOneWithGroupsAndAuthoritiesByLogin(userPrefix + "instructor1").get();

        mockDelegate.mockAddUserToGroupInUserManagement(tutor1, course.getTeachingAssistantGroupName(), true);
        mockDelegate.mockAddUserToGroupInUserManagement(editor1, course.getEditorGroupName(), true);
        mockDelegate.mockAddUserToGroupInUserManagement(instructor1, course.getInstructorGroupName(), true);

        request.postWithoutLocation("/api/courses/" + course.getId() + "/tutors/" + userPrefix + "tutor1", null, expectedFailureCode, null);
        request.postWithoutLocation("/api/courses/" + course.getId() + "/editors/" + userPrefix + "editor1", null, expectedFailureCode, null);
        request.postWithoutLocation("/api/courses/" + course.getId() + "/instructors/" + userPrefix + "instructor1", null, expectedFailureCode, null);
    }

    // Test
    public void testRemoveTutorFromCourse_failsToRemoveUserFromGroup() throws Exception {
        adjustUserGroupsToCustomGroups();
        Course course = ModelFactory.generateCourse(null, null, null, new HashSet<>(), userPrefix + "students", userPrefix + "tutors", userPrefix + "editors",
                userPrefix + "instructors");
        course = courseRepo.save(course);
        database.addProgrammingExerciseToCourse(course, false);
        course = courseRepo.save(course);

        User tutor = userRepo.findOneWithGroupsByLogin(userPrefix + "tutor1").get();
        mockDelegate.mockRemoveUserFromGroup(tutor, course.getTeachingAssistantGroupName(), true);
        request.delete("/api/courses/" + course.getId() + "/tutors/" + tutor.getLogin(), HttpStatus.INTERNAL_SERVER_ERROR);
    }

    // Test
    public void testRemoveStudentOrTutorOrInstructorFromCourse() throws Exception {
        Course course = ModelFactory.generateCourse(null, null, null, new HashSet<>(), "tumuser", "tutor", "editor", "instructor");
        course = courseRepo.save(course);
        testRemoveStudentOrTutorOrEditorOrInstructorFromCourse_forbidden(course, HttpStatus.OK);
        // TODO check that the roles have changed accordingly
    }

    // Test
    public void testRemoveStudentOrTutorOrEditorOrInstructorFromCourse_WithNonExistingUser() throws Exception {
        adjustUserGroupsToCustomGroups();
        Course course = ModelFactory.generateCourse(null, null, null, new HashSet<>(), userPrefix + "students", userPrefix + "tutors", userPrefix + "editors",
                userPrefix + "instructors");
        course = courseRepo.save(course);
        request.delete("/api/courses/" + course.getId() + "/students/maxMustermann", HttpStatus.NOT_FOUND);
        request.delete("/api/courses/" + course.getId() + "/tutors/maxMustermann", HttpStatus.NOT_FOUND);
        request.delete("/api/courses/" + course.getId() + "/editors/maxMustermann", HttpStatus.NOT_FOUND);
        request.delete("/api/courses/" + course.getId() + "/instructors/maxMustermann", HttpStatus.NOT_FOUND);
    }

    // Test
    public void testRemoveStudentOrTutorOrInstructorFromCourse_AsInstructorOfOtherCourse_forbidden() throws Exception {
        Course course = ModelFactory.generateCourse(null, null, null, new HashSet<>(), "other-tumuser", "other-tutor", "other-editor", "other-instructor");
        course = courseRepo.save(course);
        testRemoveStudentOrTutorOrEditorOrInstructorFromCourse_forbidden(course, HttpStatus.FORBIDDEN);
    }

    // Test
    public void testRemoveStudentOrTutorOrInstructorFromCourse_AsTutor_forbidden() throws Exception {
        adjustUserGroupsToCustomGroups();
        Course course = ModelFactory.generateCourse(null, null, null, new HashSet<>(), userPrefix + "students", userPrefix + "tutors", userPrefix + "editors",
                userPrefix + "instructors");
        course = courseRepo.save(course);
        testRemoveStudentOrTutorOrEditorOrInstructorFromCourse_forbidden(course, HttpStatus.FORBIDDEN);
    }

    private void testRemoveStudentOrTutorOrEditorOrInstructorFromCourse_forbidden(Course course, HttpStatus httpStatus) throws Exception {
        // Retrieve users from whom to remove groups
        User student = userRepo.findOneWithGroupsByLogin(userPrefix + "student1").get();
        User tutor = userRepo.findOneWithGroupsByLogin(userPrefix + "tutor1").get();
        User editor = userRepo.findOneWithGroupsByLogin(userPrefix + "editor1").get();
        User instructor = userRepo.findOneWithGroupsByLogin(userPrefix + "instructor1").get();

        // Mock remove requests
        mockDelegate.mockRemoveUserFromGroup(student, course.getStudentGroupName(), false);
        mockDelegate.mockRemoveUserFromGroup(tutor, course.getTeachingAssistantGroupName(), false);
        mockDelegate.mockRemoveUserFromGroup(editor, course.getEditorGroupName(), false);
        mockDelegate.mockRemoveUserFromGroup(instructor, course.getInstructorGroupName(), false);

        // Remove users from their group
        request.delete("/api/courses/" + course.getId() + "/students/" + student.getLogin(), httpStatus);
        request.delete("/api/courses/" + course.getId() + "/tutors/" + tutor.getLogin(), httpStatus);
        request.delete("/api/courses/" + course.getId() + "/editors/" + editor.getLogin(), httpStatus);
        request.delete("/api/courses/" + course.getId() + "/instructors/" + instructor.getLogin(), httpStatus);
    }

    // Test
    public void testGetLockedSubmissionsForCourseAsTutor() throws Exception {
        Course course = database.addCourseWithDifferentModelingExercises();
        ModelingExercise classExercise = database.findModelingExerciseWithTitle(course.getExercises(), "ClassDiagram");

        List<Submission> lockedSubmissions = request.getList("/api/courses/" + course.getId() + "/lockedSubmissions", HttpStatus.OK, Submission.class);
        assertThat(lockedSubmissions).as("Locked Submissions is not null").isNotNull();
        assertThat(lockedSubmissions).as("Locked Submissions length is 0").isEmpty();

        String validModel = FileUtils.loadFileFromResources("test-data/model-submission/model.54727.json");

        ModelingSubmission submission = ModelFactory.generateModelingSubmission(validModel, true);
        database.addModelingSubmissionWithResultAndAssessor(classExercise, submission, userPrefix + "student1", userPrefix + "tutor1");

        submission = ModelFactory.generateModelingSubmission(validModel, true);
        database.addModelingSubmissionWithResultAndAssessor(classExercise, submission, userPrefix + "student2", userPrefix + "tutor1");

        submission = ModelFactory.generateModelingSubmission(validModel, true);
        database.addModelingSubmissionWithResultAndAssessor(classExercise, submission, userPrefix + "student3", userPrefix + "tutor1");

        lockedSubmissions = request.getList("/api/courses/" + course.getId() + "/lockedSubmissions", HttpStatus.OK, Submission.class);
        assertThat(lockedSubmissions).as("Locked Submissions is not null").isNotNull();
        assertThat(lockedSubmissions).as("Locked Submissions length is 3").hasSize(3);
    }

    // Test
    public void testGetLockedSubmissionsForCourseAsStudent() throws Exception {
        List<Submission> lockedSubmissions = request.getList("/api/courses/1/lockedSubmissions", HttpStatus.FORBIDDEN, Submission.class);
        assertThat(lockedSubmissions).as("Locked Submissions is null").isNull();
    }

    // Test
    public void testArchiveCourseAsStudent_forbidden() throws Exception {
        request.put("/api/courses/" + 1 + "/archive", null, HttpStatus.FORBIDDEN);
    }

    // Test
    public void testArchiveCourseAsTutor_forbidden() throws Exception {
        request.put("/api/courses/" + 1 + "/archive", null, HttpStatus.FORBIDDEN);
    }

    // Test
    public Course testArchiveCourseWithTestModelingAndFileUploadExercises() throws Exception {
        var course = database.createCourseWithTestModelingAndFileUploadExercisesAndSubmissions(userPrefix);
        request.put("/api/courses/" + course.getId() + "/archive", null, HttpStatus.OK);
        await().until(() -> courseRepo.findById(course.getId()).get().getCourseArchivePath() != null);
        var updatedCourse = courseRepo.findById(course.getId()).get();
        assertThat(updatedCourse.getCourseArchivePath()).isNotEmpty();
        return updatedCourse;
    }

    /**
     * Test
     *
     * @throws Exception
     */
    public void searchStudentsInCourse() throws Exception {
        var course = database.createCourse();

        MultiValueMap<String, String> params1 = new LinkedMultiValueMap<>();
        params1.add("loginOrName", userPrefix + "student");
        List<UserDTO> students = request.getList("/api/courses/" + course.getId() + "/students/search", HttpStatus.OK, UserDTO.class, params1);
        assertThat(students).size().isEqualTo(8);

        MultiValueMap<String, String> params2 = new LinkedMultiValueMap<>();
        params2.add("loginOrName", userPrefix + "tutor");
        // should be empty as we only search for students
        List<UserDTO> tutors = request.getList("/api/courses/" + course.getId() + "/students/search", HttpStatus.OK, UserDTO.class, params2);
        assertThat(tutors).isEmpty();
    }

    // Test
    public void testArchiveCourseWithTestModelingAndFileUploadExercisesFailToExportModelingExercise() throws Exception {
        Course course = database.createCourseWithTestModelingAndFileUploadExercisesAndSubmissions(userPrefix);
        Optional<ModelingExercise> modelingExercise = modelingExerciseRepository.findByCourseIdWithCategories(course.getId()).stream().findFirst();
        assertThat(modelingExercise).isPresent();
        archiveCourseAndAssertExerciseDoesntExist(course, modelingExercise.get());
    }

    // Test
    public void testArchiveCourseWithTestModelingAndFileUploadExercisesFailToExportTextExercise() throws Exception {
        Course course = database.createCourseWithTestModelingAndFileUploadExercisesAndSubmissions(userPrefix);
        Optional<TextExercise> textExercise = textExerciseRepository.findByCourseIdWithCategories(course.getId()).stream().findFirst();
        assertThat(textExercise).isPresent();
        archiveCourseAndAssertExerciseDoesntExist(course, textExercise.get());
    }

    // Test
    public void testArchiveCourseWithTestModelingAndFileUploadExercisesFailToExportFileUploadExercise() throws Exception {
        Course course = database.createCourseWithTestModelingAndFileUploadExercisesAndSubmissions(userPrefix);
        Optional<FileUploadExercise> fileUploadExercise = fileUploadExerciseRepository.findByCourseIdWithCategories(course.getId()).stream().findFirst();
        assertThat(fileUploadExercise).isPresent();
        archiveCourseAndAssertExerciseDoesntExist(course, fileUploadExercise.get());
    }

    private void archiveCourseAndAssertExerciseDoesntExist(Course course, Exercise exercise) throws Exception {
        Files.createDirectories(Path.of(courseArchivesDirPath));

        String zipGroupName = course.getShortName() + "-" + exercise.getTitle() + "-" + exercise.getId();
        String cleanZipGroupName = fileService.removeIllegalCharacters(zipGroupName);
        doThrow(new IOException("IOException")).when(zipFileService).createZipFile(ArgumentMatchers.argThat(argument -> argument.toString().contains(cleanZipGroupName)), anyList(),
                any(Path.class));

        List<Path> files = archiveCourseAndExtractFiles(course);
        assertThat(files).hasSize(4);

        String exerciseType = "";
        if (exercise instanceof FileUploadExercise) {
            exerciseType = "FileUpload";
        }
        else if (exercise instanceof ModelingExercise) {
            exerciseType = "Modeling";
        }
        else if (exercise instanceof TextExercise) {
            exerciseType = "Text";
        }
        assertThat(files).doesNotContain(Path.of(exerciseType + "-" + userPrefix + "student1"));
    }

    private List<Path> archiveCourseAndExtractFiles(Course course) throws IOException {
        List<String> exportErrors = new ArrayList<>();
        Optional<Path> exportedCourse = courseExamExportService.exportCourse(course, courseArchivesDirPath, exportErrors);
        assertThat(exportedCourse).isNotEmpty();

        // Extract the archive
        Path archivePath = exportedCourse.get();
        zipFileTestUtilService.extractZipFileRecursively(archivePath.toString());
        String extractedArchiveDir = archivePath.toString().substring(0, archivePath.toString().length() - 4);

        try (var files = Files.walk(Path.of(extractedArchiveDir))) {
            return files.filter(Files::isRegularFile).map(Path::getFileName).filter(path -> !path.toString().endsWith(".zip")).toList();
        }
    }

    public void testExportCourse_cannotCreateTmpDir() throws Exception {
        Course course = database.createCourseWithTestModelingAndFileUploadExercisesAndSubmissions(userPrefix);
        List<String> exportErrors = new ArrayList<>();

        MockedStatic<Files> mockedFiles = mockStatic(Files.class);
        mockedFiles.when(() -> Files.createDirectories(argThat(path -> path.toString().contains("exports")))).thenThrow(IOException.class);
        Optional<Path> exportedCourse = courseExamExportService.exportCourse(course, courseArchivesDirPath, exportErrors);
        mockedFiles.close();

        assertThat(exportedCourse).isEmpty();
    }

    public void testExportCourse_cannotCreateCourseExercisesDir() throws Exception {
        Course course = database.createCourseWithTestModelingAndFileUploadExercisesAndSubmissions(userPrefix);
        List<String> exportErrors = new ArrayList<>();

        MockedStatic<Files> mockedFiles = mockStatic(Files.class);
        mockedFiles.when(() -> Files.createDirectory(argThat(path -> path.toString().contains("course-exercises")))).thenThrow(IOException.class);
        Optional<Path> exportedCourse = courseExamExportService.exportCourse(course, courseArchivesDirPath, exportErrors);
        mockedFiles.close();

        assertThat(exportedCourse).isEmpty();
    }

    public void testExportCourseExam_cannotCreateTmpDir() throws Exception {
        Course course = database.createCourseWithExamAndExercises(userPrefix);
        List<String> exportErrors = new ArrayList<>();

        Optional<Exam> exam = examRepo.findByCourseId(course.getId()).stream().findFirst();
        assertThat(exam).isPresent();

        MockedStatic<Files> mockedFiles = mockStatic(Files.class);
        mockedFiles.when(() -> Files.createDirectories(argThat(path -> path.toString().contains("exports")))).thenThrow(IOException.class);
        Optional<Path> exportedCourse = courseExamExportService.exportExam(exam.get(), courseArchivesDirPath, exportErrors);
        mockedFiles.close();

        assertThat(exportedCourse).isEmpty();
    }

    public void testExportCourseExam_cannotCreateExamsDir() throws Exception {
        Course course = database.createCourseWithExamAndExercises(userPrefix);
        List<String> exportErrors = new ArrayList<>();

        course = courseRepo.findWithEagerExercisesById(course.getId());

        MockedStatic<Files> mockedFiles = mockStatic(Files.class);
        mockedFiles.when(() -> Files.createDirectory(argThat(path -> path.toString().contains("exams")))).thenThrow(IOException.class);
        Optional<Path> exportedCourse = courseExamExportService.exportCourse(course, courseArchivesDirPath, exportErrors);
        mockedFiles.close();

        assertThat(exportedCourse).isEmpty();
        assertThat(exportErrors).isNotEmpty();
    }

    // Test
    public void testDownloadCourseArchiveAsStudent_forbidden() throws Exception {
        request.get("/api/courses/" + 1 + "/download-archive", HttpStatus.FORBIDDEN, String.class);
    }

    // Test
    public void testDownloadCourseArchiveAsTutor_forbidden() throws Exception {
        request.get("/api/courses/" + 1 + "/download-archive", HttpStatus.FORBIDDEN, String.class);
    }

    // Test
    public void testDownloadCourseArchiveAsInstructor_not_found() throws Exception {
        // Generate a course that has no archive and assert that an 404 status is thrown
        Course course = ModelFactory.generateCourse(1L, null, null, new HashSet<>(), "tumuser", "tutor", "editor", "instructor");
        course = courseRepo.save(course);

        var downloadedArchive = request.get("/api/courses/" + course.getId() + "/download-archive", HttpStatus.NOT_FOUND, String.class);
        assertThat(downloadedArchive).isNull();
    }

    // Test
    public void testDownloadCourseArchiveAsInstructor() throws Exception {
        // Archive the course and wait until it's complete
        Course updatedCourse = testArchiveCourseWithTestModelingAndFileUploadExercises();

        // Download the archive
        var archive = request.getFile("/api/courses/" + updatedCourse.getId() + "/download-archive", HttpStatus.OK, new LinkedMultiValueMap<>());
        assertThat(archive).isNotNull();
        assertThat(archive).exists();
        assertThat(archive.getPath().length()).isGreaterThanOrEqualTo(4);

        // Extract the archive
        zipFileTestUtilService.extractZipFileRecursively(archive.getAbsolutePath());
        String extractedArchiveDir = archive.getPath().substring(0, archive.getPath().length() - 4);

        // We test for the filenames of the submissions since it's the easiest way.
        // We don't test the directory structure
        List<Path> filenames;
        try (var files = Files.walk(Path.of(extractedArchiveDir))) {
            filenames = files.filter(Files::isRegularFile).map(Path::getFileName).toList();
        }

        var exercises = exerciseRepo.findAllExercisesByCourseId(updatedCourse.getId());
        for (Exercise exercise : exercises) {
            var exerciseWithParticipation = exerciseRepo.findWithEagerStudentParticipationsStudentAndSubmissionsById(exercise.getId()).get();
            for (Participation participation : exerciseWithParticipation.getStudentParticipations()) {
                for (Submission submission : participation.getSubmissions()) {
                    if (submission instanceof FileUploadSubmission) {
                        assertThat(filenames).contains(Path.of("FileUpload-" + userPrefix + "student1-" + submission.getId() + ".png"));
                    }
                    if (submission instanceof TextSubmission) {
                        assertThat(filenames).contains(Path.of("Text-" + userPrefix + "student1-" + submission.getId() + ".txt"));
                    }
                    if (submission instanceof ModelingSubmission) {
                        assertThat(filenames).contains(Path.of("Modeling-" + userPrefix + "student1-" + submission.getId() + ".json"));
                    }
                }
            }
        }
    }

    // Test
    public void testCleanupCourseAsStudent_forbidden() throws Exception {
        request.delete("/api/courses/" + 1 + "/cleanup", HttpStatus.FORBIDDEN);
    }

    // Test
    public void testCleanupCourseAsTutor_forbidden() throws Exception {
        request.delete("/api/courses/" + 1 + "/cleanup", HttpStatus.FORBIDDEN);
    }

    // Test
    public void testCleanupCourseAsInstructor_no_Archive() throws Exception {
        // Generate a course that has an archive
        Course course = courseRepo.save(database.createCourse());

        request.delete("/api/courses/" + course.getId() + "/cleanup", HttpStatus.BAD_REQUEST);
    }

    // Test
    public void testCleanupCourseAsInstructor() throws Exception {
        // Generate a course that has an archive
        var course = database.addCourseWithOneProgrammingExercise(false, false, ProgrammingLanguage.JAVA);
        course.setCourseArchivePath("some-archive-path");
        courseRepo.save(course);

        var programmingExercise = programmingExerciseRepository.findAllWithEagerTemplateAndSolutionParticipations().get(0);
        database.addStudentParticipationForProgrammingExercise(programmingExercise, userPrefix + "student1");
        database.addStudentParticipationForProgrammingExercise(programmingExercise, userPrefix + "student1");

        mockDelegate.mockDeleteRepository(programmingExercise.getProjectKey(), (programmingExercise.getProjectKey()).toLowerCase() + "-student1", false);
        var buildPlanId = (programmingExercise.getProjectKey() + "-student1").toUpperCase();
        mockDelegate.mockDeleteBuildPlan(programmingExercise.getProjectKey(), buildPlanId, false);
        request.delete("/api/courses/" + course.getId() + "/cleanup", HttpStatus.OK);

        course.getExercises().forEach(exercise -> {
            var exerciseWithParticipations = exerciseRepo.findWithEagerStudentParticipationsStudentAndSubmissionsById(exercise.getId()).get();
            if (exercise instanceof ProgrammingExercise) {
                for (StudentParticipation participation : exerciseWithParticipations.getStudentParticipations()) {
                    ProgrammingExerciseStudentParticipation programmingExerciseParticipation = (ProgrammingExerciseStudentParticipation) participation;
                    assertThat(programmingExerciseParticipation.getBuildPlanId()).as("Build plan id has been removed").isNull();
                }
            }

            // TODO: Assert the other exercises after it's implemented
        });
    }

    // Test
    public void testGetCourseTitle() throws Exception {
        Course course = database.createCourse();
        course.setTitle("Test Course");
        course = courseRepo.save(course);

        final var title = request.get("/api/courses/" + course.getId() + "/title", HttpStatus.OK, String.class);
        assertThat(title).isEqualTo(course.getTitle());
    }

    // Test
    public void testGetCourseTitleForNonExistingCourse() throws Exception {
        request.get("/api/courses/12312412321/title", HttpStatus.NOT_FOUND, String.class);
    }

    // Test
    public void testGetAllCoursesForManagementOverview() throws Exception {
        // Add two courses, containing one not belonging to the instructor
        var testCourses = database.createCoursesWithExercisesAndLectures(userPrefix, true);
        var instructorsCourse = testCourses.get(0);
        instructorsCourse.setInstructorGroupName("test-instructors");
        courseRepo.save(instructorsCourse);
        var nonInstructorsCourse = testCourses.get(1);

        var instructor = database.getUserByLogin(userPrefix + "instructor1");
        var groups = new HashSet<String>();
        groups.add("test-instructors");
        instructor.setGroups(groups);
        userRepo.save(instructor);

        var courses = request.getList("/api/courses/course-management-overview", HttpStatus.OK, Course.class);

        assertThat(courses.stream().filter(c -> Objects.equals(c.getId(), nonInstructorsCourse.getId())).toList()).as("Non instructors course was filtered out").isEmpty();

        Optional<Course> optionalCourse = courses.stream().filter(c -> Objects.equals(c.getId(), instructorsCourse.getId())).findFirst();
        assertThat(optionalCourse).as("Instructors course is returned").isPresent();
        Course returnedCourse = optionalCourse.get();

        assertThat(returnedCourse.getId()).isEqualTo(instructorsCourse.getId());
    }

    // Test
    public void testGetExercisesForCourseOverview() throws Exception {

        // Add two courses, containing one not belonging to the instructor
        var testCourses = database.createCoursesWithExercisesAndLectures(userPrefix, true);
        var instructorsCourse = testCourses.get(0);
        instructorsCourse.setInstructorGroupName("test-instructors");
        courseRepo.save(instructorsCourse);
        var nonInstructorsCourse = testCourses.get(1);

        var instructor = database.getUserByLogin(userPrefix + "instructor1");
        var groups = new HashSet<String>();
        groups.add("test-instructors");
        instructor.setGroups(groups);
        userRepo.save(instructor);

        var courses = request.getList("/api/courses/exercises-for-management-overview", HttpStatus.OK, Course.class);

        assertThat(courses.stream().filter(c -> Objects.equals(c.getId(), nonInstructorsCourse.getId())).toList()).as("Non instructors course was filtered out").isEmpty();

        Optional<Course> optionalCourse = courses.stream().filter(c -> Objects.equals(c.getId(), instructorsCourse.getId())).findFirst();
        assertThat(optionalCourse).as("Instructors course is returned").isPresent();
        Course returnedCourse = optionalCourse.get();

        var exerciseDetails = returnedCourse.getExercises();
        assertThat(exerciseDetails).isNotNull();
        assertThat(exerciseDetails).hasSize(5);

        var quizDetailsOptional = exerciseDetails.stream().filter(e -> e instanceof QuizExercise).findFirst();
        assertThat(quizDetailsOptional).isPresent();

        var quizExercise = database.getFirstExerciseWithType(returnedCourse, QuizExercise.class);

        var quizDetails = quizDetailsOptional.get();
        assertThat(quizDetails.getCategories()).hasSize(quizExercise.getCategories().size());

        var detailsCategories = quizDetails.getCategories().stream().findFirst();
        var exerciseCategories = quizExercise.getCategories().stream().findFirst();
        assertThat(detailsCategories).isPresent();
        assertThat(exerciseCategories).isPresent();
        assertThat(detailsCategories).contains(exerciseCategories.get());
    }

    // Test
    public void testGetExerciseStatsForCourseOverview() throws Exception {
        adjustUserGroupsToCustomGroups();
        // Add a course and set the instructor group name
        var instructorsCourse = database.createCourse();
        instructorsCourse.setStartDate(ZonedDateTime.now().minusWeeks(1).with(DayOfWeek.MONDAY));
        instructorsCourse.setEndDate(ZonedDateTime.now().minusWeeks(1).with(DayOfWeek.WEDNESDAY));
        instructorsCourse.setInstructorGroupName(userPrefix + "instructors");
        instructorsCourse.setEditorGroupName(userPrefix + "editors");
        instructorsCourse.setTeachingAssistantGroupName(userPrefix + "tutors");
        instructorsCourse.setStudentGroupName(userPrefix + "students");

        var instructor = database.getUserByLogin(userPrefix + "instructor1");

        // Get two students
        var student = database.createAndSaveUser(userPrefix + "user1");
        var student2 = database.createAndSaveUser(userPrefix + "user2");

        // Add a team exercise which was just released but not due
        var releaseDate = ZonedDateTime.now().minusDays(4);
        var futureDueDate = ZonedDateTime.now().plusDays(2);
        var futureAssessmentDueDate = ZonedDateTime.now().plusDays(4);
        var teamExerciseNotEnded = database.createTeamTextExercise(instructorsCourse, releaseDate, futureDueDate, futureAssessmentDueDate);
        teamExerciseNotEnded = exerciseRepo.save(teamExerciseNotEnded);

        // Add a team with a participation to the exercise
        final var teamExerciseId = teamExerciseNotEnded.getId();
        var teamStudents = new HashSet<User>();
        teamStudents.add(student);
        var team = database.createTeam(teamStudents, instructor, teamExerciseNotEnded, "team");
        database.createSubmissionForTextExercise(teamExerciseNotEnded, team, "Team Text");
        instructorsCourse.addExercises(teamExerciseNotEnded);

        // Create an exercise which has passed the due and assessment due date
        var dueDate = ZonedDateTime.now().minusDays(2);
        var passedAssessmentDueDate = ZonedDateTime.now().minusDays(1);
        var exerciseAssessmentDone = ModelFactory.generateTextExercise(releaseDate, dueDate, passedAssessmentDueDate, instructorsCourse);
        exerciseAssessmentDone.setMaxPoints(5.0);
        exerciseAssessmentDone = exerciseRepo.save(exerciseAssessmentDone);

        // Add a single participation to that exercise
        final var exerciseId = exerciseAssessmentDone.getId();
        database.createParticipationSubmissionAndResult(exerciseId, student, 5.0, 0.0, 60, true);

        instructorsCourse.addExercises(exerciseAssessmentDone);

        // Create an exercise which is currently in assessment
        var exerciseInAssessment = ModelFactory.generateTextExercise(releaseDate, dueDate, futureAssessmentDueDate, instructorsCourse);
        exerciseInAssessment.setMaxPoints(15.0);
        exerciseInAssessment = exerciseRepo.save(exerciseInAssessment);

        // Add a participation and submission to that exercise
        final var exerciseIdInAssessment = exerciseInAssessment.getId();
        var resultToSetAssessorFor = database.createParticipationSubmissionAndResult(exerciseIdInAssessment, student, 15.0, 0.0, 30, true);
        resultToSetAssessorFor.getSubmission().setSubmissionDate(dueDate.minusHours(1));
        resultToSetAssessorFor.getSubmission().setSubmitted(true);
        resultToSetAssessorFor.setAssessor(instructor);
        resultRepo.saveAndFlush(resultToSetAssessorFor);
        submissionRepository.saveAndFlush(resultToSetAssessorFor.getSubmission());

        // Add a participation without submission to that exercise (just starting)
        participationService.startExercise(exerciseInAssessment, student2, false);

        instructorsCourse.addExercises(exerciseInAssessment);

        courseRepo.save(instructorsCourse);

        TextExercise finalExerciseInAssessment = exerciseInAssessment;
        await().until(() -> participantScoreRepository.findAllByExercise(finalExerciseInAssessment).size() == 1);
        TextExercise finalExerciseAssessmentDone = exerciseAssessmentDone;
        await().until(() -> participantScoreRepository.findAllByExercise(finalExerciseAssessmentDone).size() == 1);

        // We only added one course, so expect one dto
        var courseDtos = request.getList("/api/courses/stats-for-management-overview", HttpStatus.OK, CourseManagementOverviewStatisticsDTO.class);

        Optional<CourseManagementOverviewStatisticsDTO> optionalCourseDTO = courseDtos.stream().filter(dto -> Objects.equals(dto.getCourseId(), instructorsCourse.getId()))
                .findFirst();
        assertThat(optionalCourseDTO).as("Active course was not filtered").isPresent();
        CourseManagementOverviewStatisticsDTO dto = optionalCourseDTO.get();

        assertThat(dto.getCourseId()).isEqualTo(instructorsCourse.getId());
        assertThat(dto.getActiveStudents()).as("course was only active for 3 days").hasSize(1);

        // Expect our three created exercises
        var exerciseDTOS = dto.getExerciseDTOS();
        assertThat(exerciseDTOS).hasSize(3);

        // Get the statistics of the exercise with a passed assessment due date
        var statisticsOptional = exerciseDTOS.stream().filter(exercise -> exercise.getExerciseId().equals(exerciseId)).findFirst();
        assertThat(statisticsOptional).isPresent();

        // Since the exercise is a "past exercise", the average score are the only statistics we set
        var statisticsDTO = statisticsOptional.get();
        assertThat(statisticsDTO.getAverageScoreInPercent()).isEqualTo(60.0);
        assertThat(statisticsDTO.getExerciseMaxPoints()).isEqualTo(5.0);
        assertThat(statisticsDTO.getNoOfParticipatingStudentsOrTeams()).isZero();
        assertThat(statisticsDTO.getParticipationRateInPercent()).isEqualTo(0.0);
        assertThat(statisticsDTO.getNoOfStudentsInCourse()).isEqualTo(8);
        assertThat(statisticsDTO.getNoOfRatedAssessments()).isZero();
        assertThat(statisticsDTO.getNoOfAssessmentsDoneInPercent()).isEqualTo(0.0);
        assertThat(statisticsDTO.getNoOfSubmissionsInTime()).isZero();

        // Get the statistics of the team exercise
        var teamStatisticsOptional = exerciseDTOS.stream().filter(exercise -> exercise.getExerciseId().equals(teamExerciseId)).findFirst();
        assertThat(teamStatisticsOptional).isPresent();

        // Since that exercise is still "currently in progress", the participations are the only statistics we set
        var teamStatisticsDTO = teamStatisticsOptional.get();
        assertThat(teamStatisticsDTO.getAverageScoreInPercent()).isEqualTo(0.0);
        assertThat(teamStatisticsDTO.getExerciseMaxPoints()).isEqualTo(10.0);
        assertThat(teamStatisticsDTO.getNoOfParticipatingStudentsOrTeams()).isEqualTo(1);
        assertThat(teamStatisticsDTO.getParticipationRateInPercent()).isEqualTo(100D);
        assertThat(teamStatisticsDTO.getNoOfStudentsInCourse()).isEqualTo(8);
        assertThat(teamStatisticsDTO.getNoOfTeamsInCourse()).isEqualTo(1);
        assertThat(teamStatisticsDTO.getNoOfRatedAssessments()).isZero();
        assertThat(teamStatisticsDTO.getNoOfAssessmentsDoneInPercent()).isEqualTo(0.0);
        assertThat(teamStatisticsDTO.getNoOfSubmissionsInTime()).isEqualTo(1L);

        // Get the statistics of the exercise in assessment
        var exerciseInAssessmentStatisticsOptional = exerciseDTOS.stream().filter(exercise -> exercise.getExerciseId().equals(exerciseIdInAssessment)).findFirst();
        assertThat(exerciseInAssessmentStatisticsOptional).isPresent();

        // Since that exercise is "currently in assessment", we need the numberOfRatedAssessment, assessmentsDoneInPercent and the numberOfSubmissionsInTime
        var exerciseInAssessmentStatisticsDTO = exerciseInAssessmentStatisticsOptional.get();
        assertThat(exerciseInAssessmentStatisticsDTO.getAverageScoreInPercent()).isEqualTo(0.0);
        assertThat(exerciseInAssessmentStatisticsDTO.getExerciseMaxPoints()).isEqualTo(15.0);
        assertThat(exerciseInAssessmentStatisticsDTO.getNoOfParticipatingStudentsOrTeams()).isZero();
        assertThat(exerciseInAssessmentStatisticsDTO.getParticipationRateInPercent()).isEqualTo(0D);
        assertThat(exerciseInAssessmentStatisticsDTO.getNoOfStudentsInCourse()).isEqualTo(8);
        assertThat(exerciseInAssessmentStatisticsDTO.getNoOfRatedAssessments()).isEqualTo(1);
        assertThat(exerciseInAssessmentStatisticsDTO.getNoOfAssessmentsDoneInPercent()).isEqualTo(100.0);
        assertThat(exerciseInAssessmentStatisticsDTO.getNoOfSubmissionsInTime()).isEqualTo(1L);
    }

    // Test
    public void testGetExerciseStatsForCourseOverviewWithPastExercises() throws Exception {

        // Add a single course with six past exercises, from which only five are returned
        var instructorsCourse = database.createCourse();
        var releaseDate = ZonedDateTime.now().minusDays(7);
        var dueDate = ZonedDateTime.now().minusDays(4);
        var olderDueDate = ZonedDateTime.now().minusDays(4);
        var assessmentDueDate = ZonedDateTime.now().minusDays(2);
        var olderAssessmentDueDate = ZonedDateTime.now().minusDays(3);
        var oldestAssessmentDueDate = ZonedDateTime.now().minusDays(6);

        // Add five exercises with different combinations of due dates and assessment due dates
        instructorsCourse.addExercises(exerciseRepo.save(ModelFactory.generateTextExercise(releaseDate, dueDate, assessmentDueDate, instructorsCourse)));
        instructorsCourse.addExercises(exerciseRepo.save(ModelFactory.generateTextExercise(releaseDate, null, assessmentDueDate, instructorsCourse)));
        instructorsCourse.addExercises(exerciseRepo.save(ModelFactory.generateTextExercise(releaseDate, olderDueDate, assessmentDueDate, instructorsCourse)));
        instructorsCourse.addExercises(exerciseRepo.save(ModelFactory.generateTextExercise(releaseDate, olderDueDate, olderAssessmentDueDate, instructorsCourse)));
        instructorsCourse.addExercises(exerciseRepo.save(ModelFactory.generateTextExercise(releaseDate, null, olderAssessmentDueDate, instructorsCourse)));

        // Add one exercise which will be sorted last due to the oldest assessment due date
        var exerciseNotReturned = ModelFactory.generateTextExercise(releaseDate, dueDate, oldestAssessmentDueDate, instructorsCourse);
        exerciseNotReturned = exerciseRepo.save(exerciseNotReturned);
        final var exerciseId = exerciseNotReturned.getId();
        instructorsCourse.addExercises(exerciseNotReturned);
        courseRepo.save(instructorsCourse);

        // We only added one course, so expect one dto
        var courseDtos = request.getList("/api/courses/stats-for-management-overview", HttpStatus.OK, CourseManagementOverviewStatisticsDTO.class);

        Optional<CourseManagementOverviewStatisticsDTO> optionalCourseDTO = courseDtos.stream().filter(dto -> Objects.equals(dto.getCourseId(), instructorsCourse.getId()))
                .findFirst();
        assertThat(optionalCourseDTO).as("Active course was not filtered").isPresent();
        CourseManagementOverviewStatisticsDTO dto = optionalCourseDTO.get();

        assertThat(dto.getCourseId()).isEqualTo(instructorsCourse.getId());

        // Only five exercises should be returned
        var exerciseDTOS = dto.getExerciseDTOS();
        assertThat(exerciseDTOS).hasSize(5);

        // The one specific exercise should not be included
        var statisticsOptional = exerciseDTOS.stream().filter(exercise -> exercise.getExerciseId().equals(exerciseId)).findFirst();
        assertThat(statisticsOptional).isEmpty();
    }

    public void testGetCourseManagementDetailDataForFutureCourse() throws Exception {
        adjustUserGroupsToCustomGroups();
        ZonedDateTime now = ZonedDateTime.now();
        var course = database.createCourse();
        course.setInstructorGroupName(userPrefix + "instructors");
        course.setEditorGroupName(userPrefix + "editors");
        course.setTeachingAssistantGroupName(userPrefix + "tutors");
        course.setStudentGroupName(userPrefix + "students");

        course.setStartDate(now.plusWeeks(3));

        var student1 = database.createAndSaveUser(userPrefix + "user1");
        var student2 = database.createAndSaveUser(userPrefix + "user2");

        var instructor2 = database.createAndSaveUser(userPrefix + "instructor2");
        instructor2.setGroups(Set.of(userPrefix + "instructors"));
        userRepo.save(instructor2);

        courseRepo.save(course);

        // API call
        var courseDTO = request.get("/api/courses/" + course.getId() + "/management-detail", HttpStatus.OK, CourseManagementDetailViewDTO.class);

        // Check results
        assertThat(courseDTO).isNotNull();

        assertThat(courseDTO.activeStudents()).isNullOrEmpty();

        // number of users in course
        assertThat(courseDTO.numberOfStudentsInCourse()).isEqualTo(8);
        assertThat(courseDTO.numberOfTeachingAssistantsInCourse()).isEqualTo(5);
        assertThat(courseDTO.numberOfInstructorsInCourse()).isEqualTo(2);
    }

    // Test
    public void testGetCourseManagementDetailData() throws Exception {
        adjustUserGroupsToCustomGroups();
        ZonedDateTime now = ZonedDateTime.now();
        // add courses with exercises
        var courses = database.createCoursesWithExercisesAndLectures(userPrefix, true);
        var course1 = courses.get(0);
        var course2 = courses.get(1);
        course1.setStartDate(now.minusWeeks(2));
        course1.setStudentGroupName(userPrefix + "students");
        course1.setTeachingAssistantGroupName(userPrefix + "tutors");
        course1.setEditorGroupName(userPrefix + "editors");
        course1.setInstructorGroupName(userPrefix + "instructors");

        /*
         * We will duplicate the following submission and result configuration with course2. course1 contains additional submissions created by the DatabaseUtilService. These
         * submissions would make the test of the active students distribution flaky but are necessary for other test statements to be meaningful. Thus, we test the actual test
         * distribution only for course2.
         */
        course2.setStartDate(now.minusWeeks(2));
        course2.setStudentGroupName(userPrefix + "students");
        course2.setTeachingAssistantGroupName(userPrefix + "tutors");
        course2.setEditorGroupName(userPrefix + "editors");
        course2.setInstructorGroupName(userPrefix + "instructors");

        var student1 = database.createAndSaveUser(userPrefix + "user1");
        var student2 = database.createAndSaveUser(userPrefix + "user2");
        // Fetch an instructor
        var instructor = database.getUserByLogin(userPrefix + "instructor1");

        var releaseDate = now.minusDays(7);
        var dueDate = now.minusDays(2);
        var assessmentDueDate = now.minusDays(1);
        var exercise1 = ModelFactory.generateTextExercise(releaseDate, dueDate, assessmentDueDate, course1);
        exercise1.setMaxPoints(5.0);
        exercise1 = exerciseRepo.save(exercise1);

        var exercise2 = ModelFactory.generateTextExercise(releaseDate, dueDate, assessmentDueDate, course2);
        exercise2.setMaxPoints(5.0);
        exercise2 = exerciseRepo.save(exercise2);

        // Add a single participation to that exercise
        final var exercise1Id = exercise1.getId();
        final var exercise2Id = exercise2.getId();

        var result1 = database.createParticipationSubmissionAndResult(exercise1Id, student1, 5.0, 0.0, 60, true);
        var result2 = database.createParticipationSubmissionAndResult(exercise1Id, student2, 5.0, 0.0, 40, true);

        var result21 = database.createParticipationSubmissionAndResult(exercise2Id, student1, 5.0, 0.0, 60, true);
        var result22 = database.createParticipationSubmissionAndResult(exercise2Id, student2, 5.0, 0.0, 40, true);

        Submission submission1 = result1.getSubmission();
        submission1.setSubmissionDate(now);
        submissionRepository.save(submission1);

        Submission submission21 = result21.getSubmission();
        submission21.setSubmissionDate(now);
        submissionRepository.save(submission21);

        Submission submission2 = result2.getSubmission();
        submission2.setSubmissionDate(now.minusWeeks(2));
        submissionRepository.save(submission2);

        Submission submission22 = result22.getSubmission();
        submission22.setSubmissionDate(now.minusWeeks(2));
        submissionRepository.save(submission22);

        result1.setAssessor(instructor);
        resultRepo.saveAndFlush(result1);
        result2.setAssessor(instructor);
        resultRepo.saveAndFlush(result2);
        course1.addExercises(exercise1);
        courseRepo.save(course1);

        result21.setAssessor(instructor);
        resultRepo.saveAndFlush(result21);
        result22.setAssessor(instructor);
        resultRepo.saveAndFlush(result22);
        course2.addExercises(exercise2);
        courseRepo.save(course2);

        // Complaint
        Complaint complaint = new Complaint().complaintType(ComplaintType.COMPLAINT);
        complaint.setResult(result1);
        complaint = complaintRepo.save(complaint);

        complaint.getResult().setParticipation(null);

        // Accept Complaint and update Assessment
        ComplaintResponse complaintResponse = database.createInitialEmptyResponse(userPrefix + "tutor2", complaint);
        complaintResponse.getComplaint().setAccepted(false);
        complaintResponse.setResponseText("rejected");

        Feedback feedback1 = new Feedback();
        feedback1.setCredits(2.5);
        feedback1.setReference(ModelFactory.generateTextBlock(0, 5, "test1").getId());
        Feedback feedback2 = new Feedback();
        feedback2.setCredits(-0.5);
        feedback2.setReference(ModelFactory.generateTextBlock(0, 5, "test2").getId());
        Feedback feedback3 = new Feedback();
        feedback3.setCredits(1.5);
        feedback3.setReference(ModelFactory.generateTextBlock(0, 5, "test3").getId());
        Feedback feedback4 = new Feedback();
        feedback4.setCredits(-1.5);
        feedback4.setReference(ModelFactory.generateTextBlock(0, 5, "test4").getId());
        Feedback feedback5 = new Feedback();
        feedback5.setCredits(2.0);
        feedback5.setReference(ModelFactory.generateTextBlock(0, 5, "test5").getId());
        var feedbackListForComplaint = Arrays.asList(feedback1, feedback2, feedback3, feedback4, feedback5);

        var assessmentUpdate = new TextAssessmentUpdateDTO();
        assessmentUpdate.feedbacks(feedbackListForComplaint).complaintResponse(complaintResponse);
        assessmentUpdate.setTextBlocks(new HashSet<>());

        request.putWithResponseBody("/api/participations/" + result1.getSubmission().getParticipation().getId() + "/submissions/" + result1.getSubmission().getId()
                + "/text-assessment-after-complaint", assessmentUpdate, Result.class, HttpStatus.OK);

        // Feedback request
        Complaint feedbackRequest = new Complaint().complaintType(ComplaintType.MORE_FEEDBACK);
        feedbackRequest.setResult(result2);
        feedbackRequest = complaintRepo.save(feedbackRequest);

        feedbackRequest.getResult().setParticipation(null);

        ComplaintResponse feedbackResponse = database.createInitialEmptyResponse(userPrefix + "tutor2", feedbackRequest);
        feedbackResponse.getComplaint().setAccepted(true);
        feedbackResponse.setResponseText("accepted");
        var feedbackListForMoreFeedback = Arrays.asList(feedback1, feedback2, feedback3, feedback4);

        var feedbackUpdate = new TextAssessmentUpdateDTO();
        feedbackUpdate.feedbacks(feedbackListForMoreFeedback).complaintResponse(feedbackResponse);
        feedbackUpdate.setTextBlocks(new HashSet<>());

        request.putWithResponseBody("/api/participations/" + result2.getSubmission().getParticipation().getId() + "/submissions/" + result2.getSubmission().getId()
                + "/text-assessment-after-complaint", feedbackUpdate, Result.class, HttpStatus.OK);

        TextExercise finalExercise1 = exercise1;
        await().until(() -> participantScoreRepository.findAllByExercise(finalExercise1).size() == 2);
        TextExercise finalExercise2 = exercise2;
        await().until(() -> participantScoreRepository.findAllByExercise(finalExercise2).size() == 2);

        // API call
        var courseDTO = request.get("/api/courses/" + course1.getId() + "/management-detail", HttpStatus.OK, CourseManagementDetailViewDTO.class);

        // Check results
        assertThat(courseDTO).isNotNull();

        assertThat(courseDTO.activeStudents()).hasSize(3);

        // number of users in course
        assertThat(courseDTO.numberOfStudentsInCourse()).isEqualTo(8);
        assertThat(courseDTO.numberOfTeachingAssistantsInCourse()).isEqualTo(5);
        assertThat(courseDTO.numberOfInstructorsInCourse()).isEqualTo(1);

        // Assessments - 133 because each we have only 2 submissions which have assessments, but as they have complaints which got accepted
        // they now have 2 results each.
        assertThat(courseDTO.currentPercentageAssessments()).isEqualTo(133.3);
        assertThat(courseDTO.currentAbsoluteAssessments()).isEqualTo(4);
        assertThat(courseDTO.currentMaxAssessments()).isEqualTo(3);

        // Complaints
        assertThat(courseDTO.currentPercentageComplaints()).isEqualTo(100);
        assertThat(courseDTO.currentAbsoluteComplaints()).isEqualTo(1);
        assertThat(courseDTO.currentMaxComplaints()).isEqualTo(1);

        // More feedback requests
        assertThat(courseDTO.currentPercentageMoreFeedbacks()).isEqualTo(100);
        assertThat(courseDTO.currentAbsoluteMoreFeedbacks()).isEqualTo(1);
        assertThat(courseDTO.currentMaxMoreFeedbacks()).isEqualTo(1);

        // Average Score
        assertThat(courseDTO.currentPercentageAverageScore()).isEqualTo(60);
        assertThat(courseDTO.currentAbsoluteAverageScore()).isEqualTo(18);
        assertThat(courseDTO.currentMaxAverageScore()).isEqualTo(30);

        course2.setStartDate(now.minusWeeks(20));
        course2.setEndDate(null);
        courseRepo.save(course2);

        // API call for the lifetime overview
        var lifetimeOverviewStats = request.get("/api/courses/" + course2.getId() + "/statistics-lifetime-overview", HttpStatus.OK, List.class);

        var expectedLifetimeOverviewStats = Arrays.stream(new int[21]).boxed().collect(Collectors.toCollection(ArrayList::new));
        expectedLifetimeOverviewStats.set(18, 1);
        expectedLifetimeOverviewStats.set(20, 1);
        assertThat(lifetimeOverviewStats).as("should depict 21 weeks in total").isEqualTo(expectedLifetimeOverviewStats);

        course2.setEndDate(now.minusWeeks(1));
        courseRepo.save(course2);

        lifetimeOverviewStats = request.get("/api/courses/" + course2.getId() + "/statistics-lifetime-overview", HttpStatus.OK, List.class);

        expectedLifetimeOverviewStats = Arrays.stream(new int[20]).boxed().collect(Collectors.toCollection(ArrayList::new));
        expectedLifetimeOverviewStats.set(18, 1);
        assertThat(lifetimeOverviewStats).as("should only depict data until the end date of the course").isEqualTo(expectedLifetimeOverviewStats);

        course2.setStartDate(now.minusWeeks(2));
        courseRepo.save(course2);

        // API call for course2
        courseDTO = request.get("/api/courses/" + course2.getId() + "/management-detail", HttpStatus.OK, CourseManagementDetailViewDTO.class);

        var expectedActiveStudentDistribution = List.of(1, 0);
        assertThat(courseDTO.activeStudents()).as("submission today should not be included").isEqualTo(expectedActiveStudentDistribution);

        // Active Users
        int periodIndex = 0;
        LinkedMultiValueMap<String, String> parameters = new LinkedMultiValueMap<>();
        parameters.add("periodIndex", Integer.toString(periodIndex));

        var activeStudents = request.get("/api/courses/" + course1.getId() + "/statistics", HttpStatus.OK, Integer[].class, parameters);

        assertThat(activeStudents).isNotNull();
        assertThat(activeStudents).hasSize(3);

    }

    // Test
    public void testAddUsersToCourseGroup(String group, String registrationNumber1, String registrationNumber2) throws Exception {
        var course = database.createCoursesWithExercisesAndLectures(userPrefix, true).get(0);
        StudentDTO dto1 = new StudentDTO().registrationNumber(registrationNumber1);
        dto1.setLogin("newstudent1");
        StudentDTO dto2 = new StudentDTO().registrationNumber(registrationNumber2);
        dto1.setLogin("newstudent2");
        var newStudents = request.postListWithResponseBody("/api/courses/" + course.getId() + "/" + group, List.of(dto1, dto2), StudentDTO.class, HttpStatus.OK);
        assertThat(newStudents).hasSize(2);
        assertThat(newStudents).contains(dto1, dto2);
    }

    // Test
    public void testCreateCourseWithValidStartAndEndDate() throws Exception {
        Course course = ModelFactory.generateCourse(null, ZonedDateTime.now().minusDays(1), ZonedDateTime.now(), new HashSet<>(), "student", "tutor", "editor", "instructor");
        request.getMvc().perform(buildCreateCourse(course)).andExpect(status().isCreated());
    }

    // Test
    public void testCreateCourseWithInvalidStartAndEndDate() throws Exception {
        Course course = ModelFactory.generateCourse(null, ZonedDateTime.now().plusDays(1), ZonedDateTime.now(), new HashSet<>(), "student", "tutor", "editor", "instructor");
        request.getMvc().perform(buildCreateCourse(course)).andExpect(status().isBadRequest());
    }

    // Test
    public void testCreateInvalidOnlineCourse() throws Exception {
        Course course = ModelFactory.generateCourse(null, ZonedDateTime.now().minusDays(1), ZonedDateTime.now(), new HashSet<>(), "student", "tutor", "editor", "instructor");

        // with RegistrationEnabled
        course.setOnlineCourse(true);
        course.setRegistrationEnabled(true);
        request.getMvc().perform(buildCreateCourse(course)).andExpect(status().isBadRequest());
    }

    // Test
    public void testCreateValidOnlineCourse() throws Exception {
        Course course = ModelFactory.generateCourse(null, ZonedDateTime.now().minusDays(1), ZonedDateTime.now(), new HashSet<>(), "student", "tutor", "editor", "instructor");
        course.setOnlineCourse(true);
        MvcResult result = request.getMvc().perform(buildCreateCourse(course)).andExpect(status().isCreated()).andReturn();
        Course createdCourse = objectMapper.readValue(result.getResponse().getContentAsString(), Course.class);
        Course courseWithOnlineConfiguration = courseRepo.findByIdWithEagerOnlineCourseConfigurationAndTutorialGroupConfigurationElseThrow(createdCourse.getId());
        assertThat(courseWithOnlineConfiguration.getOnlineCourseConfiguration()).isNotNull();
        assertThat(courseWithOnlineConfiguration.getOnlineCourseConfiguration().getLtiKey()).isNotNull();
        assertThat(courseWithOnlineConfiguration.getOnlineCourseConfiguration().getLtiSecret()).isNotNull();
        assertThat(courseWithOnlineConfiguration.getOnlineCourseConfiguration().getRegistrationId()).isNotNull();
        assertEquals(courseWithOnlineConfiguration.getOnlineCourseConfiguration().getUserPrefix(), courseWithOnlineConfiguration.getShortName());
    }

    public void testUpdateToOnlineCourse() throws Exception {
        Course course = ModelFactory.generateCourse(null, ZonedDateTime.now().minusDays(1), ZonedDateTime.now(), new HashSet<>(), "student", "tutor", "editor", "instructor");
        MvcResult result = request.getMvc().perform(buildCreateCourse(course)).andExpect(status().isCreated()).andReturn();
        Course createdCourse = objectMapper.readValue(result.getResponse().getContentAsString(), Course.class);

        createdCourse.setOnlineCourse(true);
        result = request.getMvc().perform(buildUpdateCourse(createdCourse.getId(), createdCourse)).andExpect(status().isOk()).andReturn();
        Course updatedCourse = objectMapper.readValue(result.getResponse().getContentAsString(), Course.class);

        assertThat(updatedCourse.getOnlineCourseConfiguration()).isNotNull();
        assertThat(updatedCourse.getOnlineCourseConfiguration().getLtiKey()).isNotNull();
        assertThat(updatedCourse.getOnlineCourseConfiguration().getLtiSecret()).isNotNull();
        assertThat(updatedCourse.getOnlineCourseConfiguration().getRegistrationId()).isNotNull();
        assertEquals(updatedCourse.getOnlineCourseConfiguration().getUserPrefix(), updatedCourse.getShortName());
    }

    public void testOnlineCourseConfigurationIsLazyLoaded() throws Exception {
        Course course = ModelFactory.generateCourse(null, ZonedDateTime.now().minusDays(1), ZonedDateTime.now(), new HashSet<>(), "student", "tutor", "editor", "instructor");
        course.setOnlineCourse(true);
        course = courseRepo.save(course);
        var courseId = course.getId();

        List<Course> courses = request.getList("/api/courses", HttpStatus.OK, Course.class);

        Course receivedCourse = courses.stream().filter(c -> courseId.equals(c.getId())).findFirst().get();
        assertThat(receivedCourse.getOnlineCourseConfiguration()).as("Online course configuration is lazily loaded").isNull();
    }

    // Test
    public void testUpdateOnlineCourseConfiguration() throws Exception {
        Course course = ModelFactory.generateCourse(null, ZonedDateTime.now().minusDays(1), ZonedDateTime.now(), new HashSet<>(), "student", "tutor", "editor", "instructor");
        course.setOnlineCourse(true);

        MvcResult result = request.getMvc().perform(buildCreateCourse(course)).andExpect(status().isCreated()).andReturn();
        Course createdCourse = objectMapper.readValue(result.getResponse().getContentAsString(), Course.class);

        course.setOnlineCourse(true);

        result = request.getMvc().perform(buildUpdateCourse(createdCourse.getId(), createdCourse)).andExpect(status().isOk()).andReturn();
        Course updatedCourse = objectMapper.readValue(result.getResponse().getContentAsString(), Course.class);

        Course actualCourse = courseRepo.findByIdWithEagerOnlineCourseConfigurationAndTutorialGroupConfigurationElseThrow(updatedCourse.getId());
        OnlineCourseConfiguration ocConfiguration = actualCourse.getOnlineCourseConfiguration();

        assertThat(ocConfiguration).isNotNull();
        assertThat(ocConfiguration.getLtiKey()).isNotNull();
        assertThat(ocConfiguration.getLtiSecret()).isNotNull();
        assertThat(ocConfiguration.getRegistrationId()).isNotNull();
        assertEquals(ocConfiguration.getUserPrefix(), actualCourse.getShortName());
    }

    // Test
    public void testUpdateCourseRemoveOnlineCourseConfiguration() throws Exception {
        Course course = ModelFactory.generateCourse(null, ZonedDateTime.now().minusDays(1), ZonedDateTime.now(), new HashSet<>(), "student", "tutor", "editor", "instructor");
        course.setOnlineCourse(true);

        MvcResult result = request.getMvc().perform(buildCreateCourse(course)).andExpect(status().isCreated()).andReturn();
        Course createdCourse = objectMapper.readValue(result.getResponse().getContentAsString(), Course.class);

        createdCourse.setOnlineCourse(false);
        result = request.getMvc().perform(buildUpdateCourse(createdCourse.getId(), createdCourse)).andExpect(status().isOk()).andReturn();
        Course updatedCourse = objectMapper.readValue(result.getResponse().getContentAsString(), Course.class);

        Course courseWithoutOnlineConfiguration = courseRepo.findByIdWithEagerOnlineCourseConfigurationAndTutorialGroupConfigurationElseThrow(updatedCourse.getId());
        assertThat(courseWithoutOnlineConfiguration.getOnlineCourseConfiguration()).isNull();
    }

    // Test
    public void testDeleteCourseDeletesOnlineConfiguration() throws Exception {
        Course course = ModelFactory.generateCourse(null, ZonedDateTime.now().minusDays(1), ZonedDateTime.now(), new HashSet<>(), "student", "tutor", "editor", "instructor");
        course.setOnlineCourse(true);
        ModelFactory.generateOnlineCourseConfiguration(course, "test", "secret", "prefix", null);
        course = courseRepo.save(course);

        request.delete("/api/admin/courses/" + course.getId(), HttpStatus.OK);

        assertThat(onlineCourseConfigurationRepository.findById(course.getOnlineCourseConfiguration().getId())).isNotPresent();
    }

    // Test
    public void testUpdateInvalidOnlineCourseConfiguration() throws Exception {
        Course course = ModelFactory.generateCourse(null, ZonedDateTime.now().minusDays(1), ZonedDateTime.now(), new HashSet<>(), "student", "tutor", "editor", "instructor");
        course.setOnlineCourse(true);

        MvcResult result = request.getMvc().perform(buildCreateCourse(course)).andExpect(status().isCreated()).andReturn();
        Course createdCourse = objectMapper.readValue(result.getResponse().getContentAsString(), Course.class);
        String courseId = createdCourse.getId().toString();

        // without onlinecourseconfiguration
        OnlineCourseConfiguration ocConfiguration = null;
        request.putWithResponseBody(getUpdateOnlineCourseConfigurationPath(courseId), ocConfiguration, OnlineCourseConfiguration.class, HttpStatus.BAD_REQUEST);

        // with invalid online course configuration - no key
        ocConfiguration = createdCourse.getOnlineCourseConfiguration();
        ModelFactory.updateOnlineCourseConfiguration(ocConfiguration, null, "secret", "prefix", null, "10000");
        request.putWithResponseBody(getUpdateOnlineCourseConfigurationPath(courseId), ocConfiguration, OnlineCourseConfiguration.class, HttpStatus.BAD_REQUEST);

        // with invalid online course configuration - no secret
        ModelFactory.updateOnlineCourseConfiguration(ocConfiguration, "key", null, "prefix", null, "10000");
        request.putWithResponseBody(getUpdateOnlineCourseConfigurationPath(courseId), ocConfiguration, OnlineCourseConfiguration.class, HttpStatus.BAD_REQUEST);

        // with invalid user prefix - not matching regex
        ModelFactory.updateOnlineCourseConfiguration(ocConfiguration, "key", "secret", "with space", null, "10000");
        request.putWithResponseBody(getUpdateOnlineCourseConfigurationPath(courseId), ocConfiguration, OnlineCourseConfiguration.class, HttpStatus.BAD_REQUEST);
    }

    public void testInvalidOnlineCourseConfigurationNonUniqueRegistrationId() throws Exception {
        Course course1 = ModelFactory.generateCourse(null, ZonedDateTime.now().minusDays(1), ZonedDateTime.now(), new HashSet<>(), "student", "tutor", "editor", "instructor");
        course1.setOnlineCourse(true);
        MvcResult result1 = request.getMvc().perform(buildCreateCourse(course1)).andExpect(status().isCreated()).andReturn();
        Course createdCourse1 = objectMapper.readValue(result1.getResponse().getContentAsString(), Course.class);

        Course course2 = ModelFactory.generateCourse(null, ZonedDateTime.now().minusDays(1), ZonedDateTime.now(), new HashSet<>(), "student", "tutor", "editor", "instructor");
        course2.setOnlineCourse(true);
        MvcResult result2 = request.getMvc().perform(buildCreateCourse(course2)).andExpect(status().isCreated()).andReturn();
        Course createdCourse2 = objectMapper.readValue(result2.getResponse().getContentAsString(), Course.class);

        Course createdCourse1WithOcConfiguration = courseRepo.findByIdWithEagerOnlineCourseConfigurationElseThrow(createdCourse1.getId());
        Course createdCourse2WithOcConfiguration = courseRepo.findByIdWithEagerOnlineCourseConfigurationElseThrow(createdCourse2.getId());
        String courseId = createdCourse2.getId().toString();

        OnlineCourseConfiguration ocConfiguration = createdCourse2WithOcConfiguration.getOnlineCourseConfiguration();
        ocConfiguration.setRegistrationId(createdCourse1WithOcConfiguration.getOnlineCourseConfiguration().getRegistrationId());
        request.putWithResponseBody(getUpdateOnlineCourseConfigurationPath(courseId), ocConfiguration, OnlineCourseConfiguration.class, HttpStatus.BAD_REQUEST);
    }

    public void testUpdateValidOnlineCourseConfigurationAsStudent_forbidden() throws Exception {
        Course course = ModelFactory.generateCourse(null, ZonedDateTime.now().minusDays(1), ZonedDateTime.now(), new HashSet<>(), "student", "tutor", "editor", "instructor");
        course.setOnlineCourse(true);
        ModelFactory.generateOnlineCourseConfiguration(course, "test", "secret", "prefix", null);
        course = courseRepo.save(course);

        String courseId = course.getId().toString();

        request.putWithResponseBody(getUpdateOnlineCourseConfigurationPath(courseId), course.getOnlineCourseConfiguration(), OnlineCourseConfiguration.class, HttpStatus.FORBIDDEN);
    }

    public void testUpdateValidOnlineCourseConfigurationNotOnlineCourse() throws Exception {
        Course course = ModelFactory.generateCourse(null, ZonedDateTime.now().minusDays(1), ZonedDateTime.now(), new HashSet<>(), "student", "tutor", "editor", "instructor");
        course.setOnlineCourse(false);

        MvcResult result = request.getMvc().perform(buildCreateCourse(course)).andExpect(status().isCreated()).andReturn();
        Course createdCourse = objectMapper.readValue(result.getResponse().getContentAsString(), Course.class);
        String courseId = createdCourse.getId().toString();

        OnlineCourseConfiguration onlineCourseConfiguration = ModelFactory.generateOnlineCourseConfiguration(course, "key", "secret", "prefix", null);

        request.putWithResponseBody(getUpdateOnlineCourseConfigurationPath(courseId), onlineCourseConfiguration, OnlineCourseConfiguration.class, HttpStatus.BAD_REQUEST);
    }

    public void testUpdateValidOnlineCourseConfiguration_IdMismatch() throws Exception {
        Course course = ModelFactory.generateCourse(null, ZonedDateTime.now().minusDays(1), ZonedDateTime.now(), new HashSet<>(), "student", "tutor", "editor", "instructor");
        course.setOnlineCourse(true);

        MvcResult result = request.getMvc().perform(buildCreateCourse(course)).andExpect(status().isCreated()).andReturn();
        Course createdCourse = objectMapper.readValue(result.getResponse().getContentAsString(), Course.class);
        String courseId = createdCourse.getId().toString();

        OnlineCourseConfiguration ocConfiguration = createdCourse.getOnlineCourseConfiguration();
        ocConfiguration.setId(10000L);
        request.putWithResponseBody(getUpdateOnlineCourseConfigurationPath(courseId), ocConfiguration, OnlineCourseConfiguration.class, HttpStatus.BAD_REQUEST);
    }

    public void testUpdateValidOnlineCourseConfiguration() throws Exception {
        Course course = ModelFactory.generateCourse(null, ZonedDateTime.now().minusDays(1), ZonedDateTime.now(), new HashSet<>(), "student", "tutor", "editor", "instructor");
        course.setOnlineCourse(true);
        ModelFactory.generateOnlineCourseConfiguration(course, "test", "secret", "prefix", null);
        course = courseRepo.save(course);

        OnlineCourseConfiguration ocConfiguration = course.getOnlineCourseConfiguration();
        ocConfiguration.setLtiKey("key");
        ocConfiguration.setLtiSecret("secret");
        ocConfiguration.setUserPrefix("prefix");
        ocConfiguration.setRegistrationId("random");
        ocConfiguration.setAuthorizationUri("authUri");
        ocConfiguration.setTokenUri("tokenUri");
        ocConfiguration.setJwkSetUri("jwksUri");

        String courseId = course.getId().toString();

        OnlineCourseConfiguration response = request.putWithResponseBody(getUpdateOnlineCourseConfigurationPath(courseId), ocConfiguration, OnlineCourseConfiguration.class,
                HttpStatus.OK);
        assertEquals("key", response.getLtiKey());
        assertEquals("secret", response.getLtiSecret());
        assertEquals("prefix", response.getUserPrefix());
        assertEquals("random", response.getRegistrationId());
        assertEquals("authUri", response.getAuthorizationUri());
        assertEquals("tokenUri", response.getTokenUri());
        assertEquals("jwksUri", response.getJwkSetUri());
    }

    public MockHttpServletRequestBuilder buildCreateCourse(@NotNull Course course) throws JsonProcessingException {
        return buildCreateCourse(course, null);
    }

    public MockHttpServletRequestBuilder buildCreateCourse(@NotNull Course course, String fileContent) throws JsonProcessingException {
        var coursePart = new MockMultipartFile("course", "", MediaType.APPLICATION_JSON_VALUE, objectMapper.writeValueAsString(course).getBytes());
        var builder = MockMvcRequestBuilders.multipart(HttpMethod.POST, "/api/admin/courses").file(coursePart);
        if (fileContent != null) {
            var filePart = new MockMultipartFile("file", "placeholderName.png", MediaType.IMAGE_PNG_VALUE, fileContent.getBytes());
            builder.file(filePart);
        }
        return builder.contentType(MediaType.MULTIPART_FORM_DATA_VALUE);
    }

    public MockHttpServletRequestBuilder buildUpdateCourse(long id, @NotNull Course course) throws JsonProcessingException {
        return buildUpdateCourse(id, course, null);
    }

    public MockHttpServletRequestBuilder buildUpdateCourse(long id, @NotNull Course course, String fileContent) throws JsonProcessingException {
        var coursePart = new MockMultipartFile("course", "", MediaType.APPLICATION_JSON_VALUE, objectMapper.writeValueAsString(course).getBytes());
        var builder = MockMvcRequestBuilders.multipart(HttpMethod.PUT, "/api/courses/" + id).file(coursePart);
        if (fileContent != null) {
            var filePart = new MockMultipartFile("file", "placeholderName.png", MediaType.IMAGE_PNG_VALUE, fileContent.getBytes());
            builder.file(filePart);
        }
        return builder.contentType(MediaType.MULTIPART_FORM_DATA_VALUE);
    }

    private Course createCourseWithCourseImageAndReturn() throws Exception {
        Course course = ModelFactory.generateCourse(null, null, null, new HashSet<>());
        mockDelegate.mockCreateGroupInUserManagement(course.getDefaultStudentGroupName());
        mockDelegate.mockCreateGroupInUserManagement(course.getDefaultTeachingAssistantGroupName());
        mockDelegate.mockCreateGroupInUserManagement(course.getDefaultEditorGroupName());
        mockDelegate.mockCreateGroupInUserManagement(course.getDefaultInstructorGroupName());

        var result = request.getMvc().perform(buildCreateCourse(course, "testIcon")).andExpect(status().isCreated()).andReturn();
        course = objectMapper.readValue(result.getResponse().getContentAsString(), Course.class);

        var createdCourse = courseRepo.findByIdElseThrow(course.getId());
        assertThat(createdCourse.getCourseIcon()).as("Course icon got stored").isNotNull();

        return createdCourse;
    }

    /**
     * Test courseIcon of Course and the file is deleted when updating courseIcon of a Course to null
     *
     * @throws Exception might be thrown from Network Call to Artemis API
     */
    public void testEditCourseRemoveExistingIcon() throws Exception {
        ZonedDateTime pastTimestamp = ZonedDateTime.now().minusDays(5);
        ZonedDateTime futureTimestamp = ZonedDateTime.now().plusDays(5);

        Course course = ModelFactory.generateCourse(null, pastTimestamp, futureTimestamp, new HashSet<>(), "tumuser", "tutor", "editor", "instructor");
        byte[] iconBytes = "icon".getBytes();
        MockMultipartFile iconFile = new MockMultipartFile("file", "icon.png", MediaType.APPLICATION_JSON_VALUE, iconBytes);
        String iconPath = fileService.handleSaveFile(iconFile, false, false);
        iconPath = fileService.manageFilesForUpdatedFilePath(null, iconPath, FilePathService.getCourseIconFilePath(), course.getId());
        course.setCourseIcon(iconPath);
        course = courseRepo.save(course);
        iconPath = iconPath.replace(Constants.FILEPATH_ID_PLACEHOLDER, course.getId().toString());
        assertThat(course.getCourseIcon()).as("course icon was set correctly").isEqualTo(iconPath);

        course.setCourseIcon(null);
        request.putWithMultipartFile("/api/courses/" + course.getId(), course, "course", null, Course.class, HttpStatus.OK);

        course = courseRepo.findByIdElseThrow(course.getId());
        assertThat(course.getCourseIcon()).as("course icon was deleted correctly").isNull();
        assertThat(fileService.getFileForPath(fileService.actualPathForPublicPath(iconPath))).as("course icon file was deleted correctly").isNull();
    }

    private String getUpdateOnlineCourseConfigurationPath(String courseId) {
        return "/api/courses/" + courseId + "/onlineCourseConfiguration";
    }
}<|MERGE_RESOLUTION|>--- conflicted
+++ resolved
@@ -421,11 +421,7 @@
 
     // Test
     public void testDeleteNotExistingCourse() throws Exception {
-<<<<<<< HEAD
-        request.delete("/api/courses/-1", HttpStatus.NOT_FOUND);
-=======
-        request.delete("/api/admin/courses/1", HttpStatus.NOT_FOUND);
->>>>>>> f089f06a
+        request.delete("/api/admin/courses/-1", HttpStatus.NOT_FOUND);
     }
 
     // Test
